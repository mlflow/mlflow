<<<<<<< HEAD
# Test only the functions we can easily test without external dependencies
=======
import json
import logging

import pytest

>>>>>>> efd2ae42
from mlflow.claude_code.tracing import (
    CLAUDE_TRACING_LEVEL,
    get_hook_response,
    parse_timestamp_to_ns,
    process_transcript,
    setup_logging,
)
from mlflow.entities.span import SpanType

# ============================================================================
# TIMESTAMP PARSING TESTS
# ============================================================================


def test_parse_timestamp_to_ns_iso_string():
    iso_timestamp = "2024-01-15T10:30:45.123456Z"
    result = parse_timestamp_to_ns(iso_timestamp)

    # Verify it returns an integer (nanoseconds)
    assert isinstance(result, int)
    assert result > 0


def test_parse_timestamp_to_ns_unix_seconds():
    unix_timestamp = 1705312245.123456
    result = parse_timestamp_to_ns(unix_timestamp)

    # Should convert seconds to nanoseconds
    expected = int(unix_timestamp * 1_000_000_000)
    assert result == expected


def test_parse_timestamp_to_ns_large_number():
    large_timestamp = 1705312245123
    result = parse_timestamp_to_ns(large_timestamp)

    # Function treats large numbers as seconds and converts to nanoseconds
    # Just verify we get a reasonable nanosecond value
    assert isinstance(result, int)
    assert result > 0


# ============================================================================
# LOGGING TESTS
# ============================================================================


def test_setup_logging_creates_logger(monkeypatch, tmp_path):
    monkeypatch.chdir(tmp_path)
    logger = setup_logging()

    # Verify logger was created
    assert logger is not None
    assert logger.name == "mlflow.claude_code.tracing"

    # Verify log directory was created
    log_dir = tmp_path / ".claude" / "mlflow"
    assert log_dir.exists()
    assert log_dir.is_dir()


def test_custom_logging_level():
    assert CLAUDE_TRACING_LEVEL > logging.INFO
    assert CLAUDE_TRACING_LEVEL < logging.WARNING
    assert logging.getLevelName(CLAUDE_TRACING_LEVEL) == "CLAUDE_TRACING"


# ============================================================================
# HOOK RESPONSE TESTS
# ============================================================================


def test_get_hook_response_success():
    response = get_hook_response()
    assert response == {"continue": True}


def test_get_hook_response_with_error():
    response = get_hook_response(error="Test error")
    assert response == {"continue": False, "stopReason": "Test error"}


def test_get_hook_response_with_additional_fields():
    response = get_hook_response(custom_field="value")
    assert response == {"continue": True, "custom_field": "value"}


# ============================================================================
# INTEGRATION TESTS
# ============================================================================

# Sample Claude Code transcript for testing
DUMMY_TRANSCRIPT = [
    {
        "type": "user",
        "message": {"role": "user", "content": "What is 2 + 2?"},
        "timestamp": "2025-01-15T10:00:00.000Z",
        "sessionId": "test-session-123",
    },
    {
        "type": "assistant",
        "message": {
            "role": "assistant",
            "content": [{"type": "text", "text": "Let me calculate that for you."}],
        },
        "timestamp": "2025-01-15T10:00:01.000Z",
    },
    {
        "type": "assistant",
        "message": {
            "role": "assistant",
            "content": [
                {
                    "type": "tool_use",
                    "id": "tool_123",
                    "name": "Bash",
                    "input": {"command": "echo $((2 + 2))"},
                }
            ],
        },
        "timestamp": "2025-01-15T10:00:02.000Z",
    },
    {
        "type": "user",
        "message": {
            "role": "user",
            "content": [{"type": "tool_result", "tool_use_id": "tool_123", "content": "4"}],
        },
        "timestamp": "2025-01-15T10:00:03.000Z",
    },
    {
        "type": "assistant",
        "message": {
            "role": "assistant",
            "content": [{"type": "text", "text": "The answer is 4."}],
        },
        "timestamp": "2025-01-15T10:00:04.000Z",
    },
]


@pytest.fixture
def mock_transcript_file(tmp_path):
    transcript_path = tmp_path / "transcript.jsonl"
    with open(transcript_path, "w") as f:
        for entry in DUMMY_TRANSCRIPT:
            f.write(json.dumps(entry) + "\n")
    return str(transcript_path)


def test_process_transript_creates_trace(mock_transcript_file):
    trace = process_transcript(mock_transcript_file, "test-session-123")

    # Verify trace was created
    assert trace is not None

    # Verify trace has spans
    spans = list(trace.search_spans())
    assert len(spans) > 0

    # Verify root span and metadata
    root_span = trace.data.spans[0]
    assert root_span.name == "claude_code_conversation"
    assert root_span.span_type == SpanType.AGENT
    assert trace.info.trace_metadata.get("mlflow.trace.session") == "test-session-123"


def test_process_transcript_creates_spans(mock_transcript_file):
    trace = process_transcript(mock_transcript_file, "test-session-123")

    assert trace is not None

    # Verify trace has spans
    spans = list(trace.search_spans())
    assert len(spans) > 0

    # Find LLM and tool spans
    llm_spans = [s for s in spans if s.span_type == SpanType.LLM]
    tool_spans = [s for s in spans if s.span_type == SpanType.TOOL]

    assert len(llm_spans) == 2
    assert len(tool_spans) == 1

    # Verify tool span has proper attributes
    tool_span = tool_spans[0]
    assert tool_span.name == "tool_Bash"


def test_process_transcript_returns_none_for_nonexistent_file():
    """Test that process_transcript returns None for nonexistent files."""
    result = process_transcript("/nonexistent/path/transcript.jsonl", "test-session-123")
    assert result is None<|MERGE_RESOLUTION|>--- conflicted
+++ resolved
@@ -1,12 +1,8 @@
-<<<<<<< HEAD
-# Test only the functions we can easily test without external dependencies
-=======
 import json
 import logging
 
 import pytest
 
->>>>>>> efd2ae42
 from mlflow.claude_code.tracing import (
     CLAUDE_TRACING_LEVEL,
     get_hook_response,
