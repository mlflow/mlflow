--- conflicted
+++ resolved
@@ -164,13 +164,10 @@
         ("spark_udf", ["python", "spark_udf_datetime.py"]),
         ("pyfunc", ["python", "train.py"]),
         ("sktime", ["python", "train.py"]),
-<<<<<<< HEAD
         ("tensorflow", ["python", "train.py"]),
-=======
         ("transformers", ["python", "conversational.py"]),
         ("transformers", ["python", "load_components.py"]),
         ("transformers", ["python", "simple.py"]),
->>>>>>> 957331ce
     ],
 )
 def test_command_example(directory, command):
