--- conflicted
+++ resolved
@@ -775,11 +775,7 @@
     assert span.inputs is not None  # request with bytes is stringified and not recoverable
     assert span.outputs == response
     assert span.get_attribute(SpanAttributeKey.CHAT_TOOLS) == expected_tool_attr
-<<<<<<< HEAD
-    assert span.get_attribute(SpanAttributeKey.MESSAGE_FORMAT) == "bedrock.converse"
-=======
     assert span.get_attribute(SpanAttributeKey.MESSAGE_FORMAT) == "bedrock"
->>>>>>> 3e5f3478
 
     # Validate token usage against parameterized expected values
     _assert_token_usage_matches(span, expected_usage)
