--- conflicted
+++ resolved
@@ -331,16 +331,11 @@
     artifact_path = "model"
     with mlflow.start_run():
         mlflow.sklearn.log_model(sk_model=sklearn_model, artifact_path=artifact_path)
-<<<<<<< HEAD
-        run_id = mlflow.active_run().info.run_uuid
+        run_id = mlflow.active_run().info.run_id
     model_uri = "runs:///{run_id}/{artifact_path}".format(
         run_id=run_id, artifact_path=artifact_path)
     model_config = Model.load(
         os.path.join(_download_artifact_from_uri(artifact_uri=model_uri), "MLmodel"))
-=======
-        run_id = mlflow.active_run().info.run_id
-    model_config = Model.load(os.path.join(_get_model_log_dir(artifact_path, run_id), "MLmodel"))
->>>>>>> b503e880
 
     with AzureMLMocks() as aml_mocks:
         workspace = get_azure_workspace()
@@ -672,8 +667,7 @@
     artifact_path = "model"
     with mlflow.start_run():
         mlflow.sklearn.log_model(sk_model=sklearn_model, artifact_path=artifact_path)
-<<<<<<< HEAD
-        run_id = mlflow.active_run().info.run_uuid
+        run_id = mlflow.active_run().info.run_id
     model_uri = "runs:/{run_id}/{artifact_path}".format(
         run_id=run_id, artifact_path=artifact_path)
 
@@ -703,9 +697,6 @@
     s3_artifact_repo = S3ArtifactRepository("s3://test_bucket")
     s3_artifact_repo.log_artifacts(model_path, artifact_path=artifact_path)
     model_uri = "s3://test_bucket/{artifact_path}".format(artifact_path=artifact_path)
-=======
-        run_id = mlflow.active_run().info.run_id
->>>>>>> b503e880
 
     with AzureMLMocks() as aml_mocks:
         result = CliRunner(env={"LC_ALL": "en_US.UTF-8", "LANG": "en_US.UTF-8"}).invoke(
@@ -734,14 +725,7 @@
         "Other": "Entry",
     }
 
-<<<<<<< HEAD
-    mlflow.sklearn.save_model(sk_model=sklearn_model, path=model_path)
-=======
-    artifact_path = "model"
-    with mlflow.start_run():
-        mlflow.sklearn.log_model(sk_model=sklearn_model, artifact_path=artifact_path)
-        run_id = mlflow.active_run().info.run_id
->>>>>>> b503e880
+    mlflow.sklearn.save_model(sk_model=sklearn_model, path=model_path)
 
     with AzureMLMocks() as aml_mocks:
         result = CliRunner(env={"LC_ALL": "en_US.UTF-8", "LANG": "en_US.UTF-8"}).invoke(
