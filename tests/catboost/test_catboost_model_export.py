from collections import namedtuple
from pathlib import Path
from unittest import mock
from packaging.version import Version
import os
import pytest
import yaml
import json

import catboost as cb
import numpy as np
import pandas as pd
from sklearn import datasets
from sklearn.pipeline import Pipeline

import mlflow.catboost
from mlflow import pyfunc
import mlflow.pyfunc.scoring_server as pyfunc_scoring_server
from mlflow.models.utils import _read_example
from mlflow.models import Model, ModelSignature
from mlflow.store.artifact.s3_artifact_repo import S3ArtifactRepository
from mlflow.tracking.artifact_utils import _download_artifact_from_uri
from mlflow.utils.environment import _mlflow_conda_env
from mlflow.utils.model_utils import _get_flavor_configuration
from mlflow.types import DataType
from mlflow.types.schema import Schema, ColSpec, TensorSpec

from tests.helper_functions import (
    pyfunc_serve_and_score_model,
    _compare_conda_env_requirements,
    _assert_pip_requirements,
    _is_available_on_pypi,
    _compare_logged_code_paths,
    _mlflow_major_version_string,
    assert_register_model_called_with_local_model_path,
)

EXTRA_PYFUNC_SERVING_TEST_ARGS = (
    [] if _is_available_on_pypi("catboost") else ["--env-manager", "local"]
)

ModelWithData = namedtuple("ModelWithData", ["model", "inference_dataframe"])


def get_iris():
    iris = datasets.load_iris()
    X = pd.DataFrame(iris.data[:, :2], columns=iris.feature_names[:2])
    y = pd.Series(iris.target)
    return X, y


def read_yaml(path):
    with open(path) as f:
        return yaml.safe_load(f)


MODEL_PARAMS = {"allow_writing_files": False, "iterations": 10}


@pytest.fixture(
    scope="module",
    params=[
        cb.CatBoost(MODEL_PARAMS),
        cb.CatBoostClassifier(**MODEL_PARAMS),
        cb.CatBoostRegressor(**MODEL_PARAMS),
    ],
    ids=["CatBoost", "CatBoostClassifier", "CatBoostRegressor"],
)
def cb_model(request):
    model = request.param
    X, y = get_iris()
    return ModelWithData(model=model.fit(X, y), inference_dataframe=X)


@pytest.fixture
def reg_model():
    model = cb.CatBoostRegressor(**MODEL_PARAMS)
    X, y = get_iris()
    return ModelWithData(model=model.fit(X, y), inference_dataframe=X)


def get_reg_model_signature():
    return ModelSignature(
        inputs=Schema(
            [
                ColSpec(name="sepal length (cm)", type=DataType.double),
                ColSpec(name="sepal width (cm)", type=DataType.double),
            ]
        ),
        outputs=Schema([ColSpec(type=DataType.double)]),
    )


@pytest.fixture
def model_path(tmp_path):
    return os.path.join(tmp_path, "model")


@pytest.fixture
def custom_env(tmp_path):
    conda_env_path = os.path.join(tmp_path, "conda_env.yml")
    _mlflow_conda_env(conda_env_path, additional_pip_deps=["catboost", "pytest"])
    return conda_env_path


@pytest.mark.parametrize("model_type", ["CatBoost", "CatBoostClassifier", "CatBoostRegressor"])
def test_init_model(model_type):
    model = mlflow.catboost._init_model(model_type)
    assert model.__class__.__name__ == model_type


@pytest.mark.skipif(
    Version(cb.__version__) < Version("0.26.0"),
    reason="catboost < 0.26.0 does not support CatBoostRanker",
)
def test_log_catboost_ranker():
    """
    This is a separate test for the CatBoostRanker model.
    It is separate since the ranking task requires a group_id column which makes the code different.
    """
    # the ranking task requires setting a group_id
    # we are creating a dummy group_id here that doesn't make any sense for the Iris dataset,
    # but is ok for testing if the code is running correctly
    X, y = get_iris()
    dummy_group_id = np.arange(len(X)) % 3
    dummy_group_id.sort()

    model = cb.CatBoostRanker(**MODEL_PARAMS, subsample=1.0)
    model.fit(X, y, group_id=dummy_group_id)

    with mlflow.start_run():
        model_info = mlflow.catboost.log_model(model, "model")
        loaded_model = mlflow.catboost.load_model(model_info.model_uri)
        assert isinstance(loaded_model, cb.CatBoostRanker)
        np.testing.assert_array_almost_equal(model.predict(X), loaded_model.predict(X))


def test_init_model_throws_for_invalid_model_type():
    with pytest.raises(TypeError, match="Invalid model type"):
        mlflow.catboost._init_model("unsupported")


def test_model_save_load(cb_model, model_path):
    model, inference_dataframe = cb_model
    mlflow.catboost.save_model(cb_model=model, path=model_path)

    loaded_model = mlflow.catboost.load_model(model_uri=model_path)
    np.testing.assert_array_almost_equal(
        model.predict(inference_dataframe),
        loaded_model.predict(inference_dataframe),
    )

    loaded_pyfunc = pyfunc.load_model(model_uri=model_path)
    np.testing.assert_array_almost_equal(
        loaded_model.predict(inference_dataframe),
        loaded_pyfunc.predict(inference_dataframe),
    )


def test_log_model_logs_model_type(cb_model):
    with mlflow.start_run():
        artifact_path = "model"
        mlflow.catboost.log_model(cb_model.model, artifact_path)
        model_uri = mlflow.get_artifact_uri(artifact_path)

    flavor_conf = Model.load(model_uri).flavors["catboost"]
    assert "model_type" in flavor_conf
    assert flavor_conf["model_type"] == cb_model.model.__class__.__name__


# Supported serialization formats:
# https://catboost.ai/docs/concepts/python-reference_catboost_save_model.html
SUPPORTS_DESERIALIZATION = ["cbm", "coreml", "json", "onnx"]
save_formats = SUPPORTS_DESERIALIZATION + ["python", "cpp", "pmml"]


@pytest.mark.allow_infer_pip_requirements_fallback
@pytest.mark.parametrize("save_format", save_formats)
def test_log_model_logs_save_format(reg_model, save_format):
    with mlflow.start_run():
        artifact_path = "model"
        mlflow.catboost.log_model(reg_model.model, artifact_path, format=save_format)
        model_uri = mlflow.get_artifact_uri(artifact_path)

    flavor_conf = Model.load(model_uri).flavors["catboost"]
    assert "save_format" in flavor_conf
    assert flavor_conf["save_format"] == save_format

    if save_format in SUPPORTS_DESERIALIZATION:
        mlflow.catboost.load_model(model_uri)
    else:
        with pytest.raises(cb.CatBoostError, match="deserialization not supported or missing"):
            mlflow.catboost.load_model(model_uri)


@pytest.mark.parametrize("signature", [None, get_reg_model_signature()])
@pytest.mark.parametrize("input_example", [None, get_iris()[0].head(3)])
def test_signature_and_examples_are_saved_correctly(
    reg_model, model_path, signature, input_example
):
    mlflow.catboost.save_model(
        reg_model.model, model_path, signature=signature, input_example=input_example
    )
    mlflow_model = Model.load(model_path)
    if signature is None and input_example is None:
        assert mlflow_model.signature is None
    else:
        assert mlflow_model.signature == get_reg_model_signature()
    if input_example is None:
        assert mlflow_model.saved_input_example_info is None
    else:
        pd.testing.assert_frame_equal(_read_example(mlflow_model, model_path), input_example)


def test_model_load_from_remote_uri_succeeds(reg_model, model_path, mock_s3_bucket):
    model, inference_dataframe = reg_model
    mlflow.catboost.save_model(cb_model=model, path=model_path)
    artifact_root = f"s3://{mock_s3_bucket}"
    artifact_repo = S3ArtifactRepository(artifact_root)
    artifact_path = "model"
    artifact_repo.log_artifacts(model_path, artifact_path=artifact_path)

    model_uri = artifact_root + "/" + artifact_path
    loaded_model = mlflow.catboost.load_model(model_uri=model_uri)
    np.testing.assert_array_almost_equal(
        model.predict(inference_dataframe),
        loaded_model.predict(inference_dataframe),
    )


def test_log_model(cb_model, tmp_path):
    model, inference_dataframe = cb_model
    with mlflow.start_run():
        artifact_path = "model"
        conda_env = os.path.join(tmp_path, "conda_env.yaml")
        _mlflow_conda_env(conda_env, additional_pip_deps=["catboost"])

        model_info = mlflow.catboost.log_model(model, artifact_path, conda_env=conda_env)
        model_uri = f"runs:/{mlflow.active_run().info.run_id}/{artifact_path}"
        assert model_info.model_uri == model_uri

        loaded_model = mlflow.catboost.load_model(model_uri)
        np.testing.assert_array_almost_equal(
            model.predict(inference_dataframe),
            loaded_model.predict(inference_dataframe),
        )

        local_path = _download_artifact_from_uri(model_uri)
        model_config = Model.load(os.path.join(local_path, "MLmodel"))
        assert pyfunc.FLAVOR_NAME in model_config.flavors
        assert pyfunc.ENV in model_config.flavors[pyfunc.FLAVOR_NAME]
        env_path = model_config.flavors[pyfunc.FLAVOR_NAME][pyfunc.ENV]["conda"]
        assert os.path.exists(os.path.join(local_path, env_path))


def test_log_model_calls_register_model(cb_model, tmp_path):
    artifact_path = "model"
    registered_model_name = "registered_model"
    with mlflow.start_run() as run, mock.patch(
        "mlflow.tracking._model_registry.fluent._register_model"
    ):
        conda_env_path = os.path.join(tmp_path, "conda_env.yaml")
        _mlflow_conda_env(conda_env_path, additional_pip_deps=["catboost"])
        mlflow.catboost.log_model(
            cb_model.model,
            artifact_path,
            conda_env=conda_env_path,
            registered_model_name=registered_model_name,
        )
<<<<<<< HEAD
        model_uri = "runs:/{}/{}".format(run.info.run_id, artifact_path)
        assert_register_model_called_with_local_model_path(
            register_model_mock=mlflow.tracking._model_registry.fluent._register_model,
            model_uri=model_uri,
            registered_model_name=registered_model_name,
=======
        model_uri = f"runs:/{run.info.run_id}/{artifact_path}"
        register_model_mock.assert_called_once_with(
            model_uri, registered_model_name, await_registration_for=DEFAULT_AWAIT_MAX_SLEEP_SECONDS
>>>>>>> 9ebab719
        )


def test_log_model_no_registered_model_name(cb_model, tmp_path):
    with mlflow.start_run(), mock.patch("mlflow.register_model") as register_model_mock:
        artifact_path = "model"
        conda_env_path = os.path.join(tmp_path, "conda_env.yaml")
        _mlflow_conda_env(conda_env_path, additional_pip_deps=["catboost"])
        mlflow.catboost.log_model(cb_model.model, artifact_path, conda_env=conda_env_path)
        register_model_mock.assert_not_called()


def test_model_save_persists_specified_conda_env_in_mlflow_model_directory(
    reg_model, model_path, custom_env
):
    mlflow.catboost.save_model(cb_model=reg_model.model, path=model_path, conda_env=custom_env)
    pyfunc_conf = _get_flavor_configuration(model_path=model_path, flavor_name=pyfunc.FLAVOR_NAME)
    saved_conda_env_path = os.path.join(model_path, pyfunc_conf[pyfunc.ENV]["conda"])
    assert os.path.exists(saved_conda_env_path)
    assert saved_conda_env_path != custom_env
    assert read_yaml(saved_conda_env_path) == read_yaml(custom_env)


def test_model_save_persists_requirements_in_mlflow_model_directory(
    reg_model, model_path, custom_env
):
    mlflow.catboost.save_model(cb_model=reg_model.model, path=model_path, conda_env=custom_env)

    saved_pip_req_path = os.path.join(model_path, "requirements.txt")
    _compare_conda_env_requirements(custom_env, saved_pip_req_path)


def test_model_save_accepts_conda_env_as_dict(reg_model, model_path):
    conda_env = mlflow.catboost.get_default_conda_env()
    conda_env["dependencies"].append("pytest")
    mlflow.catboost.save_model(cb_model=reg_model.model, path=model_path, conda_env=conda_env)

    pyfunc_conf = _get_flavor_configuration(model_path=model_path, flavor_name=pyfunc.FLAVOR_NAME)
    saved_conda_env_path = os.path.join(model_path, pyfunc_conf[pyfunc.ENV]["conda"])
    assert os.path.exists(saved_conda_env_path)
    assert read_yaml(saved_conda_env_path) == conda_env


def test_model_log_persists_specified_conda_env_in_mlflow_model_directory(reg_model, custom_env):
    artifact_path = "model"
    with mlflow.start_run():
        mlflow.catboost.log_model(reg_model.model, artifact_path, conda_env=custom_env)
        model_uri = mlflow.get_artifact_uri(artifact_path)

    local_path = _download_artifact_from_uri(artifact_uri=model_uri)
    pyfunc_conf = _get_flavor_configuration(model_path=local_path, flavor_name=pyfunc.FLAVOR_NAME)
    saved_conda_env_path = os.path.join(local_path, pyfunc_conf[pyfunc.ENV]["conda"])
    assert os.path.exists(saved_conda_env_path)
    assert saved_conda_env_path != custom_env
    assert read_yaml(saved_conda_env_path) == read_yaml(custom_env)


def test_model_log_persists_requirements_in_mlflow_model_directory(reg_model, custom_env):
    artifact_path = "model"
    with mlflow.start_run():
        mlflow.catboost.log_model(reg_model.model, artifact_path, conda_env=custom_env)
        model_uri = mlflow.get_artifact_uri(artifact_path)

    local_path = _download_artifact_from_uri(artifact_uri=model_uri)
    saved_pip_req_path = os.path.join(local_path, "requirements.txt")
    _compare_conda_env_requirements(custom_env, saved_pip_req_path)


def test_log_model_with_pip_requirements(reg_model, tmp_path):
    expected_mlflow_version = _mlflow_major_version_string()
    # Path to a requirements file
    req_file = tmp_path.joinpath("requirements.txt")
    req_file.write_text("a")
    with mlflow.start_run():
        mlflow.catboost.log_model(reg_model.model, "model", pip_requirements=str(req_file))
        _assert_pip_requirements(
            mlflow.get_artifact_uri("model"), [expected_mlflow_version, "a"], strict=True
        )

    # List of requirements
    with mlflow.start_run():
        mlflow.catboost.log_model(
            reg_model.model, "model", pip_requirements=[f"-r {req_file}", "b"]
        )
        _assert_pip_requirements(
            mlflow.get_artifact_uri("model"), [expected_mlflow_version, "a", "b"], strict=True
        )

    # Constraints file
    with mlflow.start_run():
        mlflow.catboost.log_model(
            reg_model.model, "model", pip_requirements=[f"-c {req_file}", "b"]
        )
        _assert_pip_requirements(
            mlflow.get_artifact_uri("model"),
            [expected_mlflow_version, "b", "-c constraints.txt"],
            ["a"],
            strict=True,
        )


def test_log_model_with_extra_pip_requirements(reg_model, tmp_path):
    expected_mlflow_version = _mlflow_major_version_string()
    default_reqs = mlflow.catboost.get_default_pip_requirements()

    # Path to a requirements file
    req_file = tmp_path.joinpath("requirements.txt")
    req_file.write_text("a")
    with mlflow.start_run():
        mlflow.catboost.log_model(reg_model.model, "model", extra_pip_requirements=str(req_file))
        _assert_pip_requirements(
            mlflow.get_artifact_uri("model"), [expected_mlflow_version, *default_reqs, "a"]
        )

    # List of requirements
    with mlflow.start_run():
        mlflow.catboost.log_model(
            reg_model.model, "model", extra_pip_requirements=[f"-r {req_file}", "b"]
        )
        _assert_pip_requirements(
            mlflow.get_artifact_uri("model"), [expected_mlflow_version, *default_reqs, "a", "b"]
        )

    # Constraints file
    with mlflow.start_run():
        mlflow.catboost.log_model(
            reg_model.model, "model", extra_pip_requirements=[f"-c {req_file}", "b"]
        )
        _assert_pip_requirements(
            mlflow.get_artifact_uri("model"),
            [expected_mlflow_version, *default_reqs, "b", "-c constraints.txt"],
            ["a"],
        )


def test_model_save_without_specified_conda_env_uses_default_env_with_expected_dependencies(
    reg_model, model_path
):
    mlflow.catboost.save_model(reg_model.model, model_path)
    _assert_pip_requirements(model_path, mlflow.catboost.get_default_pip_requirements())


def test_model_log_without_specified_conda_env_uses_default_env_with_expected_dependencies(
    reg_model,
):
    artifact_path = "model"
    with mlflow.start_run():
        mlflow.catboost.log_model(reg_model.model, artifact_path)
        model_uri = mlflow.get_artifact_uri(artifact_path)

    _assert_pip_requirements(model_uri, mlflow.catboost.get_default_pip_requirements())


def test_pyfunc_serve_and_score(reg_model):
    model, inference_dataframe = reg_model
    artifact_path = "model"
    with mlflow.start_run():
        mlflow.catboost.log_model(model, artifact_path)
        model_uri = mlflow.get_artifact_uri(artifact_path)

    resp = pyfunc_serve_and_score_model(
        model_uri,
        data=inference_dataframe,
        content_type=pyfunc_scoring_server.CONTENT_TYPE_JSON,
        extra_args=EXTRA_PYFUNC_SERVING_TEST_ARGS,
    )
    scores = pd.DataFrame(
        data=json.loads(resp.content.decode("utf-8"))["predictions"]
    ).values.squeeze()
    np.testing.assert_array_almost_equal(scores, model.predict(inference_dataframe))


def test_pyfunc_serve_and_score_sklearn(reg_model):
    model, inference_dataframe = reg_model
    model = Pipeline([("model", reg_model.model)])

    with mlflow.start_run():
        mlflow.sklearn.log_model(model, artifact_path="model")
        model_uri = mlflow.get_artifact_uri("model")

    resp = pyfunc_serve_and_score_model(
        model_uri,
        inference_dataframe.head(3),
        pyfunc_scoring_server.CONTENT_TYPE_JSON,
        extra_args=EXTRA_PYFUNC_SERVING_TEST_ARGS,
    )
    scores = pd.DataFrame(
        data=json.loads(resp.content.decode("utf-8"))["predictions"]
    ).values.squeeze()
    np.testing.assert_array_almost_equal(scores, model.predict(inference_dataframe.head(3)))


def test_log_model_with_code_paths(cb_model):
    artifact_path = "model"
    with mlflow.start_run(), mock.patch(
        "mlflow.catboost._add_code_from_conf_to_system_path"
    ) as add_mock:
        mlflow.catboost.log_model(cb_model.model, artifact_path, code_paths=[__file__])
        model_uri = mlflow.get_artifact_uri(artifact_path)
        _compare_logged_code_paths(__file__, model_uri, mlflow.catboost.FLAVOR_NAME)
        mlflow.catboost.load_model(model_uri=model_uri)
        add_mock.assert_called()


def test_virtualenv_subfield_points_to_correct_path(cb_model, model_path):
    mlflow.catboost.save_model(cb_model.model, path=model_path)
    pyfunc_conf = _get_flavor_configuration(model_path=model_path, flavor_name=pyfunc.FLAVOR_NAME)
    python_env_path = Path(model_path, pyfunc_conf[pyfunc.ENV]["virtualenv"])
    assert python_env_path.exists()
    assert python_env_path.is_file()


def test_model_save_load_with_metadata(cb_model, model_path):
    mlflow.catboost.save_model(
        cb_model.model, path=model_path, metadata={"metadata_key": "metadata_value"}
    )

    reloaded_model = mlflow.pyfunc.load_model(model_uri=model_path)
    assert reloaded_model.metadata.metadata["metadata_key"] == "metadata_value"


def test_model_log_with_metadata(cb_model):
    artifact_path = "model"

    with mlflow.start_run():
        mlflow.catboost.log_model(
            cb_model.model, artifact_path=artifact_path, metadata={"metadata_key": "metadata_value"}
        )
        model_uri = mlflow.get_artifact_uri(artifact_path)

    reloaded_model = mlflow.pyfunc.load_model(model_uri=model_uri)
    assert reloaded_model.metadata.metadata["metadata_key"] == "metadata_value"


def test_model_log_with_signature_inference(cb_model):
    artifact_path = "model"
    example = cb_model.inference_dataframe.head(3)

    with mlflow.start_run():
        mlflow.catboost.log_model(
            cb_model.model, artifact_path=artifact_path, input_example=example
        )
        model_uri = mlflow.get_artifact_uri(artifact_path)

    model_info = Model.load(model_uri)
    assert model_info.signature.inputs == Schema(
        [
            ColSpec(name="sepal length (cm)", type=DataType.double),
            ColSpec(name="sepal width (cm)", type=DataType.double),
        ]
    )
    assert model_info.signature.outputs in [
        # when the model output is a 1D numpy array, it is cast into a `ColSpec`
        Schema([ColSpec(type=DataType.double)]),
        # when the model output is a higher dimensional numpy array, it remains a `TensorSpec`
        Schema([TensorSpec(np.dtype("int64"), (-1, 1))]),
    ]<|MERGE_RESOLUTION|>--- conflicted
+++ resolved
@@ -267,17 +267,11 @@
             conda_env=conda_env_path,
             registered_model_name=registered_model_name,
         )
-<<<<<<< HEAD
-        model_uri = "runs:/{}/{}".format(run.info.run_id, artifact_path)
+        model_uri = f"runs:/{run.info.run_id}/{artifact_path}"
         assert_register_model_called_with_local_model_path(
             register_model_mock=mlflow.tracking._model_registry.fluent._register_model,
             model_uri=model_uri,
             registered_model_name=registered_model_name,
-=======
-        model_uri = f"runs:/{run.info.run_id}/{artifact_path}"
-        register_model_mock.assert_called_once_with(
-            model_uri, registered_model_name, await_registration_for=DEFAULT_AWAIT_MAX_SLEEP_SECONDS
->>>>>>> 9ebab719
         )
 
 
