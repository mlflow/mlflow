from collections import namedtuple
from unittest import mock
import os
import pytest
import yaml
import json

import catboost as cb
import numpy as np
import pandas as pd
import sklearn.datasets as datasets
from sklearn.pipeline import Pipeline

import mlflow.catboost
from mlflow import pyfunc
import mlflow.pyfunc.scoring_server as pyfunc_scoring_server
from mlflow.models.utils import _read_example
from mlflow.models import Model, infer_signature
from mlflow.store.artifact.s3_artifact_repo import S3ArtifactRepository
from mlflow.tracking.artifact_utils import _download_artifact_from_uri
from mlflow.utils.environment import _mlflow_conda_env
from mlflow.utils.model_utils import _get_flavor_configuration
from mlflow.tracking._model_registry import DEFAULT_AWAIT_MAX_SLEEP_SECONDS

from tests.helper_functions import set_boto_credentials  # pylint: disable=unused-import
from tests.helper_functions import mock_s3_bucket  # pylint: disable=unused-import
from tests.helper_functions import (
    pyfunc_serve_and_score_model,
    _compare_conda_env_requirements,
    _assert_pip_requirements,
<<<<<<< HEAD
)
=======
    _is_available_on_pypi,
)

EXTRA_PYFUNC_SERVING_TEST_ARGS = [] if _is_available_on_pypi("catboost") else ["--no-conda"]
>>>>>>> b1c7ef3a

ModelWithData = namedtuple("ModelWithData", ["model", "inference_dataframe"])


def get_iris():
    iris = datasets.load_iris()
    X = pd.DataFrame(iris.data[:, :2], columns=iris.feature_names[:2])
    y = pd.Series(iris.target)
    return X, y


def read_yaml(path):
    with open(path, "r") as f:
        return yaml.safe_load(f)


MODEL_PARAMS = {"allow_writing_files": False, "iterations": 10}


@pytest.fixture(
    scope="module",
    params=[
        cb.CatBoost(MODEL_PARAMS),
        cb.CatBoostClassifier(**MODEL_PARAMS),
        cb.CatBoostRegressor(**MODEL_PARAMS),
    ],
    ids=["CatBoost", "CatBoostClassifier", "CatBoostRegressor"],
)
def cb_model(request):
    model = request.param
    X, y = get_iris()
    return ModelWithData(model=model.fit(X, y), inference_dataframe=X)


@pytest.fixture
def reg_model():
    model = cb.CatBoostRegressor(**MODEL_PARAMS)
    X, y = get_iris()
    return ModelWithData(model=model.fit(X, y), inference_dataframe=X)


@pytest.fixture
def model_path(tmpdir):
    return tmpdir.join("model").strpath


@pytest.fixture
def custom_env(tmpdir):
    conda_env_path = os.path.join(tmpdir.strpath, "conda_env.yml")
    _mlflow_conda_env(conda_env_path, additional_pip_deps=["catboost", "pytest"])
    return conda_env_path


@pytest.mark.large
@pytest.mark.parametrize("model_type", ["CatBoost", "CatBoostClassifier", "CatBoostRegressor"])
def test_init_model(model_type):
    model = mlflow.catboost._init_model(model_type)
    assert model.__class__.__name__ == model_type


@pytest.mark.large
def test_init_model_throws_for_invalid_model_type():
    with pytest.raises(TypeError, match="Invalid model type"):
        mlflow.catboost._init_model("unsupported")


@pytest.mark.large
def test_model_save_load(cb_model, model_path):
    model, inference_dataframe = cb_model
    mlflow.catboost.save_model(cb_model=model, path=model_path)

    loaded_model = mlflow.catboost.load_model(model_uri=model_path)
    np.testing.assert_array_almost_equal(
        model.predict(inference_dataframe), loaded_model.predict(inference_dataframe),
    )

    loaded_pyfunc = pyfunc.load_pyfunc(model_uri=model_path)
    np.testing.assert_array_almost_equal(
        loaded_model.predict(inference_dataframe), loaded_pyfunc.predict(inference_dataframe),
    )


@pytest.mark.large
def test_log_model_logs_model_type(cb_model):
    with mlflow.start_run():
        artifact_path = "model"
        mlflow.catboost.log_model(cb_model.model, artifact_path)
        model_uri = mlflow.get_artifact_uri(artifact_path)

    flavor_conf = Model.load(model_uri).flavors["catboost"]
    assert "model_type" in flavor_conf
    assert flavor_conf["model_type"] == cb_model.model.__class__.__name__


# Supported serialization formats:
# https://catboost.ai/docs/concepts/python-reference_catboost_save_model.html
SUPPORTS_DESERIALIZATION = ["cbm", "coreml", "json", "onnx"]
save_formats = SUPPORTS_DESERIALIZATION + ["python", "cpp", "pmml"]


@pytest.mark.large
@pytest.mark.parametrize("save_format", save_formats)
def test_log_model_logs_save_format(reg_model, save_format):
    with mlflow.start_run():
        artifact_path = "model"
        mlflow.catboost.log_model(reg_model.model, artifact_path, format=save_format)
        model_uri = mlflow.get_artifact_uri(artifact_path)

    flavor_conf = Model.load(model_uri).flavors["catboost"]
    assert "save_format" in flavor_conf
    assert flavor_conf["save_format"] == save_format

    if save_format in SUPPORTS_DESERIALIZATION:
        mlflow.catboost.load_model(model_uri)
    else:
        with pytest.raises(cb.CatBoostError, match="deserialization not supported or missing"):
            mlflow.catboost.load_model(model_uri)


@pytest.mark.large
@pytest.mark.parametrize("signature", [None, infer_signature(get_iris()[0])])
@pytest.mark.parametrize("input_example", [None, get_iris()[0].head(3)])
def test_signature_and_examples_are_saved_correctly(
    reg_model, model_path, signature, input_example
):
    mlflow.catboost.save_model(
        reg_model.model, model_path, signature=signature, input_example=input_example
    )
    mlflow_model = Model.load(model_path)
    assert signature == mlflow_model.signature
    if input_example is None:
        assert mlflow_model.saved_input_example_info is None
    else:
        pd.testing.assert_frame_equal(_read_example(mlflow_model, model_path), input_example)


@pytest.mark.large
def test_model_load_from_remote_uri_succeeds(reg_model, model_path, mock_s3_bucket):
    model, inference_dataframe = reg_model
    mlflow.catboost.save_model(cb_model=model, path=model_path)
    artifact_root = "s3://{bucket_name}".format(bucket_name=mock_s3_bucket)
    artifact_repo = S3ArtifactRepository(artifact_root)
    artifact_path = "model"
    artifact_repo.log_artifacts(model_path, artifact_path=artifact_path)

    model_uri = artifact_root + "/" + artifact_path
    loaded_model = mlflow.catboost.load_model(model_uri=model_uri)
    np.testing.assert_array_almost_equal(
        model.predict(inference_dataframe), loaded_model.predict(inference_dataframe),
    )


@pytest.mark.large
def test_log_model(cb_model, tmpdir):
    model, inference_dataframe = cb_model
    with mlflow.start_run():
        artifact_path = "model"
        conda_env = os.path.join(tmpdir.strpath, "conda_env.yaml")
        _mlflow_conda_env(conda_env, additional_pip_deps=["catboost"])

        mlflow.catboost.log_model(model, artifact_path, conda_env=conda_env)
        model_uri = "runs:/{}/{}".format(mlflow.active_run().info.run_id, artifact_path)

        loaded_model = mlflow.catboost.load_model(model_uri)
        np.testing.assert_array_almost_equal(
            model.predict(inference_dataframe), loaded_model.predict(inference_dataframe),
        )

        local_path = _download_artifact_from_uri(model_uri)
        model_config = Model.load(os.path.join(local_path, "MLmodel"))
        assert pyfunc.FLAVOR_NAME in model_config.flavors
        assert pyfunc.ENV in model_config.flavors[pyfunc.FLAVOR_NAME]
        env_path = model_config.flavors[pyfunc.FLAVOR_NAME][pyfunc.ENV]
        assert os.path.exists(os.path.join(local_path, env_path))


def test_log_model_calls_register_model(cb_model, tmpdir):
    artifact_path = "model"
    registered_model_name = "registered_model"
    with mlflow.start_run() as run, mock.patch("mlflow.register_model") as register_model_mock:
        conda_env_path = os.path.join(tmpdir.strpath, "conda_env.yaml")
        _mlflow_conda_env(conda_env_path, additional_pip_deps=["catboost"])
        mlflow.catboost.log_model(
            cb_model.model,
            artifact_path,
            conda_env=conda_env_path,
            registered_model_name=registered_model_name,
        )
        model_uri = "runs:/{}/{}".format(run.info.run_id, artifact_path)
        register_model_mock.assert_called_once_with(
            model_uri, registered_model_name, await_registration_for=DEFAULT_AWAIT_MAX_SLEEP_SECONDS
        )


def test_log_model_no_registered_model_name(cb_model, tmpdir):
    with mlflow.start_run(), mock.patch("mlflow.register_model") as register_model_mock:
        artifact_path = "model"
        conda_env_path = os.path.join(tmpdir.strpath, "conda_env.yaml")
        _mlflow_conda_env(conda_env_path, additional_pip_deps=["catboost"])
        mlflow.catboost.log_model(cb_model.model, artifact_path, conda_env=conda_env_path)
        register_model_mock.assert_not_called()


@pytest.mark.large
def test_model_save_persists_specified_conda_env_in_mlflow_model_directory(
    reg_model, model_path, custom_env
):
    mlflow.catboost.save_model(cb_model=reg_model.model, path=model_path, conda_env=custom_env)
    pyfunc_conf = _get_flavor_configuration(model_path=model_path, flavor_name=pyfunc.FLAVOR_NAME)
    saved_conda_env_path = os.path.join(model_path, pyfunc_conf[pyfunc.ENV])
    assert os.path.exists(saved_conda_env_path)
    assert saved_conda_env_path != custom_env
    assert read_yaml(saved_conda_env_path) == read_yaml(custom_env)


@pytest.mark.large
def test_model_save_persists_requirements_in_mlflow_model_directory(
    reg_model, model_path, custom_env
):
    mlflow.catboost.save_model(cb_model=reg_model.model, path=model_path, conda_env=custom_env)

    saved_pip_req_path = os.path.join(model_path, "requirements.txt")
    _compare_conda_env_requirements(custom_env, saved_pip_req_path)


@pytest.mark.large
def test_model_save_accepts_conda_env_as_dict(reg_model, model_path):
    conda_env = mlflow.catboost.get_default_conda_env()
    conda_env["dependencies"].append("pytest")
    mlflow.catboost.save_model(cb_model=reg_model.model, path=model_path, conda_env=conda_env)

    pyfunc_conf = _get_flavor_configuration(model_path=model_path, flavor_name=pyfunc.FLAVOR_NAME)
    saved_conda_env_path = os.path.join(model_path, pyfunc_conf[pyfunc.ENV])
    assert os.path.exists(saved_conda_env_path)
    assert read_yaml(saved_conda_env_path) == conda_env


@pytest.mark.large
def test_model_log_persists_specified_conda_env_in_mlflow_model_directory(reg_model, custom_env):
    artifact_path = "model"
    with mlflow.start_run():
        mlflow.catboost.log_model(reg_model.model, artifact_path, conda_env=custom_env)
        model_uri = mlflow.get_artifact_uri(artifact_path)

    local_path = _download_artifact_from_uri(artifact_uri=model_uri)
    pyfunc_conf = _get_flavor_configuration(model_path=local_path, flavor_name=pyfunc.FLAVOR_NAME)
    saved_conda_env_path = os.path.join(local_path, pyfunc_conf[pyfunc.ENV])
    assert os.path.exists(saved_conda_env_path)
    assert saved_conda_env_path != custom_env
    assert read_yaml(saved_conda_env_path) == read_yaml(custom_env)


@pytest.mark.large
def test_model_log_persists_requirements_in_mlflow_model_directory(reg_model, custom_env):
    artifact_path = "model"
    with mlflow.start_run():
        mlflow.catboost.log_model(reg_model.model, artifact_path, conda_env=custom_env)
        model_uri = mlflow.get_artifact_uri(artifact_path)

    local_path = _download_artifact_from_uri(artifact_uri=model_uri)
    saved_pip_req_path = os.path.join(local_path, "requirements.txt")
    _compare_conda_env_requirements(custom_env, saved_pip_req_path)


@pytest.mark.large
def test_log_model_with_pip_requirements(reg_model, tmpdir):
    # Path to a requirements file
    req_file = tmpdir.join("requirements.txt")
    req_file.write("a")
    with mlflow.start_run():
        mlflow.catboost.log_model(reg_model.model, "model", pip_requirements=req_file.strpath)
        _assert_pip_requirements(mlflow.get_artifact_uri("model"), ["mlflow", "a"])

    # List of requirements
    with mlflow.start_run():
        mlflow.catboost.log_model(
            reg_model.model, "model", pip_requirements=[f"-r {req_file.strpath}", "b"]
        )
        _assert_pip_requirements(mlflow.get_artifact_uri("model"), ["mlflow", "a", "b"])

    # Constraints file
    with mlflow.start_run():
        mlflow.catboost.log_model(
            reg_model.model, "model", pip_requirements=[f"-c {req_file.strpath}", "b"]
        )
        _assert_pip_requirements(
            mlflow.get_artifact_uri("model"), ["mlflow", "b", "-c constraints.txt"], ["a"]
        )


@pytest.mark.large
def test_log_model_with_extra_pip_requirements(reg_model, tmpdir):
    default_reqs = mlflow.catboost.get_default_pip_requirements()

    # Path to a requirements file
    req_file = tmpdir.join("requirements.txt")
    req_file.write("a")
    with mlflow.start_run():
        mlflow.catboost.log_model(reg_model.model, "model", extra_pip_requirements=req_file.strpath)
        _assert_pip_requirements(mlflow.get_artifact_uri("model"), ["mlflow", *default_reqs, "a"])

    # List of requirements
    with mlflow.start_run():
        mlflow.catboost.log_model(
            reg_model.model, "model", extra_pip_requirements=[f"-r {req_file.strpath}", "b"]
        )
        _assert_pip_requirements(
            mlflow.get_artifact_uri("model"), ["mlflow", *default_reqs, "a", "b"]
        )

    # Constraints file
    with mlflow.start_run():
        mlflow.catboost.log_model(
            reg_model.model, "model", extra_pip_requirements=[f"-c {req_file.strpath}", "b"]
        )
        _assert_pip_requirements(
            mlflow.get_artifact_uri("model"),
            ["mlflow", *default_reqs, "b", "-c constraints.txt"],
            ["a"],
        )


@pytest.mark.large
def test_model_save_without_specified_conda_env_uses_default_env_with_expected_dependencies(
    reg_model, model_path
):
    mlflow.catboost.save_model(reg_model.model, model_path, conda_env=None)
    pyfunc_conf = _get_flavor_configuration(model_path=model_path, flavor_name=pyfunc.FLAVOR_NAME)
    conda_env_path = os.path.join(model_path, pyfunc_conf[pyfunc.ENV])
    assert read_yaml(conda_env_path) == mlflow.catboost.get_default_conda_env()


@pytest.mark.large
def test_model_log_without_specified_conda_env_uses_default_env_with_expected_dependencies(
    reg_model,
):
    artifact_path = "model"
    with mlflow.start_run():
        mlflow.catboost.log_model(reg_model.model, artifact_path, conda_env=None)
        model_uri = mlflow.get_artifact_uri(artifact_path)

    local_path = _download_artifact_from_uri(artifact_uri=model_uri)
    pyfunc_conf = _get_flavor_configuration(model_path=local_path, flavor_name=pyfunc.FLAVOR_NAME)
    conda_env_path = os.path.join(local_path, pyfunc_conf[pyfunc.ENV])
    assert read_yaml(conda_env_path) == mlflow.catboost.get_default_conda_env()


<<<<<<< HEAD
def test_pyfunc_serve_and_score_sklearn(reg_model):
    model, inference_dataframe = reg_model
    model = Pipeline([("model", reg_model.model)])

    with mlflow.start_run():
        mlflow.sklearn.log_model(model, artifact_path="model")
        model_uri = mlflow.get_artifact_uri("model")

    resp = pyfunc_serve_and_score_model(
        model_uri,
        inference_dataframe.head(3),
        pyfunc_scoring_server.CONTENT_TYPE_JSON_SPLIT_ORIENTED,
    )
    np.testing.assert_array_equal(
        json.loads(resp.content), model.predict(inference_dataframe.head(3))
    )
=======
@pytest.mark.large
def test_pyfunc_serve_and_score(reg_model):
    model, inference_dataframe = reg_model
    artifact_path = "model"
    with mlflow.start_run():
        mlflow.catboost.log_model(model, artifact_path)
        model_uri = mlflow.get_artifact_uri(artifact_path)

    resp = pyfunc_serve_and_score_model(
        model_uri,
        data=inference_dataframe,
        content_type=pyfunc_scoring_server.CONTENT_TYPE_JSON_SPLIT_ORIENTED,
    )
    scores = pd.read_json(resp.content, orient="records").values.squeeze()
    np.testing.assert_array_almost_equal(scores, model.predict(inference_dataframe))
>>>>>>> b1c7ef3a
<|MERGE_RESOLUTION|>--- conflicted
+++ resolved
@@ -28,14 +28,10 @@
     pyfunc_serve_and_score_model,
     _compare_conda_env_requirements,
     _assert_pip_requirements,
-<<<<<<< HEAD
-)
-=======
     _is_available_on_pypi,
 )
 
 EXTRA_PYFUNC_SERVING_TEST_ARGS = [] if _is_available_on_pypi("catboost") else ["--no-conda"]
->>>>>>> b1c7ef3a
 
 ModelWithData = namedtuple("ModelWithData", ["model", "inference_dataframe"])
 
@@ -383,7 +379,24 @@
     assert read_yaml(conda_env_path) == mlflow.catboost.get_default_conda_env()
 
 
-<<<<<<< HEAD
+@pytest.mark.large
+def test_pyfunc_serve_and_score(reg_model):
+    model, inference_dataframe = reg_model
+    artifact_path = "model"
+    with mlflow.start_run():
+        mlflow.catboost.log_model(model, artifact_path)
+        model_uri = mlflow.get_artifact_uri(artifact_path)
+
+    resp = pyfunc_serve_and_score_model(
+        model_uri,
+        data=inference_dataframe,
+        content_type=pyfunc_scoring_server.CONTENT_TYPE_JSON_SPLIT_ORIENTED,
+    )
+    scores = pd.read_json(resp.content, orient="records").values.squeeze()
+    np.testing.assert_array_almost_equal(scores, model.predict(inference_dataframe))
+
+
+@pytest.mark.large
 def test_pyfunc_serve_and_score_sklearn(reg_model):
     model, inference_dataframe = reg_model
     model = Pipeline([("model", reg_model.model)])
@@ -397,23 +410,5 @@
         inference_dataframe.head(3),
         pyfunc_scoring_server.CONTENT_TYPE_JSON_SPLIT_ORIENTED,
     )
-    np.testing.assert_array_equal(
-        json.loads(resp.content), model.predict(inference_dataframe.head(3))
-    )
-=======
-@pytest.mark.large
-def test_pyfunc_serve_and_score(reg_model):
-    model, inference_dataframe = reg_model
-    artifact_path = "model"
-    with mlflow.start_run():
-        mlflow.catboost.log_model(model, artifact_path)
-        model_uri = mlflow.get_artifact_uri(artifact_path)
-
-    resp = pyfunc_serve_and_score_model(
-        model_uri,
-        data=inference_dataframe,
-        content_type=pyfunc_scoring_server.CONTENT_TYPE_JSON_SPLIT_ORIENTED,
-    )
     scores = pd.read_json(resp.content, orient="records").values.squeeze()
-    np.testing.assert_array_almost_equal(scores, model.predict(inference_dataframe))
->>>>>>> b1c7ef3a
+    np.testing.assert_array_almost_equal(scores, model.predict(inference_dataframe.head(3)))
