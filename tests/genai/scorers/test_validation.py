--- conflicted
+++ resolved
@@ -7,20 +7,12 @@
 from mlflow.genai.evaluation.utils import _convert_to_legacy_eval_set
 from mlflow.genai.scorers.base import Scorer, scorer
 from mlflow.genai.scorers.builtin_scorers import (
-<<<<<<< HEAD
+    Correctness,
     ExpectationsGuidelines,
-    correctness,
-    guidelines,
-    retrieval_groundedness,
-    retrieval_relevance,
-    retrieval_sufficiency,
-=======
-    Correctness,
-    GuidelineAdherence,
+    Guidelines,
     RetrievalGroundedness,
     RetrievalRelevance,
     RetrievalSufficiency,
->>>>>>> 88697190
 )
 from mlflow.genai.scorers.validation import valid_data_for_builtin_scorers, validate_scorers
 
@@ -38,15 +30,9 @@
 
     scorers = validate_scorers(
         [
-<<<<<<< HEAD
-            retrieval_relevance,
-            correctness,
-            guidelines.with_config(guidelines=["Be polite", "Be kind"]),
-=======
             RetrievalRelevance(),
             Correctness(),
-            GuidelineAdherence(global_guidelines=["Be polite", "Be kind"]),
->>>>>>> 88697190
+            Guidelines(guidelines=["Be polite", "Be kind"]),
             custom_scorer,
         ]
     )
@@ -87,15 +73,9 @@
     valid_data_for_builtin_scorers(
         data=converted_date,
         builtin_scorers=[
-<<<<<<< HEAD
-            retrieval_relevance,
-            retrieval_groundedness,
-            guidelines.with_config(guidelines=["Be polite", "Be kind"]),
-=======
             RetrievalRelevance(),
             RetrievalGroundedness(),
-            GuidelineAdherence(global_guidelines=["Be polite", "Be kind"]),
->>>>>>> 88697190
+            Guidelines(guidelines=["Be polite", "Be kind"]),
         ],
     )
     mock_logger.info.assert_not_called()
@@ -119,17 +99,9 @@
     valid_data_for_builtin_scorers(
         data=converted_date,
         builtin_scorers=[
-<<<<<<< HEAD
-            retrieval_relevance,
-            retrieval_sufficiency,  # requires expected_response in expectations
+            RetrievalRelevance(),
+            RetrievalSufficiency(),  # requires expected_response in expectations
             ExpectationsGuidelines(),  # requires guidelines in expectations
-=======
-            RetrievalRelevance(),
-            RetrievalSufficiency(),  # requires expected_response in expectations
-            GuidelineAdherence(
-                global_guidelines=["Be polite", "Be kind"]
-            ),  # requires guidelines in expectations
->>>>>>> 88697190
         ],
     )
     mock_logger.info.assert_not_called()
@@ -146,11 +118,7 @@
     converted_date = _convert_to_legacy_eval_set(data)
     valid_data_for_builtin_scorers(
         data=converted_date,
-<<<<<<< HEAD
-        builtin_scorers=[guidelines.with_config(guidelines=["Be polite", "Be kind"])],
-=======
-        builtin_scorers=[GuidelineAdherence(global_guidelines=["Be polite", "Be kind"])],
->>>>>>> 88697190
+        builtin_scorers=[Guidelines(guidelines=["Be polite", "Be kind"])],
     )
     mock_logger.info.assert_not_called()
 
@@ -196,15 +164,9 @@
     valid_data_for_builtin_scorers(
         data=converted_date,
         builtin_scorers=[
-<<<<<<< HEAD
-            retrieval_relevance,
-            retrieval_groundedness,
-            guidelines.with_config(guidelines=["Be polite", "Be kind"]),
-=======
             RetrievalRelevance(),
             RetrievalGroundedness(),
-            GuidelineAdherence(global_guidelines=["Be polite", "Be kind"]),
->>>>>>> 88697190
+            Guidelines(guidelines=["Be polite", "Be kind"]),
         ],
     )
 
@@ -228,15 +190,9 @@
     valid_data_for_builtin_scorers(
         data=converted_date,
         builtin_scorers=[
-<<<<<<< HEAD
-            retrieval_relevance,
-            retrieval_groundedness,
-            guidelines.with_config(guidelines=["Be polite", "Be kind"]),
-=======
             RetrievalRelevance(),
             RetrievalGroundedness(),
-            GuidelineAdherence(global_guidelines=["Be polite", "Be kind"]),
->>>>>>> 88697190
+            Guidelines(guidelines=["Be polite", "Be kind"]),
         ],
     )
     mock_logger.info.assert_not_called()
@@ -252,11 +208,7 @@
         predict_fn=lambda x: x,
         builtin_scorers=[
             # Requires "outputs" but predict_fn will provide it
-<<<<<<< HEAD
-            guidelines.with_config(guidelines=["Be polite", "Be kind"]),
-=======
-            GuidelineAdherence(global_guidelines=["Be polite", "Be kind"]),
->>>>>>> 88697190
+            Guidelines(guidelines=["Be polite", "Be kind"]),
             # Requires "retrieved_context" but predict_fn will provide it
             RetrievalRelevance(),
         ],
