from unittest.mock import Mock, patch

import pytest

from mlflow.entities.assessment import Feedback
from mlflow.entities.assessment_source import AssessmentSourceType
from mlflow.genai.judges.utils import CategoricalRating
<<<<<<< HEAD
from mlflow.genai.scorers.deepeval import AnswerRelevancy, KnowledgeRetention, get_judge
=======
from mlflow.genai.scorers import FRAMEWORK_METADATA_KEY
from mlflow.genai.scorers.deepeval import AnswerRelevancy, KnowledgeRetention, get_scorer


@pytest.fixture
def mock_deepeval_model():
    """Create a mock DeepEval model that satisfies DeepEval's validation."""
    from deepeval.models.base_model import DeepEvalBaseLLM

    class MockDeepEvalModel(DeepEvalBaseLLM):
        def __init__(self):
            super().__init__(model_name="mock-model")

        def load_model(self):
            return self

        def generate(self, prompt: str, schema=None) -> str:
            return "mock response"

        async def a_generate(self, prompt: str, schema=None) -> str:
            return "mock response"

        def get_model_name(self) -> str:
            return "mock-model"

    return MockDeepEvalModel()
>>>>>>> 01e8d1d6


def test_deepeval_scorer_with_exact_match_metric():
    scorer = get_scorer("ExactMatch")
    result = scorer(
        inputs="What is MLflow?",
        outputs="MLflow is a platform",
        expectations={"expected_output": "MLflow is a platform"},
    )

    assert isinstance(result, Feedback)
    assert result.name == "ExactMatch"
    assert result.value == CategoricalRating.YES
    assert result.metadata["score"] == 1.0
<<<<<<< HEAD
    assert result.source.source_type == AssessmentSourceType.CODE
    assert result.source.source_id == "deepeval/ExactMatch"
=======
    assert result.metadata[FRAMEWORK_METADATA_KEY] == "deepeval"
    assert result.source.source_type == AssessmentSourceType.CODE
    assert result.source.source_id is None
>>>>>>> 01e8d1d6


def test_deepeval_scorer_handles_failure_with_exact_match():
    scorer = get_scorer("ExactMatch")
    result = scorer(
        inputs="What is MLflow?",
        outputs="MLflow is different",
        expectations={"expected_output": "MLflow is a platform"},
    )

    assert result.value == CategoricalRating.NO
    assert result.metadata["score"] == 0.0
    assert result.metadata[FRAMEWORK_METADATA_KEY] == "deepeval"


def test_metric_kwargs_passed_to_deepeval_metric():
    with (
        patch("mlflow.genai.scorers.deepeval.get_metric_class") as mock_get_metric_class,
        patch("mlflow.genai.scorers.deepeval.create_deepeval_model") as mock_create_model,
    ):
        mock_metric_class = Mock()
        mock_metric_instance = Mock()
        mock_metric_instance.score = 0.8
        mock_metric_instance.reason = "Test"
        mock_metric_instance.threshold = 0.9
        mock_metric_instance.is_successful.return_value = True
        mock_metric_class.return_value = mock_metric_instance
        mock_get_metric_class.return_value = mock_metric_class
        mock_create_model.return_value = Mock()

        get_scorer("AnswerRelevancy", threshold=0.9, include_reason=True, custom_param="value")

        call_kwargs = mock_metric_class.call_args[1]
        assert call_kwargs["threshold"] == 0.9
        assert call_kwargs["include_reason"] is True
        assert call_kwargs["custom_param"] == "value"
        assert call_kwargs["verbose_mode"] is False
        assert call_kwargs["async_mode"] is False


def test_deepeval_scorer_returns_error_feedback_on_exception():
    with (
        patch("mlflow.genai.scorers.deepeval.get_metric_class") as mock_get_metric_class,
        patch("mlflow.genai.scorers.deepeval.create_deepeval_model") as mock_create_model,
    ):
        mock_metric_class = Mock()
        mock_metric_instance = Mock()
        mock_metric_instance.measure.side_effect = RuntimeError("Test error")
        mock_metric_class.return_value = mock_metric_instance
        mock_get_metric_class.return_value = mock_metric_class
<<<<<<< HEAD

        with patch("mlflow.genai.scorers.deepeval.create_deepeval_model") as mock_create_model:
            mock_create_model.return_value = Mock()

            judge = get_judge("AnswerRelevancy")
            result = judge(inputs="What is MLflow?", outputs="Test output")

            assert isinstance(result, Feedback)
            assert result.name == "AnswerRelevancy"
            assert result.value is None
            assert result.error is not None
            assert result.error.error_code == "RuntimeError"
            assert result.error.error_message == "Test error"
            assert result.source.source_type == AssessmentSourceType.LLM_JUDGE


def test_multi_turn_metric_is_session_level_scorer():
    with (
        patch("mlflow.genai.scorers.deepeval.create_deepeval_model"),
        patch("mlflow.genai.scorers.deepeval.get_metric_class") as mock_get_metric,
    ):
        mock_get_metric.return_value = Mock()

=======
        mock_create_model.return_value = Mock()

        scorer = get_scorer("AnswerRelevancy", model="openai:/gpt-4o")
        result = scorer(inputs="What is MLflow?", outputs="Test output")

        assert isinstance(result, Feedback)
        assert result.name == "AnswerRelevancy"
        assert result.value is None
        assert result.error is not None
        assert result.error.error_code == "RuntimeError"
        assert result.error.error_message == "Test error"
        assert result.source.source_type == AssessmentSourceType.LLM_JUDGE
        assert result.source.source_id == "openai:/gpt-4o"


def test_multi_turn_metric_is_session_level_scorer(mock_deepeval_model):
    with patch(
        "mlflow.genai.scorers.deepeval.create_deepeval_model", return_value=mock_deepeval_model
    ):
>>>>>>> 01e8d1d6
        knowledge_retention = KnowledgeRetention()
        assert knowledge_retention.is_session_level_scorer is True

        answer_relevancy = AnswerRelevancy()
        assert answer_relevancy.is_session_level_scorer is False


<<<<<<< HEAD
def test_multi_turn_metric_requires_session_parameter():
    with (
        patch("mlflow.genai.scorers.deepeval.create_deepeval_model"),
        patch("mlflow.genai.scorers.deepeval.get_metric_class") as mock_get_metric,
    ):
        mock_get_metric.return_value = Mock()

=======
def test_multi_turn_metric_requires_session_parameter(mock_deepeval_model):
    with patch(
        "mlflow.genai.scorers.deepeval.create_deepeval_model", return_value=mock_deepeval_model
    ):
>>>>>>> 01e8d1d6
        scorer = KnowledgeRetention()

        result = scorer(inputs="test", outputs="test")
        assert result.error is not None
        assert "requires 'session' parameter" in result.error.error_message


<<<<<<< HEAD
def test_multi_turn_metric_with_session():
    mock_conversational_test_case = Mock()
    mock_metric_instance = Mock()
    mock_metric_instance.score = 0.85
    mock_metric_instance.reason = "Good knowledge retention"
    mock_metric_instance.threshold = 0.7
    mock_metric_instance.is_successful.return_value = True

    with (
        patch("mlflow.genai.scorers.deepeval.create_deepeval_model"),
        patch(
            "mlflow.genai.scorers.deepeval.get_metric_class",
            return_value=Mock(return_value=mock_metric_instance),
=======
def test_multi_turn_metric_with_session(mock_deepeval_model):
    mock_conversational_test_case = Mock()

    with (
        patch(
            "mlflow.genai.scorers.deepeval.create_deepeval_model", return_value=mock_deepeval_model
>>>>>>> 01e8d1d6
        ),
        patch(
            "mlflow.genai.scorers.deepeval.map_session_to_deepeval_conversational_test_case",
            return_value=mock_conversational_test_case,
        ) as mock_map_session,
    ):
        mock_traces = [Mock(), Mock(), Mock()]

        scorer = KnowledgeRetention()
<<<<<<< HEAD
=======

        # Mock the metric's behavior after it's created
        scorer._metric.score = 0.85
        scorer._metric.reason = "Good knowledge retention"
        scorer._metric.threshold = 0.7
        scorer._metric.is_successful = Mock(return_value=True)
        scorer._metric.measure = Mock()

>>>>>>> 01e8d1d6
        result = scorer(session=mock_traces)

        # Verify session mapping was called
        mock_map_session.assert_called_once_with(session=mock_traces, expectations=None)

        # Verify metric.measure was called with conversational test case
<<<<<<< HEAD
        mock_metric_instance.measure.assert_called_once_with(
=======
        scorer._metric.measure.assert_called_once_with(
>>>>>>> 01e8d1d6
            mock_conversational_test_case, _show_indicator=False
        )

        # Verify result
        assert isinstance(result, Feedback)
        assert result.name == "KnowledgeRetention"
        assert result.value == CategoricalRating.YES
        assert result.metadata["score"] == 0.85


def test_single_turn_metric_ignores_session_parameter():
    mock_test_case = Mock()
    mock_metric_instance = Mock()
    mock_metric_instance.score = 0.9
    mock_metric_instance.reason = "Highly relevant"
    mock_metric_instance.threshold = 0.7
    mock_metric_instance.is_successful.return_value = True

    with (
        patch("mlflow.genai.scorers.deepeval.create_deepeval_model"),
        patch(
            "mlflow.genai.scorers.deepeval.get_metric_class",
            return_value=Mock(return_value=mock_metric_instance),
        ),
        patch(
            "mlflow.genai.scorers.deepeval.map_scorer_inputs_to_deepeval_test_case",
            return_value=mock_test_case,
        ) as mock_map_inputs,
        patch(
            "mlflow.genai.scorers.deepeval.map_session_to_deepeval_conversational_test_case"
        ) as mock_map_session,
    ):
        mock_traces = [Mock(), Mock()]

        scorer = AnswerRelevancy()

        # Single-turn metric should use inputs/outputs even when session is provided
        result = scorer(inputs="question", outputs="answer", session=mock_traces)

        # Verify single-turn mapping was called, NOT session mapping
        mock_map_inputs.assert_called_once()
        mock_map_session.assert_not_called()

        # Verify result
        assert isinstance(result, Feedback)
        assert result.value == CategoricalRating.YES<|MERGE_RESOLUTION|>--- conflicted
+++ resolved
@@ -5,9 +5,6 @@
 from mlflow.entities.assessment import Feedback
 from mlflow.entities.assessment_source import AssessmentSourceType
 from mlflow.genai.judges.utils import CategoricalRating
-<<<<<<< HEAD
-from mlflow.genai.scorers.deepeval import AnswerRelevancy, KnowledgeRetention, get_judge
-=======
 from mlflow.genai.scorers import FRAMEWORK_METADATA_KEY
 from mlflow.genai.scorers.deepeval import AnswerRelevancy, KnowledgeRetention, get_scorer
 
@@ -34,7 +31,6 @@
             return "mock-model"
 
     return MockDeepEvalModel()
->>>>>>> 01e8d1d6
 
 
 def test_deepeval_scorer_with_exact_match_metric():
@@ -49,14 +45,9 @@
     assert result.name == "ExactMatch"
     assert result.value == CategoricalRating.YES
     assert result.metadata["score"] == 1.0
-<<<<<<< HEAD
-    assert result.source.source_type == AssessmentSourceType.CODE
-    assert result.source.source_id == "deepeval/ExactMatch"
-=======
     assert result.metadata[FRAMEWORK_METADATA_KEY] == "deepeval"
     assert result.source.source_type == AssessmentSourceType.CODE
     assert result.source.source_id is None
->>>>>>> 01e8d1d6
 
 
 def test_deepeval_scorer_handles_failure_with_exact_match():
@@ -107,31 +98,6 @@
         mock_metric_instance.measure.side_effect = RuntimeError("Test error")
         mock_metric_class.return_value = mock_metric_instance
         mock_get_metric_class.return_value = mock_metric_class
-<<<<<<< HEAD
-
-        with patch("mlflow.genai.scorers.deepeval.create_deepeval_model") as mock_create_model:
-            mock_create_model.return_value = Mock()
-
-            judge = get_judge("AnswerRelevancy")
-            result = judge(inputs="What is MLflow?", outputs="Test output")
-
-            assert isinstance(result, Feedback)
-            assert result.name == "AnswerRelevancy"
-            assert result.value is None
-            assert result.error is not None
-            assert result.error.error_code == "RuntimeError"
-            assert result.error.error_message == "Test error"
-            assert result.source.source_type == AssessmentSourceType.LLM_JUDGE
-
-
-def test_multi_turn_metric_is_session_level_scorer():
-    with (
-        patch("mlflow.genai.scorers.deepeval.create_deepeval_model"),
-        patch("mlflow.genai.scorers.deepeval.get_metric_class") as mock_get_metric,
-    ):
-        mock_get_metric.return_value = Mock()
-
-=======
         mock_create_model.return_value = Mock()
 
         scorer = get_scorer("AnswerRelevancy", model="openai:/gpt-4o")
@@ -151,7 +117,6 @@
     with patch(
         "mlflow.genai.scorers.deepeval.create_deepeval_model", return_value=mock_deepeval_model
     ):
->>>>>>> 01e8d1d6
         knowledge_retention = KnowledgeRetention()
         assert knowledge_retention.is_session_level_scorer is True
 
@@ -159,20 +124,10 @@
         assert answer_relevancy.is_session_level_scorer is False
 
 
-<<<<<<< HEAD
-def test_multi_turn_metric_requires_session_parameter():
-    with (
-        patch("mlflow.genai.scorers.deepeval.create_deepeval_model"),
-        patch("mlflow.genai.scorers.deepeval.get_metric_class") as mock_get_metric,
-    ):
-        mock_get_metric.return_value = Mock()
-
-=======
 def test_multi_turn_metric_requires_session_parameter(mock_deepeval_model):
     with patch(
         "mlflow.genai.scorers.deepeval.create_deepeval_model", return_value=mock_deepeval_model
     ):
->>>>>>> 01e8d1d6
         scorer = KnowledgeRetention()
 
         result = scorer(inputs="test", outputs="test")
@@ -180,28 +135,12 @@
         assert "requires 'session' parameter" in result.error.error_message
 
 
-<<<<<<< HEAD
-def test_multi_turn_metric_with_session():
-    mock_conversational_test_case = Mock()
-    mock_metric_instance = Mock()
-    mock_metric_instance.score = 0.85
-    mock_metric_instance.reason = "Good knowledge retention"
-    mock_metric_instance.threshold = 0.7
-    mock_metric_instance.is_successful.return_value = True
-
-    with (
-        patch("mlflow.genai.scorers.deepeval.create_deepeval_model"),
-        patch(
-            "mlflow.genai.scorers.deepeval.get_metric_class",
-            return_value=Mock(return_value=mock_metric_instance),
-=======
 def test_multi_turn_metric_with_session(mock_deepeval_model):
     mock_conversational_test_case = Mock()
 
     with (
         patch(
             "mlflow.genai.scorers.deepeval.create_deepeval_model", return_value=mock_deepeval_model
->>>>>>> 01e8d1d6
         ),
         patch(
             "mlflow.genai.scorers.deepeval.map_session_to_deepeval_conversational_test_case",
@@ -211,8 +150,6 @@
         mock_traces = [Mock(), Mock(), Mock()]
 
         scorer = KnowledgeRetention()
-<<<<<<< HEAD
-=======
 
         # Mock the metric's behavior after it's created
         scorer._metric.score = 0.85
@@ -221,18 +158,13 @@
         scorer._metric.is_successful = Mock(return_value=True)
         scorer._metric.measure = Mock()
 
->>>>>>> 01e8d1d6
         result = scorer(session=mock_traces)
 
         # Verify session mapping was called
         mock_map_session.assert_called_once_with(session=mock_traces, expectations=None)
 
         # Verify metric.measure was called with conversational test case
-<<<<<<< HEAD
-        mock_metric_instance.measure.assert_called_once_with(
-=======
         scorer._metric.measure.assert_called_once_with(
->>>>>>> 01e8d1d6
             mock_conversational_test_case, _show_indicator=False
         )
 
