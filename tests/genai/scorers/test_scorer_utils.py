import json

import pytest

from mlflow.entities import Assessment, Feedback, Trace
from mlflow.genai.scorers.scorer_utils import (
    BUILTIN_SCORER_PYDANTIC_DATA,
    INSTRUCTIONS_JUDGE_PYDANTIC_DATA,
    build_gateway_model,
    extract_endpoint_ref,
    extract_model_from_serialized_scorer,
    is_gateway_model,
    recreate_function,
    update_model_in_serialized_scorer,
)

# ============================================================================
# HAPPY PATH TESTS
# ============================================================================


def test_simple_function_recreation():
    source = "return x + y"
    signature = "(x, y)"
    func_name = "add_func"

    recreated = recreate_function(source, signature, func_name)

    assert recreated is not None
    assert recreated.__name__ == func_name
    assert recreated(3, 4) == 7
    assert recreated(10, -5) == 5


def test_function_with_control_flow():
    source = """if x > 0:
    return "positive"
else:
    return "non-positive" """
    signature = "(x)"
    func_name = "classify_number"

    recreated = recreate_function(source, signature, func_name)

    assert recreated is not None
    assert recreated(5) == "positive"
    assert recreated(-3) == "non-positive"
    assert recreated(0) == "non-positive"


def test_function_with_loop():
    source = """total = 0
for i in range(n):
    total += i
return total"""
    signature = "(n)"
    func_name = "sum_range"

    recreated = recreate_function(source, signature, func_name)

    assert recreated is not None
    assert recreated(5) == 10  # 0+1+2+3+4
    assert recreated(3) == 3  # 0+1+2
    assert recreated(0) == 0


def test_function_with_multiple_parameters():
    source = """if threshold is None:
    threshold = 5
return len(text) > threshold"""
    signature = "(text, threshold=None)"
    func_name = "length_check"

    recreated = recreate_function(source, signature, func_name)

    assert recreated is not None
    assert recreated("hello") is False  # len=5, not > 5
    assert recreated("hello world") is True  # len=11, > 5
    assert recreated("hi", 1) is True  # len=2, > 1


def test_function_creating_feedback_object():
    source = """import re
words = re.findall(r'\\b\\w+\\b', text)
return Feedback(value=len(words), rationale=f"Found {len(words)} words")"""
    signature = "(text)"
    func_name = "word_counter"

    recreated = recreate_function(source, signature, func_name)

    assert recreated is not None
    result = recreated("hello world test")
    assert isinstance(result, Feedback)
    assert result.value == 3
    assert "Found 3 words" in result.rationale


def test_function_creating_assessment_object():
    # Note: Assessment constructor doesn't take 'value' directly - it's an abstract base
    # Use Feedback instead, which is a concrete subclass of Assessment
    source = """score = 1 if "good" in response else 0
return Feedback(name=name, value=score, rationale="Assessment result")"""
    signature = "(response, name='test_assessment')"
    func_name = "assess_response"

    recreated = recreate_function(source, signature, func_name)

    assert recreated is not None
    result = recreated("This is good")
    assert isinstance(result, Feedback)
    assert isinstance(result, Assessment)  # Feedback is a subclass of Assessment
    assert result.value == 1
    assert result.name == "test_assessment"


def test_complex_logic_function():
    source = """result = {}
for item in items:
    if isinstance(item, str):
        result[item] = len(item)
    elif isinstance(item, (int, float)):
        result[str(item)] = item * 2
return result"""
    signature = "(items)"
    func_name = "process_items"

    recreated = recreate_function(source, signature, func_name)

    assert recreated is not None
    result = recreated(["hello", 5, "world", 3.5])
    expected = {"hello": 5, "5": 10, "world": 5, "3.5": 7.0}
    assert result == expected


# ============================================================================
# SIGNATURE PARSING TESTS
# ============================================================================


def test_empty_signature():
    source = "return 42"
    signature = "()"
    func_name = "get_answer"

    recreated = recreate_function(source, signature, func_name)

    assert recreated is not None
    assert recreated() == 42


def test_single_parameter_signature():
    source = "return x * 2"
    signature = "(x)"
    func_name = "double"

    recreated = recreate_function(source, signature, func_name)

    assert recreated is not None
    assert recreated(5) == 10


def test_signature_with_whitespace():
    source = "return a + b"
    signature = "( a , b )"
    func_name = "add_with_spaces"

    recreated = recreate_function(source, signature, func_name)

    assert recreated is not None
    assert recreated(3, 7) == 10


def test_signature_with_defaults():
    source = "return base ** exponent"
    signature = "(base, exponent=2)"
    func_name = "power"

    recreated = recreate_function(source, signature, func_name)

    assert recreated is not None
    assert recreated(3) == 9  # 3^2
    assert recreated(2, 3) == 8  # 2^3


def test_complex_signature():
    source = """if data is None:
    data = []
return f"{prefix}: {len(data)} items" + (suffix or "")"""
    signature = "(data=None, prefix='Result', suffix=None)"
    func_name = "format_result"

    recreated = recreate_function(source, signature, func_name)

    assert recreated is not None
    assert recreated() == "Result: 0 items"
    assert recreated([1, 2, 3]) == "Result: 3 items"
    assert recreated([1, 2], "Count", "!") == "Count: 2 items!"


def test_empty_signature_string():
    from mlflow.exceptions import MlflowException

    source = "return 1"
    signature = ""
    func_name = "empty_sig"

    with pytest.raises(MlflowException, match="Invalid signature format"):
        recreate_function(source, signature, func_name)


# ============================================================================
# IMPORT NAMESPACE TESTS
# ============================================================================


def test_function_with_unavailable_import():
    # Import errors occur at execution time, not definition time
    source = """from some_nonexistent_module import NonExistentClass
return NonExistentClass()"""
    signature = "()"
    func_name = "use_bad_import"

    recreated = recreate_function(source, signature, func_name)

    # Function should be created successfully
    assert recreated is not None

    # But should fail when called due to import error
    with pytest.raises(ModuleNotFoundError, match="some_nonexistent_module"):
        recreated()


def test_function_with_undefined_variable():
    source = "return undefined_variable * 2"
    signature = "()"
    func_name = "use_undefined"

    recreated = recreate_function(source, signature, func_name)

    # Function is created but will fail when called
    assert recreated is not None

    # Should raise NameError when called
    with pytest.raises(NameError, match="undefined_variable"):
        recreated()


def test_function_with_syntax_error():
    source = "if x > 0\n    return True"  # Missing colon
    signature = "(x)"
    func_name = "syntax_error_func"

    with pytest.raises(SyntaxError, match="expected ':'"):
        recreate_function(source, signature, func_name)


def test_function_using_builtin_modules():
    source = """import json
import re
data = {"count": len(re.findall(r'\\w+', text))}
return json.dumps(data)"""
    signature = "(text)"
    func_name = "json_word_count"

    recreated = recreate_function(source, signature, func_name)

    assert recreated is not None
    result = recreated("hello world test")

    parsed = json.loads(result)
    assert parsed["count"] == 3


def test_mlflow_imports_available():
    source = """# Test all available MLflow imports
feedback = Feedback(value=True, rationale="test")
# AssessmentSource should be available too
from mlflow.entities.assessment_source import AssessmentSourceType
source_obj = AssessmentSourceType.CODE  # Use the default source type
# Test that Trace is available
from mlflow.entities import TraceInfo, TraceState, TraceData
from mlflow.entities.trace_location import (
    TraceLocation,
    TraceLocationType,
    MlflowExperimentLocation,
)
from mlflow.entities.trace import Trace
mlflow_exp_location = MlflowExperimentLocation(experiment_id="0")
trace_location = TraceLocation(
    type=TraceLocationType.MLFLOW_EXPERIMENT,
    mlflow_experiment=mlflow_exp_location
)
trace_info = TraceInfo(
    trace_id="test_trace_id",
    trace_location=trace_location,
    request_time=1000,
    state=TraceState.OK
)
trace = Trace(info=trace_info, data=TraceData())
return {"feedback": feedback, "source": source_obj, "trace": trace}"""
    signature = "()"
    func_name = "test_mlflow_imports"

    recreated = recreate_function(source, signature, func_name)

    assert recreated is not None
    result = recreated()

    assert isinstance(result["feedback"], Feedback)
    # AssessmentSourceType should be available (it's an enum/class)
    assert result["source"] is not None
    assert result["source"] == "CODE"
    # Check that Trace is available and can be instantiated
    assert isinstance(result["trace"], Trace)


def test_function_name_in_namespace():
    source = "return 'success'"
    signature = "()"
    func_name = "test_name_func"

    recreated = recreate_function(source, signature, func_name)

    assert recreated is not None
    assert recreated.__name__ == func_name


def test_indentation_handling():
    # Source without indentation - should be indented by the function
    source = """x = 1
y = 2
return x + y"""
    signature = "()"
    func_name = "indentation_test"

    recreated = recreate_function(source, signature, func_name)

    assert recreated is not None
    assert recreated() == 3


def test_empty_source_code():
    source = ""
    signature = "()"
    func_name = "empty_func"

    # Empty source code should cause syntax error during function definition
    with pytest.raises(SyntaxError, match="expected an indented block"):
        recreate_function(source, signature, func_name)


def test_function_with_import_error_at_runtime():
    # Import that doesn't exist is referenced but not imported in the function
    source = """try:
    return NonExistentClass()
except NameError:
    return "import_failed" """
    signature = "()"
    func_name = "runtime_import_error"

    recreated = recreate_function(source, signature, func_name)

    # Function should be created successfully
    assert recreated is not None
    # But calling it should handle the missing import gracefully
    result = recreated()
    assert result == "import_failed"


def test_function_with_mlflow_trace_type_hint():
    """
    Test that a function with mlflow.entities.Trace type hints can be recreated.

    This reproduces the issue where scorers with type hints like mlflow.entities.Trace
    would fail to register because the mlflow module wasn't available in the namespace
    during function recreation.
    """
    source = """return Feedback(
    value=trace.info.trace_id is not None,
    rationale=f"Trace ID: {trace.info.trace_id}"
)"""
    signature = "(trace: mlflow.entities.Trace) -> mlflow.entities.Feedback"
    func_name = "scorer_with_trace_type_hint"

    recreated = recreate_function(source, signature, func_name)

    assert recreated is not None
    assert recreated.__name__ == func_name

    # Test that it can be called with a Trace object
    from mlflow.entities import TraceData, TraceInfo, TraceState
    from mlflow.entities.trace_location import (
        MlflowExperimentLocation,
        TraceLocation,
        TraceLocationType,
    )

    mlflow_exp_location = MlflowExperimentLocation(experiment_id="0")
    trace_location = TraceLocation(
        type=TraceLocationType.MLFLOW_EXPERIMENT, mlflow_experiment=mlflow_exp_location
    )
    trace_info = TraceInfo(
        trace_id="test_trace_id",
        trace_location=trace_location,
        request_time=1000,
        state=TraceState.OK,
    )
    trace = Trace(info=trace_info, data=TraceData())

    result = recreated(trace)
    assert isinstance(result, Feedback)
    assert result.value is True
    assert "test_trace_id" in result.rationale


<<<<<<< HEAD
@pytest.mark.parametrize(
    "expectations",
    [None, {}, {"expected_tool_calls": []}],
)
def test_parse_tool_call_expectations_returns_none_for_empty(expectations):
    from mlflow.genai.scorers.scorer_utils import parse_tool_call_expectations

    assert parse_tool_call_expectations(expectations) is None


def test_parse_tool_call_expectations_parses_dict():
    from mlflow.genai.scorers.scorer_utils import parse_tool_call_expectations

    expectations = {
        "expected_tool_calls": [
            {"name": "search", "arguments": {"query": "test"}},
            {"name": "summarize"},
        ]
    }
    result = parse_tool_call_expectations(expectations)

    assert len(result) == 2
    assert result[0].name == "search"
    assert result[0].arguments == {"query": "test"}
    assert result[1].name == "summarize"
    assert result[1].arguments is None


def test_parse_tool_call_expectations_parses_function_call_objects():
    from mlflow.genai.scorers.scorer_utils import parse_tool_call_expectations
    from mlflow.genai.utils.type import FunctionCall

    expectations = {
        "expected_tool_calls": [
            FunctionCall(name="search", arguments={"query": "test"}),
            FunctionCall(name="summarize"),
        ]
    }
    result = parse_tool_call_expectations(expectations)

    assert len(result) == 2
    assert result[0].name == "search"
    assert result[1].name == "summarize"


def test_parse_tool_call_expectations_raises_for_invalid_arguments_type():
    from mlflow.exceptions import MlflowException
    from mlflow.genai.scorers.scorer_utils import parse_tool_call_expectations

    expectations = {"expected_tool_calls": [{"name": "search", "arguments": "invalid"}]}

    with pytest.raises(MlflowException, match="Arguments must be a dict"):
        parse_tool_call_expectations(expectations)


def test_parse_tool_call_expectations_raises_for_invalid_call_format():
    from mlflow.exceptions import MlflowException
    from mlflow.genai.scorers.scorer_utils import parse_tool_call_expectations

    expectations = {"expected_tool_calls": ["invalid_string"]}

    with pytest.raises(MlflowException, match="Invalid expected tool call format"):
        parse_tool_call_expectations(expectations)


def test_has_partial_tool_call_expectations_true_when_missing_args():
    from mlflow.genai.scorers.scorer_utils import has_partial_tool_call_expectations
    from mlflow.genai.utils.type import FunctionCall

    calls = [
        FunctionCall(name="search", arguments={"query": "test"}),
        FunctionCall(name="summarize"),
    ]
    assert has_partial_tool_call_expectations(calls) is True


def test_has_partial_tool_call_expectations_false_when_all_have_args():
    from mlflow.genai.scorers.scorer_utils import has_partial_tool_call_expectations
    from mlflow.genai.utils.type import FunctionCall

    calls = [
        FunctionCall(name="search", arguments={"query": "test"}),
        FunctionCall(name="summarize", arguments={"text": "content"}),
    ]
    assert has_partial_tool_call_expectations(calls) is False


@pytest.mark.parametrize(
    ("args", "expected"),
    [
        (None, {}),
        ({"query": "test", "limit": 10}, {"query": "test", "limit": 10}),
    ],
)
def test_normalize_tool_call_arguments(args, expected):
    from mlflow.genai.scorers.scorer_utils import normalize_tool_call_arguments

    assert normalize_tool_call_arguments(args) == expected


def test_normalize_tool_call_arguments_raises_for_invalid_type():
    from mlflow.exceptions import MlflowException
    from mlflow.genai.scorers.scorer_utils import normalize_tool_call_arguments

    with pytest.raises(MlflowException, match="Arguments must be a dict"):
        normalize_tool_call_arguments("invalid")


def test_get_tool_call_signature_name_only():
    from mlflow.genai.scorers.scorer_utils import get_tool_call_signature
    from mlflow.genai.utils.type import FunctionCall

    call = FunctionCall(name="search", arguments={"query": "test"})
    assert get_tool_call_signature(call, compare_arguments=False) == "search"


def test_get_tool_call_signature_with_args():
    from mlflow.genai.scorers.scorer_utils import get_tool_call_signature
    from mlflow.genai.utils.type import FunctionCall

    call = FunctionCall(name="search", arguments={"query": "test"})
    sig = get_tool_call_signature(call, compare_arguments=True)
    assert sig == 'search({"query": "test"})'


def test_get_tool_call_signature_sorts_arguments():
    from mlflow.genai.scorers.scorer_utils import get_tool_call_signature
    from mlflow.genai.utils.type import FunctionCall

    call1 = FunctionCall(name="search", arguments={"b": 2, "a": 1})
    call2 = FunctionCall(name="search", arguments={"a": 1, "b": 2})

    sig1 = get_tool_call_signature(call1, compare_arguments=True)
    sig2 = get_tool_call_signature(call2, compare_arguments=True)
    assert sig1 == sig2


def test_get_tool_call_signature_handles_none_arguments():
    from mlflow.genai.scorers.scorer_utils import get_tool_call_signature
    from mlflow.genai.utils.type import FunctionCall

    call = FunctionCall(name="search")
    sig = get_tool_call_signature(call, compare_arguments=True)
    assert sig == "search({})"


def test_get_tool_call_signature_returns_empty_for_none_name():
    from mlflow.genai.scorers.scorer_utils import get_tool_call_signature
    from mlflow.genai.utils.type import FunctionCall

    call = FunctionCall(name=None)
    assert get_tool_call_signature(call, compare_arguments=False) == ""
=======
# ============================================================================
# GATEWAY MODEL UTILITY TESTS
# ============================================================================


def test_is_gateway_model():
    assert is_gateway_model("gateway:/my-endpoint") is True
    assert is_gateway_model("openai:/gpt-4") is False
    assert is_gateway_model(None) is False


def test_extract_and_build_gateway_model():
    assert extract_endpoint_ref("gateway:/my-endpoint") == "my-endpoint"
    assert build_gateway_model("my-endpoint") == "gateway:/my-endpoint"
    # Roundtrip
    assert extract_endpoint_ref(build_gateway_model("test")) == "test"


def test_extract_model_from_serialized_scorer():
    # Instructions judge scorer
    instructions_judge_scorer = {
        "mlflow_version": "3.3.2",
        "serialization_version": 1,
        "name": "quality_scorer",
        "description": "Evaluates response quality",
        "aggregations": [],
        "is_session_level_scorer": False,
        "builtin_scorer_class": None,
        "builtin_scorer_pydantic_data": None,
        "call_source": None,
        "call_signature": None,
        "original_func_name": None,
        INSTRUCTIONS_JUDGE_PYDANTIC_DATA: {
            "instructions": "Evaluate the response quality",
            "model": "gateway:/my-endpoint",
        },
    }
    assert extract_model_from_serialized_scorer(instructions_judge_scorer) == "gateway:/my-endpoint"

    # Builtin scorer (Guidelines)
    builtin_scorer = {
        "mlflow_version": "3.3.2",
        "serialization_version": 1,
        "name": "guidelines_scorer",
        "description": None,
        "aggregations": [],
        "is_session_level_scorer": False,
        "builtin_scorer_class": "Guidelines",
        BUILTIN_SCORER_PYDANTIC_DATA: {
            "name": "guidelines_scorer",
            "required_columns": ["outputs", "inputs"],
            "guidelines": ["Be helpful", "Be accurate"],
            "model": "openai:/gpt-4",
        },
        "call_source": None,
        "call_signature": None,
        "original_func_name": None,
        "instructions_judge_pydantic_data": None,
    }
    assert extract_model_from_serialized_scorer(builtin_scorer) == "openai:/gpt-4"

    # Empty data
    assert extract_model_from_serialized_scorer({}) is None


def test_update_model_in_serialized_scorer():
    data = {
        "mlflow_version": "3.3.2",
        "serialization_version": 1,
        "name": "quality_scorer",
        INSTRUCTIONS_JUDGE_PYDANTIC_DATA: {
            "instructions": "Evaluate quality",
            "model": "gateway:/old-endpoint",
        },
    }
    result = update_model_in_serialized_scorer(data, "gateway:/new-endpoint")
    assert result[INSTRUCTIONS_JUDGE_PYDANTIC_DATA]["model"] == "gateway:/new-endpoint"
    assert result[INSTRUCTIONS_JUDGE_PYDANTIC_DATA]["instructions"] == "Evaluate quality"
    # Original unchanged
    assert data[INSTRUCTIONS_JUDGE_PYDANTIC_DATA]["model"] == "gateway:/old-endpoint"
>>>>>>> e491c648
<|MERGE_RESOLUTION|>--- conflicted
+++ resolved
@@ -14,10 +14,6 @@
     update_model_in_serialized_scorer,
 )
 
-# ============================================================================
-# HAPPY PATH TESTS
-# ============================================================================
-
 
 def test_simple_function_recreation():
     source = "return x + y"
@@ -132,11 +128,6 @@
     assert result == expected
 
 
-# ============================================================================
-# SIGNATURE PARSING TESTS
-# ============================================================================
-
-
 def test_empty_signature():
     source = "return 42"
     signature = "()"
@@ -206,11 +197,6 @@
 
     with pytest.raises(MlflowException, match="Invalid signature format"):
         recreate_function(source, signature, func_name)
-
-
-# ============================================================================
-# IMPORT NAMESPACE TESTS
-# ============================================================================
 
 
 def test_function_with_unavailable_import():
@@ -413,165 +399,6 @@
     assert "test_trace_id" in result.rationale
 
 
-<<<<<<< HEAD
-@pytest.mark.parametrize(
-    "expectations",
-    [None, {}, {"expected_tool_calls": []}],
-)
-def test_parse_tool_call_expectations_returns_none_for_empty(expectations):
-    from mlflow.genai.scorers.scorer_utils import parse_tool_call_expectations
-
-    assert parse_tool_call_expectations(expectations) is None
-
-
-def test_parse_tool_call_expectations_parses_dict():
-    from mlflow.genai.scorers.scorer_utils import parse_tool_call_expectations
-
-    expectations = {
-        "expected_tool_calls": [
-            {"name": "search", "arguments": {"query": "test"}},
-            {"name": "summarize"},
-        ]
-    }
-    result = parse_tool_call_expectations(expectations)
-
-    assert len(result) == 2
-    assert result[0].name == "search"
-    assert result[0].arguments == {"query": "test"}
-    assert result[1].name == "summarize"
-    assert result[1].arguments is None
-
-
-def test_parse_tool_call_expectations_parses_function_call_objects():
-    from mlflow.genai.scorers.scorer_utils import parse_tool_call_expectations
-    from mlflow.genai.utils.type import FunctionCall
-
-    expectations = {
-        "expected_tool_calls": [
-            FunctionCall(name="search", arguments={"query": "test"}),
-            FunctionCall(name="summarize"),
-        ]
-    }
-    result = parse_tool_call_expectations(expectations)
-
-    assert len(result) == 2
-    assert result[0].name == "search"
-    assert result[1].name == "summarize"
-
-
-def test_parse_tool_call_expectations_raises_for_invalid_arguments_type():
-    from mlflow.exceptions import MlflowException
-    from mlflow.genai.scorers.scorer_utils import parse_tool_call_expectations
-
-    expectations = {"expected_tool_calls": [{"name": "search", "arguments": "invalid"}]}
-
-    with pytest.raises(MlflowException, match="Arguments must be a dict"):
-        parse_tool_call_expectations(expectations)
-
-
-def test_parse_tool_call_expectations_raises_for_invalid_call_format():
-    from mlflow.exceptions import MlflowException
-    from mlflow.genai.scorers.scorer_utils import parse_tool_call_expectations
-
-    expectations = {"expected_tool_calls": ["invalid_string"]}
-
-    with pytest.raises(MlflowException, match="Invalid expected tool call format"):
-        parse_tool_call_expectations(expectations)
-
-
-def test_has_partial_tool_call_expectations_true_when_missing_args():
-    from mlflow.genai.scorers.scorer_utils import has_partial_tool_call_expectations
-    from mlflow.genai.utils.type import FunctionCall
-
-    calls = [
-        FunctionCall(name="search", arguments={"query": "test"}),
-        FunctionCall(name="summarize"),
-    ]
-    assert has_partial_tool_call_expectations(calls) is True
-
-
-def test_has_partial_tool_call_expectations_false_when_all_have_args():
-    from mlflow.genai.scorers.scorer_utils import has_partial_tool_call_expectations
-    from mlflow.genai.utils.type import FunctionCall
-
-    calls = [
-        FunctionCall(name="search", arguments={"query": "test"}),
-        FunctionCall(name="summarize", arguments={"text": "content"}),
-    ]
-    assert has_partial_tool_call_expectations(calls) is False
-
-
-@pytest.mark.parametrize(
-    ("args", "expected"),
-    [
-        (None, {}),
-        ({"query": "test", "limit": 10}, {"query": "test", "limit": 10}),
-    ],
-)
-def test_normalize_tool_call_arguments(args, expected):
-    from mlflow.genai.scorers.scorer_utils import normalize_tool_call_arguments
-
-    assert normalize_tool_call_arguments(args) == expected
-
-
-def test_normalize_tool_call_arguments_raises_for_invalid_type():
-    from mlflow.exceptions import MlflowException
-    from mlflow.genai.scorers.scorer_utils import normalize_tool_call_arguments
-
-    with pytest.raises(MlflowException, match="Arguments must be a dict"):
-        normalize_tool_call_arguments("invalid")
-
-
-def test_get_tool_call_signature_name_only():
-    from mlflow.genai.scorers.scorer_utils import get_tool_call_signature
-    from mlflow.genai.utils.type import FunctionCall
-
-    call = FunctionCall(name="search", arguments={"query": "test"})
-    assert get_tool_call_signature(call, compare_arguments=False) == "search"
-
-
-def test_get_tool_call_signature_with_args():
-    from mlflow.genai.scorers.scorer_utils import get_tool_call_signature
-    from mlflow.genai.utils.type import FunctionCall
-
-    call = FunctionCall(name="search", arguments={"query": "test"})
-    sig = get_tool_call_signature(call, compare_arguments=True)
-    assert sig == 'search({"query": "test"})'
-
-
-def test_get_tool_call_signature_sorts_arguments():
-    from mlflow.genai.scorers.scorer_utils import get_tool_call_signature
-    from mlflow.genai.utils.type import FunctionCall
-
-    call1 = FunctionCall(name="search", arguments={"b": 2, "a": 1})
-    call2 = FunctionCall(name="search", arguments={"a": 1, "b": 2})
-
-    sig1 = get_tool_call_signature(call1, compare_arguments=True)
-    sig2 = get_tool_call_signature(call2, compare_arguments=True)
-    assert sig1 == sig2
-
-
-def test_get_tool_call_signature_handles_none_arguments():
-    from mlflow.genai.scorers.scorer_utils import get_tool_call_signature
-    from mlflow.genai.utils.type import FunctionCall
-
-    call = FunctionCall(name="search")
-    sig = get_tool_call_signature(call, compare_arguments=True)
-    assert sig == "search({})"
-
-
-def test_get_tool_call_signature_returns_empty_for_none_name():
-    from mlflow.genai.scorers.scorer_utils import get_tool_call_signature
-    from mlflow.genai.utils.type import FunctionCall
-
-    call = FunctionCall(name=None)
-    assert get_tool_call_signature(call, compare_arguments=False) == ""
-=======
-# ============================================================================
-# GATEWAY MODEL UTILITY TESTS
-# ============================================================================
-
-
 def test_is_gateway_model():
     assert is_gateway_model("gateway:/my-endpoint") is True
     assert is_gateway_model("openai:/gpt-4") is False
@@ -581,12 +408,10 @@
 def test_extract_and_build_gateway_model():
     assert extract_endpoint_ref("gateway:/my-endpoint") == "my-endpoint"
     assert build_gateway_model("my-endpoint") == "gateway:/my-endpoint"
-    # Roundtrip
     assert extract_endpoint_ref(build_gateway_model("test")) == "test"
 
 
 def test_extract_model_from_serialized_scorer():
-    # Instructions judge scorer
     instructions_judge_scorer = {
         "mlflow_version": "3.3.2",
         "serialization_version": 1,
@@ -606,7 +431,6 @@
     }
     assert extract_model_from_serialized_scorer(instructions_judge_scorer) == "gateway:/my-endpoint"
 
-    # Builtin scorer (Guidelines)
     builtin_scorer = {
         "mlflow_version": "3.3.2",
         "serialization_version": 1,
@@ -627,8 +451,6 @@
         "instructions_judge_pydantic_data": None,
     }
     assert extract_model_from_serialized_scorer(builtin_scorer) == "openai:/gpt-4"
-
-    # Empty data
     assert extract_model_from_serialized_scorer({}) is None
 
 
@@ -645,6 +467,158 @@
     result = update_model_in_serialized_scorer(data, "gateway:/new-endpoint")
     assert result[INSTRUCTIONS_JUDGE_PYDANTIC_DATA]["model"] == "gateway:/new-endpoint"
     assert result[INSTRUCTIONS_JUDGE_PYDANTIC_DATA]["instructions"] == "Evaluate quality"
-    # Original unchanged
     assert data[INSTRUCTIONS_JUDGE_PYDANTIC_DATA]["model"] == "gateway:/old-endpoint"
->>>>>>> e491c648
+
+
+@pytest.mark.parametrize(
+    "expectations",
+    [None, {}, {"expected_tool_calls": []}],
+)
+def test_parse_tool_call_expectations_returns_none_for_empty(expectations):
+    from mlflow.genai.scorers.scorer_utils import parse_tool_call_expectations
+
+    assert parse_tool_call_expectations(expectations) is None
+
+
+def test_parse_tool_call_expectations_parses_dict():
+    from mlflow.genai.scorers.scorer_utils import parse_tool_call_expectations
+
+    expectations = {
+        "expected_tool_calls": [
+            {"name": "search", "arguments": {"query": "test"}},
+            {"name": "summarize"},
+        ]
+    }
+    result = parse_tool_call_expectations(expectations)
+
+    assert len(result) == 2
+    assert result[0].name == "search"
+    assert result[0].arguments == {"query": "test"}
+    assert result[1].name == "summarize"
+    assert result[1].arguments is None
+
+
+def test_parse_tool_call_expectations_parses_function_call_objects():
+    from mlflow.genai.scorers.scorer_utils import parse_tool_call_expectations
+    from mlflow.genai.utils.type import FunctionCall
+
+    expectations = {
+        "expected_tool_calls": [
+            FunctionCall(name="search", arguments={"query": "test"}),
+            FunctionCall(name="summarize"),
+        ]
+    }
+    result = parse_tool_call_expectations(expectations)
+
+    assert len(result) == 2
+    assert result[0].name == "search"
+    assert result[1].name == "summarize"
+
+
+def test_parse_tool_call_expectations_raises_for_invalid_arguments_type():
+    from mlflow.exceptions import MlflowException
+    from mlflow.genai.scorers.scorer_utils import parse_tool_call_expectations
+
+    expectations = {"expected_tool_calls": [{"name": "search", "arguments": "invalid"}]}
+
+    with pytest.raises(MlflowException, match="Arguments must be a dict"):
+        parse_tool_call_expectations(expectations)
+
+
+def test_parse_tool_call_expectations_raises_for_invalid_call_format():
+    from mlflow.exceptions import MlflowException
+    from mlflow.genai.scorers.scorer_utils import parse_tool_call_expectations
+
+    expectations = {"expected_tool_calls": ["invalid_string"]}
+
+    with pytest.raises(MlflowException, match="Invalid expected tool call format"):
+        parse_tool_call_expectations(expectations)
+
+
+def test_has_partial_tool_call_expectations_true_when_missing_args():
+    from mlflow.genai.scorers.scorer_utils import has_partial_tool_call_expectations
+    from mlflow.genai.utils.type import FunctionCall
+
+    calls = [
+        FunctionCall(name="search", arguments={"query": "test"}),
+        FunctionCall(name="summarize"),
+    ]
+    assert has_partial_tool_call_expectations(calls) is True
+
+
+def test_has_partial_tool_call_expectations_false_when_all_have_args():
+    from mlflow.genai.scorers.scorer_utils import has_partial_tool_call_expectations
+    from mlflow.genai.utils.type import FunctionCall
+
+    calls = [
+        FunctionCall(name="search", arguments={"query": "test"}),
+        FunctionCall(name="summarize", arguments={"text": "content"}),
+    ]
+    assert has_partial_tool_call_expectations(calls) is False
+
+
+@pytest.mark.parametrize(
+    ("args", "expected"),
+    [
+        (None, {}),
+        ({"query": "test", "limit": 10}, {"query": "test", "limit": 10}),
+    ],
+)
+def test_normalize_tool_call_arguments(args, expected):
+    from mlflow.genai.scorers.scorer_utils import normalize_tool_call_arguments
+
+    assert normalize_tool_call_arguments(args) == expected
+
+
+def test_normalize_tool_call_arguments_raises_for_invalid_type():
+    from mlflow.exceptions import MlflowException
+    from mlflow.genai.scorers.scorer_utils import normalize_tool_call_arguments
+
+    with pytest.raises(MlflowException, match="Arguments must be a dict"):
+        normalize_tool_call_arguments("invalid")
+
+
+def test_get_tool_call_signature_name_only():
+    from mlflow.genai.scorers.scorer_utils import get_tool_call_signature
+    from mlflow.genai.utils.type import FunctionCall
+
+    call = FunctionCall(name="search", arguments={"query": "test"})
+    assert get_tool_call_signature(call, compare_arguments=False) == "search"
+
+
+def test_get_tool_call_signature_with_args():
+    from mlflow.genai.scorers.scorer_utils import get_tool_call_signature
+    from mlflow.genai.utils.type import FunctionCall
+
+    call = FunctionCall(name="search", arguments={"query": "test"})
+    sig = get_tool_call_signature(call, compare_arguments=True)
+    assert sig == 'search({"query": "test"})'
+
+
+def test_get_tool_call_signature_sorts_arguments():
+    from mlflow.genai.scorers.scorer_utils import get_tool_call_signature
+    from mlflow.genai.utils.type import FunctionCall
+
+    call1 = FunctionCall(name="search", arguments={"b": 2, "a": 1})
+    call2 = FunctionCall(name="search", arguments={"a": 1, "b": 2})
+
+    sig1 = get_tool_call_signature(call1, compare_arguments=True)
+    sig2 = get_tool_call_signature(call2, compare_arguments=True)
+    assert sig1 == sig2
+
+
+def test_get_tool_call_signature_handles_none_arguments():
+    from mlflow.genai.scorers.scorer_utils import get_tool_call_signature
+    from mlflow.genai.utils.type import FunctionCall
+
+    call = FunctionCall(name="search")
+    sig = get_tool_call_signature(call, compare_arguments=True)
+    assert sig == "search({})"
+
+
+def test_get_tool_call_signature_returns_empty_for_none_name():
+    from mlflow.genai.scorers.scorer_utils import get_tool_call_signature
+    from mlflow.genai.utils.type import FunctionCall
+
+    call = FunctionCall(name=None)
+    assert get_tool_call_signature(call, compare_arguments=False) == ""