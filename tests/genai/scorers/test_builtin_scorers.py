--- conflicted
+++ resolved
@@ -209,12 +209,8 @@
 def test_guideline_adherence():
     # 1. Called with per-row guidelines
     with patch("databricks.agents.evals.judges.guideline_adherence") as mock_guideline_adherence:
-<<<<<<< HEAD
         GuidelineAdherence()(
-=======
-        guideline_adherence(
             inputs={"question": "query"},
->>>>>>> f108fb63
             outputs="answer",
             expectations={"guidelines": ["guideline1", "guideline2"]},
         )
