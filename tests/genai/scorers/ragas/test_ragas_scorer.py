--- conflicted
+++ resolved
@@ -6,7 +6,7 @@
 from mlflow.entities.assessment_source import AssessmentSourceType
 from mlflow.exceptions import MlflowException
 from mlflow.genai.judges.utils import CategoricalRating
-<<<<<<< HEAD
+from mlflow.genai.scorers import FRAMEWORK_METADATA_KEY
 from mlflow.genai.scorers.ragas import (
     AspectCritic,
     BleuScore,
@@ -29,10 +29,6 @@
     SummarizationScore,
     get_scorer,
 )
-=======
-from mlflow.genai.scorers import FRAMEWORK_METADATA_KEY
-from mlflow.genai.scorers.ragas import get_scorer
->>>>>>> 01e8d1d6
 
 
 def test_ragas_scorer_with_exact_match_metric():
