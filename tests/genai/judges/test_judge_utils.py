import json
from unittest import mock

import pytest
from litellm.types.utils import ModelResponse

from mlflow.entities.assessment import AssessmentSourceType
from mlflow.entities.trace import Trace
from mlflow.entities.trace_info import TraceInfo
from mlflow.entities.trace_location import TraceLocation
from mlflow.entities.trace_state import TraceState
from mlflow.exceptions import MlflowException
from mlflow.genai.judges.utils import CategoricalRating, invoke_judge_model
from mlflow.types.llm import ToolCall


<<<<<<< HEAD
# Fixtures for testing
@pytest.fixture
def mock_response():
    """Fixture that creates a mock ModelResponse with default result and rationale."""
    content = json.dumps({"result": "yes", "rationale": "The response meets all criteria."})
    return ModelResponse(choices=[{"message": {"content": content}}])


@pytest.fixture
def mock_tool_response():
    """Fixture that creates a mock ModelResponse with tool calls."""
    tool_calls = [{"id": "call_123", "function": {"name": "get_trace_info", "arguments": "{}"}}]
    return ModelResponse(choices=[{"message": {"tool_calls": tool_calls, "content": None}}])


@pytest.fixture
def test_trace():
    """Fixture that creates a test Trace object."""
    trace_info = TraceInfo(
        trace_id="test-trace",
        trace_location=TraceLocation.from_experiment_id("0"),
        request_time=1234567890,
        state=TraceState.OK,
    )
    return Trace(info=trace_info, data=None)

=======
@pytest.mark.parametrize("num_retries", [None, 3])
def test_invoke_judge_model_successful_with_litellm(num_retries):
    mock_content = json.dumps({"result": "yes", "rationale": "The response meets all criteria."})
    mock_response = ModelResponse(choices=[{"message": {"content": mock_content}}])
>>>>>>> e61d0efe

@pytest.mark.parametrize("num_retries", [None, 3])
def test_invoke_judge_model_successful_with_litellm(num_retries, mock_response):
    with mock.patch("litellm.completion", return_value=mock_response) as mock_litellm:
        kwargs = {
            "model_uri": "openai:/gpt-4",
            "prompt": "Evaluate this response",
            "assessment_name": "quality_check",
        }
        if num_retries is not None:
            kwargs["num_retries"] = num_retries

        feedback = invoke_judge_model(**kwargs)

    from litellm import RetryPolicy

    expected_retries = 10 if num_retries is None else num_retries
    expected_retry_policy = RetryPolicy(
        TimeoutErrorRetries=expected_retries,
        RateLimitErrorRetries=expected_retries,
        InternalServerErrorRetries=expected_retries,
        ContentPolicyViolationErrorRetries=expected_retries,
        BadRequestErrorRetries=0,
        AuthenticationErrorRetries=0,
    )

    mock_litellm.assert_called_once_with(
        model="openai/gpt-4",
        messages=[{"role": "user", "content": "Evaluate this response"}],
<<<<<<< HEAD
        tools=None,
        tool_choice=None,
        response_format={
            "type": "json_schema",
            "json_schema": {
                "name": "judge_evaluation",
                "strict": True,
                "schema": {
                    "type": "object",
                    "properties": {
                        "result": {"type": "string", "description": "The evaluation rating/result"},
                        "rationale": {
                            "type": "string",
                            "description": "Detailed explanation for the evaluation",
                        },
                    },
                    "required": ["result", "rationale"],
                    "additionalProperties": False,
                },
            },
        },
=======
>>>>>>> e61d0efe
        retry_policy=expected_retry_policy,
        retry_strategy="exponential_backoff_retry",
        max_retries=0,
    )

    assert feedback.name == "quality_check"
    assert feedback.value == CategoricalRating.YES
    assert feedback.rationale == "The response meets all criteria."
    assert feedback.source.source_type == AssessmentSourceType.LLM_JUDGE
    assert feedback.source.source_id == "openai:/gpt-4"


def test_invoke_judge_model_successful_with_native_provider():
    mock_response = json.dumps({"result": "yes", "rationale": "The response meets all criteria."})

    with (
        mock.patch("mlflow.genai.judges.utils._is_litellm_available", return_value=False),
        mock.patch(
            "mlflow.metrics.genai.model_utils.score_model_on_payload", return_value=mock_response
        ) as mock_score_model_on_payload,
    ):
        feedback = invoke_judge_model(
            model_uri="openai:/gpt-4",
            prompt="Evaluate this response",
            assessment_name="quality_check",
        )

    mock_score_model_on_payload.assert_called_once_with(
        model_uri="openai:/gpt-4",
        payload="Evaluate this response",
        endpoint_type="llm/v1/chat",
    )

    assert feedback.name == "quality_check"
    assert feedback.value == CategoricalRating.YES
    assert feedback.rationale == "The response meets all criteria."
    assert feedback.source.source_type == AssessmentSourceType.LLM_JUDGE
    assert feedback.source.source_id == "openai:/gpt-4"


def test_invoke_judge_model_with_unsupported_provider():
    with pytest.raises(MlflowException, match=r"LiteLLM is required for using 'unsupported' LLM"):
        with mock.patch("mlflow.genai.judges.utils._is_litellm_available", return_value=False):
            invoke_judge_model(
                model_uri="unsupported:/model", prompt="Test prompt", assessment_name="test"
            )


def test_invoke_judge_model_with_trace_requires_litellm(test_trace):
    with pytest.raises(MlflowException, match=r"LiteLLM is required for using traces with judges"):
        with mock.patch("mlflow.genai.judges.utils._is_litellm_available", return_value=False):
            invoke_judge_model(
                model_uri="openai:/gpt-4",
                prompt="Test prompt",
                assessment_name="test",
                trace=test_trace,
            )


def test_invoke_judge_model_invalid_json_response():
    mock_content = "This is not valid JSON"
    mock_response = ModelResponse(choices=[{"message": {"content": mock_content}}])

    with mock.patch("litellm.completion", return_value=mock_response):
        with pytest.raises(MlflowException, match=r"Failed to parse"):
            invoke_judge_model(
                model_uri="openai:/gpt-4", prompt="Test prompt", assessment_name="test"
            )


def test_invoke_judge_model_with_trace_passes_tools(test_trace, mock_response):
    with (
        mock.patch("litellm.completion", return_value=mock_response) as mock_litellm,
        mock.patch("mlflow.genai.judges.tools.list_judge_tools") as mock_list_tools,
    ):
        # Mock some tools being available
        mock_tool1 = mock.Mock()
        mock_tool1.name = "get_trace_info"
        mock_tool1.get_definition.return_value.to_dict.return_value = {
            "name": "get_trace_info",
            "description": "Get trace info",
        }

        mock_tool2 = mock.Mock()
        mock_tool2.name = "list_spans"
        mock_tool2.get_definition.return_value.to_dict.return_value = {
            "name": "list_spans",
            "description": "List spans",
        }

        mock_list_tools.return_value = [mock_tool1, mock_tool2]

        invoke_judge_model(
            model_uri="openai:/gpt-4",
            prompt="Evaluate this response",
            assessment_name="quality_check",
            trace=test_trace,
        )

    # Verify tools were passed to litellm completion
    mock_litellm.assert_called_once()
    call_kwargs = mock_litellm.call_args.kwargs
    assert call_kwargs["tools"] == [
        {"name": "get_trace_info", "description": "Get trace info"},
        {"name": "list_spans", "description": "List spans"},
    ]
    assert call_kwargs["tool_choice"] == "auto"


def test_invoke_judge_model_tool_calling_loop(test_trace):
    # First call: model requests tool call
    mock_tool_call_response = ModelResponse(
        choices=[
            {
                "message": {
                    "tool_calls": [
                        {
                            "id": "call_123",
                            "function": {"name": "get_trace_info", "arguments": "{}"},
                        }
                    ],
                    "content": None,
                }
            }
        ]
    )

    # Second call: model provides final answer
    mock_final_response = ModelResponse(
        choices=[
            {
                "message": {
                    "content": json.dumps({"result": "yes", "rationale": "The trace looks good."})
                }
            }
        ]
    )

    with (
        mock.patch(
            "litellm.completion", side_effect=[mock_tool_call_response, mock_final_response]
        ) as mock_litellm,
        mock.patch("mlflow.genai.judges.tools.list_judge_tools") as mock_list_tools,
        mock.patch(
            "mlflow.genai.judges.tools.registry._judge_tool_registry.invoke"
        ) as mock_invoke_tool,
    ):
        mock_tool = mock.Mock()
        mock_tool.name = "get_trace_info"
        mock_tool.get_definition.return_value.to_dict.return_value = {"name": "get_trace_info"}
        mock_list_tools.return_value = [mock_tool]

        mock_invoke_tool.return_value = {"trace_id": "test-trace", "state": "OK"}

        feedback = invoke_judge_model(
            model_uri="openai:/gpt-4",
            prompt="Evaluate this response",
            assessment_name="quality_check",
            trace=test_trace,
        )

    # Verify litellm.completion was called twice (tool call + final response)
    assert mock_litellm.call_count == 2

    # Verify tool was invoked
    mock_invoke_tool.assert_called_once()
    tool_call_arg = mock_invoke_tool.call_args.kwargs["tool_call"]
    assert isinstance(tool_call_arg, ToolCall)
    assert tool_call_arg.function.name == "get_trace_info"

    assert feedback.value == CategoricalRating.YES
    assert feedback.rationale == "The trace looks good."<|MERGE_RESOLUTION|>--- conflicted
+++ resolved
@@ -14,8 +14,6 @@
 from mlflow.types.llm import ToolCall
 
 
-<<<<<<< HEAD
-# Fixtures for testing
 @pytest.fixture
 def mock_response():
     """Fixture that creates a mock ModelResponse with default result and rationale."""
@@ -41,12 +39,6 @@
     )
     return Trace(info=trace_info, data=None)
 
-=======
-@pytest.mark.parametrize("num_retries", [None, 3])
-def test_invoke_judge_model_successful_with_litellm(num_retries):
-    mock_content = json.dumps({"result": "yes", "rationale": "The response meets all criteria."})
-    mock_response = ModelResponse(choices=[{"message": {"content": mock_content}}])
->>>>>>> e61d0efe
 
 @pytest.mark.parametrize("num_retries", [None, 3])
 def test_invoke_judge_model_successful_with_litellm(num_retries, mock_response):
@@ -76,7 +68,6 @@
     mock_litellm.assert_called_once_with(
         model="openai/gpt-4",
         messages=[{"role": "user", "content": "Evaluate this response"}],
-<<<<<<< HEAD
         tools=None,
         tool_choice=None,
         response_format={
@@ -98,8 +89,6 @@
                 },
             },
         },
-=======
->>>>>>> e61d0efe
         retry_policy=expected_retry_policy,
         retry_strategy="exponential_backoff_retry",
         max_retries=0,
