--- conflicted
+++ resolved
@@ -13,26 +13,18 @@
 from mlflow.entities.trace_location import TraceLocation
 from mlflow.entities.trace_state import TraceState
 from mlflow.exceptions import MlflowException
-<<<<<<< HEAD
 from mlflow.genai.judges.base import Judge
 from mlflow.genai.judges.utils import (
     _MODEL_RESPONSE_FORMAT_CAPABILITIES,
     CategoricalRating,
-    add_output_format_instructions,
-    format_prompt,
-    invoke_judge_model,
-)
-from mlflow.types.llm import ChatMessage, ToolCall
-=======
-from mlflow.genai.judges.utils import (
-    CategoricalRating,
     InvokeDatabricksModelOutput,
     _invoke_databricks_model,
     _parse_databricks_model_response,
+    add_output_format_instructions,
     invoke_judge_model,
 )
 from mlflow.genai.prompts.utils import format_prompt
->>>>>>> 9f8d3ce7
+from mlflow.types.llm import ChatMessage, ToolCall
 
 
 @pytest.fixture(autouse=True)
