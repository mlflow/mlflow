import json
from unittest import mock

import litellm
import pytest
from litellm.types.utils import ModelResponse

from mlflow.entities.assessment import AssessmentSourceType
from mlflow.entities.trace import Trace
from mlflow.entities.trace_info import TraceInfo
from mlflow.entities.trace_location import TraceLocation
from mlflow.entities.trace_state import TraceState
from mlflow.exceptions import MlflowException
<<<<<<< HEAD
from mlflow.genai.judges.base import Judge
from mlflow.genai.judges.utils import (
    _MODEL_RESPONSE_FORMAT_CAPABILITIES,
    CategoricalRating,
    add_output_format_instructions,
    invoke_judge_model,
)
from mlflow.types.llm import ChatMessage, ToolCall
=======
from mlflow.genai.judges.utils import CategoricalRating, format_prompt, invoke_judge_model
>>>>>>> ba41980d


@pytest.fixture(autouse=True)
def clear_model_capabilities_cache():
    """Clear the global model capabilities cache before each test."""
    from mlflow.genai.judges.utils import _MODEL_RESPONSE_FORMAT_CAPABILITIES

    _MODEL_RESPONSE_FORMAT_CAPABILITIES.clear()


@pytest.fixture
def mock_response():
    """Fixture that creates a mock ModelResponse with default result and rationale."""
    content = json.dumps({"result": "yes", "rationale": "The response meets all criteria."})
    return ModelResponse(choices=[{"message": {"content": content}}])


@pytest.fixture
def mock_tool_response():
    """Fixture that creates a mock ModelResponse with tool calls."""
    tool_calls = [{"id": "call_123", "function": {"name": "get_trace_info", "arguments": "{}"}}]
    return ModelResponse(choices=[{"message": {"tool_calls": tool_calls, "content": None}}])


@pytest.fixture
def mock_trace():
    """Fixture that creates a test Trace object."""
    trace_info = TraceInfo(
        trace_id="test-trace",
        trace_location=TraceLocation.from_experiment_id("0"),
        request_time=1234567890,
        state=TraceState.OK,
    )
    return Trace(info=trace_info, data=None)


@pytest.mark.parametrize("num_retries", [None, 3])
def test_invoke_judge_model_successful_with_litellm(num_retries, mock_response):
    with mock.patch("litellm.completion", return_value=mock_response) as mock_litellm:
        kwargs = {
            "model_uri": "openai:/gpt-4",
            "prompt": "Evaluate this response",
            "assessment_name": "quality_check",
        }
        if num_retries is not None:
            kwargs["num_retries"] = num_retries

        feedback = invoke_judge_model(**kwargs)

    from litellm import RetryPolicy

    expected_retries = 10 if num_retries is None else num_retries
    expected_retry_policy = RetryPolicy(
        TimeoutErrorRetries=expected_retries,
        RateLimitErrorRetries=expected_retries,
        InternalServerErrorRetries=expected_retries,
        ContentPolicyViolationErrorRetries=expected_retries,
        BadRequestErrorRetries=0,
        AuthenticationErrorRetries=0,
    )

    mock_litellm.assert_called_once_with(
        model="openai/gpt-4",
        messages=[{"role": "user", "content": "Evaluate this response"}],
        tools=None,
        tool_choice=None,
        response_format={
            "type": "json_schema",
            "json_schema": {
                "name": "judge_evaluation",
                "strict": True,
                "schema": {
                    "type": "object",
                    "properties": {
                        "result": {"type": "string", "description": "The evaluation rating/result"},
                        "rationale": {
                            "type": "string",
                            "description": "Detailed explanation for the evaluation",
                        },
                    },
                    "required": ["result", "rationale"],
                    "additionalProperties": False,
                },
            },
        },
        retry_policy=expected_retry_policy,
        retry_strategy="exponential_backoff_retry",
        max_retries=0,
        drop_params=True,
    )

    assert feedback.name == "quality_check"
    assert feedback.value == CategoricalRating.YES
    assert feedback.rationale == "The response meets all criteria."
    assert feedback.source.source_type == AssessmentSourceType.LLM_JUDGE
    assert feedback.source.source_id == "openai:/gpt-4"


def test_invoke_judge_model_with_chat_messages(mock_response):
    messages = [
        ChatMessage(role="system", content="You are a helpful assistant"),
        ChatMessage(role="user", content="Evaluate this response"),
    ]

    with mock.patch("litellm.completion", return_value=mock_response) as mock_litellm:
        feedback = invoke_judge_model(
            model_uri="openai:/gpt-4",
            prompt=messages,
            assessment_name="quality_check",
        )

    mock_litellm.assert_called_once()
    call_args = mock_litellm.call_args
    messages_arg = call_args.kwargs["messages"]

    assert len(messages_arg) == 2
    assert messages_arg[0] == {"role": "system", "content": "You are a helpful assistant"}
    assert messages_arg[1] == {"role": "user", "content": "Evaluate this response"}

    assert feedback.name == "quality_check"
    assert feedback.value == CategoricalRating.YES


def test_invoke_judge_model_successful_with_native_provider():
    mock_response = json.dumps({"result": "yes", "rationale": "The response meets all criteria."})

    with (
        mock.patch("mlflow.genai.judges.utils._is_litellm_available", return_value=False),
        mock.patch(
            "mlflow.metrics.genai.model_utils.score_model_on_payload", return_value=mock_response
        ) as mock_score_model_on_payload,
    ):
        feedback = invoke_judge_model(
            model_uri="openai:/gpt-4",
            prompt="Evaluate this response",
            assessment_name="quality_check",
        )

    mock_score_model_on_payload.assert_called_once_with(
        model_uri="openai:/gpt-4",
        payload=[{"role": "user", "content": "Evaluate this response"}],
        endpoint_type="llm/v1/chat",
    )

    assert feedback.name == "quality_check"
    assert feedback.value == CategoricalRating.YES
    assert feedback.rationale == "The response meets all criteria."
    assert feedback.source.source_type == AssessmentSourceType.LLM_JUDGE
    assert feedback.source.source_id == "openai:/gpt-4"


def test_invoke_judge_model_with_unsupported_provider():
    with pytest.raises(MlflowException, match=r"LiteLLM is required for using 'unsupported' LLM"):
        with mock.patch("mlflow.genai.judges.utils._is_litellm_available", return_value=False):
            invoke_judge_model(
                model_uri="unsupported:/model", prompt="Test prompt", assessment_name="test"
            )


def test_invoke_judge_model_with_trace_requires_litellm(mock_trace):
    with pytest.raises(MlflowException, match=r"LiteLLM is required for using traces with judges"):
        with mock.patch("mlflow.genai.judges.utils._is_litellm_available", return_value=False):
            invoke_judge_model(
                model_uri="openai:/gpt-4",
                prompt="Test prompt",
                assessment_name="test",
                trace=mock_trace,
            )


def test_invoke_judge_model_invalid_json_response():
    mock_content = "This is not valid JSON"
    mock_response = ModelResponse(choices=[{"message": {"content": mock_content}}])

    with mock.patch("litellm.completion", return_value=mock_response):
        with pytest.raises(MlflowException, match=r"Failed to parse"):
            invoke_judge_model(
                model_uri="openai:/gpt-4", prompt="Test prompt", assessment_name="test"
            )


<<<<<<< HEAD
def test_invoke_judge_model_with_trace_passes_tools(mock_trace, mock_response):
    with (
        mock.patch("litellm.completion", return_value=mock_response) as mock_litellm,
        mock.patch("mlflow.genai.judges.tools.list_judge_tools") as mock_list_tools,
    ):
        # Mock some tools being available
        mock_tool1 = mock.Mock()
        mock_tool1.name = "get_trace_info"
        mock_tool1.get_definition.return_value.to_dict.return_value = {
            "name": "get_trace_info",
            "description": "Get trace info",
        }

        mock_tool2 = mock.Mock()
        mock_tool2.name = "list_spans"
        mock_tool2.get_definition.return_value.to_dict.return_value = {
            "name": "list_spans",
            "description": "List spans",
        }

        mock_list_tools.return_value = [mock_tool1, mock_tool2]

        invoke_judge_model(
            model_uri="openai:/gpt-4",
            prompt="Evaluate this response",
            assessment_name="quality_check",
            trace=mock_trace,
        )

    # Verify tools were passed to litellm completion
    mock_litellm.assert_called_once()
    call_kwargs = mock_litellm.call_args.kwargs
    assert call_kwargs["tools"] == [
        {"name": "get_trace_info", "description": "Get trace info"},
        {"name": "list_spans", "description": "List spans"},
    ]
    assert call_kwargs["tool_choice"] == "auto"


def test_invoke_judge_model_tool_calling_loop(mock_trace):
    # First call: model requests tool call
    mock_tool_call_response = ModelResponse(
        choices=[
            {
                "message": {
                    "tool_calls": [
                        {
                            "id": "call_123",
                            "function": {"name": "get_trace_info", "arguments": "{}"},
                        }
                    ],
                    "content": None,
                }
            }
        ]
    )

    # Second call: model provides final answer
    mock_final_response = ModelResponse(
        choices=[
            {
                "message": {
                    "content": json.dumps({"result": "yes", "rationale": "The trace looks good."})
                }
            }
        ]
    )

    with (
        mock.patch(
            "litellm.completion", side_effect=[mock_tool_call_response, mock_final_response]
        ) as mock_litellm,
        mock.patch("mlflow.genai.judges.tools.list_judge_tools") as mock_list_tools,
        mock.patch(
            "mlflow.genai.judges.tools.registry._judge_tool_registry.invoke"
        ) as mock_invoke_tool,
    ):
        mock_tool = mock.Mock()
        mock_tool.name = "get_trace_info"
        mock_tool.get_definition.return_value.to_dict.return_value = {"name": "get_trace_info"}
        mock_list_tools.return_value = [mock_tool]

        mock_invoke_tool.return_value = {"trace_id": "test-trace", "state": "OK"}

        feedback = invoke_judge_model(
            model_uri="openai:/gpt-4",
            prompt="Evaluate this response",
            assessment_name="quality_check",
            trace=mock_trace,
        )

    # Verify litellm.completion was called twice (tool call + final response)
    assert mock_litellm.call_count == 2

    # Verify tool was invoked
    mock_invoke_tool.assert_called_once()
    tool_call_arg = mock_invoke_tool.call_args.kwargs["tool_call"]
    assert isinstance(tool_call_arg, ToolCall)
    assert tool_call_arg.function.name == "get_trace_info"

    assert feedback.value == CategoricalRating.YES
    assert feedback.rationale == "The trace looks good."


def test_add_output_format_instructions():
    output_fields = Judge.get_output_fields()

    simple_prompt = "Evaluate this response"
    formatted = add_output_format_instructions(simple_prompt, output_fields=output_fields)

    assert simple_prompt in formatted
    assert "JSON format" in formatted
    assert '"result"' in formatted
    assert '"rationale"' in formatted
    assert "no markdown" in formatted.lower()
    assert "The evaluation rating/result" in formatted
    assert "Detailed explanation for the evaluation" in formatted

    complex_prompt = "This is a multi-line\nprompt with various\ninstruction details"
    formatted = add_output_format_instructions(complex_prompt, output_fields=output_fields)

    assert complex_prompt in formatted
    assert formatted.startswith(complex_prompt)
    assert formatted.endswith("}")

    assert formatted.index(complex_prompt) < formatted.index("JSON format")
    assert formatted.index(complex_prompt) < formatted.index('"result"')
    assert formatted.index(complex_prompt) < formatted.index('"rationale"')


@pytest.mark.parametrize(
    ("error_type", "error_class"),
    [
        ("BadRequestError", litellm.BadRequestError),
        ("UnsupportedParamsError", litellm.UnsupportedParamsError),
    ],
)
def test_invoke_judge_model_retries_without_response_format_on_bad_request(
    mock_response, error_type, error_class
):
    """
    Test that when BadRequestError or UnsupportedParamsError occurs, we retry
    without response_format.
    """
    error = error_class(
        message="response_format not supported", model="openai/gpt-4", llm_provider="openai"
    )

    with mock.patch("litellm.completion", side_effect=[error, mock_response]) as mock_litellm:
        feedback = invoke_judge_model(
            model_uri="openai:/gpt-4",
            prompt="Test prompt",
            assessment_name="test",
        )

        # Should have been called twice - once with response_format, once without
        assert mock_litellm.call_count == 2

        # First call should include response_format
        first_call_kwargs = mock_litellm.call_args_list[0].kwargs
        assert "response_format" in first_call_kwargs

        # Second call should not include response_format
        second_call_kwargs = mock_litellm.call_args_list[1].kwargs
        assert "response_format" not in second_call_kwargs

        # Should still return valid feedback
        assert feedback.name == "test"
        assert feedback.value == CategoricalRating.YES


def test_invoke_judge_model_stops_trying_response_format_after_failure():
    """Test that after BadRequestError, subsequent tool calls don't try response_format."""
    bad_request_error = litellm.BadRequestError(
        message="response_format not supported", model="openai/gpt-4", llm_provider="openai"
    )

    # Mock responses for: initial fail, retry success, tool call 1, tool call 2
    tool_call_response = ModelResponse(
        choices=[
            {
                "message": {
                    "tool_calls": [
                        {"id": "call_123", "function": {"name": "test_tool", "arguments": "{}"}}
                    ],
                    "content": None,
                }
            }
        ]
    )

    success_response = ModelResponse(
        choices=[{"message": {"content": '{"result": "yes", "rationale": "Test rationale"}'}}]
    )

    with (
        mock.patch(
            "litellm.completion",
            side_effect=[
                bad_request_error,  # First call fails with response_format
                tool_call_response,  # Retry succeeds without response_format, returns tool call
                success_response,  # Tool call response succeeds (no response_format)
            ],
        ) as mock_litellm,
        mock.patch("mlflow.genai.judges.tools.list_judge_tools") as mock_list_tools,
        mock.patch("mlflow.genai.judges.tools.registry._judge_tool_registry.invoke") as mock_invoke,
    ):
        mock_tool = mock.Mock()
        mock_tool.get_definition.return_value.to_dict.return_value = {"name": "test_tool"}
        mock_list_tools.return_value = [mock_tool]
        mock_invoke.return_value = {"result": "tool executed"}

        feedback = invoke_judge_model(
            model_uri="openai:/gpt-4",
            prompt="Test prompt",
            assessment_name="test",
            trace=mock.Mock(),  # Include trace to enable tool calls
        )

        # Should have been called 3 times total
        assert mock_litellm.call_count == 3

        # First call should include response_format and fail
        first_call_kwargs = mock_litellm.call_args_list[0].kwargs
        assert "response_format" in first_call_kwargs

        # Second call should not include response_format and succeed with tool call
        second_call_kwargs = mock_litellm.call_args_list[1].kwargs
        assert "response_format" not in second_call_kwargs

        # Third call (after tool execution) should also not include response_format
        third_call_kwargs = mock_litellm.call_args_list[2].kwargs
        assert "response_format" not in third_call_kwargs

        assert feedback.name == "test"


def test_invoke_judge_model_caches_capabilities_globally():
    """Test that model capabilities are cached globally across function calls."""
    from mlflow.genai.judges.utils import _MODEL_RESPONSE_FORMAT_CAPABILITIES

    bad_request_error = litellm.BadRequestError(
        message="response_format not supported", model="openai/gpt-4", llm_provider="openai"
    )

    success_response = ModelResponse(
        choices=[{"message": {"content": '{"result": "yes", "rationale": "Test rationale"}'}}]
    )

    # First call - should try response_format and cache the failure
    with mock.patch(
        "litellm.completion", side_effect=[bad_request_error, success_response]
    ) as mock_litellm:
        feedback1 = invoke_judge_model(
            model_uri="openai:/gpt-4",
            prompt="Test prompt 1",
            assessment_name="test1",
        )

        # Should have been called twice (initial fail + retry)
        assert mock_litellm.call_count == 2
        assert feedback1.name == "test1"

        # Verify capability was cached
        assert _MODEL_RESPONSE_FORMAT_CAPABILITIES.get("openai/gpt-4") is False

    # Second call - should directly use cached capability (no response_format)
    with mock.patch("litellm.completion", return_value=success_response) as mock_litellm_2:
        feedback2 = invoke_judge_model(
            model_uri="openai:/gpt-4",
            prompt="Test prompt 2",
            assessment_name="test2",
        )

        # Should only be called once (no retry needed)
        assert mock_litellm_2.call_count == 1

        # Should not include response_format
        call_kwargs = mock_litellm_2.call_args.kwargs
        assert "response_format" not in call_kwargs

        assert feedback2.name == "test2"


def test_unsupported_response_format_handling_supports_multiple_threads():
    """
    When an LLM is invoked with structured outputs and returns a BadRequestsError,
    we cache the lack of support for structured outputs ("response_format") in a
    "model capability cache" to avoid retrying with structured outputs again.

    This test simulates a race condition where another thread modifies the
    model capability cache between the initial check and the exception handler,
    ensuring that we still retry correctly without response_format.
    """
    model_key = "openai/gpt-4-race-bug"
    _MODEL_RESPONSE_FORMAT_CAPABILITIES.clear()

    bad_request_error = litellm.BadRequestError(
        message="response_format not supported", model=model_key, llm_provider="openai"
    )

    call_count = 0
    capabilities_cache_call_count = 0

    def mock_completion(**kwargs):
        nonlocal call_count
        call_count += 1
        if "response_format" in kwargs:
            raise bad_request_error
        else:
            return ModelResponse(
                choices=[{"message": {"content": '{"result": "yes", "rationale": "Success"}'}}]
            )

    class MockCapabilitiesCache(dict):
        """Mock cache that simulates the race condition."""

        def get(self, key, default=None):
            nonlocal capabilities_cache_call_count
            capabilities_cache_call_count += 1

            if capabilities_cache_call_count == 1:
                return True
            elif capabilities_cache_call_count == 2:
                return False
            else:
                return False

    with (
        mock.patch("litellm.completion", side_effect=mock_completion),
        mock.patch(
            "mlflow.genai.judges.utils._MODEL_RESPONSE_FORMAT_CAPABILITIES", MockCapabilitiesCache()
        ),
    ):
        result = invoke_judge_model(
            model_uri=f"openai:/{model_key}",
            prompt="Test prompt",
            assessment_name="race_bug_test",
        )

        assert call_count == 2, "Should make 2 calls: initial (fails) + retry (succeeds)"
        assert capabilities_cache_call_count == 1
        assert result.value == "yes"


def test_litellm_nonfatal_error_messages_suppressed():
    """Test that LiteLLM nonfatal error messages are suppressed during judge execution."""
    suppression_state_during_call = {}

    def mock_completion(**kwargs):
        # Capture the state of litellm flags during the call
        suppression_state_during_call["set_verbose"] = litellm.set_verbose
        suppression_state_during_call["suppress_debug_info"] = litellm.suppress_debug_info

        return ModelResponse(
            choices=[{"message": {"content": '{"result": "pass", "rationale": "Test completed"}'}}]
        )

    with mock.patch("litellm.completion", side_effect=mock_completion):
        # Call invoke_judge_model - the decorator should suppress litellm messages
        result = invoke_judge_model(
            model_uri="openai:/gpt-4",
            prompt="Test prompt for suppression",
            assessment_name="suppression_test",
        )

        # Verify suppression was active during the litellm.completion call
        assert suppression_state_during_call["set_verbose"] is False
        assert suppression_state_during_call["suppress_debug_info"] is True

        # Verify the call succeeded
        assert result.value == "pass"
=======
@pytest.mark.parametrize(
    ("prompt_template", "values", "expected"),
    [
        # Test with Unicode escape-like sequences
        (
            "User input: {{ user_text }}",
            {"user_text": r"Path is C:\users\john"},
            r"User input: Path is C:\users\john",
        ),
        # Test with newlines and tabs
        (
            "Data: {{ data }}",
            {"data": "Line1\\nLine2\\tTabbed"},
            "Data: Line1\\nLine2\\tTabbed",
        ),
        # Test with multiple variables
        (
            "Path: {{ path }}, Command: {{ cmd }}",
            {"path": r"C:\temp", "cmd": r"echo \u0041"},
            r"Path: C:\temp, Command: echo \u0041",
        ),
    ],
)
def test_format_prompt_with_backslashes(prompt_template, values, expected):
    """Test that format_prompt correctly handles values containing backslashes."""
    result = format_prompt(prompt_template, **values)
    assert result == expected
>>>>>>> ba41980d
<|MERGE_RESOLUTION|>--- conflicted
+++ resolved
@@ -11,18 +11,15 @@
 from mlflow.entities.trace_location import TraceLocation
 from mlflow.entities.trace_state import TraceState
 from mlflow.exceptions import MlflowException
-<<<<<<< HEAD
 from mlflow.genai.judges.base import Judge
 from mlflow.genai.judges.utils import (
     _MODEL_RESPONSE_FORMAT_CAPABILITIES,
     CategoricalRating,
     add_output_format_instructions,
+    format_prompt,
     invoke_judge_model,
 )
 from mlflow.types.llm import ChatMessage, ToolCall
-=======
-from mlflow.genai.judges.utils import CategoricalRating, format_prompt, invoke_judge_model
->>>>>>> ba41980d
 
 
 @pytest.fixture(autouse=True)
@@ -204,7 +201,6 @@
             )
 
 
-<<<<<<< HEAD
 def test_invoke_judge_model_with_trace_passes_tools(mock_trace, mock_response):
     with (
         mock.patch("litellm.completion", return_value=mock_response) as mock_litellm,
@@ -577,7 +573,8 @@
 
         # Verify the call succeeded
         assert result.value == "pass"
-=======
+
+
 @pytest.mark.parametrize(
     ("prompt_template", "values", "expected"),
     [
@@ -604,5 +601,4 @@
 def test_format_prompt_with_backslashes(prompt_template, values, expected):
     """Test that format_prompt correctly handles values containing backslashes."""
     result = format_prompt(prompt_template, **values)
-    assert result == expected
->>>>>>> ba41980d
+    assert result == expected