import inspect
import json

import pytest

from mlflow.entities.trace import Trace
from mlflow.entities.trace_info import TraceInfo
from mlflow.entities.trace_location import TraceLocation
from mlflow.entities.trace_state import TraceState
from mlflow.exceptions import MlflowException
from mlflow.genai.judges.tools import (
    JudgeToolRegistry,
    invoke_judge_tool,
    list_judge_tools,
    register_judge_tool,
)
from mlflow.genai.judges.tools.base import JudgeTool
from mlflow.genai.judges.tools.constants import ToolNames
from mlflow.types.llm import FunctionToolCallArguments, ToolCall, ToolDefinition


class MockTool(JudgeTool):
    @property
    def name(self) -> str:
        return "mock_tool"

    def get_definition(self) -> ToolDefinition:
        return ToolDefinition(
            function={
                "name": "mock_tool",
                "description": "A mock tool for testing",
                "parameters": {"type": "object", "properties": {}, "required": []},
            },
            type="function",
        )

    def invoke(self, trace: Trace, **kwargs) -> str:
        return f"mock_result_with_{len(kwargs)}_args"


def test_registry_register_and_list_tools():
    registry = JudgeToolRegistry()
    mock_tool = MockTool()

    assert len(registry.list_tools()) == 0

    registry.register(mock_tool)

    tools = registry.list_tools()
    assert len(tools) == 1
    assert tools[0].name == "mock_tool"


def test_registry_invoke_tool_success():
    registry = JudgeToolRegistry()
    mock_tool = MockTool()
    registry.register(mock_tool)

    trace_info = TraceInfo(
        trace_id="test-trace-id",
        trace_location=TraceLocation.from_experiment_id("0"),
        request_time=1234567890,
        state=TraceState.OK,
        execution_duration=100,
    )
    trace = Trace(info=trace_info, data=None)

    tool_call = ToolCall(
        function=FunctionToolCallArguments(
            name="mock_tool", arguments=json.dumps({"param": "value"})
        )
    )

    result = registry.invoke(tool_call, trace)
    assert result == "mock_result_with_1_args"


def test_registry_invoke_tool_not_found():
    registry = JudgeToolRegistry()

    trace_info = TraceInfo(
        trace_id="test-trace-id",
        trace_location=TraceLocation.from_experiment_id("0"),
        request_time=1234567890,
        state=TraceState.OK,
        execution_duration=100,
    )
    trace = Trace(info=trace_info, data=None)

    tool_call = ToolCall(
        function=FunctionToolCallArguments(name="nonexistent_tool", arguments=json.dumps({}))
    )

    with pytest.raises(MlflowException, match="Tool 'nonexistent_tool' not found in registry"):
        registry.invoke(tool_call, trace)


def test_registry_invoke_tool_invalid_json():
    registry = JudgeToolRegistry()
    mock_tool = MockTool()
    registry.register(mock_tool)

    trace_info = TraceInfo(
        trace_id="test-trace-id",
        trace_location=TraceLocation.from_experiment_id("0"),
        request_time=1234567890,
        state=TraceState.OK,
        execution_duration=100,
    )
    trace = Trace(info=trace_info, data=None)

    tool_call = ToolCall(
        function=FunctionToolCallArguments(name="mock_tool", arguments="invalid json {{")
    )

    with pytest.raises(MlflowException, match="Invalid JSON arguments for tool 'mock_tool'"):
        registry.invoke(tool_call, trace)


def test_registry_invoke_tool_invalid_arguments():
    registry = JudgeToolRegistry()

    class StrictTool(JudgeTool):
        @property
        def name(self) -> str:
            return "strict_tool"

        def get_definition(self) -> ToolDefinition:
            return ToolDefinition(function={}, type="function")

        def invoke(self, trace: Trace, required_param: str) -> str:
            return f"result_{required_param}"

    strict_tool = StrictTool()
    registry.register(strict_tool)

    trace_info = TraceInfo(
        trace_id="test-trace-id",
        trace_location=TraceLocation.from_experiment_id("0"),
        request_time=1234567890,
        state=TraceState.OK,
        execution_duration=100,
    )
    trace = Trace(info=trace_info, data=None)

    tool_call = ToolCall(
        function=FunctionToolCallArguments(name="strict_tool", arguments=json.dumps({}))
    )

    with pytest.raises(MlflowException, match="Invalid arguments for tool 'strict_tool'"):
        registry.invoke(tool_call, trace)


def test_global_functions_work():
    from mlflow.genai.judges.tools.registry import _judge_tool_registry

    original_tools = _judge_tool_registry._tools.copy()

    try:
        mock_tool = MockTool()
        register_judge_tool(mock_tool)

        tools = list_judge_tools()
        tool_names = [t.name for t in tools]
        assert "mock_tool" in tool_names

        trace_info = TraceInfo(
            trace_id="test-trace-id",
            trace_location=TraceLocation.from_experiment_id("0"),
            request_time=1234567890,
            state=TraceState.OK,
            execution_duration=100,
        )
        trace = Trace(info=trace_info, data=None)

        tool_call = ToolCall(
            function=FunctionToolCallArguments(name="mock_tool", arguments=json.dumps({}))
        )

        result = invoke_judge_tool(tool_call, trace)
        assert result == "mock_result_with_0_args"
    finally:
        _judge_tool_registry._tools = original_tools


def test_builtin_tools_are_properly_registered():
    tools = list_judge_tools()
    registered_tool_names = {t.name for t in tools if not isinstance(t, MockTool)}

    all_tool_constants = {
        value for name, value in inspect.getmembers(ToolNames) if not name.startswith("_")
    }

<<<<<<< HEAD
    assert "get_trace_info" in tool_names
    assert "mock_tool" not in tool_names
=======
    assert all_tool_constants == registered_tool_names
>>>>>>> 36fc0640

    for tool in tools:
        if tool.name in all_tool_constants:
            assert isinstance(tool, JudgeTool)<|MERGE_RESOLUTION|>--- conflicted
+++ resolved
@@ -191,12 +191,7 @@
         value for name, value in inspect.getmembers(ToolNames) if not name.startswith("_")
     }
 
-<<<<<<< HEAD
-    assert "get_trace_info" in tool_names
-    assert "mock_tool" not in tool_names
-=======
     assert all_tool_constants == registered_tool_names
->>>>>>> 36fc0640
 
     for tool in tools:
         if tool.name in all_tool_constants:
