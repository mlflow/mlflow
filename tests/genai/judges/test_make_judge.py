--- conflicted
+++ resolved
@@ -194,13 +194,7 @@
 
 def test_make_judge_creates_instructions_judge():
     judge = make_judge(
-<<<<<<< HEAD
-        name="test_judge",
-        instructions="Check if {{ outputs }} is formal",
-        model="openai:/gpt-4",
-=======
         name="test_judge", instructions="Check if {{ outputs }} is formal", model="openai:/gpt-4"
->>>>>>> 2a892c55
     )
 
     assert isinstance(judge, InstructionsJudge)
@@ -477,9 +471,6 @@
         "bedrock:/claude-v1",
     ],
 )
-<<<<<<< HEAD
-def test_valid_model_formats(model):
-=======
 def test_valid_model_formats(monkeypatch, model):
     # Mock databricks.agents.evals modules for the databricks model case
     if model == "databricks":
@@ -491,7 +482,6 @@
         mock_judges_module = types.ModuleType("databricks.agents.evals.judges")
         monkeypatch.setitem(sys.modules, "databricks.agents.evals.judges", mock_judges_module)
 
->>>>>>> 2a892c55
     judge = make_judge(
         name="test_judge", instructions="Check if {{ outputs }} is valid", model=model
     )
@@ -506,23 +496,7 @@
             "openai:/gpt-4",
             "Instructions template contains unsupported variables",
         ),
-        # These are now ALLOWED - mixing trace with inputs/outputs is supported
-        # (
-        #     "Analyze {{ trace }} and {{ inputs }}",
-        #     "openai:/gpt-4",
-        #     "Instructions template cannot contain both 'trace' and 'inputs'/'outputs'",
-        # ),
-        # (
-        #     "Analyze {{ trace }} and {{ outputs }}",
-        #     "openai:/gpt-4",
-        #     "Instructions template cannot contain both 'trace' and 'inputs'/'outputs'",
-        # ),
-        (
-<<<<<<< HEAD
-            "Analyze {{ trace }} for errors",
-            "databricks",
-            "Model cannot be 'databricks' when using 'trace' variable",
-=======
+        (
             "Analyze {{ trace }} and {{ inputs }}",
             "openai:/gpt-4",
             "Instructions template cannot contain both 'trace' and 'inputs'/'outputs'",
@@ -531,7 +505,6 @@
             "Analyze {{ trace }} and {{ outputs }}",
             "openai:/gpt-4",
             "Instructions template cannot contain both 'trace' and 'inputs'/'outputs'",
->>>>>>> 2a892c55
         ),
     ],
 )
@@ -540,9 +513,7 @@
         make_judge(name="test_judge", instructions=instructions, model=model)
 
 
-<<<<<<< HEAD
 def test_trace_with_inputs_outputs_allowed():
-    # These combinations are now ALLOWED - we support mixed templates
     judge1 = make_judge(
         name="test_judge",
         instructions="Analyze {{ trace }} and {{ inputs }}",
@@ -559,30 +530,15 @@
 
 
 def test_trace_with_expectations_allowed():
-    # Test that mixing trace with expectations is now allowed
     judge = make_judge(
         name="test_judge",
         instructions="Analyze {{ trace }} against {{ expectations }}",
         model="openai:/gpt-4",
     )
 
-    # Verify the judge was created successfully and has both template variables
     assert judge is not None
     assert "trace" in judge.template_variables
     assert "expectations" in judge.template_variables
-=======
-def test_trace_with_expectations_not_allowed():
-    # expectations should not be allowed with trace yet (TODO: implement in followup)
-    with pytest.raises(
-        MlflowException,
-        match="When submitting a 'trace' variable, expectations are not yet supported",
-    ):
-        make_judge(
-            name="test_judge",
-            instructions="Analyze {{ trace }} against {{ expectations }}",
-            model="openai:/gpt-4",
-        )
->>>>>>> 2a892c55
 
 
 def test_call_with_trace_supported(mock_trace, monkeypatch):
@@ -602,13 +558,7 @@
     monkeypatch.setattr(mlflow.genai.judges.instructions_judge, "invoke_judge_model", mock_invoke)
 
     judge = make_judge(
-<<<<<<< HEAD
-        name="test_judge",
-        instructions="Analyze this {{ trace }}",
-        model="openai:/gpt-4",
-=======
         name="test_judge", instructions="Analyze this {{ trace }}", model="openai:/gpt-4"
->>>>>>> 2a892c55
     )
 
     result = judge(trace=mock_trace)
@@ -624,13 +574,7 @@
     captured_args = mock_invoke_judge_model.captured_args
 
     judge = make_judge(
-<<<<<<< HEAD
-        name="test_judge",
-        instructions="Analyze this {{ trace }}",
-        model="openai:/gpt-4",
-=======
         name="test_judge", instructions="Analyze this {{ trace }}", model="openai:/gpt-4"
->>>>>>> 2a892c55
     )
 
     # These should all work - trace-based judge ignores inputs/outputs
@@ -649,13 +593,7 @@
 
 def test_call_with_no_inputs_or_outputs():
     judge = make_judge(
-<<<<<<< HEAD
-        name="test_judge",
-        instructions="Check if {{ outputs }} is valid",
-        model="openai:/gpt-4",
-=======
         name="test_judge", instructions="Check if {{ outputs }} is valid", model="openai:/gpt-4"
->>>>>>> 2a892c55
     )
 
     with pytest.raises(
@@ -796,13 +734,7 @@
 
 def test_instructions_property():
     judge = make_judge(
-<<<<<<< HEAD
-        name="test_judge",
-        instructions="Check if {{ outputs }} is formal",
-        model="openai:/gpt-4",
-=======
         name="test_judge", instructions="Check if {{ outputs }} is formal", model="openai:/gpt-4"
->>>>>>> 2a892c55
     )
 
     instructions = judge.instructions
@@ -811,13 +743,7 @@
 
 def test_kind_property():
     judge = make_judge(
-<<<<<<< HEAD
-        name="test_judge",
-        instructions="Check if {{ outputs }} is valid",
-        model="openai:/gpt-4",
-=======
         name="test_judge", instructions="Check if {{ outputs }} is valid", model="openai:/gpt-4"
->>>>>>> 2a892c55
     )
 
     assert judge.kind == ScorerKind.CLASS
@@ -1604,7 +1530,6 @@
     assert prompt_sent[1].role == "user"
 
 
-<<<<<<< HEAD
 def test_trace_field_extraction_for_inputs_outputs_template(mock_invoke_judge_model):
     judge = make_judge(
         name="test_judge",
@@ -1621,7 +1546,8 @@
 
     trace = mlflow.get_trace(span.trace_id)
     judge(trace=trace)
-=======
+
+
 @pytest.mark.parametrize(
     ("instructions", "provided_params", "expected_warning"),
     [
@@ -1677,7 +1603,6 @@
 
         assert "parameters were provided but are not used" in warning_msg
         assert expected_warning in warning_msg
->>>>>>> 2a892c55
 
 
 def test_context_labels_added_to_interpolated_values(mock_invoke_judge_model):
