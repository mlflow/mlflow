--- conflicted
+++ resolved
@@ -996,11 +996,9 @@
         name="response_quality",
         instructions="Evaluate if the {{ outputs }} is helpful given {{ inputs }}",
         model="openai:/gpt-4",
-<<<<<<< HEAD
-        aggregations=["mean"],
-    )
-
-    assert judge.aggregations == ["mean"]
+    )
+
+    assert judge.aggregations == []
 
     data = pd.DataFrame(
         {
@@ -1017,118 +1015,12 @@
 
     result = mlflow.genai.evaluate(data=data, scorers=[judge])
 
-    assert "response_quality/mean" in result.metrics
-    assert result.metrics["response_quality/mean"] == 1.0
-
-    assert "response_quality/value" in result.result_df.columns
-    assert len(result.result_df["response_quality/value"]) == 2
-    assert all(score is True for score in result.result_df["response_quality/value"])
-
-
-def test_instructions_judge_with_no_aggregations(mock_invoke_judge_model):
-    judge = make_judge(
-        name="response_quality",
-        instructions="Evaluate if the {{ outputs }} is helpful given {{ inputs }}",
-        model="openai:/gpt-4",
-=======
->>>>>>> d4170b94
-    )
-
-    assert judge.aggregations == []
-
-    data = pd.DataFrame(
-        {
-            "inputs": [
-                {"question": "What is MLflow?"},
-                {"question": "How to track experiments?"},
-            ],
-            "outputs": [
-                {"response": "MLflow is an open source platform for ML lifecycle."},
-                {"response": "Use mlflow.start_run() to track experiments."},
-            ],
-        }
-    )
-
-    result = mlflow.genai.evaluate(data=data, scorers=[judge])
-
     assert "response_quality/mean" not in result.metrics
     assert "response_quality/value" in result.result_df.columns
     assert len(result.result_df["response_quality/value"]) == 2
     assert all(score is True for score in result.result_df["response_quality/value"])
 
 
-<<<<<<< HEAD
-def test_make_judge_with_aggregations_validation():
-    with pytest.raises(MlflowException, match="Invalid aggregation 'invalid'"):
-        make_judge(
-            name="test_judge",
-            instructions="Check if {{ outputs }} is valid",
-            model="openai:/gpt-4",
-            aggregations=["mean", "invalid", "max"],
-        )
-
-    with pytest.raises(MlflowException, match="Valid aggregations are"):
-        make_judge(
-            name="test_judge",
-            instructions="Check if {{ outputs }} is valid",
-            model="openai:/gpt-4",
-            aggregations=["not_valid"],
-        )
-
-    with pytest.raises(MlflowException, match="Aggregation must be either a string"):
-        make_judge(
-            name="test_judge",
-            instructions="Check if {{ outputs }} is valid",
-            model="openai:/gpt-4",
-            aggregations=["mean", 123],
-        )
-
-    def custom_aggregation(values):
-        return sum(values) / len(values) if values else 0
-
-    judge_with_custom_func = make_judge(
-        name="test_judge",
-        instructions="Check if {{ outputs }} is valid",
-        model="openai:/gpt-4",
-        aggregations=["mean", custom_aggregation],
-    )
-    assert "mean" in judge_with_custom_func.aggregations
-    assert custom_aggregation in judge_with_custom_func.aggregations
-
-    all_valid_aggregations = ["min", "max", "mean", "median", "variance", "p90"]
-    judge_with_all_aggs = make_judge(
-        name="test_judge",
-        instructions="Check if {{ outputs }} is valid",
-        model="openai:/gpt-4",
-        aggregations=all_valid_aggregations,
-    )
-    assert judge_with_all_aggs.aggregations == all_valid_aggregations
-
-
-def test_make_judge_with_aggregations(mock_invoke_judge_model):
-    judge_with_custom_aggs = make_judge(
-        name="formal_judge",
-        instructions="Check if {{ outputs }} is formal",
-        model="openai:/gpt-4",
-        aggregations=["mean", "max", "min"],
-    )
-
-    assert judge_with_custom_aggs.name == "formal_judge"
-    assert judge_with_custom_aggs.aggregations == ["mean", "max", "min"]
-
-    judge_with_default_aggs = make_judge(
-        name="simple_judge",
-        instructions="Check if {{ outputs }} is valid",
-        model="openai:/gpt-4",
-    )
-
-    assert judge_with_default_aggs.name == "simple_judge"
-    assert judge_with_default_aggs.aggregations == []
-
-    judge_with_empty_aggs = make_judge(
-        name="no_aggs_judge",
-        instructions="Check if {{ outputs }} exists",
-=======
 @pytest.mark.parametrize(
     ("trace_inputs", "trace_outputs", "span_inputs", "span_outputs"),
     [
@@ -1197,7 +1089,6 @@
     judge = make_judge(
         name="trace_evaluator",
         instructions="Analyze this {{trace}} for quality and correctness",
->>>>>>> d4170b94
         model="openai:/gpt-4",
     )
     data = pd.DataFrame({"trace": [trace]})
@@ -1266,11 +1157,7 @@
 ):
     judge = make_judge(
         name="test_judge",
-<<<<<<< HEAD
-        instructions="Check if {{ inputs }} is valid",
-=======
         instructions="Compare {{inputs}} with {{outputs}}",
->>>>>>> d4170b94
         model="openai:/gpt-4",
     )
 
@@ -1281,16 +1168,8 @@
     captured_messages = mock_invoke_judge_model.captured_args["prompt"]
     user_msg = captured_messages[1]
 
-<<<<<<< HEAD
-def test_judge_rejects_scalar_outputs():
-    judge = make_judge(
-        name="test_judge",
-        instructions="Check if {{ outputs }} is valid",
-        model="openai:/gpt-4",
-=======
     expected_value = (
         json.dumps(test_value, default=str, indent=2) if expect_json else str(test_value)
->>>>>>> d4170b94
     )
     assert expected_value in user_msg.content
     # Should appear twice (once for inputs, once for outputs)
