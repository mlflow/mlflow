import json
import sys
import types
from dataclasses import asdict
from unittest import mock
from unittest.mock import patch

import pandas as pd
import pytest
from opentelemetry.sdk.trace import ReadableSpan as OTelReadableSpan

import mlflow
import mlflow.genai
import mlflow.genai.judges.instructions_judge
from mlflow.entities import Span, SpanType, Trace, TraceData, TraceInfo
from mlflow.entities.assessment import Feedback
from mlflow.entities.trace_location import TraceLocation
from mlflow.entities.trace_state import TraceState
from mlflow.exceptions import MlflowException
from mlflow.genai import make_judge
from mlflow.genai.judges.instructions_judge import InstructionsJudge
from mlflow.genai.judges.instructions_judge.constants import JUDGE_BASE_PROMPT
from mlflow.genai.judges.utils import _LITELLM_PROVIDERS, _NATIVE_PROVIDERS, validate_judge_model
from mlflow.genai.scorers.base import Scorer, ScorerKind, SerializedScorer
from mlflow.genai.scorers.registry import _get_scorer_store
from mlflow.tracing.utils import build_otel_context
from mlflow.types.llm import ChatMessage


@pytest.fixture
def mock_databricks_rag_eval(monkeypatch):
    """Mock the databricks.rag_eval module structure for testing databricks judges.

    NB: The databricks judge uses the following call chain:
    databricks.rag_eval.context.get_context().build_managed_rag_client().get_chat_completions_result()
    This fixture mocks the entire module hierarchy to test without actual databricks dependencies.
    """
    # Mock the entire databricks.agents.evals module hierarchy
    mock_evals_module = types.ModuleType("databricks.agents.evals")
    monkeypatch.setitem(sys.modules, "databricks.agents.evals", mock_evals_module)

    mock_judges_module = types.ModuleType("databricks.agents.evals.judges")
    monkeypatch.setitem(sys.modules, "databricks.agents.evals.judges", mock_judges_module)

    class MockLLMResult:
        def __init__(self, output_data=None):
            self.output = json.dumps(output_data or {"result": True, "rationale": "Test passed"})
            self.error_message = None

    class MockManagedRAGClient:
        def __init__(self, expected_content=None, response_data=None):
            self.expected_content = expected_content
            self.response_data = response_data

        def get_chat_completions_result(self, user_prompt, system_prompt):
            # Check that expected content is in either user or system prompt
            if self.expected_content:
                combined = (system_prompt or "") + " " + user_prompt
                assert self.expected_content in combined
            return MockLLMResult(self.response_data)

    class MockContext:
        def __init__(self, expected_content=None, response_data=None):
            self.expected_content = expected_content
            self.response_data = response_data

        def build_managed_rag_client(self):
            return MockManagedRAGClient(self.expected_content, self.response_data)

    mock_rag_eval = types.ModuleType("databricks.rag_eval")
    monkeypatch.setitem(sys.modules, "databricks.rag_eval", mock_rag_eval)

    mock_context_module = types.ModuleType("databricks.rag_eval.context")

    mock_context_module.MockContext = MockContext
    mock_context_module.get_context = lambda: MockContext()
    mock_context_module.eval_context = lambda func: func  # Pass-through decorator
    mock_context_module.context = mock_context_module  # Self-reference for import

    mock_rag_eval.context = mock_context_module
    monkeypatch.setitem(sys.modules, "databricks.rag_eval.context", mock_context_module)

    return mock_context_module


@pytest.fixture
def mock_invoke_judge_model(monkeypatch):
    """Unified fixture that captures all invocation details and supports different use cases."""
    calls = []
    captured_args = {}

    def _mock(model_uri, prompt, assessment_name, trace=None):
        # Store call details in list format (for backward compatibility)
        calls.append((model_uri, prompt, assessment_name))

        # Store latest call details in dict format
        captured_args.update(
            {
                "model_uri": model_uri,
                "prompt": prompt,
                "assessment_name": assessment_name,
                "trace": trace,
            }
        )

        # Return appropriate Feedback based on whether trace is provided
        if trace is not None:
            return Feedback(name=assessment_name, value=True, rationale="Trace analyzed")
        else:
            return Feedback(name=assessment_name, value=True, rationale="The response is formal")

    monkeypatch.setattr(mlflow.genai.judges.instructions_judge, "invoke_judge_model", _mock)

    # Attach convenience properties for different usage patterns
    _mock.calls = calls
    _mock.captured_args = captured_args
    _mock.reset_mock = lambda: (calls.clear(), captured_args.clear())

    return _mock


def create_test_span(
    span_id=1,
    parent_id=None,
    name="test_span",
    inputs=None,
    outputs=None,
    span_type=SpanType.UNKNOWN,
):
    otel_span = OTelReadableSpan(
        name=name,
        context=build_otel_context(trace_id=123456789, span_id=span_id),
        parent=build_otel_context(trace_id=123456789, span_id=parent_id) if parent_id else None,
        start_time=100000000,
        end_time=200000000,
        attributes={
            "mlflow.spanInputs": json.dumps(inputs or {}),
            "mlflow.spanOutputs": json.dumps(outputs or {}),
            "mlflow.spanType": json.dumps(span_type),
        },
    )
    return Span(otel_span)


@pytest.fixture
def mock_trace():
    trace_info = TraceInfo(
        trace_id="test-trace-123",
        trace_location=TraceLocation.from_experiment_id("0"),
        request_time=1234567890,
        execution_duration=1000,
        state=TraceState.OK,
        trace_metadata={
            "mlflow.trace_schema.version": "2",
            "mlflow.traceInputs": json.dumps({"question": "What is MLflow?"}),
            "mlflow.traceOutputs": json.dumps(
                {"answer": "MLflow is an open source platform for ML lifecycle management."}
            ),
        },
        tags={
            "mlflow.traceName": "test_trace",
            "mlflow.source.name": "test",
            "mlflow.source.type": "LOCAL",
        },
    )

    spans = [
        create_test_span(
            span_id=1,
            parent_id=None,
            name="root_span",
            inputs={"question": "What is MLflow?"},
            outputs={"response": "MLflow is an open source platform"},
            span_type=SpanType.CHAIN,
        ),
        create_test_span(
            span_id=2,
            parent_id=1,
            name="llm_call",
            inputs={"prompt": "Explain MLflow"},
            outputs={"text": "MLflow is an open source platform for ML lifecycle management."},
            span_type=SpanType.LLM,
        ),
    ]

    trace_data = TraceData(spans=spans)
    return Trace(info=trace_info, data=trace_data)


def test_make_judge_creates_instructions_judge():
    judge = make_judge(
        name="test_judge", instructions="Check if {{ outputs }} is formal", model="openai:/gpt-4"
    )

    assert isinstance(judge, InstructionsJudge)
    assert judge.name == "test_judge"
    assert judge.instructions == "Check if {{ outputs }} is formal"
    assert judge.model == "openai:/gpt-4"


def test_make_judge_with_default_model(monkeypatch):
    expected_model = "openai:/gpt-4-test"
    monkeypatch.setattr(
        "mlflow.genai.judges.instructions_judge.get_default_model",
        lambda: expected_model,
    )

    judge = make_judge(name="test_judge", instructions="Check if {{ outputs }} is accurate")

    assert judge.model == expected_model


def test_make_judge_with_databricks_default(monkeypatch):
    mock_judges_module = types.ModuleType("databricks.agents.evals.judges")
    monkeypatch.setitem(sys.modules, "databricks.agents.evals.judges", mock_judges_module)

    monkeypatch.setattr("mlflow.genai.judges.utils.is_databricks_uri", lambda x: True)

    judge = make_judge(name="test_judge", instructions="Check if {{ outputs }} is valid")

    assert judge.model == "databricks"


def test_databricks_model_requires_databricks_agents(monkeypatch):
    # NB: Mock both the parent module and the specific module to simulate missing databricks-agents
    monkeypatch.setitem(sys.modules, "databricks.agents.evals", None)
    monkeypatch.setitem(sys.modules, "databricks.agents.evals.judges", None)

    with pytest.raises(
        MlflowException,
        match="To use 'databricks' as the judge model, the Databricks agents library",
    ):
        make_judge(
            name="test_judge", instructions="Check if {{ outputs }} is valid", model="databricks"
        )


@pytest.mark.parametrize("provider", _LITELLM_PROVIDERS)
def test_litellm_provider_requires_litellm(monkeypatch, provider):
    monkeypatch.setitem(sys.modules, "litellm", None)

    with pytest.raises(
        MlflowException,
        match=f"LiteLLM is required for using '{provider}' as a provider",
    ):
        make_judge(
            name="test_judge",
            instructions="Check if {{ outputs }} is valid",
            model=f"{provider}:/test-model",
        )


@pytest.mark.parametrize(
    "provider",
    _NATIVE_PROVIDERS,
)
def test_native_providers_work_without_litellm(monkeypatch, provider):
    monkeypatch.setitem(sys.modules, "litellm", None)

    judge = make_judge(
        name=f"test_judge_{provider}",
        instructions="Check if {{ outputs }} is valid",
        model=f"{provider}:/test-model",
    )
    assert judge.model == f"{provider}:/test-model"


def test_validate_judge_model_function():
    # Test valid models don't raise
    validate_judge_model("openai:/gpt-4")
    validate_judge_model("anthropic:/claude-3")
    validate_judge_model("endpoints:/my-endpoint")

    # Test invalid model format raises
    with pytest.raises(MlflowException, match="Malformed model uri"):
        validate_judge_model("invalid-model")

    with pytest.raises(MlflowException, match="Malformed model uri"):
        validate_judge_model("openai:")

    with pytest.raises(MlflowException, match="Malformed model uri"):
        validate_judge_model(":/model")


def test_databricks_model_works_with_chat_completions(mock_databricks_rag_eval):
    mock_databricks_rag_eval.get_context = lambda: mock_databricks_rag_eval.MockContext(
        expected_content="outputs", response_data={"result": True, "rationale": "Valid output"}
    )

    judge = make_judge(
        name="test_judge", instructions="Check if {{ outputs }} is valid", model="databricks"
    )

    result = judge(outputs={"text": "test output"})
    assert isinstance(result, Feedback)
    assert result.value is True
    assert result.rationale == "Valid output"


def test_databricks_model_handles_errors_gracefully(mock_databricks_rag_eval):
    class MockLLMResultInvalid:
        def __init__(self):
            self.output = "This is not valid JSON - maybe the model returned plain text"

    class MockClientInvalid:
        def get_chat_completions_result(self, user_prompt, system_prompt):
            return MockLLMResultInvalid()

    class MockContextInvalid:
        def build_managed_rag_client(self):
            return MockClientInvalid()

    mock_databricks_rag_eval.get_context = lambda: MockContextInvalid()

    judge = make_judge(
        name="test_judge", instructions="Check if {{ outputs }} is valid", model="databricks"
    )

    result = judge(outputs={"text": "test output"})
    assert isinstance(result, Feedback)
    assert result.error is not None
    assert "Invalid JSON response" in result.error  # NB: Non-JSON response error

    class MockLLMResultMissingField:
        def __init__(self):
            self.output = json.dumps({"rationale": "Some rationale but no result field"})

    class MockClientMissingField:
        def get_chat_completions_result(self, user_prompt, system_prompt):
            return MockLLMResultMissingField()

    class MockContextMissingField:
        def build_managed_rag_client(self):
            return MockClientMissingField()

    mock_databricks_rag_eval.get_context = lambda: MockContextMissingField()

    result = judge(outputs={"text": "test output"})
    assert isinstance(result, Feedback)
    assert result.error is not None
    assert "Response missing 'result' field" in result.error  # NB: Missing result field error

    class MockLLMResultNone:
        output = None

    class MockClientNone:
        def get_chat_completions_result(self, user_prompt, system_prompt):
            return MockLLMResultNone()

    class MockContextNone:
        def build_managed_rag_client(self):
            return MockClientNone()

    mock_databricks_rag_eval.get_context = lambda: MockContextNone()

    result = judge(outputs={"text": "test output"})
    assert isinstance(result, Feedback)
    assert result.error is not None
    assert "Empty response from Databricks judge" in result.error  # NB: None/empty response error


def test_databricks_model_works_with_trace(mock_databricks_rag_eval):
    mock_databricks_rag_eval.get_context = lambda: mock_databricks_rag_eval.MockContext(
        expected_content="trace", response_data={"result": True, "rationale": "Trace looks good"}
    )

    judge = make_judge(
        name="trace_judge", instructions="Analyze {{ trace }} for errors", model="databricks"
    )
    assert judge.model == "databricks"


@pytest.mark.parametrize(
    ("instructions", "expected_vars"),
    [
        (
            "Check if {{ inputs }} is correct",
            {"inputs"},
        ),
        (
            "Check {{ outputs }} against expectations",
            {"outputs"},
        ),
        (
            "Validate {{ inputs }} and {{ outputs }}",
            {"inputs", "outputs"},
        ),
        (
            "Check {{ inputs }}, {{ outputs }}, and {{ expectations }}",
            {"inputs", "outputs", "expectations"},
        ),
        (
            "Analyze this {{ trace }}",
            {"trace"},
        ),
    ],
)
def test_template_variable_extraction(instructions, expected_vars):
    judge = make_judge(name="test_judge", instructions=instructions, model="openai:/gpt-4")

    assert judge.template_variables == expected_vars


@pytest.mark.parametrize(
    ("instructions", "error_pattern"),
    [
        (
            "Check if {{ query }} is answered by {{ response }}",
            "Instructions template contains unsupported variables: {'query', 'response'}",
        ),
        (
            "Check {{ answer }} against {{ expected_answer }}",
            "Instructions template contains unsupported variables: {'answer', 'expected_answer'}",
        ),
        (
            "Validate {{ custom_field }}",
            "Instructions template contains unsupported variables: {'custom_field'}",
        ),
    ],
)
def test_custom_variables_rejected(instructions, error_pattern):
    with pytest.raises(
        MlflowException, match="Instructions template contains unsupported variables"
    ):
        make_judge(name="test_judge", instructions=instructions, model="openai:/gpt-4")


@pytest.mark.parametrize(
    ("name", "instructions", "model", "error_pattern"),
    [
        ("", "Check {{ outputs }}", "openai:/gpt-4", "name must be a non-empty string"),
        ("test", "", "openai:/gpt-4", "instructions must be a non-empty string"),
        (
            "test",
            "Check response",
            "openai:/gpt-4",
            "Instructions template must contain at least one variable",
        ),
        (
            "test",
            "Check {{ outputs }}",
            "invalid-model",
            "Malformed model uri 'invalid-model'",
        ),
        ("test", "Check {{ outputs }}", "invalid:/", "Malformed model uri 'invalid:/'"),
        ("test", "Check {{ outputs }}", "openai:", "Malformed model uri 'openai:'"),
    ],
)
def test_validation_errors(name, instructions, model, error_pattern):
    with pytest.raises(MlflowException, match=error_pattern):
        make_judge(name=name, instructions=instructions, model=model)


@pytest.mark.parametrize(
    "model",
    [
        "databricks",
        "openai:/gpt-4",
        "anthropic:/claude-3",
        "endpoints:/my-endpoint",
        "bedrock:/claude-v1",
    ],
)
def test_valid_model_formats(monkeypatch, model):
    # Mock databricks.agents.evals.judges for the databricks model case
    if model == "databricks":
        mock_judges_module = types.ModuleType("databricks.agents.evals.judges")
        monkeypatch.setitem(sys.modules, "databricks.agents.evals.judges", mock_judges_module)

    judge = make_judge(
        name="test_judge", instructions="Check if {{ outputs }} is valid", model=model
    )
    assert judge.model == model


@pytest.mark.parametrize(
    ("instructions", "model", "error_pattern"),
    [
        (
            "Analyze {{ trace }} and check {{ custom_field }}",
            "openai:/gpt-4",
            "Instructions template contains unsupported variables",
        ),
        (
            "Analyze {{ trace }} and {{ inputs }}",
            "openai:/gpt-4",
            "Instructions template cannot contain both 'trace' and 'inputs'/'outputs'",
        ),
        (
            "Analyze {{ trace }} and {{ outputs }}",
            "openai:/gpt-4",
            "Instructions template cannot contain both 'trace' and 'inputs'/'outputs'",
        ),
    ],
)
def test_trace_variable_restrictions(instructions, model, error_pattern):
    with pytest.raises(MlflowException, match=error_pattern):
        make_judge(name="test_judge", instructions=instructions, model=model)


def test_trace_with_expectations_not_allowed():
    # expectations should not be allowed with trace yet (TODO: implement in followup)
    with pytest.raises(
        MlflowException,
        match="When submitting a 'trace' variable, expectations are not yet supported",
    ):
        make_judge(
            name="test_judge",
            instructions="Analyze {{ trace }} against {{ expectations }}",
            model="openai:/gpt-4",
        )


def test_call_with_trace_supported(mock_trace, monkeypatch):
    captured_args = {}

    def mock_invoke(model_uri, prompt, assessment_name, trace=None):
        captured_args.update(
            {
                "model_uri": model_uri,
                "prompt": prompt,
                "assessment_name": assessment_name,
                "trace": trace,
            }
        )
        return Feedback(name=assessment_name, value=True, rationale="Trace analyzed")

    monkeypatch.setattr(mlflow.genai.judges.instructions_judge, "invoke_judge_model", mock_invoke)

    judge = make_judge(
        name="test_judge", instructions="Analyze this {{ trace }}", model="openai:/gpt-4"
    )

    result = judge(trace=mock_trace)

    assert isinstance(result, Feedback)
    assert captured_args["trace"] == mock_trace
    assert captured_args["model_uri"] == "openai:/gpt-4"
    assert captured_args["assessment_name"] == "test_judge"


def test_call_trace_based_judge_ignores_inputs_outputs(mock_trace, mock_invoke_judge_model):
    # Test that trace-based judges ignore inputs/outputs and work with trace only
    captured_args = mock_invoke_judge_model.captured_args

    judge = make_judge(
        name="test_judge", instructions="Analyze this {{ trace }}", model="openai:/gpt-4"
    )

    # These should all work - trace-based judge ignores inputs/outputs
    result1 = judge(trace=mock_trace, inputs={"query": "test"})
    assert isinstance(result1, Feedback)
    assert captured_args["trace"] == mock_trace

    result2 = judge(trace=mock_trace, outputs={"answer": "test"})
    assert isinstance(result2, Feedback)
    assert captured_args["trace"] == mock_trace

    result3 = judge(trace=mock_trace, expectations={"expected": "test"})
    assert isinstance(result3, Feedback)
    assert captured_args["trace"] == mock_trace


def test_call_with_no_inputs_or_outputs():
    judge = make_judge(
        name="test_judge", instructions="Check if {{ outputs }} is valid", model="openai:/gpt-4"
    )

    with pytest.raises(
        MlflowException, match="Must specify 'outputs' - required by template variables"
    ):
        judge()


def test_call_with_valid_outputs_returns_feedback(mock_invoke_judge_model):
    judge = make_judge(
        name="formality_judge",
        instructions="Check if {{ outputs }} is formal",
        model="openai:/gpt-4",
    )

    test_output = "Dear Sir/Madam, I am writing to inquire..."
    result = judge(outputs={"response": test_output})

    assert isinstance(result, Feedback)
    assert result.name == "formality_judge"
    assert result.value is True
    assert result.rationale == "The response is formal"

    # Verify the prompt contains the outputs value
    assert len(mock_invoke_judge_model.calls) == 1
    model_uri, prompt, assessment_name = mock_invoke_judge_model.calls[0]
    assert isinstance(prompt, list)
    assert len(prompt) == 2
    # Check that the user message contains the JSON-serialized outputs
    user_msg = prompt[1]
    expected_outputs_json = json.dumps({"response": test_output}, default=str, indent=2)
    assert expected_outputs_json in user_msg.content


def test_call_with_valid_inputs_returns_feedback(mock_invoke_judge_model):
    judge = make_judge(
        name="input_judge",
        instructions="Check if {{ inputs }} is valid",
        model="openai:/gpt-4",
    )

    test_input = {"query": "What is MLflow?"}
    result = judge(inputs=test_input)

    assert isinstance(result, Feedback)
    assert result.name == "input_judge"
    assert result.value is True
    assert result.rationale == "The response is formal"

    # Verify the prompt contains the inputs value as JSON
    assert len(mock_invoke_judge_model.calls) == 1
    model_uri, prompt, assessment_name = mock_invoke_judge_model.calls[0]
    user_msg = prompt[1]

    expected_inputs_json = json.dumps(test_input, default=str, indent=2)
    assert expected_inputs_json in user_msg.content


def test_call_with_valid_inputs_and_outputs_returns_feedback(mock_invoke_judge_model):
    judge = make_judge(
        name="inputs_outputs_judge",
        instructions="Check if {{ outputs }} matches {{ inputs }}",
        model="openai:/gpt-4",
    )

    test_input = {"query": "What is MLflow?"}
    test_output = {"response": "MLflow is an open source platform"}
    result = judge(inputs=test_input, outputs=test_output)

    assert isinstance(result, Feedback)
    assert result.name == "inputs_outputs_judge"
    assert result.value is True
    assert result.rationale == "The response is formal"

    # Verify the prompt contains both inputs and outputs values as JSON
    assert len(mock_invoke_judge_model.calls) == 1
    model_uri, prompt, assessment_name = mock_invoke_judge_model.calls[0]
    user_msg = prompt[1]

    expected_inputs_json = json.dumps(test_input, default=str, indent=2)
    expected_outputs_json = json.dumps(test_output, default=str, indent=2)
    assert expected_inputs_json in user_msg.content
    assert expected_outputs_json in user_msg.content


def test_call_with_expectations_as_json(mock_invoke_judge_model):
    judge = make_judge(
        name="test_judge",
        instructions="Check {{ outputs }} against {{ expectations }}",
        model="openai:/gpt-4",
    )

    expectations = {"correct": True, "score": 100}
    judge(outputs={"answer": "42"}, expectations=expectations)

    # Check that we have a list of messages
    captured_messages = mock_invoke_judge_model.captured_args["prompt"]
    assert isinstance(captured_messages, list)
    assert len(captured_messages) == 2

    # Expectations should be in the user message as JSON
    user_msg = captured_messages[1]
    expected_expectations_json = json.dumps(expectations, default=str, indent=2)
    assert expected_expectations_json in user_msg.content


def test_call_with_reserved_variables(mock_invoke_judge_model):
    judge = make_judge(
        name="test_judge",
        instructions="Check if {{ inputs }} meets {{ expectations }}",
        model="openai:/gpt-4",
    )

    inputs_data = {"question": "What is AI?"}
    expectations_data = {"criteria": "technical accuracy"}
    result = judge(inputs=inputs_data, expectations=expectations_data)

    assert isinstance(result, Feedback)

    # Check that we have a list of messages
    captured_messages = mock_invoke_judge_model.captured_args["prompt"]
    assert isinstance(captured_messages, list)
    assert len(captured_messages) == 2

    # Check system message has the template
    system_msg = captured_messages[0]
    assert "Check if {{ inputs }} meets {{ expectations }}" in system_msg.content

    # Check user message has the JSON dumps of inputs and expectations
    user_msg = captured_messages[1]
    expected_inputs_json = json.dumps(inputs_data, default=str, indent=2)
    expected_expectations_json = json.dumps(expectations_data, default=str, indent=2)
    assert expected_inputs_json in user_msg.content
    assert expected_expectations_json in user_msg.content
    assert "technical accuracy" in user_msg.content
    assert "What is AI?" in user_msg.content


def test_instructions_property():
    judge = make_judge(
        name="test_judge", instructions="Check if {{ outputs }} is formal", model="openai:/gpt-4"
    )

    instructions = judge.instructions
    assert instructions == "Check if {{ outputs }} is formal"


def test_kind_property():
    judge = make_judge(
        name="test_judge", instructions="Check if {{ outputs }} is valid", model="openai:/gpt-4"
    )

    assert judge.kind == ScorerKind.CLASS


@pytest.mark.parametrize(
    ("inputs", "outputs", "expectations", "should_fail"),
    [
        ({"text": "hello", "result": "world"}, None, None, True),  # Missing outputs
        ({"text": "hello"}, {"result": "world"}, None, False),  # Valid: both inputs and outputs
        ({"text": "hello"}, {"result": "world"}, {"expected": "world"}, False),  # Valid: all
        (None, {"text": "hello", "result": "world"}, None, True),  # Missing inputs
    ],
)
def test_call_with_various_input_combinations(
    mock_invoke_judge_model, inputs, outputs, expectations, should_fail
):
    judge = make_judge(
        name="test_judge",
        instructions="Check {{ inputs }} and {{ outputs }}",
        model="openai:/gpt-4",
    )

    if should_fail:
        with pytest.raises(
            MlflowException, match="Must specify .* - required by template variables"
        ):
            judge(inputs=inputs, outputs=outputs, expectations=expectations)
    else:
        result = judge(inputs=inputs, outputs=outputs, expectations=expectations)
        assert isinstance(result, Feedback)


def test_prompt_formatting_with_all_reserved_variable_types(mock_invoke_judge_model):
    judge = make_judge(
        name="test",
        instructions=(
            "Inputs: {{ inputs }}, Outputs: {{ outputs }}, Expectations: {{ expectations }}"
        ),
        model="openai:/gpt-4",
    )

    inputs_data = {"query": "test", "context": "testing"}
    outputs_data = {"response": "answer", "score": 0.9}
    expectations_data = {"expected": "correct answer"}

    judge(inputs=inputs_data, outputs=outputs_data, expectations=expectations_data)

    # Check that we have a list of messages
    captured_messages = mock_invoke_judge_model.captured_args["prompt"]
    assert isinstance(captured_messages, list)
    assert len(captured_messages) == 2

    # Check system message has the template
    system_msg = captured_messages[0]
    expected_template = (
        "Inputs: {{ inputs }}, Outputs: {{ outputs }}, Expectations: {{ expectations }}"
    )
    assert expected_template in system_msg.content

    # Check user message has all the JSON-serialized values
    user_msg = captured_messages[1]
    expected_inputs_json = json.dumps(inputs_data, default=str, indent=2)
    expected_outputs_json = json.dumps(outputs_data, default=str, indent=2)
    expected_expectations_json = json.dumps(expectations_data, default=str, indent=2)
    assert expected_inputs_json in user_msg.content
    assert expected_outputs_json in user_msg.content
    assert expected_expectations_json in user_msg.content


def test_output_format_instructions_added(mock_invoke_judge_model):
    judge = make_judge(
        name="test_judge",
        instructions="Check if {{ outputs }} is formal",
        model="openai:/gpt-4",
    )

    result = judge(outputs={"text": "Hello there"})

    # Check that we have a list of messages
    captured_messages = mock_invoke_judge_model.captured_args["prompt"]
    assert isinstance(captured_messages, list)
    assert len(captured_messages) == 2

    # Check system message contains proper output format instructions
    system_msg = captured_messages[0]
    assert system_msg.role == "system"
    assert system_msg.content.startswith(JUDGE_BASE_PROMPT)
    assert "Check if {{ outputs }} is formal" in system_msg.content
    # Tighter assertion for output format instructions
    assert "Please provide your assessment in the following JSON format only" in system_msg.content
    assert '"result": "The evaluation rating/result"' in system_msg.content
    assert '"rationale": "Detailed explanation for the evaluation"' in system_msg.content

    assert result.value is True


def test_output_format_instructions_with_complex_template(mock_invoke_judge_model):
    judge = make_judge(
        name="complex_judge",
        instructions="Evaluate {{ outputs }} considering {{ inputs }} and {{ expectations }}",
        model="openai:/gpt-4",
    )

    judge(
        inputs={"context": "formal business setting"},
        outputs={"response": "Hey what's up"},
        expectations={"criteria": "professionalism"},
    )

    # Check that we have a list of messages
    captured_messages = mock_invoke_judge_model.captured_args["prompt"]
    assert isinstance(captured_messages, list)
    assert len(captured_messages) == 2

    # Check system message contains proper output format instructions
    system_msg = captured_messages[0]
    assert system_msg.role == "system"
    assert system_msg.content.startswith(JUDGE_BASE_PROMPT)
    assert (
        "Evaluate {{ outputs }} considering {{ inputs }} and {{ expectations }}"
        in system_msg.content
    )
    # Tighter assertion for output format instructions
    assert "Please provide your assessment in the following JSON format only" in system_msg.content
    assert '"result": "The evaluation rating/result"' in system_msg.content
    assert '"rationale": "Detailed explanation for the evaluation"' in system_msg.content


def test_judge_registration_as_scorer(mock_invoke_judge_model):
    experiment = mlflow.create_experiment("test_judge_registration")

    original_instructions = "Evaluate if the {{ outputs }} is professional and formal."
    judge = make_judge(
        name="test_judge",
        instructions=original_instructions,
        model="openai:/gpt-4",
    )

    assert judge.instructions == original_instructions
    assert judge.model == "openai:/gpt-4"
    assert judge.template_variables == {"outputs"}

    serialized = judge.model_dump()
    assert "name" in serialized
    assert serialized["name"] == "test_judge"
    assert "instructions_judge_pydantic_data" in serialized
    assert serialized["instructions_judge_pydantic_data"]["instructions"] == original_instructions
    assert serialized["instructions_judge_pydantic_data"]["model"] == "openai:/gpt-4"

    store = _get_scorer_store()
    version = store.register_scorer(experiment, judge)
    assert version == 1

    retrieved_scorer = store.get_scorer(experiment, "test_judge", version)
    assert retrieved_scorer is not None
    assert isinstance(retrieved_scorer, InstructionsJudge)
    assert retrieved_scorer.name == "test_judge"
    assert retrieved_scorer.instructions == original_instructions
    assert retrieved_scorer.model == "openai:/gpt-4"
    assert retrieved_scorer.template_variables == {"outputs"}

    deserialized = Scorer.model_validate(serialized)
    assert isinstance(deserialized, InstructionsJudge)
    assert deserialized.name == judge.name
    assert deserialized.instructions == original_instructions
    assert deserialized.model == judge.model
    assert deserialized.template_variables == {"outputs"}

    test_output = {"response": "This output demonstrates professional communication."}
    result = retrieved_scorer(outputs=test_output)
    assert isinstance(result, Feedback)
    assert result.name == "test_judge"

    assert len(mock_invoke_judge_model.calls) == 1
    model_uri, prompt, assessment_name = mock_invoke_judge_model.calls[0]
    assert model_uri == "openai:/gpt-4"
    assert assessment_name == "test_judge"

    # Check that prompt is now a list of ChatMessage objects
    assert isinstance(prompt, list)
    assert len(prompt) == 2

    # Check system message
    assert prompt[0].role == "system"
    assert prompt[0].content.startswith(JUDGE_BASE_PROMPT)
    assert "Evaluate if the {{ outputs }} is professional and formal." in prompt[0].content
    assert "JSON format" in prompt[0].content

    # Check user message
    assert prompt[1].role == "user"
    assert "outputs:" in prompt[1].content
    assert "This output demonstrates professional communication." in prompt[1].content

    mock_invoke_judge_model.reset_mock()
    result2 = deserialized(outputs=test_output)
    assert isinstance(result2, Feedback)
    assert len(mock_invoke_judge_model.calls) == 1
    model_uri, prompt, assessment_name = mock_invoke_judge_model.calls[0]
    assert model_uri == "openai:/gpt-4"
    assert assessment_name == "test_judge"

    # Verify the same message structure for deserialized judge
    assert isinstance(prompt, list)
    assert len(prompt) == 2
    assert prompt[0].role == "system"
    assert prompt[1].role == "user"
    assert "outputs:" in prompt[1].content
    assert "This output demonstrates professional communication." in prompt[1].content

    v2_instructions = "Evaluate if the output {{ outputs }} is professional, formal, and concise."
    judge_v2 = make_judge(
        name="test_judge",
        instructions=v2_instructions,
        model="openai:/gpt-4o",
    )
    version2 = store.register_scorer(experiment, judge_v2)
    assert version2 == 2

    versions = store.list_scorer_versions(experiment, "test_judge")
    assert len(versions) == 2

    v1_scorer, v1_num = versions[0]
    assert v1_num == 1
    assert isinstance(v1_scorer, InstructionsJudge)
    assert v1_scorer.instructions == original_instructions
    assert v1_scorer.model == "openai:/gpt-4"

    v2_scorer, v2_num = versions[1]
    assert v2_num == 2
    assert isinstance(v2_scorer, InstructionsJudge)
    assert v2_scorer.instructions == v2_instructions
    assert v2_scorer.model == "openai:/gpt-4o"

    latest = store.get_scorer(experiment, "test_judge")
    assert isinstance(latest, InstructionsJudge)
    assert latest.instructions == v2_instructions
    assert latest.model == "openai:/gpt-4o"


def test_judge_registration_with_reserved_variables(mock_invoke_judge_model):
    experiment = mlflow.create_experiment("test_reserved_vars")

    instructions_with_reserved = (
        "Check if {{ inputs }} is answered correctly by {{ outputs }} "
        "according to {{ expectations }}"
    )
    judge = make_judge(
        name="reserved_judge",
        instructions=instructions_with_reserved,
        model="openai:/gpt-4",
    )

    assert judge.template_variables == {"inputs", "outputs", "expectations"}

    store = _get_scorer_store()
    version = store.register_scorer(experiment, judge)
    assert version == 1

    retrieved_judge = store.get_scorer(experiment, "reserved_judge", version)
    assert isinstance(retrieved_judge, InstructionsJudge)
    assert retrieved_judge.instructions == instructions_with_reserved
    assert retrieved_judge.template_variables == {"inputs", "outputs", "expectations"}

    result = retrieved_judge(
        inputs={"query": "What is 2+2?", "context": "mathematical"},
        outputs={"response": "The answer is 4", "confidence": 0.95},
        expectations={"criteria": "mathematical accuracy", "threshold": "95%"},
    )
    assert isinstance(result, Feedback)
    assert result.name == "reserved_judge"

    assert len(mock_invoke_judge_model.calls) == 1
    model_uri, prompt, assessment_name = mock_invoke_judge_model.calls[0]
    assert model_uri == "openai:/gpt-4"
    assert assessment_name == "reserved_judge"

    # Check that prompt is now a list of ChatMessage objects
    assert isinstance(prompt, list)
    assert len(prompt) == 2

    # Check system message
    assert prompt[0].role == "system"
    assert prompt[0].content.startswith(JUDGE_BASE_PROMPT)
    assert "Check if {{ inputs }} is answered correctly by {{ outputs }}" in prompt[0].content
    assert "according to {{ expectations }}" in prompt[0].content
    assert "JSON format" in prompt[0].content

    # Check user message with all reserved variables as JSON
    assert prompt[1].role == "user"
    user_content = prompt[1].content
    assert "expectations:" in user_content
    assert "inputs:" in user_content
    assert "outputs:" in user_content
    # Verify the JSON contains the actual data
    assert "query" in user_content
    assert "What is 2+2?" in user_content
    assert "response" in user_content
    assert "The answer is 4" in user_content
    assert "mathematical accuracy" in user_content


def test_model_dump_comprehensive():
    basic_judge = make_judge(
        name="basic_judge",
        instructions="Check if {{ inputs }} is correct",
        model="openai:/gpt-4",
    )

    serialized = basic_judge.model_dump()

    assert isinstance(serialized, dict)
    assert "name" in serialized
    assert serialized["name"] == "basic_judge"

    assert "mlflow_version" in serialized
    assert serialized["mlflow_version"] == mlflow.__version__
    assert "serialization_version" in serialized
    assert serialized["serialization_version"] == 1

    assert "aggregations" in serialized
    assert serialized["aggregations"] == []

    assert "instructions_judge_pydantic_data" in serialized
    assert isinstance(serialized["instructions_judge_pydantic_data"], dict)
    assert "instructions" in serialized["instructions_judge_pydantic_data"]
    assert (
        serialized["instructions_judge_pydantic_data"]["instructions"]
        == "Check if {{ inputs }} is correct"
    )
    assert "model" in serialized["instructions_judge_pydantic_data"]
    assert serialized["instructions_judge_pydantic_data"]["model"] == "openai:/gpt-4"

    assert "builtin_scorer_class" in serialized
    assert serialized["builtin_scorer_class"] is None
    assert "builtin_scorer_pydantic_data" in serialized
    assert serialized["builtin_scorer_pydantic_data"] is None
    assert "call_source" in serialized
    assert serialized["call_source"] is None
    assert "call_signature" in serialized
    assert serialized["call_signature"] is None
    assert "original_func_name" in serialized
    assert serialized["original_func_name"] is None

    complex_judge = make_judge(
        name="complex_judge",
        instructions="Check if {{ inputs }} matches {{ expectations }}",
        model="anthropic:/claude-3",
    )

    complex_serialized = complex_judge.model_dump()

    assert complex_serialized["instructions_judge_pydantic_data"]["instructions"] == (
        "Check if {{ inputs }} matches {{ expectations }}"
    )
    assert complex_serialized["instructions_judge_pydantic_data"]["model"] == "anthropic:/claude-3"

    default_model_judge = make_judge(
        name="default_judge",
        instructions="Evaluate {{ outputs }}",
    )

    default_serialized = default_model_judge.model_dump()
    assert default_serialized["instructions_judge_pydantic_data"]["model"] in [
        "databricks",
        "openai:/gpt-4.1-mini",
    ]

    for serialized_data in [serialized, complex_serialized, default_serialized]:
        deserialized = Scorer.model_validate(serialized_data)
        assert isinstance(deserialized, InstructionsJudge)
        assert deserialized.name == serialized_data["name"]
        raw_instructions = serialized_data["instructions_judge_pydantic_data"]["instructions"]
        assert deserialized.instructions == raw_instructions
        assert deserialized.model == serialized_data["instructions_judge_pydantic_data"]["model"]


def test_instructions_judge_deserialization_validation():
    invalid_data_missing_instructions = {
        "name": "test_judge",
        "aggregations": None,
        "mlflow_version": mlflow.__version__,
        "serialization_version": 1,
        "instructions_judge_pydantic_data": {"model": "openai:/gpt-4"},
        "builtin_scorer_class": None,
        "builtin_scorer_pydantic_data": None,
        "call_source": None,
        "call_signature": None,
        "original_func_name": None,
    }

    with pytest.raises(MlflowException, match="missing required field 'instructions'"):
        Scorer.model_validate(invalid_data_missing_instructions)

    invalid_data_missing_model = {
        "name": "test_judge",
        "aggregations": None,
        "mlflow_version": mlflow.__version__,
        "serialization_version": 1,
        "instructions_judge_pydantic_data": {"instructions": "Check {{ inputs }}"},
        "builtin_scorer_class": None,
        "builtin_scorer_pydantic_data": None,
        "call_source": None,
        "call_signature": None,
        "original_func_name": None,
    }

    with pytest.raises(MlflowException, match="missing required field 'model'"):
        Scorer.model_validate(invalid_data_missing_model)

    invalid_data_wrong_type = {
        "name": "test_judge",
        "aggregations": None,
        "mlflow_version": mlflow.__version__,
        "serialization_version": 1,
        "instructions_judge_pydantic_data": {"instructions": 123, "model": "openai:/gpt-4"},
        "builtin_scorer_class": None,
        "builtin_scorer_pydantic_data": None,
        "call_source": None,
        "call_signature": None,
        "original_func_name": None,
    }

    with pytest.raises(MlflowException, match="field 'instructions' must be str, got int"):
        Scorer.model_validate(invalid_data_wrong_type)


def test_model_dump_uses_serialized_scorer_dataclass():
    judge = make_judge(
        name="test_dataclass_judge",
        instructions="Evaluate {{ inputs }} and {{ outputs }}",
        model="openai:/gpt-3.5-turbo",
    )

    serialized = judge.model_dump()

    expected_scorer = SerializedScorer(
        name="test_dataclass_judge",
        aggregations=[],
        mlflow_version=mlflow.__version__,
        serialization_version=1,
        instructions_judge_pydantic_data={
            "instructions": "Evaluate {{ inputs }} and {{ outputs }}",
            "model": "openai:/gpt-3.5-turbo",
        },
        builtin_scorer_class=None,
        builtin_scorer_pydantic_data=None,
        call_source=None,
        call_signature=None,
        original_func_name=None,
    )

    expected_dict = asdict(expected_scorer)

    assert serialized == expected_dict

    assert set(serialized.keys()) == set(expected_dict.keys())


def test_instructions_judge_works_with_evaluate(mock_invoke_judge_model):
    judge = make_judge(
        name="response_quality",
        instructions="Evaluate if the {{ outputs }} is helpful given {{ inputs }}",
        model="openai:/gpt-4",
    )

    assert judge.aggregations == []

    data = pd.DataFrame(
        {
            "inputs": [
                {"question": "What is MLflow?"},
                {"question": "How to track experiments?"},
            ],
            "outputs": [
                {"response": "MLflow is an open source platform for ML lifecycle."},
                {"response": "Use mlflow.start_run() to track experiments."},
            ],
        }
    )

    result = mlflow.genai.evaluate(data=data, scorers=[judge])

    assert "response_quality/mean" not in result.metrics
    assert "response_quality/value" in result.result_df.columns
    assert len(result.result_df["response_quality/value"]) == 2
    assert all(score is True for score in result.result_df["response_quality/value"])


@pytest.mark.parametrize(
    ("trace_inputs", "trace_outputs", "span_inputs", "span_outputs"),
    [
        (
            {"question": "What is MLflow?"},
            {"answer": "MLflow is a platform"},
            {"prompt": "Explain"},
            {"response": "MLflow helps"},
        ),
        ("What is 2+2?", "The answer is 4", {"query": "Solve this"}, {"result": "4"}),
        (
            {"question": "What is AI?"},
            "AI is intelligence",
            {"query": "Define AI"},
            {"response": "Artificial Intelligence"},
        ),
        (
            "Calculate 5+5",
            {"result": 10, "confidence": 0.99},
            {"task": "Simple math"},
            {"answer": 10},
        ),
        ({}, {}, {}, {}),
        (None, None, None, None),
        (
            {"user": {"id": 1, "question": "Help"}},
            {"response": {"text": "Sure!", "metadata": {"lang": "en"}}},
            {"context": [1, 2, 3]},
            {"output": [{"type": "text", "value": "response"}]},
        ),
        (42, True, {"number": 3.14}, {"result": False}),
        (["question1", "question2"], ["answer1", "answer2"], {"list": [1, 2]}, {"output": [3, 4]}),
    ],
)
def test_instructions_judge_works_with_evaluate_on_trace(
    mock_invoke_judge_model, trace_inputs, trace_outputs, span_inputs, span_outputs
):
    trace_info = TraceInfo(
        trace_id="test-trace",
        trace_location=TraceLocation.from_experiment_id("0"),
        request_time=1234567890,
        execution_duration=1000,
        state=TraceState.OK,
        trace_metadata={
            "mlflow.trace_schema.version": "2",
            "mlflow.traceInputs": json.dumps(trace_inputs),
            "mlflow.traceOutputs": json.dumps(trace_outputs),
        },
        tags={
            "mlflow.traceName": "test_trace",
            "mlflow.source.name": "test",
            "mlflow.source.type": "LOCAL",
        },
    )
    spans = [
        create_test_span(
            span_id=1,
            parent_id=None,
            name="test_span",
            inputs=span_inputs,
            outputs=span_outputs,
            span_type=SpanType.CHAIN,
        ),
    ]
    trace = Trace(info=trace_info, data=TraceData(spans=spans))
    judge = make_judge(
        name="trace_evaluator",
        instructions="Analyze this {{trace}} for quality and correctness",
        model="openai:/gpt-4",
    )
    data = pd.DataFrame({"trace": [trace]})
    result = mlflow.genai.evaluate(data=data, scorers=[judge])

    assert "trace_evaluator/value" in result.result_df.columns
    assert len(result.result_df["trace_evaluator/value"]) == 1
    assert result.result_df["trace_evaluator/value"].iloc[0]


def test_trace_prompt_augmentation(mock_trace, monkeypatch):
    captured_prompt = None

    def mock_invoke(model_uri, prompt, assessment_name, trace=None):
        nonlocal captured_prompt
        captured_prompt = prompt
        return Feedback(name=assessment_name, value=True)

    monkeypatch.setattr(mlflow.genai.judges.instructions_judge, "invoke_judge_model", mock_invoke)

    judge = make_judge(
        name="test_judge",
        instructions="Analyze this {{ trace }} for quality",
        model="openai:/gpt-4",
    )

    judge(trace=mock_trace)

    assert "expert judge" in captured_prompt
    assert "step-by-step record" in captured_prompt
    assert "provided to you" in captured_prompt
    assert "Evaluation Rating Fields" in captured_prompt
    assert "- result: The evaluation rating/result" in captured_prompt
    assert "- rationale: Detailed explanation for the evaluation" in captured_prompt
    assert "Instructions" in captured_prompt
    assert "Analyze this {{ trace }} for quality" in captured_prompt


@pytest.mark.parametrize(
    ("test_value", "expect_json"),
    [
        ("simple string", True),
        (42, True),
        (3.14, True),
        (True, True),
        (False, True),
        (["item1", "item2"], True),
        ({"key": "value"}, True),
        ({"nested": {"data": [1, 2, 3]}}, True),
        ([], True),
        ({}, True),
        ("", True),
        (0, True),
        # Non-JSON-serializable objects that fall back to str()
        ({1, 2, 3}, False),
        (frozenset([4, 5, 6]), False),
        (lambda x: x + 1, False),
        (iter([1, 2, 3]), False),
        (range(3), False),
        # JSON object with non-serializable field - json.dumps works with default=str
        ({"valid_field": "ok", "bad_field": {1, 2}}, True),
    ],
)
def test_judge_accepts_various_input_output_data_types(
    mock_invoke_judge_model, test_value, expect_json
):
    judge = make_judge(
        name="test_judge",
        instructions="Compare {{inputs}} with {{outputs}}",
        model="openai:/gpt-4",
    )

    result = judge(inputs=test_value, outputs=test_value)
    assert isinstance(result, Feedback)

    # Verify both inputs and outputs values were serialized in the prompt
    captured_messages = mock_invoke_judge_model.captured_args["prompt"]
    user_msg = captured_messages[1]

    expected_value = (
        json.dumps(test_value, default=str, indent=2) if expect_json else str(test_value)
    )
    assert expected_value in user_msg.content
    # Should appear twice (once for inputs, once for outputs)
    assert user_msg.content.count(expected_value) == 2


def test_judge_rejects_scalar_expectations():
    judge = make_judge(
        name="test_judge",
        instructions="Compare {{outputs}} to {{expectations}}",
        model="openai:/gpt-4",
    )

    with pytest.raises(MlflowException, match="'expectations' must be a dictionary, got str"):
        judge(outputs={"result": "test"}, expectations="expected value")

    with pytest.raises(MlflowException, match="'expectations' must be a dictionary, got tuple"):
        judge(outputs={"result": "test"}, expectations=("expected", "values"))


def test_judge_accepts_valid_dict_inputs(mock_invoke_judge_model):
    judge = make_judge(
        name="test_judge",
        instructions="Check if {{inputs}} and {{outputs}} are valid",
        model="openai:/gpt-4",
    )

    result = judge(
        inputs={"question": "What is MLflow?"},
        outputs={"answer": "MLflow is an open source platform"},
    )
    assert isinstance(result, Feedback)

    result = judge(inputs={}, outputs={})
    assert isinstance(result, Feedback)

    result = judge(
        inputs={"nested": {"key": "value"}},
        outputs={"response": {"status": "ok", "data": "result"}},
    )
    assert isinstance(result, Feedback)


def test_judge_rejects_invalid_trace():
    judge = make_judge(
        name="test_judge",
        instructions="Analyze this {{trace}}",
        model="openai:/gpt-4",
    )

    with pytest.raises(MlflowException, match="'trace' must be a Trace object, got str"):
        judge(trace="not a trace")

    with pytest.raises(MlflowException, match="'trace' must be a Trace object, got dict"):
        judge(trace={"trace_data": "invalid"})

    inputs_judge = make_judge(
        name="inputs_judge",
        instructions="Check {{inputs}}",
        model="openai:/gpt-4",
    )
    with pytest.raises(MlflowException, match="Must specify 'inputs'"):
        inputs_judge(trace=None)


def test_judge_accepts_valid_trace(mock_trace, mock_invoke_judge_model):
    judge = make_judge(
        name="test_judge",
        instructions="Analyze this {{trace}}",
        model="openai:/gpt-4",
    )

    result = judge(trace=mock_trace)
    assert isinstance(result, Feedback)
    assert mock_invoke_judge_model.captured_args["trace"] == mock_trace


def test_instructions_judge_with_chat_messages():
    captured_args = {}

    def capture_invoke(*args, **kwargs):
        captured_args.update(kwargs)
        captured_args["args"] = args
        return Feedback(
            name=kwargs.get("assessment_name", "test"),
            value=True,
            rationale="Test passed",
        )

    messages = [
        ChatMessage(role="system", content="You are an evaluation assistant."),
        ChatMessage(role="user", content="Is this response helpful for the question?"),
    ]

    with mock.patch("mlflow.genai.judges.utils.invoke_judge_model", side_effect=capture_invoke):
        from mlflow.genai.judges.utils import invoke_judge_model

        result = invoke_judge_model(
            model_uri="openai:/gpt-4",
            prompt=messages,
            assessment_name="test_assessment",
        )

    prompt_arg = captured_args.get("prompt")
    assert prompt_arg is not None
    assert prompt_arg == messages

    judge = make_judge(
        name="response_quality",
        instructions="Evaluate if the {{ outputs }} is helpful given {{ inputs }}",
        model="openai:/gpt-4",
    )

    captured_args.clear()

    with mock.patch(
        "mlflow.genai.judges.instructions_judge.invoke_judge_model", side_effect=capture_invoke
    ):
        result = judge(
            inputs={"question": "What is MLflow?"}, outputs={"response": "MLflow is great"}
        )

    assert result.value is True
    assert result.rationale == "Test passed"

    prompt_sent = captured_args.get("prompt")
    assert isinstance(prompt_sent, list)
    assert len(prompt_sent) == 2
    assert all(isinstance(msg, ChatMessage) for msg in prompt_sent)
    assert prompt_sent[0].role == "system"
    assert prompt_sent[1].role == "user"


<<<<<<< HEAD
@pytest.mark.parametrize(
    ("instructions", "provided_params", "expected_warning"),
    [
        (
            "Evaluate if {{ outputs }} is correct",
            {"outputs": {"answer": "42"}, "inputs": {"question": "What is life?"}},
            "'inputs'",
        ),
        (
            "Check {{ inputs }}",
            {"inputs": {"q": "test"}, "outputs": {"a": "result"}, "expectations": {"e": "42"}},
            "'outputs', 'expectations'",
        ),
        (
            "Evaluate {{ trace }}",
            {"inputs": {"q": "test"}, "outputs": {"a": "result"}},
            "'inputs', 'outputs'",
        ),
    ],
)
def test_unused_parameters_warning(
    instructions, provided_params, expected_warning, mock_invoke_judge_model
):
    judge = make_judge(
        name="test_judge",
        instructions=instructions,
        model="openai:/gpt-4",
    )

    if "{{ trace }}" in instructions:
        trace = Trace(
            info=TraceInfo(
                trace_id="test-trace-id",
                trace_location=TraceLocation.from_experiment_id("0"),
                request_time=1234567890,
                execution_duration=1000,
                state=TraceState.OK,
                trace_metadata={},
            ),
            data=TraceData(spans=[]),
        )
        provided_params = {"trace": trace, **provided_params}

    with patch("mlflow.genai.judges.instructions_judge._logger") as mock_logger:
        judge(**provided_params)

        assert mock_logger.warning.called

        warning_call_args = mock_logger.warning.call_args
        assert warning_call_args is not None

        warning_msg = warning_call_args[0][0]

        assert "parameters were provided but are not used" in warning_msg
        assert expected_warning in warning_msg
=======
def test_context_labels_added_to_interpolated_values(mock_invoke_judge_model):
    judge = make_judge(
        name="test_judge",
        instructions="Evaluate if {{outputs}} answers {{inputs}} per {{expectations}}",
        model="openai:/gpt-4",
    )

    test_inputs = {"question": "What is MLflow?"}
    test_outputs = {"answer": "MLflow is an open source platform"}
    test_expectations = {"criteria": "Must mention open source"}

    judge(inputs=test_inputs, outputs=test_outputs, expectations=test_expectations)

    assert len(mock_invoke_judge_model.calls) == 1
    _, prompt, _ = mock_invoke_judge_model.calls[0]

    user_msg = prompt[1]
    user_content = user_msg.content

    assert "inputs:" in user_content, "Missing 'inputs:' label"
    assert "outputs:" in user_content, "Missing 'outputs:' label"
    assert "expectations:" in user_content, "Missing 'expectations:' label"

    expected_inputs_json = json.dumps(test_inputs, default=str, indent=2)
    expected_outputs_json = json.dumps(test_outputs, default=str, indent=2)
    expected_expectations_json = json.dumps(test_expectations, default=str, indent=2)

    assert f"inputs: {expected_inputs_json}" in user_content
    assert f"outputs: {expected_outputs_json}" in user_content
    assert f"expectations: {expected_expectations_json}" in user_content

    expectations_pos = user_content.index("expectations:")
    inputs_pos = user_content.index("inputs:")
    outputs_pos = user_content.index("outputs:")

    assert outputs_pos < inputs_pos < expectations_pos
>>>>>>> b03d71e7
<|MERGE_RESOLUTION|>--- conflicted
+++ resolved
@@ -1485,7 +1485,6 @@
     assert prompt_sent[1].role == "user"
 
 
-<<<<<<< HEAD
 @pytest.mark.parametrize(
     ("instructions", "provided_params", "expected_warning"),
     [
@@ -1541,7 +1540,8 @@
 
         assert "parameters were provided but are not used" in warning_msg
         assert expected_warning in warning_msg
-=======
+
+
 def test_context_labels_added_to_interpolated_values(mock_invoke_judge_model):
     judge = make_judge(
         name="test_judge",
@@ -1577,5 +1577,4 @@
     inputs_pos = user_content.index("inputs:")
     outputs_pos = user_content.index("outputs:")
 
-    assert outputs_pos < inputs_pos < expectations_pos
->>>>>>> b03d71e7
+    assert outputs_pos < inputs_pos < expectations_pos