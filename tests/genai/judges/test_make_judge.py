--- conflicted
+++ resolved
@@ -1333,8 +1333,6 @@
 
     judge(trace=mock_trace)
 
-<<<<<<< HEAD
-    # Now prompt is a list of ChatMessage objects
     assert isinstance(captured_prompt, list)
     assert len(captured_prompt) == 2
 
@@ -1348,17 +1346,6 @@
     assert "- rationale: Detailed explanation for the evaluation" in system_content
     assert "Instructions" in system_content
     assert "Analyze this {{ trace }} for quality" in system_content
-=======
-    assert "expert judge" in captured_prompt
-    assert "step-by-step record" in captured_prompt
-    assert "refer to a placeholder called {{ trace }}" in captured_prompt
-    assert "provided to you" in captured_prompt
-    assert "Evaluation Rating Fields" in captured_prompt
-    assert "- result: The evaluation rating/result" in captured_prompt
-    assert "- rationale: Detailed explanation for the evaluation" in captured_prompt
-    assert "Instructions" in captured_prompt
-    assert "Analyze this {{ trace }} for quality" in captured_prompt
->>>>>>> 5163eef4
 
 
 @pytest.mark.parametrize(
