import json
import sys
import types
from dataclasses import asdict
from unittest import mock
from unittest.mock import patch

import litellm
import pandas as pd
import pytest
from opentelemetry.sdk.trace import ReadableSpan as OTelReadableSpan

import mlflow
import mlflow.genai
import mlflow.genai.judges.instructions_judge
from mlflow.entities import Span, SpanType, Trace, TraceData, TraceInfo
from mlflow.entities.assessment import (
    AssessmentSource,
    AssessmentSourceType,
    Expectation,
    Feedback,
)
from mlflow.entities.trace_location import TraceLocation
from mlflow.entities.trace_state import TraceState
from mlflow.exceptions import MlflowException
from mlflow.genai import make_judge
from mlflow.genai.judges.instructions_judge import InstructionsJudge
from mlflow.genai.judges.instructions_judge.constants import JUDGE_BASE_PROMPT
from mlflow.genai.judges.utils import _LITELLM_PROVIDERS, _NATIVE_PROVIDERS, validate_judge_model
from mlflow.genai.scorers.base import Scorer, ScorerKind, SerializedScorer
from mlflow.genai.scorers.registry import _get_scorer_store
from mlflow.tracing.utils import build_otel_context
from mlflow.types.llm import ChatMessage


@pytest.fixture
def mock_databricks_rag_eval(monkeypatch):
    """Mock the databricks.rag_eval module structure for testing databricks judges.

    NB: The databricks judge uses the following call chain:
    databricks.rag_eval.context.get_context().build_managed_rag_client().get_chat_completions_result()
    This fixture mocks the entire module hierarchy to test without actual databricks dependencies.
    """
    # Mock the entire databricks.agents.evals module hierarchy
    mock_evals_module = types.ModuleType("databricks.agents.evals")
    monkeypatch.setitem(sys.modules, "databricks.agents.evals", mock_evals_module)

    mock_judges_module = types.ModuleType("databricks.agents.evals.judges")
    monkeypatch.setitem(sys.modules, "databricks.agents.evals.judges", mock_judges_module)

    class MockLLMResult:
        def __init__(self, output_data=None):
            self.output = json.dumps(output_data or {"result": True, "rationale": "Test passed"})
            self.error_message = None

    class MockManagedRAGClient:
        def __init__(self, expected_content=None, response_data=None):
            self.expected_content = expected_content
            self.response_data = response_data

        def get_chat_completions_result(self, user_prompt, system_prompt):
            # Check that expected content is in either user or system prompt
            if self.expected_content:
                combined = (system_prompt or "") + " " + user_prompt
                assert self.expected_content in combined
            return MockLLMResult(self.response_data)

    class MockContext:
        def __init__(self, expected_content=None, response_data=None):
            self.expected_content = expected_content
            self.response_data = response_data

        def build_managed_rag_client(self):
            return MockManagedRAGClient(self.expected_content, self.response_data)

    mock_rag_eval = types.ModuleType("databricks.rag_eval")
    monkeypatch.setitem(sys.modules, "databricks.rag_eval", mock_rag_eval)

    mock_context_module = types.ModuleType("databricks.rag_eval.context")

    mock_context_module.MockContext = MockContext
    mock_context_module.get_context = lambda: MockContext()
    mock_context_module.eval_context = lambda func: func  # Pass-through decorator
    mock_context_module.context = mock_context_module  # Self-reference for import

    mock_rag_eval.context = mock_context_module
    monkeypatch.setitem(sys.modules, "databricks.rag_eval.context", mock_context_module)

    return mock_context_module


@pytest.fixture
def mock_invoke_judge_model(monkeypatch):
    """Unified fixture that captures all invocation details and supports different use cases."""
    calls = []
    captured_args = {}

    def _mock(model_uri, prompt, assessment_name, trace=None):
        # Store call details in list format (for backward compatibility)
        calls.append((model_uri, prompt, assessment_name))

        # Store latest call details in dict format
        captured_args.update(
            {
                "model_uri": model_uri,
                "prompt": prompt,
                "assessment_name": assessment_name,
                "trace": trace,
            }
        )

        # Return appropriate Feedback based on whether trace is provided
        if trace is not None:
            return Feedback(name=assessment_name, value=True, rationale="Trace analyzed")
        else:
            return Feedback(name=assessment_name, value=True, rationale="The response is formal")

    monkeypatch.setattr(mlflow.genai.judges.instructions_judge, "invoke_judge_model", _mock)

    # Attach convenience properties for different usage patterns
    _mock.calls = calls
    _mock.captured_args = captured_args
    _mock.reset_mock = lambda: (calls.clear(), captured_args.clear())

    return _mock


def create_test_span(
    span_id=1,
    parent_id=None,
    name="test_span",
    inputs=None,
    outputs=None,
    span_type=SpanType.UNKNOWN,
):
    otel_span = OTelReadableSpan(
        name=name,
        context=build_otel_context(trace_id=123456789, span_id=span_id),
        parent=build_otel_context(trace_id=123456789, span_id=parent_id) if parent_id else None,
        start_time=100000000,
        end_time=200000000,
        attributes={
            "mlflow.spanInputs": json.dumps(inputs or {}),
            "mlflow.spanOutputs": json.dumps(outputs or {}),
            "mlflow.spanType": json.dumps(span_type),
        },
    )
    return Span(otel_span)


@pytest.fixture
def mock_trace():
    trace_info = TraceInfo(
        trace_id="test-trace-123",
        trace_location=TraceLocation.from_experiment_id("0"),
        request_time=1234567890,
        execution_duration=1000,
        state=TraceState.OK,
        trace_metadata={
            "mlflow.trace_schema.version": "2",
            "mlflow.traceInputs": json.dumps({"question": "What is MLflow?"}),
            "mlflow.traceOutputs": json.dumps(
                {"answer": "MLflow is an open source platform for ML lifecycle management."}
            ),
        },
        tags={
            "mlflow.traceName": "test_trace",
            "mlflow.source.name": "test",
            "mlflow.source.type": "LOCAL",
        },
    )

    spans = [
        create_test_span(
            span_id=1,
            parent_id=None,
            name="root_span",
            inputs={"question": "What is MLflow?"},
            outputs={"response": "MLflow is an open source platform"},
            span_type=SpanType.CHAIN,
        ),
        create_test_span(
            span_id=2,
            parent_id=1,
            name="llm_call",
            inputs={"prompt": "Explain MLflow"},
            outputs={"text": "MLflow is an open source platform for ML lifecycle management."},
            span_type=SpanType.LLM,
        ),
    ]

    trace_data = TraceData(spans=spans)
    return Trace(info=trace_info, data=trace_data)


def test_make_judge_creates_instructions_judge():
    judge = make_judge(
        name="test_judge", instructions="Check if {{ outputs }} is formal", model="openai:/gpt-4"
    )

    assert isinstance(judge, InstructionsJudge)
    assert judge.name == "test_judge"
    assert judge.instructions == "Check if {{ outputs }} is formal"
    assert judge.model == "openai:/gpt-4"


def test_make_judge_with_default_model(monkeypatch):
    expected_model = "openai:/gpt-4-test"
    monkeypatch.setattr(
        "mlflow.genai.judges.instructions_judge.get_default_model",
        lambda: expected_model,
    )

    judge = make_judge(name="test_judge", instructions="Check if {{ outputs }} is accurate")

    assert judge.model == expected_model


def test_make_judge_with_databricks_default(monkeypatch):
    # Mock the parent module first to prevent ImportError
    mock_evals_module = types.ModuleType("databricks.agents.evals")
    monkeypatch.setitem(sys.modules, "databricks.agents.evals", mock_evals_module)

    # Then mock the judges submodule
    mock_judges_module = types.ModuleType("databricks.agents.evals.judges")
    monkeypatch.setitem(sys.modules, "databricks.agents.evals.judges", mock_judges_module)

    monkeypatch.setattr("mlflow.genai.judges.utils.is_databricks_uri", lambda x: True)

    judge = make_judge(name="test_judge", instructions="Check if {{ outputs }} is valid")

    assert judge.model == "databricks"


def test_databricks_model_requires_databricks_agents(monkeypatch):
    # NB: Mock both the parent module and the specific module to simulate missing databricks-agents
    monkeypatch.setitem(sys.modules, "databricks.agents.evals", None)
    monkeypatch.setitem(sys.modules, "databricks.agents.evals.judges", None)

    with pytest.raises(
        MlflowException,
        match="To use 'databricks' as the judge model, the Databricks agents library",
    ):
        make_judge(
            name="test_judge", instructions="Check if {{ outputs }} is valid", model="databricks"
        )


@pytest.mark.parametrize("provider", _LITELLM_PROVIDERS)
def test_litellm_provider_requires_litellm(monkeypatch, provider):
    monkeypatch.setitem(sys.modules, "litellm", None)

    with pytest.raises(
        MlflowException,
        match=f"LiteLLM is required for using '{provider}' as a provider",
    ):
        make_judge(
            name="test_judge",
            instructions="Check if {{ outputs }} is valid",
            model=f"{provider}:/test-model",
        )


@pytest.mark.parametrize(
    "provider",
    _NATIVE_PROVIDERS,
)
def test_native_providers_work_without_litellm(monkeypatch, provider):
    monkeypatch.setitem(sys.modules, "litellm", None)

    judge = make_judge(
        name=f"test_judge_{provider}",
        instructions="Check if {{ outputs }} is valid",
        model=f"{provider}:/test-model",
    )
    assert judge.model == f"{provider}:/test-model"


def test_validate_judge_model_function():
    # Test valid models don't raise
    validate_judge_model("openai:/gpt-4")
    validate_judge_model("anthropic:/claude-3")
    validate_judge_model("endpoints:/my-endpoint")

    # Test invalid model format raises
    with pytest.raises(MlflowException, match="Malformed model uri"):
        validate_judge_model("invalid-model")

    with pytest.raises(MlflowException, match="Malformed model uri"):
        validate_judge_model("openai:")

    with pytest.raises(MlflowException, match="Malformed model uri"):
        validate_judge_model(":/model")


def test_databricks_model_works_with_chat_completions(mock_databricks_rag_eval):
    mock_databricks_rag_eval.get_context = lambda: mock_databricks_rag_eval.MockContext(
        expected_content="outputs", response_data={"result": True, "rationale": "Valid output"}
    )

    judge = make_judge(
        name="test_judge", instructions="Check if {{ outputs }} is valid", model="databricks"
    )

    result = judge(outputs={"text": "test output"})
    assert isinstance(result, Feedback)
    assert result.value is True
    assert result.rationale == "Valid output"


def test_databricks_model_handles_errors_gracefully(mock_databricks_rag_eval):
    class MockLLMResultInvalid:
        def __init__(self):
            self.output = "This is not valid JSON - maybe the model returned plain text"

    class MockClientInvalid:
        def get_chat_completions_result(self, user_prompt, system_prompt):
            return MockLLMResultInvalid()

    class MockContextInvalid:
        def build_managed_rag_client(self):
            return MockClientInvalid()

    mock_databricks_rag_eval.get_context = lambda: MockContextInvalid()

    judge = make_judge(
        name="test_judge", instructions="Check if {{ outputs }} is valid", model="databricks"
    )

    result = judge(outputs={"text": "test output"})
    assert isinstance(result, Feedback)
    assert result.error is not None
    assert "Invalid JSON response" in result.error  # NB: Non-JSON response error

    class MockLLMResultMissingField:
        def __init__(self):
            self.output = json.dumps({"rationale": "Some rationale but no result field"})

    class MockClientMissingField:
        def get_chat_completions_result(self, user_prompt, system_prompt):
            return MockLLMResultMissingField()

    class MockContextMissingField:
        def build_managed_rag_client(self):
            return MockClientMissingField()

    mock_databricks_rag_eval.get_context = lambda: MockContextMissingField()

    result = judge(outputs={"text": "test output"})
    assert isinstance(result, Feedback)
    assert result.error is not None
    assert "Response missing 'result' field" in result.error  # NB: Missing result field error

    class MockLLMResultNone:
        output = None

    class MockClientNone:
        def get_chat_completions_result(self, user_prompt, system_prompt):
            return MockLLMResultNone()

    class MockContextNone:
        def build_managed_rag_client(self):
            return MockClientNone()

    mock_databricks_rag_eval.get_context = lambda: MockContextNone()

    result = judge(outputs={"text": "test output"})
    assert isinstance(result, Feedback)
    assert result.error is not None
    assert "Empty response from Databricks judge" in result.error  # NB: None/empty response error


def test_databricks_model_works_with_trace(mock_databricks_rag_eval):
    mock_databricks_rag_eval.get_context = lambda: mock_databricks_rag_eval.MockContext(
        expected_content="trace", response_data={"result": True, "rationale": "Trace looks good"}
    )

    judge = make_judge(
        name="trace_judge", instructions="Analyze {{ trace }} for errors", model="databricks"
    )
    assert judge.model == "databricks"


@pytest.mark.parametrize(
    ("instructions", "expected_vars"),
    [
        (
            "Check if {{ inputs }} is correct",
            {"inputs"},
        ),
        (
            "Check {{ outputs }} against expectations",
            {"outputs"},
        ),
        (
            "Validate {{ inputs }} and {{ outputs }}",
            {"inputs", "outputs"},
        ),
        (
            "Check {{ inputs }}, {{ outputs }}, and {{ expectations }}",
            {"inputs", "outputs", "expectations"},
        ),
        (
            "Analyze this {{ trace }}",
            {"trace"},
        ),
    ],
)
def test_template_variable_extraction(instructions, expected_vars):
    judge = make_judge(name="test_judge", instructions=instructions, model="openai:/gpt-4")

    assert judge.template_variables == expected_vars


@pytest.mark.parametrize(
    ("instructions", "error_pattern"),
    [
        (
            "Check if {{ query }} is answered by {{ response }}",
            "Instructions template contains unsupported variables: {'query', 'response'}",
        ),
        (
            "Check {{ answer }} against {{ expected_answer }}",
            "Instructions template contains unsupported variables: {'answer', 'expected_answer'}",
        ),
        (
            "Validate {{ custom_field }}",
            "Instructions template contains unsupported variables: {'custom_field'}",
        ),
    ],
)
def test_custom_variables_rejected(instructions, error_pattern):
    with pytest.raises(
        MlflowException, match="Instructions template contains unsupported variables"
    ):
        make_judge(name="test_judge", instructions=instructions, model="openai:/gpt-4")


@pytest.mark.parametrize(
    ("name", "instructions", "model", "error_pattern"),
    [
        ("", "Check {{ outputs }}", "openai:/gpt-4", "name must be a non-empty string"),
        ("test", "", "openai:/gpt-4", "instructions must be a non-empty string"),
        (
            "test",
            "Check response",
            "openai:/gpt-4",
            "Instructions template must contain at least one variable",
        ),
        (
            "test",
            "Check {{ outputs }}",
            "invalid-model",
            "Malformed model uri 'invalid-model'",
        ),
        ("test", "Check {{ outputs }}", "invalid:/", "Malformed model uri 'invalid:/'"),
        ("test", "Check {{ outputs }}", "openai:", "Malformed model uri 'openai:'"),
    ],
)
def test_validation_errors(name, instructions, model, error_pattern):
    with pytest.raises(MlflowException, match=error_pattern):
        make_judge(name=name, instructions=instructions, model=model)


@pytest.mark.parametrize(
    "model",
    [
        "databricks",
        "openai:/gpt-4",
        "anthropic:/claude-3",
        "endpoints:/my-endpoint",
        "bedrock:/claude-v1",
    ],
)
def test_valid_model_formats(monkeypatch, model):
    # Mock databricks.agents.evals modules for the databricks model case
    if model == "databricks":
        # Mock the parent module first to prevent ImportError
        mock_evals_module = types.ModuleType("databricks.agents.evals")
        monkeypatch.setitem(sys.modules, "databricks.agents.evals", mock_evals_module)

        # Then mock the judges submodule
        mock_judges_module = types.ModuleType("databricks.agents.evals.judges")
        monkeypatch.setitem(sys.modules, "databricks.agents.evals.judges", mock_judges_module)

    judge = make_judge(
        name="test_judge", instructions="Check if {{ outputs }} is valid", model=model
    )
    assert judge.model == model


@pytest.mark.parametrize(
    ("instructions", "model", "error_pattern"),
    [
        (
            "Analyze {{ trace }} and check {{ custom_field }}",
            "openai:/gpt-4",
            "Instructions template contains unsupported variables",
        ),
    ],
)
def test_trace_variable_restrictions(instructions, model, error_pattern):
    with pytest.raises(MlflowException, match=error_pattern):
        make_judge(name="test_judge", instructions=instructions, model=model)


def test_trace_with_inputs_outputs_allowed():
    judge1 = make_judge(
        name="test_judge",
        instructions="Analyze {{ trace }} and {{ inputs }}",
        model="openai:/gpt-4",
    )
    assert judge1.template_variables == {"trace", "inputs"}

    judge2 = make_judge(
        name="test_judge",
        instructions="Analyze {{ trace }} and {{ outputs }}",
        model="openai:/gpt-4",
    )
    assert judge2.template_variables == {"trace", "outputs"}


def test_trace_with_expectations_allowed():
    judge = make_judge(
        name="test_judge",
        instructions="Analyze {{ trace }} against {{ expectations }}",
        model="openai:/gpt-4",
    )

    assert judge is not None
    assert "trace" in judge.template_variables
    assert "expectations" in judge.template_variables


def test_call_with_trace_supported(mock_trace, monkeypatch):
    captured_args = {}

    def mock_invoke(model_uri, prompt, assessment_name, trace=None):
        captured_args.update(
            {
                "model_uri": model_uri,
                "prompt": prompt,
                "assessment_name": assessment_name,
                "trace": trace,
            }
        )
        return Feedback(name=assessment_name, value=True, rationale="Trace analyzed")

    monkeypatch.setattr(mlflow.genai.judges.instructions_judge, "invoke_judge_model", mock_invoke)

    judge = make_judge(
        name="test_judge", instructions="Analyze this {{ trace }}", model="openai:/gpt-4"
    )

    result = judge(trace=mock_trace)

    assert isinstance(result, Feedback)
    assert captured_args["trace"] == mock_trace
    assert captured_args["model_uri"] == "openai:/gpt-4"
    assert captured_args["assessment_name"] == "test_judge"


def test_call_trace_based_judge_ignores_inputs_outputs(mock_trace, mock_invoke_judge_model):
    # Test that trace-based judges ignore inputs/outputs and work with trace only
    captured_args = mock_invoke_judge_model.captured_args

    judge = make_judge(
        name="test_judge", instructions="Analyze this {{ trace }}", model="openai:/gpt-4"
    )

    # These should all work - trace-based judge ignores inputs/outputs
    result1 = judge(trace=mock_trace, inputs={"query": "test"})
    assert isinstance(result1, Feedback)
    assert captured_args["trace"] == mock_trace

    result2 = judge(trace=mock_trace, outputs={"answer": "test"})
    assert isinstance(result2, Feedback)
    assert captured_args["trace"] == mock_trace

    result3 = judge(trace=mock_trace, expectations={"expected": "test"})
    assert isinstance(result3, Feedback)
    assert captured_args["trace"] == mock_trace


def test_call_with_no_inputs_or_outputs():
    judge = make_judge(
        name="test_judge", instructions="Check if {{ outputs }} is valid", model="openai:/gpt-4"
    )

    with pytest.raises(
        MlflowException, match="Must specify 'outputs' - required by template variables"
    ):
        judge()


def test_call_with_valid_outputs_returns_feedback(mock_invoke_judge_model):
    judge = make_judge(
        name="formality_judge",
        instructions="Check if {{ outputs }} is formal",
        model="openai:/gpt-4",
    )

    test_output = "Dear Sir/Madam, I am writing to inquire..."
    result = judge(outputs={"response": test_output})

    assert isinstance(result, Feedback)
    assert result.name == "formality_judge"
    assert result.value is True
    assert result.rationale == "The response is formal"

    # Verify the prompt contains the outputs value
    assert len(mock_invoke_judge_model.calls) == 1
    model_uri, prompt, assessment_name = mock_invoke_judge_model.calls[0]
    assert isinstance(prompt, list)
    assert len(prompt) == 2
    # Check that the user message contains the JSON-serialized outputs
    user_msg = prompt[1]
    expected_outputs_json = json.dumps({"response": test_output}, default=str, indent=2)
    assert expected_outputs_json in user_msg.content


def test_call_with_valid_inputs_returns_feedback(mock_invoke_judge_model):
    judge = make_judge(
        name="input_judge",
        instructions="Check if {{ inputs }} is valid",
        model="openai:/gpt-4",
    )

    test_input = {"query": "What is MLflow?"}
    result = judge(inputs=test_input)

    assert isinstance(result, Feedback)
    assert result.name == "input_judge"
    assert result.value is True
    assert result.rationale == "The response is formal"

    # Verify the prompt contains the inputs value as JSON
    assert len(mock_invoke_judge_model.calls) == 1
    model_uri, prompt, assessment_name = mock_invoke_judge_model.calls[0]
    user_msg = prompt[1]

    expected_inputs_json = json.dumps(test_input, default=str, indent=2)
    assert expected_inputs_json in user_msg.content


def test_call_with_valid_inputs_and_outputs_returns_feedback(mock_invoke_judge_model):
    judge = make_judge(
        name="inputs_outputs_judge",
        instructions="Check if {{ outputs }} matches {{ inputs }}",
        model="openai:/gpt-4",
    )

    test_input = {"query": "What is MLflow?"}
    test_output = {"response": "MLflow is an open source platform"}
    result = judge(inputs=test_input, outputs=test_output)

    assert isinstance(result, Feedback)
    assert result.name == "inputs_outputs_judge"
    assert result.value is True
    assert result.rationale == "The response is formal"

    # Verify the prompt contains both inputs and outputs values as JSON
    assert len(mock_invoke_judge_model.calls) == 1
    model_uri, prompt, assessment_name = mock_invoke_judge_model.calls[0]
    user_msg = prompt[1]

    expected_inputs_json = json.dumps(test_input, default=str, indent=2)
    expected_outputs_json = json.dumps(test_output, default=str, indent=2)
    assert expected_inputs_json in user_msg.content
    assert expected_outputs_json in user_msg.content


def test_call_with_expectations_as_json(mock_invoke_judge_model):
    judge = make_judge(
        name="test_judge",
        instructions="Check {{ outputs }} against {{ expectations }}",
        model="openai:/gpt-4",
    )

    expectations = {"correct": True, "score": 100}
    judge(outputs={"answer": "42"}, expectations=expectations)

    # Check that we have a list of messages
    captured_messages = mock_invoke_judge_model.captured_args["prompt"]
    assert isinstance(captured_messages, list)
    assert len(captured_messages) == 2

    # Expectations should be in the user message as JSON
    user_msg = captured_messages[1]
    expected_expectations_json = json.dumps(expectations, default=str, indent=2)
    assert expected_expectations_json in user_msg.content


def test_call_with_reserved_variables(mock_invoke_judge_model):
    judge = make_judge(
        name="test_judge",
        instructions="Check if {{ inputs }} meets {{ expectations }}",
        model="openai:/gpt-4",
    )

    inputs_data = {"question": "What is AI?"}
    expectations_data = {"criteria": "technical accuracy"}
    result = judge(inputs=inputs_data, expectations=expectations_data)

    assert isinstance(result, Feedback)

    # Check that we have a list of messages
    captured_messages = mock_invoke_judge_model.captured_args["prompt"]
    assert isinstance(captured_messages, list)
    assert len(captured_messages) == 2

    # Check system message has the template
    system_msg = captured_messages[0]
    assert "Check if {{ inputs }} meets {{ expectations }}" in system_msg.content

    # Check user message has the JSON dumps of inputs and expectations
    user_msg = captured_messages[1]
    expected_inputs_json = json.dumps(inputs_data, default=str, indent=2)
    expected_expectations_json = json.dumps(expectations_data, default=str, indent=2)
    assert expected_inputs_json in user_msg.content
    assert expected_expectations_json in user_msg.content
    assert "technical accuracy" in user_msg.content
    assert "What is AI?" in user_msg.content


def test_instructions_property():
    judge = make_judge(
        name="test_judge", instructions="Check if {{ outputs }} is formal", model="openai:/gpt-4"
    )

    instructions = judge.instructions
    assert instructions == "Check if {{ outputs }} is formal"


def test_kind_property():
    judge = make_judge(
        name="test_judge", instructions="Check if {{ outputs }} is valid", model="openai:/gpt-4"
    )

    assert judge.kind == ScorerKind.CLASS


@pytest.mark.parametrize(
    ("inputs", "outputs", "expectations", "should_fail"),
    [
        ({"text": "hello", "result": "world"}, None, None, True),  # Missing outputs
        (
            {"text": "hello"},
            {"result": "world"},
            None,
            False,
        ),  # Valid: both inputs and outputs
        (
            {"text": "hello"},
            {"result": "world"},
            {"expected": "world"},
            False,
        ),  # Valid: all
        (None, {"text": "hello", "result": "world"}, None, True),  # Missing inputs
    ],
)
def test_call_with_various_input_combinations(
    mock_invoke_judge_model, inputs, outputs, expectations, should_fail
):
    judge = make_judge(
        name="test_judge",
        instructions="Check {{ inputs }} and {{ outputs }}",
        model="openai:/gpt-4",
    )

    if should_fail:
        with pytest.raises(
            MlflowException, match="Must specify .* - required by template variables"
        ):
            judge(inputs=inputs, outputs=outputs, expectations=expectations)
    else:
        result = judge(inputs=inputs, outputs=outputs, expectations=expectations)
        assert isinstance(result, Feedback)


def test_prompt_formatting_with_all_reserved_variable_types(mock_invoke_judge_model):
    judge = make_judge(
        name="test",
        instructions=(
            "Inputs: {{ inputs }}, Outputs: {{ outputs }}, Expectations: {{ expectations }}"
        ),
        model="openai:/gpt-4",
    )

    inputs_data = {"query": "test", "context": "testing"}
    outputs_data = {"response": "answer", "score": 0.9}
    expectations_data = {"expected": "correct answer"}

    judge(inputs=inputs_data, outputs=outputs_data, expectations=expectations_data)

    # Check that we have a list of messages
    captured_messages = mock_invoke_judge_model.captured_args["prompt"]
    assert isinstance(captured_messages, list)
    assert len(captured_messages) == 2

    # Check system message has the template
    system_msg = captured_messages[0]
    expected_template = (
        "Inputs: {{ inputs }}, Outputs: {{ outputs }}, Expectations: {{ expectations }}"
    )
    assert expected_template in system_msg.content

    # Check user message has all the JSON-serialized values
    user_msg = captured_messages[1]
    expected_inputs_json = json.dumps(inputs_data, default=str, indent=2)
    expected_outputs_json = json.dumps(outputs_data, default=str, indent=2)
    expected_expectations_json = json.dumps(expectations_data, default=str, indent=2)
    assert expected_inputs_json in user_msg.content
    assert expected_outputs_json in user_msg.content
    assert expected_expectations_json in user_msg.content


def test_output_format_instructions_added(mock_invoke_judge_model):
    judge = make_judge(
        name="test_judge",
        instructions="Check if {{ outputs }} is formal",
        model="openai:/gpt-4",
    )

    result = judge(outputs={"text": "Hello there"})

    # Check that we have a list of messages
    captured_messages = mock_invoke_judge_model.captured_args["prompt"]
    assert isinstance(captured_messages, list)
    assert len(captured_messages) == 2

    # Check system message contains proper output format instructions
    system_msg = captured_messages[0]
    assert system_msg.role == "system"
    assert system_msg.content.startswith(JUDGE_BASE_PROMPT)
    assert "Check if {{ outputs }} is formal" in system_msg.content
    # Tighter assertion for output format instructions
    assert "Please provide your assessment in the following JSON format only" in system_msg.content
    assert '"result": "The evaluation rating/result"' in system_msg.content
    assert '"rationale": "Detailed explanation for the evaluation"' in system_msg.content

    assert result.value is True


def test_output_format_instructions_with_complex_template(mock_invoke_judge_model):
    judge = make_judge(
        name="complex_judge",
        instructions="Evaluate {{ outputs }} considering {{ inputs }} and {{ expectations }}",
        model="openai:/gpt-4",
    )

    judge(
        inputs={"context": "formal business setting"},
        outputs={"response": "Hey what's up"},
        expectations={"criteria": "professionalism"},
    )

    # Check that we have a list of messages
    captured_messages = mock_invoke_judge_model.captured_args["prompt"]
    assert isinstance(captured_messages, list)
    assert len(captured_messages) == 2

    # Check system message contains proper output format instructions
    system_msg = captured_messages[0]
    assert system_msg.role == "system"
    assert system_msg.content.startswith(JUDGE_BASE_PROMPT)
    assert (
        "Evaluate {{ outputs }} considering {{ inputs }} and {{ expectations }}"
        in system_msg.content
    )
    # Tighter assertion for output format instructions
    assert "Please provide your assessment in the following JSON format only" in system_msg.content
    assert '"result": "The evaluation rating/result"' in system_msg.content
    assert '"rationale": "Detailed explanation for the evaluation"' in system_msg.content


def test_judge_registration_as_scorer(mock_invoke_judge_model):
    experiment = mlflow.create_experiment("test_judge_registration")

    original_instructions = "Evaluate if the {{ outputs }} is professional and formal."
    judge = make_judge(
        name="test_judge",
        instructions=original_instructions,
        model="openai:/gpt-4",
    )

    assert judge.instructions == original_instructions
    assert judge.model == "openai:/gpt-4"
    assert judge.template_variables == {"outputs"}

    serialized = judge.model_dump()
    assert "name" in serialized
    assert serialized["name"] == "test_judge"
    assert "instructions_judge_pydantic_data" in serialized
    assert serialized["instructions_judge_pydantic_data"]["instructions"] == original_instructions
    assert serialized["instructions_judge_pydantic_data"]["model"] == "openai:/gpt-4"

    store = _get_scorer_store()
    version = store.register_scorer(experiment, judge)
    assert version == 1

    retrieved_scorer = store.get_scorer(experiment, "test_judge", version)
    assert retrieved_scorer is not None
    assert isinstance(retrieved_scorer, InstructionsJudge)
    assert retrieved_scorer.name == "test_judge"
    assert retrieved_scorer.instructions == original_instructions
    assert retrieved_scorer.model == "openai:/gpt-4"
    assert retrieved_scorer.template_variables == {"outputs"}

    deserialized = Scorer.model_validate(serialized)
    assert isinstance(deserialized, InstructionsJudge)
    assert deserialized.name == judge.name
    assert deserialized.instructions == original_instructions
    assert deserialized.model == judge.model
    assert deserialized.template_variables == {"outputs"}

    test_output = {"response": "This output demonstrates professional communication."}
    result = retrieved_scorer(outputs=test_output)
    assert isinstance(result, Feedback)
    assert result.name == "test_judge"

    assert len(mock_invoke_judge_model.calls) == 1
    model_uri, prompt, assessment_name = mock_invoke_judge_model.calls[0]
    assert model_uri == "openai:/gpt-4"
    assert assessment_name == "test_judge"

    # Check that prompt is now a list of ChatMessage objects
    assert isinstance(prompt, list)
    assert len(prompt) == 2

    # Check system message
    assert prompt[0].role == "system"
    assert prompt[0].content.startswith(JUDGE_BASE_PROMPT)
    assert "Evaluate if the {{ outputs }} is professional and formal." in prompt[0].content
    assert "JSON format" in prompt[0].content

    # Check user message
    assert prompt[1].role == "user"
    assert "outputs:" in prompt[1].content
    assert "This output demonstrates professional communication." in prompt[1].content

    mock_invoke_judge_model.reset_mock()
    result2 = deserialized(outputs=test_output)
    assert isinstance(result2, Feedback)
    assert len(mock_invoke_judge_model.calls) == 1
    model_uri, prompt, assessment_name = mock_invoke_judge_model.calls[0]
    assert model_uri == "openai:/gpt-4"
    assert assessment_name == "test_judge"

    # Verify the same message structure for deserialized judge
    assert isinstance(prompt, list)
    assert len(prompt) == 2
    assert prompt[0].role == "system"
    assert prompt[1].role == "user"
    assert "outputs:" in prompt[1].content
    assert "This output demonstrates professional communication." in prompt[1].content

    v2_instructions = "Evaluate if the output {{ outputs }} is professional, formal, and concise."
    judge_v2 = make_judge(
        name="test_judge",
        instructions=v2_instructions,
        model="openai:/gpt-4o",
    )
    version2 = store.register_scorer(experiment, judge_v2)
    assert version2 == 2

    versions = store.list_scorer_versions(experiment, "test_judge")
    assert len(versions) == 2

    v1_scorer, v1_num = versions[0]
    assert v1_num == 1
    assert isinstance(v1_scorer, InstructionsJudge)
    assert v1_scorer.instructions == original_instructions
    assert v1_scorer.model == "openai:/gpt-4"

    v2_scorer, v2_num = versions[1]
    assert v2_num == 2
    assert isinstance(v2_scorer, InstructionsJudge)
    assert v2_scorer.instructions == v2_instructions
    assert v2_scorer.model == "openai:/gpt-4o"

    latest = store.get_scorer(experiment, "test_judge")
    assert isinstance(latest, InstructionsJudge)
    assert latest.instructions == v2_instructions
    assert latest.model == "openai:/gpt-4o"


def test_judge_registration_with_reserved_variables(mock_invoke_judge_model):
    experiment = mlflow.create_experiment("test_reserved_vars")

    instructions_with_reserved = (
        "Check if {{ inputs }} is answered correctly by {{ outputs }} "
        "according to {{ expectations }}"
    )
    judge = make_judge(
        name="reserved_judge",
        instructions=instructions_with_reserved,
        model="openai:/gpt-4",
    )

    assert judge.template_variables == {"inputs", "outputs", "expectations"}

    store = _get_scorer_store()
    version = store.register_scorer(experiment, judge)
    assert version == 1

    retrieved_judge = store.get_scorer(experiment, "reserved_judge", version)
    assert isinstance(retrieved_judge, InstructionsJudge)
    assert retrieved_judge.instructions == instructions_with_reserved
    assert retrieved_judge.template_variables == {"inputs", "outputs", "expectations"}

    result = retrieved_judge(
        inputs={"query": "What is 2+2?", "context": "mathematical"},
        outputs={"response": "The answer is 4", "confidence": 0.95},
        expectations={"criteria": "mathematical accuracy", "threshold": "95%"},
    )
    assert isinstance(result, Feedback)
    assert result.name == "reserved_judge"

    assert len(mock_invoke_judge_model.calls) == 1
    model_uri, prompt, assessment_name = mock_invoke_judge_model.calls[0]
    assert model_uri == "openai:/gpt-4"
    assert assessment_name == "reserved_judge"

    # Check that prompt is now a list of ChatMessage objects
    assert isinstance(prompt, list)
    assert len(prompt) == 2

    # Check system message
    assert prompt[0].role == "system"
    assert prompt[0].content.startswith(JUDGE_BASE_PROMPT)
    assert "Check if {{ inputs }} is answered correctly by {{ outputs }}" in prompt[0].content
    assert "according to {{ expectations }}" in prompt[0].content
    assert "JSON format" in prompt[0].content

    # Check user message with all reserved variables as JSON
    assert prompt[1].role == "user"
    user_content = prompt[1].content
    assert "expectations:" in user_content
    assert "inputs:" in user_content
    assert "outputs:" in user_content
    # Verify the JSON contains the actual data
    assert "query" in user_content
    assert "What is 2+2?" in user_content
    assert "response" in user_content
    assert "The answer is 4" in user_content
    assert "mathematical accuracy" in user_content


def test_model_dump_comprehensive():
    basic_judge = make_judge(
        name="basic_judge",
        instructions="Check if {{ inputs }} is correct",
        model="openai:/gpt-4",
    )

    serialized = basic_judge.model_dump()

    assert isinstance(serialized, dict)
    assert "name" in serialized
    assert serialized["name"] == "basic_judge"

    assert "mlflow_version" in serialized
    assert serialized["mlflow_version"] == mlflow.__version__
    assert "serialization_version" in serialized
    assert serialized["serialization_version"] == 1

    assert "aggregations" in serialized
    assert serialized["aggregations"] == []

    assert "instructions_judge_pydantic_data" in serialized
    assert isinstance(serialized["instructions_judge_pydantic_data"], dict)
    assert "instructions" in serialized["instructions_judge_pydantic_data"]
    assert (
        serialized["instructions_judge_pydantic_data"]["instructions"]
        == "Check if {{ inputs }} is correct"
    )
    assert "model" in serialized["instructions_judge_pydantic_data"]
    assert serialized["instructions_judge_pydantic_data"]["model"] == "openai:/gpt-4"

    assert "builtin_scorer_class" in serialized
    assert serialized["builtin_scorer_class"] is None
    assert "builtin_scorer_pydantic_data" in serialized
    assert serialized["builtin_scorer_pydantic_data"] is None
    assert "call_source" in serialized
    assert serialized["call_source"] is None
    assert "call_signature" in serialized
    assert serialized["call_signature"] is None
    assert "original_func_name" in serialized
    assert serialized["original_func_name"] is None

    complex_judge = make_judge(
        name="complex_judge",
        instructions="Check if {{ inputs }} matches {{ expectations }}",
        model="anthropic:/claude-3",
    )

    complex_serialized = complex_judge.model_dump()

    assert complex_serialized["instructions_judge_pydantic_data"]["instructions"] == (
        "Check if {{ inputs }} matches {{ expectations }}"
    )
    assert complex_serialized["instructions_judge_pydantic_data"]["model"] == "anthropic:/claude-3"

    default_model_judge = make_judge(
        name="default_judge",
        instructions="Evaluate {{ outputs }}",
    )

    default_serialized = default_model_judge.model_dump()
    assert default_serialized["instructions_judge_pydantic_data"]["model"] in [
        "databricks",
        "openai:/gpt-4.1-mini",
    ]

    for serialized_data in [serialized, complex_serialized, default_serialized]:
        deserialized = Scorer.model_validate(serialized_data)
        assert isinstance(deserialized, InstructionsJudge)
        assert deserialized.name == serialized_data["name"]
        raw_instructions = serialized_data["instructions_judge_pydantic_data"]["instructions"]
        assert deserialized.instructions == raw_instructions
        assert deserialized.model == serialized_data["instructions_judge_pydantic_data"]["model"]


def test_instructions_judge_deserialization_validation():
    invalid_data_missing_instructions = {
        "name": "test_judge",
        "aggregations": None,
        "mlflow_version": mlflow.__version__,
        "serialization_version": 1,
        "instructions_judge_pydantic_data": {"model": "openai:/gpt-4"},
        "builtin_scorer_class": None,
        "builtin_scorer_pydantic_data": None,
        "call_source": None,
        "call_signature": None,
        "original_func_name": None,
    }

    with pytest.raises(MlflowException, match="missing required field 'instructions'"):
        Scorer.model_validate(invalid_data_missing_instructions)

    invalid_data_missing_model = {
        "name": "test_judge",
        "aggregations": None,
        "mlflow_version": mlflow.__version__,
        "serialization_version": 1,
        "instructions_judge_pydantic_data": {"instructions": "Check {{ inputs }}"},
        "builtin_scorer_class": None,
        "builtin_scorer_pydantic_data": None,
        "call_source": None,
        "call_signature": None,
        "original_func_name": None,
    }

    with pytest.raises(MlflowException, match="missing required field 'model'"):
        Scorer.model_validate(invalid_data_missing_model)

    invalid_data_wrong_type = {
        "name": "test_judge",
        "aggregations": None,
        "mlflow_version": mlflow.__version__,
        "serialization_version": 1,
        "instructions_judge_pydantic_data": {
            "instructions": 123,
            "model": "openai:/gpt-4",
        },
        "builtin_scorer_class": None,
        "builtin_scorer_pydantic_data": None,
        "call_source": None,
        "call_signature": None,
        "original_func_name": None,
    }

    with pytest.raises(MlflowException, match="field 'instructions' must be str, got int"):
        Scorer.model_validate(invalid_data_wrong_type)


def test_model_dump_uses_serialized_scorer_dataclass():
    judge = make_judge(
        name="test_dataclass_judge",
        instructions="Evaluate {{ inputs }} and {{ outputs }}",
        model="openai:/gpt-3.5-turbo",
    )

    serialized = judge.model_dump()

    expected_scorer = SerializedScorer(
        name="test_dataclass_judge",
        aggregations=[],
        mlflow_version=mlflow.__version__,
        serialization_version=1,
        instructions_judge_pydantic_data={
            "instructions": "Evaluate {{ inputs }} and {{ outputs }}",
            "model": "openai:/gpt-3.5-turbo",
        },
        builtin_scorer_class=None,
        builtin_scorer_pydantic_data=None,
        call_source=None,
        call_signature=None,
        original_func_name=None,
    )

    expected_dict = asdict(expected_scorer)

    assert serialized == expected_dict

    assert set(serialized.keys()) == set(expected_dict.keys())


def test_instructions_judge_works_with_evaluate(mock_invoke_judge_model):
    judge = make_judge(
        name="response_quality",
        instructions="Evaluate if the {{ outputs }} is helpful given {{ inputs }}",
        model="openai:/gpt-4",
    )

    assert judge.aggregations == []

    data = pd.DataFrame(
        {
            "inputs": [
                {"question": "What is MLflow?"},
                {"question": "How to track experiments?"},
            ],
            "outputs": [
                {"response": "MLflow is an open source platform for ML lifecycle."},
                {"response": "Use mlflow.start_run() to track experiments."},
            ],
        }
    )

    result = mlflow.genai.evaluate(data=data, scorers=[judge])

    assert "response_quality/mean" not in result.metrics
    assert "response_quality/value" in result.result_df.columns
    assert len(result.result_df["response_quality/value"]) == 2
    assert all(score is True for score in result.result_df["response_quality/value"])


@pytest.mark.parametrize(
    ("trace_inputs", "trace_outputs", "span_inputs", "span_outputs"),
    [
        (
            {"question": "What is MLflow?"},
            {"answer": "MLflow is a platform"},
            {"prompt": "Explain"},
            {"response": "MLflow helps"},
        ),
        ("What is 2+2?", "The answer is 4", {"query": "Solve this"}, {"result": "4"}),
        (
            {"question": "What is AI?"},
            "AI is intelligence",
            {"query": "Define AI"},
            {"response": "Artificial Intelligence"},
        ),
        (
            "Calculate 5+5",
            {"result": 10, "confidence": 0.99},
            {"task": "Simple math"},
            {"answer": 10},
        ),
        ({}, {}, {}, {}),
        (None, None, None, None),
        (
            {"user": {"id": 1, "question": "Help"}},
            {"response": {"text": "Sure!", "metadata": {"lang": "en"}}},
            {"context": [1, 2, 3]},
            {"output": [{"type": "text", "value": "response"}]},
        ),
        (42, True, {"number": 3.14}, {"result": False}),
        (["question1", "question2"], ["answer1", "answer2"], {"list": [1, 2]}, {"output": [3, 4]}),
    ],
)
def test_instructions_judge_works_with_evaluate_on_trace(
    mock_invoke_judge_model, trace_inputs, trace_outputs, span_inputs, span_outputs
):
    trace_info = TraceInfo(
        trace_id="test-trace",
        trace_location=TraceLocation.from_experiment_id("0"),
        request_time=1234567890,
        execution_duration=1000,
        state=TraceState.OK,
        trace_metadata={
            "mlflow.trace_schema.version": "2",
            "mlflow.traceInputs": json.dumps(trace_inputs),
            "mlflow.traceOutputs": json.dumps(trace_outputs),
        },
        tags={
            "mlflow.traceName": "test_trace",
            "mlflow.source.name": "test",
            "mlflow.source.type": "LOCAL",
        },
    )
    spans = [
        create_test_span(
            span_id=1,
            parent_id=None,
            name="test_span",
            inputs=span_inputs,
            outputs=span_outputs,
            span_type=SpanType.CHAIN,
        ),
    ]
    trace = Trace(info=trace_info, data=TraceData(spans=spans))
    judge = make_judge(
        name="trace_evaluator",
        instructions="Analyze this {{trace}} for quality and correctness",
        model="openai:/gpt-4",
    )
    data = pd.DataFrame({"trace": [trace]})
    result = mlflow.genai.evaluate(data=data, scorers=[judge])

    assert "trace_evaluator/value" in result.result_df.columns
    assert len(result.result_df["trace_evaluator/value"]) == 1
    assert result.result_df["trace_evaluator/value"].iloc[0]


def test_trace_prompt_augmentation(mock_trace, monkeypatch):
    captured_prompt = None

    def mock_invoke(model_uri, prompt, assessment_name, trace=None):
        nonlocal captured_prompt
        captured_prompt = prompt
        return Feedback(name=assessment_name, value=True)

    monkeypatch.setattr(mlflow.genai.judges.instructions_judge, "invoke_judge_model", mock_invoke)

    judge = make_judge(
        name="test_judge",
        instructions="Analyze this {{ trace }} for quality",
        model="openai:/gpt-4",
    )

    judge(trace=mock_trace)

    assert "expert judge" in captured_prompt
    assert "step-by-step record" in captured_prompt
    assert "provided to you" in captured_prompt
    assert "Evaluation Rating Fields" in captured_prompt
    assert "- result: The evaluation rating/result" in captured_prompt
    assert "- rationale: Detailed explanation for the evaluation" in captured_prompt
    assert "Instructions" in captured_prompt
    assert "Analyze this {{ trace }} for quality" in captured_prompt


@pytest.mark.parametrize(
    ("test_value", "expect_json"),
    [
        ("simple string", True),
        (42, True),
        (3.14, True),
        (True, True),
        (False, True),
        (["item1", "item2"], True),
        ({"key": "value"}, True),
        ({"nested": {"data": [1, 2, 3]}}, True),
        ([], True),
        ({}, True),
        ("", True),
        (0, True),
        # Non-JSON-serializable objects that fall back to str()
        ({1, 2, 3}, False),
        (frozenset([4, 5, 6]), False),
        (lambda x: x + 1, False),
        (iter([1, 2, 3]), False),
        (range(3), False),
        # JSON object with non-serializable field - json.dumps works with default=str
        ({"valid_field": "ok", "bad_field": {1, 2}}, True),
    ],
)
def test_judge_accepts_various_input_output_data_types(
    mock_invoke_judge_model, test_value, expect_json
):
    judge = make_judge(
        name="test_judge",
        instructions="Compare {{inputs}} with {{outputs}}",
        model="openai:/gpt-4",
    )

    result = judge(inputs=test_value, outputs=test_value)
    assert isinstance(result, Feedback)

    # Verify both inputs and outputs values were serialized in the prompt
    captured_messages = mock_invoke_judge_model.captured_args["prompt"]
    user_msg = captured_messages[1]

    expected_value = (
        json.dumps(test_value, default=str, indent=2) if expect_json else str(test_value)
    )
    assert expected_value in user_msg.content
    # Should appear twice (once for inputs, once for outputs)
    assert user_msg.content.count(expected_value) == 2


def test_judge_rejects_scalar_expectations():
    judge = make_judge(
        name="test_judge",
        instructions="Compare {{ outputs }} to {{ expectations }}",
        model="openai:/gpt-4",
    )

    with pytest.raises(MlflowException, match="'expectations' must be a dictionary, got str"):
        judge(outputs={"result": "test"}, expectations="expected value")

    with pytest.raises(MlflowException, match="'expectations' must be a dictionary, got tuple"):
        judge(outputs={"result": "test"}, expectations=("expected", "values"))


def test_judge_accepts_valid_dict_inputs(mock_invoke_judge_model):
    judge = make_judge(
        name="test_judge",
        instructions="Check if {{ inputs }} and {{ outputs }} are valid",
        model="openai:/gpt-4",
    )

    result = judge(
        inputs={"question": "What is MLflow?"},
        outputs={"answer": "MLflow is an open source platform"},
    )
    assert isinstance(result, Feedback)

    result = judge(inputs={}, outputs={})
    assert isinstance(result, Feedback)

    result = judge(
        inputs={"nested": {"key": "value"}},
        outputs={"response": {"status": "ok", "data": "result"}},
    )
    assert isinstance(result, Feedback)


def test_judge_rejects_invalid_trace():
    judge = make_judge(
        name="test_judge",
        instructions="Analyze this {{ trace }}",
        model="openai:/gpt-4",
    )

    with pytest.raises(MlflowException, match="'trace' must be a Trace object, got str"):
        judge(trace="not a trace")

    with pytest.raises(MlflowException, match="'trace' must be a Trace object, got dict"):
        judge(trace={"trace_data": "invalid"})

    inputs_judge = make_judge(
        name="inputs_judge",
        instructions="Check {{ inputs }}",
        model="openai:/gpt-4",
    )
    with pytest.raises(MlflowException, match="Must specify 'inputs'"):
        inputs_judge(trace=None)


def test_judge_accepts_valid_trace(mock_trace, mock_invoke_judge_model):
    judge = make_judge(
        name="test_judge",
        instructions="Analyze this {{ trace }}",
        model="openai:/gpt-4",
    )

    result = judge(trace=mock_trace)
    assert isinstance(result, Feedback)
    assert mock_invoke_judge_model.captured_args["trace"] == mock_trace


def test_instructions_judge_with_chat_messages():
    captured_args = {}

    def capture_invoke(*args, **kwargs):
        captured_args.update(kwargs)
        captured_args["args"] = args
        return Feedback(
            name=kwargs.get("assessment_name", "test"),
            value=True,
            rationale="Test passed",
        )

    messages = [
        ChatMessage(role="system", content="You are an evaluation assistant."),
        ChatMessage(role="user", content="Is this response helpful for the question?"),
    ]

    with mock.patch("mlflow.genai.judges.utils.invoke_judge_model", side_effect=capture_invoke):
        from mlflow.genai.judges.utils import invoke_judge_model

        result = invoke_judge_model(
            model_uri="openai:/gpt-4",
            prompt=messages,
            assessment_name="test_assessment",
        )

    prompt_arg = captured_args.get("prompt")
    assert prompt_arg is not None
    assert prompt_arg == messages

    judge = make_judge(
        name="response_quality",
        instructions="Evaluate if the {{ outputs }} is helpful given {{ inputs }}",
        model="openai:/gpt-4",
    )

    captured_args.clear()

    with mock.patch(
        "mlflow.genai.judges.instructions_judge.invoke_judge_model",
        side_effect=capture_invoke,
    ):
        result = judge(
            inputs={"question": "What is MLflow?"},
            outputs={"response": "MLflow is great"},
        )

    assert result.value is True
    assert result.rationale == "Test passed"

    prompt_sent = captured_args.get("prompt")
    assert isinstance(prompt_sent, list)
    assert len(prompt_sent) == 2
    assert all(isinstance(msg, ChatMessage) for msg in prompt_sent)
    assert prompt_sent[0].role == "system"
    assert prompt_sent[1].role == "user"


def test_trace_field_extraction_for_inputs_outputs_template(mock_invoke_judge_model):
    judge = make_judge(
        name="test_judge",
        instructions="Evaluate if {{ outputs }} correctly answers {{ inputs }}",
        model="openai:/gpt-4",
    )

    trace_inputs = {"question": "What is MLflow?"}
    trace_outputs = {"answer": "MLflow is an open source platform"}

    with mlflow.start_span(name="test_span") as span:
        span.set_inputs(trace_inputs)
        span.set_outputs(trace_outputs)

    trace = mlflow.get_trace(span.trace_id)
    judge(trace=trace)


@pytest.mark.parametrize(
    ("instructions", "provided_params", "expected_warning"),
    [
        (
            "Evaluate if {{ outputs }} is correct",
            {"outputs": {"answer": "42"}, "inputs": {"question": "What is life?"}},
            "'inputs'",
        ),
        (
            "Check {{ inputs }}",
            {"inputs": {"q": "test"}, "outputs": {"a": "result"}, "expectations": {"e": "42"}},
            "'outputs', 'expectations'",
        ),
        (
            "Evaluate {{ trace }}",
            {"inputs": {"q": "test"}, "outputs": {"a": "result"}},
            "'inputs', 'outputs'",
        ),
    ],
)
def test_unused_parameters_warning(
    instructions, provided_params, expected_warning, mock_invoke_judge_model
):
    judge = make_judge(
        name="test_judge",
        instructions=instructions,
        model="openai:/gpt-4",
    )

    if "{{ trace }}" in instructions:
        trace = Trace(
            info=TraceInfo(
                trace_id="test-trace-id",
                trace_location=TraceLocation.from_experiment_id("0"),
                request_time=1234567890,
                execution_duration=1000,
                state=TraceState.OK,
                trace_metadata={},
            ),
            data=TraceData(spans=[]),
        )
        provided_params = {"trace": trace, **provided_params}

    with patch("mlflow.genai.judges.instructions_judge._logger") as mock_logger:
        judge(**provided_params)

        assert mock_logger.warning.called

        warning_call_args = mock_logger.warning.call_args
        assert warning_call_args is not None

        warning_msg = warning_call_args[0][0]

        assert "parameters were provided but are not used" in warning_msg
        assert expected_warning in warning_msg


def test_context_labels_added_to_interpolated_values(mock_invoke_judge_model):
    judge = make_judge(
        name="test_judge",
        instructions="Evaluate if {{outputs}} answers {{inputs}} per {{expectations}}",
        model="openai:/gpt-4",
    )

    test_inputs = {"question": "What is MLflow?"}
    test_outputs = {"answer": "MLflow is an open source platform"}
    test_expectations = {"criteria": "Must mention open source"}

    judge(inputs=test_inputs, outputs=test_outputs, expectations=test_expectations)

    assert len(mock_invoke_judge_model.calls) == 1
    _, prompt, _ = mock_invoke_judge_model.calls[0]

    user_msg = prompt[1]
    user_content = user_msg.content

    assert "inputs:" in user_content, "Missing 'inputs:' label"
    assert "outputs:" in user_content, "Missing 'outputs:' label"
    assert "expectations:" in user_content, "Missing 'expectations:' label"

    expected_inputs_json = json.dumps(test_inputs, default=str, indent=2)
    expected_outputs_json = json.dumps(test_outputs, default=str, indent=2)
    expected_expectations_json = json.dumps(test_expectations, default=str, indent=2)

    assert f"inputs: {expected_inputs_json}" in user_content
    assert f"outputs: {expected_outputs_json}" in user_content
    assert f"expectations: {expected_expectations_json}" in user_content

    expectations_pos = user_content.index("expectations:")
    inputs_pos = user_content.index("inputs:")
    outputs_pos = user_content.index("outputs:")

    assert outputs_pos < inputs_pos < expectations_pos


<<<<<<< HEAD
def test_trace_field_extraction_with_non_dict_values(mock_invoke_judge_model):
    judge = make_judge(
        name="test_judge",
        instructions="Evaluate if {{ outputs }} correctly answers {{ inputs }}",
        model="openai:/gpt-4",
    )

    trace_inputs = "What is MLflow?"
    trace_outputs = "MLflow is an open source platform"

    with mlflow.start_span(name="test_span") as span:
        span.set_inputs(trace_inputs)
        span.set_outputs(trace_outputs)

    trace = mlflow.get_trace(span.trace_id)
    judge(trace=trace)

    assert len(mock_invoke_judge_model.calls) == 1
    _, prompt, _ = mock_invoke_judge_model.calls[0]

    user_msg = prompt[1]
    user_content = user_msg.content

    # Non-dict values are now serialized directly as JSON strings
    expected_inputs_json = json.dumps(trace_inputs, default=str, indent=2)
    expected_outputs_json = json.dumps(trace_outputs, default=str, indent=2)

    assert f"inputs: {expected_inputs_json}" in user_content
    assert f"outputs: {expected_outputs_json}" in user_content


def test_trace_field_extraction_with_expectations(mock_invoke_judge_model):
    judge = make_judge(
        name="test_judge",
        instructions="Evaluate if {{ outputs }} meets {{ expectations }} for {{ inputs }}",
        model="openai:/gpt-4",
    )

    trace_inputs = {"question": "What is MLflow?"}
    trace_outputs = {"answer": "MLflow is an open source platform"}
    expected_answer = {"expected": "MLflow is an open source platform for managing ML lifecycle"}

    with mlflow.start_span(name="test_span") as span:
        span.set_inputs(trace_inputs)
        span.set_outputs(trace_outputs)

    trace = mlflow.get_trace(span.trace_id)

    expectation = Expectation(
        name="expected_answer",
        value=expected_answer,
        source=AssessmentSource(source_type=AssessmentSourceType.HUMAN),
    )
    mlflow.log_assessment(trace_id=span.trace_id, assessment=expectation)

    trace = mlflow.get_trace(span.trace_id)
    judge(trace=trace)

    assert len(mock_invoke_judge_model.calls) == 1
    _, prompt, _ = mock_invoke_judge_model.calls[0]

    user_msg = prompt[1]
    user_content = user_msg.content

    expected_inputs_json = json.dumps(trace_inputs, default=str, indent=2)
    expected_outputs_json = json.dumps(trace_outputs, default=str, indent=2)
    # The new API returns expectations as {name: value} dict
    expected_expectations_json = json.dumps(
        {"expected_answer": expected_answer}, default=str, indent=2
    )

    assert f"inputs: {expected_inputs_json}" in user_content
    assert f"outputs: {expected_outputs_json}" in user_content
    assert f"expectations: {expected_expectations_json}" in user_content


def test_trace_field_extraction_with_multiple_expectations(mock_invoke_judge_model):
    judge = make_judge(
        name="test_judge",
        instructions="Evaluate if {{ outputs }} meets {{ expectations }}",
        model="openai:/gpt-4",
    )

    trace_outputs = {"answer": "MLflow is an open source platform"}

    with mlflow.start_span(name="test_span") as span:
        span.set_outputs(trace_outputs)

    trace = mlflow.get_trace(span.trace_id)

    expectation1 = Expectation(
        name="format",
        value="Should be a complete sentence",
        source=AssessmentSource(source_type=AssessmentSourceType.HUMAN),
    )
    expectation2 = Expectation(
        name="content",
        value="Should mention open source",
        source=AssessmentSource(source_type=AssessmentSourceType.HUMAN),
    )

    mlflow.log_assessment(trace_id=span.trace_id, assessment=expectation1)
    mlflow.log_assessment(trace_id=span.trace_id, assessment=expectation2)

    trace = mlflow.get_trace(span.trace_id)
    judge(trace=trace)

    assert len(mock_invoke_judge_model.calls) == 1
    _, prompt, _ = mock_invoke_judge_model.calls[0]

    user_msg = prompt[1]
    user_content = user_msg.content

    expected_expectations = {
        "format": "Should be a complete sentence",
        "content": "Should mention open source",
    }
    expected_expectations_json = json.dumps(expected_expectations, default=str, indent=2)

    assert f"expectations: {expected_expectations_json}" in user_content


def test_trace_field_extraction_filters_non_human_expectations(mock_invoke_judge_model):
    judge = make_judge(
        name="test_judge",
        instructions="Evaluate if {{ outputs }} meets {{ expectations }}",
        model="openai:/gpt-4",
    )

    trace_outputs = {"answer": "MLflow is an open source platform"}

    with mlflow.start_span(name="test_span") as span:
        span.set_outputs(trace_outputs)

    trace = mlflow.get_trace(span.trace_id)

    human_expectation = Expectation(
        name="ground_truth",
        value="Expected from human",
        source=AssessmentSource(source_type=AssessmentSourceType.HUMAN),
    )
    llm_expectation = Expectation(
        name="llm_prediction",
        value="Expected from LLM",
        source=AssessmentSource(source_type=AssessmentSourceType.LLM_JUDGE),
    )
    code_expectation = Expectation(
        name="code_prediction",
        value="Expected from code",
        source=AssessmentSource(source_type=AssessmentSourceType.CODE),
    )

    mlflow.log_assessment(trace_id=span.trace_id, assessment=human_expectation)
    mlflow.log_assessment(trace_id=span.trace_id, assessment=llm_expectation)
    mlflow.log_assessment(trace_id=span.trace_id, assessment=code_expectation)

    trace = mlflow.get_trace(span.trace_id)
    judge(trace=trace)

    assert len(mock_invoke_judge_model.calls) == 1
    _, prompt, _ = mock_invoke_judge_model.calls[0]

    user_msg = prompt[1]
    user_content = user_msg.content

    assert "Expected from human" in user_content
    assert "Expected from LLM" not in user_content
    assert "Expected from code" not in user_content


def test_trace_with_trace_template_ignores_extraction(mock_invoke_judge_model):
    judge = make_judge(
        name="test_judge",
        instructions="Evaluate the {{ trace }} for quality",
        model="openai:/gpt-4",
    )

    with mlflow.start_span(name="test_span") as span:
        span.set_inputs({"question": "What is MLflow?"})
        span.set_outputs({"answer": "MLflow is an open source platform"})

    trace = mlflow.get_trace(span.trace_id)
    judge(trace=trace)

    assert len(mock_invoke_judge_model.calls) == 1
    _, prompt, _ = mock_invoke_judge_model.calls[0]

    assert isinstance(prompt, str)
    assert "analyze a trace" in prompt.lower()


def test_field_based_template_with_trace_and_explicit_inputs(mock_invoke_judge_model):
    # NB: Tests that when both trace and explicit inputs are provided for a field-based template,
    # the explicit inputs take precedence over trace extraction
    judge = make_judge(
        name="test_judge",
        instructions="Evaluate if {{ inputs }} matches {{ outputs }}",
        model="openai:/gpt-4",
    )

    trace_inputs = {"question": "What is in the trace?"}
    trace_outputs = {"answer": "Trace answer"}
    explicit_inputs = {"question": "What is explicitly provided?"}
    explicit_outputs = {"answer": "Explicit answer"}

    with mlflow.start_span(name="test_span") as span:
        span.set_inputs(trace_inputs)
        span.set_outputs(trace_outputs)

    trace = mlflow.get_trace(span.trace_id)

    # Call with both trace and explicit values
    judge(trace=trace, inputs=explicit_inputs, outputs=explicit_outputs)

    assert len(mock_invoke_judge_model.calls) == 1
    model_uri, prompt, assessment_name = mock_invoke_judge_model.calls[0]
    messages = prompt

    assert isinstance(messages, list)
    assert len(messages) == 2

    user_message = messages[1].content
    # Verify explicit values were used, not trace values
    assert "explicitly provided" in user_message
    assert "Explicit answer" in user_message
    assert "in the trace" not in user_message
    assert "Trace answer" not in user_message


def test_field_based_template_extracts_missing_fields_from_trace(
    mock_invoke_judge_model,
):
    # NB: Tests that when trace is provided but some fields are missing,
    # they are extracted from the trace
    judge = make_judge(
        name="test_judge",
        instructions="Evaluate if {{ inputs }} matches {{ outputs }}",
        model="openai:/gpt-4",
    )

    trace_inputs = {"question": "From trace"}
    trace_outputs = {"answer": "Trace output"}
    explicit_inputs = {"question": "Explicitly provided"}

    with mlflow.start_span(name="test_span") as span:
        span.set_inputs(trace_inputs)
        span.set_outputs(trace_outputs)

    trace = mlflow.get_trace(span.trace_id)

    # Call with trace and only explicit inputs (outputs should be extracted from trace)
    judge(trace=trace, inputs=explicit_inputs)

    assert len(mock_invoke_judge_model.calls) == 1
    model_uri, prompt, assessment_name = mock_invoke_judge_model.calls[0]
    messages = prompt

    user_message = messages[1].content
    # Verify explicit inputs were used
    assert "Explicitly provided" in user_message
    # Verify outputs were extracted from trace
    assert "Trace output" in user_message


def test_trace_based_template_with_additional_inputs(mock_invoke_judge_model):
    # NB: Tests that trace-based templates properly interpolate field variables in instructions
    judge = make_judge(
        name="test_judge",
        instructions="Evaluate the {{ trace }} considering the reference {{ inputs }}",
        model="openai:/gpt-4",
    )

    additional_inputs = {"reference": "This is the expected behavior"}

    with mlflow.start_span(name="test_span") as span:
        span.set_inputs({"question": "What is MLflow?"})
        span.set_outputs({"answer": "MLflow is an ML platform"})

    trace = mlflow.get_trace(span.trace_id)

    # Call with both trace and additional inputs
    judge(trace=trace, inputs=additional_inputs)

    assert len(mock_invoke_judge_model.calls) == 1
    model_uri, prompt, assessment_name = mock_invoke_judge_model.calls[0]

    # Should be a string prompt for trace-based evaluation
    assert isinstance(prompt, str)
    assert "analyze a trace" in prompt.lower()

    # The template variable {{ inputs }} should be replaced with the actual JSON
    expected_inputs_json = json.dumps(additional_inputs, default=str, indent=2)
    assert expected_inputs_json in prompt
    assert "reference" in prompt
    assert "This is the expected behavior" in prompt
    # Should NOT have the literal {{ inputs }} anymore
    assert "{{ inputs }}" not in prompt


def test_mixed_template_validation_allows_trace_with_fields():
    # NB: Tests that we can create a judge with both trace and field variables
    # This used to raise an error but should now be allowed
    judge = make_judge(
        name="test_judge",
        instructions="Evaluate {{ trace }} against {{ inputs }} and {{ outputs }}",
        model="openai:/gpt-4",
    )

    assert judge.template_variables == {"trace", "inputs", "outputs"}


def test_mixed_trace_and_fields_template_comprehensive(mock_invoke_judge_model):
    # NB: Comprehensive test for mixed template with all field types
    judge = make_judge(
        name="test_judge",
        instructions=(
            "Evaluate the {{ trace }} considering the reference {{ inputs }}, "
            "expected {{ outputs }}, and ground truth {{ expectations }}"
        ),
        model="openai:/gpt-4",
    )

    assert judge.template_variables == {"trace", "inputs", "outputs", "expectations"}

    # Create a trace
    trace_inputs = {"question": "What is MLflow?"}
    trace_outputs = {"answer": "MLflow is an open source platform"}

    with mlflow.start_span(name="test_span") as span:
        span.set_inputs(trace_inputs)
        span.set_outputs(trace_outputs)

    trace = mlflow.get_trace(span.trace_id)

    # Provide additional context
    additional_inputs = {"reference": "This is the expected input format"}
    additional_outputs = {"expected_format": "JSON with answer field"}
    additional_expectations = {"criteria": "Answer must mention ML lifecycle"}

    # Call with trace and all additional fields
    judge(
        trace=trace,
        inputs=additional_inputs,
        outputs=additional_outputs,
        expectations=additional_expectations,
    )

    assert len(mock_invoke_judge_model.calls) == 1
    model_uri, prompt, assessment_name = mock_invoke_judge_model.calls[0]

    # Should be a string prompt for trace-based evaluation
    assert isinstance(prompt, str)
    assert "analyze a trace" in prompt.lower()

    # All template variables should be interpolated with actual values
    expected_inputs_json = json.dumps(additional_inputs, default=str, indent=2)
    expected_outputs_json = json.dumps(additional_outputs, default=str, indent=2)
    expected_expectations_json = json.dumps(additional_expectations, default=str, indent=2)

    assert expected_inputs_json in prompt
    assert expected_outputs_json in prompt
    assert expected_expectations_json in prompt

    # Verify specific values are present
    assert "reference" in prompt
    assert "This is the expected input format" in prompt
    assert "expected_format" in prompt
    assert "JSON with answer field" in prompt
    assert "criteria" in prompt
    assert "Answer must mention ML lifecycle" in prompt

    # Should NOT have the literal template variables anymore
    assert "{{ inputs }}" not in prompt
    assert "{{ outputs }}" not in prompt
    assert "{{ expectations }}" not in prompt
    # But {{ trace }} should remain since it's handled by the agent
    assert "{{ trace }}" in prompt or "{{trace}}" in prompt
=======
@pytest.mark.parametrize(
    "exception",
    [
        litellm.ContextWindowExceededError("Context exceeded", "gpt-4", "openai"),
        litellm.BadRequestError("maximum context length is exceeded", "gpt-4", "openai"),
    ],
)
def test_context_window_error_removes_tool_calls_and_retries(exception, monkeypatch, mock_trace):
    exception_raised = False
    captured_error_messages = None
    captured_retry_messages = None

    def mock_completion(**kwargs):
        nonlocal exception_raised
        nonlocal captured_error_messages
        nonlocal captured_retry_messages

        if len(kwargs["messages"]) >= 8 and not exception_raised:
            captured_error_messages = kwargs["messages"]
            exception_raised = True
            raise exception

        mock_response = mock.Mock()
        mock_response.choices = [mock.Mock()]
        if exception_raised:
            captured_retry_messages = kwargs["messages"]
            mock_response.choices[0].message = litellm.Message(
                role="assistant",
                content='{"result": "pass", "rationale": "Test passed"}',
                tool_calls=None,
            )
        else:
            call_id = f"call_{len(kwargs['messages'])}"
            mock_response.choices[0].message = litellm.Message(
                role="assistant",
                content=None,
                tool_calls=[{"id": call_id, "function": {"name": "get_span", "arguments": "{}"}}],
            )
        return mock_response

    monkeypatch.setattr("litellm.completion", mock_completion)
    monkeypatch.setattr("litellm.token_counter", lambda model, messages: len(messages) * 20)
    monkeypatch.setattr("litellm.get_max_tokens", lambda model: 120)

    judge = make_judge(name="test", instructions="test {{inputs}}", model="openai:/gpt-4")
    judge(inputs={"input": "test"}, outputs={"output": "test"}, trace=mock_trace)

    # Verify pruning happened; we expect that 2 messages were removed (one tool call pair consisting
    # of 1. assistant message and 2. tool call result message)
    assert captured_retry_messages == captured_error_messages[:2] + captured_error_messages[4:8]


def test_non_context_error_does_not_trigger_pruning(monkeypatch):
    def mock_completion(**kwargs):
        raise Exception("some other error")

    monkeypatch.setattr("litellm.completion", mock_completion)

    judge = make_judge(
        name="test_judge", instructions="Check if {{inputs}} is correct", model="openai:/gpt-4"
    )
    with pytest.raises(MlflowException, match="some other error"):
        judge(inputs={"input": "test"}, outputs={"output": "test"})
>>>>>>> b73e2ac6
<|MERGE_RESOLUTION|>--- conflicted
+++ resolved
@@ -1634,7 +1634,6 @@
     assert outputs_pos < inputs_pos < expectations_pos
 
 
-<<<<<<< HEAD
 def test_trace_field_extraction_with_non_dict_values(mock_invoke_judge_model):
     judge = make_judge(
         name="test_judge",
@@ -1658,7 +1657,6 @@
     user_msg = prompt[1]
     user_content = user_msg.content
 
-    # Non-dict values are now serialized directly as JSON strings
     expected_inputs_json = json.dumps(trace_inputs, default=str, indent=2)
     expected_outputs_json = json.dumps(trace_outputs, default=str, indent=2)
 
@@ -1701,7 +1699,6 @@
 
     expected_inputs_json = json.dumps(trace_inputs, default=str, indent=2)
     expected_outputs_json = json.dumps(trace_outputs, default=str, indent=2)
-    # The new API returns expectations as {name: value} dict
     expected_expectations_json = json.dumps(
         {"expected_answer": expected_answer}, default=str, indent=2
     )
@@ -1827,8 +1824,6 @@
 
 
 def test_field_based_template_with_trace_and_explicit_inputs(mock_invoke_judge_model):
-    # NB: Tests that when both trace and explicit inputs are provided for a field-based template,
-    # the explicit inputs take precedence over trace extraction
     judge = make_judge(
         name="test_judge",
         instructions="Evaluate if {{ inputs }} matches {{ outputs }}",
@@ -1846,7 +1841,6 @@
 
     trace = mlflow.get_trace(span.trace_id)
 
-    # Call with both trace and explicit values
     judge(trace=trace, inputs=explicit_inputs, outputs=explicit_outputs)
 
     assert len(mock_invoke_judge_model.calls) == 1
@@ -1857,7 +1851,6 @@
     assert len(messages) == 2
 
     user_message = messages[1].content
-    # Verify explicit values were used, not trace values
     assert "explicitly provided" in user_message
     assert "Explicit answer" in user_message
     assert "in the trace" not in user_message
@@ -1867,8 +1860,6 @@
 def test_field_based_template_extracts_missing_fields_from_trace(
     mock_invoke_judge_model,
 ):
-    # NB: Tests that when trace is provided but some fields are missing,
-    # they are extracted from the trace
     judge = make_judge(
         name="test_judge",
         instructions="Evaluate if {{ inputs }} matches {{ outputs }}",
@@ -1885,22 +1876,18 @@
 
     trace = mlflow.get_trace(span.trace_id)
 
-    # Call with trace and only explicit inputs (outputs should be extracted from trace)
     judge(trace=trace, inputs=explicit_inputs)
 
     assert len(mock_invoke_judge_model.calls) == 1
-    model_uri, prompt, assessment_name = mock_invoke_judge_model.calls[0]
+    _, prompt, _ = mock_invoke_judge_model.calls[0]
     messages = prompt
 
     user_message = messages[1].content
-    # Verify explicit inputs were used
     assert "Explicitly provided" in user_message
-    # Verify outputs were extracted from trace
     assert "Trace output" in user_message
 
 
 def test_trace_based_template_with_additional_inputs(mock_invoke_judge_model):
-    # NB: Tests that trace-based templates properly interpolate field variables in instructions
     judge = make_judge(
         name="test_judge",
         instructions="Evaluate the {{ trace }} considering the reference {{ inputs }}",
@@ -1915,28 +1902,22 @@
 
     trace = mlflow.get_trace(span.trace_id)
 
-    # Call with both trace and additional inputs
     judge(trace=trace, inputs=additional_inputs)
 
     assert len(mock_invoke_judge_model.calls) == 1
-    model_uri, prompt, assessment_name = mock_invoke_judge_model.calls[0]
-
-    # Should be a string prompt for trace-based evaluation
+    _, prompt, _ = mock_invoke_judge_model.calls[0]
+
     assert isinstance(prompt, str)
     assert "analyze a trace" in prompt.lower()
 
-    # The template variable {{ inputs }} should be replaced with the actual JSON
     expected_inputs_json = json.dumps(additional_inputs, default=str, indent=2)
     assert expected_inputs_json in prompt
     assert "reference" in prompt
     assert "This is the expected behavior" in prompt
-    # Should NOT have the literal {{ inputs }} anymore
     assert "{{ inputs }}" not in prompt
 
 
 def test_mixed_template_validation_allows_trace_with_fields():
-    # NB: Tests that we can create a judge with both trace and field variables
-    # This used to raise an error but should now be allowed
     judge = make_judge(
         name="test_judge",
         instructions="Evaluate {{ trace }} against {{ inputs }} and {{ outputs }}",
@@ -1947,7 +1928,6 @@
 
 
 def test_mixed_trace_and_fields_template_comprehensive(mock_invoke_judge_model):
-    # NB: Comprehensive test for mixed template with all field types
     judge = make_judge(
         name="test_judge",
         instructions=(
@@ -1959,7 +1939,6 @@
 
     assert judge.template_variables == {"trace", "inputs", "outputs", "expectations"}
 
-    # Create a trace
     trace_inputs = {"question": "What is MLflow?"}
     trace_outputs = {"answer": "MLflow is an open source platform"}
 
@@ -1969,12 +1948,10 @@
 
     trace = mlflow.get_trace(span.trace_id)
 
-    # Provide additional context
     additional_inputs = {"reference": "This is the expected input format"}
     additional_outputs = {"expected_format": "JSON with answer field"}
     additional_expectations = {"criteria": "Answer must mention ML lifecycle"}
 
-    # Call with trace and all additional fields
     judge(
         trace=trace,
         inputs=additional_inputs,
@@ -1983,13 +1960,11 @@
     )
 
     assert len(mock_invoke_judge_model.calls) == 1
-    model_uri, prompt, assessment_name = mock_invoke_judge_model.calls[0]
-
-    # Should be a string prompt for trace-based evaluation
+    _, prompt, _ = mock_invoke_judge_model.calls[0]
+
     assert isinstance(prompt, str)
     assert "analyze a trace" in prompt.lower()
 
-    # All template variables should be interpolated with actual values
     expected_inputs_json = json.dumps(additional_inputs, default=str, indent=2)
     expected_outputs_json = json.dumps(additional_outputs, default=str, indent=2)
     expected_expectations_json = json.dumps(additional_expectations, default=str, indent=2)
@@ -1998,7 +1973,6 @@
     assert expected_outputs_json in prompt
     assert expected_expectations_json in prompt
 
-    # Verify specific values are present
     assert "reference" in prompt
     assert "This is the expected input format" in prompt
     assert "expected_format" in prompt
@@ -2006,13 +1980,12 @@
     assert "criteria" in prompt
     assert "Answer must mention ML lifecycle" in prompt
 
-    # Should NOT have the literal template variables anymore
     assert "{{ inputs }}" not in prompt
     assert "{{ outputs }}" not in prompt
     assert "{{ expectations }}" not in prompt
-    # But {{ trace }} should remain since it's handled by the agent
     assert "{{ trace }}" in prompt or "{{trace}}" in prompt
-=======
+
+
 @pytest.mark.parametrize(
     "exception",
     [
@@ -2075,5 +2048,4 @@
         name="test_judge", instructions="Check if {{inputs}} is correct", model="openai:/gpt-4"
     )
     with pytest.raises(MlflowException, match="some other error"):
-        judge(inputs={"input": "test"}, outputs={"output": "test"})
->>>>>>> b73e2ac6
+        judge(inputs={"input": "test"}, outputs={"output": "test"})