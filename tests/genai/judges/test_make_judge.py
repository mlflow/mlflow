--- conflicted
+++ resolved
@@ -379,7 +379,6 @@
     assert "Custom: custom_value" in captured_prompt
 
 
-<<<<<<< HEAD
 def test_judge_registration_as_scorer(mock_invoke_judge_model):
     experiment = mlflow.create_experiment("test_judge_registration")
 
@@ -690,7 +689,8 @@
     assert serialized == expected_dict
 
     assert set(serialized.keys()) == set(expected_dict.keys())
-=======
+
+
 def test_instructions_judge_works_with_evaluate(mock_invoke_judge_model):
     judge = make_judge(
         name="response_quality",
@@ -829,5 +829,4 @@
     )
 
     assert judge_with_empty_aggs.name == "no_aggs_judge"
-    assert judge_with_empty_aggs.aggregations == []
->>>>>>> 1ccec83f
+    assert judge_with_empty_aggs.aggregations == []