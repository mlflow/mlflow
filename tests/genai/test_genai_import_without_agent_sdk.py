--- conflicted
+++ resolved
@@ -3,10 +3,6 @@
 import pytest
 
 from mlflow.genai.datasets import create_dataset, delete_dataset, get_dataset
-<<<<<<< HEAD
-from mlflow.genai.experimental.databricks_trace_archival import enable_databricks_trace_archival
-=======
->>>>>>> d6ba6644
 from mlflow.genai.scorers import (
     delete_scorer,
     get_scorer,
@@ -55,18 +51,6 @@
         delete_dataset("test_dataset")
 
 
-<<<<<<< HEAD
-def test_trace_archival_raises_when_agents_not_installed():
-    """Test that ImportError is raised when databricks-agents package is not available."""
-    with pytest.raises(
-        ImportError,
-        match=r"The `databricks-agents` package is required to use databricks trace archival",
-    ):
-        enable_databricks_trace_archival("12345", "catalog", "schema")
-
-
-=======
->>>>>>> d6ba6644
 class MockScorer(Scorer):
     """Mock scorer for testing purposes."""
 
