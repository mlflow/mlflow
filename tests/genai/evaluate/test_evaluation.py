import uuid
from concurrent.futures import ThreadPoolExecutor
from typing import Any
from unittest import mock
from unittest.mock import MagicMock, patch

import pandas as pd
import pytest

import mlflow
from mlflow.entities.assessment import Assessment, Expectation, Feedback
from mlflow.entities.assessment_source import AssessmentSource, AssessmentSourceType
from mlflow.entities.span import SpanType
from mlflow.entities.trace import Trace
from mlflow.exceptions import MlflowException
from mlflow.genai.datasets import EvaluationDataset, create_dataset
from mlflow.genai.scorers.base import scorer
from mlflow.genai.scorers.builtin_scorers import RelevanceToQuery
from mlflow.tracing.constant import TraceMetadataKey
from mlflow.utils.mlflow_tags import MLFLOW_RUN_IS_EVALUATION

from tests.evaluate.test_evaluation import _DUMMY_CHAT_RESPONSE
from tests.tracing.helper import get_traces


class TestModel:
    def predict(self, question: str) -> str:
        return "I don't know"


@scorer
def exact_match(outputs, expectations):
    return outputs == expectations["expected_response"]


@scorer
def is_concise(outputs, expectations):
    return len(outputs) <= expectations["max_length"]


@scorer
def relevance(inputs, outputs):
    return Feedback(
        name="relevance",
        value="yes",
        rationale="The response is relevant to the question",
        source=AssessmentSource(source_id="gpt", source_type="LLM_JUDGE"),
    )


@scorer
def has_trace(trace):
    return trace is not None


def _validate_assessments(traces):
    """Validate assessments are added to the traces"""
    for trace in traces:
        assert len(trace.info.assessments) == 6  # 2 expectations + 4 feedbacks
        assessments = {a.name: a for a in trace.info.assessments}
        a_exact_match = assessments["exact_match"]
        assert isinstance(a_exact_match, Feedback)
        assert a_exact_match.trace_id == trace.info.trace_id
        assert isinstance(a_exact_match.value, bool)
        assert a_exact_match.source.source_type == AssessmentSourceType.CODE
        # Scorer name is used as source_id
        assert a_exact_match.source.source_id == "exact_match"

        a_is_concise = assessments["is_concise"]
        assert isinstance(a_is_concise, Feedback)
        assert isinstance(a_is_concise.value, bool)

        a_has_trace = assessments["has_trace"]
        assert isinstance(a_has_trace, Feedback)
        assert a_has_trace.value is True

        a_relevance = assessments["relevance"]
        assert isinstance(a_relevance, Feedback)
        assert a_relevance.value == "yes"
        assert a_relevance.source.source_id == "gpt"
        assert a_relevance.source.source_type == "LLM_JUDGE"
        assert a_relevance.rationale == "The response is relevant to the question"

        a_expected_response = assessments["expected_response"]
        assert isinstance(a_expected_response, Expectation)
        assert isinstance(a_expected_response.value, str)
        assert a_expected_response.source.source_type == AssessmentSourceType.HUMAN
        assert a_expected_response.source.source_id is not None

        a_max_length = assessments["max_length"]
        assert isinstance(a_max_length, Expectation)
        assert isinstance(a_max_length.value, int)
        assert a_max_length.source.source_type == AssessmentSourceType.HUMAN


def test_evaluate_with_static_dataset(is_in_databricks):
    data = [
        {
            "inputs": {"question": "What is MLflow?"},
            "outputs": "MLflow is a tool for ML",
            "expectations": {
                "expected_response": "MLflow is a tool for ML",
                "max_length": 100,
            },
        },
        {
            "inputs": {"question": "What is Spark?"},
            "outputs": "Spark is a fast data processing engine",
            "expectations": {
                "expected_response": "Spark is a fast data processing engine",
                "max_length": 1,
            },
        },
    ]

    result = mlflow.genai.evaluate(
        data=data,
        scorers=[exact_match, is_concise, relevance, has_trace],
    )

    # OSS evaluator doesn't support metrics aggregation yet.
    metrics = result.metrics
    assert metrics["exact_match/mean"] == 1.0
    assert metrics["is_concise/mean"] == 0.5
    assert metrics["relevance/mean"] == 1.0
    assert metrics["has_trace/mean"] == 1.0

    # Exact number of traces should be generated
    traces = get_traces()
    assert len(traces) == len(data)

    # Traces should be associated with the eval run
    traces = mlflow.search_traces(run_id=result.run_id, return_type="list")
    assert len(traces) == len(data)

    # Re-order traces to match with the order of the input data
    traces = sorted(traces, key=lambda t: t.data.spans[0].inputs["question"])

    for i in range(len(traces)):
        assert len(traces[i].data.spans) == 1
        span = traces[i].data.spans[0]
        assert span.name == "root_span"
        assert span.inputs == data[i]["inputs"]
        assert span.outputs == data[i]["outputs"]

    _validate_assessments(traces)

    # Dataset input should be logged to the run
    run = mlflow.get_run(result.run_id)
    assert len(run.inputs.dataset_inputs) == 1
    assert run.inputs.dataset_inputs[0].dataset.name == "dataset"
    assert run.inputs.dataset_inputs[0].dataset.source_type == "code"

    if not is_in_databricks:
        assert run.data.tags[MLFLOW_RUN_IS_EVALUATION] == "true"


@pytest.mark.parametrize("is_predict_fn_traced", [True, False])
def test_evaluate_with_predict_fn(is_predict_fn_traced, is_in_databricks):
    model_id = mlflow.set_active_model(name="test-model-id").model_id

    data = [
        {
            "inputs": {"question": "What is MLflow?"},
            "expectations": {
                "expected_response": "MLflow is a tool for ML",
                "max_length": 100,
            },
        },
        {
            "inputs": {"question": "What is Spark?"},
            "expectations": {
                "expected_response": "Spark is a fast data processing engine",
                "max_length": 1,
            },
        },
    ]
    model = TestModel()
    predict_fn = mlflow.trace(model.predict) if is_predict_fn_traced else model.predict

    result = mlflow.genai.evaluate(
        predict_fn=predict_fn,
        data=data,
        scorers=[exact_match, is_concise, relevance, has_trace],
        model_id=model_id,
    )

    metrics = result.metrics
    assert metrics["exact_match/mean"] == 0.0
    assert metrics["is_concise/mean"] == 0.5
    assert metrics["relevance/mean"] == 1.0
    assert metrics["has_trace/mean"] == 1.0

    # Metrics should be logged to the model ID as well
    model = mlflow.get_logged_model(model_id)
    assert metrics == {m.key: m.value for m in model.metrics}

    # Exact number of traces should be generated
    traces = get_traces()
    assert len(traces) == len(data)

    # Traces should be associated with the eval run
    traces = mlflow.search_traces(run_id=result.run_id, return_type="list")
    assert len(traces) == len(data)

    # Re-order traces to match with the order of the input data
    traces = sorted(traces, key=lambda t: t.data.spans[0].inputs["question"])

    # Check if the model_id is set in the traces
    assert traces[0].info.trace_metadata[TraceMetadataKey.MODEL_ID] == model_id
    assert traces[1].info.trace_metadata[TraceMetadataKey.MODEL_ID] == model_id

    # Validate assessments are added to the traces
    for i in range(len(traces)):
        assert len(traces[i].data.spans) == 1
        span = traces[i].data.spans[0]
        assert span.name == "predict"
        assert span.inputs == data[i]["inputs"]
        assert span.outputs == "I don't know"

    _validate_assessments(traces)


@pytest.mark.skip(reason="TODO: OSS MLflow backend doesn't support trace->run linking yet")
def test_evaluate_with_traces(pass_full_dataframe):
    questions = ["What is MLflow?", "What is Spark?"]

    @mlflow.trace(span_type=SpanType.AGENT)
    def predict(question: str) -> str:
        return TestModel().predict(question)

    for question in questions:
        predict(question)

    data = mlflow.search_traces()
    assert len(data) == len(questions)

    # OSS MLflow backend doesn't support assessment APIs now, so we need to manually add them
    def add_assessment_to_trace_json(trace_json: str, assessments: list[Assessment]):
        trace = Trace.from_json(trace_json)
        trace.info.assessments = assessments
        return trace.to_json()

    data.at[0, "trace"] = add_assessment_to_trace_json(
        data.at[0, "trace"],
        [
            Expectation(
                name="expected_response",
                trace_id="tr-123",
                value="MLflow is a tool for ML",
                source=AssessmentSource(source_id="me", source_type="HUMAN"),
            ),
            Expectation(
                name="max_length",
                trace_id="tr-123",
                value=100,
                source=AssessmentSource(source_id="me", source_type="HUMAN"),
            ),
        ],
    )
    data.at[1, "trace"] = add_assessment_to_trace_json(
        data.at[1, "trace"],
        [
            Expectation(
                name="expected_response",
                trace_id="tr-123",
                value="Spark is a fast data processing engine",
                source=AssessmentSource(source_id="me", source_type="HUMAN"),
            ),
            Expectation(
                name="max_length",
                trace_id="tr-123",
                value=1,
                source=AssessmentSource(source_id="me", source_type="HUMAN"),
            ),
        ],
    )

    if not pass_full_dataframe:
        data = data[["trace"]]

    # Disable logging traces to MLflow to avoid calling mlflow APIs which need to be mocked
    with mock.patch.dict("os.environ", {"AGENT_EVAL_LOG_TRACES_TO_MLFLOW_ENABLED": "false"}):
        result = mlflow.genai.evaluate(
            data=data,
            scorers=[exact_match, is_concise, relevance, has_trace],
        )

    metrics = result.metrics
    assert metrics["exact_match/mean"] == 0.0
    assert metrics["is_concise/mean"] == 0.5
    assert metrics["relevance/mean"] == 1.0
    assert metrics["has_trace/mean"] == 1.0

    # Assessments should be added to the traces in-place and no new trace should be created
    traces = get_traces()
    assert len(traces) == len(questions)

    # Traces are associated with the eval run
    traces = mlflow.search_traces(run_id=result.run_id, return_type="list")
    assert len(traces) == len(questions)

    # Re-order traces to match with the order of the input data
    traces = sorted(traces, key=lambda t: t.data.spans[0].inputs["question"])

    # Validate assessments are added to the traces
    _validate_assessments(traces)


def test_evaluate_with_managed_dataset(is_in_databricks):
    """Test evaluation with both managed (Databricks) and OSS datasets."""
    if is_in_databricks:
        # Databricks path: Use managed dataset with mocks
        class MockDatasetClient:
            def __init__(self):
                # dataset_id -> list of records
                self.records = {}

            def create_dataset(self, uc_table_name: str, experiment_ids: list[str]):
                from databricks.agents.datasets import Dataset

                dataset = Dataset(
                    dataset_id=str(uuid.uuid4()),
                    name=uc_table_name,
                    digest=None,
                    source_type="databricks-uc-table",
                )
                self.records[dataset.dataset_id] = []
                return dataset

            def list_dataset_records(self, dataset_id: str):
                return self.records[dataset_id]

            def batch_create_dataset_records(self, name: str, dataset_id: str, records):
                self.records[dataset_id].extend(records)

            def upsert_dataset_record_expectations(
                self, name: str, dataset_id: str, record_id: str, expectations: list[dict[str, Any]]
            ):
                for record in self.records[dataset_id]:
                    if record.id == record_id:
                        record.expectations.update(expectations)

            def sync_dataset_to_uc(self, dataset_id: str, uc_table_name: str):
                pass

        mock_client = MockDatasetClient()
        with (
            mock.patch("databricks.rag_eval.datasets.api._get_client", return_value=mock_client),
            mock.patch(
                "databricks.rag_eval.datasets.entities._get_client", return_value=mock_client
            ),
            mock.patch(
                "mlflow.genai.datasets.is_databricks_default_tracking_uri", return_value=True
            ),
        ):
            dataset = create_dataset(
                uc_table_name="mlflow.managed.dataset", experiment_id="exp-123"
            )
            dataset.merge_records(
                [
                    {
                        "inputs": {"question": "What is MLflow?"},
                        "expectations": {
                            "expected_response": "MLflow is a tool for ML",
                            "max_length": 100,
                        },
                    },
                    {
                        "inputs": {"question": "What is Spark?"},
                        "expectations": {
                            "expected_response": "Spark is a fast data processing engine",
                            "max_length": 1,
                        },
                    },
                ]
            )

            result = mlflow.genai.evaluate(
                data=dataset,
                predict_fn=TestModel().predict,
                scorers=[exact_match, is_concise, relevance, has_trace],
            )
    else:
        dataset = create_dataset(
            name="eval_test_dataset", tags={"source": "test", "version": "1.0"}
        )
        dataset.merge_records(
            [
                {
                    "inputs": {"question": "What is MLflow?"},
                    "expectations": {
                        "expected_response": "MLflow is a tool for ML",
                        "max_length": 100,
                    },
                },
                {
                    "inputs": {"question": "What is Spark?"},
                    "expectations": {
                        "expected_response": "Spark is a fast data processing engine",
                        "max_length": 1,
                    },
                },
            ]
        )

        result = mlflow.genai.evaluate(
            data=dataset,
            predict_fn=TestModel().predict,
            scorers=[exact_match, is_concise, relevance, has_trace],
        )

    metrics = result.metrics
    assert metrics["exact_match/mean"] == 0.0
    assert metrics["is_concise/mean"] == 0.5
    assert metrics["relevance/mean"] == 1.0
    assert metrics["has_trace/mean"] == 1.0

    run = mlflow.get_run(result.run_id)
    # Dataset metadata should be added to the run
    assert len(run.inputs.dataset_inputs) == 1
    assert run.inputs.dataset_inputs[0].dataset.name == dataset.name
    assert run.inputs.dataset_inputs[0].dataset.digest == dataset.digest
    # Check for the correct source_type based on whether we're in Databricks or OSS
    expected_source_type = (
        "databricks-uc-table" if is_in_databricks else "mlflow_evaluation_dataset"
    )
    assert run.inputs.dataset_inputs[0].dataset.source_type == expected_source_type

    # Traces are associated with the eval run
    traces = mlflow.search_traces(run_id=result.run_id, return_type="list")
    assert len(traces) == 2

    _validate_assessments(traces)


<<<<<<< HEAD
def test_evaluate_with_traces_from_search():
=======
def test_evaluate_with_managed_dataset_from_searched_traces():
>>>>>>> 51a425d8
    for i in range(3):
        with mlflow.start_span(name=f"qa_span_{i}") as span:
            question = f"What is item {i}?"
            span.set_inputs({"question": question})
            span.set_outputs({"answer": f"Item {i} is something"})

            mlflow.log_expectation(
                trace_id=span.trace_id,
                name="expected_response",
                value=f"Item {i} is a detailed answer",
            )
            mlflow.log_expectation(
                trace_id=span.trace_id,
                name="max_length",
                value=50 if i % 2 == 0 else 10,
            )

    traces_df = mlflow.search_traces()

    dataset = create_dataset(
        name="traces_eval_dataset", tags={"source": "traces", "evaluation": "test"}
    )
    dataset.merge_records(traces_df)

    result = mlflow.genai.evaluate(
        data=dataset,
        predict_fn=TestModel().predict,
        scorers=[exact_match, is_concise, has_trace],
    )

    metrics = result.metrics
    assert "exact_match/mean" in metrics
    assert "is_concise/mean" in metrics
    assert "has_trace/mean" in metrics
    assert metrics["has_trace/mean"] == 1.0


@mock.patch("mlflow.deployments.get_deploy_client")
def test_model_from_deployment_endpoint(mock_get_deploy_client, is_in_databricks):
    mock_client = mock_get_deploy_client.return_value
    mock_client.predict.return_value = _DUMMY_CHAT_RESPONSE

    data = [
        {
            "inputs": {
                "messages": [
                    {"content": "You are a helpful assistant.", "role": "system"},
                    {"content": "What is Spark?", "role": "user"},
                ],
                "max_tokens": 10,
            }
        },
        {
            "inputs": {
                "messages": [
                    {"content": "What is MLflow?", "role": "user"},
                ]
            }
        },
    ]
    predict_fn = mlflow.genai.to_predict_fn("endpoints:/chat")
    result = mlflow.genai.evaluate(
        data=data,
        predict_fn=predict_fn,
        scorers=[has_trace],
    )

    databricks_options = {"databricks_options": {"return_trace": True}}
    mock_client.predict.assert_has_calls(
        [
            # Test call to check if the function is traced or not
            mock.call(endpoint="chat", inputs={**data[0]["inputs"], **databricks_options}),
            # First evaluation call
            mock.call(endpoint="chat", inputs={**data[0]["inputs"], **databricks_options}),
            # Second evaluation call
            mock.call(endpoint="chat", inputs={**data[1]["inputs"], **databricks_options}),
        ],
        any_order=True,
    )

    # Validate traces
    traces = mlflow.search_traces(run_id=result.run_id, return_type="list")

    assert len(traces) == 2
    spans = traces[0].data.spans
    assert len(spans) == 1
    assert spans[0].name == "predict"
    # Eval harness runs prediction in parallel, so the order is not deterministic
    assert spans[0].inputs in (data[0]["inputs"], data[1]["inputs"])
    assert spans[0].outputs == _DUMMY_CHAT_RESPONSE


@patch("mlflow.get_tracking_uri", return_value="databricks")
def test_no_scorers(mock_get_tracking_uri):
    with pytest.raises(TypeError, match=r"evaluate\(\) missing 1 required positional"):
        mlflow.genai.evaluate(data=[{"inputs": "Hello", "outputs": "Hi"}])

    with pytest.raises(MlflowException, match=r"The `scorers` argument must be a list of"):
        mlflow.genai.evaluate(data=[{"inputs": "Hello", "outputs": "Hi"}], scorers=[])


@pytest.mark.parametrize("pass_full_dataframe", [True, False])
def test_trace_input_can_contain_string_input(pass_full_dataframe, is_in_databricks):
    """
    The `inputs` column must be a dictionary when a static dataset is provided.
    However, when a trace is provided, it doesn't need to be validated and the
    harness can handle it nicely.
    """
    if not is_in_databricks:
        pytest.skip("OSS genai evaluator doesn't support trace input yet")
    with mlflow.start_span() as span:
        span.set_inputs("What is MLflow?")
        span.set_outputs("MLflow is a tool for ML")

    traces = mlflow.search_traces()
    if not pass_full_dataframe:
        traces = traces[["trace"]]

    # Harness should run without an error
    mlflow.genai.evaluate(data=traces, scorers=[RelevanceToQuery()])


def test_max_workers_env_var(is_in_databricks, monkeypatch):
    harness_module = (
        "databricks.rag_eval.evaluation" if is_in_databricks else "mlflow.genai.evaluation"
    )

    def _validate_max_workers(expected_max_workers):
        with mock.patch(
            f"{harness_module}.harness.ThreadPoolExecutor", wraps=ThreadPoolExecutor
        ) as mock_executor:
            mlflow.genai.evaluate(
                data=[
                    {
                        "inputs": {"question": "What is MLflow?"},
                        "outputs": "MLflow is a tool for ML",
                    }
                ],
                scorers=[RelevanceToQuery()],
            )
            # ThreadPoolExecutor is called twice in OSS (harness + scorers)
            first_call = mock_executor.call_args_list[0]
            assert first_call[1]["max_workers"] == expected_max_workers

    # default workers is 10
    _validate_max_workers(10)

    # override workers with env var
    monkeypatch.setenv("MLFLOW_GENAI_EVAL_MAX_WORKERS", "20")
    _validate_max_workers(20)

    # legacy env var is supported for databricks
    if is_in_databricks:
        monkeypatch.setenv("RAG_EVAL_MAX_WORKERS", "30")
        _validate_max_workers(30)


def test_dataset_name_is_logged_correctly(is_in_databricks):
    data = pd.DataFrame(
        {
            "inputs": [{"question": "What is MLflow?"}],
            "outputs": ["MLflow is a tool for ML"],
        }
    )

    with mlflow.start_run() as run:
        mlflow.genai.evaluate(
            data=data,
            scorers=[RelevanceToQuery()],
        )

    if not is_in_databricks:
        run_data = mlflow.get_run(run.info.run_id)
        assert run_data.inputs is not None
        assert run_data.inputs.dataset_inputs is not None
        assert len(run_data.inputs.dataset_inputs) > 0

        dataset_input = run_data.inputs.dataset_inputs[0]
        dataset = dataset_input.dataset
        assert dataset.name == "dataset"


def test_evaluate_with_dataset_preserves_name(is_in_databricks):
    from mlflow.entities import Dataset as DatasetEntity

    data = pd.DataFrame(
        {
            "inputs": [{"question": "What is MLflow?"}],
            "outputs": ["MLflow is a tool for ML"],
        }
    )

    mock_managed_dataset = MagicMock(spec=EvaluationDataset)
    type(mock_managed_dataset).name = mock.PropertyMock(return_value="my_managed_dataset")
    mock_managed_dataset.to_df.return_value = data
    mock_managed_dataset.digest = "test_digest"
    mock_managed_dataset.source = MagicMock()
    mock_managed_dataset.source.to_json.return_value = "{}"
    mock_managed_dataset.source._get_source_type.return_value = "test"
    mock_managed_dataset._to_mlflow_entity.return_value = DatasetEntity(
        name="my_managed_dataset",
        digest="test_digest",
        source_type="test",
        source="{}",
        schema=None,
        profile=None,
    )

    if not is_in_databricks:
        with mlflow.start_run() as run:
            mlflow.genai.evaluate(
                data=data,
                scorers=[RelevanceToQuery()],
            )

        run_data = mlflow.get_run(run.info.run_id)
        dataset_input = run_data.inputs.dataset_inputs[0]
        assert dataset_input.dataset.name == "dataset"

        with mlflow.start_run() as run:
            mlflow.genai.evaluate(
                data=mock_managed_dataset,
                scorers=[RelevanceToQuery()],
            )

        run_data = mlflow.get_run(run.info.run_id)
        dataset_input = run_data.inputs.dataset_inputs[0]
        assert dataset_input.dataset.name == "my_managed_dataset"


def test_evaluate_with_managed_dataset_preserves_name():
    mock_managed_dataset = MagicMock()
    mock_managed_dataset.dataset_id = "d-1234567890abcdef1234567890abcdef"
    mock_managed_dataset.name = "test.evaluation.sample_dataset"
    mock_managed_dataset.digest = "abc123"
    mock_managed_dataset.schema = None
    mock_managed_dataset.profile = None
    mock_managed_dataset.source_type = "databricks-uc-table"
    mock_managed_dataset.create_time = None
    mock_managed_dataset.created_by = None
    mock_managed_dataset.last_update_time = None
    mock_managed_dataset.last_updated_by = None
    mock_managed_dataset.to_df.return_value = pd.DataFrame(
        {
            "inputs": [{"question": "What is MLflow?"}],
            "outputs": ["MLflow is a tool for ML"],
        }
    )

    dataset = EvaluationDataset(mock_managed_dataset)

    with mlflow.start_run() as run:
        mlflow.genai.evaluate(
            data=dataset,
            scorers=[RelevanceToQuery()],
        )

        run_data = mlflow.get_run(run.info.run_id)

        assert run_data.inputs is not None
        assert run_data.inputs.dataset_inputs is not None
        assert len(run_data.inputs.dataset_inputs) > 0

        dataset_input = run_data.inputs.dataset_inputs[0]
        logged_dataset = dataset_input.dataset
        assert logged_dataset.name == "test.evaluation.sample_dataset"<|MERGE_RESOLUTION|>--- conflicted
+++ resolved
@@ -434,11 +434,7 @@
     _validate_assessments(traces)
 
 
-<<<<<<< HEAD
-def test_evaluate_with_traces_from_search():
-=======
 def test_evaluate_with_managed_dataset_from_searched_traces():
->>>>>>> 51a425d8
     for i in range(3):
         with mlflow.start_span(name=f"qa_span_{i}") as span:
             question = f"What is item {i}?"
