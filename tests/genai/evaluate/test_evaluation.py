--- conflicted
+++ resolved
@@ -151,12 +151,9 @@
     assert run.inputs.dataset_inputs[0].dataset.name == "dataset"
     assert run.inputs.dataset_inputs[0].dataset.source_type == "code"
 
-<<<<<<< HEAD
-=======
     if not is_in_databricks:
         assert run.data.tags[MLFLOW_RUN_IS_EVALUATION] == "true"
 
->>>>>>> 364cbe4d
 
 @pytest.mark.parametrize("is_predict_fn_traced", [True, False])
 def test_evaluate_with_predict_fn(is_predict_fn_traced, is_in_databricks):
@@ -298,7 +295,6 @@
     # Assessments should be added to the traces in-place and no new trace should be created
     traces = get_traces()
     assert len(traces) == len(questions)
-<<<<<<< HEAD
 
     # Traces are associated with the eval run
     traces = mlflow.search_traces(run_id=result.run_id, return_type="list")
@@ -307,16 +303,6 @@
     # Re-order traces to match with the order of the input data
     traces = sorted(traces, key=lambda t: t.data.spans[0].inputs["question"])
 
-=======
-
-    # Traces are associated with the eval run
-    traces = mlflow.search_traces(run_id=result.run_id, return_type="list")
-    assert len(traces) == len(questions)
-
-    # Re-order traces to match with the order of the input data
-    traces = sorted(traces, key=lambda t: t.data.spans[0].inputs["question"])
-
->>>>>>> 364cbe4d
     # Validate assessments are added to the traces
     _validate_assessments(traces)
 
@@ -526,9 +512,6 @@
     # legacy env var is supported for databricks
     if is_in_databricks:
         monkeypatch.setenv("RAG_EVAL_MAX_WORKERS", "30")
-<<<<<<< HEAD
-        _validate_max_workers(30)
-=======
         _validate_max_workers(30)
 
 
@@ -640,5 +623,4 @@
 
         dataset_input = run_data.inputs.dataset_inputs[0]
         logged_dataset = dataset_input.dataset
-        assert logged_dataset.name == "test.evaluation.sample_dataset"
->>>>>>> 364cbe4d
+        assert logged_dataset.name == "test.evaluation.sample_dataset"