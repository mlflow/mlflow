import json
from typing import Any, Literal
from unittest.mock import patch

import pandas as pd
import pytest

import mlflow
from mlflow.entities.assessment_source import AssessmentSource
from mlflow.entities.span import SpanType
from mlflow.entities.trace import Trace
from mlflow.exceptions import MlflowException
from mlflow.genai import scorer
<<<<<<< HEAD
from mlflow.genai.evaluation.utils import _convert_scorer_to_legacy_metric, _convert_to_eval_set
=======
from mlflow.genai.evaluation.utils import (
    _convert_scorer_to_legacy_metric,
    _convert_to_legacy_eval_set,
)
>>>>>>> 3e5f3478
from mlflow.genai.scorers.builtin_scorers import Safety
from mlflow.utils.spark_utils import is_spark_connect_mode


@pytest.fixture(scope="module")
def spark():
    # databricks-agents installs databricks-connect
    if is_spark_connect_mode():
        pytest.skip("Local Spark Session is not supported when databricks-connect is installed.")

    from pyspark.sql import SparkSession

    with SparkSession.builder.getOrCreate() as spark:
        yield spark


def count_rows(data: Any) -> int:
    try:
        from mlflow.utils.spark_utils import get_spark_dataframe_type

        if isinstance(data, get_spark_dataframe_type()):
            return data.count()
    except Exception:
        pass

    return len(data)


@pytest.fixture
def sample_dict_data_single():
    return [
        {
            "inputs": {"question": "What is Spark?"},
            "outputs": "actual response for first question",
            "expectations": {"expected_response": "expected response for first question"},
        },
    ]


@pytest.fixture
def sample_dict_data_multiple():
    return [
        {
            "inputs": {"question": "What is Spark?"},
            "outputs": "actual response for first question",
            "expectations": {"expected_response": "expected response for first question"},
        },
        {
            "inputs": {"question": "How can you minimize data shuffling in Spark?"},
            "outputs": "actual response for second question",
            "expectations": {"expected_response": "expected response for second question"},
        },
        # Some records might not have expectations
        {
            "inputs": {"question": "What is MLflow?"},
            "outputs": "actual response for third question",
            "expectations": {},
        },
    ]


@pytest.fixture
def sample_dict_data_multiple_with_custom_expectations():
    return [
        {
            "inputs": {"question": "What is Spark?"},
            "outputs": "actual response for first question",
            "expectations": {
                "expected_response": "expected response for first question",
                "my_custom_expectation": "custom expectation for the first question",
            },
        },
        {
            "inputs": {"question": "How can you minimize data shuffling in Spark?"},
            "outputs": "actual response for second question",
            "expectations": {
                "expected_response": "expected response for second question",
                "my_custom_expectation": "custom expectation for the second question",
            },
        },
        # Some records might not have all expectations
        {
            "inputs": {"question": "What is MLflow?"},
            "outputs": "actual response for third question",
            "expectations": {
                "my_custom_expectation": "custom expectation for the third question",
            },
        },
    ]


@pytest.fixture
def sample_pd_data(sample_dict_data_multiple):
    """Returns a pandas DataFrame with sample data"""
    return pd.DataFrame(sample_dict_data_multiple)


@pytest.fixture
def sample_spark_data(sample_pd_data, spark):
    """Convert pandas DataFrame to PySpark DataFrame"""
    return spark.createDataFrame(sample_pd_data)


@pytest.fixture
def sample_spark_data_with_string_columns(sample_pd_data, spark):
    # Cast inputs and expectations columns to string
    df = sample_pd_data.copy()
    df["inputs"] = df["inputs"].apply(json.dumps)
    df["expectations"] = df["expectations"].apply(json.dumps)
    return spark.createDataFrame(df)


_ALL_DATA_FIXTURES = [
    "sample_dict_data_single",
    "sample_dict_data_multiple",
    "sample_dict_data_multiple_with_custom_expectations",
    "sample_pd_data",
    "sample_spark_data",
    "sample_spark_data_with_string_columns",
]


class TestModel:
    @mlflow.trace(span_type=SpanType.AGENT)
    def predict(self, question: str) -> str:
        response = self.call_llm(messages=[{"role": "user", "content": question}])
        return response["choices"][0]["message"]["content"]

    @mlflow.trace(span_type=SpanType.LLM)
    def call_llm(self, messages: list[dict[str, Any]]) -> dict[str, Any]:
        return {"choices": [{"message": {"role": "assistant", "content": "I don't know"}}]}


def get_test_traces(type=Literal["pandas", "list"]):
    model = TestModel()

    model.predict("What is MLflow?")
    trace_id = mlflow.get_last_active_trace_id()

    # Add assessments. Since log_assessment API is not supported in OSS MLflow yet, we
    # need to add it to the trace info manually.
    source = AssessmentSource(source_id="test", source_type="HUMAN")
    # 1. Expectation with reserved name "expected_response"
    mlflow.log_expectation(
        trace_id=trace_id,
        name="expected_response",
        value="expected response for first question",
        source=source,
    )
    # 2. Expectation with reserved name "expected_facts"
    mlflow.log_expectation(
        trace_id=trace_id,
        name="expected_facts",
        value=["fact1", "fact2"],
        source=source,
    )
    # 3. Expectation with reserved name "guidelines"
    mlflow.log_expectation(
        trace_id=trace_id,
        name="guidelines",
        value=["Be polite", "Be kind"],
        source=source,
    )
    # 4. Expectation with custom name "my_custom_expectation"
    mlflow.log_expectation(
        trace_id=trace_id,
        name="my_custom_expectation",
        value="custom expectation for the first question",
        source=source,
    )
    # 5. Non-expectation assessment
    mlflow.log_feedback(
        trace_id=trace_id,
        name="feedback",
        value="some feedback",
        source=source,
    )
    traces = mlflow.search_traces(return_type=type, order_by=["timestamp_ms ASC"])
    return [{"trace": trace} for trace in traces] if type == "list" else traces


@pytest.mark.parametrize("input_type", ["list", "pandas"])
def test_convert_to_legacy_eval_traces(input_type):
    sample_data = get_test_traces(type=input_type)
    data = _convert_to_eval_set(sample_data)

    assert "trace" in data.columns

    # "request" column should be derived from the trace
    assert "request" in data.columns
    assert list(data["request"]) == [{"question": "What is MLflow?"}]
    assert data["expectations"][0] == {
        "expected_response": "expected response for first question",
        "expected_facts": ["fact1", "fact2"],
        "guidelines": ["Be polite", "Be kind"],
        "my_custom_expectation": "custom expectation for the first question",
    }
    # Assessment with type "Feedback" should not be present in the transformed data
    assert "feedback" not in data.columns


@pytest.mark.parametrize("data_fixture", _ALL_DATA_FIXTURES)
def test_convert_to_eval_set_has_no_errors(data_fixture, request):
    sample_data = request.getfixturevalue(data_fixture)

    transformed_data = _convert_to_eval_set(sample_data)

    assert "request" in transformed_data.columns
    assert "response" in transformed_data.columns
    assert "expectations" in transformed_data.columns


def test_convert_to_legacy_eval_raise_for_invalid_json_columns(spark):
    # Data with invalid `inputs` column
    df = spark.createDataFrame(
        [
            {"inputs": "invalid json", "expectations": '{"expected_response": "expected"}'},
            {"inputs": "invalid json", "expectations": '{"expected_response": "expected"}'},
        ]
    )
    with pytest.raises(MlflowException, match="Failed to parse `inputs` column."):
        _convert_to_eval_set(df)

    # Data with invalid `expectations` column
    df = spark.createDataFrame(
        [
            {
                "inputs": '{"question": "What is the capital of France?"}',
                "expectations": "invalid expectations",
            },
            {
                "inputs": '{"question": "What is the capital of Germany?"}',
                "expectations": "invalid expectations",
            },
        ]
    )
    with pytest.raises(MlflowException, match="Failed to parse `expectations` column."):
        _convert_to_eval_set(df)


@pytest.mark.parametrize("data_fixture", _ALL_DATA_FIXTURES)
def test_scorer_receives_correct_data(data_fixture, request):
    sample_data = request.getfixturevalue(data_fixture)

    received_args = []

    @scorer
    def dummy_scorer(inputs, outputs, expectations):
        received_args.append(
            (
                inputs["question"],
                outputs,
                expectations.get("expected_response"),
                expectations.get("my_custom_expectation"),
            )
        )
        return 0

    mlflow.genai.evaluate(
        data=sample_data,
        scorers=[dummy_scorer],
    )

    all_inputs, all_outputs, all_expectations, all_custom_expectations = zip(*received_args)
    row_count = count_rows(sample_data)
    expected_inputs = [
        "What is Spark?",
        "How can you minimize data shuffling in Spark?",
        "What is MLflow?",
    ][:row_count]
    expected_outputs = [
        "actual response for first question",
        "actual response for second question",
        "actual response for third question",
    ][:row_count]
    expected_expectations = [
        "expected response for first question",
        "expected response for second question",
        None,
    ][:row_count]

    assert set(all_inputs) == set(expected_inputs)
    assert set(all_outputs) == set(expected_outputs)
    assert set(all_expectations) == set(expected_expectations)

    if data_fixture == "sample_dict_data_multiple_with_custom_expectations":
        expected_custom_expectations = [
            "custom expectation for the first question",
            "custom expectation for the second question",
            "custom expectation for the third question",
        ]
        assert set(all_custom_expectations) == set(expected_custom_expectations)


def test_input_is_required_if_trace_is_not_provided(is_in_databricks):
    mock_module = (
        "mlflow.models.evaluate" if is_in_databricks else "mlflow.genai.evaluation.harness.run"
    )

    with patch(mock_module) as mock_evaluate:
        with pytest.raises(MlflowException, match="inputs.*required"):
            mlflow.genai.evaluate(
                data=pd.DataFrame({"outputs": ["Paris"]}),
                scorers=[Safety()],
            )

        mock_evaluate.assert_not_called()

        mlflow.genai.evaluate(
            data=pd.DataFrame(
                {"inputs": [{"question": "What is the capital of France?"}], "outputs": ["Paris"]}
            ),
            scorers=[Safety()],
        )
        mock_evaluate.assert_called_once()


def test_input_is_optional_if_trace_is_provided(is_in_databricks):
    mock_module = (
        "mlflow.models.evaluate" if is_in_databricks else "mlflow.genai.evaluation.harness.run"
    )

    with mlflow.start_span() as span:
        span.set_inputs({"question": "What is the capital of France?"})
        span.set_outputs("Paris")

    trace = mlflow.get_trace(span.trace_id)

    with patch(mock_module) as mock_evaluate:
        mlflow.genai.evaluate(
            data=pd.DataFrame({"trace": [trace]}),
            scorers=[Safety()],
        )

        mock_evaluate.assert_called_once()


@pytest.mark.parametrize("input_type", ["list", "pandas"])
def test_scorer_receives_correct_data_with_trace_data(input_type):
    sample_data = get_test_traces(type=input_type)
    received_args = []

    @scorer
    def dummy_scorer(inputs, outputs, expectations, trace):
        received_args.append((inputs, outputs, expectations, trace))
        return 0

    # Disable logging traces to MLflow to avoid calling mlflow APIs which need to be mocked
    with patch.dict("os.environ", {"AGENT_EVAL_LOG_TRACES_TO_MLFLOW_ENABLED": "false"}):
        mlflow.genai.evaluate(
            data=sample_data,
            scorers=[dummy_scorer],
        )

    inputs, outputs, expectations, trace = received_args[0]
    assert inputs == {"question": "What is MLflow?"}
    assert outputs == "I don't know"
    assert expectations == {
        "expected_response": "expected response for first question",
        "expected_facts": ["fact1", "fact2"],
        "guidelines": ["Be polite", "Be kind"],
        "my_custom_expectation": "custom expectation for the first question",
    }
    assert isinstance(trace, Trace)


@pytest.mark.parametrize("data_fixture", _ALL_DATA_FIXTURES)
def test_predict_fn_receives_correct_data(data_fixture, request, is_in_databricks):
    sample_data = request.getfixturevalue(data_fixture)

    received_args = []

    def predict_fn(question: str):
        received_args.append(question)
        return question

    @scorer
    def dummy_scorer(inputs, outputs):
        return 0

    mlflow.genai.evaluate(
        predict_fn=predict_fn,
        data=sample_data,
        scorers=[dummy_scorer],
    )

    received_args.pop(0)  # Remove the one-time prediction to check if a model is traced
    row_count = count_rows(sample_data)
    assert len(received_args) == row_count
    expected_contents = [
        "What is Spark?",
        "How can you minimize data shuffling in Spark?",
        "What is MLflow?",
    ][:row_count]
    # Using set because eval harness runs predict_fn in parallel
    assert set(received_args) == set(expected_contents)


def test_convert_scorer_to_legacy_metric():
    """Test that _convert_scorer_to_legacy_metric correctly sets _is_builtin_scorer attribute."""
    # Test with a built-in scorer
    builtin_scorer = Safety()
    legacy_metric = _convert_scorer_to_legacy_metric(builtin_scorer)

    # Verify the metric has the _is_builtin_scorer attribute set to True
    assert hasattr(legacy_metric, "_is_builtin_scorer")
    assert legacy_metric._is_builtin_scorer is True
    assert legacy_metric.name == builtin_scorer.name

    # Test with a custom scorer
<<<<<<< HEAD
    @scorer(name="custom_scorer")
=======
    @scorer(name="custom_scorer", aggregations=["mean", "max"])
>>>>>>> 3e5f3478
    def custom_scorer_func(inputs, outputs=None, expectations=None, **kwargs):
        return {"score": 1.0}

    custom_scorer_instance = custom_scorer_func
    legacy_metric_custom = _convert_scorer_to_legacy_metric(custom_scorer_instance)

    # Verify the metric has the _is_builtin_scorer attribute set to False
    assert hasattr(legacy_metric_custom, "_is_builtin_scorer")
    assert legacy_metric_custom._is_builtin_scorer is False
<<<<<<< HEAD
    assert legacy_metric_custom.name == custom_scorer_instance.name
=======
    assert legacy_metric_custom.name == custom_scorer_instance.name
    assert legacy_metric_custom.aggregations == custom_scorer_instance.aggregations


@pytest.mark.parametrize(
    "aggregations",
    [
        ["mean", "max", "mean", "median", "variance", "p90"],
        [sum, max],
    ],
)
def test_scorer_pass_through_aggregations(aggregations):
    @scorer(name="custom_scorer", aggregations=aggregations)
    def custom_scorer_func(outputs):
        return {"score": 1.0}

    legacy_metric_custom = _convert_scorer_to_legacy_metric(custom_scorer_func)
    assert legacy_metric_custom.name == "custom_scorer"
    assert legacy_metric_custom.aggregations == aggregations

    builtin_scorer = Safety(aggregations=aggregations)
    legacy_metric_builtin = _convert_scorer_to_legacy_metric(builtin_scorer)
    assert legacy_metric_builtin.name == "safety"
    assert legacy_metric_builtin.aggregations == builtin_scorer.aggregations
>>>>>>> 3e5f3478
<|MERGE_RESOLUTION|>--- conflicted
+++ resolved
@@ -11,14 +11,10 @@
 from mlflow.entities.trace import Trace
 from mlflow.exceptions import MlflowException
 from mlflow.genai import scorer
-<<<<<<< HEAD
-from mlflow.genai.evaluation.utils import _convert_scorer_to_legacy_metric, _convert_to_eval_set
-=======
 from mlflow.genai.evaluation.utils import (
     _convert_scorer_to_legacy_metric,
-    _convert_to_legacy_eval_set,
+    _convert_to_eval_set,
 )
->>>>>>> 3e5f3478
 from mlflow.genai.scorers.builtin_scorers import Safety
 from mlflow.utils.spark_utils import is_spark_connect_mode
 
@@ -429,11 +425,7 @@
     assert legacy_metric.name == builtin_scorer.name
 
     # Test with a custom scorer
-<<<<<<< HEAD
-    @scorer(name="custom_scorer")
-=======
     @scorer(name="custom_scorer", aggregations=["mean", "max"])
->>>>>>> 3e5f3478
     def custom_scorer_func(inputs, outputs=None, expectations=None, **kwargs):
         return {"score": 1.0}
 
@@ -443,9 +435,6 @@
     # Verify the metric has the _is_builtin_scorer attribute set to False
     assert hasattr(legacy_metric_custom, "_is_builtin_scorer")
     assert legacy_metric_custom._is_builtin_scorer is False
-<<<<<<< HEAD
-    assert legacy_metric_custom.name == custom_scorer_instance.name
-=======
     assert legacy_metric_custom.name == custom_scorer_instance.name
     assert legacy_metric_custom.aggregations == custom_scorer_instance.aggregations
 
@@ -469,5 +458,4 @@
     builtin_scorer = Safety(aggregations=aggregations)
     legacy_metric_builtin = _convert_scorer_to_legacy_metric(builtin_scorer)
     assert legacy_metric_builtin.name == "safety"
-    assert legacy_metric_builtin.aggregations == builtin_scorer.aggregations
->>>>>>> 3e5f3478
+    assert legacy_metric_builtin.aggregations == builtin_scorer.aggregations