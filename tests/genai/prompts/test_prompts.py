--- conflicted
+++ resolved
@@ -13,11 +13,8 @@
 from mlflow.exceptions import MlflowException
 from mlflow.genai.prompts.utils import format_prompt
 from mlflow.prompt.constants import LINKED_PROMPTS_TAG_KEY
-<<<<<<< HEAD
 from mlflow.prompt.registry_utils import PromptCache
-=======
 from mlflow.tracing.constant import SpanAttributeKey
->>>>>>> 6268e12b
 
 
 def join_thread_by_name_prefix(prefix: str):
@@ -1292,7 +1289,6 @@
     assert prompt.variables == expected_variables
 
 
-<<<<<<< HEAD
 def test_register_prompt_invalidates_latest_cache():
     """Test that registering a new version invalidates the @latest cache entry."""
     PromptCache._reset_instance()
@@ -1570,7 +1566,8 @@
     prompt = mlflow.genai.load_prompt("env_var_prompt", version=1)
     assert prompt is not None
     assert prompt.template == "Hello!"
-=======
+
+
 def test_load_prompt_sets_span_attributes():
     mlflow.genai.register_prompt(name="span_test_prompt", template="Hello, {{name}}!")
 
@@ -1615,5 +1612,4 @@
     prompt_versions = json.loads(linked_prompts_value)
     assert isinstance(prompt_versions, list)
     assert len(prompt_versions) == 1
-    assert prompt_versions[0] == {"name": "duplicate_test", "version": "1"}
->>>>>>> 6268e12b
+    assert prompt_versions[0] == {"name": "duplicate_test", "version": "1"}