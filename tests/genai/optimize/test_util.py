from typing import Any, Union

import pytest
from pydantic import BaseModel

from mlflow.genai.optimize.util import infer_type_from_value


@pytest.mark.parametrize(
    ("input_value", "expected_type"),
    [
        (None, type(None)),
        (True, bool),
        (42, int),
        (3.14, float),
        ("hello", str),
    ],
)
def test_infer_primitive_types(input_value, expected_type):
    assert infer_type_from_value(input_value) == expected_type


@pytest.mark.parametrize(
    ("input_list", "expected_type"),
    [
        ([], list[Any]),
        ([1, 2, 3], list[int]),
        (["a", "b", "c"], list[str]),
        ([1.0, 2.0, 3.0], list[float]),
        ([True, False, True], list[bool]),
<<<<<<< HEAD
        ([1, "hello", True], list[Union[int, str, bool]]),  # _noqa: UP007
        ([1, "hello", True], list[int | str | bool]),
        ([1, 2.0], list[Union[int, float]]),
=======
        ([1, "hello", True], list[Union[int, str, bool]]),  # noqa: UP007
        ([1, "hello", True], list[int | str | bool]),
        ([1, 2.0], list[int | float]),
>>>>>>> 3e5f3478
        ([[1, 2], [3, 4]], list[list[int]]),
        ([["a"], ["b", "c"]], list[list[str]]),
    ],
)
def test_infer_list_types(input_list, expected_type):
    assert infer_type_from_value(input_list) == expected_type


@pytest.mark.parametrize(
    ("input_dict", "expected_fields"),
    [
        ({"name": "John", "age": 30, "active": True}, {"name": str, "age": int, "active": bool}),
        ({"score": 95.5, "passed": True}, {"score": float, "passed": bool}),
    ],
)
def test_infer_simple_dict(input_dict, expected_fields):
    result = infer_type_from_value(input_dict)

    assert isinstance(result, type)
    assert issubclass(result, BaseModel)

    for field_name, expected_type in expected_fields.items():
        assert result.__annotations__[field_name] == expected_type


def test_infer_nested_dict():
    data = {
        "user": {"name": "John", "scores": [85, 90, 95]},
        "settings": {"enabled": True, "theme": "dark"},
    }
    result = infer_type_from_value(data)

    assert isinstance(result, type)
    assert issubclass(result, BaseModel)

    # Check nested model types
    user_model = result.__annotations__["user"]
    settings_model = result.__annotations__["settings"]

    assert issubclass(user_model, BaseModel)
    assert issubclass(settings_model, BaseModel)

    # Check nested field types
    assert user_model.__annotations__["name"] == str
    assert user_model.__annotations__["scores"] == list[int]
    assert settings_model.__annotations__["enabled"] == bool
    assert settings_model.__annotations__["theme"] == str


@pytest.mark.parametrize(
    ("model_class", "model_data"),
    [
        (
            type("UserModel", (BaseModel,), {"__annotations__": {"name": str, "age": int}}),
            {"name": "John", "age": 30},
        ),
        (
            type("ProductModel", (BaseModel,), {"__annotations__": {"id": int, "price": float}}),
            {"id": 1, "price": 99.99},
        ),
    ],
)
def test_infer_pydantic_model(model_class, model_data):
    model = model_class(**model_data)
    result = infer_type_from_value(model)
    assert result == model_class


@pytest.mark.parametrize(
    "type_to_infer",
    [
        type("CustomClass", (), {}),
        type("AnotherClass", (), {"custom_attr": 42}),
    ],
)
def test_infer_unsupported_type(type_to_infer):
    obj = type_to_infer()
    assert infer_type_from_value(obj) == Any


@pytest.mark.parametrize(
    ("input_dict", "model_name"),
    [
        ({"name": "John", "age": 30}, "UserData"),
        ({"id": 1, "value": "test"}, "TestModel"),
    ],
)
def test_model_name_parameter(input_dict, model_name):
    result = infer_type_from_value(input_dict, model_name=model_name)
    assert result.__name__ == model_name<|MERGE_RESOLUTION|>--- conflicted
+++ resolved
@@ -28,15 +28,9 @@
         (["a", "b", "c"], list[str]),
         ([1.0, 2.0, 3.0], list[float]),
         ([True, False, True], list[bool]),
-<<<<<<< HEAD
-        ([1, "hello", True], list[Union[int, str, bool]]),  # _noqa: UP007
-        ([1, "hello", True], list[int | str | bool]),
-        ([1, 2.0], list[Union[int, float]]),
-=======
         ([1, "hello", True], list[Union[int, str, bool]]),  # noqa: UP007
         ([1, "hello", True], list[int | str | bool]),
         ([1, 2.0], list[int | float]),
->>>>>>> 3e5f3478
         ([[1, 2], [3, 4]], list[list[int]]),
         ([["a"], ["b", "c"]], list[list[str]]),
     ],
