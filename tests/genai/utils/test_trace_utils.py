--- conflicted
+++ resolved
@@ -17,13 +17,10 @@
 from mlflow.genai.evaluation.utils import is_none_or_nan
 from mlflow.genai.scorers.base import scorer
 from mlflow.genai.utils.trace_utils import (
-<<<<<<< HEAD
     RetrievedChunk,
     RetrievedChunksForSpan,
     RetrievedChunksForTrace,
-=======
     _does_store_support_trace_linking,
->>>>>>> f3490623
     convert_predict_fn,
     extract_expectations_from_trace,
     extract_inputs_from_trace,
@@ -655,7 +652,54 @@
     assert extract_response_from_trace(trace) == "Simple string output"
 
 
-<<<<<<< HEAD
+def test_does_store_support_trace_linking():
+    test_trace = Trace(info=create_test_trace_info(trace_id="tr-123"), data=TraceData(spans=[]))
+
+    # Databricks backend support trace linking
+    assert _does_store_support_trace_linking(
+        tracking_uri="databricks",
+        trace=test_trace,
+        run_id="run-123",
+    )
+
+    assert _does_store_support_trace_linking(
+        tracking_uri="databricks://test",
+        trace=test_trace,
+        run_id="run-123",
+    )
+
+    mock_client = mock.MagicMock()
+    with mock.patch("mlflow.genai.utils.trace_utils.MlflowClient", return_value=mock_client):
+        # SQLAlchemy backend support trace linking
+        mock_client.link_traces_to_run.side_effect = None
+
+        assert _does_store_support_trace_linking(
+            tracking_uri="sqlalchemy://test",
+            trace=test_trace,
+            run_id="run-123",
+        )
+
+        # File store doesn't support trace linking
+        mock_client.link_traces_to_run.side_effect = Exception("Test error")
+
+        assert not _does_store_support_trace_linking(
+            tracking_uri="file://test",
+            trace=test_trace,
+            run_id="run-123",
+        )
+
+        # Result should be cached per tracking URI
+        mock_client.reset_mock()
+        mock_client.link_traces_to_run.side_effect = None
+        for _ in range(10):
+            assert _does_store_support_trace_linking(
+                tracking_uri="sqlalchemy://test2",
+                trace=test_trace,
+                run_id="run-123",
+            )
+        mock_client.link_traces_to_run.assert_called_once()
+
+
 def test_llm_extraction_called_when_no_retrieval_contexts_found_programmatically():
     """Verify LLM extraction is called when programmatic extraction finds no retrieval contexts."""
     # Create trace with no RETRIEVER spans - programmatic extraction returns {}
@@ -805,52 +849,4 @@
         # Verify result is empty (databricks model was skipped)
         assert result == {}
         # Verify get_default_model was called
-        mock_get_default.assert_called()
-=======
-def test_does_store_support_trace_linking():
-    test_trace = Trace(info=create_test_trace_info(trace_id="tr-123"), data=TraceData(spans=[]))
-
-    # Databricks backend support trace linking
-    assert _does_store_support_trace_linking(
-        tracking_uri="databricks",
-        trace=test_trace,
-        run_id="run-123",
-    )
-
-    assert _does_store_support_trace_linking(
-        tracking_uri="databricks://test",
-        trace=test_trace,
-        run_id="run-123",
-    )
-
-    mock_client = mock.MagicMock()
-    with mock.patch("mlflow.genai.utils.trace_utils.MlflowClient", return_value=mock_client):
-        # SQLAlchemy backend support trace linking
-        mock_client.link_traces_to_run.side_effect = None
-
-        assert _does_store_support_trace_linking(
-            tracking_uri="sqlalchemy://test",
-            trace=test_trace,
-            run_id="run-123",
-        )
-
-        # File store doesn't support trace linking
-        mock_client.link_traces_to_run.side_effect = Exception("Test error")
-
-        assert not _does_store_support_trace_linking(
-            tracking_uri="file://test",
-            trace=test_trace,
-            run_id="run-123",
-        )
-
-        # Result should be cached per tracking URI
-        mock_client.reset_mock()
-        mock_client.link_traces_to_run.side_effect = None
-        for _ in range(10):
-            assert _does_store_support_trace_linking(
-                tracking_uri="sqlalchemy://test2",
-                trace=test_trace,
-                run_id="run-123",
-            )
-        mock_client.link_traces_to_run.assert_called_once()
->>>>>>> f3490623
+        mock_get_default.assert_called()