--- conflicted
+++ resolved
@@ -207,12 +207,10 @@
     def dummy_scorer(inputs, outputs):
         return scorer_return
 
-<<<<<<< HEAD
-    with patch("mlflow.get_tracking_uri", return_value="databricks"):
-        results = mlflow.genai.evaluate(
-            data=sample_new_data,
-            scorers=[dummy_scorer],
-        )
+    results = mlflow.genai.evaluate(
+        data=sample_new_data,
+        scorers=[dummy_scorer],
+    )
 
     assert any("metric/dummy_scorer" in metric for metric in results.metrics.keys())
 
@@ -256,33 +254,6 @@
 
     # Scorer should not be in result when it returns an error
     assert all("metric/dummy_scorer" not in metric for metric in results.metrics.keys())
-=======
-    results = mlflow.genai.evaluate(
-        data=sample_data,
-        scorers=[dummy_scorer],
-    )
-
-    assert any("metric/dummy_scorer" in metric for metric in results.metrics.keys())
-
-    dummy_scorer_cols = [
-        col for col in results.result_df.keys() if "dummy_scorer" in col and "value" in col
-    ]
-    dummy_scorer_values = set()
-    for col in dummy_scorer_cols:
-        for _val in results.result_df[col]:
-            dummy_scorer_values.add(_val)
-
-    scorer_return_values = set()
-    if isinstance(scorer_return, list):
-        for _assessment in scorer_return:
-            scorer_return_values.add(_assessment.feedback.value)
-    elif isinstance(scorer_return, Assessment):
-        scorer_return_values.add(scorer_return.feedback.value)
-    else:
-        scorer_return_values.add(scorer_return)
-
-    assert dummy_scorer_values == scorer_return_values
->>>>>>> e115ae03
 
 
 def test_builtin_scorers_are_callable():
