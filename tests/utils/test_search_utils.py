import pytest

from mlflow.exceptions import MlflowException
from mlflow.protos.service_pb2 import SearchRuns, SearchExpression, DoubleClause, \
    MetricSearchExpression, FloatClause, ParameterSearchExpression, StringClause
from mlflow.utils.search_utils import SearchFilter


def test_search_filter_basics():
    search_filter = "This is a filter string"
    anded_expressions = [SearchExpression(), SearchExpression()]

    # only anded_expressions
    SearchFilter(SearchRuns(anded_expressions=anded_expressions))

    # only search filter
    SearchFilter(SearchRuns(filter=search_filter))

    # both
    with pytest.raises(MlflowException) as e:
        SearchFilter(SearchRuns(anded_expressions=anded_expressions, filter=search_filter))
        assert e.message.contains("Can specify only one of 'filter' or 'search_expression'")


def test_anded_expression():
    se = SearchExpression(metric=MetricSearchExpression(key="accuracy",
                                                        double=DoubleClause(comparator=">=",
                                                                            value=.94)))
    sf = SearchFilter(SearchRuns(anded_expressions=[se]))
    assert sf._parse() == [{"type": "metric", "key": "accuracy", "comparator": ">=", "value": 0.94}]


def test_anded_expression_2():
    m1 = MetricSearchExpression(key="accuracy", double=DoubleClause(comparator=">=", value=.94))
    m2 = MetricSearchExpression(key="error", double=DoubleClause(comparator="<", value=.01))
    m3 = MetricSearchExpression(key="mse", float=FloatClause(comparator=">=", value=5))
    p1 = ParameterSearchExpression(key="a", string=StringClause(comparator="=", value="0"))
    p2 = ParameterSearchExpression(key="b", string=StringClause(comparator="!=", value="blah"))
    sf = SearchFilter(SearchRuns(anded_expressions=[SearchExpression(metric=m1),
                                                    SearchExpression(metric=m2),
                                                    SearchExpression(metric=m3),
                                                    SearchExpression(parameter=p1),
                                                    SearchExpression(parameter=p2)]))

    assert sf._parse() == [
        {'comparator': '>=', 'key': 'accuracy', 'type': 'metric', 'value': 0.94},
        {'comparator': '<', 'key': 'error', 'type': 'metric', 'value': 0.01},
        {'comparator': '>=', 'key': 'mse', 'type': 'metric', 'value': 5},
        {'comparator': '=', 'key': 'a', 'type': 'parameter', 'value': '0'},
        {'comparator': '!=', 'key': 'b', 'type': 'parameter', 'value': 'blah'}
    ]


@pytest.mark.parametrize("filter_string, parsed_filter", [
    ("metric.acc >= 0.94", [{'comparator': '>=', 'key': 'acc', 'type': 'metric', 'value': '0.94'}]),
    ("metric.acc>=100", [{'comparator': '>=', 'key': 'acc', 'type': 'metric', 'value': '100'}]),
    ("params.m!='tf'", [{'comparator': '!=', 'key': 'm', 'type': 'parameter', 'value': 'tf'}]),
    ('params."m"!="tf"', [{'comparator': '!=', 'key': 'm', 'type': 'parameter', 'value': 'tf'}]),
    ('metric."legit name" >= 0.243', [{'comparator': '>=',
                                       'key': 'legit name',
                                       'type': 'metric',
                                       'value': '0.243'}]),
    ("metrics.XYZ = 3", [{'comparator': '=', 'key': 'XYZ', 'type': 'metric', 'value': '3'}]),
    ('params."cat dog" = "pets"', [{'comparator': '=',
                                    'key': 'cat dog',
                                    'type': 'parameter',
                                    'value': 'pets'}]),
    ('metrics."X-Y-Z" = 3', [{'comparator': '=', 'key': 'X-Y-Z', 'type': 'metric', 'value': '3'}]),
    ('metrics."X//Y#$$@&Z" = 3', [{'comparator': '=',
                                   'key': 'X//Y#$$@&Z',
                                   'type': 'metric',
                                   'value': '3'}]),
    ("params.model = 'LinearRegression'", [{'comparator': '=',
                                            'key': 'model',
                                            'type': 'parameter',
                                            'value': "LinearRegression"}]),
    ("metrics.rmse < 1 and params.model_class = 'LR'", [
        {'comparator': '<', 'key': 'rmse', 'type': 'metric', 'value': '1'},
        {'comparator': '=', 'key': 'model_class', 'type': 'parameter', 'value': "LR"}
    ]),
    ('', []),
    ("`metric`.a >= 0.1", [{'comparator': '>=', 'key': 'a', 'type': 'metric', 'value': '0.1'}]),
    ("`params`.model >= 'LR'", [{'comparator': '>=',
                                 'key': 'model',
                                 'type': 'parameter',
<<<<<<< HEAD
                                 'value': "'LR'"}]),
    ("tags.version = 'commit-hash'", [{'comparator': '=',
                                       'key': 'version',
                                       'type': 'tag',
                                       'value': "'commit-hash'"}]),
    ("`tags`.source_name = 'a notebook'", [{'comparator': '=',
                                             'key': 'source_name',
                                             'type': 'tag',
                                             'value': "'a notebook'"}]),
=======
                                 'value': "LR"}]),
>>>>>>> fb9225bb
])
def test_filter(filter_string, parsed_filter):
    assert SearchFilter(SearchRuns(filter=filter_string))._parse() == parsed_filter


@pytest.mark.parametrize("filter_string, parsed_filter", [
    ("params.m = 'LR'", [{'type': 'parameter', 'comparator': '=', 'key': 'm', 'value': 'LR'}]),
    ("params.m = \"LR\"", [{'type': 'parameter', 'comparator': '=', 'key': 'm', 'value': 'LR'}]),
    ('params.m = "LR"', [{'type': 'parameter', 'comparator': '=', 'key': 'm', 'value': 'LR'}]),
    ('params.m = "L\'Hosp"', [{'type': 'parameter', 'comparator': '=',
                               'key': 'm', 'value': "L'Hosp"}]),
])
def test_correct_quote_trimming(filter_string, parsed_filter):
    assert SearchFilter(SearchRuns(filter=filter_string))._parse() == parsed_filter


@pytest.mark.parametrize("filter_string, error_message", [
    ("metric.acc >= 0.94; metrics.rmse < 1", "Search filter contained multiple expression"),
    ("m.acc >= 0.94", "Invalid search expression type"),
    ("acc >= 0.94", "Invalid filter string"),
    ("p.model >= 'LR'", "Invalid search expression type"),
    ("model >= 'LR'", "Invalid filter string"),
    ("metrics.A > 0.1 OR params.B = 'LR'", "Invalid clause(s) in filter string"),
    ("metrics.A > 0.1 NAND params.B = 'LR'", "Invalid clause(s) in filter string"),
    ("metrics.A > 0.1 AND (params.B = 'LR')", "Invalid clause(s) in filter string"),
    ("`metrics.A > 0.1", "Invalid clause(s) in filter string"),
    ("param`.A > 0.1", "Invalid clause(s) in filter string"),
    ("`dummy.A > 0.1", "Invalid clause(s) in filter string"),
    ("dummy`.A > 0.1", "Invalid clause(s) in filter string"),
    ("metrics.crazy.name > 0.1", "Invalid filter string"),
])
def test_error_filter(filter_string, error_message):
    with pytest.raises(MlflowException) as e:
        SearchFilter(SearchRuns(filter=filter_string))._parse()
    assert error_message in e.value.message


@pytest.mark.parametrize("filter_string, error_message", [
    ("metric.model = 'LR'", "Expected numeric value type for metric"),
    ("metric.model = '5'", "Expected numeric value type for metric"),
    ("params.acc = 5", "Expected string value type for param"),
    ("metrics.acc != metrics.acc", "Expected numeric value type for metric"),
    ("1.0 > metrics.acc", "Expected 'Identifier' found"),
])
def test_error_comparison_clauses(filter_string, error_message):
    with pytest.raises(MlflowException) as e:
        SearchFilter(SearchRuns(filter=filter_string))._parse()
    assert error_message in e.value.message


@pytest.mark.parametrize("filter_string, error_message", [
    ("params.acc = LR", "value is either not quoted or unidentified quote types"),
    ("params.'acc = LR", "Invalid clause(s) in filter string"),
    ("params.acc = 'LR", "Invalid clause(s) in filter string"),
    ("params.acc = LR'", "Invalid clause(s) in filter string"),
    ("params.acc = \"LR'", "Invalid clause(s) in filter string"),
])
def test_bad_quotes(filter_string, error_message):
    with pytest.raises(MlflowException) as e:
        SearchFilter(SearchRuns(filter=filter_string))._parse()
    assert error_message in e.value.message


@pytest.mark.parametrize("filter_string, error_message", [
    ("params.acc LR !=", "Invalid clause(s) in filter string"),
    ("params.acc LR", "Invalid clause(s) in filter string"),
    ("metric.acc !=", "Invalid clause(s) in filter string"),
    ("acc != 1.0", "Invalid filter string"),
    ("foo is null", "Invalid clause(s) in filter string"),
    ("1=1", "Expected 'Identifier' found"),
    ("1==2", "Expected 'Identifier' found"),
])
def test_invalid_clauses(filter_string, error_message):
    with pytest.raises(MlflowException) as e:
        SearchFilter(SearchRuns(filter=filter_string))._parse()
    assert error_message in e.value.message<|MERGE_RESOLUTION|>--- conflicted
+++ resolved
@@ -83,19 +83,15 @@
     ("`params`.model >= 'LR'", [{'comparator': '>=',
                                  'key': 'model',
                                  'type': 'parameter',
-<<<<<<< HEAD
-                                 'value': "'LR'"}]),
+                                 'value': "LR"}]),
     ("tags.version = 'commit-hash'", [{'comparator': '=',
                                        'key': 'version',
                                        'type': 'tag',
-                                       'value': "'commit-hash'"}]),
+                                       'value': "commit-hash"}]),
     ("`tags`.source_name = 'a notebook'", [{'comparator': '=',
                                              'key': 'source_name',
                                              'type': 'tag',
-                                             'value': "'a notebook'"}]),
-=======
-                                 'value': "LR"}]),
->>>>>>> fb9225bb
+                                             'value': "a notebook"}]),
 ])
 def test_filter(filter_string, parsed_filter):
     assert SearchFilter(SearchRuns(filter=filter_string))._parse() == parsed_filter
