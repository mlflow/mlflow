--- conflicted
+++ resolved
@@ -322,7 +322,6 @@
     assert SearchUtils.filter(runs, "attribute.start_time = 2") == runs[2:]
 
 
-<<<<<<< HEAD
 def test_filter_runs_by_user_id():
     runs = [
         Run(
@@ -353,7 +352,7 @@
         ),
     ]
     assert SearchUtils.filter(runs, "attribute.user_id = 'user-id2'")[0] == runs[1]
-=======
+
 def test_filter_runs_by_end_time():
     runs = [
         Run(
@@ -374,7 +373,7 @@
     assert SearchUtils.filter(runs, "attribute.end_time >= 0") == runs
     assert SearchUtils.filter(runs, "attribute.end_time > 1") == runs[2:]
     assert SearchUtils.filter(runs, "attribute.end_time = 2") == runs[2:]
->>>>>>> 3f92b645
+
 
 
 @pytest.mark.parametrize(
