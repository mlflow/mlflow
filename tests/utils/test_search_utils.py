--- conflicted
+++ resolved
@@ -117,10 +117,7 @@
 ])
 def test_error_filter(filter_string, error_message):
     with pytest.raises(MlflowException) as e:
-<<<<<<< HEAD
         SearchFilter(filter_string=filter_string)._parse()
-=======
-        SearchFilter(SearchRuns(filter=filter_string))._parse()
     assert error_message in e.value.message
 
 
@@ -162,5 +159,4 @@
 def test_invalid_clauses(filter_string, error_message):
     with pytest.raises(MlflowException) as e:
         SearchFilter(SearchRuns(filter=filter_string))._parse()
->>>>>>> 0ed27c50
     assert error_message in e.value.message