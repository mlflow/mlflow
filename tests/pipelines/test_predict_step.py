--- conflicted
+++ resolved
@@ -261,13 +261,8 @@
     )
 
     predict_step = PredictStep.from_pipeline_config(pipeline_config, str(tmp_pipeline_root_path))
-<<<<<<< HEAD
     with pytest.raises(MlflowException, match="already populated"):
         predict_step._run(str(predict_step_output_dir))
-=======
-    with pytest.raises(AnalysisException, match="already exists"):
-        predict_step.run(str(predict_step_output_dir))
->>>>>>> 390df850
 
 
 @pytest.mark.usefixtures("enter_test_pipeline_directory")
