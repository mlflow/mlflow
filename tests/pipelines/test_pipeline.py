import os
import pathlib
import re
from distutils.dir_util import copy_tree

import pandas as pd
import pytest
import yaml
from unittest import mock

import mlflow
from mlflow.entities import Run, SourceType
from mlflow.entities.model_registry import ModelVersion
from mlflow.exceptions import MlflowException
from mlflow.pipelines.pipeline import Pipeline
from mlflow.pipelines.step import BaseStep
from mlflow.pipelines.utils.execution import (
    get_step_output_path,
    _get_execution_directory_basename,
    _REGRESSION_MAKEFILE_FORMAT_STRING,
)
from mlflow.tracking.client import MlflowClient
from mlflow.tracking.context.registry import resolve_tags
from mlflow.utils.file_utils import path_to_local_file_uri
from mlflow.utils.mlflow_tags import (
    MLFLOW_SOURCE_NAME,
    MLFLOW_GIT_COMMIT,
    MLFLOW_GIT_REPO_URL,
    LEGACY_MLFLOW_GIT_REPO_URL,
    MLFLOW_SOURCE_TYPE,
)

# pylint: disable=unused-import
from tests.pipelines.helper_functions import (
    enter_pipeline_example_directory,
    enter_test_pipeline_directory,
    list_all_artifacts,
    chdir,
)  # pylint: enable=unused-import

# _STEP_NAMES must contain all step names that are expected to be executed when
# `pipeline.run(step=None)` is called
<<<<<<< HEAD
_STEP_NAMES = ["ingest", "split", "train", "transform", "evaluate", "register"]
=======
_STEP_NAMES = ["ingest", "split", "transform", "train", "evaluate", "register"]
>>>>>>> 8dfebe69


@pytest.mark.usefixtures("enter_pipeline_example_directory")
def test_create_pipeline_fails_with_invalid_profile():
    with pytest.raises(
        MlflowException,
        match=r"(Failed to find|Did not find the YAML configuration)",
    ):
        Pipeline(profile="local123")


@pytest.mark.usefixtures("enter_pipeline_example_directory")
def test_create_pipeline_and_clean_works():
    p = Pipeline(profile="local")
    p.clean()


@pytest.mark.usefixtures("enter_pipeline_example_directory")
@pytest.mark.parametrize("empty_profile", [None, ""])
def test_create_pipeline_fails_with_empty_profile_name(empty_profile):
    with pytest.raises(MlflowException, match="A profile name must be provided"):
        _ = Pipeline(profile=empty_profile)


@pytest.mark.usefixtures("enter_pipeline_example_directory")
def test_create_pipeline_fails_with_path_containing_space(tmp_path):
    space_parent = tmp_path / "space parent"
    space_path = space_parent / "child"
    os.makedirs(space_parent, exist_ok=True)
    os.makedirs(space_path, exist_ok=True)
    copy_tree(os.getcwd(), str(space_path))

    with chdir(space_path), pytest.raises(
        MlflowException, match="Pipeline directory path cannot contain spaces"
    ):
        Pipeline(profile="local")


@pytest.mark.usefixtures("enter_pipeline_example_directory")
@pytest.mark.parametrize("custom_execution_directory", [None, "custom"])
def test_pipelines_execution_directory_is_managed_as_expected(
    custom_execution_directory, enter_pipeline_example_directory, tmp_path
):
    if custom_execution_directory is not None:
        custom_execution_directory = tmp_path / custom_execution_directory

    if custom_execution_directory is not None:
        os.environ["MLFLOW_PIPELINES_EXECUTION_DIRECTORY"] = str(custom_execution_directory)

    expected_execution_directory_location = (
        pathlib.Path(custom_execution_directory)
        if custom_execution_directory
        else pathlib.Path.home()
        / ".mlflow"
        / "pipelines"
        / _get_execution_directory_basename(enter_pipeline_example_directory)
    )

    # Run the full pipeline and verify that outputs for each step were written to the expected
    # execution directory locations
    p = Pipeline(profile="local")
    p.run()
    assert (expected_execution_directory_location / "Makefile").exists()
    assert (expected_execution_directory_location / "steps").exists()
    for step_name in _STEP_NAMES:
        step_outputs_path = expected_execution_directory_location / "steps" / step_name / "outputs"
        assert step_outputs_path.exists()
        first_output = next(step_outputs_path.iterdir(), None)
        # TODO: Assert that the ingest step has outputs once ingest execution has been implemented
        assert first_output is not None or step_name == "ingest"

    # Clean the pipeline and verify that all step outputs have been removed
    p.clean()
    for step_name in _STEP_NAMES:
        step_outputs_path = expected_execution_directory_location / "steps" / step_name / "outputs"
        assert not list(step_outputs_path.iterdir())


@pytest.mark.usefixtures("enter_test_pipeline_directory")
def test_pipelines_log_to_expected_mlflow_backend_with_expected_run_tags_once_on_reruns(
    tmp_path,
):
    experiment_name = "my_test_exp"
    tracking_uri = "sqlite:///" + str((tmp_path / "tracking_dst.db").resolve())
    artifact_location = str((tmp_path / "mlartifacts").resolve())

    profile_path = pathlib.Path.cwd() / "profiles" / "local.yaml"
    with open(profile_path, "r") as f:
        profile_contents = yaml.safe_load(f)

    profile_contents["experiment"]["name"] = experiment_name
    profile_contents["experiment"]["tracking_uri"] = tracking_uri
    profile_contents["experiment"]["artifact_location"] = path_to_local_file_uri(artifact_location)

    with open(profile_path, "w") as f:
        yaml.safe_dump(profile_contents, f)

    mlflow.set_tracking_uri(tracking_uri)
    pipeline = Pipeline(profile="local")
    pipeline.clean()
    pipeline.run()

    logged_runs = mlflow.search_runs(experiment_names=[experiment_name], output_format="list")
    assert len(logged_runs) == 1
    logged_run = logged_runs[0]
    assert logged_run.info.artifact_uri == path_to_local_file_uri(
        str((pathlib.Path(artifact_location) / logged_run.info.run_id / "artifacts").resolve())
    )
    assert "r2_score_on_data_test" in logged_run.data.metrics
    artifacts = MlflowClient(tracking_uri).list_artifacts(
        run_id=logged_run.info.run_id, path="train"
    )
    assert {artifact.path for artifact in artifacts} == {
        "train/card.html",
        "train/estimator",
        "train/model",
    }
    run_tags = MlflowClient(tracking_uri).get_run(run_id=logged_run.info.run_id).data.tags
    pipelineSourceTag = {MLFLOW_SOURCE_TYPE: SourceType.to_string(SourceType.PIPELINE)}
    assert resolve_tags(pipelineSourceTag).items() <= run_tags.items()

    pipeline.run()
    logged_runs = mlflow.search_runs(experiment_names=[experiment_name], output_format="list")
    assert len(logged_runs) == 1


@pytest.mark.usefixtures("enter_pipeline_example_directory")
def test_pipelines_run_sets_mlflow_git_tags():
    pipeline = Pipeline(profile="local")
    pipeline.clean()
    pipeline.run(step="train")

    profile_path = pathlib.Path.cwd() / "profiles" / "local.yaml"
    with open(profile_path, "r") as f:
        profile_contents = yaml.safe_load(f)

    tracking_uri = profile_contents["experiment"]["tracking_uri"]
    experiment_name = profile_contents["experiment"]["name"]

    mlflow.set_tracking_uri(tracking_uri)
    logged_runs = mlflow.search_runs(
        experiment_names=[experiment_name],
        output_format="list",
        order_by=["attributes.start_time DESC"],
    )
    logged_run = logged_runs[0]

    run_tags = MlflowClient(tracking_uri).get_run(run_id=logged_run.info.run_id).data.tags
    assert {
        MLFLOW_SOURCE_NAME,
        MLFLOW_GIT_COMMIT,
        MLFLOW_GIT_REPO_URL,
        LEGACY_MLFLOW_GIT_REPO_URL,
    } < run_tags.keys()
    assert run_tags[MLFLOW_SOURCE_NAME] == run_tags[MLFLOW_GIT_REPO_URL]


@pytest.mark.usefixtures("enter_test_pipeline_directory")
def test_pipelines_run_throws_exception_and_produces_failure_card_when_step_fails():
    profile_path = pathlib.Path.cwd() / "profiles" / "local.yaml"
    with open(profile_path, "r") as f:
        profile_contents = yaml.safe_load(f)

    profile_contents["INGEST_DATA_LOCATION"] = "a bad location"

    with open(profile_path, "w") as f:
        yaml.safe_dump(profile_contents, f)

    pipeline = Pipeline(profile="local")
    pipeline.clean()
    with pytest.raises(MlflowException, match="Failed to run.*test_pipeline.*ingest"):
        pipeline.run()
    with pytest.raises(MlflowException, match="Failed to run.*split.*test_pipeline.*ingest"):
        pipeline.run(step="split")

    step_card_path = get_step_output_path(
        pipeline_root_path=pipeline._pipeline_root_path,
        step_name="ingest",
        relative_path="card.html",
    )
    with open(step_card_path, "r") as f:
        card_content = f.read()

    assert "Ingest" in card_content
    assert "Failed" in card_content
    assert "Stacktrace" in card_content


@pytest.mark.usefixtures("enter_pipeline_example_directory")
def test_test_step_logs_step_cards_as_artifacts():
    pipeline = Pipeline(profile="local")
    pipeline.clean()
    pipeline.run()

    tracking_uri = pipeline._get_step("train").tracking_config.tracking_uri
    local_run_id_path = get_step_output_path(
        pipeline_root_path=pipeline._pipeline_root_path,
        step_name="train",
        relative_path="run_id",
    )
    run_id = pathlib.Path(local_run_id_path).read_text()
    artifacts = set(list_all_artifacts(tracking_uri, run_id))
    assert artifacts.issuperset(
        {
            "ingest/card.html",
            "split/card.html",
            "transform/card.html",
            "train/card.html",
            "evaluate/card.html",
            "register/card.html",
        }
    )


@pytest.mark.usefixtures("enter_pipeline_example_directory")
def test_pipeline_get_artifacts():
    pipeline = Pipeline(profile="local")
    pipeline.clean()

    pipeline.run("ingest")
    pipeline.run("split")
    pipeline.run("transform")
    pipeline.run("train")
    pipeline.run("register")

    assert isinstance(pipeline.get_artifact("ingested_data"), pd.DataFrame)
    assert isinstance(pipeline.get_artifact("training_data"), pd.DataFrame)
    assert isinstance(pipeline.get_artifact("validation_data"), pd.DataFrame)
    assert isinstance(pipeline.get_artifact("test_data"), pd.DataFrame)
    assert isinstance(pipeline.get_artifact("transformed_training_data"), pd.DataFrame)
    assert isinstance(pipeline.get_artifact("transformed_validation_data"), pd.DataFrame)
    assert hasattr(pipeline.get_artifact("transformer"), "transform")
    assert isinstance(pipeline.get_artifact("model"), mlflow.pyfunc.PyFuncModel)
    assert isinstance(pipeline.get_artifact("run"), Run)
    assert isinstance(pipeline.get_artifact("registered_model_version"), ModelVersion)

    with pytest.raises(MlflowException, match="The artifact with name 'abcde' is not supported."):
        pipeline.get_artifact("abcde")

    pipeline.clean()
    with mock.patch("mlflow.pipelines.regression.v1.pipeline._logger.warning") as mock_warning:
        pipeline.get_artifact("ingested_data")
        mock_warning.assert_called_once_with(
            "The artifact with name 'ingested_data' was not found."
            " Re-run the 'ingest' step to generate it."
        )


def test_generate_worst_examples_dataframe():
    test_df = pd.DataFrame(
        {
            "a": [3, 2, 5],
            "b": [6, 9, 1],
        }
    )
    target_col = "b"
    predictions = [5, 3, 4]

    result_df = BaseStep._generate_worst_examples_dataframe(
        test_df, predictions, target_col, worst_k=2
    )

    def assert_result_correct(df):
        assert df.columns.tolist() == ["absolute_error", "prediction", "b", "a"]
        assert df.absolute_error.tolist() == [6, 3]
        assert df.prediction.tolist() == [3, 4]
        assert df.b.tolist() == [9, 1]
        assert df.a.tolist() == [2, 5]
        assert df.index.tolist() == [0, 1]

    assert_result_correct(result_df)

    test_df2 = test_df.set_axis([2, 1, 0], axis="index")
    result_df2 = BaseStep._generate_worst_examples_dataframe(
        test_df2, predictions, target_col, worst_k=2
    )
    assert_result_correct(result_df2)


@pytest.mark.usefixtures("enter_pipeline_example_directory")
def test_print_cached_steps_and_running_steps(capsys):
    pipeline = Pipeline(profile="local")
    pipeline.clean()
    pipeline.run()
    captured = capsys.readouterr()
    output_info = captured.out
    run_step_pattern = "Running step {step}..."
    for step in _STEP_NAMES:
        # Check for printed message when every step is actually executed
        assert re.search(run_step_pattern.format(step=step), output_info) is not None

    pipeline.run()  # cached
    captured = capsys.readouterr()
    output_info = captured.err
    cached_step_pattern = "{step}: No changes. Skipping."
<<<<<<< HEAD
    for step in _STEP_NAMES:
        # Check for printed message when every step is cached
        assert re.search(cached_step_pattern.format(step=step), output_info) is not None
=======
    cached_steps = ", ".join(_STEP_NAMES)
    # Check for printed message when steps are cached
    assert re.search(cached_step_pattern.format(step=cached_steps), output_info) is not None
>>>>>>> 8dfebe69


@pytest.mark.usefixtures("enter_pipeline_example_directory")
def test_make_dry_run_error_does_not_print_cached_steps_messages(capsys):
    malformed_makefile = _REGRESSION_MAKEFILE_FORMAT_STRING + "non_existing_cmd"
    with mock.patch(
        "mlflow.pipelines.utils.execution._REGRESSION_MAKEFILE_FORMAT_STRING",
        new=malformed_makefile,
    ):
        p = Pipeline(profile="local")
        p.clean()
        try:
            p.run()
        except MlflowException:
            pass
        captured = capsys.readouterr()
        output_info = captured.out
        assert re.search(r"\*\*\* missing separator.  Stop.", output_info) is not None

        output_info = captured.err
        cached_step_pattern = "{step}: No changes. Skipping."
        for step in _STEP_NAMES:
            assert re.search(cached_step_pattern.format(step=step), output_info) is None


@pytest.mark.usefixtures("enter_pipeline_example_directory")
def test_makefile_with_runtime_error_print_cached_steps_messages(capsys):
    split = "# Run MLP step: split"
    tokens = _REGRESSION_MAKEFILE_FORMAT_STRING.split(split)
    assert len(tokens) == 2
    tokens[1] = "\n\tnon-existing-cmd" + tokens[1]
    malformed_makefile_rte = split.join(tokens)

    with mock.patch(
        "mlflow.pipelines.utils.execution._REGRESSION_MAKEFILE_FORMAT_STRING",
        new=malformed_makefile_rte,
    ):
        p = Pipeline(profile="local")
        p.clean()
        try:
            p.run(step="split")
        except MlflowException:
            pass
        captured = capsys.readouterr()
        output_info = captured.out
        # Runtime error occurs
        assert re.search(r"\*\*\*.+Error", output_info) is not None
        # ingest step is executed
        assert re.search("Running step ingest...", output_info) is not None
        # split step is not executed
        assert re.search("Running step split...", output_info) is None

        try:
            p.run(step="split")
        except MlflowException:
            pass
        captured = capsys.readouterr()
        output_info = captured.out
        # Runtime error occurs
        assert re.search(r"\*\*\*.+Error", output_info) is not None
        output_info = captured.err
        # ingest step is cached
        assert re.search("ingest: No changes. Skipping.", output_info) is not None
        # split step is not cached
        assert re.search("split: No changes. Skipping.", output_info) is None<|MERGE_RESOLUTION|>--- conflicted
+++ resolved
@@ -40,11 +40,7 @@
 
 # _STEP_NAMES must contain all step names that are expected to be executed when
 # `pipeline.run(step=None)` is called
-<<<<<<< HEAD
-_STEP_NAMES = ["ingest", "split", "train", "transform", "evaluate", "register"]
-=======
 _STEP_NAMES = ["ingest", "split", "transform", "train", "evaluate", "register"]
->>>>>>> 8dfebe69
 
 
 @pytest.mark.usefixtures("enter_pipeline_example_directory")
@@ -340,15 +336,9 @@
     captured = capsys.readouterr()
     output_info = captured.err
     cached_step_pattern = "{step}: No changes. Skipping."
-<<<<<<< HEAD
-    for step in _STEP_NAMES:
-        # Check for printed message when every step is cached
-        assert re.search(cached_step_pattern.format(step=step), output_info) is not None
-=======
     cached_steps = ", ".join(_STEP_NAMES)
     # Check for printed message when steps are cached
     assert re.search(cached_step_pattern.format(step=cached_steps), output_info) is not None
->>>>>>> 8dfebe69
 
 
 @pytest.mark.usefixtures("enter_pipeline_example_directory")
