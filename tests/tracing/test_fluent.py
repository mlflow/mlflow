import asyncio
import json
import time
import threading
import uuid
from concurrent.futures import ThreadPoolExecutor
from dataclasses import asdict
from datetime import datetime
from pathlib import Path
from unittest import mock

import pytest

import mlflow
from mlflow.entities import (
    SpanEvent,
    SpanStatusCode,
    SpanType,
    Trace,
    TraceData,
    TraceInfo,
)
from mlflow.entities.trace_location import TraceLocation
from mlflow.entities.trace_state import TraceState
from mlflow.environment_variables import (
    MLFLOW_ENABLE_THREAD_LOCAL_TRACING_DESTINATION,
    MLFLOW_TRACKING_USERNAME,
)
from mlflow.exceptions import MlflowException
from mlflow.store.entities.paged_list import PagedList
from mlflow.store.tracking import SEARCH_TRACES_DEFAULT_MAX_RESULTS
from mlflow.tracing.client import TracingClient
from mlflow.tracing.constant import (
    TRACE_SCHEMA_VERSION,
    TRACE_SCHEMA_VERSION_KEY,
    SpanAttributeKey,
    TraceMetadataKey,
    TraceTagKey,
)
from mlflow.tracing.export.inference_table import pop_trace
from mlflow.tracing.fluent import start_span_no_context
from mlflow.tracing.provider import _get_tracer, set_destination
from mlflow.tracking.fluent import _get_experiment_id
from mlflow.utils.file_utils import local_file_uri_to_path
from mlflow.version import IS_TRACING_SDK_ONLY

from tests.tracing.helper import (
    create_test_trace_info,
    get_traces,
    purge_traces,
    skip_when_testing_trace_sdk,
)


class DefaultTestModel:
    @mlflow.trace()
    def predict(self, x, y):
        z = x + y
        z = self.add_one(z)
        z = mlflow.trace(self.square)(z)
        return z  # noqa: RET504

    @mlflow.trace(span_type=SpanType.LLM, name="add_one_with_custom_name", attributes={"delta": 1})
    def add_one(self, z):
        return z + 1

    def square(self, t):
        res = t**2
        time.sleep(0.1)
        return res


class DefaultAsyncTestModel:
    @mlflow.trace()
    async def predict(self, x, y):
        z = x + y
        z = await self.add_one(z)
        z = await mlflow.trace(self.square)(z)
        return z  # noqa: RET504

    @mlflow.trace(span_type=SpanType.LLM, name="add_one_with_custom_name", attributes={"delta": 1})
    async def add_one(self, z):
        return z + 1

    async def square(self, t):
        res = t**2
        time.sleep(0.1)
        return res


class StreamTestModel:
    @mlflow.trace(output_reducer=lambda x: sum(x))
    def predict_stream(self, x, y):
        z = x + y
        for i in range(z):
            yield i

        # Generator with a normal func
        for i in range(z):
            yield self.square(i)

        # Nested generator
        yield from self.generate_numbers(z)

    @mlflow.trace
    def square(self, t):
        time.sleep(0.1)
        return t**2

    # No output_reducer -> record the list of outputs
    @mlflow.trace
    def generate_numbers(self, z):
        for i in range(z):
            yield i


class AsyncStreamTestModel:
    @mlflow.trace(output_reducer=lambda x: sum(x))
    async def predict_stream(self, x, y):
        z = x + y
        for i in range(z):
            yield i

        # Generator with a normal func
        for i in range(z):
            yield await self.square(i)

        # Nested generator
        async for number in self.generate_numbers(z):
            yield number

    @mlflow.trace
    async def square(self, t):
        await asyncio.sleep(0.1)
        return t**2

    @mlflow.trace
    async def generate_numbers(self, z):
        for i in range(z):
            yield i


class ErroringTestModel:
    @mlflow.trace()
    def predict(self, x, y):
        return self.some_operation_raise_error(x, y)

    @mlflow.trace()
    def some_operation_raise_error(self, x, y):
        raise ValueError("Some error")


class ErroringAsyncTestModel:
    @mlflow.trace()
    async def predict(self, x, y):
        return await self.some_operation_raise_error(x, y)

    @mlflow.trace()
    async def some_operation_raise_error(self, x, y):
        raise ValueError("Some error")


class ErroringStreamTestModel:
    @mlflow.trace
    def predict_stream(self, x):
        for i in range(x):
            yield self.some_operation_raise_error(i)

    @mlflow.trace
    def some_operation_raise_error(self, i):
        if i >= 1:
            raise ValueError("Some error")
        return i


@pytest.fixture
def mock_client():
    client = mock.MagicMock()
    with mock.patch("mlflow.tracing.fluent.TracingClient", return_value=client):
        yield client


@pytest.mark.parametrize("with_active_run", [True, False])
@pytest.mark.parametrize("wrap_sync_func", [True, False])
def test_trace(wrap_sync_func, with_active_run, async_logging_enabled):
    model = DefaultTestModel() if wrap_sync_func else DefaultAsyncTestModel()

    if with_active_run:
        if IS_TRACING_SDK_ONLY:
            pytest.skip("Skipping test because mlflow or mlflow-skinny is not installed.")

        with mlflow.start_run() as run:
            model.predict(2, 5) if wrap_sync_func else asyncio.run(model.predict(2, 5))
            run_id = run.info.run_id
    else:
        model.predict(2, 5) if wrap_sync_func else asyncio.run(model.predict(2, 5))

    if async_logging_enabled:
        mlflow.flush_trace_async_logging(terminate=True)

    traces = get_traces()
    assert len(traces) == 1
    trace = traces[0]
    assert trace.info.trace_id is not None
    assert trace.info.experiment_id == _get_experiment_id()
    assert trace.info.execution_time_ms >= 0.1 * 1e3  # at least 0.1 sec
    assert trace.info.state == TraceState.OK
    assert trace.info.request_metadata[TraceMetadataKey.INPUTS] == '{"x": 2, "y": 5}'
    assert trace.info.request_metadata[TraceMetadataKey.OUTPUTS] == "64"
    if with_active_run:
        assert trace.info.request_metadata[TraceMetadataKey.SOURCE_RUN] == run_id

    assert trace.data.request == '{"x": 2, "y": 5}'
    assert trace.data.response == "64"
    assert len(trace.data.spans) == 3

    span_name_to_span = {span.name: span for span in trace.data.spans}
    root_span = span_name_to_span["predict"]
    # TODO: Trace info timestamp is not accurate because it is not adjusted to exclude the latency
    # assert root_span.start_time_ns // 1e6 == trace.info.timestamp_ms
    assert root_span.parent_id is None
    assert root_span.attributes == {
        "mlflow.traceRequestId": trace.info.trace_id,
        "mlflow.spanFunctionName": "predict",
        "mlflow.spanType": "UNKNOWN",
        "mlflow.spanInputs": {"x": 2, "y": 5},
        "mlflow.spanOutputs": 64,
    }

    child_span_1 = span_name_to_span["add_one_with_custom_name"]
    assert child_span_1.parent_id == root_span.span_id
    assert child_span_1.attributes == {
        "delta": 1,
        "mlflow.traceRequestId": trace.info.trace_id,
        "mlflow.spanFunctionName": "add_one",
        "mlflow.spanType": "LLM",
        "mlflow.spanInputs": {"z": 7},
        "mlflow.spanOutputs": 8,
    }

    child_span_2 = span_name_to_span["square"]
    assert child_span_2.parent_id == root_span.span_id
    assert child_span_2.start_time_ns <= child_span_2.end_time_ns - 0.1 * 1e6
    assert child_span_2.attributes == {
        "mlflow.traceRequestId": trace.info.trace_id,
        "mlflow.spanFunctionName": "square",
        "mlflow.spanType": "UNKNOWN",
        "mlflow.spanInputs": {"t": 8},
        "mlflow.spanOutputs": 64,
    }


@pytest.mark.parametrize("wrap_sync_func", [True, False])
def test_trace_stream(wrap_sync_func):
    model = StreamTestModel() if wrap_sync_func else AsyncStreamTestModel()

    stream = model.predict_stream(1, 2)

    # Trace should not be logged until the generator is consumed
    assert get_traces() == []
    # The span should not be set to active
    # because the generator is not yet consumed
    assert mlflow.get_current_active_span() is None

    chunks = []
    if wrap_sync_func:
        for chunk in stream:
            chunks.append(chunk)
            # The `predict` span should not be active here.
            assert mlflow.get_current_active_span() is None
    else:

        async def consume_stream():
            async for chunk in stream:
                chunks.append(chunk)
                assert mlflow.get_current_active_span() is None

        asyncio.run(consume_stream())

    traces = get_traces()
    assert len(traces) == 1
    trace = traces[0]
    assert trace.info.trace_id is not None
    assert trace.info.experiment_id == _get_experiment_id()
    assert trace.info.execution_time_ms >= 0.1 * 1e3  # at least 0.1 sec
    assert trace.info.status == SpanStatusCode.OK
    metadata = trace.info.request_metadata
    assert metadata[TraceMetadataKey.INPUTS] == '{"x": 1, "y": 2}'
    assert metadata[TraceMetadataKey.OUTPUTS] == "11"  # sum of the outputs

    assert len(trace.data.spans) == 5  # 1 root span + 3 square + 1 generate_numbers

    root_span = trace.data.spans[0]
    assert root_span.name == "predict_stream"
    assert root_span.inputs == {"x": 1, "y": 2}
    assert root_span.outputs == 11
    assert len(root_span.events) == 9
    assert root_span.events[0].name == "mlflow.chunk.item.0"
    assert root_span.events[0].attributes == {"mlflow.chunk.value": "0"}
    assert root_span.events[8].name == "mlflow.chunk.item.8"

    # Spans for the chid 'square' function
    for i in range(3):
        assert trace.data.spans[i + 1].name == f"square_{i + 1}"
        assert trace.data.spans[i + 1].inputs == {"t": i}
        assert trace.data.spans[i + 1].outputs == i**2
        assert trace.data.spans[i + 1].parent_id == root_span.span_id

    # Span for the 'generate_numbers' function
    assert trace.data.spans[4].name == "generate_numbers"
    assert trace.data.spans[4].inputs == {"z": 3}
    assert trace.data.spans[4].outputs == [0, 1, 2]  # list of outputs
    assert len(trace.data.spans[4].events) == 3


def test_trace_with_databricks_tracking_uri(databricks_tracking_uri, monkeypatch):
    monkeypatch.setenv("MLFLOW_EXPERIMENT_NAME", "test")
    monkeypatch.setenv(MLFLOW_TRACKING_USERNAME.name, "bob")
    monkeypatch.setattr(mlflow.tracking.context.default_context, "_get_source_name", lambda: "test")

    model = DefaultTestModel()

    with (
        mock.patch(
            "mlflow.tracing.client.TracingClient._upload_trace_data"
        ) as mock_upload_trace_data,
        mock.patch("mlflow.tracing.client._get_store") as mock_get_store,
    ):
        model.predict(2, 5)
        mlflow.flush_trace_async_logging(terminate=True)

    mock_get_store().start_trace.assert_called_once()
    mock_upload_trace_data.assert_called_once()


# NB: async logging should be no-op for model serving,
# but we test it here to make sure it doesn't break
@skip_when_testing_trace_sdk
def test_trace_in_databricks_model_serving(
    mock_databricks_serving_with_tracing_env, async_logging_enabled
):
    # Dummy flask app for prediction
    import flask

    from mlflow.pyfunc.context import Context, set_prediction_context

    app = flask.Flask(__name__)

    @app.route("/invocations", methods=["POST"])
    def predict():
        data = json.loads(flask.request.data.decode("utf-8"))
        request_id = flask.request.headers.get("X-Request-ID")

        with set_prediction_context(Context(request_id=request_id)):
            prediction = TestModel().predict(**data)

        trace = pop_trace(request_id=request_id)

        result = json.dumps(
            {
                "prediction": prediction,
                "trace": trace,
            },
            default=str,
        )
        return flask.Response(response=result, status=200, mimetype="application/json")

    class TestModel:
        @mlflow.trace()
        def predict(self, x, y):
            z = x + y
            z = self.add_one(z)
            with mlflow.start_span(name="square") as span:
                z = self.square(z)
                span.add_event(SpanEvent("event", 0, attributes={"foo": "bar"}))
            return z

        @mlflow.trace(span_type=SpanType.LLM, name="custom", attributes={"delta": 1})
        def add_one(self, z):
            return z + 1

        def square(self, t):
            return t**2

    # Mimic scoring request
    databricks_request_id = "request-12345"
    response = app.test_client().post(
        "/invocations",
        headers={"X-Request-ID": databricks_request_id},
        data=json.dumps({"x": 2, "y": 5}),
    )

    assert response.status_code == 200
    assert response.json["prediction"] == 64

    trace_dict = response.json["trace"]
    trace = Trace.from_dict(trace_dict)
    assert trace.info.trace_id.startswith("tr-")
    assert trace.info.client_request_id == databricks_request_id
    assert trace.info.request_metadata[TRACE_SCHEMA_VERSION_KEY] == "3"
    assert len(trace.data.spans) == 3

    span_name_to_span = {span.name: span for span in trace.data.spans}
    root_span = span_name_to_span["predict"]
    assert isinstance(root_span._trace_id, str)
    assert isinstance(root_span.span_id, str)
    assert isinstance(root_span.start_time_ns, int)
    assert isinstance(root_span.end_time_ns, int)
    assert root_span.status.status_code.value == "OK"
    assert root_span.status.description == ""
    assert root_span.attributes == {
        "mlflow.traceRequestId": trace.info.trace_id,
        "mlflow.spanType": SpanType.UNKNOWN,
        "mlflow.spanFunctionName": "predict",
        "mlflow.spanInputs": {"x": 2, "y": 5},
        "mlflow.spanOutputs": 64,
    }
    assert root_span.events == []

    child_span_1 = span_name_to_span["custom"]
    assert child_span_1.parent_id == root_span.span_id
    assert child_span_1.attributes == {
        "delta": 1,
        "mlflow.traceRequestId": trace.info.trace_id,
        "mlflow.spanType": SpanType.LLM,
        "mlflow.spanFunctionName": "add_one",
        "mlflow.spanInputs": {"z": 7},
        "mlflow.spanOutputs": 8,
    }
    assert child_span_1.events == []

    child_span_2 = span_name_to_span["square"]
    assert child_span_2.parent_id == root_span.span_id
    assert child_span_2.attributes == {
        "mlflow.traceRequestId": trace.info.trace_id,
        "mlflow.spanType": SpanType.UNKNOWN,
    }
    assert asdict(child_span_2.events[0]) == {
        "name": "event",
        "timestamp": 0,
        "attributes": {"foo": "bar"},
    }

    # The trace should be removed from the buffer after being retrieved
    assert pop_trace(request_id=databricks_request_id) is None

    # In model serving, the traces should not be stored in the fluent API buffer
    traces = get_traces()
    assert len(traces) == 0


@skip_when_testing_trace_sdk
def test_trace_in_model_evaluation(monkeypatch, async_logging_enabled):
    from mlflow.pyfunc.context import Context, set_prediction_context

    monkeypatch.setenv(MLFLOW_TRACKING_USERNAME.name, "bob")
    monkeypatch.setattr(mlflow.tracking.context.default_context, "_get_source_name", lambda: "test")

    class TestModel:
        @mlflow.trace()
        def predict(self, x, y):
            return x + y

    model = TestModel()

    # mock _upload_trace_data to avoid generating trace data file
    with mlflow.start_run() as run:
        run_id = run.info.run_id
        request_id_1 = "tr-eval-123"
        with set_prediction_context(Context(request_id=request_id_1, is_evaluate=True)):
            model.predict(1, 2)

        request_id_2 = "tr-eval-456"
        with set_prediction_context(Context(request_id=request_id_2, is_evaluate=True)):
            model.predict(3, 4)

    if async_logging_enabled:
        mlflow.flush_trace_async_logging(terminate=True)

    trace = mlflow.get_trace(request_id_1)
    assert trace.info.request_metadata[TraceMetadataKey.SOURCE_RUN] == run_id
    assert trace.info.request_metadata[TRACE_SCHEMA_VERSION_KEY] == str(TRACE_SCHEMA_VERSION)
    assert trace.info.tags[TraceTagKey.EVAL_REQUEST_ID] == request_id_1

    trace = mlflow.get_trace(request_id_2)
    assert trace.info.request_metadata[TraceMetadataKey.SOURCE_RUN] == run_id
    assert trace.info.tags[TraceTagKey.EVAL_REQUEST_ID] == request_id_2


@pytest.mark.parametrize("sync", [True, False])
def test_trace_handle_exception_during_prediction(sync):
    # This test is to make sure that the exception raised by the main prediction
    # logic is raised properly and the trace is still logged.
    model = ErroringTestModel() if sync else ErroringAsyncTestModel()

    with pytest.raises(ValueError, match=r"Some error"):
        model.predict(2, 5) if sync else asyncio.run(model.predict(2, 5))

    # Trace should be logged even if the function fails, with status code ERROR
    trace = mlflow.get_trace(mlflow.get_last_active_trace_id())
    assert trace.info.trace_id is not None
    assert trace.info.state == TraceState.ERROR
    assert trace.info.request_metadata[TraceMetadataKey.INPUTS] == '{"x": 2, "y": 5}'
    assert trace.info.request_metadata[TraceMetadataKey.OUTPUTS] == ""

    assert trace.data.request == '{"x": 2, "y": 5}'
    assert trace.data.response is None
    assert len(trace.data.spans) == 2


def test_trace_handle_exception_during_streaming():
    model = ErroringStreamTestModel()

    stream = model.predict_stream(2)

    chunks = []
    with pytest.raises(ValueError, match=r"Some error"):  # noqa: PT012
        for chunk in stream:
            chunks.append(chunk)

    # The test model raises an error after the first chunk
    assert len(chunks) == 1

    traces = get_traces()
    assert len(traces) == 1
    trace = traces[0]
    assert trace.info.state == TraceState.ERROR
    assert trace.info.request_metadata[TraceMetadataKey.INPUTS] == '{"x": 2}'

    # The test model is expected to produce three spans
    # 1. Root span (error - inherited from the child)
    # 2. First chunk span (OK)
    # 3. Second chunk span (error)
    spans = trace.data.spans
    assert len(spans) == 3
    assert spans[0].name == "predict_stream"
    assert spans[0].status.status_code == SpanStatusCode.ERROR
    assert spans[1].name == "some_operation_raise_error_1"
    assert spans[1].status.status_code == SpanStatusCode.OK
    assert spans[2].name == "some_operation_raise_error_2"
    assert spans[2].status.status_code == SpanStatusCode.ERROR

    # One chunk event + one exception event
    assert len(spans[0].events) == 2
    assert spans[0].events[0].name == "mlflow.chunk.item.0"
    assert spans[0].events[1].name == "exception"


@pytest.mark.parametrize(
    "model",
    [
        DefaultTestModel(),
        DefaultAsyncTestModel(),
        StreamTestModel(),
        AsyncStreamTestModel(),
    ],
)
def test_trace_ignore_exception(monkeypatch, model):
    # This test is to make sure that the main prediction logic is not affected
    # by the exception raised by the tracing logic.
    def _call_model_and_assert_output(model):
        if isinstance(model, DefaultTestModel):
            output = model.predict(2, 5)
            assert output == 64
        elif isinstance(model, DefaultAsyncTestModel):
            output = asyncio.run(model.predict(2, 5))
            assert output == 64
        elif isinstance(model, StreamTestModel):
            stream = model.predict_stream(2, 5)
            assert len(list(stream)) == 21
        elif isinstance(model, AsyncStreamTestModel):
            astream = model.predict_stream(2, 5)

            async def _consume_stream():
                return [chunk async for chunk in astream]

            stream = asyncio.run(_consume_stream())
            assert len(list(stream)) == 21
        else:
            raise ValueError("Unknown model type")

    # Exception during starting span: trace should not be logged.
    with mock.patch("mlflow.tracing.provider._get_tracer", side_effect=ValueError("Some error")):
        _call_model_and_assert_output(model)

    assert get_traces() == []

    # Exception during ending span: trace should not be logged.
    tracer = _get_tracer(__name__)

    def _always_fail(*args, **kwargs):
        raise ValueError("Some error")

    monkeypatch.setattr(tracer.span_processor, "on_end", _always_fail)
    _call_model_and_assert_output(model)
    assert len(get_traces()) == 0


def test_trace_skip_resolving_unrelated_tags_to_traces():
    with mock.patch("mlflow.tracking.context.registry.DatabricksRepoRunContext") as mock_context:
        mock_context.in_context.return_value = ["unrelated tags"]

        model = DefaultTestModel()
        model.predict(2, 5)

    trace = mlflow.get_trace(mlflow.get_last_active_trace_id())
    assert "unrelated tags" not in trace.info.tags


def test_start_span_context_manager(async_logging_enabled):
    datetime_now = datetime.now()

    class TestModel:
        def predict(self, x, y):
            with mlflow.start_span(name="root_span") as root_span:
                root_span.set_inputs({"x": x, "y": y})
                z = x + y

                with mlflow.start_span(name="child_span", span_type=SpanType.LLM) as child_span:
                    child_span.set_inputs(z)
                    z = z + 2
                    child_span.set_outputs(z)
                    child_span.set_attributes({"delta": 2, "time": datetime_now})

                res = self.square(z)
                root_span.set_outputs(res)
            return res

        def square(self, t):
            with mlflow.start_span(name="child_span") as span:
                span.set_inputs({"t": t})
                res = t**2
                time.sleep(0.1)
                span.set_outputs(res)
                return res

    model = TestModel()
    model.predict(1, 2)

    if async_logging_enabled:
        mlflow.flush_trace_async_logging(terminate=True)

    traces = get_traces()
    assert len(traces) == 1
    trace = traces[0]
    assert trace.info.trace_id is not None
    assert trace.info.experiment_id == _get_experiment_id()
    assert trace.info.execution_time_ms >= 0.1 * 1e3  # at least 0.1 sec
    assert trace.info.state == TraceState.OK
    assert trace.info.request_metadata[TraceMetadataKey.INPUTS] == '{"x": 1, "y": 2}'
    assert trace.info.request_metadata[TraceMetadataKey.OUTPUTS] == "25"

    assert trace.data.request == '{"x": 1, "y": 2}'
    assert trace.data.response == "25"
    assert len(trace.data.spans) == 3

    span_name_to_span = {span.name: span for span in trace.data.spans}
    root_span = span_name_to_span["root_span"]
    assert root_span.parent_id is None
    assert root_span.attributes == {
        "mlflow.traceRequestId": trace.info.trace_id,
        "mlflow.spanType": "UNKNOWN",
        "mlflow.spanInputs": {"x": 1, "y": 2},
        "mlflow.spanOutputs": 25,
    }

    # Span with duplicate name should be renamed to have an index number like "_1", "_2", ...
    child_span_1 = span_name_to_span["child_span_1"]
    assert child_span_1.parent_id == root_span.span_id
    assert child_span_1.attributes == {
        "delta": 2,
        "time": str(datetime_now),
        "mlflow.traceRequestId": trace.info.trace_id,
        "mlflow.spanType": "LLM",
        "mlflow.spanInputs": 3,
        "mlflow.spanOutputs": 5,
    }

    child_span_2 = span_name_to_span["child_span_2"]
    assert child_span_2.parent_id == root_span.span_id
    assert child_span_2.attributes == {
        "mlflow.traceRequestId": trace.info.trace_id,
        "mlflow.spanType": "UNKNOWN",
        "mlflow.spanInputs": {"t": 5},
        "mlflow.spanOutputs": 25,
    }
    assert child_span_2.start_time_ns <= child_span_2.end_time_ns - 0.1 * 1e6


def test_start_span_context_manager_with_imperative_apis(async_logging_enabled):
    # This test is to make sure that the spans created with fluent APIs and imperative APIs
    # (via MLflow client) are correctly linked together. This usage is not recommended but
    # should be supported for the advanced use cases like using LangChain callbacks as a
    # part of broader tracing.
    class TestModel:
        def predict(self, x, y):
            with mlflow.start_span(name="root_span") as root_span:
                root_span.set_inputs({"x": x, "y": y})
                z = x + y

                child_span = start_span_no_context(
                    name="child_span_1",
                    span_type=SpanType.LLM,
                    parent_span=root_span,
                )
                child_span.set_inputs(z)

                z = z + 2
                time.sleep(0.1)

                child_span.set_outputs(z)
                child_span.set_attributes({"delta": 2})
                child_span.end()

                root_span.set_outputs(z)
            return z

    model = TestModel()
    model.predict(1, 2)

    if async_logging_enabled:
        mlflow.flush_trace_async_logging(terminate=True)

    traces = get_traces()
    assert len(traces) == 1
    trace = traces[0]
    assert trace.info.trace_id is not None
    assert trace.info.experiment_id == _get_experiment_id()
    assert trace.info.execution_time_ms >= 0.1 * 1e3  # at least 0.1 sec
    assert trace.info.state == TraceState.OK
    assert trace.info.request_metadata[TraceMetadataKey.INPUTS] == '{"x": 1, "y": 2}'
    assert trace.info.request_metadata[TraceMetadataKey.OUTPUTS] == "5"

    assert trace.data.request == '{"x": 1, "y": 2}'
    assert trace.data.response == "5"
    assert len(trace.data.spans) == 2

    span_name_to_span = {span.name: span for span in trace.data.spans}
    root_span = span_name_to_span["root_span"]
    assert root_span.parent_id is None
    assert root_span.attributes == {
        "mlflow.traceRequestId": trace.info.trace_id,
        "mlflow.spanType": "UNKNOWN",
        "mlflow.spanInputs": {"x": 1, "y": 2},
        "mlflow.spanOutputs": 5,
    }

    child_span_1 = span_name_to_span["child_span_1"]
    assert child_span_1.parent_id == root_span.span_id
    assert child_span_1.attributes == {
        "delta": 2,
        "mlflow.traceRequestId": trace.info.trace_id,
        "mlflow.spanType": "LLM",
        "mlflow.spanInputs": 3,
        "mlflow.spanOutputs": 5,
    }


def test_mlflow_trace_isolated_from_other_otel_processors():
    # Set up non-MLFlow tracer
    import opentelemetry.sdk.trace as trace_sdk
    from opentelemetry import trace

    class MockOtelExporter(trace_sdk.export.SpanExporter):
        def __init__(self):
            self.exported_spans = []

        def export(self, spans):
            self.exported_spans.extend(spans)

    other_exporter = MockOtelExporter()
    provider = trace_sdk.TracerProvider()
    processor = trace_sdk.export.SimpleSpanProcessor(other_exporter)
    provider.add_span_processor(processor)
    trace.set_tracer_provider(provider)

    # Create MLflow trace
    with mlflow.start_span(name="mlflow_span"):
        pass

    # Create non-MLflow trace
    tracer = trace.get_tracer(__name__)
    with tracer.start_as_current_span("non_mlflow_span"):
        pass

    # MLflow only processes spans created with MLflow APIs
    assert len(get_traces()) == 1
    assert mlflow.get_trace(mlflow.get_last_active_trace_id()).data.spans[0].name == "mlflow_span"

    # Other spans are processed by the other processor
    assert len(other_exporter.exported_spans) == 1
    assert other_exporter.exported_spans[0].name == "non_mlflow_span"


@mock.patch("mlflow.tracing.display.get_display_handler")
def test_get_trace(mock_get_display_handler):
    model = DefaultTestModel()
    model.predict(2, 5)

    trace = mlflow.get_trace(mlflow.get_last_active_trace_id())
    trace_id = trace.info.trace_id
    mock_get_display_handler.reset_mock()

    # Fetch trace from in-memory buffer
    trace_in_memory = mlflow.get_trace(trace_id)
    assert trace.info.trace_id == trace_in_memory.info.trace_id
    mock_get_display_handler.assert_not_called()

    # Fetch trace from backend
    trace_from_backend = mlflow.get_trace(trace.info.trace_id)
    assert trace.info.trace_id == trace_from_backend.info.trace_id
    mock_get_display_handler.assert_not_called()

    # If not found, return None with warning
    with mock.patch("mlflow.tracing.fluent._logger") as mock_logger:
        assert mlflow.get_trace("not_found") is None
        mock_logger.warning.assert_called_once()


def test_test_search_traces_empty(mock_client):
    mock_client.search_traces.return_value = PagedList([], token=None)

    traces = mlflow.search_traces()
    assert len(traces) == 0

    if not IS_TRACING_SDK_ONLY:
        default_columns = Trace.pandas_dataframe_columns()
        assert traces.columns.tolist() == default_columns

        traces = mlflow.search_traces(extract_fields=["foo.inputs.bar"])
        assert traces.columns.tolist() == [*default_columns, "foo.inputs.bar"]

        mock_client.search_traces.assert_called()


@pytest.mark.parametrize("return_type", ["pandas", "list"])
def test_search_traces(return_type, mock_client):
    if return_type == "pandas" and IS_TRACING_SDK_ONLY:
        pytest.skip("Skipping test because mlflow or mlflow-skinny is not installed.")

    mock_client.search_traces.return_value = PagedList(
        [
            Trace(
                info=create_test_trace_info(f"tr-{i}"),
                data=TraceData([]),
            )
            for i in range(10)
        ],
        token=None,
    )

    traces = mlflow.search_traces(
        experiment_ids=["1"],
        filter_string="name = 'foo'",
        max_results=10,
        order_by=["timestamp DESC"],
        return_type=return_type,
    )

    if return_type == "pandas":
        import pandas as pd

        assert isinstance(traces, pd.DataFrame)
    else:
        assert isinstance(traces, list)
        assert all(isinstance(trace, Trace) for trace in traces)

    assert len(traces) == 10
    mock_client.search_traces.assert_called_once_with(
        experiment_ids=["1"],
        run_id=None,
        filter_string="name = 'foo'",
        max_results=10,
        order_by=["timestamp DESC"],
        page_token=None,
        model_id=None,
        sql_warehouse_id=None,
        include_spans=True,
    )


def test_search_traces_invalid_return_types(mock_client):
    with pytest.raises(MlflowException, match=r"Invalid return type"):
        mlflow.search_traces(return_type="invalid")

    with pytest.raises(MlflowException, match=r"The `extract_fields`"):
        mlflow.search_traces(extract_fields=["foo.inputs.bar"], return_type="list")


def test_search_traces_with_pagination(mock_client):
    traces = [
        Trace(
            info=create_test_trace_info(f"tr-{i}"),
            data=TraceData([]),
        )
        for i in range(30)
    ]

    mock_client.search_traces.side_effect = [
        PagedList(traces[:10], token="token-1"),
        PagedList(traces[10:20], token="token-2"),
        PagedList(traces[20:], token=None),
    ]

    traces = mlflow.search_traces(experiment_ids=["1"])

    assert len(traces) == 30
    common_args = {
        "experiment_ids": ["1"],
        "run_id": None,
        "max_results": SEARCH_TRACES_DEFAULT_MAX_RESULTS,
        "filter_string": None,
        "order_by": None,
        "include_spans": True,
        "model_id": None,
        "sql_warehouse_id": None,
    }
    mock_client.search_traces.assert_has_calls(
        [
            mock.call(**common_args, page_token=None),
            mock.call(**common_args, page_token="token-1"),
            mock.call(**common_args, page_token="token-2"),
        ]
    )


def test_search_traces_with_default_experiment_id(mock_client):
    mock_client.search_traces.return_value = PagedList([], token=None)
    with mock.patch("mlflow.tracking.fluent._get_experiment_id", return_value="123"):
        mlflow.search_traces()

    mock_client.search_traces.assert_called_once_with(
        experiment_ids=["123"],
        run_id=None,
        filter_string=None,
        max_results=SEARCH_TRACES_DEFAULT_MAX_RESULTS,
        order_by=None,
        page_token=None,
        model_id=None,
        sql_warehouse_id=None,
        include_spans=True,
    )


@skip_when_testing_trace_sdk
def test_search_traces_yields_expected_dataframe_contents(monkeypatch):
    model = DefaultTestModel()
    expected_traces = []
    for _ in range(10):
        model.predict(2, 5)
        time.sleep(0.1)

        trace = mlflow.get_trace(mlflow.get_last_active_trace_id())
        expected_traces.append(trace)

    df = mlflow.search_traces(max_results=10, order_by=["timestamp ASC"])
    assert df.columns.tolist() == [
        "trace_id",
        "trace",
        "client_request_id",
        "state",
        "request_time",
        "execution_duration",
        "request",
        "response",
        "trace_metadata",
        "tags",
        "spans",
        "assessments",
    ]
    for idx, trace in enumerate(expected_traces):
        assert df.iloc[idx].trace_id == trace.info.trace_id
        assert Trace.from_json(df.iloc[idx].trace).info.trace_id == trace.info.trace_id
        assert df.iloc[idx].client_request_id == trace.info.client_request_id
        assert df.iloc[idx].state == trace.info.state
        assert df.iloc[idx].request_time == trace.info.request_time
        assert df.iloc[idx].execution_duration == trace.info.execution_duration
        assert df.iloc[idx].request == json.loads(trace.data.request)
        assert df.iloc[idx].response == json.loads(trace.data.response)
        assert df.iloc[idx].trace_metadata == trace.info.trace_metadata
        assert df.iloc[idx].spans == [s.to_dict() for s in trace.data.spans]
        assert df.iloc[idx].tags == trace.info.tags
        assert df.iloc[idx].assessments == trace.info.assessments


@skip_when_testing_trace_sdk
def test_search_traces_handles_missing_response_tags_and_metadata(mock_client):
    mock_client.search_traces.return_value = PagedList(
        [
            Trace(
                info=TraceInfo(
                    trace_id="5",
                    trace_location=TraceLocation.from_experiment_id("test"),
                    request_time=1,
                    execution_duration=2,
                    state=TraceState.OK,
                ),
                data=TraceData(spans=[]),
            )
        ],
        token=None,
    )

    df = mlflow.search_traces()
    assert df["response"].isnull().all()
    assert df["tags"].tolist() == [{}]
    # trace_metadata should only contain the schema version
    assert df["trace_metadata"].tolist() == [{TRACE_SCHEMA_VERSION_KEY: str(TRACE_SCHEMA_VERSION)}]


@skip_when_testing_trace_sdk
def test_search_traces_extracts_fields_as_expected():
    model = DefaultTestModel()
    model.predict(2, 5)

    df = mlflow.search_traces(
        extract_fields=["predict.inputs.x", "predict.outputs", "add_one_with_custom_name.inputs.z"]
    )
    assert df["predict.inputs.x"].tolist() == [2]
    assert df["predict.outputs"].tolist() == [64]
    assert df["add_one_with_custom_name.inputs.z"].tolist() == [7]


# no spans have the input or output with name,
# some span has an input but we're looking for output,
@skip_when_testing_trace_sdk
def test_search_traces_with_input_and_no_output():
    with mlflow.start_span(name="with_input_and_no_output") as span:
        span.set_inputs({"a": 1})

    df = mlflow.search_traces(
        extract_fields=["with_input_and_no_output.inputs.a", "with_input_and_no_output.outputs"]
    )
    assert df["with_input_and_no_output.inputs.a"].tolist() == [1]
    assert df["with_input_and_no_output.outputs"].isnull().all()


@skip_when_testing_trace_sdk
def test_search_traces_with_non_dict_span_inputs_outputs():
    with mlflow.start_span(name="non_dict_span") as span:
        span.set_inputs(["a", "b"])
        span.set_outputs([1, 2, 3])

    df = mlflow.search_traces(
        extract_fields=["non_dict_span.inputs", "non_dict_span.outputs", "non_dict_span.inputs.x"]
    )
    assert df["non_dict_span.inputs"].tolist() == [["a", "b"]]
    assert df["non_dict_span.outputs"].tolist() == [[1, 2, 3]]
    assert df["non_dict_span.inputs.x"].isnull().all()


@skip_when_testing_trace_sdk
def test_search_traces_with_multiple_spans_with_same_name():
    class TestModel:
        @mlflow.trace(name="duplicate_name")
        def predict(self, x, y):
            z = x + y
            z = self.add_one(z)
            z = mlflow.trace(self.square)(z)
            return z  # noqa: RET504

        @mlflow.trace(span_type=SpanType.LLM, name="duplicate_name", attributes={"delta": 1})
        def add_one(self, z):
            return z + 1

        def square(self, t):
            res = t**2
            time.sleep(0.1)
            return res

    model = TestModel()
    model.predict(2, 5)

    df = mlflow.search_traces(
        extract_fields=[
            "duplicate_name.inputs.y",
            "duplicate_name.inputs.x",
            "duplicate_name.inputs.z",
            "duplicate_name_1.inputs.x",
            "duplicate_name_1.inputs.y",
            "duplicate_name_2.inputs.z",
        ]
    )
    # Duplicate spans would all be null
    assert df["duplicate_name.inputs.y"].isnull().all()
    assert df["duplicate_name.inputs.x"].isnull().all()
    assert df["duplicate_name.inputs.z"].isnull().all()
    assert df["duplicate_name_1.inputs.x"].tolist() == [2]
    assert df["duplicate_name_1.inputs.y"].tolist() == [5]
    assert df["duplicate_name_2.inputs.z"].tolist() == [7]


# Test a field that doesn't exist for extraction - we shouldn't throw, just return empty column
@skip_when_testing_trace_sdk
def test_search_traces_with_non_existent_field():
    model = DefaultTestModel()
    model.predict(2, 5)

    df = mlflow.search_traces(
        extract_fields=[
            "predict.inputs.k",
            "predict.inputs.x",
            "predict.outputs",
            "add_one_with_custom_name.inputs.z",
        ]
    )
    assert df["predict.inputs.k"].isnull().all()
    assert df["predict.inputs.x"].tolist() == [2]
    assert df["predict.outputs"].tolist() == [64]
    assert df["add_one_with_custom_name.inputs.z"].tolist() == [7]


@skip_when_testing_trace_sdk
def test_search_traces_span_and_field_name_with_dot():
    with mlflow.start_span(name="span.name") as span:
        span.set_inputs({"a.b": 0})
        span.set_outputs({"x.y": 1})

    df = mlflow.search_traces(
        extract_fields=[
            "`span.name`.inputs",
            "`span.name`.inputs.`a.b`",
            "`span.name`.outputs",
            "`span.name`.outputs.`x.y`",
        ]
    )

    assert df["span.name.inputs"].tolist() == [{"a.b": 0}]
    assert df["span.name.inputs.a.b"].tolist() == [0]
    assert df["span.name.outputs"].tolist() == [{"x.y": 1}]
    assert df["span.name.outputs.x.y"].tolist() == [1]


@skip_when_testing_trace_sdk
def test_search_traces_with_run_id():
    def _create_trace(name, tags=None):
        with mlflow.start_span(name=name) as span:
            for k, v in (tags or {}).items():
                mlflow.set_trace_tag(trace_id=span.request_id, key=k, value=v)
        return span.request_id

    def _get_names(traces):
        tags = traces["tags"].tolist()
        return [tags[i].get(TraceTagKey.TRACE_NAME) for i in range(len(tags))]

    with mlflow.start_run() as run1:
        _create_trace(name="tr-1")
        _create_trace(name="tr-2", tags={"fruit": "apple"})

    with mlflow.start_run() as run2:
        _create_trace(name="tr-3")
        _create_trace(name="tr-4", tags={"fruit": "banana"})
        _create_trace(name="tr-5", tags={"fruit": "apple"})

    traces = mlflow.search_traces()
    assert _get_names(traces) == ["tr-5", "tr-4", "tr-3", "tr-2", "tr-1"]

    traces = mlflow.search_traces(run_id=run1.info.run_id)
    assert _get_names(traces) == ["tr-2", "tr-1"]

    traces = mlflow.search_traces(
        run_id=run2.info.run_id,
        filter_string="tag.fruit = 'apple'",
    )
    assert _get_names(traces) == ["tr-5"]

    with pytest.raises(MlflowException, match="You cannot filter by run_id when it is already"):
        mlflow.search_traces(
            run_id=run2.info.run_id,
            filter_string="metadata.mlflow.sourceRun = '123'",
        )

    with pytest.raises(MlflowException, match=f"Run {run1.info.run_id} belongs to"):
        mlflow.search_traces(run_id=run1.info.run_id, experiment_ids=["1"])


@pytest.mark.parametrize(
    "extract_fields",
    [
        ["span.llm.inputs"],
        ["span.llm.inputs.x"],
        ["span.llm.outputs"],
    ],
)
@skip_when_testing_trace_sdk
def test_search_traces_invalid_extract_fields(extract_fields):
    with pytest.raises(MlflowException, match="Invalid field type"):
        mlflow.search_traces(extract_fields=extract_fields)


def test_get_last_active_trace_id():
    assert mlflow.get_last_active_trace_id() is None

    @mlflow.trace()
    def predict(x, y):
        return x + y

    predict(1, 2)
    predict(2, 5)
    predict(3, 6)

    trace_id = mlflow.get_last_active_trace_id()
    trace = mlflow.get_trace(trace_id)
    assert trace.info.trace_id is not None
    assert trace.data.request == '{"x": 3, "y": 6}'

    # Mutation of the copy should not affect the original trace logged in the backend
    trace.info.state = TraceState.ERROR
    original_trace = mlflow.get_trace(trace.info.trace_id)
    assert original_trace.info.state == TraceState.OK


def test_get_last_active_trace_thread_local():
    assert mlflow.get_last_active_trace_id() is None

    def run(id):
        @mlflow.trace(name=f"predict_{id}")
        def predict(x, y):
            return x + y

        predict(1, 2)

        return mlflow.get_last_active_trace_id(thread_local=True)

    with ThreadPoolExecutor(max_workers=4) as executor:
        futures = [executor.submit(run, i) for i in range(10)]
        trace_ids = [future.result() for future in futures]

    assert len(trace_ids) == 10
    for i, trace_id in enumerate(trace_ids):
        trace = mlflow.get_trace(trace_id)
        assert trace.info.state == TraceState.OK
        assert trace.data.spans[0].name == f"predict_{i}"


def test_trace_with_classmethod():
    class TestModel:
        @mlflow.trace
        @classmethod
        def predict(cls, x, y):
            return x + y

    # Call the classmethod
    result = TestModel.predict(1, 2)
    assert result == 3

    # Get the last trace and verify inputs and outputs
    trace_id = mlflow.get_last_active_trace_id()
    assert trace_id is not None

    trace = mlflow.get_trace(trace_id)
    assert trace is not None
    assert len(trace.data.spans) > 0

    # The first span should be our traced function
    span = trace.data.spans[0]
    assert span.name == "predict"
    assert span.inputs == {"x": 1, "y": 2}
    assert span.outputs == 3


def test_trace_with_classmethod_order_reversed():
    class TestModel:
        @classmethod
        @mlflow.trace
        def predict(cls, x, y):
            return x + y

    # Call the classmethod
    result = TestModel.predict(1, 2)
    assert result == 3

    # Get the last trace and verify inputs and outputs
    trace_id = mlflow.get_last_active_trace_id()
    assert trace_id is not None

    trace = mlflow.get_trace(trace_id)
    assert trace is not None
    assert len(trace.data.spans) > 0

    # The first span should be our traced function
    span = trace.data.spans[0]
    assert span.name == "predict"
    assert span.inputs == {"x": 1, "y": 2}
    assert span.outputs == 3


def test_trace_with_staticmethod():
    class TestModel:
        @mlflow.trace
        @staticmethod
        def predict(x, y):
            return x + y

    # Call the staticmethod
    result = TestModel.predict(1, 2)
    assert result == 3

    # Get the last trace and verify inputs and outputs
    trace_id = mlflow.get_last_active_trace_id()
    assert trace_id is not None

    trace = mlflow.get_trace(trace_id)
    assert trace is not None
    assert len(trace.data.spans) > 0

    # The first span should be our traced function
    span = trace.data.spans[0]
    assert span.name == "predict"
    assert span.inputs == {"x": 1, "y": 2}
    assert span.outputs == 3


def test_trace_with_staticmethod_order_reversed():
    class TestModel:
        @staticmethod
        @mlflow.trace
        def predict(x, y):
            return x + y

    # Call the staticmethod
    result = TestModel.predict(1, 2)
    assert result == 3

    # Get the last trace and verify inputs and outputs
    trace_id = mlflow.get_last_active_trace_id()
    assert trace_id is not None

    trace = mlflow.get_trace(trace_id)
    assert trace is not None
    assert len(trace.data.spans) > 0

    # The first span should be our traced function
    span = trace.data.spans[0]
    assert span.name == "predict"
    assert span.inputs == {"x": 1, "y": 2}
    assert span.outputs == 3


def test_update_current_trace():
    @mlflow.trace
    def f(x):
        mlflow.update_current_trace(tags={"fruit": "apple", "animal": "dog"})
        return g(x) + 1

    @mlflow.trace
    def g(y):
        with mlflow.start_span():
            mlflow.update_current_trace(tags={"fruit": "orange", "vegetable": "carrot"})
            return y * 2

    f(1)

    expected_tags = {
        "animal": "dog",
        "fruit": "orange",
        "vegetable": "carrot",
    }

    # Validate in-memory trace
    trace = mlflow.get_trace(mlflow.get_last_active_trace_id())
    assert trace.info.state == TraceState.OK
    tags = {k: v for k, v in trace.info.tags.items() if not k.startswith("mlflow.")}
    assert tags == expected_tags

    # Validate backend trace
    traces = get_traces()
    assert len(traces) == 1
    assert traces[0].info.state == TraceState.OK
    tags = {k: v for k, v in traces[0].info.tags.items() if not k.startswith("mlflow.")}
    assert tags == expected_tags


def test_update_current_trace_with_client_request_id():
    """Test that update_current_trace correctly handles client_request_id parameter."""
    from mlflow.tracing.trace_manager import InMemoryTraceManager

    # Test updating during span execution
    with mlflow.start_span("test_span") as span:
        # Update with both tags and client_request_id
        mlflow.update_current_trace(tags={"operation": "test"}, client_request_id="req-12345")

        # Check in-memory trace during execution
        trace_manager = InMemoryTraceManager.get_instance()
        with trace_manager.get_trace(span.trace_id) as trace:
            assert trace.info.client_request_id == "req-12345"
            tags = {k: v for k, v in trace.info.tags.items() if not k.startswith("mlflow.")}
            assert tags["operation"] == "test"

    # Test with tags only
    with mlflow.start_span("test_span_2") as span:
        mlflow.update_current_trace(tags={"operation": "tags_only"})

        trace_manager = InMemoryTraceManager.get_instance()
        with trace_manager.get_trace(span.trace_id) as trace:
            assert trace.info.client_request_id is None
            tags = {k: v for k, v in trace.info.tags.items() if not k.startswith("mlflow.")}
            assert tags["operation"] == "tags_only"

    # Test with client_request_id only
    with mlflow.start_span("test_span_3") as span:
        mlflow.update_current_trace(client_request_id="req-67890")

        trace_manager = InMemoryTraceManager.get_instance()
        with trace_manager.get_trace(span.trace_id) as trace:
            assert trace.info.client_request_id == "req-67890"


def test_update_current_trace_client_request_id_overwrites():
    """Test that client_request_id can be overwritten by subsequent calls."""
    from mlflow.tracing.trace_manager import InMemoryTraceManager

    with mlflow.start_span("overwrite_test") as span:
        # First set
        mlflow.update_current_trace(client_request_id="req-initial")

        # Overwrite with new value
        mlflow.update_current_trace(client_request_id="req-updated")

        # Check during execution
        trace_manager = InMemoryTraceManager.get_instance()
        with trace_manager.get_trace(span.trace_id) as trace:
            # Should have the updated value, not the initial one
            assert trace.info.client_request_id == "req-updated"


def test_update_current_trace_client_request_id_stringification():
    """Test that client_request_id is stringified when it's not a string."""
    from mlflow.tracing.trace_manager import InMemoryTraceManager

    test_cases = [
        (123, "123"),
        (45.67, "45.67"),
        (True, "True"),
        (False, "False"),
        (None, None),  # None should remain None
        (["list", "value"], "['list', 'value']"),
        ({"dict": "value"}, "{'dict': 'value'}"),
    ]

    for input_value, expected_output in test_cases:
        with mlflow.start_span(f"stringification_test_{input_value}") as span:
            if input_value is None:
                # None should not update the client_request_id
                mlflow.update_current_trace(client_request_id=input_value)
                trace_manager = InMemoryTraceManager.get_instance()
                with trace_manager.get_trace(span.trace_id) as trace:
                    assert trace.info.client_request_id is None
            else:
                mlflow.update_current_trace(client_request_id=input_value)
                trace_manager = InMemoryTraceManager.get_instance()
                with trace_manager.get_trace(span.trace_id) as trace:
                    assert trace.info.client_request_id == expected_output
                    assert isinstance(trace.info.client_request_id, str)


def test_update_current_trace_with_metadata():
    """Test that update_current_trace correctly handles metadata parameter."""

    @mlflow.trace
    def f():
        mlflow.update_current_trace(
            metadata={
                "mlflow.source.name": "inference.py",
                "mlflow.source.git.commit": "1234567890",
                "mlflow.source.git.repoURL": "https://github.com/mlflow/mlflow",
                "non-string-metadata": 123,
            },
        )

    f()

    expected_metadata = {
        "mlflow.source.name": "inference.py",
        "mlflow.source.git.commit": "1234567890",
        "mlflow.source.git.repoURL": "https://github.com/mlflow/mlflow",
        "non-string-metadata": "123",  # Should be stringified
    }

    # Validate in-memory trace
    trace = mlflow.get_trace(mlflow.get_last_active_trace_id())
    for k, v in expected_metadata.items():
        assert trace.info.trace_metadata[k] == v

    # Validate backend trace
    traces = get_traces()
    assert len(traces) == 1
    assert traces[0].info.status == "OK"
    for k, v in expected_metadata.items():
        assert traces[0].info.trace_metadata[k] == v


@skip_when_testing_trace_sdk
def test_update_current_trace_should_not_raise_during_model_logging():
    """
    Tracing is disabled while model logging. When the model includes
    `update_current_trace` call, it should be no-op.
    """

    class MyModel(mlflow.pyfunc.PythonModel):
        @mlflow.trace
        def predict(self, model_inputs):
            mlflow.update_current_trace(tags={"fruit": "apple"})
            return [model_inputs[0] + 1]

    model = MyModel()

    model.predict([1])
    trace = get_traces()[0]
    assert trace.info.state == "OK"
    assert trace.info.tags["fruit"] == "apple"
    purge_traces()

    model_info = mlflow.pyfunc.log_model(
        python_model=model,
        name="model",
        input_example=[0],
    )
    # Trace should not be generated while logging the model
    assert get_traces() == []

    # Signature should be inferred properly without raising any exception
    assert model_info.signature is not None
    assert model_info.signature.inputs is not None
    assert model_info.signature.outputs is not None

    # Loading back the model
    loaded_model = mlflow.pyfunc.load_model(model_info.model_uri)
    loaded_model.predict([1])
    trace = get_traces()[0]
    assert trace.info.status == "OK"
    assert trace.info.tags["fruit"] == "apple"


def test_update_current_trace_with_state():
    """Test the state parameter in update_current_trace."""
    from mlflow.tracing.trace_manager import InMemoryTraceManager

    # Test with TraceState enum
    with mlflow.start_span("test_span") as span:
        mlflow.update_current_trace(state=TraceState.ERROR)

        trace_manager = InMemoryTraceManager.get_instance()
        with trace_manager.get_trace(span.trace_id) as trace:
            assert trace.info.state == TraceState.ERROR

    # Test with string state
    with mlflow.start_span("test_span_2") as span:
        mlflow.update_current_trace(state="OK")

        trace_manager = InMemoryTraceManager.get_instance()
        with trace_manager.get_trace(span.trace_id) as trace:
            assert trace.info.state == TraceState.OK

    # Test with combined parameters
    with mlflow.start_span("test_span_3") as span:
        mlflow.update_current_trace(
            state="ERROR", tags={"error_type": "validation"}, client_request_id="req-123"
        )

        trace_manager = InMemoryTraceManager.get_instance()
        with trace_manager.get_trace(span.trace_id) as trace:
            assert trace.info.state == TraceState.ERROR
            assert trace.info.tags["error_type"] == "validation"
            assert trace.info.client_request_id == "req-123"


def test_update_current_trace_state_none():
    """Test that state=None doesn't change trace state."""
    from mlflow.tracing.trace_manager import InMemoryTraceManager

    with mlflow.start_span("test_span") as span:
        # First set state to OK
        mlflow.update_current_trace(state="OK")

        # Then call with state=None - should not change state
        mlflow.update_current_trace(state=None, tags={"test": "value"})

        trace_manager = InMemoryTraceManager.get_instance()
        with trace_manager.get_trace(span.trace_id) as trace:
            assert trace.info.state == TraceState.OK
            assert trace.info.tags["test"] == "value"


def test_update_current_trace_state_validation():
    """Test that state validation only allows OK or ERROR."""
    with mlflow.start_span("test_span"):
        # Valid states should work
        mlflow.update_current_trace(state="OK")
        mlflow.update_current_trace(state="ERROR")
        mlflow.update_current_trace(state=TraceState.OK)
        mlflow.update_current_trace(state=TraceState.ERROR)

        # Invalid string state should raise an exception
        with pytest.raises(
            MlflowException, match=r"State must be either 'OK' or 'ERROR', but got 'IN_PROGRESS'"
        ):
            mlflow.update_current_trace(state="IN_PROGRESS")

        # Invalid enum state should raise an exception
        with pytest.raises(
            MlflowException,
            match=r"State must be either 'OK' or 'ERROR', but got 'STATE_UNSPECIFIED'",
        ):
            mlflow.update_current_trace(state=TraceState.STATE_UNSPECIFIED)

        # Custom invalid string should raise an exception
        with pytest.raises(
            MlflowException, match=r"State must be either 'OK' or 'ERROR', but got 'CUSTOM_STATE'"
        ):
            mlflow.update_current_trace(state="CUSTOM_STATE")

        # Invalid types should raise an exception with a proper error message
        with pytest.raises(
            MlflowException, match=r"State must be either 'OK' or 'ERROR', but got '123'"
        ):
            mlflow.update_current_trace(state=123)


def test_span_record_exception_with_string():
    """Test record_exception method with string parameter."""
    with mlflow.start_span("test_span") as span:
        span.record_exception("Something went wrong")

    # Check persisted trace
    trace = get_traces()[0]
    spans = trace.data.spans
    test_span = spans[0]

    # Verify span status is ERROR
    assert test_span.status.status_code == SpanStatusCode.ERROR

    # Verify exception event was added
    exception_events = [event for event in test_span.events if "exception" in event.name.lower()]
    assert len(exception_events) == 1

    # Verify exception message is in the event
    exception_event = exception_events[0]
    assert "Something went wrong" in str(exception_event.attributes)


def test_span_record_exception_with_exception():
    """Test record_exception method with Exception parameter."""
    test_exception = ValueError("Custom error message")

    with mlflow.start_span("test_span") as span:
        span.record_exception(test_exception)

    # Check persisted trace
    trace = get_traces()[0]
    spans = trace.data.spans
    test_span = spans[0]

    # Verify span status is ERROR
    assert test_span.status.status_code == SpanStatusCode.ERROR

    # Verify exception event was added with proper exception details
    exception_events = [event for event in test_span.events if "exception" in event.name.lower()]
    assert len(exception_events) == 1

    exception_event = exception_events[0]
    event_attrs = str(exception_event.attributes)
    assert "ValueError" in event_attrs
    assert "Custom error message" in event_attrs


def test_span_record_exception_invalid_type():
    """Test record_exception method with invalid parameter type."""
    with mlflow.start_span("test_span") as span:
        with pytest.raises(
            MlflowException,
            match="The `exception` parameter must be an Exception instance or a string",
        ):
            span.record_exception(123)


def test_combined_state_and_record_exception():
    """Test using both status update and record_exception together."""

    @mlflow.trace
    def test_function():
        # Get current span and record exception
        span = mlflow.get_current_active_span()
        span.record_exception("Processing failed")

        # Update trace state independently
        mlflow.update_current_trace(state="ERROR", tags={"error_source": "processing"})
        return "result"

    test_function()

    # Check the trace
    trace = get_traces()[0]

    # Verify trace state was set to ERROR
    assert trace.info.state == TraceState.ERROR
    assert trace.info.tags["error_source"] == "processing"

    # Verify span has exception event and ERROR state
    spans = trace.data.spans
    root_span = spans[0]
    assert root_span.status.status_code == SpanStatusCode.ERROR

    exception_events = [event for event in root_span.events if "exception" in event.name.lower()]
    assert len(exception_events) == 1
    assert "Processing failed" in str(exception_events[0].attributes)


def test_span_record_exception_no_op_span():
    """Test that record_exception works gracefully with NoOpSpan."""
    # This should not raise an exception
    from mlflow.entities.span import NoOpSpan

    no_op_span = NoOpSpan()
    no_op_span.record_exception("This should be ignored")

    # Should not create any traces
    assert get_traces() == []


def test_update_current_trace_state_isolation():
    """Test that state update doesn't affect span status."""
    with mlflow.start_span("test_span") as span:
        # Set span status to OK explicitly
        span.set_status("OK")

        # Update trace state to ERROR
        mlflow.update_current_trace(state="ERROR")

        # Span status should still be OK
        assert span.status.status_code == SpanStatusCode.OK

    # Check the final persisted trace
    trace = get_traces()[0]
    assert trace.info.state == TraceState.ERROR

    # Verify span status remained OK despite trace state being ERROR
    spans = trace.data.spans
    test_span = spans[0]
    assert test_span.status.status_code == SpanStatusCode.OK


@skip_when_testing_trace_sdk
def test_non_ascii_characters_not_encoded_as_unicode():
    with mlflow.start_span() as span:
        span.set_inputs({"japanese": "あ", "emoji": "👍"})

    trace = mlflow.get_trace(span.trace_id)
    span = trace.data.spans[0]
    assert span.inputs == {"japanese": "あ", "emoji": "👍"}

    artifact_location = local_file_uri_to_path(trace.info.tags["mlflow.artifactLocation"])
    data = Path(artifact_location, "traces.json").read_text()
    assert "あ" in data
    assert "👍" in data
    assert json.dumps("あ").strip('"') not in data
    assert json.dumps("👍").strip('"') not in data


_SAMPLE_REMOTE_TRACE = {
    "info": {
        "request_id": "2e72d64369624e6888324462b62dc120",
        "experiment_id": "0",
        "timestamp_ms": 1726145090860,
        "execution_time_ms": 162,
        "status": "OK",
        "request_metadata": {
            "mlflow.trace_schema.version": "2",
            "mlflow.traceInputs": '{"x": 1}',
            "mlflow.traceOutputs": '{"prediction": 1}',
        },
        "tags": {
            "fruit": "apple",
            "food": "pizza",
        },
    },
    "data": {
        "spans": [
            {
                "name": "remote",
                "context": {
                    "span_id": "0x337af925d6629c01",
                    "trace_id": "0x05e82d1fc4486f3986fae6dd7b5352b1",
                },
                "parent_id": None,
                "start_time": 1726145091022155863,
                "end_time": 1726145091022572053,
                "status_code": "OK",
                "status_message": "",
                "attributes": {
                    "mlflow.traceRequestId": '"2e72d64369624e6888324462b62dc120"',
                    "mlflow.spanType": '"UNKNOWN"',
                    "mlflow.spanInputs": '{"x": 1}',
                    "mlflow.spanOutputs": '{"prediction": 1}',
                },
                "events": [
                    {"name": "event", "timestamp": 1726145091022287, "attributes": {"foo": "bar"}}
                ],
            },
            {
                "name": "remote-child",
                "context": {
                    "span_id": "0xa3dde9f2ebac1936",
                    "trace_id": "0x05e82d1fc4486f3986fae6dd7b5352b1",
                },
                "parent_id": "0x337af925d6629c01",
                "start_time": 1726145091022419340,
                "end_time": 1726145091022497944,
                "status_code": "OK",
                "status_message": "",
                "attributes": {
                    "mlflow.traceRequestId": '"2e72d64369624e6888324462b62dc120"',
                    "mlflow.spanType": '"UNKNOWN"',
                },
                "events": [],
            },
        ],
        "request": '{"x": 1}',
        "response": '{"prediction": 1}',
    },
}


def test_add_trace():
    # Mimic a remote service call that returns a trace as a part of the response
    def dummy_remote_call():
        return {"prediction": 1, "trace": _SAMPLE_REMOTE_TRACE}

    @mlflow.trace
    def predict(add_trace: bool):
        resp = dummy_remote_call()

        if add_trace:
            mlflow.add_trace(resp["trace"])
        return resp["prediction"]

    # If we don't call add_trace, the trace from the remote service should be discarded
    predict(add_trace=False)
    trace = mlflow.get_trace(mlflow.get_last_active_trace_id())
    assert len(trace.data.spans) == 1

    # If we call add_trace, the trace from the remote service should be merged
    predict(add_trace=True)
    trace = mlflow.get_trace(mlflow.get_last_active_trace_id())
    trace_id = trace.info.trace_id
    assert trace_id is not None
    assert trace.data.request == '{"add_trace": true}'
    assert trace.data.response == "1"
    # Remote spans should be merged
    assert len(trace.data.spans) == 3
    assert all(span.trace_id == trace_id for span in trace.data.spans)
    parent_span, child_span, grandchild_span = trace.data.spans
    assert child_span.parent_id == parent_span.span_id
    assert child_span._trace_id == parent_span._trace_id
    assert grandchild_span.parent_id == child_span.span_id
    assert grandchild_span._trace_id == parent_span._trace_id
    # Check if span information is correctly copied
    rs = Trace.from_dict(_SAMPLE_REMOTE_TRACE).data.spans[0]
    assert child_span.name == rs.name
    assert child_span.start_time_ns == rs.start_time_ns
    assert child_span.end_time_ns == rs.end_time_ns
    assert child_span.status == rs.status
    assert child_span.span_type == rs.span_type
    assert child_span.events == rs.events
    # exclude request ID attribute from comparison
    for k in rs.attributes.keys() - {SpanAttributeKey.REQUEST_ID}:
        assert child_span.attributes[k] == rs.attributes[k]


def test_add_trace_no_current_active_trace():
    # Use the remote trace without any active trace
    remote_trace = Trace.from_dict(_SAMPLE_REMOTE_TRACE)

    mlflow.add_trace(remote_trace)

    trace = mlflow.get_trace(mlflow.get_last_active_trace_id())
    assert len(trace.data.spans) == 3
    parent_span, child_span, grandchild_span = trace.data.spans
    assert parent_span.name == "Remote Trace <remote>"
    rs = remote_trace.data.spans[0]
    assert parent_span.start_time_ns == rs.start_time_ns
    assert parent_span.end_time_ns == rs.end_time_ns
    assert child_span.name == rs.name
    assert child_span.parent_id is parent_span.span_id
    assert child_span.start_time_ns == rs.start_time_ns
    assert child_span.end_time_ns == rs.end_time_ns
    assert child_span.status == rs.status
    assert child_span.span_type == rs.span_type
    assert child_span.events == rs.events
    assert grandchild_span.parent_id == child_span.span_id
    # exclude request ID attribute from comparison
    for k in rs.attributes.keys() - {SpanAttributeKey.REQUEST_ID}:
        assert child_span.attributes[k] == rs.attributes[k]


def test_add_trace_specific_target_span():
    span = start_span_no_context(name="parent")
    mlflow.add_trace(_SAMPLE_REMOTE_TRACE, target=span)
    span.end()

    trace = mlflow.get_trace(mlflow.get_last_active_trace_id())
    assert len(trace.data.spans) == 3
    parent_span, child_span, grandchild_span = trace.data.spans
    assert parent_span.span_id == span.span_id
    rs = Trace.from_dict(_SAMPLE_REMOTE_TRACE).data.spans[0]
    assert child_span.name == rs.name
    assert child_span.parent_id is parent_span.span_id
    assert grandchild_span.parent_id == child_span.span_id


def test_add_trace_merge_tags():
    client = TracingClient()

    # Start the parent trace and merge the above trace as a child
    with mlflow.start_span(name="parent") as span:
        client.set_trace_tag(span.trace_id, "vegetable", "carrot")
        client.set_trace_tag(span.trace_id, "food", "sushi")

        mlflow.add_trace(Trace.from_dict(_SAMPLE_REMOTE_TRACE))

    trace = mlflow.get_trace(mlflow.get_last_active_trace_id())
    custom_tags = {k: v for k, v in trace.info.tags.items() if not k.startswith("mlflow.")}
    assert custom_tags == {
        "fruit": "apple",
        "vegetable": "carrot",
        # Tag value from the parent trace should prevail
        "food": "sushi",
    }


def test_add_trace_raise_for_invalid_trace():
    with pytest.raises(MlflowException, match="Invalid trace object"):
        mlflow.add_trace(None)

    with pytest.raises(MlflowException, match="Failed to load a trace object"):
        mlflow.add_trace({"info": {}, "data": {}})

    in_progress_trace = Trace(
        info=TraceInfo(
            trace_id="123",
            trace_location=TraceLocation.from_experiment_id("0"),
            request_time=0,
            execution_duration=0,
            state=TraceState.IN_PROGRESS,
        ),
        data=TraceData(),
    )
    with pytest.raises(MlflowException, match="The trace must be ended"):
        mlflow.add_trace(in_progress_trace)

    trace = Trace.from_dict(_SAMPLE_REMOTE_TRACE)
    spans = trace.data.spans
    unordered_trace = Trace(info=trace.info, data=TraceData(spans=[spans[1], spans[0]]))
    with pytest.raises(MlflowException, match="Span with ID "):
        mlflow.add_trace(unordered_trace)


@skip_when_testing_trace_sdk
def test_add_trace_in_databricks_model_serving(mock_databricks_serving_with_tracing_env):
    from mlflow.pyfunc.context import Context, set_prediction_context

    # Mimic a remote service call that returns a trace as a part of the response
    def dummy_remote_call():
        return {"prediction": 1, "trace": _SAMPLE_REMOTE_TRACE}

    # The parent function that invokes the dummy remote service
    @mlflow.trace
    def predict():
        resp = dummy_remote_call()
        remote_trace = Trace.from_dict(resp["trace"])
        mlflow.add_trace(remote_trace)
        return resp["prediction"]

    db_request_id = "databricks-request-id"
    with set_prediction_context(Context(request_id=db_request_id)):
        predict()

    # Pop the trace to be written to the inference table
    trace = Trace.from_dict(pop_trace(request_id=db_request_id))

    assert trace.info.trace_id.startswith("tr-")
    assert trace.info.client_request_id == db_request_id
    assert len(trace.data.spans) == 3
    assert all(span.trace_id == trace.info.trace_id for span in trace.data.spans)
    parent_span, child_span, grandchild_span = trace.data.spans
    assert child_span.parent_id == parent_span.span_id
    assert child_span._trace_id == parent_span._trace_id
    assert grandchild_span.parent_id == child_span.span_id
    assert grandchild_span._trace_id == parent_span._trace_id
    # Check if span information is correctly copied
    rs = Trace.from_dict(_SAMPLE_REMOTE_TRACE).data.spans[0]
    assert child_span.name == rs.name
    assert child_span.start_time_ns == rs.start_time_ns
    assert child_span.end_time_ns == rs.end_time_ns


@skip_when_testing_trace_sdk
def test_add_trace_logging_model_from_code():
    with mlflow.start_run():
        model_info = mlflow.pyfunc.log_model(
            name="model",
            python_model="tests/tracing/sample_code/model_with_add_trace.py",
            input_example=[1, 2],
        )

    loaded_model = mlflow.pyfunc.load_model(model_info.model_uri)
    # Trace should not be logged while logging / loading
    assert mlflow.get_trace(mlflow.get_last_active_trace_id()) is None

    loaded_model.predict(1)
    trace = mlflow.get_trace(mlflow.get_last_active_trace_id())
    assert trace is not None
    assert len(trace.data.spans) == 2


@pytest.mark.parametrize(
    "inputs", [{"question": "Does mlflow support tracing?"}, "Does mlflow support tracing?", None]
)
@pytest.mark.parametrize("outputs", [{"answer": "Yes"}, "Yes", None])
@pytest.mark.parametrize(
    "intermediate_outputs",
    [
        {
            "retrieved_documents": ["mlflow documentation"],
            "system_prompt": ["answer the question with yes or no"],
        },
        None,
    ],
)
def test_log_trace_success(inputs, outputs, intermediate_outputs):
    start_time_ms = 1736144700
    execution_time_ms = 5129

    mlflow.log_trace(
        name="test",
        request=inputs,
        response=outputs,
        intermediate_outputs=intermediate_outputs,
        start_time_ms=start_time_ms,
        execution_time_ms=execution_time_ms,
    )

    trace = mlflow.get_trace(mlflow.get_last_active_trace_id())
    if inputs is not None:
        assert trace.data.request == json.dumps(inputs)
    else:
        assert trace.data.request is None
    if outputs is not None:
        assert trace.data.response == json.dumps(outputs)
    else:
        assert trace.data.response is None
    if intermediate_outputs is not None:
        assert trace.data.intermediate_outputs == intermediate_outputs
    spans = trace.data.spans
    assert len(spans) == 1
    root_span = spans[0]
    assert root_span.name == "test"
    assert root_span.start_time_ns == start_time_ms * 1000000
    assert root_span.end_time_ns == (start_time_ms + execution_time_ms) * 1000000


def test_set_delete_trace_tag():
    with mlflow.start_span("span1") as span:
        trace_id = span.trace_id

    mlflow.set_trace_tag(trace_id=trace_id, key="key1", value="value1")
    trace = mlflow.get_trace(trace_id=trace_id)
    assert trace.info.tags["key1"] == "value1"

    mlflow.delete_trace_tag(trace_id=trace_id, key="key1")
    trace = mlflow.get_trace(trace_id=trace_id)
    assert "key1" not in trace.info.tags

    # Test with request_id kwarg (backward compatibility)
    mlflow.set_trace_tag(request_id=trace_id, key="key3", value="value3")
    trace = mlflow.get_trace(request_id=trace_id)
    assert trace.info.tags["key3"] == "value3"

    mlflow.delete_trace_tag(request_id=trace_id, key="key3")
    trace = mlflow.get_trace(request_id=trace_id)
    assert "key3" not in trace.info.tags


@pytest.mark.parametrize("is_databricks", [True, False])
def test_search_traces_with_run_id_validates_store_filter_string(is_databricks):
    # Mock the store
    mock_store = mock.MagicMock()
    mock_store.search_traces.return_value = ([], None)  # Return empty results
    mock_store.get_run.return_value = mock.MagicMock()
    mock_store.get_run.return_value.info.experiment_id = "test_exp_id"

    test_run_id = "test_run_123"

    with (
        mock.patch("mlflow.tracing.client._get_store", return_value=mock_store),
        mock.patch("mlflow.tracing.client.is_databricks_uri", return_value=is_databricks),
        mock.patch("mlflow.tracking.fluent._get_experiment_id", return_value="test_exp_id"),
    ):
        # Call search_traces with run_id but no experiment_ids
        mlflow.search_traces(run_id=test_run_id)

        # Verify the store was called with the correct filter string
        if is_databricks:
            expected_filter_string = f"attribute.run_id = '{test_run_id}'"
        else:
            expected_filter_string = f"metadata.{TraceMetadataKey.SOURCE_RUN} = '{test_run_id}'"

        mock_store.search_traces.assert_called()

        # Get the actual arguments passed to the store
        call_args = mock_store.search_traces.call_args
        actual_filter_string = call_args[1]["filter_string"]  # using keyword arguments

        assert actual_filter_string == expected_filter_string, (
            f"Expected filter string '{expected_filter_string}', but got '{actual_filter_string}'"
        )


def test_set_destination_in_threads(async_logging_enabled, tmp_path, monkeypatch):
    from mlflow.tracing.destination import MlflowExperiment
    from mlflow.tracing.provider import _init_trace_user_destination

    monkeypatch.setenv(MLFLOW_ENABLE_THREAD_LOCAL_TRACING_DESTINATION.name, "true")

    _init_trace_user_destination()

    # This test makes sure `set_destination` obeys thread-local behavior.
    class TestModel:
        def predict(self, x):
            print(f"thread-{x} #1")
            with mlflow.start_span(name="root_span") as root_span:
                print(f"thread-{x} #2")
                root_span.set_inputs({"x": x})

                def child_span_thread(z):
                    print(f"thread-nest-{x} #1")
                    child_span = start_span_no_context(
                        name="child_span_1",
                        span_type=SpanType.LLM,
                        parent_span=root_span,
                    )
                    print(f"thread-nest-{x} #2")
                    child_span.set_inputs(z)
                    time.sleep(0.5)
                    child_span.end()
                    print(f"thread-nest-{x} #3")

                thread = threading.Thread(target=child_span_thread, args=(x + 1,))
                print(f"thread-{x} #2")
                thread.start()
                thread.join()
                print(f"thread-{x} #3")
            return x

    model = TestModel()

    def func(experiment_id, x):
        set_destination(MlflowExperiment(experiment_id))
        time.sleep(0.5)
        model.predict(x)

    experiment_id1 = TracingClient().store.create_experiment(uuid.uuid4().hex)
    thread1 = threading.Thread(target=func, args=(experiment_id1, 3))

    experiment_id2 = TracingClient().store.create_experiment(uuid.uuid4().hex)
    thread2 = threading.Thread(target=func, args=(experiment_id2, 40))

    thread1.start()
    thread2.start()

    thread1.join()
    thread2.join()

    if async_logging_enabled:
        mlflow.flush_trace_async_logging(terminate=True)
<<<<<<< HEAD

    time.sleep(0.2)
=======
>>>>>>> 45379ce4

    traces = get_traces(experiment_id1)
    print(f"got trace #1")
    assert len(traces) == 1
    trace = traces[0]
    assert trace.info.trace_id is not None
    assert trace.info.experiment_id == experiment_id1
    assert trace.info.execution_time_ms >= 0.5 * 1e3
    assert trace.info.state == TraceState.OK
    assert trace.info.request_metadata[TraceMetadataKey.INPUTS] == '{"x": 3}'
    assert len(trace.data.spans) == 2
    assert trace.data.spans[0].inputs == {'x': 3}
    assert trace.data.spans[1].inputs == 4

    traces = get_traces(experiment_id2)
    print(f"got trace #2")
    assert len(traces) == 1
    trace = traces[0]
    assert trace.info.trace_id is not None
    assert trace.info.experiment_id == experiment_id2
    assert trace.info.execution_time_ms >= 0.5 * 1e3
    assert trace.info.state == TraceState.OK
    assert trace.info.request_metadata[TraceMetadataKey.INPUTS] == '{"x": 40}'
    assert len(trace.data.spans) == 2
    assert trace.data.spans[0].inputs == {'x': 40}
    assert trace.data.spans[1].inputs == 41<|MERGE_RESOLUTION|>--- conflicted
+++ resolved
@@ -2173,11 +2173,6 @@
 
     if async_logging_enabled:
         mlflow.flush_trace_async_logging(terminate=True)
-<<<<<<< HEAD
-
-    time.sleep(0.2)
-=======
->>>>>>> 45379ce4
 
     traces = get_traces(experiment_id1)
     print(f"got trace #1")
