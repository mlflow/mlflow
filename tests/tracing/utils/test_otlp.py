import time
from unittest import mock

import pytest

import mlflow
from mlflow.entities.span import SpanType
from mlflow.environment_variables import MLFLOW_TRACE_ENABLE_OTLP_DUAL_EXPORT
from mlflow.tracing.processor.mlflow_v3 import MlflowV3SpanProcessor
from mlflow.tracing.processor.otel import OtelSpanProcessor
from mlflow.tracing.provider import _get_trace_exporter, _get_tracer
from mlflow.tracking import MlflowClient
from mlflow.utils.os import is_windows

# OTLP exporters are not installed in some CI jobs
try:
    from opentelemetry.exporter.otlp.proto.grpc.trace_exporter import (
        OTLPSpanExporter as GrpcExporter,
    )
    from opentelemetry.exporter.otlp.proto.http.trace_exporter import (
        OTLPSpanExporter as HttpExporter,
    )
except ImportError:
    pytest.skip("OTLP exporters are not installed", allow_module_level=True)

from mlflow.exceptions import MlflowException
from mlflow.tracing.utils.otlp import get_otlp_exporter, should_use_otlp_exporter

_TEST_HTTP_OTLP_ENDPOINT = "http://127.0.0.1:4317/v1/traces"
_TEST_HTTPS_OTLP_ENDPOINT = "https://127.0.0.1:4317/v1/traces"


def test_should_use_otlp_exporter(monkeypatch):
    assert not should_use_otlp_exporter()

    monkeypatch.setenv("OTEL_EXPORTER_OTLP_TRACES_ENDPOINT", _TEST_HTTP_OTLP_ENDPOINT)
    assert should_use_otlp_exporter()

    monkeypatch.delenv("OTEL_EXPORTER_OTLP_TRACES_ENDPOINT")
    monkeypatch.setenv("OTEL_EXPORTER_OTLP_ENDPOINT", _TEST_HTTP_OTLP_ENDPOINT)
    assert should_use_otlp_exporter()


@pytest.mark.parametrize(
    ("endpoint", "protocol", "expected_type"),
    [
        (_TEST_HTTP_OTLP_ENDPOINT, None, GrpcExporter),
        (_TEST_HTTP_OTLP_ENDPOINT, "grpc", GrpcExporter),
        (_TEST_HTTPS_OTLP_ENDPOINT, "grpc", GrpcExporter),
        (_TEST_HTTP_OTLP_ENDPOINT, "http/protobuf", HttpExporter),
        (_TEST_HTTPS_OTLP_ENDPOINT, "http/protobuf", HttpExporter),
    ],
)
def test_get_otlp_exporter_success(endpoint, protocol, expected_type, monkeypatch):
    monkeypatch.setenv("OTEL_EXPORTER_OTLP_TRACES_ENDPOINT", endpoint)
    if protocol:
        monkeypatch.setenv("OTEL_EXPORTER_OTLP_TRACES_PROTOCOL", protocol)

    exporter = get_otlp_exporter()
    assert isinstance(exporter, expected_type)

    if isinstance(exporter, GrpcExporter):
        assert exporter._endpoint == "127.0.0.1:4317"
    else:
        assert exporter._endpoint == endpoint


def test_get_otlp_exporter_invalid_protocol(monkeypatch):
    monkeypatch.setenv("OTEL_EXPORTER_OTLP_TRACES_PROTOCOL", _TEST_HTTP_OTLP_ENDPOINT)

    with pytest.raises(MlflowException, match="Unsupported OTLP protocol"):
        get_otlp_exporter()


@pytest.mark.skipif(is_windows(), reason="Otel collector docker image does not support Windows")
def test_export_to_otel_collector(otel_collector, monkeypatch):
    from opentelemetry.exporter.otlp.proto.grpc.trace_exporter import OTLPSpanExporter

    _, _, port = otel_collector
    monkeypatch.setenv("OTEL_EXPORTER_OTLP_TRACES_ENDPOINT", f"http://127.0.0.1:{port}/v1/traces")

    class TestModel:
        @mlflow.trace()
        def predict(self, x, y):
            z = x + y
            z = self.add_one(z)
            z = mlflow.trace(self.square)(z)
            return z  # noqa: RET504

        @mlflow.trace(
            span_type=SpanType.LLM, name="add_one_with_custom_name", attributes={"delta": 1}
        )
        def add_one(self, z):
            return z + 1

        def square(self, t):
            res = t**2
            time.sleep(0.1)
            return res

    mock_client = mock.MagicMock()
    with mock.patch("mlflow.tracing.fluent.TracingClient", return_value=mock_client):
        # Create a trace
        model = TestModel()
        model.predict(2, 5)

    # Tracer should be configured to export to OTLP
    exporter = _get_trace_exporter()
    assert isinstance(exporter, OTLPSpanExporter)
    assert exporter._endpoint == f"127.0.0.1:{port}"

    # Traces should not be logged to MLflow
    mock_client.start_trace.assert_not_called()
    mock_client._upload_trace_data.assert_not_called()
    mock_client._upload_ended_trace_info.assert_not_called()

    # Wait for collector to receive spans, checking every second for up to 60 seconds
    _, output_file, _ = otel_collector
    spans_found = False
    for _ in range(60):
        time.sleep(1)
        with open(output_file) as f:
            collector_logs = f.read()
        # Check if spans are in the logs - the debug exporter outputs span details
        # The BatchSpanProcessor may send spans in multiple batches, so we check for any evidence
        # that the collector is receiving spans from our test
        if "predict" in collector_logs:
            # We found evidence that spans are being exported to the collector
            # The child spans may come in separate batches, but OTLP export works
            spans_found = True
            break

    # Assert that spans were found in collector logs
    assert spans_found, (
        f"Expected spans not found in collector logs after 60 seconds. "
        f"Logs: {collector_logs[:2000]}"
    )


<<<<<<< HEAD
    # 3 spans should be exported
    assert "Span #0" in collector_logs
    assert "Span #1" in collector_logs
    assert "Span #2" in collector_logs
    assert "Span #3" not in collector_logs


=======
>>>>>>> c86bf69e
@pytest.mark.skipif(is_windows(), reason="Otel collector docker image does not support Windows")
def test_dual_export_to_mlflow_and_otel(otel_collector, monkeypatch):
    """
    Test that dual export mode sends traces to both MLflow and OTLP collector.
    """
<<<<<<< HEAD
    monkeypatch.setenv(MLFLOW_TRACE_ENABLE_OTLP_DUAL_EXPORT.name, "true")
    monkeypatch.setenv("OTEL_EXPORTER_OTLP_TRACES_ENDPOINT", "http://127.0.0.1:4317/v1/traces")
    monkeypatch.setenv("MLFLOW_ENABLE_ASYNC_TRACE_LOGGING", "false")

    experiment = mlflow.set_experiment("dual_export_test")
    mlflow.tracing.reset()

    tracer = _get_tracer("test")
    processors = tracer.span_processor._span_processors
=======
    _, _, port = otel_collector
    monkeypatch.setenv(MLFLOW_TRACE_ENABLE_OTLP_DUAL_EXPORT.name, "true")
    monkeypatch.setenv("OTEL_EXPORTER_OTLP_TRACES_ENDPOINT", f"http://127.0.0.1:{port}/v1/traces")

    experiment = mlflow.set_experiment("dual_export_test")

    processors = _get_tracer("test").span_processor._span_processors
>>>>>>> c86bf69e
    assert len(processors) == 2
    assert isinstance(processors[0], OtelSpanProcessor)
    assert isinstance(processors[1], MlflowV3SpanProcessor)

    @mlflow.trace(name="parent_span")
    def parent_function():
        result = child_function("Hello", "World")
        return f"Parent: {result}"

    @mlflow.trace(name="child_span")
    def child_function(arg1, arg2):
        # Test that update_current_trace works in dual export mode
        mlflow.update_current_trace({"env": "production", "version": "1.0"})
        return f"{arg1} {arg2}"

    result = parent_function()
    assert result == "Parent: Hello World"

<<<<<<< HEAD
    time.sleep(5)

    client = MlflowClient()
    traces = client.search_traces(experiment_ids=[experiment.experiment_id])
    assert len(traces) == 1
    assert len(traces[0].data.spans) == 2

    # Verify trace tags were set correctly
    assert "env" in traces[0].info.tags
    assert traces[0].info.tags["env"] == "production"
    assert "version" in traces[0].info.tags
    assert traces[0].info.tags["version"] == "1.0"

    # Verify same trace/span IDs in both backends
    mlflow_span_ids = [span.span_id for span in traces[0].data.spans]
    trace_id = traces[0].info.trace_id.replace("tr-", "")
    _, output_file = otel_collector
    with open(output_file) as f:
        collector_logs = f.read()
    assert trace_id in collector_logs
    assert "Span #0" in collector_logs
    assert "Span #1" in collector_logs
    for span_id in mlflow_span_ids:
        assert span_id in collector_logs
=======
    client = MlflowClient()
    traces = client.search_traces(experiment_ids=[experiment.experiment_id])
    assert len(traces) == 1
    trace = traces[0]
    assert len(trace.data.spans) == 2

    # Verify trace tags were set correctly
    assert "env" in trace.info.tags
    assert trace.info.tags["env"] == "production"
    assert "version" in trace.info.tags
    assert trace.info.tags["version"] == "1.0"

    # Wait for collector to receive spans, checking every second for up to 60 seconds
    _, output_file, _ = otel_collector
    spans_found = False
    for _ in range(60):
        time.sleep(1)
        with open(output_file) as f:
            collector_logs = f.read()
        # Check if spans are in the logs - the debug exporter outputs span details
        # Look for evidence that spans were received
        if "parent_span" in collector_logs or "child_span" in collector_logs:
            # Evidence of traces being exported to OTLP
            spans_found = True
            break

    # Assert that spans were found in collector logs
    assert spans_found, (
        f"Expected spans not found in collector logs after 60 seconds. "
        f"Logs: {collector_logs[:2000]}"
    )
>>>>>>> c86bf69e
<|MERGE_RESOLUTION|>--- conflicted
+++ resolved
@@ -137,32 +137,11 @@
     )
 
 
-<<<<<<< HEAD
-    # 3 spans should be exported
-    assert "Span #0" in collector_logs
-    assert "Span #1" in collector_logs
-    assert "Span #2" in collector_logs
-    assert "Span #3" not in collector_logs
-
-
-=======
->>>>>>> c86bf69e
 @pytest.mark.skipif(is_windows(), reason="Otel collector docker image does not support Windows")
 def test_dual_export_to_mlflow_and_otel(otel_collector, monkeypatch):
     """
     Test that dual export mode sends traces to both MLflow and OTLP collector.
     """
-<<<<<<< HEAD
-    monkeypatch.setenv(MLFLOW_TRACE_ENABLE_OTLP_DUAL_EXPORT.name, "true")
-    monkeypatch.setenv("OTEL_EXPORTER_OTLP_TRACES_ENDPOINT", "http://127.0.0.1:4317/v1/traces")
-    monkeypatch.setenv("MLFLOW_ENABLE_ASYNC_TRACE_LOGGING", "false")
-
-    experiment = mlflow.set_experiment("dual_export_test")
-    mlflow.tracing.reset()
-
-    tracer = _get_tracer("test")
-    processors = tracer.span_processor._span_processors
-=======
     _, _, port = otel_collector
     monkeypatch.setenv(MLFLOW_TRACE_ENABLE_OTLP_DUAL_EXPORT.name, "true")
     monkeypatch.setenv("OTEL_EXPORTER_OTLP_TRACES_ENDPOINT", f"http://127.0.0.1:{port}/v1/traces")
@@ -170,7 +149,6 @@
     experiment = mlflow.set_experiment("dual_export_test")
 
     processors = _get_tracer("test").span_processor._span_processors
->>>>>>> c86bf69e
     assert len(processors) == 2
     assert isinstance(processors[0], OtelSpanProcessor)
     assert isinstance(processors[1], MlflowV3SpanProcessor)
@@ -189,32 +167,6 @@
     result = parent_function()
     assert result == "Parent: Hello World"
 
-<<<<<<< HEAD
-    time.sleep(5)
-
-    client = MlflowClient()
-    traces = client.search_traces(experiment_ids=[experiment.experiment_id])
-    assert len(traces) == 1
-    assert len(traces[0].data.spans) == 2
-
-    # Verify trace tags were set correctly
-    assert "env" in traces[0].info.tags
-    assert traces[0].info.tags["env"] == "production"
-    assert "version" in traces[0].info.tags
-    assert traces[0].info.tags["version"] == "1.0"
-
-    # Verify same trace/span IDs in both backends
-    mlflow_span_ids = [span.span_id for span in traces[0].data.spans]
-    trace_id = traces[0].info.trace_id.replace("tr-", "")
-    _, output_file = otel_collector
-    with open(output_file) as f:
-        collector_logs = f.read()
-    assert trace_id in collector_logs
-    assert "Span #0" in collector_logs
-    assert "Span #1" in collector_logs
-    for span_id in mlflow_span_ids:
-        assert span_id in collector_logs
-=======
     client = MlflowClient()
     traces = client.search_traces(experiment_ids=[experiment.experiment_id])
     assert len(traces) == 1
@@ -245,5 +197,4 @@
     assert spans_found, (
         f"Expected spans not found in collector logs after 60 seconds. "
         f"Logs: {collector_logs[:2000]}"
-    )
->>>>>>> c86bf69e
+    )