--- conflicted
+++ resolved
@@ -56,15 +56,10 @@
     location = UCSchemaLocation(catalog_name="test_catalog", schema_name="test_schema")
     default_experiment_id = mlflow.set_experiment("test_experiment").experiment_id
 
-<<<<<<< HEAD
-    # Mock the TracingClient and _get_experiment_id
-    with mock.patch("mlflow.tracing.enablement.TracingClient") as mock_client_class:
-=======
     with (
         mock.patch("mlflow.tracing.client.TracingClient") as mock_client_class,
         mock.patch("mlflow.tracking.fluent._get_experiment_id", return_value=default_experiment_id),
     ):
->>>>>>> 54a988e1
         mock_client = mock.MagicMock()
         mock_client_class.return_value = mock_client
 
