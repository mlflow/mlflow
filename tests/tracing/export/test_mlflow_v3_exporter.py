import json
import os
import threading
import time
from concurrent.futures import ThreadPoolExecutor
from unittest import mock

import pytest
from google.protobuf.json_format import ParseDict

import mlflow


def join_thread_by_name_prefix(prefix: str, timeout: float = 5.0):
    """Join thread by name prefix to avoid time.sleep in tests."""
    for thread in threading.enumerate():
        if thread != threading.main_thread() and thread.name.startswith(prefix):
            thread.join(timeout=timeout)


from mlflow.entities.model_registry import PromptVersion
from mlflow.entities.span_event import SpanEvent
from mlflow.entities.trace import Trace
from mlflow.entities.trace_info import TraceInfo
from mlflow.protos import service_pb2 as pb
from mlflow.tracing.constant import TraceMetadataKey, TraceSizeStatsKey
from mlflow.tracing.destination import Databricks
from mlflow.tracing.export.mlflow_v3 import MlflowV3SpanExporter
from mlflow.tracing.provider import _get_trace_exporter

_EXPERIMENT_ID = "dummy-experiment-id"


@mlflow.trace
def _predict(x: str) -> str:
    with mlflow.start_span(name="child") as child_span:
        child_span.set_inputs("dummy")
        child_span.add_event(SpanEvent(name="child_event", attributes={"attr1": "val1"}))
    mlflow.update_current_trace(tags={"foo": "bar"})
    return x + "!"


def _flush_async_logging():
    exporter = _get_trace_exporter()
    assert hasattr(exporter, "_async_queue"), "Async queue is not initialized"
    exporter._async_queue.flush(terminate=True)


@pytest.mark.parametrize("is_async", [True, False], ids=["async", "sync"])
def test_export(is_async, monkeypatch):
    monkeypatch.setenv("DATABRICKS_HOST", "dummy-host")
    monkeypatch.setenv("DATABRICKS_TOKEN", "dummy-token")
    monkeypatch.setenv("MLFLOW_ENABLE_ASYNC_TRACE_LOGGING", str(is_async))

    mlflow.tracing.set_destination(Databricks(experiment_id=_EXPERIMENT_ID))

    trace_info = None

    def mock_response(credentials, path, method, trace_json, *args, **kwargs):
        nonlocal trace_info
        trace_dict = json.loads(trace_json)
        trace_proto = ParseDict(trace_dict["trace"], pb.Trace())
        trace_info_proto = ParseDict(trace_dict["trace"]["trace_info"], pb.TraceInfoV3())
        trace_info = TraceInfo.from_proto(trace_info_proto)
        return pb.StartTraceV3.Response(trace=trace_proto)

    with (
        mock.patch(
            "mlflow.store.tracking.rest_store.call_endpoint", side_effect=mock_response
        ) as mock_call_endpoint,
        mock.patch(
            "mlflow.tracing.client.TracingClient._upload_trace_data", return_value=None
        ) as mock_upload_trace_data,
    ):
        _predict("hello")

        if is_async:
            _flush_async_logging()

    # Verify client methods were called correctly
    mock_call_endpoint.assert_called_once()
    mock_upload_trace_data.assert_called_once()

    # Access the trace that was passed to _start_trace
    endpoint = mock_call_endpoint.call_args.args[1]
    assert endpoint == "/api/3.0/mlflow/traces"
    trace_data = mock_upload_trace_data.call_args.args[1]

    # Basic validation of the trace object
    assert trace_info.trace_id is not None

    # Validate the size stats metadata
    # Using pop() to exclude the size of these fields when computing the expected size
    size_stats = json.loads(trace_info.trace_metadata.pop(TraceMetadataKey.SIZE_STATS))
    size_bytes = int(trace_info.trace_metadata.pop(TraceMetadataKey.SIZE_BYTES))

    # The total size of the trace should much with the size of the trace object
    expected_size_bytes = len(Trace(info=trace_info, data=trace_data).to_json().encode("utf-8"))

    assert size_bytes == expected_size_bytes
    assert size_stats[TraceSizeStatsKey.TOTAL_SIZE_BYTES] == expected_size_bytes
    assert size_stats[TraceSizeStatsKey.NUM_SPANS] == 2
    assert size_stats[TraceSizeStatsKey.MAX_SPAN_SIZE_BYTES] > 0

    # Verify percentile stats are included
    assert TraceSizeStatsKey.P25_SPAN_SIZE_BYTES in size_stats
    assert TraceSizeStatsKey.P50_SPAN_SIZE_BYTES in size_stats
    assert TraceSizeStatsKey.P75_SPAN_SIZE_BYTES in size_stats

    # Verify percentiles are valid integers
    assert isinstance(size_stats[TraceSizeStatsKey.P25_SPAN_SIZE_BYTES], int)
    assert isinstance(size_stats[TraceSizeStatsKey.P50_SPAN_SIZE_BYTES], int)
    assert isinstance(size_stats[TraceSizeStatsKey.P75_SPAN_SIZE_BYTES], int)

    # Verify percentile ordering: P25 <= P50 <= P75 <= max
    assert (
        size_stats[TraceSizeStatsKey.P25_SPAN_SIZE_BYTES]
        <= size_stats[TraceSizeStatsKey.P50_SPAN_SIZE_BYTES]
    )
    assert (
        size_stats[TraceSizeStatsKey.P50_SPAN_SIZE_BYTES]
        <= size_stats[TraceSizeStatsKey.P75_SPAN_SIZE_BYTES]
    )
    assert (
        size_stats[TraceSizeStatsKey.P75_SPAN_SIZE_BYTES]
        <= size_stats[TraceSizeStatsKey.MAX_SPAN_SIZE_BYTES]
    )

    # Validate the data was passed to upload_trace_data
    call_args = mock_upload_trace_data.call_args
    assert isinstance(call_args.args[0], TraceInfo)
    assert call_args.args[0].trace_id == trace_info.trace_id

    # We don't need to validate the exact JSON structure anymore since
    # we're testing the client methods directly, not the HTTP request

    # Last active trace ID should be set
    assert mlflow.get_last_active_trace_id() is not None


@mock.patch("mlflow.tracing.export.mlflow_v3.is_in_databricks_notebook", return_value=True)
def test_async_logging_disabled_in_databricks_notebook(mock_is_in_db_notebook, monkeypatch):
    exporter = MlflowV3SpanExporter()
    assert not exporter._is_async_enabled

    # If the env var is set explicitly, we should respect that
    monkeypatch.setenv("MLFLOW_ENABLE_ASYNC_TRACE_LOGGING", "True")
    exporter = MlflowV3SpanExporter()
    assert exporter._is_async_enabled


@pytest.mark.parametrize("is_async", [True, False], ids=["async", "sync"])
def test_export_catch_failure(is_async, monkeypatch):
    monkeypatch.setenv("DATABRICKS_HOST", "dummy-host")
    monkeypatch.setenv("DATABRICKS_TOKEN", "dummy-token")
    monkeypatch.setenv("MLFLOW_ENABLE_ASYNC_TRACE_LOGGING", str(is_async))

    mlflow.tracing.set_destination(Databricks(experiment_id=_EXPERIMENT_ID))

    response = mock.MagicMock()
    response.status_code = 500
    response.text = "Failed to export trace"

    with (
        mock.patch(
            "mlflow.tracing.client.TracingClient.start_trace",
            side_effect=Exception("Failed to start trace"),
        ),
        mock.patch("mlflow.tracing.export.mlflow_v3._logger") as mock_logger,
    ):
        _predict("hello")

        if is_async:
            _flush_async_logging()

    mock_logger.warning.assert_called()
    warning_calls = [call[0][0] for call in mock_logger.warning.call_args_list]
    assert any("Failed to start trace" in msg for msg in warning_calls)


@pytest.mark.skipif(os.name == "nt", reason="Flaky on Windows")
def test_async_bulk_export(monkeypatch):
    monkeypatch.setenv("DATABRICKS_HOST", "dummy-host")
    monkeypatch.setenv("DATABRICKS_TOKEN", "dummy-token")
    monkeypatch.setenv("MLFLOW_ENABLE_ASYNC_TRACE_LOGGING", "True")
    monkeypatch.setenv("MLFLOW_ASYNC_TRACE_LOGGING_MAX_QUEUE_SIZE", "1000")

    mlflow.tracing.set_destination(Databricks(experiment_id=0))

    # Create a mock function that simulates delay
    def _mock_client_method(*args, **kwargs):
        # Simulate a slow response
        time.sleep(0.1)
        mock_trace = mock.MagicMock()
        mock_trace.info = mock.MagicMock()
        return mock_trace

    with (
        mock.patch(
            "mlflow.tracing.client.TracingClient.start_trace", side_effect=_mock_client_method
        ) as mock_start_trace,
        mock.patch(
            "mlflow.tracing.client.TracingClient._upload_trace_data", return_value=None
        ) as mock_upload_trace_data,
    ):
        # Log many traces
        start_time = time.time()
        with ThreadPoolExecutor(max_workers=10) as executor:
            for _ in range(100):
                executor.submit(_predict, "hello")

        # Trace logging should not block the main thread
        assert time.time() - start_time < 5

        _flush_async_logging()

    # Verify the client methods were called the expected number of times
    assert mock_start_trace.call_count == 100
    assert mock_upload_trace_data.call_count == 100


@pytest.mark.parametrize("is_async", [True, False], ids=["async", "sync"])
def test_prompt_linking_in_mlflow_v3_exporter(is_async, monkeypatch):
    """Test that prompts are correctly linked when using MLflow v3 exporter."""
    monkeypatch.setenv("DATABRICKS_HOST", "dummy-host")
    monkeypatch.setenv("DATABRICKS_TOKEN", "dummy-token")
    monkeypatch.setenv("MLFLOW_ENABLE_ASYNC_TRACE_LOGGING", str(is_async))

    mlflow.tracing.set_destination(Databricks(experiment_id=_EXPERIMENT_ID))

    # Capture prompt linking calls
    captured_prompts = None
    captured_trace_id = None

    def mock_link_prompt_versions_to_trace(trace_id, prompts):
        nonlocal captured_prompts, captured_trace_id
        captured_prompts = prompts
        captured_trace_id = trace_id

    # Mock the prompt linking method and other client methods
    with (
        mock.patch(
<<<<<<< HEAD
            "mlflow.tracing.client.TracingClient.start_trace",
=======
            "mlflow.tracing.client.TracingClient.start_trace_v3",
>>>>>>> d393a0c2
        ) as mock_start_trace,
        mock.patch(
            "mlflow.tracing.client.TracingClient._upload_trace_data", return_value=None
        ) as mock_upload_trace_data,
        mock.patch(
            "mlflow.tracing.client.TracingClient.link_prompt_versions_to_trace",
            side_effect=mock_link_prompt_versions_to_trace,
        ) as mock_link_prompts,
    ):
        # Create test prompt versions
        prompt1 = PromptVersion(
            name="test_prompt_1",
            version=1,
            template="Hello, {{name}}!",
            commit_message="Test prompt 1",
            creation_timestamp=123456789,
        )
        prompt2 = PromptVersion(
            name="test_prompt_2",
            version=2,
            template="Goodbye, {{name}}!",
            commit_message="Test prompt 2",
            creation_timestamp=123456790,
        )

        # Use the MLflow v3 exporter directly to test prompt linking
        from mlflow.entities import LiveSpan
        from mlflow.tracing.trace_manager import InMemoryTraceManager
        from mlflow.tracing.utils import generate_trace_id_v3

        from tests.tracing.helper import create_mock_otel_span, create_test_trace_info

        # Create a mock OTEL span and trace
        otel_span = create_mock_otel_span(
            name="root",
            trace_id=12345,
            span_id=1,
            parent_id=None,
        )
        trace_id = generate_trace_id_v3(otel_span)
        span = LiveSpan(otel_span, trace_id)

        # Register the trace and spans
        trace_manager = InMemoryTraceManager.get_instance()
        trace_info = create_test_trace_info(trace_id, _EXPERIMENT_ID)
        trace_manager.register_trace(otel_span.context.trace_id, trace_info)
        trace_manager.register_span(span)

        # Register prompts to the trace
        trace_manager.register_prompt(trace_id, prompt1)
        trace_manager.register_prompt(trace_id, prompt2)

        # Create and use the exporter
        exporter = MlflowV3SpanExporter()
        exporter.export([otel_span])

        # Wait for any prompt linking threads to complete
        join_thread_by_name_prefix("link_prompts_from_exporter")

        if is_async:
            # For async tests, we need to flush the specific exporter's queue
            exporter._async_queue.flush(terminate=True)

    # Verify that prompt linking was called
    mock_link_prompts.assert_called_once()
    assert captured_prompts is not None, "Prompts were not passed to link method"
    assert len(captured_prompts) == 2, f"Expected 2 prompts, got {len(captured_prompts)}"

    # Verify prompt details
    prompt_names = {p.name for p in captured_prompts}
    assert prompt_names == {"test_prompt_1", "test_prompt_2"}

    # Verify the trace ID matches
    assert captured_trace_id == trace_id

    # Verify other client methods were also called
    mock_start_trace.assert_called_once()
    mock_upload_trace_data.assert_called_once()


@pytest.mark.parametrize("is_async", [True, False], ids=["async", "sync"])
def test_prompt_linking_with_empty_prompts_mlflow_v3(is_async, monkeypatch):
    """Test that empty prompts list doesn't cause issues with MLflow v3 exporter."""
    monkeypatch.setenv("DATABRICKS_HOST", "dummy-host")
    monkeypatch.setenv("DATABRICKS_TOKEN", "dummy-token")
    monkeypatch.setenv("MLFLOW_ENABLE_ASYNC_TRACE_LOGGING", str(is_async))

    mlflow.tracing.set_destination(Databricks(experiment_id=_EXPERIMENT_ID))

    # Capture prompt linking calls
    captured_prompts = None
    captured_trace_id = None

    def mock_link_prompt_versions_to_trace(trace_id, prompts):
        nonlocal captured_prompts, captured_trace_id
        captured_prompts = prompts
        captured_trace_id = trace_id

    # Mock the client methods
    with (
        mock.patch(
            "mlflow.tracing.client.TracingClient.start_trace",
            return_value=mock.MagicMock(trace_id="test-trace-id"),
        ) as mock_start_trace,
        mock.patch(
            "mlflow.tracing.client.TracingClient._upload_trace_data", return_value=None
        ) as mock_upload_trace_data,
        mock.patch(
            "mlflow.tracing.client.TracingClient.link_prompt_versions_to_trace",
            side_effect=mock_link_prompt_versions_to_trace,
        ) as mock_link_prompts,
    ):
        # Use the MLflow v3 exporter directly with no prompts
        from mlflow.entities import LiveSpan
        from mlflow.tracing.trace_manager import InMemoryTraceManager
        from mlflow.tracing.utils import generate_trace_id_v3

        from tests.tracing.helper import create_mock_otel_span, create_test_trace_info

        # Create a mock OTEL span and trace (no prompts added)
        otel_span = create_mock_otel_span(
            name="root",
            trace_id=12345,
            span_id=1,
            parent_id=None,
        )
        trace_id = generate_trace_id_v3(otel_span)
        span = LiveSpan(otel_span, trace_id)

        # Register the trace and spans (but no prompts)
        trace_manager = InMemoryTraceManager.get_instance()
        trace_info = create_test_trace_info(trace_id, _EXPERIMENT_ID)
        trace_manager.register_trace(otel_span.context.trace_id, trace_info)
        trace_manager.register_span(span)

        # Create and use the exporter
        exporter = MlflowV3SpanExporter()
        exporter.export([otel_span])

        # Wait for any prompt linking threads to complete
        join_thread_by_name_prefix("link_prompts_from_exporter")

        if is_async:
            # For async tests, we need to flush the specific exporter's queue
            exporter._async_queue.flush(terminate=True)

    # Verify that prompt linking was NOT called for empty prompts (this is correct behavior)
    mock_link_prompts.assert_not_called()
    # Since no prompts were passed, no thread was started and no call was made
    assert captured_trace_id is None  # No linking occurred, so trace_id was never captured

    # Verify other client methods were also called
    mock_start_trace.assert_called_once()
    mock_upload_trace_data.assert_called_once()


def test_prompt_linking_error_handling_mlflow_v3(monkeypatch):
    """Test that MLflow v3 exporter handles prompt linking errors gracefully."""
    monkeypatch.setenv("DATABRICKS_HOST", "dummy-host")
    monkeypatch.setenv("DATABRICKS_TOKEN", "dummy-token")
    monkeypatch.setenv("MLFLOW_ENABLE_ASYNC_TRACE_LOGGING", "False")  # Use sync for easier testing

    mlflow.tracing.set_destination(Databricks(experiment_id=_EXPERIMENT_ID))

    # Mock the client methods with prompt linking failing
    with (
        mock.patch(
            "mlflow.tracing.client.TracingClient.start_trace",
            return_value=mock.MagicMock(trace_id="test-trace-id"),
        ) as mock_start_trace,
        mock.patch(
            "mlflow.tracing.client.TracingClient._upload_trace_data", return_value=None
        ) as mock_upload_trace_data,
        mock.patch(
            "mlflow.tracing.client.TracingClient.link_prompt_versions_to_trace",
            side_effect=Exception("Prompt linking failed"),
        ) as mock_link_prompts,
        mock.patch("mlflow.tracing.export.utils._logger") as mock_logger,
    ):
        # Use the MLflow v3 exporter directly
        from mlflow.entities import LiveSpan
        from mlflow.tracing.trace_manager import InMemoryTraceManager
        from mlflow.tracing.utils import generate_trace_id_v3

        from tests.tracing.helper import create_mock_otel_span, create_test_trace_info

        # Create a mock OTEL span and trace with a prompt
        otel_span = create_mock_otel_span(
            name="root",
            trace_id=12345,
            span_id=1,
            parent_id=None,
        )
        trace_id = generate_trace_id_v3(otel_span)
        span = LiveSpan(otel_span, trace_id)

        # Create a test prompt
        prompt = PromptVersion(
            name="test_prompt",
            version=1,
            template="Hello, {{name}}!",
            commit_message="Test prompt",
            creation_timestamp=123456789,
        )

        # Register the trace, span, and prompt
        trace_manager = InMemoryTraceManager.get_instance()
        trace_info = create_test_trace_info(trace_id, _EXPERIMENT_ID)
        trace_manager.register_trace(otel_span.context.trace_id, trace_info)
        trace_manager.register_span(span)
        trace_manager.register_prompt(trace_id, prompt)

        # Create and use the exporter
        exporter = MlflowV3SpanExporter()
        exporter.export([otel_span])

        # Wait for any prompt linking threads to complete so the error can be caught
        join_thread_by_name_prefix("link_prompts_from_exporter")

    # Verify that prompt linking was attempted but failed
    mock_link_prompts.assert_called_once()

    # Verify other client methods were still called
    # (trace export should succeed despite prompt linking failure)
    mock_start_trace.assert_called_once()
    mock_upload_trace_data.assert_called_once()

    # Verify that the error was logged but didn't crash the export
    mock_logger.warning.assert_called()
    warning_calls = [call[0][0] for call in mock_logger.warning.call_args_list]
    assert any("Prompt linking failed" in msg for msg in warning_calls)<|MERGE_RESOLUTION|>--- conflicted
+++ resolved
@@ -81,7 +81,7 @@
     mock_call_endpoint.assert_called_once()
     mock_upload_trace_data.assert_called_once()
 
-    # Access the trace that was passed to _start_trace
+    # Access the trace that was passed to _start_trace_v3
     endpoint = mock_call_endpoint.call_args.args[1]
     assert endpoint == "/api/3.0/mlflow/traces"
     trace_data = mock_upload_trace_data.call_args.args[1]
@@ -163,7 +163,7 @@
 
     with (
         mock.patch(
-            "mlflow.tracing.client.TracingClient.start_trace",
+            "mlflow.tracing.client.TracingClient.start_trace_v3",
             side_effect=Exception("Failed to start trace"),
         ),
         mock.patch("mlflow.tracing.export.mlflow_v3._logger") as mock_logger,
@@ -197,7 +197,7 @@
 
     with (
         mock.patch(
-            "mlflow.tracing.client.TracingClient.start_trace", side_effect=_mock_client_method
+            "mlflow.tracing.client.TracingClient.start_trace_v3", side_effect=_mock_client_method
         ) as mock_start_trace,
         mock.patch(
             "mlflow.tracing.client.TracingClient._upload_trace_data", return_value=None
@@ -240,11 +240,7 @@
     # Mock the prompt linking method and other client methods
     with (
         mock.patch(
-<<<<<<< HEAD
-            "mlflow.tracing.client.TracingClient.start_trace",
-=======
             "mlflow.tracing.client.TracingClient.start_trace_v3",
->>>>>>> d393a0c2
         ) as mock_start_trace,
         mock.patch(
             "mlflow.tracing.client.TracingClient._upload_trace_data", return_value=None
@@ -346,7 +342,7 @@
     # Mock the client methods
     with (
         mock.patch(
-            "mlflow.tracing.client.TracingClient.start_trace",
+            "mlflow.tracing.client.TracingClient.start_trace_v3",
             return_value=mock.MagicMock(trace_id="test-trace-id"),
         ) as mock_start_trace,
         mock.patch(
@@ -412,7 +408,7 @@
     # Mock the client methods with prompt linking failing
     with (
         mock.patch(
-            "mlflow.tracing.client.TracingClient.start_trace",
+            "mlflow.tracing.client.TracingClient.start_trace_v3",
             return_value=mock.MagicMock(trace_id="test-trace-id"),
         ) as mock_start_trace,
         mock.patch(
