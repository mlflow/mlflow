--- conflicted
+++ resolved
@@ -9,18 +9,8 @@
 
 import mlflow
 from mlflow.entities.span_event import SpanEvent
-<<<<<<< HEAD
 from mlflow.entities.trace import Trace
-from mlflow.entities.trace_info_v3 import TraceInfoV3
-=======
 from mlflow.entities.trace_info import TraceInfo
-from mlflow.entities.trace_location import (
-    MlflowExperimentLocation,
-    TraceLocation,
-    TraceLocationType,
-)
-from mlflow.entities.trace_state import TraceState
->>>>>>> 8d3f4925
 from mlflow.protos import service_pb2 as pb
 from mlflow.tracing.constant import TraceMetadataKey
 from mlflow.tracing.destination import Databricks
@@ -54,37 +44,15 @@
 
     mlflow.tracing.set_destination(Databricks(experiment_id=_EXPERIMENT_ID))
 
-<<<<<<< HEAD
     trace_info = None
 
     def mock_response(credentials, path, method, trace_json, *args, **kwargs):
         nonlocal trace_info
         trace_dict = json.loads(trace_json)
         trace_proto = ParseDict(trace_dict["trace"], pb.Trace())
-        trace_info_proto = ParseDict(trace_dict["trace"]["trace_info"], pb.TraceInfoV3())
-        trace_info = TraceInfoV3.from_proto(trace_info_proto)
+        trace_info_proto = ParseDict(trace_dict["trace"]["trace_info"], pb.TraceInfo())
+        trace_info = TraceInfo.from_proto(trace_info_proto)
         return pb.StartTraceV3.Response(trace=trace_proto)
-=======
-    # Create mock for returned trace from _start_trace_v3
-    mock_trace_info = TraceInfo(
-        trace_id="12345",
-        trace_location=TraceLocation(
-            type=TraceLocationType.MLFLOW_EXPERIMENT,
-            mlflow_experiment=MlflowExperimentLocation(experiment_id=_EXPERIMENT_ID),
-        ),
-        request_time=1234567890,
-        state=TraceState.OK,
-        request_preview="Some request",
-        response_preview="Some response",
-        client_request_id=None,
-        execution_duration=100,
-        trace_metadata={"key1": "value1"},
-        tags={"foo": "bar"},
-    ).to_proto()
-    mock_response = pb.StartTraceV3.Response(
-        trace=pb.Trace(trace_info=mock_trace_info),
-    )
->>>>>>> 8d3f4925
 
     with (
         mock.patch(
@@ -121,13 +89,8 @@
 
     # Validate the data was passed to upload_trace_data
     call_args = mock_upload_trace_data.call_args
-<<<<<<< HEAD
-    assert isinstance(call_args.args[0], TraceInfoV3)
+    assert isinstance(call_args.args[0], TraceInfo)
     assert call_args.args[0].trace_id == trace_info.trace_id
-=======
-    assert isinstance(call_args.args[0], TraceInfo)
-    assert call_args.args[0].trace_id == "12345"
->>>>>>> 8d3f4925
 
     # We don't need to validate the exact JSON structure anymore since
     # we're testing the client methods directly, not the HTTP request
