--- conflicted
+++ resolved
@@ -6,12 +6,8 @@
 
 import mlflow
 from mlflow.entities import LiveSpan, Trace
-<<<<<<< HEAD
-from mlflow.entities.trace_info_v3 import TraceInfoV3
+from mlflow.entities.trace_info import TraceInfo
 from mlflow.tracing.constant import TraceMetadataKey
-=======
-from mlflow.entities.trace_info import TraceInfo
->>>>>>> 8d3f4925
 from mlflow.tracing.export.inference_table import (
     _TRACE_BUFFER,
     InferenceTableSpanExporter,
