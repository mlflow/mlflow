--- conflicted
+++ resolved
@@ -594,40 +594,6 @@
         return_type="list",
         order_by=["timestamp_ms"],
     )
-
-<<<<<<< HEAD
-    assert store.create_assessment.call_count == 2  # Initial + override
-    override_call = store.create_assessment.call_args
-    override_assessment = override_call[0][0]
-    assert override_assessment.overrides == "original_id"
-    assert override_assessment.value == 0.95
-
-    mlflow.delete_assessment(trace_id="tr-123", assessment_id="test_id")
-
-    assert store.delete_assessment.call_count == 1
-    delete_args = store.delete_assessment.call_args[1]
-    assert delete_args["trace_id"] == "tr-123"
-    assert delete_args["assessment_id"] == "test_id"
-
-
-def test_log_feedback_ai_judge_deprecation_warning(store):
-    with pytest.warns(DeprecationWarning, match="AI_JUDGE is deprecated. Use LLM_JUDGE instead."):
-        ai_judge_source = AssessmentSource(source_type="AI_JUDGE", source_id="gpt-4")
-
-    mlflow.log_feedback(
-        trace_id="tr-1234",
-        name="quality",
-        value=0.8,
-        source=ai_judge_source,
-        rationale="AI evaluation",
-    )
-
-    assert store.create_assessment.call_count == 1
-    call_args = store.create_assessment.call_args
-    assessment = call_args[0][0]
-    assert assessment.source.source_type == "LLM_JUDGE"
-    assert assessment.source.source_id == "gpt-4"
-=======
     # Verify the results
     assert len(traces) == 2
     assert len(traces[0].info.assessments) == 3
@@ -648,4 +614,22 @@
     assert assessment.trace_id == span_2.trace_id
     assert assessment.name == "feedback_3"
     assert assessment.value == 1.0
->>>>>>> c0ca6698
+
+
+def test_log_feedback_ai_judge_deprecation_warning(store):
+    with pytest.warns(DeprecationWarning, match="AI_JUDGE is deprecated. Use LLM_JUDGE instead."):
+        ai_judge_source = AssessmentSource(source_type="AI_JUDGE", source_id="gpt-4")
+
+    mlflow.log_feedback(
+        trace_id="tr-1234",
+        name="quality",
+        value=0.8,
+        source=ai_judge_source,
+        rationale="AI evaluation",
+    )
+
+    assert store.create_assessment.call_count == 1
+    call_args = store.create_assessment.call_args
+    assessment = call_args[0][0]
+    assert assessment.source.source_type == "LLM_JUDGE"
+    assert assessment.source.source_id == "gpt-4"