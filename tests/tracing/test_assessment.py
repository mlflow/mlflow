--- conflicted
+++ resolved
@@ -13,31 +13,8 @@
 from mlflow.entities.assessment_source import AssessmentSource, AssessmentSourceType
 from mlflow.exceptions import MlflowException
 
-<<<<<<< HEAD
 from tests.helper_functions import validate_telemetry_record
 
-
-# TODO: This test mocks out the tracking client and only test if the fluent API implementation
-# passes the correct arguments to the low-level client. Once the OSS backend is implemented,
-# we should also test the end-to-end assessment CRUD functionality.
-@pytest.fixture
-def store():
-    mock_store = mock.MagicMock()
-    with mock.patch("mlflow.tracing.client._get_store", return_value=mock_store):
-        yield mock_store
-
-
-# TODO: Remove this once the OSS backend is implemented
-@pytest.fixture
-def tracking_uri():
-    original_tracking_uri = mlflow.get_tracking_uri()
-    mlflow.set_tracking_uri("databricks")
-    yield
-    mlflow.set_tracking_uri(original_tracking_uri)
-
-
-=======
->>>>>>> 0da6db5f
 _HUMAN_ASSESSMENT_SOURCE = AssessmentSource(
     source_type=AssessmentSourceType.HUMAN,
     source_id="bob@example.com",
@@ -560,29 +537,6 @@
 
     mlflow.flush_trace_async_logging()
 
-<<<<<<< HEAD
-    # Neither CreateAssessment nor StartTraceV3 should be called
-    store.create_assessment.assert_not_called()
-    store.start_trace.assert_not_called()
-
-
-def test_log_assessment_sends_telemetry_record(mock_requests, store, tracking_uri):
-    mlflow.log_assessment(trace_id="1234", assessment=Feedback(name="feedback", value=1.0))
-
-    validate_telemetry_record(mock_requests, mlflow.log_assessment)
-
-
-def test_log_expectation_sends_telemetry_record(mock_requests, store, tracking_uri):
-    mlflow.log_expectation(trace_id="1234", name="expectation", value="MLflow")
-
-    validate_telemetry_record(mock_requests, mlflow.log_expectation)
-
-
-def test_log_feedback_sends_telemetry_record(mock_requests, store, tracking_uri):
-    mlflow.log_feedback(trace_id="1234", name="feedback", value=1.0)
-
-    validate_telemetry_record(mock_requests, mlflow.log_feedback)
-=======
 
 def test_get_assessment(trace_id):
     """Test get_assessment calls store correctly"""
@@ -685,4 +639,21 @@
     assert assessment.name == "quality"
     assert assessment.feedback.value == 0.8
     assert assessment.rationale == "AI evaluation"
->>>>>>> 0da6db5f
+
+
+def test_log_assessment_sends_telemetry_record(mock_requests, trace_id):
+    mlflow.log_assessment(trace_id=trace_id, assessment=Feedback(name="feedback", value=1.0))
+
+    validate_telemetry_record(mock_requests, mlflow.log_assessment, search_index=True)
+
+
+def test_log_expectation_sends_telemetry_record(mock_requests, trace_id):
+    mlflow.log_expectation(trace_id=trace_id, name="expectation", value="MLflow")
+
+    validate_telemetry_record(mock_requests, mlflow.log_expectation, search_index=True)
+
+
+def test_log_feedback_sends_telemetry_record(mock_requests, trace_id):
+    mlflow.log_feedback(trace_id=trace_id, name="feedback", value=1.0)
+
+    validate_telemetry_record(mock_requests, mlflow.log_feedback, search_index=True)