from unittest import mock

import pytest

import mlflow
from mlflow.entities.assessment import (
    AssessmentError,
    AssessmentSource,
    Expectation,
    ExpectationValue,
    Feedback,
    FeedbackValue,
)
from mlflow.entities.assessment_source import AssessmentSource, AssessmentSourceType
from mlflow.entities.trace_data import TraceData
from mlflow.entities.trace_info_v2 import TraceInfoV2
from mlflow.entities.trace_status import TraceStatus
from mlflow.exceptions import MlflowException


# TODO: This test mocks out the tracking client and only test if the fluent API implementation
# passes the correct arguments to the low-level client. Once the OSS backend is implemented,
# we should also test the end-to-end assessment CRUD functionality.
@pytest.fixture
def store():
    mock_store = mock.MagicMock()
    with mock.patch("mlflow.tracing.client._get_store", return_value=mock_store):
        yield mock_store


# TODO: Remove this once the OSS backend is implemented
@pytest.fixture
def tracking_uri():
    original_tracking_uri = mlflow.get_tracking_uri()
    mlflow.set_tracking_uri("databricks")
    yield
    mlflow.set_tracking_uri(original_tracking_uri)


_HUMAN_ASSESSMENT_SOURCE = AssessmentSource(
    source_type=AssessmentSourceType.HUMAN,
    source_id="bob@example.com",
)

_LLM_ASSESSMENT_SOURCE = AssessmentSource(
    source_type=AssessmentSourceType.LLM_JUDGE,
    source_id="gpt-4o-mini",
)


@pytest.mark.parametrize("legacy_api", [True, False])
def test_log_expectation(store, tracking_uri, legacy_api):
    if legacy_api:
        mlflow.log_expectation(
            trace_id="1234",
            name="expected_answer",
            value="MLflow",
            source=_HUMAN_ASSESSMENT_SOURCE,
            metadata={"key": "value"},
        )
    else:
        feedback = Expectation(
            name="expected_answer",
            value="MLflow",
            source=_HUMAN_ASSESSMENT_SOURCE,
            metadata={"key": "value"},
        )
        mlflow.log_assessment(trace_id="1234", assessment=feedback)

    assert store.create_assessment.call_count == 1
    assessment = store.create_assessment.call_args[0][0]
    assert assessment.name == "expected_answer"
    assert assessment.trace_id == "1234"
    assert assessment.span_id is None
    assert assessment.source == _HUMAN_ASSESSMENT_SOURCE
    assert assessment.create_time_ms is not None
    assert assessment.last_update_time_ms is not None
    assert assessment.expectation.value == "MLflow"
    assert assessment.feedback is None
    assert assessment.rationale is None
    assert assessment.metadata == {"key": "value"}


def test_log_expectation_invalid_parameters(tracking_uri):
    with pytest.raises(MlflowException, match=r"The `value` field must be specified."):
        Expectation(
            name="expected_answer",
            value=None,
            source=_HUMAN_ASSESSMENT_SOURCE,
        )

<<<<<<< HEAD
=======

>>>>>>> 73479302

def test_update_expectation(store, tracking_uri):
    assessment = Expectation(name="expected_answer", value="MLflow")
    mlflow.update_assessment(
        assessment_id="1234",
        trace_id="tr-1234",
        assessment=assessment,
    )

    assert store.update_assessment.call_count == 1
    call_args = store.update_assessment.call_args[1]
    assert call_args["trace_id"] == "tr-1234"
    assert call_args["assessment_id"] == "1234"
    assert call_args["name"] == "expected_answer"
    assert call_args["expectation"] == ExpectationValue(value="MLflow")
    assert call_args["feedback"] is None
    assert call_args["rationale"] is None
    assert call_args["metadata"] is None


@pytest.mark.parametrize("legacy_api", [True, False])
def test_log_feedback(store, tracking_uri, legacy_api):
    if legacy_api:
        mlflow.log_feedback(
            trace_id="1234",
            name="faithfulness",
            value=1.0,
            source=_LLM_ASSESSMENT_SOURCE,
            rationale="This answer is very faithful.",
            metadata={"model": "gpt-4o-mini"},
        )
    else:
        feedback = Feedback(
            name="faithfulness",
            value=1.0,
            source=_LLM_ASSESSMENT_SOURCE,
            rationale="This answer is very faithful.",
            metadata={"model": "gpt-4o-mini"},
        )
        mlflow.log_assessment(trace_id="1234", assessment=feedback)

    assert store.create_assessment.call_count == 1
    assessment = store.create_assessment.call_args[0][0]
    assert assessment.name == "faithfulness"
    assert assessment.trace_id == "1234"
    assert assessment.span_id is None
    assert assessment.source == _LLM_ASSESSMENT_SOURCE
    assert assessment.create_time_ms is not None
    assert assessment.last_update_time_ms is not None
    assert assessment.feedback.value == 1.0
    assert assessment.feedback.error is None
    assert assessment.expectation is None
    assert assessment.rationale == "This answer is very faithful."
    assert assessment.metadata == {"model": "gpt-4o-mini"}


@pytest.mark.parametrize("legacy_api", [True, False])
def test_log_feedback_with_error(store, tracking_uri, legacy_api):
    if legacy_api:
        mlflow.log_feedback(
            trace_id="1234",
            name="faithfulness",
            source=_LLM_ASSESSMENT_SOURCE,
            error=AssessmentError(
                error_code="RATE_LIMIT_EXCEEDED",
                error_message="Rate limit for the judge exceeded.",
            ),
        )
    else:
        feedback = Feedback(
            name="faithfulness",
            value=None,
            source=_LLM_ASSESSMENT_SOURCE,
            error=AssessmentError(
                error_code="RATE_LIMIT_EXCEEDED",
                error_message="Rate limit for the judge exceeded.",
            ),
        )
        mlflow.log_assessment(trace_id="1234", assessment=feedback)

    assert store.create_assessment.call_count == 1
    assessment = store.create_assessment.call_args[0][0]
    assert assessment.name == "faithfulness"
    assert assessment.trace_id == "1234"
    assert assessment.span_id is None
    assert assessment.source == _LLM_ASSESSMENT_SOURCE
    assert assessment.create_time_ms is not None
    assert assessment.last_update_time_ms is not None
    assert assessment.expectation is None
    assert assessment.feedback.value is None
    assert assessment.feedback.error.error_code == "RATE_LIMIT_EXCEEDED"
    assert assessment.feedback.error.error_message == "Rate limit for the judge exceeded."
    assert assessment.rationale is None


@pytest.mark.parametrize("legacy_api", [True, False])
def test_log_feedback_with_exception_object(store, tracking_uri, legacy_api):
    """Test that log_feedback correctly accepts Exception objects."""
    test_exception = ValueError("Test exception message")

    if legacy_api:
        mlflow.log_feedback(
            trace_id="1234",
            name="faithfulness",
            source=_LLM_ASSESSMENT_SOURCE,
            error=test_exception,
        )
    else:
        feedback = Feedback(
            name="faithfulness",
            value=None,
            source=_LLM_ASSESSMENT_SOURCE,
            error=test_exception,
        )
        mlflow.log_assessment(trace_id="1234", assessment=feedback)

    assert store.create_assessment.call_count == 1
    assessment = store.create_assessment.call_args[0][0]
    assert assessment.name == "faithfulness"
    assert assessment.trace_id == "1234"
    assert assessment.span_id is None
    assert assessment.source == _LLM_ASSESSMENT_SOURCE
    assert assessment.create_time_ms is not None
    assert assessment.last_update_time_ms is not None
    assert assessment.expectation is None
    assert assessment.feedback.value is None
    # Exception should be converted to AssessmentError
    assert assessment.feedback.error.error_code == "ValueError"
    assert assessment.feedback.error.error_message == "Test exception message"
    assert assessment.feedback.error.stack_trace is not None
    assert assessment.rationale is None


@pytest.mark.parametrize("legacy_api", [True, False])
def test_log_feedback_with_value_and_error(store, tracking_uri, legacy_api):
    if legacy_api:
        mlflow.log_feedback(
            trace_id="1234",
            name="faithfulness",
            source=_LLM_ASSESSMENT_SOURCE,
            value=0.5,
            error=AssessmentError(
                error_code="RATE_LIMIT_EXCEEDED",
                error_message="Rate limit for the judge exceeded.",
            ),
        )
    else:
        feedback = Feedback(
            name="faithfulness",
            value=0.5,
            source=_LLM_ASSESSMENT_SOURCE,
            error=AssessmentError(
                error_code="RATE_LIMIT_EXCEEDED",
                error_message="Rate limit for the judge exceeded.",
            ),
        )
        mlflow.log_assessment(trace_id="1234", assessment=feedback)

    assert store.create_assessment.call_count == 1
    assessment = store.create_assessment.call_args[0][0]
    assert assessment.name == "faithfulness"
    assert assessment.trace_id == "1234"
    assert assessment.span_id is None
    assert assessment.source == _LLM_ASSESSMENT_SOURCE
    assert assessment.create_time_ms is not None
    assert assessment.last_update_time_ms is not None
    assert assessment.expectation is None
    assert assessment.feedback.value == 0.5
    assert assessment.feedback.error.error_code == "RATE_LIMIT_EXCEEDED"
    assert assessment.feedback.error.error_message == "Rate limit for the judge exceeded."
    assert assessment.rationale is None


def test_log_feedback_invalid_parameters(tracking_uri):
    with pytest.raises(MlflowException, match=r"Either `value` or `error` must be provided."):
        Feedback(
            trace_id="1234",
            name="faithfulness",
            source=_LLM_ASSESSMENT_SOURCE,
        )

    # Test with a non-AssessmentSource object that is not None
    with pytest.raises(MlflowException, match=r"`source` must be an instance of"):
        Feedback(
            trace_id="1234",
            name="faithfulness",
            value=1.0,
            source="invalid_source_type",
        )


def test_update_feedback(store, tracking_uri):
    feedback = Feedback(
        name="faithfulness",
        value=1.0,
        rationale="This answer is very faithful.",
        metadata={"model": "gpt-4o-mini"},
    )
    mlflow.update_assessment(
        assessment_id="1234",
        trace_id="tr-1234",
        assessment=feedback,
    )

    assert store.update_assessment.call_count == 1
    call_args = store.update_assessment.call_args[1]
    assert call_args["trace_id"] == "tr-1234"
    assert call_args["assessment_id"] == "1234"
    assert call_args["name"] == "faithfulness"
    assert call_args["expectation"] is None
    assert call_args["feedback"] == FeedbackValue(value=1.0)
    assert call_args["rationale"] == "This answer is very faithful."
    assert call_args["metadata"] == {"model": "gpt-4o-mini"}


def test_override_feedback(store, tracking_uri):
    # Mock the store's get_assessment method to return a feedback
    old_feedback = Feedback(
        trace_id="tr-321",
        name="faithfulness",
        value=0.5,
        source=_LLM_ASSESSMENT_SOURCE,
        rationale="Original feedback",
        metadata={"model": "gpt-3.5"},
    )
    old_feedback.assessment_id = "a-1234"
    store.get_assessment.return_value = old_feedback

    mlflow.override_feedback(
        trace_id="tr-321",
        assessment_id="a-1234",
        value=1.0,
        source=_LLM_ASSESSMENT_SOURCE,
        rationale="This answer is very faithful.",
        metadata={"model": "gpt-4o-mini"},
    )

    # assert that the old feedback is fetched
    store.get_assessment.assert_called_once_with("tr-321", "a-1234")

    # assert that the new feedback is created
    assert store.create_assessment.call_count == 1
    assessment = store.create_assessment.call_args[0][0]
    assert assessment.name == "faithfulness"
    assert assessment.trace_id == "tr-321"
    assert assessment.span_id is None
    assert assessment.source == _LLM_ASSESSMENT_SOURCE
    assert assessment.create_time_ms is not None
    assert assessment.last_update_time_ms is not None
    assert assessment.feedback.value == 1.0
    assert assessment.feedback.error is None
    assert assessment.expectation is None
    assert assessment.rationale == "This answer is very faithful."
    assert assessment.metadata == {"model": "gpt-4o-mini"}
    assert assessment.overrides == "a-1234"


def test_delete_assessment(store, tracking_uri):
    mlflow.delete_assessment(trace_id="tr-1234", assessment_id="1234")

    assert store.delete_assessment.call_count == 1
    call_args = store.delete_assessment.call_args[1]
    assert call_args["assessment_id"] == "1234"
    assert call_args["trace_id"] == "tr-1234"


def test_assessment_apis_only_available_in_databricks():
    with pytest.raises(MlflowException, match=r"This API is currently only available"):
        mlflow.log_assessment(trace_id="1234", assessment=Feedback(name="test", value=1.0))

    with pytest.raises(MlflowException, match=r"This API is currently only available"):
        mlflow.log_expectation(
            trace_id="1234", name="expected_answer", value="MLflow", source=_HUMAN_ASSESSMENT_SOURCE
        )

    with pytest.raises(MlflowException, match=r"This API is currently only available"):
        mlflow.log_feedback(
            trace_id="1234", name="faithfulness", value=1.0, source=_LLM_ASSESSMENT_SOURCE
        )

    with pytest.raises(MlflowException, match=r"This API is currently only available"):
        mlflow.update_assessment(
            trace_id="1234",
            assessment_id="1234",
            assessment=Feedback(name="faithfulness", value=1.0),
        )

    with pytest.raises(MlflowException, match=r"This API is currently only available"):
        mlflow.delete_assessment(trace_id="1234", assessment_id="1234")


def test_search_traces_with_assessments(store, tracking_uri):
    # Create a trace info with an assessment
    assessment = Feedback(
        trace_id="test",
        name="test",
        value="test",
        source=AssessmentSource(source_id="test", source_type=AssessmentSourceType.HUMAN),
        create_time_ms=0,
        last_update_time_ms=0,
    )

    trace_info = TraceInfoV2(
        request_id="test",
        experiment_id="test",
        timestamp_ms=0,
        execution_time_ms=0,
        status=TraceStatus.OK,
        tags={"mlflow.artifactLocation": "test"},
        assessments=[assessment],  # Include the assessment here
    )

    # Mock the search_traces to return our trace_info
    store.search_traces.return_value = ([trace_info, trace_info], None)

    # Now when search_traces is called, it should use our trace_info with the assessment
    with mock.patch(
        "mlflow.tracing.client.TracingClient._download_trace_data", return_value=TraceData()
    ):
        res = mlflow.search_traces(
            experiment_ids=["0"],
            max_results=2,
            return_type="list",
        )

    # Verify the results
    assert len(res) == 2
    for trace in res:
        assert trace.info.assessments is not None
        assert len(trace.info.assessments) == 1
        assert trace.info.assessments[0].trace_id == "test"
        assert trace.info.assessments[0].name == "test"

    # Verify the search_traces was called
    assert store.search_traces.call_count == 1

    # We no longer expect get_trace_info to be called
    assert store.get_trace_info.call_count == 0


def test_log_feedback_default_source(store, tracking_uri):
    # Test that the default CODE source is used when no source is provided
<<<<<<< HEAD
    feedback = Feedback(
=======
    mlflow.log_feedback(
>>>>>>> 73479302
        trace_id="1234",
        name="faithfulness",
        value=1.0,
    )
<<<<<<< HEAD
    mlflow.log_assessment(trace_id="1234", assessment=feedback)
=======
>>>>>>> 73479302

    assert store.create_assessment.call_count == 1
    assessment = store.create_assessment.call_args[0][0]
    assert assessment.name == "faithfulness"
    assert assessment.trace_id == "1234"
    assert assessment.source.source_type == AssessmentSourceType.CODE
<<<<<<< HEAD
    assert assessment.source.source_id == "default"
    assert assessment.feedback.value == 1.0


def test_log_expectation_default_source(store, tracking_uri):
    # Test that the default CODE source is used when no source is provided
    expectation = Expectation(
        trace_id="1234",
        name="expected_answer",
        value="MLflow",
    )
    mlflow.log_assessment(trace_id="1234", assessment=expectation)

    assert store.create_assessment.call_count == 1
    assessment = store.create_assessment.call_args[0][0]
    assert assessment.name == "expected_answer"
    assert assessment.trace_id == "1234"
    assert assessment.source.source_type == AssessmentSourceType.HUMAN
    assert assessment.source.source_id == "default"
    assert assessment.expectation.value == "MLflow"


def test_log_feedback_and_exception_blocks_positional_args():
    with pytest.raises(TypeError, match=r"log_feedback\(\) takes 0 positional"):
        mlflow.log_feedback("tr-1234", "faithfulness", 1.0)

    with pytest.raises(TypeError, match=r"log_expectation\(\) takes 0 positional"):
        mlflow.log_expectation("tr-1234", "expected_answer", "MLflow")


@pytest.mark.parametrize("legacy_api", [True, False])
def test_log_assessment_on_in_progress_trace(store, tracking_uri, legacy_api):
    @mlflow.trace
    def func(x: int, y: int) -> int:
        trace_id = mlflow.get_active_trace_id()
        if legacy_api:
            mlflow.log_assessment(trace_id, Feedback(name="feedback", value=1.0))
            mlflow.log_assessment(trace_id, Expectation(name="expectation", value="MLflow"))
            mlflow.log_assessment("other_trace_id", Feedback(name="other", value=2.0))
        else:
            mlflow.log_feedback(trace_id=trace_id, name="feedback", value=1.0)
            mlflow.log_expectation(trace_id=trace_id, name="expectation", value="MLflow")
            mlflow.log_feedback(trace_id="other_trace_id", name="other", value=2.0)
        return x + y

    assert func(1, 2) == 3

    mlflow.flush_trace_async_logging()

    # Two assessments should be logged as a part of StartTraceV3 call
    store.start_trace_v3.assert_called_once()
    trace = store.start_trace_v3.call_args[1]["trace"]
    assert trace.info.request_id == mlflow.get_last_active_trace_id()
    assert len(trace.info.assessments) == 2
    assert trace.info.assessments[0].name == "feedback"
    assert trace.info.assessments[0].feedback.value == 1.0
    assert trace.info.assessments[1].name == "expectation"
    assert trace.info.assessments[1].expectation.value == "MLflow"

    # CreateAssessment should be called for the last assessment on the other trace
    store.create_assessment.assert_called_once()
    assessment = store.create_assessment.call_args[0][0]
    assert assessment.trace_id == "other_trace_id"
    assert assessment.name == "other"
    assert assessment.feedback.value == 2.0


@pytest.mark.asyncio
async def test_log_assessment_on_in_progress_trace_async(store, tracking_uri):
    @mlflow.trace
    async def func(x: int, y: int) -> int:
        trace_id = mlflow.get_active_trace_id()
        mlflow.log_assessment(trace_id, Feedback(name="feedback", value=1.0))
        mlflow.log_assessment(trace_id, Expectation(name="expectation", value="MLflow"))
        return x + y

    assert (await func(1, 2)) == 3

    mlflow.flush_trace_async_logging()

    store.create_assessment.assert_not_called()

    store.start_trace_v3.assert_called_once()
    trace = store.start_trace_v3.call_args[1]["trace"]
    assert trace.info.request_id == mlflow.get_last_active_trace_id()
    assert len(trace.info.assessments) == 2
    assert trace.info.assessments[0].name == "feedback"
    assert trace.info.assessments[0].feedback.value == 1.0
    assert trace.info.assessments[1].name == "expectation"
    assert trace.info.assessments[1].expectation.value == "MLflow"


def test_log_assessment_on_in_progress_with_span_id(store, tracking_uri):
    with mlflow.start_span(name="test_span") as span:
        mlflow.log_assessment(
            trace_id=span.trace_id,
            assessment=Feedback(name="feedback", value=1.0, span_id=span.span_id),
        )

    mlflow.flush_trace_async_logging()

    # Two assessments should be logged as a part of StartTraceV3 call
    store.start_trace_v3.assert_called_once()
    trace = store.start_trace_v3.call_args[1]["trace"]
    assert trace.info.request_id == mlflow.get_last_active_trace_id()
    assert len(trace.info.assessments) == 1
    assert trace.info.assessments[0].name == "feedback"
    assert trace.info.assessments[0].feedback.value == 1.0
    assert trace.info.assessments[0].span_id == span.span_id

    store.create_assessment.assert_not_called()


def test_log_assessment_on_in_progress_trace_works_when_tracing_is_disabled(store, tracking_uri):
    # Calling log_assessment to an active trace should not fail when tracing is disabled.
    mlflow.tracing.disable()

    @mlflow.trace
    def func(x: int, y: int):
        trace_id = mlflow.get_active_trace_id()
        mlflow.log_assessment(trace_id=trace_id, assessment=Feedback(name="feedback", value=1.0))
        return x + y

    assert func(1, 2) == 3

    mlflow.flush_trace_async_logging()

    # Neither CreateAssessment nor StartTraceV3 should be called
    store.create_assessment.assert_not_called()
    store.start_trace_v3.assert_not_called()
=======
    assert assessment.source.source_id == "log_feedback_default"
    assert assessment.feedback.value == 1.0
>>>>>>> 73479302
<|MERGE_RESOLUTION|>--- conflicted
+++ resolved
@@ -89,10 +89,7 @@
             source=_HUMAN_ASSESSMENT_SOURCE,
         )
 
-<<<<<<< HEAD
-=======
-
->>>>>>> 73479302
+
 
 def test_update_expectation(store, tracking_uri):
     assessment = Expectation(name="expected_answer", value="MLflow")
@@ -435,157 +432,16 @@
 
 def test_log_feedback_default_source(store, tracking_uri):
     # Test that the default CODE source is used when no source is provided
-<<<<<<< HEAD
-    feedback = Feedback(
-=======
     mlflow.log_feedback(
->>>>>>> 73479302
         trace_id="1234",
         name="faithfulness",
         value=1.0,
     )
-<<<<<<< HEAD
-    mlflow.log_assessment(trace_id="1234", assessment=feedback)
-=======
->>>>>>> 73479302
 
     assert store.create_assessment.call_count == 1
     assessment = store.create_assessment.call_args[0][0]
     assert assessment.name == "faithfulness"
     assert assessment.trace_id == "1234"
     assert assessment.source.source_type == AssessmentSourceType.CODE
-<<<<<<< HEAD
-    assert assessment.source.source_id == "default"
-    assert assessment.feedback.value == 1.0
-
-
-def test_log_expectation_default_source(store, tracking_uri):
-    # Test that the default CODE source is used when no source is provided
-    expectation = Expectation(
-        trace_id="1234",
-        name="expected_answer",
-        value="MLflow",
-    )
-    mlflow.log_assessment(trace_id="1234", assessment=expectation)
-
-    assert store.create_assessment.call_count == 1
-    assessment = store.create_assessment.call_args[0][0]
-    assert assessment.name == "expected_answer"
-    assert assessment.trace_id == "1234"
-    assert assessment.source.source_type == AssessmentSourceType.HUMAN
-    assert assessment.source.source_id == "default"
-    assert assessment.expectation.value == "MLflow"
-
-
-def test_log_feedback_and_exception_blocks_positional_args():
-    with pytest.raises(TypeError, match=r"log_feedback\(\) takes 0 positional"):
-        mlflow.log_feedback("tr-1234", "faithfulness", 1.0)
-
-    with pytest.raises(TypeError, match=r"log_expectation\(\) takes 0 positional"):
-        mlflow.log_expectation("tr-1234", "expected_answer", "MLflow")
-
-
-@pytest.mark.parametrize("legacy_api", [True, False])
-def test_log_assessment_on_in_progress_trace(store, tracking_uri, legacy_api):
-    @mlflow.trace
-    def func(x: int, y: int) -> int:
-        trace_id = mlflow.get_active_trace_id()
-        if legacy_api:
-            mlflow.log_assessment(trace_id, Feedback(name="feedback", value=1.0))
-            mlflow.log_assessment(trace_id, Expectation(name="expectation", value="MLflow"))
-            mlflow.log_assessment("other_trace_id", Feedback(name="other", value=2.0))
-        else:
-            mlflow.log_feedback(trace_id=trace_id, name="feedback", value=1.0)
-            mlflow.log_expectation(trace_id=trace_id, name="expectation", value="MLflow")
-            mlflow.log_feedback(trace_id="other_trace_id", name="other", value=2.0)
-        return x + y
-
-    assert func(1, 2) == 3
-
-    mlflow.flush_trace_async_logging()
-
-    # Two assessments should be logged as a part of StartTraceV3 call
-    store.start_trace_v3.assert_called_once()
-    trace = store.start_trace_v3.call_args[1]["trace"]
-    assert trace.info.request_id == mlflow.get_last_active_trace_id()
-    assert len(trace.info.assessments) == 2
-    assert trace.info.assessments[0].name == "feedback"
-    assert trace.info.assessments[0].feedback.value == 1.0
-    assert trace.info.assessments[1].name == "expectation"
-    assert trace.info.assessments[1].expectation.value == "MLflow"
-
-    # CreateAssessment should be called for the last assessment on the other trace
-    store.create_assessment.assert_called_once()
-    assessment = store.create_assessment.call_args[0][0]
-    assert assessment.trace_id == "other_trace_id"
-    assert assessment.name == "other"
-    assert assessment.feedback.value == 2.0
-
-
-@pytest.mark.asyncio
-async def test_log_assessment_on_in_progress_trace_async(store, tracking_uri):
-    @mlflow.trace
-    async def func(x: int, y: int) -> int:
-        trace_id = mlflow.get_active_trace_id()
-        mlflow.log_assessment(trace_id, Feedback(name="feedback", value=1.0))
-        mlflow.log_assessment(trace_id, Expectation(name="expectation", value="MLflow"))
-        return x + y
-
-    assert (await func(1, 2)) == 3
-
-    mlflow.flush_trace_async_logging()
-
-    store.create_assessment.assert_not_called()
-
-    store.start_trace_v3.assert_called_once()
-    trace = store.start_trace_v3.call_args[1]["trace"]
-    assert trace.info.request_id == mlflow.get_last_active_trace_id()
-    assert len(trace.info.assessments) == 2
-    assert trace.info.assessments[0].name == "feedback"
-    assert trace.info.assessments[0].feedback.value == 1.0
-    assert trace.info.assessments[1].name == "expectation"
-    assert trace.info.assessments[1].expectation.value == "MLflow"
-
-
-def test_log_assessment_on_in_progress_with_span_id(store, tracking_uri):
-    with mlflow.start_span(name="test_span") as span:
-        mlflow.log_assessment(
-            trace_id=span.trace_id,
-            assessment=Feedback(name="feedback", value=1.0, span_id=span.span_id),
-        )
-
-    mlflow.flush_trace_async_logging()
-
-    # Two assessments should be logged as a part of StartTraceV3 call
-    store.start_trace_v3.assert_called_once()
-    trace = store.start_trace_v3.call_args[1]["trace"]
-    assert trace.info.request_id == mlflow.get_last_active_trace_id()
-    assert len(trace.info.assessments) == 1
-    assert trace.info.assessments[0].name == "feedback"
-    assert trace.info.assessments[0].feedback.value == 1.0
-    assert trace.info.assessments[0].span_id == span.span_id
-
-    store.create_assessment.assert_not_called()
-
-
-def test_log_assessment_on_in_progress_trace_works_when_tracing_is_disabled(store, tracking_uri):
-    # Calling log_assessment to an active trace should not fail when tracing is disabled.
-    mlflow.tracing.disable()
-
-    @mlflow.trace
-    def func(x: int, y: int):
-        trace_id = mlflow.get_active_trace_id()
-        mlflow.log_assessment(trace_id=trace_id, assessment=Feedback(name="feedback", value=1.0))
-        return x + y
-
-    assert func(1, 2) == 3
-
-    mlflow.flush_trace_async_logging()
-
-    # Neither CreateAssessment nor StartTraceV3 should be called
-    store.create_assessment.assert_not_called()
-    store.start_trace_v3.assert_not_called()
-=======
     assert assessment.source.source_id == "log_feedback_default"
-    assert assessment.feedback.value == 1.0
->>>>>>> 73479302
+    assert assessment.feedback.value == 1.0