import inspect
import os
import shutil
import subprocess
import sys
import tempfile
import time
import uuid
from unittest import mock
from unittest.mock import Mock, patch

import pytest
import requests
from opentelemetry import trace as trace_api

import mlflow
import mlflow.telemetry.utils
from mlflow.telemetry.client import TELEMETRY_URL, get_telemetry_client, set_telemetry_client
from mlflow.tracing.display.display_handler import IPythonTraceDisplayHandler
from mlflow.tracing.export.inference_table import _TRACE_BUFFER
from mlflow.tracing.fluent import _set_last_active_trace_id
from mlflow.tracing.trace_manager import InMemoryTraceManager
from mlflow.utils.file_utils import path_to_local_sqlite_uri
from mlflow.utils.os import is_windows
from mlflow.version import IS_TRACING_SDK_ONLY

from tests.autologging.fixtures import enable_test_mode
from tests.helper_functions import avoid_telemetry_tracking, get_safe_port
from tests.tracing.helper import purge_traces

if not IS_TRACING_SDK_ONLY:
    from mlflow.tracking._tracking_service.utils import _use_tracking_uri
    from mlflow.tracking.fluent import (
        _last_active_run_id,
        _reset_last_logged_model_id,
        clear_active_model,
    )


@pytest.fixture(autouse=IS_TRACING_SDK_ONLY, scope="session")
def remote_backend_for_tracing_sdk_test():
    """
    A fixture to start a remote backend for testing mlflow-tracing package integration.
    Since the tracing SDK has to be tested in an environment that has minimal dependencies,
    we need to start a tracking backend in an isolated uv environment.
    """
    port = get_safe_port()
    # Start a remote backend to test mlflow-tracing package integration.
    with tempfile.TemporaryDirectory() as temp_dir:
        mlflow_root = os.path.dirname(os.path.dirname(__file__))
        with subprocess.Popen(
            [
                "uv",
                "run",
                "--with",
                # Install from the dev version
                mlflow_root,
                "--python",
                # Get current python version
                f"{sys.version_info.major}.{sys.version_info.minor}",
                "mlflow",
                "server",
                "--port",
                str(port),
            ],
            cwd=temp_dir,
        ) as process:
            print("Starting mlflow server on port 5000")  # noqa: T201
            try:
                for _ in range(60):
                    try:
                        response = requests.get(f"http://localhost:{port}")
                        if response.ok:
                            break
                    except requests.ConnectionError:
                        print("MLflow server is not responding yet.")  # noqa: T201
                        time.sleep(1)
                else:
                    raise RuntimeError("Failed to start server")

                mlflow.set_tracking_uri(f"http://localhost:{port}")

                yield

            finally:
                process.terminate()


@pytest.fixture(autouse=IS_TRACING_SDK_ONLY)
def tmp_experiment_for_tracing_sdk_test(monkeypatch):
    # Generate a random experiment name
    experiment_name = f"trace-unit-test-{uuid.uuid4().hex}"
    experiment = mlflow.set_experiment(experiment_name)

    # Reduce retries for speed up tests
    monkeypatch.setenv("MLFLOW_HTTP_REQUEST_MAX_RETRIES", "1")

    yield

    purge_traces(experiment_id=experiment.experiment_id)


@pytest.fixture(autouse=not IS_TRACING_SDK_ONLY)
def tracking_uri_mock(tmp_path, request):
    if "notrackingurimock" not in request.keywords:
        tracking_uri = path_to_local_sqlite_uri(tmp_path / f"{uuid.uuid4().hex}.sqlite")
        with _use_tracking_uri(tracking_uri):
            yield tracking_uri
    else:
        yield None


@pytest.fixture(autouse=True)
def reset_active_experiment_id():
    yield
    mlflow.tracking.fluent._active_experiment_id = None
    os.environ.pop("MLFLOW_EXPERIMENT_ID", None)


@pytest.fixture(autouse=True)
def reset_mlflow_uri():
    yield
    # Resetting these environment variables cause sqlalchemy store tests to run with a sqlite
    # database instead of mysql/postgresql/mssql.
    if "DISABLE_RESET_MLFLOW_URI_FIXTURE" not in os.environ:
        os.environ.pop("MLFLOW_TRACKING_URI", None)
        os.environ.pop("MLFLOW_REGISTRY_URI", None)
        try:
            from mlflow.tracking import set_registry_uri

            # clean up the registry URI to avoid side effects
            set_registry_uri(None)
        except ImportError:
            # tracing sdk does not have the registry module
            pass


@pytest.fixture(autouse=True)
def reset_tracing():
    """
    Reset the global state of the tracing feature.

    This fixture is auto-applied for cleaning up the global state between tests
    to avoid side effects.
    """
    yield

    # Reset OpenTelemetry and MLflow tracer setup
    mlflow.tracing.reset()

    # Clear other global state and singletons
    _set_last_active_trace_id(None)
    _TRACE_BUFFER.clear()
    InMemoryTraceManager.reset()
    IPythonTraceDisplayHandler._instance = None


def _is_span_active():
    span = trace_api.get_current_span()
    return (span is not None) and not isinstance(span, trace_api.NonRecordingSpan)


@pytest.fixture(autouse=True)
def validate_trace_finish():
    """
    Validate all spans are finished and detached from the context by the end of the each test.

    Leaked span is critical problem and also hard to find without an explicit check.
    """
    # When the span is leaked, it causes confusing test failure in the subsequent tests. To avoid
    # this and make the test failure more clear, we fail first here.
    if _is_span_active():
        pytest.skip(reason="A leaked active span is found before starting the test.")

    yield

    assert not _is_span_active(), (
        "A span is still active at the end of the test. All spans must be finished "
        "and detached from the context before the test ends. The leaked span context "
        "may cause other subsequent tests to fail."
    )


@pytest.fixture(autouse=True, scope="session")
def enable_test_mode_by_default_for_autologging_integrations():
    """
    Run all MLflow tests in autologging test mode, ensuring that errors in autologging patch code
    are raised and detected. For more information about autologging test mode, see the docstring
    for :py:func:`mlflow.utils.autologging_utils._is_testing()`.
    """
    yield from enable_test_mode()


@pytest.fixture(autouse=not IS_TRACING_SDK_ONLY)
def clean_up_leaked_runs():
    """
    Certain test cases validate safety API behavior when runs are leaked. Leaked runs that
    are not cleaned up between test cases may result in cascading failures that are hard to
    debug. Accordingly, this fixture attempts to end any active runs it encounters and
    throws an exception (which reported as an additional error in the pytest execution output).
    """
    try:
        yield
        assert not mlflow.active_run(), (
            "test case unexpectedly leaked a run. Run info: {}. Run data: {}".format(
                mlflow.active_run().info, mlflow.active_run().data
            )
        )
    finally:
        while mlflow.active_run():
            mlflow.end_run()


def _called_in_save_model():
    for frame in inspect.stack()[::-1]:
        if frame.function == "save_model":
            return True
    return False


@pytest.fixture(autouse=not IS_TRACING_SDK_ONLY)
def prevent_infer_pip_requirements_fallback(request):
    """
    Prevents `mlflow.models.infer_pip_requirements` from falling back in `mlflow.*.save_model`
    unless explicitly disabled via `pytest.mark.allow_infer_pip_requirements_fallback`.
    """
    from mlflow.utils.environment import _INFER_PIP_REQUIREMENTS_GENERAL_ERROR_MESSAGE

    def new_exception(msg, *_, **__):
        if msg == _INFER_PIP_REQUIREMENTS_GENERAL_ERROR_MESSAGE and _called_in_save_model():
            raise Exception(
                "`mlflow.models.infer_pip_requirements` should not fall back in"
                "`mlflow.*.save_model` during test"
            )

    if "allow_infer_pip_requirements_fallback" not in request.keywords:
        with mock.patch("mlflow.utils.environment._logger.exception", new=new_exception):
            yield
    else:
        yield


@pytest.fixture(autouse=not IS_TRACING_SDK_ONLY)
def clean_up_mlruns_directory(request):
    """
    Clean up an `mlruns` directory on each test module teardown on CI to save the disk space.
    """
    yield

    # Only run this fixture on CI.
    if "GITHUB_ACTIONS" not in os.environ:
        return

    mlruns_dir = os.path.join(request.config.rootpath, "mlruns")
    if os.path.exists(mlruns_dir):
        try:
            shutil.rmtree(mlruns_dir)
        except OSError:
            if is_windows():
                raise
            # `shutil.rmtree` can't remove files owned by root in a docker container.
            subprocess.run(["sudo", "rm", "-rf", mlruns_dir], check=True)


@pytest.fixture(autouse=not IS_TRACING_SDK_ONLY)
def clean_up_last_logged_model_id():
    """
    Clean up the last logged model ID stored in a thread local var.
    """
    _reset_last_logged_model_id()


@pytest.fixture(autouse=not IS_TRACING_SDK_ONLY)
def clean_up_last_active_run():
    _last_active_run_id.set(None)


@pytest.fixture
def mock_s3_bucket():
    """
    Creates a mock S3 bucket using moto

    Returns:
        The name of the mock bucket.
    """
    import boto3
    import moto

    with moto.mock_s3():
        bucket_name = "mock-bucket"
        s3_client = boto3.client("s3")
        s3_client.create_bucket(Bucket=bucket_name)
        yield bucket_name


class ExtendedMonkeyPatch(pytest.MonkeyPatch):  # type: ignore
    def setenvs(self, envs, prepend=None):
        for name, value in envs.items():
            self.setenv(name, value, prepend)

    def delenvs(self, names, raising=True):
        for name in names:
            self.delenv(name, raising)


@pytest.fixture
def monkeypatch():
    """
    Overrides the default monkeypatch fixture to use `ExtendedMonkeyPatch`.
    """
    with ExtendedMonkeyPatch().context() as mp:
        yield mp


@pytest.fixture
def tmp_sqlite_uri(tmp_path):
    path = tmp_path.joinpath("mlflow.db").as_uri()
    return ("sqlite://" if is_windows() else "sqlite:////") + path[len("file://") :]


@pytest.fixture
def mock_databricks_serving_with_tracing_env(monkeypatch):
    monkeypatch.setenv("IS_IN_DB_MODEL_SERVING_ENV", "true")
    monkeypatch.setenv("ENABLE_MLFLOW_TRACING", "true")


@pytest.fixture(params=[True, False])
def mock_is_in_databricks(request):
    with mock.patch(
        "mlflow.models.model.is_in_databricks_runtime", return_value=request.param
    ) as mock_databricks:
        yield mock_databricks


@pytest.fixture(autouse=not IS_TRACING_SDK_ONLY)
def reset_active_model_context():
    yield
    with avoid_telemetry_tracking():
        clear_active_model()


@pytest.fixture(autouse=True)
def reset_telemetry_client():
    yield
    client = get_telemetry_client()
    if client:
<<<<<<< HEAD
        client._wait_for_consumer_threads(terminate=True)
=======
        client.flush(terminate=True)
    set_telemetry_client()
>>>>>>> 475fcf63


@pytest.fixture
def mock_requests(monkeypatch):
    """Fixture to mock requests.post and capture telemetry records."""
    monkeypatch.setattr(mlflow.telemetry.utils, "_IS_IN_CI_ENV_OR_TESTING", False)
    monkeypatch.setattr(mlflow.telemetry.utils, "_IS_MLFLOW_DEV_VERSION", False)

    captured_records = []

    def mock_post(url, json=None, **kwargs):
        if url != TELEMETRY_URL:
            mock_response = Mock()
            mock_response.status_code = 404
            return mock_response
        if json and "records" in json:
            captured_records.extend(json["records"])
        mock_response = Mock()
        mock_response.status_code = 200
        mock_response.json.return_value = {
            "status": "success",
            "count": len(json.get("records", [])) if json else 0,
        }
        return mock_response

    with patch("requests.post", side_effect=mock_post):
        # set telemetry client again to ensure it's not None
        set_telemetry_client()
        yield captured_records<|MERGE_RESOLUTION|>--- conflicted
+++ resolved
@@ -344,12 +344,7 @@
     yield
     client = get_telemetry_client()
     if client:
-<<<<<<< HEAD
-        client._wait_for_consumer_threads(terminate=True)
-=======
         client.flush(terminate=True)
-    set_telemetry_client()
->>>>>>> 475fcf63
 
 
 @pytest.fixture
