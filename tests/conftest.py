import inspect
import os
import shutil
import subprocess
import sys
import tempfile
import time
import uuid
from unittest import mock
from unittest.mock import Mock, patch

import pytest
import requests
from opentelemetry import trace as trace_api

import mlflow
import mlflow.telemetry.utils
from mlflow.telemetry.client import TELEMETRY_URL, get_telemetry_client, set_telemetry_client
from mlflow.tracing.display.display_handler import IPythonTraceDisplayHandler
from mlflow.tracing.export.inference_table import _TRACE_BUFFER
from mlflow.tracing.fluent import _set_last_active_trace_id
from mlflow.tracing.trace_manager import InMemoryTraceManager
from mlflow.utils.file_utils import path_to_local_sqlite_uri
from mlflow.utils.os import is_windows
from mlflow.version import IS_TRACING_SDK_ONLY

from tests.autologging.fixtures import enable_test_mode
from tests.helper_functions import avoid_telemetry_tracking, get_safe_port
from tests.tracing.helper import purge_traces

if not IS_TRACING_SDK_ONLY:
    from mlflow.tracking._tracking_service.utils import _use_tracking_uri
    from mlflow.tracking.fluent import (
        _last_active_run_id,
        _reset_last_logged_model_id,
        clear_active_model,
    )


@pytest.fixture(autouse=IS_TRACING_SDK_ONLY, scope="session")
def remote_backend_for_tracing_sdk_test():
    """
    A fixture to start a remote backend for testing mlflow-tracing package integration.
    Since the tracing SDK has to be tested in an environment that has minimal dependencies,
    we need to start a tracking backend in an isolated uv environment.
    """
    port = get_safe_port()
    # Start a remote backend to test mlflow-tracing package integration.
    with tempfile.TemporaryDirectory() as temp_dir:
        mlflow_root = os.path.dirname(os.path.dirname(__file__))
        with subprocess.Popen(
            [
                "uv",
                "run",
                "--with",
                # Install from the dev version
                mlflow_root,
                "--python",
                # Get current python version
                f"{sys.version_info.major}.{sys.version_info.minor}",
                "mlflow",
                "server",
                "--port",
                str(port),
            ],
            cwd=temp_dir,
        ) as process:
            print("Starting mlflow server on port 5000")  # noqa: T201
            try:
                for _ in range(60):
                    try:
                        response = requests.get(f"http://localhost:{port}")
                        if response.ok:
                            break
                    except requests.ConnectionError:
                        print("MLflow server is not responding yet.")  # noqa: T201
                        time.sleep(1)
                else:
                    raise RuntimeError("Failed to start server")

                mlflow.set_tracking_uri(f"http://localhost:{port}")

                yield

            finally:
                process.terminate()


@pytest.fixture(autouse=IS_TRACING_SDK_ONLY)
def tmp_experiment_for_tracing_sdk_test(monkeypatch):
    # Generate a random experiment name
    experiment_name = f"trace-unit-test-{uuid.uuid4().hex}"
    experiment = mlflow.set_experiment(experiment_name)

    # Reduce retries for speed up tests
    monkeypatch.setenv("MLFLOW_HTTP_REQUEST_MAX_RETRIES", "1")

    yield

    purge_traces(experiment_id=experiment.experiment_id)


@pytest.fixture(autouse=not IS_TRACING_SDK_ONLY)
def tracking_uri_mock(tmp_path, request):
    if "notrackingurimock" not in request.keywords:
        tracking_uri = path_to_local_sqlite_uri(tmp_path / f"{uuid.uuid4().hex}.sqlite")
        with _use_tracking_uri(tracking_uri):
            yield tracking_uri
    else:
        yield None


@pytest.fixture(autouse=True)
def reset_active_experiment_id():
    yield
    mlflow.tracking.fluent._active_experiment_id = None
    os.environ.pop("MLFLOW_EXPERIMENT_ID", None)


@pytest.fixture(autouse=True)
def reset_mlflow_uri():
    yield
    # Resetting these environment variables cause sqlalchemy store tests to run with a sqlite
    # database instead of mysql/postgresql/mssql.
    if "DISABLE_RESET_MLFLOW_URI_FIXTURE" not in os.environ:
        os.environ.pop("MLFLOW_TRACKING_URI", None)
        os.environ.pop("MLFLOW_REGISTRY_URI", None)
        try:
            from mlflow.tracking import set_registry_uri

            # clean up the registry URI to avoid side effects
            set_registry_uri(None)
        except ImportError:
            # tracing sdk does not have the registry module
            pass


@pytest.fixture(autouse=True)
def reset_tracing():
    """
    Reset the global state of the tracing feature.

    This fixture is auto-applied for cleaning up the global state between tests
    to avoid side effects.
    """
    yield

    # Reset OpenTelemetry and MLflow tracer setup
    mlflow.tracing.reset()

    # Clear other global state and singletons
    _set_last_active_trace_id(None)
    _TRACE_BUFFER.clear()
    InMemoryTraceManager.reset()
    IPythonTraceDisplayHandler._instance = None


def _is_span_active():
    span = trace_api.get_current_span()
    return (span is not None) and not isinstance(span, trace_api.NonRecordingSpan)


@pytest.fixture(autouse=True)
def validate_trace_finish():
    """
    Validate all spans are finished and detached from the context by the end of the each test.

    Leaked span is critical problem and also hard to find without an explicit check.
    """
    # When the span is leaked, it causes confusing test failure in the subsequent tests. To avoid
    # this and make the test failure more clear, we fail first here.
    if _is_span_active():
        pytest.skip(reason="A leaked active span is found before starting the test.")

    yield

    assert not _is_span_active(), (
        "A span is still active at the end of the test. All spans must be finished "
        "and detached from the context before the test ends. The leaked span context "
        "may cause other subsequent tests to fail."
    )


@pytest.fixture(autouse=True, scope="session")
def enable_test_mode_by_default_for_autologging_integrations():
    """
    Run all MLflow tests in autologging test mode, ensuring that errors in autologging patch code
    are raised and detected. For more information about autologging test mode, see the docstring
    for :py:func:`mlflow.utils.autologging_utils._is_testing()`.
    """
    yield from enable_test_mode()


@pytest.fixture(autouse=not IS_TRACING_SDK_ONLY)
def clean_up_leaked_runs():
    """
    Certain test cases validate safety API behavior when runs are leaked. Leaked runs that
    are not cleaned up between test cases may result in cascading failures that are hard to
    debug. Accordingly, this fixture attempts to end any active runs it encounters and
    throws an exception (which reported as an additional error in the pytest execution output).
    """
    try:
        yield
        assert not mlflow.active_run(), (
            "test case unexpectedly leaked a run. Run info: {}. Run data: {}".format(
                mlflow.active_run().info, mlflow.active_run().data
            )
        )
    finally:
        while mlflow.active_run():
            mlflow.end_run()


def _called_in_save_model():
    for frame in inspect.stack()[::-1]:
        if frame.function == "save_model":
            return True
    return False


@pytest.fixture(autouse=not IS_TRACING_SDK_ONLY)
def prevent_infer_pip_requirements_fallback(request):
    """
    Prevents `mlflow.models.infer_pip_requirements` from falling back in `mlflow.*.save_model`
    unless explicitly disabled via `pytest.mark.allow_infer_pip_requirements_fallback`.
    """
    from mlflow.utils.environment import _INFER_PIP_REQUIREMENTS_GENERAL_ERROR_MESSAGE

    def new_exception(msg, *_, **__):
        if msg == _INFER_PIP_REQUIREMENTS_GENERAL_ERROR_MESSAGE and _called_in_save_model():
            raise Exception(
                "`mlflow.models.infer_pip_requirements` should not fall back in"
                "`mlflow.*.save_model` during test"
            )

    if "allow_infer_pip_requirements_fallback" not in request.keywords:
        with mock.patch("mlflow.utils.environment._logger.exception", new=new_exception):
            yield
    else:
        yield


@pytest.fixture(autouse=not IS_TRACING_SDK_ONLY)
def clean_up_mlruns_directory(request):
    """
    Clean up an `mlruns` directory on each test module teardown on CI to save the disk space.
    """
    yield

    # Only run this fixture on CI.
    if "GITHUB_ACTIONS" not in os.environ:
        return

    mlruns_dir = os.path.join(request.config.rootpath, "mlruns")
    if os.path.exists(mlruns_dir):
        try:
            shutil.rmtree(mlruns_dir)
        except OSError:
            if is_windows():
                raise
            # `shutil.rmtree` can't remove files owned by root in a docker container.
            subprocess.run(["sudo", "rm", "-rf", mlruns_dir], check=True)


@pytest.fixture(autouse=not IS_TRACING_SDK_ONLY)
def clean_up_last_logged_model_id():
    """
    Clean up the last logged model ID stored in a thread local var.
    """
    _reset_last_logged_model_id()


@pytest.fixture(autouse=not IS_TRACING_SDK_ONLY)
def clean_up_last_active_run():
    _last_active_run_id.set(None)


@pytest.fixture
def mock_s3_bucket():
    """
    Creates a mock S3 bucket using moto

    Returns:
        The name of the mock bucket.
    """
    import boto3
    import moto

    with moto.mock_s3():
        bucket_name = "mock-bucket"
        s3_client = boto3.client("s3")
        s3_client.create_bucket(Bucket=bucket_name)
        yield bucket_name


class ExtendedMonkeyPatch(pytest.MonkeyPatch):  # type: ignore
    def setenvs(self, envs, prepend=None):
        for name, value in envs.items():
            self.setenv(name, value, prepend)

    def delenvs(self, names, raising=True):
        for name in names:
            self.delenv(name, raising)


@pytest.fixture
def monkeypatch():
    """
    Overrides the default monkeypatch fixture to use `ExtendedMonkeyPatch`.
    """
    with ExtendedMonkeyPatch().context() as mp:
        yield mp


@pytest.fixture
def tmp_sqlite_uri(tmp_path):
    path = tmp_path.joinpath("mlflow.db").as_uri()
    return ("sqlite://" if is_windows() else "sqlite:////") + path[len("file://") :]


@pytest.fixture
def mock_databricks_serving_with_tracing_env(monkeypatch):
    monkeypatch.setenv("IS_IN_DB_MODEL_SERVING_ENV", "true")
    monkeypatch.setenv("ENABLE_MLFLOW_TRACING", "true")


@pytest.fixture(params=[True, False])
def mock_is_in_databricks(request):
    with mock.patch(
        "mlflow.models.model.is_in_databricks_runtime", return_value=request.param
    ) as mock_databricks:
        yield mock_databricks


@pytest.fixture(autouse=not IS_TRACING_SDK_ONLY)
def reset_active_model_context():
    yield
    with avoid_telemetry_tracking():
        clear_active_model()


@pytest.fixture(autouse=True)
def terminate_telemetry_client():
    yield
    client = get_telemetry_client()
    if client:
        client.flush(terminate=True)


@pytest.fixture
def mock_requests(monkeypatch):
    """Fixture to mock requests.post and capture telemetry records."""
    monkeypatch.setattr(mlflow.telemetry.utils, "_IS_IN_CI_ENV_OR_TESTING", False)
    monkeypatch.setattr(mlflow.telemetry.utils, "_IS_MLFLOW_DEV_VERSION", False)

    captured_records = []

    def mock_post(url, json=None, **kwargs):
        if url != TELEMETRY_URL:
            mock_response = Mock()
            mock_response.status_code = 404
            return mock_response
        if json and "records" in json:
            captured_records.extend(json["records"])
        mock_response = Mock()
        mock_response.status_code = 200
        mock_response.json.return_value = {
            "status": "success",
            "count": len(json.get("records", [])) if json else 0,
        }
        return mock_response

    with patch("requests.post", side_effect=mock_post):
<<<<<<< HEAD
=======
        # set telemetry client again to ensure it's not None
>>>>>>> 8156e363
        set_telemetry_client()
        yield captured_records<|MERGE_RESOLUTION|>--- conflicted
+++ resolved
@@ -371,9 +371,6 @@
         return mock_response
 
     with patch("requests.post", side_effect=mock_post):
-<<<<<<< HEAD
-=======
         # set telemetry client again to ensure it's not None
->>>>>>> 8156e363
         set_telemetry_client()
         yield captured_records