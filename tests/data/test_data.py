from contextlib import contextmanager
import os
import shutil
import tempfile

import mock
import pytest

from mlflow.data import is_uri, download_uri, DownloadException
from mlflow.projects import _project_spec

TEST_DIR = "tests"
TEST_PROJECT_DIR = os.path.join(TEST_DIR, "resources", "example_project")


@contextmanager
def temp_directory():
    name = tempfile.mkdtemp()
    try:
        yield name
    finally:
        shutil.rmtree(name)


def load_project():
    return _project_spec.load_project(directory=TEST_PROJECT_DIR)


def test_is_uri():
    assert is_uri("s3://some/s3/path")
    assert is_uri("gs://some/gs/path")
    assert is_uri("dbfs:/some/dbfs/path")
    assert is_uri("file://some/local/path")
    assert is_uri("hdfs://some/hdfs/path")
    assert is_uri("viewfs://some/viewfs/path")
    assert is_uri("har://some/viewfs/path")
    assert not is_uri("/tmp/some/local/path")


def test_download_uri():
    # Verify downloading from DBFS & S3 urls calls the corresponding helper functions
<<<<<<< HEAD
    prefix_to_mock = {
        "dbfs:/": "mlflow.data._fetch_dbfs",
        "s3://": "mlflow.data._fetch_s3",
        "gs://": "mlflow.data._fetch_gs",
    }
=======
    prefix_to_mock = {"dbfs:/": "mlflow.data._fetch_dbfs",
                      "s3://": "mlflow.data._fetch_s3",
                      "gs://": "mlflow.data._fetch_gs",
                      "hdfs://": "mlflow.data._fetch_hdfs",
                      "viewfs://": "mlflow.data._fetch_hdfs"}
>>>>>>> 974b164a
    for prefix, fn_name in prefix_to_mock.items():
        with mock.patch(fn_name) as mocked_fn, temp_directory() as dst_dir:
            download_uri(
                uri=os.path.join(prefix, "some/path"), output_path=os.path.join(dst_dir, "tmp-file")
            )
            assert mocked_fn.call_count == 1
    # Verify exceptions are thrown when downloading from unsupported/invalid URIs
    invalid_prefixes = ["file://", "/tmp"]
    for prefix in invalid_prefixes:
        with temp_directory() as dst_dir, pytest.raises(DownloadException):
            download_uri(
                uri=os.path.join(prefix, "some/path"), output_path=os.path.join(dst_dir, "tmp-file")
            )<|MERGE_RESOLUTION|>--- conflicted
+++ resolved
@@ -39,19 +39,13 @@
 
 def test_download_uri():
     # Verify downloading from DBFS & S3 urls calls the corresponding helper functions
-<<<<<<< HEAD
     prefix_to_mock = {
         "dbfs:/": "mlflow.data._fetch_dbfs",
         "s3://": "mlflow.data._fetch_s3",
         "gs://": "mlflow.data._fetch_gs",
+        "hdfs://": "mlflow.data._fetch_hdfs",
+        "viewfs://": "mlflow.data._fetch_hdfs",
     }
-=======
-    prefix_to_mock = {"dbfs:/": "mlflow.data._fetch_dbfs",
-                      "s3://": "mlflow.data._fetch_s3",
-                      "gs://": "mlflow.data._fetch_gs",
-                      "hdfs://": "mlflow.data._fetch_hdfs",
-                      "viewfs://": "mlflow.data._fetch_hdfs"}
->>>>>>> 974b164a
     for prefix, fn_name in prefix_to_mock.items():
         with mock.patch(fn_name) as mocked_fn, temp_directory() as dst_dir:
             download_uri(
