--- conflicted
+++ resolved
@@ -158,27 +158,15 @@
 
 def test_schema_inference_on_pandas_series():
     # test objects
-<<<<<<< HEAD
-    schema = _infer_schema(np.array(["a"], dtype=object))
+    schema = _infer_schema(pd.Series(np.array(["a"], dtype=object)))
     assert schema == Schema([ColSpec(DataType.string)])
-    schema = _infer_schema(np.array([bytes([1])], dtype=object))
+    schema = _infer_schema(pd.Series(np.array([bytes([1])], dtype=object)))
     assert schema == Schema([ColSpec(DataType.binary)])
-    schema = _infer_schema(np.array([bytearray([1]), None], dtype=object))
+    schema = _infer_schema(pd.Series(np.array([bytearray([1]), None], dtype=object)))
     assert schema == Schema([ColSpec(DataType.binary)])
-    schema = _infer_schema(np.array([True, None], dtype=object))
-    assert schema == Schema([ColSpec(DataType.boolean)])
-    schema = _infer_schema(np.array([1.1, None], dtype=object))
-=======
-    schema = _infer_schema(pd.Series(np.array(["a"], dtype=np.object)))
+    schema = _infer_schema(pd.Series(np.array([True, None], dtype=object)))
     assert schema == Schema([ColSpec(DataType.string)])
-    schema = _infer_schema(pd.Series(np.array([bytes([1])], dtype=np.object)))
-    assert schema == Schema([ColSpec(DataType.binary)])
-    schema = _infer_schema(pd.Series(np.array([bytearray([1]), None], dtype=np.object)))
-    assert schema == Schema([ColSpec(DataType.binary)])
-    schema = _infer_schema(pd.Series(np.array([True, None], dtype=np.object)))
-    assert schema == Schema([ColSpec(DataType.string)])
-    schema = _infer_schema(pd.Series(np.array([1.1, None], dtype=np.object)))
->>>>>>> f7fbaa4a
+    schema = _infer_schema(pd.Series(np.array([1.1, None], dtype=object)))
     assert schema == Schema([ColSpec(DataType.double)])
 
     # test bytes
