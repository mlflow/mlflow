import datetime
import json
import math
import re
from dataclasses import dataclass, field
from typing import Optional

import numpy as np
import pandas as pd
import pyspark
import pyspark.sql.types as T
import pytest
from scipy.sparse import csc_matrix, csr_matrix

from mlflow.exceptions import MlflowException
from mlflow.models import rag_signatures
from mlflow.models.utils import _enforce_tensor_spec
from mlflow.pyfunc import _parse_spark_datatype
from mlflow.types import DataType
from mlflow.types.schema import (
    AnyType,
    Array,
    ColSpec,
    Object,
    ParamSchema,
    ParamSpec,
    Property,
    Schema,
    TensorSpec,
    convert_dataclass_to_schema,
)
from mlflow.types.utils import (
    MULTIPLE_TYPES_ERROR_MSG,
    _get_tensor_shape,
    _infer_colspec_type,
    _infer_param_schema,
    _infer_schema,
    _validate_input_dictionary_contains_only_strings_and_lists_of_strings,
)


@pytest.fixture(scope="module")
def spark():
    with pyspark.sql.SparkSession.builder.getOrCreate() as s:
        yield s


def test_col_spec():
    a1 = ColSpec("string", "a")
    a2 = ColSpec(DataType.string, "a")
    a3 = ColSpec(DataType.integer, "a")
    assert a1 != a3
    b1 = ColSpec(DataType.string, "b")
    assert b1 != a1
    assert a1 == a2
    with pytest.raises(MlflowException, match="Unsupported type 'unsupported'"):
        ColSpec("unsupported")
    a4 = ColSpec(**a1.to_dict())
    assert a4 == a1
    assert ColSpec(**json.loads(json.dumps(a1.to_dict()))) == a1
    a5 = ColSpec("string")
    a6 = ColSpec("string", None)
    assert a5 == a6
    assert ColSpec(**json.loads(json.dumps(a5.to_dict()))) == a5


def test_tensor_spec():
    a1 = TensorSpec(np.dtype("float64"), (-1, 3, 3), "a")
    a2 = TensorSpec(np.dtype("float"), (-1, 3, 3), "a")  # float defaults to float64
    a3 = TensorSpec(np.dtype("float"), [-1, 3, 3], "a")
    a4 = TensorSpec(np.dtype("int"), (-1, 3, 3), "a")
    assert a1 == a2
    assert a1 == a3
    assert a1 != a4
    b1 = TensorSpec(np.dtype("float64"), (-1, 3, 3), "b")
    assert b1 != a1
    with pytest.raises(TypeError, match="Expected `dtype` to be instance"):
        TensorSpec("Unsupported", (-1, 3, 3), "a")
    with pytest.raises(TypeError, match="Expected `shape` to be instance"):
        TensorSpec(np.dtype("float64"), np.array([-1, 2, 3]), "b")
    with pytest.raises(
        MlflowException,
        match="MLflow does not support size information in flexible numpy data types",
    ):
        TensorSpec(np.dtype("<U10"), (-1,), "b")

    a5 = TensorSpec.from_json_dict(**a1.to_dict())
    assert a5 == a1
    assert TensorSpec.from_json_dict(**json.loads(json.dumps(a1.to_dict()))) == a1
    a6 = TensorSpec(np.dtype("float64"), (-1, 3, 3))
    a7 = TensorSpec(np.dtype("float64"), (-1, 3, 3), None)
    assert a6 == a7
    assert TensorSpec.from_json_dict(**json.loads(json.dumps(a6.to_dict()))) == a6


@pytest.fixture
def pandas_df_with_all_types():
    df = pd.DataFrame(
        {
            "boolean": [True, False, True],
            "integer": np.array([1, 2, 3], np.int32),
            "long": np.array([1, 2, 3], np.int64),
            "float": np.array([math.pi, 2 * math.pi, 3 * math.pi], np.float32),
            "double": [math.pi, 2 * math.pi, 3 * math.pi],
            "binary": [bytearray([1, 2, 3]), bytearray([4, 5, 6]), bytearray([7, 8, 9])],
            "string": ["a", "b", "c"],
            "datetime": [
                np.datetime64("2021-01-01"),
                np.datetime64("2021-02-02"),
                np.datetime64("2021-03-03"),
            ],
            "boolean_ext": [True, False, True],
            "integer_ext": [1, 2, 3],
            "string_ext": ["a", "b", "c"],
        }
    )
    df["boolean_ext"] = df["boolean_ext"].astype("boolean")
    df["integer_ext"] = df["integer_ext"].astype("Int64")
    df["string_ext"] = df["string_ext"].astype("string")
    return df


@pytest.fixture
def dict_of_ndarrays():
    return {
        "1D": np.arange(0, 12, 0.5),
        "2D": np.arange(0, 12, 0.5).reshape(3, 8),
        "3D": np.arange(0, 12, 0.5).reshape(2, 3, 4),
        "4D": np.arange(0, 12, 0.5).reshape(3, 2, 2, 2),
    }


def test_schema_creation():
    # can create schema with named col specs
    Schema([ColSpec("double", "a"), ColSpec("integer", "b")])

    # can create schema with unnamed col specs
    Schema([ColSpec("double"), ColSpec("integer")])

    # can create schema with multiple named tensor specs
    Schema([TensorSpec(np.dtype("float64"), (-1,), "a"), TensorSpec(np.dtype("uint8"), (-1,), "b")])

    # can create schema with single unnamed tensor spec
    Schema([TensorSpec(np.dtype("float64"), (-1,))])

    # combination of tensor and col spec is not allowed
    with pytest.raises(MlflowException, match="Please choose one of"):
        Schema([TensorSpec(np.dtype("float64"), (-1,)), ColSpec("double")])

    # combination of named and unnamed inputs is not allowed
    with pytest.raises(
        MlflowException, match="Creating Schema with a combination of named and unnamed inputs"
    ):
        Schema(
            [TensorSpec(np.dtype("float64"), (-1,), "blah"), TensorSpec(np.dtype("float64"), (-1,))]
        )

    with pytest.raises(
        MlflowException, match="Creating Schema with a combination of named and unnamed inputs"
    ):
        Schema([ColSpec("double", "blah"), ColSpec("double")])

    # multiple unnamed tensor specs is not allowed
    with pytest.raises(
        MlflowException, match="Creating Schema with multiple unnamed TensorSpecs is not supported"
    ):
        Schema([TensorSpec(np.dtype("double"), (-1,)), TensorSpec(np.dtype("double"), (-1,))])


def test_schema_creation_errors():
    with pytest.raises(MlflowException, match=r"Creating Schema with empty inputs is not allowed."):
        Schema([])

    with pytest.raises(MlflowException, match=r"Inputs of Schema must be a list, got type dict"):
        Schema({"col1": ColSpec(DataType.string)})


def test_get_schema_type(dict_of_ndarrays):
    schema = _infer_schema(dict_of_ndarrays)
    assert ["float64"] * 4 == schema.numpy_types()
    with pytest.raises(MlflowException, match="TensorSpec only supports numpy types"):
        schema.pandas_types()
    with pytest.raises(MlflowException, match="TensorSpec cannot be converted to spark dataframe"):
        schema.as_spark_schema()


def test_schema_inference_on_dataframe(pandas_df_with_all_types):
    basic_types = pandas_df_with_all_types.drop(
        columns=["boolean_ext", "integer_ext", "string_ext"]
    )
    schema = _infer_schema(basic_types)
    assert schema == Schema([ColSpec(x, x) for x in basic_types.columns])

    ext_types = pandas_df_with_all_types[["boolean_ext", "integer_ext", "string_ext"]].copy()
    expected_schema = Schema(
        [
            ColSpec(DataType.boolean, "boolean_ext"),
            ColSpec(DataType.long, "integer_ext"),
            ColSpec(DataType.string, "string_ext"),
        ]
    )
    schema = _infer_schema(ext_types)
    assert schema == expected_schema


def test_schema_inference_on_pandas_series():
    # test objects
    schema = _infer_schema(pd.Series(np.array(["a"], dtype=object)))
    assert schema == Schema([ColSpec(DataType.string)])
    schema = _infer_schema(pd.Series(np.array([bytes([1])], dtype=object)))
    assert schema == Schema([ColSpec(DataType.binary)])
    schema = _infer_schema(pd.Series(np.array([bytearray([1]), None], dtype=object), name="input"))
    assert schema == Schema([ColSpec(DataType.binary, name="input", required=False)])
    schema = _infer_schema(pd.Series(np.array([1.1, None], dtype=object), name="input"))
    assert schema == Schema([ColSpec(DataType.double, name="input", required=False)])

    # test bytes
    schema = _infer_schema(pd.Series(np.array([bytes([1])], dtype=np.bytes_)))
    assert schema == Schema([ColSpec(DataType.binary)])

    # test string
    schema = _infer_schema(pd.Series(np.array(["a"], dtype=str)))
    assert schema == Schema([ColSpec(DataType.string)])

    # test boolean
    schema = _infer_schema(pd.Series(np.array([True], dtype=bool)))
    assert schema == Schema([ColSpec(DataType.boolean)])

    # test ints
    for t in [np.uint8, np.uint16, np.int8, np.int16, np.int32]:
        schema = _infer_schema(pd.Series(np.array([1, 2, 3], dtype=t)))
        assert schema == Schema([ColSpec("integer")])

    # test longs
    for t in [np.uint32, np.int64]:
        schema = _infer_schema(pd.Series(np.array([1, 2, 3], dtype=t)))
        assert schema == Schema([ColSpec("long")])

    # unsigned long is unsupported
    with pytest.raises(MlflowException, match="Unsupported numpy data type"):
        _infer_schema(pd.Series(np.array([1, 2, 3], dtype=np.uint64)))

    # test floats
    for t in [np.float16, np.float32]:
        schema = _infer_schema(pd.Series(np.array([1.1, 2.2, 3.3], dtype=t)))
        assert schema == Schema([ColSpec("float")])

    # test doubles
    schema = _infer_schema(pd.Series(np.array([1.1, 2.2, 3.3], dtype=np.float64)))
    assert schema == Schema([ColSpec("double")])

    # test datetime
    schema = _infer_schema(
        pd.Series(
            np.array(
                ["2021-01-01 00:00:00", "2021-02-02 00:00:00", "2021-03-03 12:00:00"],
                dtype="datetime64",
            )
        )
    )
    assert schema == Schema([ColSpec("datetime")])

    # unsupported
    if hasattr(np, "float128"):
        with pytest.raises(MlflowException, match="Unsupported numpy data type"):
            _infer_schema(pd.Series(np.array([1, 2, 3], dtype=np.float128)))

    # test names
    s = pd.Series([1, 2, 3])
    if hasattr(s, "name"):
        s.rename("test", inplace=True)
        assert "test" in _infer_schema(s).input_names()
        assert len(_infer_schema(s).input_names()) == 1


def test_get_tensor_shape(dict_of_ndarrays):
    assert all(-1 == _get_tensor_shape(tensor)[0] for tensor in dict_of_ndarrays.values())

    data = dict_of_ndarrays["4D"]
    # Specify variable dimension
    for i in range(-4, 4):
        assert _get_tensor_shape(data, i)[i] == -1

    # Specify None
    assert all([_get_tensor_shape(data, None) != -1])

    # Out of bounds
    with pytest.raises(
        MlflowException, match="The specified variable_dimension 10 is out of bounds"
    ):
        _get_tensor_shape(data, 10)
    with pytest.raises(
        MlflowException, match="The specified variable_dimension -10 is out of bounds"
    ):
        _get_tensor_shape(data, -10)


@pytest.fixture
def dict_of_sparse_matrix():
    return {
        "csc": csc_matrix(np.arange(0, 12, 0.5).reshape(3, 8)),
        "csr": csr_matrix(np.arange(0, 12, 0.5).reshape(3, 8)),
    }


def test_get_sparse_matrix_data_type_and_shape(dict_of_sparse_matrix):
    for sparse_matrix in dict_of_sparse_matrix.values():
        schema = _infer_schema(sparse_matrix)
        assert schema.numpy_types() == ["float64"]
        assert _get_tensor_shape(sparse_matrix) == (-1, 8)


def test_schema_inference_on_dictionary(dict_of_ndarrays):
    # test dictionary
    schema = _infer_schema(dict_of_ndarrays)
    assert schema == Schema(
        [
            TensorSpec(tensor.dtype, _get_tensor_shape(tensor), name)
            for name, tensor in dict_of_ndarrays.items()
        ]
    )


@pytest.mark.parametrize(
    ("data", "schema"),
    [
        (
            {"a": "b", "c": "d"},
            Schema([ColSpec(DataType.string, "a"), ColSpec(DataType.string, "c")]),
        ),
        (
            {"a": ["a", "b"], "b": ["c", "d"]},
            Schema([ColSpec(Array(DataType.string), "a"), ColSpec(Array(DataType.string), "b")]),
        ),
        (
            {"a": "a", "b": ["a", "b"]},
            Schema([ColSpec(DataType.string, "a"), ColSpec(Array(DataType.string), "b")]),
        ),
        (
            [{"a": 1}, {"a": 1, "b": ["a", "b"]}],
            Schema(
                [ColSpec(DataType.long, "a"), ColSpec(Array(DataType.string), "b", required=False)]
            ),
        ),
    ],
)
def test_schema_inference_on_dictionary_of_strings(data, schema):
    assert _infer_schema(data) == schema


def test_schema_inference_on_list_with_errors():
    data = [{"a": 1, "b": "c"}, {"a": 1, "b": ["a", "b"]}]
    with pytest.raises(MlflowException, match=re.escape(MULTIPLE_TYPES_ERROR_MSG)):
        _infer_schema(data)


def test_schema_inference_validating_dictionary_keys():
    for data in [{1.7: "a", "b": "c"}, {12.4: "c", "d": "e"}]:
        with pytest.raises(MlflowException, match="The dictionary keys are not all strings."):
            _infer_schema(data)


def test_schema_inference_on_lists_with_errors():
    with pytest.raises(MlflowException, match=re.escape(MULTIPLE_TYPES_ERROR_MSG)):
        _infer_schema(["a", 1])

    with pytest.raises(MlflowException, match=re.escape(MULTIPLE_TYPES_ERROR_MSG)):
        _infer_schema(["a", ["b", "c"]])


def test_schema_inference_on_list_of_dicts():
    schema = _infer_schema([{"a": "a", "b": "b"}, {"a": "a", "b": "b"}])
    assert schema == Schema([ColSpec(DataType.string, "a"), ColSpec(DataType.string, "b")])

    schema = _infer_schema([{"a": 1}, {"b": "a"}])
    assert schema == Schema(
        [
            ColSpec(DataType.long, "a", required=False),
            ColSpec(DataType.string, "b", required=False),
        ]
    )


def test_dict_input_valid_checks_on_keys():
    match = "The dictionary keys are not all strings or "
    # User-defined keys

    class Hashable:
        def __init__(self, x: str, y: str):
            self.x = x
            self.y = y

        def __hash__(self):
            return hash((self.x, self.y))

        def __eq__(self, other):
            return isinstance(other, Hashable) and self.x == other.x and self.y == other.y

    hash_obj_1 = Hashable("some", "custom")
    hash_obj_2 = Hashable("some", "other")
    custom_hashable_dict = {hash_obj_1: "value", hash_obj_2: "other_value"}

    with pytest.raises(MlflowException, match=match):
        _validate_input_dictionary_contains_only_strings_and_lists_of_strings(custom_hashable_dict)

    # keys are floats
    float_keys_dict = {1.1: "a", 2.2: "b"}

    with pytest.raises(MlflowException, match=match):
        _validate_input_dictionary_contains_only_strings_and_lists_of_strings(float_keys_dict)

    # keys are bool
    bool_keys_dict = {True: "a", False: "b"}

    with pytest.raises(MlflowException, match=match):
        _validate_input_dictionary_contains_only_strings_and_lists_of_strings(bool_keys_dict)
    # keys are tuples
    tuple_keys_dict = {("a", "b"): "a", ("a", "c"): "b"}

    with pytest.raises(MlflowException, match=match):
        _validate_input_dictionary_contains_only_strings_and_lists_of_strings(tuple_keys_dict)

    # keys are frozenset
    frozen_set_dict = {frozenset({"a", "b"}): "a", frozenset({"b", "c"}): "b"}

    with pytest.raises(MlflowException, match=match):
        _validate_input_dictionary_contains_only_strings_and_lists_of_strings(frozen_set_dict)


def test_dict_input_valid_checks_on_values():
    match = "Invalid values in dictionary. If passing a dictionary containing strings"

    list_of_ints = {"a": [1, 2, 3], "b": [1, 2, 3]}
    with pytest.raises(MlflowException, match=match):
        _validate_input_dictionary_contains_only_strings_and_lists_of_strings(list_of_ints)

    list_of_floats = {"a": [1.1, 1.2], "b": [1.1, 2.2]}
    with pytest.raises(MlflowException, match=match):
        _validate_input_dictionary_contains_only_strings_and_lists_of_strings(list_of_floats)

    list_of_dics = {"a": [{"a": "b"}, {"b": "c"}], "b": [{"a": "c"}, {"b": "d"}]}
    with pytest.raises(MlflowException, match=match):
        _validate_input_dictionary_contains_only_strings_and_lists_of_strings(list_of_dics)

    list_of_lists = {"a": [["b", "c"], ["d", "e"]], "b": [["e", "f"], ["g", "h"]]}
    with pytest.raises(MlflowException, match=match):
        _validate_input_dictionary_contains_only_strings_and_lists_of_strings(list_of_lists)

    list_of_set = {"a": [{"b", "c"}, {"d", "e"}], "b": [{"a", "c"}, {"d", "f"}]}
    with pytest.raises(MlflowException, match=match):
        _validate_input_dictionary_contains_only_strings_and_lists_of_strings(list_of_set)

    list_of_frozen_set = {
        "a": [frozenset({"b", "c"}), frozenset({"d", "e"})],
        "b": [frozenset({"a", "c"}), frozenset({"d", "f"})],
    }
    with pytest.raises(MlflowException, match=match):
        _validate_input_dictionary_contains_only_strings_and_lists_of_strings(list_of_frozen_set)

    list_of_bool = {"a": [True, True, False], "b": [False, False, True]}
    with pytest.raises(MlflowException, match=match):
        _validate_input_dictionary_contains_only_strings_and_lists_of_strings(list_of_bool)


def test_schema_inference_on_basic_numpy(pandas_df_with_all_types):
    for col in pandas_df_with_all_types:
        data = pandas_df_with_all_types[col].to_numpy()
        schema = _infer_schema(data)
        assert schema == Schema([TensorSpec(type=data.dtype, shape=(-1,))])


# Todo: arjundc : Remove _enforce_tensor_spec and move to its own test file.
def test_all_numpy_dtypes():
    def test_dtype(nparray, dtype):
        schema = _infer_schema(nparray)
        assert schema == Schema([TensorSpec(np.dtype(dtype), (-1,))])
        spec = schema.inputs[0]
        recreated_spec = TensorSpec.from_json_dict(**spec.to_dict())
        assert spec == recreated_spec
        enforced_array = _enforce_tensor_spec(nparray, spec)
        assert isinstance(enforced_array, np.ndarray)

    bool_ = ["bool", "bool_"]
    object_ = ["object"]
    signed_int = [
        "byte",
        "int8",
        "short",
        "int16",
        "intc",
        "int32",
        "int_",
        "int",
        "intp",
        "int64",
        "longlong",
    ]
    unsigned_int = [
        "ubyte",
        "uint8",
        "ushort",
        "uint16",
        "uintc",
        "uint32",
        "uint",
        "uintp",
        "uint64",
        "ulonglong",
    ]
    floating = ["half", "float16", "single", "float32", "double", "float64"]
    complex_ = [
        "csingle",
        "complex64",
        "cdouble",
        "complex128",
    ]
    bytes_ = ["bytes_"]
    str_ = ["str_"]
    platform_dependent = [
        # Complex
        "clongdouble",
        "clongfloat",
        "longcomplex",
        "complex256",
        # Float
        "longdouble",
        "longfloat",
        "float128",
    ]

    # test boolean
    for dtype in bool_:
        test_dtype(np.array([True, False, True], dtype=dtype), dtype)
        test_dtype(np.array([123, 0, -123], dtype=dtype), dtype)

    # test object
    for dtype in object_:
        test_dtype(np.array([True, False, True], dtype=dtype), dtype)
        test_dtype(np.array([123, 0, -123.544], dtype=dtype), dtype)
        test_dtype(np.array(["test", "this", "type"], dtype=dtype), dtype)
        test_dtype(np.array(["test", 123, "type"], dtype=dtype), dtype)
        test_dtype(np.array(["test", 123, 234 + 543j], dtype=dtype), dtype)

    # test signedInt_
    for dtype in signed_int:
        test_dtype(np.array([1, 2, 3, -5], dtype=dtype), dtype)

    # test unsignedInt_
    for dtype in unsigned_int:
        test_dtype(np.array([1, 2, 3, 5], dtype=dtype), dtype)

    # test floating
    for dtype in floating:
        test_dtype(np.array([1.1, -2.2, 3.3, 5.12], dtype=dtype), dtype)

    # test complex
    for dtype in complex_:
        test_dtype(np.array([1 + 2j, -2.2 - 3.6j], dtype=dtype), dtype)

    # test bytes_
    for dtype in bytes_:
        test_dtype(np.array([bytes([1, 255, 12, 34])], dtype=dtype), dtype)
    # Explicitly giving size information for flexible dtype bytes
    test_dtype(np.array([bytes([1, 255, 12, 34])], dtype="S10"), "S")
    test_dtype(np.array([bytes([1, 255, 12, 34])], dtype="S10"), "bytes")

    # str_
    for dtype in str_:
        test_dtype(np.array(["m", "l", "f", "l", "o", "w"], dtype=dtype), dtype)
        test_dtype(np.array(["mlflow"], dtype=dtype), dtype)
        test_dtype(np.array(["mlflow is the best"], dtype=dtype), dtype)
    # Explicitly giving size information for flexible dtype str_
    test_dtype(np.array(["a", "bc", "def"], dtype="U16"), "str")
    test_dtype(np.array(["a", "bc", "def"], dtype="U16"), "U")

    # test datetime
    test_dtype(
        np.array(
            ["2021-01-01 00:00:00", "2021-02-02 00:00:00", "2021-03-03 12:00:00"],
            dtype="datetime64",
        ),
        "datetime64[s]",
    )

    # platform_dependent
    for dtype in platform_dependent:
        if hasattr(np, dtype):
            test_dtype(np.array([1.1, -2.2, 3.3, 5.12], dtype=dtype), dtype)


def test_spark_schema_inference(pandas_df_with_all_types):
    import pyspark
    from pyspark.sql.types import StructField, StructType

    pandas_df_with_all_types = pandas_df_with_all_types.drop(
        columns=["boolean_ext", "integer_ext", "string_ext"]
    )
    schema = _infer_schema(pandas_df_with_all_types)
    assert schema == Schema([ColSpec(x, x) for x in pandas_df_with_all_types.columns])
    with pyspark.sql.SparkSession.builder.getOrCreate() as spark:
        struct_fields = []
        for t in schema.input_types():
            if t == DataType.datetime:
                struct_fields.append(
                    StructField("datetime", _parse_spark_datatype("timestamp"), True)
                )
            else:
                struct_fields.append(StructField(t.name, _parse_spark_datatype(t.name), True))
        spark_schema = StructType(struct_fields)
        sparkdf = spark.createDataFrame(pandas_df_with_all_types, schema=spark_schema)
        schema = _infer_schema(sparkdf)
        assert schema == Schema([ColSpec(x, x) for x in pandas_df_with_all_types.columns])


def test_spark_schema_inference_complex(spark):
    df = spark.createDataFrame(
        [(["arr"],)],
        schema=T.StructType([T.StructField("arr", T.ArrayType(T.StringType()))]),
    )
    schema = _infer_schema(df)
    assert schema == Schema([ColSpec(Array(DataType.string), "arr")])

    df = spark.createDataFrame(
        [({"str": "s", "str_nullable": None},)],
        schema=T.StructType(
            [
                T.StructField(
                    "obj",
                    T.StructType(
                        [
                            T.StructField("str", T.StringType(), nullable=False),
                            T.StructField("str_nullable", T.StringType(), nullable=True),
                        ]
                    ),
                )
            ]
        ),
    )
    schema = _infer_schema(df)
    assert schema == Schema(
        [
            ColSpec(
                Object(
                    [
                        Property("str", DataType.string, required=True),
                        Property("str_nullable", DataType.string, required=False),
                    ]
                ),
                "obj",
            )
        ]
    )

    df = spark.createDataFrame(
        [([{"str": "s"}],)],
        schema=T.StructType(
            [
                T.StructField(
                    "obj_arr",
                    T.ArrayType(
                        T.StructType([T.StructField("str", T.StringType(), nullable=False)])
                    ),
                )
            ]
        ),
    )

    schema = _infer_schema(df)
    assert schema == Schema(
        [
            ColSpec(
                Array(Object([Property("str", DataType.string, required=True)])),
                "obj_arr",
            )
        ]
    )


def test_spark_type_mapping(pandas_df_with_all_types):
    import pyspark
    from pyspark.sql.types import (
        BinaryType,
        BooleanType,
        DoubleType,
        FloatType,
        IntegerType,
        LongType,
        StringType,
        StructField,
        StructType,
        TimestampType,
    )

    assert isinstance(DataType.boolean.to_spark(), BooleanType)
    assert isinstance(DataType.integer.to_spark(), IntegerType)
    assert isinstance(DataType.long.to_spark(), LongType)
    assert isinstance(DataType.float.to_spark(), FloatType)
    assert isinstance(DataType.double.to_spark(), DoubleType)
    assert isinstance(DataType.string.to_spark(), StringType)
    assert isinstance(DataType.binary.to_spark(), BinaryType)
    assert isinstance(DataType.datetime.to_spark(), TimestampType)
    pandas_df_with_all_types = pandas_df_with_all_types.drop(
        columns=["boolean_ext", "integer_ext", "string_ext"]
    )
    schema = _infer_schema(pandas_df_with_all_types)
    expected_spark_schema = StructType(
        [StructField(t.name, t.to_spark(), False) for t in schema.input_types()]
    )
    actual_spark_schema = schema.as_spark_schema()
    assert expected_spark_schema.jsonValue() == actual_spark_schema.jsonValue()
    with pyspark.sql.SparkSession(pyspark.SparkContext.getOrCreate()) as spark_session:
        sparkdf = spark_session.createDataFrame(
            pandas_df_with_all_types, schema=actual_spark_schema
        )
        schema2 = _infer_schema(sparkdf)
        assert schema == schema2

    # test unnamed columns
    schema = Schema([ColSpec(col.type) for col in schema.inputs])
    expected_spark_schema = StructType(
        [StructField(str(i), t.to_spark(), False) for i, t in enumerate(schema.input_types())]
    )
    actual_spark_schema = schema.as_spark_schema()
    assert expected_spark_schema.jsonValue() == actual_spark_schema.jsonValue()

    # test single unnamed column is mapped to just a single spark type
    schema = Schema([ColSpec(DataType.integer)])
    spark_type = schema.as_spark_schema()
    assert isinstance(spark_type, IntegerType)


def test_enforce_tensor_spec_variable_signature():
    standard_array = np.array([[[1, 2, 3], [1, 2, 3]], [[1, 2, 3], [1, 2, 3]]], dtype=np.int32)
    ragged_array = np.array([[[1, 2, 3], [1, 2, 3]], [[1, 2, 3]]], dtype=object)
    inferred_schema = _infer_schema(ragged_array)
    inferred_spec = inferred_schema.inputs[0]
    assert inferred_spec.shape == (-1,)
    assert inferred_spec.type == np.dtype(object)

    result_array = _enforce_tensor_spec(standard_array, inferred_spec)
    np.testing.assert_array_equal(standard_array, result_array)
    result_array = _enforce_tensor_spec(ragged_array, inferred_spec)
    np.testing.assert_array_equal(ragged_array, result_array)

    manual_spec = TensorSpec(np.dtype(np.int32), (-1, -1, 3))
    result_array = _enforce_tensor_spec(standard_array, manual_spec)
    np.testing.assert_array_equal(standard_array, result_array)
    result_array = _enforce_tensor_spec(ragged_array, manual_spec)
    np.testing.assert_array_equal(ragged_array, result_array)

    standard_spec = _infer_schema(standard_array).inputs[0]
    assert standard_spec.shape == (-1, 2, 3)

    result_array = _enforce_tensor_spec(standard_array, standard_spec)
    np.testing.assert_array_equal(standard_array, result_array)
    with pytest.raises(
        MlflowException,
        match=re.escape(r"Shape of input (2,) does not match expected shape (-1, 2, 3)."),
    ):
        _enforce_tensor_spec(ragged_array, standard_spec)


def test_datatype_type_check():
    assert DataType.check_type(DataType.string, "string")

    integer_type = DataType.integer
    assert DataType.check_type(integer_type, 1)
    assert DataType.check_type(integer_type, np.int32(1))
    assert not DataType.check_type(integer_type, np.int64(1))
    # Note that isinstance(True, int) returns True
    assert not DataType.check_type(integer_type, True)

    long_type = DataType.long
    assert DataType.check_type(long_type, 1)
    assert DataType.check_type(long_type, np.int64(1))
    assert not DataType.check_type(long_type, np.int32(1))

    bool_type = DataType.boolean
    assert DataType.check_type(bool_type, True)
    assert DataType.check_type(bool_type, np.bool_(True))
    assert not DataType.check_type(bool_type, 1)

    double_type = DataType.double
    assert DataType.check_type(double_type, 1.0)
    assert DataType.check_type(double_type, np.float64(1.0))
    assert not DataType.check_type(double_type, np.float32(1.0))

    float_type = DataType.float
    assert DataType.check_type(float_type, 1.0)
    assert DataType.check_type(float_type, np.float32(1.0))
    assert not DataType.check_type(float_type, np.float64(1.0))

    datetime_type = DataType.datetime
    assert DataType.check_type(datetime_type, datetime.date(2023, 6, 26))
    assert DataType.check_type(datetime_type, np.datetime64("2023-06-26 00:00:00"))
    assert not DataType.check_type(datetime_type, "2023-06-26 00:00:00")


def test_param_schema_find_duplicates():
    with pytest.raises(
        MlflowException, match=re.escape("Duplicated parameters found in schema: ['param1']")
    ):
        ParamSchema(
            [
                ParamSpec("param1", DataType.string, "default1", None),
                ParamSpec("param1", DataType.string, "default1", None),
                ParamSpec("param2", DataType.string, "default2", None),
            ]
        )

    with pytest.raises(
        MlflowException, match=re.escape("Duplicated parameters found in schema: ['param1']")
    ):
        ParamSchema(
            [
                ParamSpec("param1", DataType.string, "default1", None),
                ParamSpec("param2", DataType.string, "default2", None),
                ParamSpec("param1", DataType.string, "default1", None),
            ]
        )

    with pytest.raises(
        MlflowException, match=re.escape("Duplicated parameters found in schema: ['param3']")
    ):
        ParamSchema(
            [
                ParamSpec("param1", DataType.string, "default1", None),
                ParamSpec("param2", DataType.string, "default2", None),
                ParamSpec("param3", DataType.string, "default3", None),
                ParamSpec("param3", DataType.string, "default3", None),
            ]
        )


def test_param_spec_to_and_from_dict():
    spec = ParamSpec("str_param", DataType.string, "str_a", None)
    assert spec.to_dict() == {
        "name": "str_param",
        "type": "string",
        "default": "str_a",
        "shape": None,
    }
    assert ParamSpec.from_json_dict(**json.loads(json.dumps(spec.to_dict()))) == spec

    spec = ParamSpec("str_array", DataType.string, ["str_a", "str_b"], (-1,))
    assert spec.to_dict() == {
        "name": "str_array",
        "type": "string",
        "default": ["str_a", "str_b"],
        "shape": (-1,),
    }
    assert ParamSpec.from_json_dict(**json.loads(json.dumps(spec.to_dict()))) == spec

    spec = ParamSpec("int_param", DataType.integer, np.int32(1), None)
    assert spec.to_dict() == {
        "name": "int_param",
        "type": "integer",
        "default": 1,
        "shape": None,
    }
    assert ParamSpec.from_json_dict(**json.loads(json.dumps(spec.to_dict()))) == spec

    spec = ParamSpec("int_array", DataType.integer, [np.int32(1), np.int32(2)], (-1,))
    assert spec.to_dict() == {
        "name": "int_array",
        "type": "integer",
        "default": [1, 2],
        "shape": (-1,),
    }
    assert ParamSpec.from_json_dict(**json.loads(json.dumps(spec.to_dict()))) == spec

    spec = ParamSpec("bool_param", DataType.boolean, True, None)
    assert spec.to_dict() == {
        "name": "bool_param",
        "type": "boolean",
        "default": True,
        "shape": None,
    }
    assert ParamSpec.from_json_dict(**json.loads(json.dumps(spec.to_dict()))) == spec

    spec = ParamSpec("bool_array", DataType.boolean, [True, False], (-1,))
    assert spec.to_dict() == {
        "name": "bool_array",
        "type": "boolean",
        "default": [True, False],
        "shape": (-1,),
    }
    assert ParamSpec.from_json_dict(**json.loads(json.dumps(spec.to_dict()))) == spec

    spec = ParamSpec("double_param", DataType.double, 1.0, None)
    assert spec.to_dict() == {
        "name": "double_param",
        "type": "double",
        "default": 1.0,
        "shape": None,
    }
    assert ParamSpec.from_json_dict(**json.loads(json.dumps(spec.to_dict()))) == spec

    spec = ParamSpec("double_array", DataType.double, [1.0, 2.0], (-1,))
    assert spec.to_dict() == {
        "name": "double_array",
        "type": "double",
        "default": [1.0, 2.0],
        "shape": (-1,),
    }
    assert ParamSpec.from_json_dict(**json.loads(json.dumps(spec.to_dict()))) == spec

    spec = ParamSpec("float_param", DataType.float, np.float32(0.1), None)
    assert spec.to_dict() == {
        "name": "float_param",
        "type": "float",
        "default": float(np.float32(0.1)),
        "shape": None,
    }
    assert ParamSpec.from_json_dict(**json.loads(json.dumps(spec.to_dict()))) == spec

    spec = ParamSpec("float_array", DataType.float, [np.float32(0.1), np.float32(0.2)], (-1,))
    assert spec.to_dict() == {
        "name": "float_array",
        "type": "float",
        "default": [float(np.float32(0.1)), float(np.float32(0.2))],
        "shape": (-1,),
    }
    assert ParamSpec.from_json_dict(**json.loads(json.dumps(spec.to_dict()))) == spec

    spec = ParamSpec("long_param", DataType.long, 100, None)
    assert spec.to_dict() == {
        "name": "long_param",
        "type": "long",
        "default": 100,
        "shape": None,
    }
    assert ParamSpec.from_json_dict(**json.loads(json.dumps(spec.to_dict()))) == spec

    spec = ParamSpec("long_array", DataType.long, [100, 200], (-1,))
    assert spec.to_dict() == {
        "name": "long_array",
        "type": "long",
        "default": [100, 200],
        "shape": (-1,),
    }
    assert ParamSpec.from_json_dict(**json.loads(json.dumps(spec.to_dict()))) == spec

    spec = ParamSpec(
        "datetime_param", DataType.datetime, np.datetime64("2023-06-26 00:00:00"), None
    )
    assert spec.to_dict() == {
        "name": "datetime_param",
        "type": "datetime",
        "default": "2023-06-26T00:00:00",
        "shape": None,
    }
    assert ParamSpec.from_json_dict(**json.loads(json.dumps(spec.to_dict()))) == spec

    spec = ParamSpec(
        "datetime_array",
        DataType.datetime,
        [np.datetime64("2023-06-26 00:00:00"), np.datetime64("2023-06-27 00:00:00")],
        (-1,),
    )
    assert spec.to_dict() == {
        "name": "datetime_array",
        "type": "datetime",
        "default": ["2023-06-26T00:00:00", "2023-06-27T00:00:00"],
        "shape": (-1,),
    }
    assert ParamSpec.from_json_dict(**json.loads(json.dumps(spec.to_dict()))) == spec


def test_param_spec_from_dict_backward_compatibility():
    spec = ParamSpec("str_param", DataType.string, "str_a", None)
    spec_json = json.dumps(
        {
            "name": "str_param",
            "dtype": "string",
            "default": "str_a",
            "shape": None,
        }
    )
    assert ParamSpec.from_json_dict(**json.loads(spec_json)) == spec


def test_infer_param_schema():
    test_params = {
        "str_param": "str_a",
        "int_param": np.int32(1),
        "bool_param": True,
        "double_param": 1.0,
        "float_param": np.float32(0.1),
        "long_param": np.int64(100),
        "datetime_param": np.datetime64("2023-06-26 00:00:00"),
        "str_list": ["a", "b", "c"],
        "bool_list": [True, False],
        "double_array": np.array([1.0, 2.0]),
        "float_array": np.array([np.float32(0.1), np.float32(0.2)]),
        "long_array": np.array([np.int64(100), np.int64(200)]),
        "datetime_array": np.array([datetime.date(2023, 6, 26)]),
        "str_array": np.array(["a", "b", "c"]),
        "bool_array": np.array([True, False]),
        "int_array": np.array([np.int32(1), np.int32(2)]),
    }
    test_schema = ParamSchema(
        [
            ParamSpec("str_param", DataType.string, "str_a", None),
            ParamSpec("int_param", DataType.integer, np.int32(1), None),
            ParamSpec("bool_param", DataType.boolean, True, None),
            ParamSpec("double_param", DataType.double, 1.0, None),
            ParamSpec("float_param", DataType.float, np.float32(0.1), None),
            ParamSpec("long_param", DataType.long, 100, None),
            ParamSpec(
                "datetime_param", DataType.datetime, np.datetime64("2023-06-26 00:00:00"), None
            ),
            ParamSpec("str_list", DataType.string, ["a", "b", "c"], (-1,)),
            ParamSpec("bool_list", DataType.boolean, [True, False], (-1,)),
            ParamSpec("double_array", DataType.double, [1.0, 2.0], (-1,)),
            ParamSpec("float_array", DataType.float, [np.float32(0.1), np.float32(0.2)], (-1,)),
            ParamSpec("long_array", DataType.long, [100, 200], (-1,)),
            ParamSpec("datetime_array", DataType.datetime, [datetime.date(2023, 6, 26)], (-1,)),
            ParamSpec("str_array", DataType.string, ["a", "b", "c"], (-1,)),
            ParamSpec("bool_array", DataType.boolean, [True, False], (-1,)),
            ParamSpec("int_array", DataType.integer, [1, 2], (-1,)),
        ]
    )
    assert _infer_param_schema(test_params) == test_schema

    assert _infer_param_schema({"datetime_param": datetime.date(2023, 6, 26)}) == ParamSchema(
        [ParamSpec("datetime_param", DataType.datetime, datetime.date(2023, 6, 26), None)]
    )

    # Raise error if parameters is not dictionary
    with pytest.raises(MlflowException, match=r"Expected parameters to be dict, got list"):
        _infer_param_schema(["a", "str_a", "b", 1])

    # Raise error if parameter is bytes
    with pytest.raises(MlflowException, match=r"Binary type is not supported for parameters"):
        _infer_param_schema({"a": b"str_a"})

    # Raise error for invalid parameters types - tuple, 2D array
    test_parameters = {
        "a": "str_a",
        "b": (1, 2, 3),
        "c": True,
        "d": [[1, 2], [3, 4]],
        "e": [[[1, 2], [3], []]],
    }
    with pytest.raises(MlflowException, match=r".*") as e:
        _infer_param_schema(test_parameters)
    assert e.match(r"Failed to infer schema for parameters: ")
    assert e.match(
        re.escape(
            "('b', (1, 2, 3), MlflowException('Expected parameters "
            "to be 1D array or scalar, got tuple'))"
        )
    )
    assert e.match(
        re.escape(
            "('d', [[1, 2], [3, 4]], MlflowException('Expected parameters "
            "to be 1D array or scalar, got 2D array'))"
        )
    )
    assert e.match(
        re.escape(
            "('e', [[[1, 2], [3], []]], MlflowException('Expected parameters "
            "to be 1D array or scalar, got 3D array'))"
        )
    )


def test_param_schema_for_dicts():
    data = {
        "config": {
            "thread_id": "1",
            "batch_size": 32,
            "messages": [{"role": "user", "content": "hello"}],
        }
    }
    schema = _infer_param_schema(data)
    object_schema = Object(
        [
            Property("thread_id", DataType.string),
            Property("batch_size", DataType.long),
            Property(
                "messages",
                Array(
                    Object(
                        [
                            Property("role", DataType.string),
                            Property("content", DataType.string),
                        ]
                    )
                ),
            ),
        ]
    )
    assert schema == ParamSchema(
        [
            ParamSpec(
                "config",
                object_schema,
                data["config"],
            )
        ]
    )
    assert schema.to_dict() == [
        {
            "name": "config",
            "default": data["config"],
            "shape": None,
        }
        | object_schema.to_dict()
    ]
    assert ParamSchema.from_json(json.dumps(schema.to_dict())) == schema


def test_infer_param_schema_with_errors():
    with pytest.raises(
        MlflowException, match=r"Expected parameters to be 1D array or scalar, got Series"
    ):
        _infer_param_schema({"a": pd.Series([1, 2, 3])})


def test_object_construction_with_errors():
    with pytest.raises(MlflowException, match=r"Expected properties to be a list, got type dict"):
        Object({"p1": Property("p1", DataType.string)})

    with pytest.raises(
        MlflowException, match=r"Creating Object with empty properties is not allowed."
    ):
        Object([])

    properties = [
        Property("p1", DataType.string),
        Property("p2", DataType.binary),
        {"invalid_type": "value"},
    ]
    with pytest.raises(MlflowException, match=r"Expected values to be instance of Property"):
        Object(properties)

    properties = [
        Property("p1", DataType.string),
        Property("p2", DataType.binary),
        Property("p2", DataType.boolean),
    ]
    with pytest.raises(MlflowException, match=r"Found duplicated property names: `p2`"):
        Object(properties)


@pytest.mark.parametrize("data_type", DataType)
def test_property_to_and_from_dict(data_type):
    prop = Property("data", data_type, True)
    assert prop.to_dict() == {"data": {"type": data_type.name, "required": True}}
    assert Property.from_json_dict(**json.loads(json.dumps(prop.to_dict()))) == prop

    # test array
    prop = Property("arr", Array(data_type), False)
    assert prop.to_dict() == {
        "arr": {
            "type": "array",
            "items": {"type": data_type.name},
            "required": False,
        },
    }
    assert Property.from_json_dict(**json.loads(json.dumps(prop.to_dict()))) == prop

    # test object
    prop = Property("data", Object([Property("p", data_type)]))
    assert prop.to_dict() == {
        "data": {
            "type": "object",
            "properties": {"p": {"type": data_type.name, "required": True}},
            "required": True,
        },
    }
    assert Property.from_json_dict(**json.loads(json.dumps(prop.to_dict()))) == prop


def test_property_from_dict_with_errors():
    with pytest.raises(
        MlflowException,
        match=r"Expected Property JSON to contain a single key as name, got 2 keys.",
    ):
        Property.from_json_dict(**{"p1": {}, "p2": {}})

    with pytest.raises(
        MlflowException,
        match=r"Missing keys in Property `p`. Expected to find key `type`",
    ):
        Property.from_json_dict(**{"p": {}})

    with pytest.raises(
        MlflowException,
        match=(
            r"Unsupported type 'invalid_type', expected instance of DataType, Array, "
            r"Object, Map or "
        ),
    ):
        Property.from_json_dict(**{"p": {"type": "invalid_type"}})

    # test array
    with pytest.raises(
        MlflowException,
        match=r"Missing keys in Array JSON. Expected to find keys `items` and `type`",
    ):
        Property.from_json_dict(**{"p": {"type": "array"}})

    with pytest.raises(
        MlflowException,
        match=(
            r"Unsupported type 'invalid_type', expected instance of DataType, Array, "
            r"Object, Map or "
        ),
    ):
        Property.from_json_dict(**{"p": {"type": "array", "items": {"type": "invalid_type"}}})

    with pytest.raises(
        MlflowException,
        match=r"Expected items to be a dictionary of Object JSON",
    ):
        Property.from_json_dict(**{"p": {"type": "array", "items": "invalid_items_type"}})

    # test object
    with pytest.raises(
        MlflowException,
        match=r"Missing keys in Object JSON. Expected to find keys `properties` and `type`",
    ):
        Property.from_json_dict(**{"p": {"type": "object"}})

    with pytest.raises(
        MlflowException, match=r"Expected properties to be a dictionary of Property JSON"
    ):
        Property.from_json_dict(**{"p": {"type": "object", "properties": "invalid_type"}})

    with pytest.raises(
        MlflowException, match=r"Expected properties to be a dictionary of Property JSON"
    ):
        Property.from_json_dict(
            **{
                "p": {
                    "type": "object",
                    "properties": {"p1": {"type": "string"}, "p2": "invalid_type"},
                }
            }
        )


def test_object_to_and_from_dict():
    properties = []
    dict_prop = {}
    for data_type in DataType:
        properties.append(Property(f"name_{data_type.name}", data_type))
        dict_prop[f"name_{data_type.name}"] = {"type": data_type.name, "required": True}
    obj = Object(properties)
    assert obj.to_dict() == {
        "type": "object",
        "properties": dict(sorted(dict_prop.items())),
    }
    assert Object.from_json_dict(**json.loads(json.dumps(obj.to_dict()))) == obj


def test_object_from_dict_with_errors():
    with pytest.raises(
        MlflowException,
        match=r"Missing keys in Object JSON. Expected to find keys `properties` and `type`",
    ):
        Object.from_json_dict(**{"type": "object"})

    with pytest.raises(
        MlflowException, match=r"Type mismatch, Object expects `object` as the type"
    ):
        Object.from_json_dict(**{"type": "array", "properties": {}})

    with pytest.raises(
        MlflowException, match=r"Expected properties to be a dictionary of Property JSON"
    ):
        Object.from_json_dict(**{"type": "object", "properties": "invalid_type"})

    with pytest.raises(
        MlflowException, match=r"Expected properties to be a dictionary of Property JSON"
    ):
        Object.from_json_dict(
            **{
                "type": "object",
                "properties": {"p1": {"type": "string"}, "p2": "invalid_type"},
            }
        )


@pytest.mark.parametrize("data_type", DataType)
def test_array_to_and_from_dict(data_type):
    arr = Array(data_type)
    assert arr.to_dict() == {"type": "array", "items": {"type": data_type.name}}
    assert Array.from_json_dict(**json.loads(json.dumps(arr.to_dict()))) == arr

    # test object
    arr = Array(Object([Property("p", data_type)]))
    assert arr.to_dict() == {
        "type": "array",
        "items": {
            "type": "object",
            "properties": {"p": {"type": data_type.name, "required": True}},
        },
    }
    assert Array.from_json_dict(**json.loads(json.dumps(arr.to_dict()))) == arr


def test_array_from_dict_with_errors():
    with pytest.raises(
        MlflowException,
        match=r"Missing keys in Array JSON. Expected to find keys `items` and `type`",
    ):
        Array.from_json_dict(**{"type": "array"})

    with pytest.raises(MlflowException, match=r"Type mismatch, Array expects `array` as the type"):
        Array.from_json_dict(**{"type": "object", "items": "string"})

    with pytest.raises(MlflowException, match=r"Expected items to be a dictionary of Object JSON"):
        Array.from_json_dict(**{"type": "array", "items": "string"})

    with pytest.raises(
        MlflowException,
        match=(
            r"Unsupported type 'invalid_type', expected instance of DataType, Array, "
            r"Object, Map or "
        ),
    ):
        Array.from_json_dict(**{"type": "array", "items": {"type": "invalid_type"}})

    with pytest.raises(
        MlflowException, match=r"Expected properties to be a dictionary of Property JSON"
    ):
        Array.from_json_dict(**{"type": "array", "items": {"type": "object", "properties": []}})


def test_nested_array_object_to_and_from_dict():
    data = [{"p": "a", "arr": [{"p2": True, "arr2": [1, 2, 3]}, {"arr2": [2, 3, 4]}]}]
    col_spec = _infer_colspec_type(data)
    arr = Array(
        Object(
            [
                Property("p", DataType.string),
                Property(
                    "arr",
                    Array(
                        Object(
                            [
                                Property("p2", DataType.boolean, required=False),
                                Property("arr2", Array(DataType.long)),
                            ]
                        )
                    ),
                ),
            ]
        )
    )
    assert col_spec == arr
    assert arr.to_dict() == {
        "type": "array",
        "items": {
            "type": "object",
            "properties": {
                "p": {"type": "string", "required": True},
                "arr": {
                    "type": "array",
                    "items": {
                        "type": "object",
                        "properties": {
                            "p2": {"type": "boolean", "required": False},
                            "arr2": {
                                "type": "array",
                                "items": {"type": "long"},
                                "required": True,
                            },
                        },
                    },
                    "required": True,
                },
            },
        },
    }
    assert Array.from_json_dict(**json.loads(json.dumps(arr.to_dict()))) == arr


def test_merge_object_example():
    obj1 = Object(
        properties=[
            Property(name="a", dtype=DataType.string),
            Property(name="b", dtype=DataType.double),
        ]
    )
    obj1_dict = obj1.to_dict()
    obj2 = Object(
        properties=[
            Property(name="a", dtype=DataType.string),
            Property(name="c", dtype=DataType.boolean),
        ]
    )
    obj2_dict = obj2.to_dict()
    updated_obj = obj1._merge(obj2)
    assert updated_obj == Object(
        properties=[
            Property(name="a", dtype=DataType.string),
            Property(name="b", dtype=DataType.double, required=False),
            Property(name="c", dtype=DataType.boolean, required=False),
        ]
    )
    assert obj1.to_dict() == obj1_dict
    assert obj2.to_dict() == obj2_dict


def test_merge_property_example():
    prop1 = Property(
        name="a",
        dtype=Object(properties=[Property(name="a", dtype=DataType.string, required=False)]),
    )
    prop1_dict = prop1.to_dict()
    prop2 = Property(
        name="a",
        dtype=Object(
            properties=[
                Property(name="a", dtype=DataType.string),
                Property(name="b", dtype=DataType.double),
            ]
        ),
    )
    prop2_dict = prop2.to_dict()
    updated_prop = prop1._merge(prop2)
    assert updated_prop == Property(
        name="a",
        dtype=Object(
            properties=[
                Property(name="a", dtype=DataType.string, required=False),
                Property(name="b", dtype=DataType.double, required=False),
            ]
        ),
    )
    assert prop1.to_dict() == prop1_dict
    assert prop2.to_dict() == prop2_dict


def test_infer_colspec_type():
    data = {"role": "system", "content": "Translate every message you receive to French."}
    dtype = _infer_colspec_type(data)
    assert dtype == Object(
        [Property("role", DataType.string), Property("content", DataType.string)]
    )

    data = {
        "messages": [
            {"role": "system", "content": "Translate every message you receive to French."},
            {"role": "user", "content": "I like machine learning", "name": "John Doe"},
        ],
    }
    dtype = _infer_colspec_type(data)
    assert dtype == Object(
        [
            Property(
                "messages",
                Array(
                    Object(
                        [
                            Property("role", DataType.string),
                            Property("content", DataType.string),
                            Property("name", DataType.string, required=False),
                        ]
                    )
                ),
            )
        ]
    )

    data = [
        {
            "messages": [
                {"role": "system", "content": "Translate every message you receive to French."},
                {"role": "user", "content": "I like machine learning"},
            ],
        },
        {
            "messages": [
                {"role": "user", "content": "Summarize the following document ...", "name": "jeff"},
            ]
        },
    ]
    dtype = _infer_colspec_type(data)
    assert dtype == Array(
        Object(
            [
                Property(
                    "messages",
                    Array(
                        Object(
                            [
                                Property("role", DataType.string),
                                Property("content", DataType.string),
                                Property("name", DataType.string, required=False),
                            ]
                        )
                    ),
                )
            ]
        )
    )


def test_infer_schema_on_objects_and_arrays_to_and_from_dict():
    data = [
        {
            "messages": [
                {"role": "system", "content": "Translate every message you receive to French."},
                {"role": "user", "content": "I like machine learning"},
            ],
        },
        {
            "messages": [
                {"role": "user", "content": "Summarize the following document ...", "name": "jeff"},
            ]
        },
    ]
    schema = _infer_schema(data)
    assert schema == Schema(
        [
            ColSpec(
                Array(
                    Object(
                        [
                            Property("role", DataType.string),
                            Property("content", DataType.string),
                            Property("name", DataType.string, required=False),
                        ]
                    )
                ),
                name="messages",
            )
        ]
    )
    assert schema.to_dict() == [
        {
            "type": "array",
            "items": {
                "type": "object",
                "properties": {
                    "content": {"type": "string", "required": True},
                    "name": {"type": "string", "required": False},
                    "role": {"type": "string", "required": True},
                },
            },
            "name": "messages",
            "required": True,
        }
    ]
    assert Schema.from_json(json.dumps(schema.to_dict())) == schema

    data = [
        {
            "messages": [
                {"role": "system", "content": "Translate every message you receive to French."},
                {"role": "user", "content": "I like machine learning"},
            ],
            "another_message": "hello world",
        },
        {
            "messages": [
                {"role": "user", "content": "Summarize the following document ...", "name": "jeff"},
            ]
        },
    ]
    schema = _infer_schema(data)
    assert schema == Schema(
        [
            ColSpec(
                Array(
                    Object(
                        [
                            Property("role", DataType.string),
                            Property("content", DataType.string),
                            Property("name", DataType.string, required=False),
                        ]
                    )
                ),
                name="messages",
            ),
            ColSpec(DataType.string, name="another_message", required=False),
        ]
    )
    assert schema.to_dict() == [
        {
            "type": "array",
            "items": {
                "type": "object",
                "properties": {
                    "content": {"type": "string", "required": True},
                    "name": {"type": "string", "required": False},
                    "role": {"type": "string", "required": True},
                },
            },
            "name": "messages",
            "required": True,
        },
        {
            "type": "string",
            "name": "another_message",
            "required": False,
        },
    ]
    assert Schema.from_json(json.dumps(schema.to_dict())) == schema


@pytest.mark.parametrize(
    ("data", "data_type"),
    [
        ("string", DataType.string),
        (np.int32(1), DataType.integer),
        (True, DataType.boolean),
        (1.0, DataType.double),
        (np.float32(0.1), DataType.float),
        (np.int64(100), DataType.long),
        (np.datetime64("2023-10-13 00:00:00"), DataType.datetime),
    ],
)
def test_schema_inference_on_datatypes(data, data_type):
    assert _infer_schema(data) == Schema([ColSpec(data_type)])


@pytest.mark.parametrize(
    ("data", "data_type"),
    [
        (["a", "b", "c"], DataType.string),
        ([np.int32(1), np.int32(2)], DataType.integer),
        ([True, False], DataType.boolean),
        ([1.0, 2.0], DataType.double),
        ([np.float32(0.1), np.float32(0.2)], DataType.float),
        ([np.int64(100), np.int64(200)], DataType.long),
        (
            [np.datetime64("2023-10-13 00:00:00"), np.datetime64("2023-10-14 00:00:00")],
            DataType.datetime,
        ),
    ],
)
def test_schema_inference_on_dictionaries(data, data_type):
    test_data = {"data": data}
    assert _infer_schema(test_data) == Schema([ColSpec(Array(data_type), name="data")])

    test_data = {"data": {"dict": data}}
    inferred_schema = _infer_schema(test_data)
    expected_schema = Schema([ColSpec(Object([Property("dict", Array(data_type))]), name="data")])
    assert inferred_schema == expected_schema


@pytest.mark.parametrize(
    ("data", "data_type"),
    [
        (["a", "b", "c"], DataType.string),
        ([np.int32(1), np.int32(2)], DataType.integer),
        ([True, False], DataType.boolean),
        ([1.0, 2.0], DataType.double),
        ([np.float32(0.1), np.float32(0.2)], DataType.float),
        ([np.int64(100), np.int64(200)], DataType.long),
        (
            [np.datetime64("2023-10-13 00:00:00"), np.datetime64("2023-10-14 00:00:00")],
            DataType.datetime,
        ),
    ],
)
def test_schema_inference_on_lists(data, data_type):
    assert _infer_schema(data) == Schema([ColSpec(data_type)])

    test_data = [{"data": data}]
    assert _infer_schema(test_data) == Schema([ColSpec(Array(data_type), name="data")])

    test_data = [{"data": [data]}]
    assert _infer_schema(test_data) == Schema([ColSpec(Array(Array(data_type)), name="data")])

    test_data = [{"data": {"dict": data}}, {"data": {"dict": data, "string": "a"}}]
    inferred_schema = _infer_schema(test_data)
    expected_schema = Schema(
        [
            ColSpec(
                Object(
                    [
                        Property("dict", Array(data_type)),
                        Property("string", DataType.string, required=False),
                    ]
                ),
                name="data",
            )
        ]
    )
    assert inferred_schema == expected_schema

    test_data = [{"data": {"dict": data}}, {"data": {"dict": data}, "string": "a"}]
    inferred_schema = _infer_schema(test_data)
    expected_schema = Schema(
        [
            ColSpec(Object([Property("dict", Array(data_type))]), name="data"),
            ColSpec(DataType.string, name="string", required=False),
        ]
    )
    assert inferred_schema == expected_schema


def test_schema_inference_with_empty_lists():
    # If (non-nested) empty list is passed, should be inferred as string for backward compatibility
    # with version 2.7.1: https://github.com/mlflow/mlflow/blob/v2.7.1/mlflow/types/utils.py#L150
    data = []
    assert _infer_schema(data) == Schema([ColSpec(DataType.string)])

    data = [None, "a"]
    assert _infer_schema(data) == Schema([ColSpec(DataType.string)])

    data = [["a", "b", "c"], ["a", "b", "c", "d"], None]
    assert _infer_schema(data) == Schema([ColSpec(Array(DataType.string))])

    data = [[None, np.nan]]
    assert _infer_schema(data) == Schema([ColSpec(Array(AnyType()))])

    assert _infer_schema([[]]) == Schema([ColSpec(AnyType())])

    # Empty numpy array is not allowed.
    with pytest.raises(
        MlflowException,
        match=r"Numpy array must include at least one non-empty item",
    ):
        _infer_schema([np.array([])])

    # If at least one of sublists is not empty, we can assume other empty lists have the same type.
    data = [
        {
            "data": [
                ["a", "b", "c"],
                [],
                ["d", "e"],
                [],
            ]
        }
    ]
    inferred_schema = _infer_schema(data)
    expected_schema = Schema([ColSpec(Array(Array(DataType.string)), name="data")])
    assert inferred_schema == expected_schema

    # Complex case for deeply nested array
    data = [
        {
            "data": [
                [["a", "b", "c"], [], ["d"]],
                [[], ["e"]],
                [
                    [],
                    [],
                    [],
                ],
            ]
        }
    ]
    inferred_schema = _infer_schema(data)
    expected_schema = Schema([ColSpec(Array(Array(Array(DataType.string))), name="data")])
    assert inferred_schema == expected_schema

    data = [{"data": {"key": []}}]
    assert _infer_schema(data) == Schema(
        [ColSpec(Object([Property("key", AnyType(), required=False)]), name="data")]
    )


def test_repr_of_objects():
    obj = Object(
        properties=[
            Property(name="a", dtype=DataType.string),
            Property(name="b", dtype=DataType.double, required=False),
            Property(name="c", dtype=Array(DataType.long)),
            Property(name="d", dtype=Object([Property("d1", DataType.string)])),
        ]
    )
    obj_repr = (
        "{a: string (required), b: double (optional), c: Array(long) "
        "(required), d: {d1: string (required)} (required)}"
    )
    assert repr(obj) == obj_repr

    arr = Array(obj)
    assert repr(arr) == f"Array({obj_repr})"


def test_convert_dataclass_to_schema_for_rag():
    schema = convert_dataclass_to_schema(rag_signatures.ChatCompletionRequest())
    schema_dict = schema.to_dict()
    assert schema_dict == [
        {
            "type": "array",
            "items": {
                "type": "object",
                "properties": {
                    "content": {"type": "string", "required": True},
                    "role": {"type": "string", "required": True},
                },
            },
            "name": "messages",
            "required": True,
        }
    ]

    schema = convert_dataclass_to_schema(rag_signatures.ChatCompletionResponse())
    schema_dict = schema.to_dict()
    assert schema_dict == [
        {
            "type": "array",
            "items": {
                "type": "object",
                "properties": {
                    "finish_reason": {"type": "string", "required": True},
                    "index": {"type": "long", "required": True},
                    "message": {
                        "type": "object",
                        "properties": {
                            "content": {"type": "string", "required": True},
                            "role": {"type": "string", "required": True},
                        },
                        "required": True,
                    },
                },
            },
            "name": "choices",
            "required": True,
        },
        {
            "name": "object",
            "required": True,
            "type": "string",
        },
    ]


def test_convert_dataclass_to_schema_complex():
    @dataclass
    class Settings:
<<<<<<< HEAD
        baz: Optional[bool] = True  # _noqa: UP045
=======
        baz: Optional[bool] = True  # noqa: UP045
>>>>>>> 3e5f3478
        qux: bool | None = None

    @dataclass
    class Config:
        bar: int = 2
        config_settings: Settings = field(default_factory=Settings)

    @dataclass
    class MainTask:
        foo: str = "1"
        process_configs: list[Config] = field(default_factory=lambda: [Config()])

    schema = convert_dataclass_to_schema(MainTask)
    schema_dict = schema.to_dict()
    assert schema_dict == [
        {"type": "string", "name": "foo", "required": True},
        {
            "type": "array",
            "items": {
                "type": "object",
                "properties": {
                    "bar": {"type": "long", "required": True},
                    "config_settings": {
                        "type": "object",
                        "properties": {
                            "baz": {"type": "boolean", "required": False},
                            "qux": {"type": "boolean", "required": False},
                        },
                        "required": True,
                    },
                },
            },
            "name": "process_configs",
            "required": True,
        },
    ]


def test_convert_dataclass_to_schema_invalid():
    # Invalid dataclass with Union
    @dataclass
    class InvalidDataclassWithUnion:
        foo: str | int = "1"

    with pytest.raises(
        MlflowException,
        match=re.escape(r"Only Optional[...] is supported as a Union type in dataclass fields"),
    ):
        convert_dataclass_to_schema(InvalidDataclassWithUnion)

    # Invalid dataclass with Dict
    @dataclass
    class InvalidDataclassWithDict:
        foo: dict[str, int] = field(default_factory=dict)

    with pytest.raises(
        MlflowException,
        match=re.escape(r"Unsupported field type dict[str, int] in dataclass InvalidDataclass"),
    ):
        convert_dataclass_to_schema(InvalidDataclassWithDict)


@pytest.mark.parametrize(
    ("data", "expected_schema"),
    [
        # Pure empty list is inferred as string type for backwards compatibility
        ([], Schema([ColSpec(type=DataType.string)])),
        # None type is inferred as AnyType
        (None, Schema([ColSpec(AnyType())])),
        ({"a": None}, Schema([ColSpec(type=AnyType(), name="a", required=False)])),
        # Empty list in dictionary is inferred as AnyType
        ({"a": []}, Schema([ColSpec(type=AnyType(), name="a")])),
        (
            [{"a": []}],
            Schema([ColSpec(type=AnyType(), name="a")]),
        ),
        (
            [{"a": []}, {"a": None}],
            Schema([ColSpec(type=AnyType(), name="a", required=False)]),
        ),
        ({"a": [None]}, Schema([ColSpec(type=Array(AnyType()), name="a", required=False)])),
        ({"a": [[], None]}, Schema([ColSpec(type=Array(AnyType()), name="a", required=False)])),
        (
            {"a": [None, "string"]},
            Schema([ColSpec(type=Array(DataType.string), name="a", required=False)]),
        ),
        (
            {"a": {"x": None}},
            Schema([ColSpec(type=Object([Property("x", AnyType(), required=False)]), name="a")]),
        ),
        (
            {"a": {"x": pd.NA}},
            Schema([ColSpec(type=Object([Property("x", AnyType(), required=False)]), name="a")]),
        ),
        (
            pd.DataFrame({"a": [True, None]}),
            Schema([ColSpec(type=DataType.boolean, name="a", required=False)]),
        ),
        (
            pd.DataFrame({"a": [True, None]}).astype("boolean"),
            Schema([ColSpec(type=DataType.boolean, name="a", required=False)]),
        ),
        (
            [
                {
                    "id": None,
                    "object": "chat.completion",
                    "created": 1731491873,
                    "model": None,
                    "choices": [
                        {
                            "index": 0,
                            "message": {
                                "role": "assistant",
                                "content": "MLflow",
                            },
                            "finish_reason": None,
                        }
                    ],
                    "usage": {
                        "prompt_tokens": None,
                        "completion_tokens": None,
                        "total_tokens": None,
                    },
                }
            ],
            Schema(
                [
                    ColSpec(type=AnyType(), name="id", required=False),
                    ColSpec(type=DataType.string, name="object"),
                    ColSpec(type=DataType.long, name="created"),
                    ColSpec(type=AnyType(), name="model", required=False),
                    ColSpec(
                        type=Array(
                            Object(
                                properties=[
                                    Property("index", dtype=DataType.long),
                                    Property(
                                        "message",
                                        dtype=Object(
                                            [
                                                Property("role", DataType.string),
                                                Property("content", DataType.string),
                                            ]
                                        ),
                                    ),
                                    Property("finish_reason", dtype=AnyType(), required=False),
                                ]
                            )
                        ),
                        name="choices",
                    ),
                    ColSpec(
                        type=Object(
                            [
                                Property("prompt_tokens", AnyType(), required=False),
                                Property("completion_tokens", AnyType(), required=False),
                                Property("total_tokens", AnyType(), required=False),
                            ]
                        ),
                        name="usage",
                    ),
                ]
            ),
        ),
        (
            [
                {
                    "messages": [
                        {
                            "content": "You are a helpful assistant.",
                            "additional_kwargs": {},
                            "response_metadata": {},
                            "type": "system",
                            "name": None,
                            "id": None,
                        },
                        {
                            "content": "What would you like to ask?",
                            "additional_kwargs": {},
                            "response_metadata": {},
                            "type": "ai",
                            "name": None,
                            "id": None,
                            "example": False,
                            "tool_calls": [],
                            "invalid_tool_calls": [],
                            "usage_metadata": None,
                        },
                        {
                            "content": "Who owns MLflow?",
                            "additional_kwargs": {},
                            "response_metadata": {},
                            "type": "human",
                            "name": None,
                            "id": None,
                            "example": False,
                        },
                    ],
                    "text": "Hello?",
                }
            ],
            Schema(
                [
                    ColSpec(
                        Array(
                            Object(
                                properties=[
                                    Property("content", DataType.string),
                                    Property("additional_kwargs", AnyType(), required=False),
                                    Property("response_metadata", AnyType(), required=False),
                                    Property("type", DataType.string),
                                    Property("name", AnyType(), required=False),
                                    Property("id", AnyType(), required=False),
                                    Property("example", DataType.boolean, required=False),
                                    Property("tool_calls", AnyType(), required=False),
                                    Property("invalid_tool_calls", AnyType(), required=False),
                                    Property("usage_metadata", AnyType(), required=False),
                                ]
                            )
                        ),
                        name="messages",
                    ),
                    ColSpec(DataType.string, name="text"),
                ]
            ),
        ),
    ],
)
def test_infer_schema_with_anytype(data, expected_schema):
    inferred_schema = _infer_schema(data)
    assert inferred_schema == expected_schema<|MERGE_RESOLUTION|>--- conflicted
+++ resolved
@@ -1832,11 +1832,7 @@
 def test_convert_dataclass_to_schema_complex():
     @dataclass
     class Settings:
-<<<<<<< HEAD
-        baz: Optional[bool] = True  # _noqa: UP045
-=======
         baz: Optional[bool] = True  # noqa: UP045
->>>>>>> 3e5f3478
         qux: bool | None = None
 
     @dataclass
