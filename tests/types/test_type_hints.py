import datetime
from typing import Any, Dict, List, Optional, Union, get_args
from unittest import mock

import numpy as np
import pandas as pd
import pydantic
import pytest
from scipy.sparse import csc_matrix, csr_matrix

from mlflow.exceptions import MlflowException
from mlflow.models.utils import _enforce_schema
from mlflow.types.schema import AnyType, Array, ColSpec, DataType, Map, Object, Property, Schema
from mlflow.types.type_hints import (
    InvalidTypeHintException,
    UnsupportedTypeHintException,
    _convert_data_to_type_hint,
    _convert_dataframe_to_example_format,
    _infer_schema_from_list_type_hint,
    _is_example_valid_for_type_from_example,
    _signature_cannot_be_inferred_from_type_hint,
    _validate_data_against_type_hint,
)
from mlflow.types.utils import _infer_schema
from mlflow.utils.pydantic_utils import IS_PYDANTIC_V2_OR_NEWER


class CustomModel(pydantic.BaseModel):
    long_field: int
    str_field: str
    bool_field: bool
    double_field: float
    binary_field: bytes
    datetime_field: datetime.datetime
    any_field: Any
    optional_str: str | None = None


class Message(pydantic.BaseModel):
    role: str
    content: str


class CustomModel2(pydantic.BaseModel):
    custom_field: dict[str, Any]
    messages: list[Message]
    optional_int: int | None = None


@pytest.mark.parametrize(
    ("type_hint", "expected_schema"),
    [
        (
            list[CustomModel],
            Schema(
                [
                    ColSpec(
                        type=Object(
                            [
                                Property(name="long_field", dtype=DataType.long),
                                Property(name="str_field", dtype=DataType.string),
                                Property(name="bool_field", dtype=DataType.boolean),
                                Property(name="double_field", dtype=DataType.double),
                                Property(name="binary_field", dtype=DataType.binary),
                                Property(name="datetime_field", dtype=DataType.datetime),
                                Property(name="any_field", dtype=AnyType()),
                                Property(
                                    name="optional_str", dtype=DataType.string, required=False
                                ),
                            ]
                        )
                    )
                ]
            ),
        ),
        (
            list[list[CustomModel]],
            Schema(
                [
                    ColSpec(
                        type=Array(
                            Object(
                                [
                                    Property(name="long_field", dtype=DataType.long),
                                    Property(name="str_field", dtype=DataType.string),
                                    Property(name="bool_field", dtype=DataType.boolean),
                                    Property(name="double_field", dtype=DataType.double),
                                    Property(name="binary_field", dtype=DataType.binary),
                                    Property(name="datetime_field", dtype=DataType.datetime),
                                    Property(name="any_field", dtype=AnyType()),
                                    Property(
                                        name="optional_str", dtype=DataType.string, required=False
                                    ),
                                ]
                            )
                        )
                    )
                ]
            ),
        ),
        (
            list[CustomModel2],
            Schema(
                [
                    ColSpec(
                        type=Object(
                            [
                                Property(name="custom_field", dtype=Map(AnyType())),
                                Property(
                                    name="messages",
                                    dtype=Array(
                                        Object(
                                            [
                                                Property(name="role", dtype=DataType.string),
                                                Property(name="content", dtype=DataType.string),
                                            ]
                                        )
                                    ),
                                ),
                                Property(name="optional_int", dtype=DataType.long, required=False),
                            ]
                        )
                    )
                ]
            ),
        ),
    ],
)
def test_infer_schema_from_pydantic_model(type_hint, expected_schema):
    schema = _infer_schema_from_list_type_hint(type_hint)
    assert schema == expected_schema


@pytest.mark.parametrize(
    ("type_hint", "expected_schema"),
    [
        # scalars
        (list[int], Schema([ColSpec(type=DataType.long)])),
        (list[str], Schema([ColSpec(type=DataType.string)])),
        (list[bool], Schema([ColSpec(type=DataType.boolean)])),
        (list[float], Schema([ColSpec(type=DataType.double)])),
        (list[bytes], Schema([ColSpec(type=DataType.binary)])),
        (list[datetime.datetime], Schema([ColSpec(type=DataType.datetime)])),
        # lists
        (list[list[str]], Schema([ColSpec(type=Array(DataType.string))])),
        (List[List[str]], Schema([ColSpec(type=Array(DataType.string))])),  # noqa: UP006
        (list[list[list[str]]], Schema([ColSpec(type=Array(Array(DataType.string)))])),
        (List[List[List[str]]], Schema([ColSpec(type=Array(Array(DataType.string)))])),  # noqa: UP006
        # dictionaries
        (list[dict[str, str]], Schema([ColSpec(type=Map(DataType.string))])),
        (list[dict[str, int]], Schema([ColSpec(type=Map(DataType.long))])),
        (list[Dict[str, int]], Schema([ColSpec(type=Map(DataType.long))])),  # noqa: UP006
        (list[dict[str, list[str]]], Schema([ColSpec(type=Map(Array(DataType.string)))])),
        (list[Dict[str, List[str]]], Schema([ColSpec(type=Map(Array(DataType.string)))])),  # noqa: UP006
        # Union
<<<<<<< HEAD
        (list[Union[int, str]], Schema([ColSpec(type=AnyType())])),  # _noqa: UP007
=======
        (list[Union[int, str]], Schema([ColSpec(type=AnyType())])),  # noqa: UP007
>>>>>>> 3e5f3478
        (list[int | str], Schema([ColSpec(type=AnyType())])),
        (list[list[int | str]], Schema([ColSpec(type=Array(AnyType()))])),
        # Any
        (list[Any], Schema([ColSpec(type=AnyType())])),
        (list[list[Any]], Schema([ColSpec(type=Array(AnyType()))])),
    ],
)
def test_infer_schema_from_python_type_hints(type_hint, expected_schema):
    schema = _infer_schema_from_list_type_hint(type_hint)
    assert schema == expected_schema


@pytest.mark.parametrize(
    "type_hint",
    [
        pd.DataFrame,
        pd.Series,
        np.ndarray,
        csc_matrix,
        csr_matrix,
    ],
)
def test_type_hints_needs_signature(type_hint):
    assert _signature_cannot_be_inferred_from_type_hint(type_hint) is True


def test_infer_schema_from_type_hints_errors():
    with pytest.raises(MlflowException, match=r"Type hints must be wrapped in list\[...\]"):
        _infer_schema_from_list_type_hint(str)

    with pytest.raises(
        MlflowException, match=r"Type hint `list` doesn't contain a collection element type"
    ):
        _infer_schema_from_list_type_hint(list)

    class InvalidModel(pydantic.BaseModel):
        bool_field: bool | None

    if IS_PYDANTIC_V2_OR_NEWER:
        message = (
            r"Optional field `bool_field` in Pydantic model `InvalidModel` "
            r"doesn't have a default value. Please set default value to None for this field."
        )
        with pytest.raises(
            MlflowException,
            match=message,
        ):
            _infer_schema_from_list_type_hint(list[InvalidModel])

        with pytest.raises(MlflowException, match=message):
            _infer_schema_from_list_type_hint(list[list[InvalidModel]])

    message = r"Input cannot be Optional type"
    with pytest.raises(MlflowException, match=message):
<<<<<<< HEAD
        _infer_schema_from_list_type_hint(Optional[list[str]])  # _noqa: UP045
=======
        _infer_schema_from_list_type_hint(Optional[list[str]])  # noqa: UP045
>>>>>>> 3e5f3478

    with pytest.raises(MlflowException, match=message):
        _infer_schema_from_list_type_hint(list[str] | None)

    with pytest.raises(MlflowException, match=message):
<<<<<<< HEAD
        _infer_schema_from_list_type_hint(list[Optional[str]])  # _noqa: UP045
=======
        _infer_schema_from_list_type_hint(list[Optional[str]])  # noqa: UP045
>>>>>>> 3e5f3478

    with pytest.raises(MlflowException, match=message):
        _infer_schema_from_list_type_hint(list[str | None])

    with pytest.raises(MlflowException, match=message):
<<<<<<< HEAD
        _infer_schema_from_list_type_hint(list[Union[str, int, type(None)]])  # _noqa: UP007
=======
        _infer_schema_from_list_type_hint(list[Union[str, int, type(None)]])  # noqa: UP007
>>>>>>> 3e5f3478

    with pytest.raises(MlflowException, match=message):
        _infer_schema_from_list_type_hint(list[str | int | type(None)])

    with pytest.raises(
        MlflowException, match=r"Collections must have only a single type definition"
    ):
        _infer_schema_from_list_type_hint(list[str, int])

    with pytest.raises(MlflowException, match=r"Dictionary key type must be str"):
        _infer_schema_from_list_type_hint(list[dict[int, int]])

    with pytest.raises(
        MlflowException, match=r"Dictionary type hint must contain two element types"
    ):
        _infer_schema_from_list_type_hint(list[dict[int]])

    message = r"it must include a valid element type"
    with pytest.raises(MlflowException, match=message):
        _infer_schema_from_list_type_hint(list[Union])

    with pytest.raises(MlflowException, match=message):
        _infer_schema_from_list_type_hint(list[Optional])

    with pytest.raises(MlflowException, match=message):
        _infer_schema_from_list_type_hint(list[list])

    with pytest.raises(MlflowException, match=message):
        _infer_schema_from_list_type_hint(list[dict])

    with pytest.raises(UnsupportedTypeHintException, match=r"Unsupported type hint"):
        _infer_schema_from_list_type_hint(list[object])


@pytest.mark.parametrize(
    ("type_hint", "example"),
    [
        (
            CustomModel,
            {
                "long_field": 1,
                "str_field": "a",
                "bool_field": False,
                "double_field": 1.0,
                "binary_field": b"abc",
                "datetime_field": datetime.datetime.now(),
                "any_field": "a",
                "optional_str": "b",
            },
        ),
        (
            CustomModel,
            {
                "long_field": 1,
                "str_field": "a",
                "bool_field": True,
                "double_field": 1.0,
                "binary_field": b"abc",
                "datetime_field": datetime.datetime.now(),
                "any_field": "a",
            },
        ),
        (
            CustomModel,
            CustomModel(
                long_field=1,
                str_field="a",
                bool_field=True,
                double_field=1.0,
                datetime_field=datetime.datetime.now(),
                binary_field=b"abc",
                any_field="a",
            ),
        ),
        (
            list[CustomModel],
            [
                {
                    "long_field": 1,
                    "str_field": "a",
                    "bool_field": True,
                    "double_field": 1.0,
                    "binary_field": b"abc",
                    "datetime_field": datetime.datetime.now(),
                    "any_field": "a",
                    "optional_str": "b",
                },
                {
                    "long_field": 2,
                    "str_field": "b",
                    "bool_field": False,
                    "double_field": 2.0,
                    "binary_field": b"def",
                    "datetime_field": datetime.datetime.now(),
                    "any_field": "b",
                },
            ],
        ),
        (
            CustomModel2,
            {
                "custom_field": {"a": 1},
                "messages": [{"role": "a", "content": "b"}],
                "optional_int": 1,
            },
        ),
        (
            CustomModel2,
            {
                "custom_field": {"a": "abc"},
                "messages": [{"role": "a", "content": "b"}, {"role": "c", "content": "d"}],
            },
        ),
    ],
)
def test_pydantic_model_validation(type_hint, example):
    if isinstance(example, dict):
        assert _validate_data_against_type_hint(data=example, type_hint=type_hint) == type_hint(
            **example
        )
    elif isinstance(example, list):
        assert _validate_data_against_type_hint(data=example, type_hint=type_hint) == [
            get_args(type_hint)[0](**item) for item in example
        ]
    else:
        assert _validate_data_against_type_hint(data=example.dict(), type_hint=type_hint) == example


@pytest.mark.parametrize(
    ("type_hint", "example"),
    [
        (int, 1),
        (str, "a"),
        (bool, True),
        (float, 1.0),
        (bytes, b"abc"),
        (datetime.datetime, datetime.datetime.now()),
        (Any, "a"),
        (Any, ["a", 1]),
        (list[str], ["a", "b"]),
        (list[list[str]], [["a", "b"], ["c", "d"]]),
        (dict[str, int], {"a": 1, "b": 2}),
        (dict[str, list[str]], {"a": ["a", "b"], "b": ["c", "d"]}),
<<<<<<< HEAD
        (Union[int, str], 1),  # _noqa: UP007
        (Union[int, str], "a"),  # _noqa: UP007
        (int | str, 1),
        (int | str, "a"),
        # Union type is inferred as AnyType, so it accepts double here as well
        (Union[int, str], 1.2),  # _noqa: UP007
=======
        (Union[int, str], 1),  # noqa: UP007
        (Union[int, str], "a"),  # noqa: UP007
        (int | str, 1),
        (int | str, "a"),
        # Union type is inferred as AnyType, so it accepts double here as well
        (Union[int, str], 1.2),  # noqa: UP007
>>>>>>> 3e5f3478
        (int | str, 1.2),
        (list[Any], [1, "a"]),
    ],
)
def test_python_type_hints_validation(type_hint, example):
    assert _validate_data_against_type_hint(data=example, type_hint=type_hint) == example


def test_type_hints_validation_errors():
    with pytest.raises(MlflowException, match=r"Data doesn't match type hint"):
        _validate_data_against_type_hint({"long_field": 1, "str_field": "a"}, CustomModel)

    with pytest.raises(MlflowException, match=r"Expected type int, but got str"):
        _validate_data_against_type_hint("a", int)

    with pytest.raises(MlflowException, match=r"Expected list, but got str"):
        _validate_data_against_type_hint("a", list[str])

    with pytest.raises(
        MlflowException,
        match=r"Failed to validate data against type hint `list\[str\]`",
    ):
        _validate_data_against_type_hint(["a", 1], list[str])

    with pytest.raises(
        MlflowException,
        match=r"Expected dict, but got list",
    ):
        _validate_data_against_type_hint(["a", 1], dict[str, int])

    with pytest.raises(
        MlflowException,
        match=r"Failed to validate data against type hint `dict\[str, list\[str\]\]`",
    ):
        _validate_data_against_type_hint({1: ["a", "b"], "a": 1}, dict[str, list[str]])

    with pytest.raises(
        MlflowException,
        match=r"Expected type int, but got str",
    ):
        _validate_data_against_type_hint("a", int | None)

    with pytest.raises(
        InvalidTypeHintException,
        match=r"Invalid type hint `list`, it must include a valid element type.",
    ):
        _validate_data_against_type_hint(["a"], list)


@pytest.mark.parametrize(
    ("data", "type_hint", "expected_data"),
    [
        ("a", str, "a"),
        (["a", "b"], list[str], ["a", "b"]),
        ({"a": 1, "b": 2}, dict[str, int], {"a": 1, "b": 2}),
<<<<<<< HEAD
        (1, Optional[int], 1),  # _noqa: UP045
        (1, int | None, 1),
        (None, Optional[int], None),  # _noqa: UP045
=======
        (1, Optional[int], 1),  # noqa: UP045
        (1, int | None, 1),
        (None, Optional[int], None),  # noqa: UP045
>>>>>>> 3e5f3478
        (None, int | None, None),
        (pd.DataFrame({"a": ["a", "b"]}), list[str], ["a", "b"]),
        (pd.DataFrame({"a": [{"x": "x"}]}), list[dict[str, str]], [{"x": "x"}]),
        # This is a temp workaround for evaluate
        (pd.DataFrame({"a": ["x", "y"], "b": ["c", "d"]}), list[str], ["x", "y"]),
    ],
)
def test_maybe_convert_data_for_type_hint(data, type_hint, expected_data):
    if isinstance(expected_data, pd.DataFrame):
        pd.testing.assert_frame_equal(_convert_data_to_type_hint(data, type_hint), expected_data)
    else:
        assert _convert_data_to_type_hint(data, type_hint) == expected_data


def test_maybe_convert_data_for_type_hint_errors():
    with mock.patch("mlflow.types.type_hints._logger.warning") as mock_warning:
        _convert_data_to_type_hint(pd.DataFrame({"a": ["x", "y"], "b": ["c", "d"]}), list[str])
        assert mock_warning.call_count == 1
        assert (
            "The data will be converted to a list of the first column."
            in mock_warning.call_args[0][0]
        )

    with pytest.raises(
        MlflowException,
        match=r"Only `list\[\.\.\.\]` type hint supports pandas DataFrame input",
    ):
        _convert_data_to_type_hint(pd.DataFrame([["a", "b"]]), str)


def test_is_example_valid_for_type_from_example():
    for data in [
        pd.DataFrame({"a": ["x", "y", "z"], "b": [1, 2, 3]}),
        pd.Series([1, 2, 3]),
        ["a", "b", "c"],
        [1, 2, 3],
    ]:
        assert _is_example_valid_for_type_from_example(data) is True

    for data in [
        "abc",
        123,
        None,
        {"a": 1},
        {"a": ["x", "y"]},
    ]:
        assert _is_example_valid_for_type_from_example(data) is False


@pytest.mark.parametrize(
    "data",
    [
        # list[scalar]
        ["x", "y", "z"],
        [1, 2, 3],
        [1.0, 2.0, 3.0],
        [True, False, True],
        [b"Hello", b"World"],
        # list[dict]
        [{"a": 1, "b": 2}],
        [{"role": "user", "content": "hello"}, {"role": "admin", "content": "hi"}],
        # pd Series
        pd.Series([1, 2, 3]),
        # pd DataFrame
        pd.DataFrame({"a": [1, 2, 3], "b": ["x", "y", "z"]}),
    ],
)
def test_convert_dataframe_to_example_format(data):
    schema = _infer_schema(data)
    df = _enforce_schema(data, schema)
    converted_data = _convert_dataframe_to_example_format(df, data)
    if isinstance(data, pd.Series):
        pd.testing.assert_series_equal(converted_data, data)
    elif isinstance(data, pd.DataFrame):
        pd.testing.assert_frame_equal(converted_data, data)
    else:
        assert converted_data == data<|MERGE_RESOLUTION|>--- conflicted
+++ resolved
@@ -153,11 +153,7 @@
         (list[dict[str, list[str]]], Schema([ColSpec(type=Map(Array(DataType.string)))])),
         (list[Dict[str, List[str]]], Schema([ColSpec(type=Map(Array(DataType.string)))])),  # noqa: UP006
         # Union
-<<<<<<< HEAD
-        (list[Union[int, str]], Schema([ColSpec(type=AnyType())])),  # _noqa: UP007
-=======
         (list[Union[int, str]], Schema([ColSpec(type=AnyType())])),  # noqa: UP007
->>>>>>> 3e5f3478
         (list[int | str], Schema([ColSpec(type=AnyType())])),
         (list[list[int | str]], Schema([ColSpec(type=Array(AnyType()))])),
         # Any
@@ -212,31 +208,19 @@
 
     message = r"Input cannot be Optional type"
     with pytest.raises(MlflowException, match=message):
-<<<<<<< HEAD
-        _infer_schema_from_list_type_hint(Optional[list[str]])  # _noqa: UP045
-=======
         _infer_schema_from_list_type_hint(Optional[list[str]])  # noqa: UP045
->>>>>>> 3e5f3478
 
     with pytest.raises(MlflowException, match=message):
         _infer_schema_from_list_type_hint(list[str] | None)
 
     with pytest.raises(MlflowException, match=message):
-<<<<<<< HEAD
-        _infer_schema_from_list_type_hint(list[Optional[str]])  # _noqa: UP045
-=======
         _infer_schema_from_list_type_hint(list[Optional[str]])  # noqa: UP045
->>>>>>> 3e5f3478
 
     with pytest.raises(MlflowException, match=message):
         _infer_schema_from_list_type_hint(list[str | None])
 
     with pytest.raises(MlflowException, match=message):
-<<<<<<< HEAD
-        _infer_schema_from_list_type_hint(list[Union[str, int, type(None)]])  # _noqa: UP007
-=======
         _infer_schema_from_list_type_hint(list[Union[str, int, type(None)]])  # noqa: UP007
->>>>>>> 3e5f3478
 
     with pytest.raises(MlflowException, match=message):
         _infer_schema_from_list_type_hint(list[str | int | type(None)])
@@ -380,21 +364,12 @@
         (list[list[str]], [["a", "b"], ["c", "d"]]),
         (dict[str, int], {"a": 1, "b": 2}),
         (dict[str, list[str]], {"a": ["a", "b"], "b": ["c", "d"]}),
-<<<<<<< HEAD
-        (Union[int, str], 1),  # _noqa: UP007
-        (Union[int, str], "a"),  # _noqa: UP007
-        (int | str, 1),
-        (int | str, "a"),
-        # Union type is inferred as AnyType, so it accepts double here as well
-        (Union[int, str], 1.2),  # _noqa: UP007
-=======
         (Union[int, str], 1),  # noqa: UP007
         (Union[int, str], "a"),  # noqa: UP007
         (int | str, 1),
         (int | str, "a"),
         # Union type is inferred as AnyType, so it accepts double here as well
         (Union[int, str], 1.2),  # noqa: UP007
->>>>>>> 3e5f3478
         (int | str, 1.2),
         (list[Any], [1, "a"]),
     ],
@@ -450,15 +425,9 @@
         ("a", str, "a"),
         (["a", "b"], list[str], ["a", "b"]),
         ({"a": 1, "b": 2}, dict[str, int], {"a": 1, "b": 2}),
-<<<<<<< HEAD
-        (1, Optional[int], 1),  # _noqa: UP045
-        (1, int | None, 1),
-        (None, Optional[int], None),  # _noqa: UP045
-=======
         (1, Optional[int], 1),  # noqa: UP045
         (1, int | None, 1),
         (None, Optional[int], None),  # noqa: UP045
->>>>>>> 3e5f3478
         (None, int | None, None),
         (pd.DataFrame({"a": ["a", "b"]}), list[str], ["a", "b"]),
         (pd.DataFrame({"a": [{"x": "x"}]}), list[dict[str, str]], [{"x": "x"}]),
