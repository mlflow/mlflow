import os
import random
import re
import requests
import string
import time
import signal
from subprocess import Popen, PIPE, STDOUT

import pandas as pd

import mlflow.pyfunc.scoring_server as pyfunc_scoring_server
import mlflow.pyfunc

import pandas as pd


def random_int(lo=1, hi=1e10):
    return random.randint(lo, hi)


def random_str(size=10, chars=string.ascii_uppercase + string.digits):
    return ''.join(random.choice(chars) for _ in range(size))


def random_file(ext):
    return "temp_test_%d.%s" % (random_int(), ext)


<<<<<<< HEAD
def score_model_in_sagemaker_docker_container(model_path, data):
    """
    :param data: The data to send to the docker container for testing. This is either a
                 Pandas dataframe or a JSON-formatted string.
=======
def score_model_in_sagemaker_docker_container(
        model_path, data, content_type, flavor=mlflow.pyfunc.FLAVOR_NAME,
        activity_polling_timeout_seconds=500):
    """
    :param model_path: Path to the model to be served.
    :param data: The data to send to the docker container for testing. This is either a
                 Pandas dataframe or string of the format specified by `content_type`.
    :param content_type: The type of the data to send to the docker container for testing. This is
                         one of `mlflow.pyfunc.scoring_server.CONTENT_TYPES`.
    :param flavor: Model flavor to be deployed.
    :param activity_polling_timeout_seconds: The amount of time, in seconds, to wait before
                                             declaring the scoring process to have failed.
    """
    env = dict(os.environ)
    env.update(LC_ALL="en_US.UTF-8", LANG="en_US.UTF-8")
    proc = _start_scoring_proc(
            cmd=['mlflow', 'sagemaker', 'run-local', '-m', model_path, '-p', "5000", "-f", flavor],
            env=env)
    return _evaluate_scoring_proc(proc, 5000, data, content_type, activity_polling_timeout_seconds)


def pyfunc_serve_and_score_model(
        model_path, data, content_type, activity_polling_timeout_seconds=500):
    """
    :param model_path: Path to the model to be served.
    :param data: The data to send to the pyfunc server for testing. This is either a
                 Pandas dataframe or string of the format specified by `content_type`.
    :param content_type: The type of the data to send to the pyfunc server for testing. This is
                         one of `mlflow.pyfunc.scoring_server.CONTENT_TYPES`.
    :param activity_polling_timeout_seconds: The amount of time, in seconds, to wait before
                                             declaring the scoring process to have failed.
>>>>>>> 4a17a430
    """
    env = dict(os.environ)
    env.update(LC_ALL="en_US.UTF-8", LANG="en_US.UTF-8")
    proc = _start_scoring_proc(
            cmd=['mlflow', 'pyfunc', 'serve', '-m', model_path, "-p", "0"],
            env=env)
    for x in iter(proc.stdout.readline, ""):
        print(x)
        m = re.match(pattern=".*Running on http://127.0.0.1:(\\d+).*", string=x)
        if m:
            return _evaluate_scoring_proc(
                    proc, int(m.group(1)), data, content_type, activity_polling_timeout_seconds)

    raise Exception("Failed to start server")


def _start_scoring_proc(cmd, env):
    proc = Popen(cmd,
                 stdout=PIPE,
                 stderr=STDOUT,
                 universal_newlines=True,
                 env=env,
                 # Assign the scoring process to a process group. All child processes of the
                 # scoring process will be assigned to this group as well. This allows child
                 # processes of the scoring process to be terminated successfully
                 preexec_fn=os.setsid)
    return proc


def _evaluate_scoring_proc(proc, port, data, content_type, activity_polling_timeout_seconds=250):
    """
    :param activity_polling_timeout_seconds: The amount of time, in seconds, to wait before
                                             declaring the scoring process to have failed.
    """
    try:
        for i in range(0, int(activity_polling_timeout_seconds / 5)):
            assert proc.poll() is None, "scoring process died"
            time.sleep(5)
            # noinspection PyBroadException
            try:
                ping_status = requests.get(url='http://localhost:%d/ping' % port)
                print('connection attempt', i, "server is up! ping status", ping_status)
                if ping_status.status_code == 200:
                    break
            except Exception:  # pylint: disable=broad-except
                print('connection attempt', i, "failed, server is not up yet")

        assert proc.poll() is None, "scoring process died"
        ping_status = requests.get(url='http://localhost:%d/ping' % port)
        print("server up, ping status", ping_status)
        if ping_status.status_code != 200:
            raise Exception("ping failed, server is not happy")
        if type(data) == pd.DataFrame:
<<<<<<< HEAD
            data = data.to_dict(orient='records')
        y = requests.post(url='http://localhost:5000/invocations', json=data)
        import json
        return json.loads(y.content)
=======
            if content_type == pyfunc_scoring_server.CONTENT_TYPE_JSON:
                data = data.to_json(orient="records")
            elif content_type == pyfunc_scoring_server.CONTENT_TYPE_JSON_SPLIT_ORIENTED:
                data = data.to_json(orient="split")
            elif content_type == pyfunc_scoring_server.CONTENT_TYPE_CSV:
                data = data.to_csv()
            else:
                raise Exception(
                        "Unexpected content type for Pandas dataframe input %s" % content_type)
        response = requests.post(url='http://localhost:%d/invocations' % port,
                                 data=data,
                                 headers={"Content-Type": content_type})
        return response
>>>>>>> 4a17a430
    finally:
        if proc.poll() is None:
            # Terminate the process group containing the scoring process.
            # This will terminate all child processes of the scoring process
            pgrp = os.getpgid(proc.pid)
            os.killpg(pgrp, signal.SIGTERM)
        print("captured output of the scoring process")
        print("-------------------------STDOUT------------------------------")
        print(proc.stdout.read())
        print("==============================================================")<|MERGE_RESOLUTION|>--- conflicted
+++ resolved
@@ -27,12 +27,6 @@
     return "temp_test_%d.%s" % (random_int(), ext)
 
 
-<<<<<<< HEAD
-def score_model_in_sagemaker_docker_container(model_path, data):
-    """
-    :param data: The data to send to the docker container for testing. This is either a
-                 Pandas dataframe or a JSON-formatted string.
-=======
 def score_model_in_sagemaker_docker_container(
         model_path, data, content_type, flavor=mlflow.pyfunc.FLAVOR_NAME,
         activity_polling_timeout_seconds=500):
@@ -64,7 +58,6 @@
                          one of `mlflow.pyfunc.scoring_server.CONTENT_TYPES`.
     :param activity_polling_timeout_seconds: The amount of time, in seconds, to wait before
                                              declaring the scoring process to have failed.
->>>>>>> 4a17a430
     """
     env = dict(os.environ)
     env.update(LC_ALL="en_US.UTF-8", LANG="en_US.UTF-8")
@@ -118,12 +111,6 @@
         if ping_status.status_code != 200:
             raise Exception("ping failed, server is not happy")
         if type(data) == pd.DataFrame:
-<<<<<<< HEAD
-            data = data.to_dict(orient='records')
-        y = requests.post(url='http://localhost:5000/invocations', json=data)
-        import json
-        return json.loads(y.content)
-=======
             if content_type == pyfunc_scoring_server.CONTENT_TYPE_JSON:
                 data = data.to_json(orient="records")
             elif content_type == pyfunc_scoring_server.CONTENT_TYPE_JSON_SPLIT_ORIENTED:
@@ -137,7 +124,6 @@
                                  data=data,
                                  headers={"Content-Type": content_type})
         return response
->>>>>>> 4a17a430
     finally:
         if proc.poll() is None:
             # Terminate the process group containing the scoring process.
