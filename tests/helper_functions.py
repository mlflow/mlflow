import os
import random
import functools
from unittest import mock
from contextlib import ExitStack, contextmanager


import logging
import requests
import time
import signal
import socket
import subprocess
import uuid
import sys
import yaml
<<<<<<< HEAD
import json
=======
import numbers
>>>>>>> 577d0e50

import pytest

import mlflow
from mlflow.tracking.artifact_utils import _download_artifact_from_uri
from mlflow.utils.file_utils import read_yaml, write_yaml
from mlflow.utils.environment import (
    _get_pip_deps,
    _CONDA_ENV_FILE_NAME,
    _REQUIREMENTS_FILE_NAME,
    _CONSTRAINTS_FILE_NAME,
)


AWS_METADATA_IP = "169.254.169.254"  # Used to fetch AWS Instance and User metadata.
LOCALHOST = "127.0.0.1"
PROTOBUF_REQUIREMENT = "protobuf<4.0.0"

_logger = logging.getLogger(__name__)


def get_safe_port():
    """Returns an ephemeral port that is very likely to be free to bind to."""
    sock = socket.socket(socket.AF_INET, socket.SOCK_STREAM)
    sock.bind((LOCALHOST, 0))
    port = sock.getsockname()[1]
    sock.close()
    return port


def random_int(lo=1, hi=1e10):
    return random.randint(lo, hi)


def random_str(size=10):
    msg = (
        "UUID4 generated strings have a high potential for collision at small sizes."
        "10 is set as the lower bounds for random string generation to prevent non-deterministic"
        "test failures."
    )
    assert size >= 10, msg
    return uuid.uuid4().hex[:size]


def random_file(ext):
    return "temp_test_%d.%s" % (random_int(), ext)


def expect_status_code(http_response, expected_code):
    assert http_response.status_code == expected_code, (
        f"Unexpected status code. {http_response.status_code} != {expected_code}, "
        f"body: {http_response.text}"
    )


def score_model_in_sagemaker_docker_container(
    model_uri,
    data,
    content_type,
    flavor="python_function",
    activity_polling_timeout_seconds=500,
):
    """
    :param model_uri: URI to the model to be served.
    :param data: The data to send to the docker container for testing. This is either a
                 Pandas dataframe or string of the format specified by `content_type`.
    :param content_type: The type of the data to send to the docker container for testing. This is
                         one of `mlflow.pyfunc.scoring_server.CONTENT_TYPES`.
    :param flavor: Model flavor to be deployed.
    :param activity_polling_timeout_seconds: The amount of time, in seconds, to wait before
                                             declaring the scoring process to have failed.
    """
    env = dict(os.environ)
    env.update(LC_ALL="en_US.UTF-8", LANG="en_US.UTF-8")
    port = get_safe_port()
    scoring_cmd = (
        f"mlflow deployments run-local -t sagemaker --name test -m {model_uri}"
        f" -C image=mlflow-pyfunc -C port={port} --flavor {flavor}"
    )
    proc = _start_scoring_proc(
        cmd=scoring_cmd.split(" "),
        env=env,
    )
    return _evaluate_scoring_proc(proc, port, data, content_type, activity_polling_timeout_seconds)


def pyfunc_build_image(model_uri=None, extra_args=None):
    """
    Builds a docker image containing the specified model, returning the name of the image.
    :param model_uri: URI of model, e.g. runs:/some-run-id/run-relative/path/to/model
    :param extra_args: List of extra args to pass to `mlflow models build-docker` command
    """
    name = uuid.uuid4().hex
    cmd = [
        "mlflow",
        "models",
        "build-docker",
        *(["-m", model_uri] if model_uri else []),
        "-n",
        name,
    ]
    mlflow_home = os.environ.get("MLFLOW_HOME")
    if mlflow_home:
        cmd += ["--mlflow-home", mlflow_home]
    if extra_args:
        cmd += extra_args
    p = subprocess.Popen(cmd)
    assert p.wait() == 0, "Failed to build docker image to serve model from %s" % model_uri
    return name


def pyfunc_serve_from_docker_image(image_name, host_port, extra_args=None):
    """
    Serves a model from a docker container, exposing it as an endpoint at the specified port
    on the host machine. Returns a handle (Popen object) to the server process.
    """
    env = dict(os.environ)
    env.update(LC_ALL="en_US.UTF-8", LANG="en_US.UTF-8")
    scoring_cmd = ["docker", "run", "-p", "%s:8080" % host_port, image_name]
    if extra_args is not None:
        scoring_cmd += extra_args
    return _start_scoring_proc(cmd=scoring_cmd, env=env)


def pyfunc_serve_from_docker_image_with_env_override(
    image_name, host_port, gunicorn_opts, extra_args=None, extra_docker_run_options=None
):
    """
    Serves a model from a docker container, exposing it as an endpoint at the specified port
    on the host machine. Returns a handle (Popen object) to the server process.
    """
    env = dict(os.environ)
    env.update(LC_ALL="en_US.UTF-8", LANG="en_US.UTF-8")
    scoring_cmd = [
        "docker",
        "run",
        "-e",
        "GUNICORN_CMD_ARGS=%s" % gunicorn_opts,
        "-p",
        "%s:8080" % host_port,
        *(extra_docker_run_options or []),
        image_name,
    ]
    if extra_args is not None:
        scoring_cmd += extra_args
    return _start_scoring_proc(cmd=scoring_cmd, env=env)


def pyfunc_serve_and_score_model(
    model_uri,
    data,
    content_type,
    activity_polling_timeout_seconds=500,
    extra_args=None,
    stdout=sys.stdout,
):
    """
    :param model_uri: URI to the model to be served.
    :param data: The data to send to the pyfunc server for testing. This is either a
                 Pandas dataframe or string of the format specified by `content_type`.
    :param content_type: The type of the data to send to the pyfunc server for testing. This is
                         one of `mlflow.pyfunc.scoring_server.CONTENT_TYPES`.
    :param activity_polling_timeout_seconds: The amount of time, in seconds, to wait before
                                             declaring the scoring process to have failed.
    :param extra_args: A list of extra arguments to pass to the pyfunc scoring server command. For
                       example, passing ``extra_args=["--env-manager", "local"]`` will pass the
                       ``--env-manager local`` flag to the scoring server to ensure that conda
                       environment activation is skipped.
    """
    env = dict(os.environ)
    env.update(LC_ALL="en_US.UTF-8", LANG="en_US.UTF-8")
    env.update(MLFLOW_TRACKING_URI=mlflow.get_tracking_uri())
    env.update(MLFLOW_HOME=_get_mlflow_home())
    port = get_safe_port()
    scoring_cmd = [
        "mlflow",
        "models",
        "serve",
        "-m",
        model_uri,
        "-p",
        str(port),
        "--install-mlflow",
    ]
    if extra_args is not None:
        scoring_cmd += extra_args
    proc = _start_scoring_proc(cmd=scoring_cmd, env=env, stdout=stdout, stderr=stdout)
    return _evaluate_scoring_proc(proc, port, data, content_type, activity_polling_timeout_seconds)


def _get_mlflow_home():
    """
    :return: The path to the MLflow installation root directory
    """
    mlflow_module_path = os.path.dirname(os.path.abspath(mlflow.__file__))
    # The MLflow root directory is one level about the mlflow module location
    return os.path.join(mlflow_module_path, os.pardir)


def _start_scoring_proc(cmd, env, stdout=sys.stdout, stderr=sys.stderr):
    if os.name != "nt":
        return subprocess.Popen(
            cmd,
            stdout=stdout,
            stderr=stderr,
            text=True,
            env=env,
            # Assign the scoring process to a process group. All child processes of the
            # scoring process will be assigned to this group as well. This allows child
            # processes of the scoring process to be terminated successfully
            preexec_fn=os.setsid,
        )
    else:
        return subprocess.Popen(
            cmd,
            stdout=stdout,
            stderr=stderr,
            text=True,
            env=env,
            # On Windows, `os.setsid` and `preexec_fn` are unavailable
            creationflags=subprocess.CREATE_NEW_PROCESS_GROUP,
        )


class RestEndpoint:
    def __init__(self, proc, port, activity_polling_timeout_seconds=250):
        self._proc = proc
        self._port = port
        self._activity_polling_timeout_seconds = activity_polling_timeout_seconds

    def __enter__(self):
        for i in range(self._activity_polling_timeout_seconds):
            assert self._proc.poll() is None, "scoring process died"
            time.sleep(1)
            # noinspection PyBroadException
            try:
                ping_status = requests.get(url="http://localhost:%d/ping" % self._port)
                _logger.info(f"connection attempt {i} server is up! ping status {ping_status}")
                if ping_status.status_code == 200:
                    break
            except Exception:
                _logger.info(f"connection attempt {i} failed, server is not up yet")
        if ping_status.status_code != 200:
            raise Exception("ping failed, server is not happy")
        _logger.info(f"server up, ping status {ping_status}")
        return self

    def __exit__(self, tp, val, traceback):
        if self._proc.poll() is None:
            # Terminate the process group containing the scoring process.
            # This will terminate all child processes of the scoring process
            if os.name != "nt":
                pgrp = os.getpgid(self._proc.pid)
                os.killpg(pgrp, signal.SIGTERM)
            else:
                # https://stackoverflow.com/questions/47016723/windows-equivalent-for-spawning-and-killing-separate-process-group-in-python-3
                self._proc.send_signal(signal.CTRL_BREAK_EVENT)
                self._proc.kill()

    def invoke(self, data, content_type):
        import pandas as pd
        from mlflow.pyfunc import scoring_server as pyfunc_scoring_server

        if isinstance(data, pd.DataFrame):
            if content_type == pyfunc_scoring_server.CONTENT_TYPE_CSV:
                data = data.to_csv(index=False)
            else:
                assert content_type == pyfunc_scoring_server.CONTENT_TYPE_JSON
                data = json.dumps({"dataframe_split": data.to_dict(orient="split")})
        elif type(data) not in {str, dict}:
            data = json.dumps({"instances": data})

        response = requests.post(
            url="http://localhost:%d/invocations" % self._port,
            data=data,
            headers={"Content-Type": content_type},
        )
        return response


def _evaluate_scoring_proc(proc, port, data, content_type, activity_polling_timeout_seconds=250):
    """
    :param activity_polling_timeout_seconds: The amount of time, in seconds, to wait before
                                             declaring the scoring process to have failed.
    """
    with RestEndpoint(proc, port, activity_polling_timeout_seconds) as endpoint:
        return endpoint.invoke(data, content_type)


@pytest.fixture(scope="function", autouse=True)
def set_boto_credentials(monkeypatch):
    monkeypatch.setenv("AWS_ACCESS_KEY_ID", "NotARealAccessKey")
    monkeypatch.setenv("AWS_SECRET_ACCESS_KEY", "NotARealSecretAccessKey")
    monkeypatch.setenv("AWS_SESSION_TOKEN", "NotARealSessionToken")


class safe_edit_yaml:
    def __init__(self, root, file_name, edit_func):
        self._root = root
        self._file_name = file_name
        self._edit_func = edit_func
        self._original = read_yaml(root, file_name)

    def __enter__(self):
        new_dict = self._edit_func(self._original.copy())
        write_yaml(self._root, self._file_name, new_dict, overwrite=True)

    def __exit__(self, *args):
        write_yaml(self._root, self._file_name, self._original, overwrite=True)


def create_mock_response(status_code, text):
    """
    Create a mock response object with the status_code and text

    :param: status_code int HTTP status code
    :param: text message from the response
    :return: mock HTTP Response
    """
    response = mock.MagicMock()
    response.status_code = status_code
    response.text = text
    return response


def _read_yaml(path):
    with open(path, "r") as f:
        return yaml.safe_load(f)


def _read_lines(path):
    with open(path, "r") as f:
        return f.read().splitlines()


def _compare_logged_code_paths(code_path, model_path, flavor_name):
    import mlflow.pyfunc
    from mlflow.utils.model_utils import _get_flavor_configuration, FLAVOR_CONFIG_CODE

    pyfunc_conf = _get_flavor_configuration(
        model_path=model_path, flavor_name=mlflow.pyfunc.FLAVOR_NAME
    )
    flavor_conf = _get_flavor_configuration(model_path, flavor_name=flavor_name)
    assert pyfunc_conf[mlflow.pyfunc.CODE] == flavor_conf[FLAVOR_CONFIG_CODE]
    saved_code_path = os.path.join(model_path, pyfunc_conf[mlflow.pyfunc.CODE])
    assert os.path.exists(saved_code_path)

    with open(os.path.join(saved_code_path, os.path.basename(code_path)), "r") as f1:
        with open(code_path, "r") as f2:
            assert f1.read() == f2.read()


def _compare_conda_env_requirements(env_path, req_path):
    assert os.path.exists(req_path)
    custom_env_parsed = _read_yaml(env_path)
    requirements = _read_lines(req_path)
    assert _get_pip_deps(custom_env_parsed) == requirements


def _assert_pip_requirements(model_uri, requirements, constraints=None, strict=False):
    """
    Loads the pip requirements (and optionally constraints) from `model_uri` and compares them
    to `requirements` (and `constraints`).

    If `strict` is True, evaluate `set(requirements) == set(loaded_requirements)`.
    Otherwise, evaluate `set(requirements) <= set(loaded_requirements)`.
    """
    local_path = _download_artifact_from_uri(model_uri)
    txt_reqs = _read_lines(os.path.join(local_path, _REQUIREMENTS_FILE_NAME))
    conda_reqs = _get_pip_deps(_read_yaml(os.path.join(local_path, _CONDA_ENV_FILE_NAME)))
    compare_func = set.__eq__ if strict else set.__le__
    requirements = set(requirements)
    assert compare_func(requirements, set(txt_reqs))
    assert compare_func(requirements, set(conda_reqs))

    if constraints is not None:
        assert f"-c {_CONSTRAINTS_FILE_NAME}" in txt_reqs
        assert f"-c {_CONSTRAINTS_FILE_NAME}" in conda_reqs
        cons = _read_lines(os.path.join(local_path, _CONSTRAINTS_FILE_NAME))
        assert compare_func(set(constraints), set(cons))


def _is_available_on_pypi(package, version=None, module=None):
    """
    Returns True if the specified package version is available on PyPI.

    :param package: The name of the package.
    :param version: The version of the package. If None, defaults to the installed version.
    :param module: The name of the top-level module provided by the package . For example,
                   if `package` is 'scikit-learn', `module` should be 'sklearn'. If None, defaults
                   to `package`.
    """
    from mlflow.utils.requirements_utils import _get_installed_version

    resp = requests.get("https://pypi.python.org/pypi/{}/json".format(package))
    if not resp.ok:
        return False

    version = version or _get_installed_version(module or package)
    dist_files = resp.json()["releases"].get(version)
    return (
        dist_files is not None  # specified version exists
        and (len(dist_files) > 0)  # at least one distribution file exists
        and not dist_files[0].get("yanked", False)  # specified version is not yanked
    )


def _is_importable(module_name):
    try:
        __import__(module_name)
        return True
    except ImportError:
        return False


def allow_infer_pip_requirements_fallback_if(condition):
    def decorator(f):
        return pytest.mark.allow_infer_pip_requirements_fallback(f) if condition else f

    return decorator


def mock_method_chain(mock_obj, methods, return_value=None, side_effect=None):
    """
    Mock a chain of methods.

    Examples
    --------
    >>> from unittest import mock
    >>> m = mock.MagicMock()
    >>> mock_method_chain(m, ["a", "b"], return_value=0)
    >>> m.a().b()
    0
    >>> mock_method_chain(m, ["c.d", "e"], return_value=1)
    >>> m.c.d().e()
    1
    >>> mock_method_chain(m, ["f"], side_effect=Exception("side_effect"))
    >>> m.f()
    Traceback (most recent call last):
      ...
    Exception: side_effect
    """
    length = len(methods)
    for idx, method in enumerate(methods):
        mock_obj = functools.reduce(getattr, method.split("."), mock_obj)
        if idx != length - 1:
            mock_obj = mock_obj.return_value
        else:
            mock_obj.return_value = return_value
            mock_obj.side_effect = side_effect


@contextmanager
def multi_context(*cms):
    with ExitStack() as stack:
        yield list(map(stack.enter_context, cms))


class StartsWithMatcher:
    def __init__(self, prefix):
        self.prefix = prefix

    def __eq__(self, other):
        return isinstance(other, str) and other.startswith(self.prefix)


class AnyStringWith(str):
    def __eq__(self, other):
        return self in other


def assert_array_almost_equal(actual_array, desired_array, rtol=1e-6):
    import numpy as np

    elem0 = actual_array[0]
    if isinstance(elem0, numbers.Number) or (
        isinstance(elem0, (list, np.ndarray)) and isinstance(elem0[0], numbers.Number)
    ):
        np.testing.assert_allclose(actual_array, desired_array, rtol=rtol)
    else:
        np.testing.assert_array_equal(actual_array, desired_array)<|MERGE_RESOLUTION|>--- conflicted
+++ resolved
@@ -14,11 +14,8 @@
 import uuid
 import sys
 import yaml
-<<<<<<< HEAD
 import json
-=======
 import numbers
->>>>>>> 577d0e50
 
 import pytest
 
