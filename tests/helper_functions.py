import os
import random
import functools
from unittest import mock
from contextlib import ExitStack, contextmanager

import logging
import requests
import time
import signal
import socket
import subprocess
import uuid
import sys
import yaml
import json
import numbers

import pytest

import mlflow
from mlflow.tracking.artifact_utils import _download_artifact_from_uri
from mlflow.utils.file_utils import read_yaml, write_yaml
from mlflow.utils.environment import (
    _get_pip_deps,
    _CONDA_ENV_FILE_NAME,
    _REQUIREMENTS_FILE_NAME,
    _CONSTRAINTS_FILE_NAME,
)


AWS_METADATA_IP = "169.254.169.254"  # Used to fetch AWS Instance and User metadata.
LOCALHOST = "127.0.0.1"
PROTOBUF_REQUIREMENT = "protobuf<4.0.0"

_logger = logging.getLogger(__name__)


def get_safe_port():
    """Returns an ephemeral port that is very likely to be free to bind to."""
    sock = socket.socket(socket.AF_INET, socket.SOCK_STREAM)
    sock.bind((LOCALHOST, 0))
    port = sock.getsockname()[1]
    sock.close()
    return port


def random_int(lo=1, hi=1e10):
    return random.randint(lo, hi)


def random_str(size=10):
    msg = (
        "UUID4 generated strings have a high potential for collision at small sizes."
        "10 is set as the lower bounds for random string generation to prevent non-deterministic"
        "test failures."
    )
    assert size >= 10, msg
    return uuid.uuid4().hex[:size]


def random_file(ext):
    return "temp_test_%d.%s" % (random_int(), ext)


def expect_status_code(http_response, expected_code):
    assert http_response.status_code == expected_code, (
        f"Unexpected status code. {http_response.status_code} != {expected_code}, "
        f"body: {http_response.text}"
    )


def score_model_in_sagemaker_docker_container(
    model_uri,
    data,
    content_type,
    flavor="python_function",
    activity_polling_timeout_seconds=500,
):
    """
    :param model_uri: URI to the model to be served.
    :param data: The data to send to the docker container for testing. This is either a
                 Pandas dataframe or string of the format specified by `content_type`.
    :param content_type: The type of the data to send to the docker container for testing. This is
                         one of `mlflow.pyfunc.scoring_server.CONTENT_TYPES`.
    :param flavor: Model flavor to be deployed.
    :param activity_polling_timeout_seconds: The amount of time, in seconds, to wait before
                                             declaring the scoring process to have failed.
    """
    env = dict(os.environ)
    env.update(LC_ALL="en_US.UTF-8", LANG="en_US.UTF-8")
    port = get_safe_port()
    scoring_cmd = (
        f"mlflow deployments run-local -t sagemaker --name test -m {model_uri}"
        f" -C image=mlflow-pyfunc -C port={port} --flavor {flavor}"
    )
    proc = _start_scoring_proc(
        cmd=scoring_cmd.split(" "),
        env=env,
    )
<<<<<<< HEAD
    return _evaluate_scoring_proc(proc, port, data, content_type, activity_polling_timeout_seconds)
=======
    return _evaluate_scoring_proc(
        proc, 5000, data, content_type, activity_polling_timeout_seconds, False
    )
>>>>>>> ca98d871


def pyfunc_generate_dockerfile(output_directory, model_uri=None, extra_args=None):
    """
    Builds a dockerfile for the specified model.
    :param model_uri: URI of model, e.g. runs:/some-run-id/run-relative/path/to/model
    :param extra_args: List of extra args to pass to `mlflow models build-docker` command
    :param output_directory: Output directory to generate Dockerfile and model artifacts
    """
    cmd = [
        "mlflow",
        "models",
        "generate-dockerfile",
        *(["-m", model_uri] if model_uri else []),
        "-d",
        output_directory,
    ]
    mlflow_home = os.environ.get("MLFLOW_HOME")
    if mlflow_home:
        cmd += ["--mlflow-home", mlflow_home]
    if extra_args:
        cmd += extra_args
    subprocess.run(cmd, check=True)


def pyfunc_build_image(model_uri=None, extra_args=None):
    """
    Builds a docker image containing the specified model, returning the name of the image.
    :param model_uri: URI of model, e.g. runs:/some-run-id/run-relative/path/to/model
    :param extra_args: List of extra args to pass to `mlflow models build-docker` command
    """
    name = uuid.uuid4().hex
    cmd = [
        "mlflow",
        "models",
        "build-docker",
        *(["-m", model_uri] if model_uri else []),
        "-n",
        name,
    ]
    mlflow_home = os.environ.get("MLFLOW_HOME")
    if mlflow_home:
        cmd += ["--mlflow-home", mlflow_home]
    if extra_args:
        cmd += extra_args
    p = subprocess.Popen(cmd)
    assert p.wait() == 0, "Failed to build docker image to serve model from %s" % model_uri
    return name


def pyfunc_serve_from_docker_image(image_name, host_port, extra_args=None):
    """
    Serves a model from a docker container, exposing it as an endpoint at the specified port
    on the host machine. Returns a handle (Popen object) to the server process.
    """
    env = dict(os.environ)
    env.update(LC_ALL="en_US.UTF-8", LANG="en_US.UTF-8")
    scoring_cmd = ["docker", "run", "-p", "%s:8080" % host_port, image_name]
    if extra_args is not None:
        scoring_cmd += extra_args
    return _start_scoring_proc(cmd=scoring_cmd, env=env)


def pyfunc_serve_from_docker_image_with_env_override(
    image_name, host_port, gunicorn_opts, extra_args=None, extra_docker_run_options=None
):
    """
    Serves a model from a docker container, exposing it as an endpoint at the specified port
    on the host machine. Returns a handle (Popen object) to the server process.
    """
    env = dict(os.environ)
    env.update(LC_ALL="en_US.UTF-8", LANG="en_US.UTF-8")
    scoring_cmd = [
        "docker",
        "run",
        "-e",
        "GUNICORN_CMD_ARGS=%s" % gunicorn_opts,
        "-p",
        "%s:8080" % host_port,
        *(extra_docker_run_options or []),
        image_name,
    ]
    if extra_args is not None:
        scoring_cmd += extra_args
    return _start_scoring_proc(cmd=scoring_cmd, env=env)


def pyfunc_serve_and_score_model(
    model_uri,
    data,
    content_type,
    activity_polling_timeout_seconds=500,
    extra_args=None,
    stdout=sys.stdout,
):
    """
    :param model_uri: URI to the model to be served.
    :param data: The data to send to the pyfunc server for testing. This is either a
                 Pandas dataframe or string of the format specified by `content_type`.
    :param content_type: The type of the data to send to the pyfunc server for testing. This is
                         one of `mlflow.pyfunc.scoring_server.CONTENT_TYPES`.
    :param activity_polling_timeout_seconds: The amount of time, in seconds, to wait before
                                             declaring the scoring process to have failed.
    :param extra_args: A list of extra arguments to pass to the pyfunc scoring server command. For
                       example, passing ``extra_args=["--env-manager", "local"]`` will pass the
                       ``--env-manager local`` flag to the scoring server to ensure that conda
                       environment activation is skipped.
    """
    env = dict(os.environ)
    env.update(LC_ALL="en_US.UTF-8", LANG="en_US.UTF-8")
    env.update(MLFLOW_TRACKING_URI=mlflow.get_tracking_uri())
    env.update(MLFLOW_HOME=_get_mlflow_home())
    port = get_safe_port()
    scoring_cmd = [
        "mlflow",
        "models",
        "serve",
        "-m",
        model_uri,
        "-p",
        str(port),
        "--install-mlflow",
    ]
    validate_version = True
    if extra_args is not None:
        scoring_cmd += extra_args
        validate_version = "--enable-mlserver" not in extra_args
    proc = _start_scoring_proc(cmd=scoring_cmd, env=env, stdout=stdout, stderr=stdout)
    return _evaluate_scoring_proc(
        proc, port, data, content_type, activity_polling_timeout_seconds, validate_version
    )


def _get_mlflow_home():
    """
    :return: The path to the MLflow installation root directory
    """
    mlflow_module_path = os.path.dirname(os.path.abspath(mlflow.__file__))
    # The MLflow root directory is one level about the mlflow module location
    return os.path.join(mlflow_module_path, os.pardir)


def _start_scoring_proc(cmd, env, stdout=sys.stdout, stderr=sys.stderr):
    if os.name != "nt":
        return subprocess.Popen(
            cmd,
            stdout=stdout,
            stderr=stderr,
            text=True,
            env=env,
            # Assign the scoring process to a process group. All child processes of the
            # scoring process will be assigned to this group as well. This allows child
            # processes of the scoring process to be terminated successfully
            preexec_fn=os.setsid,
        )
    else:
        return subprocess.Popen(
            cmd,
            stdout=stdout,
            stderr=stderr,
            text=True,
            env=env,
            # On Windows, `os.setsid` and `preexec_fn` are unavailable
            creationflags=subprocess.CREATE_NEW_PROCESS_GROUP,
        )


class RestEndpoint:
    def __init__(self, proc, port, activity_polling_timeout_seconds=250, validate_version=True):
        self._proc = proc
        self._port = port
        self._activity_polling_timeout_seconds = activity_polling_timeout_seconds
        self._validate_version = validate_version

    def __enter__(self):
        ping_status = None
        for i in range(self._activity_polling_timeout_seconds):
            assert self._proc.poll() is None, "scoring process died"
            time.sleep(1)
            # noinspection PyBroadException
            try:
                ping_status = requests.get(url="http://localhost:%d/ping" % self._port)
                _logger.info(f"connection attempt {i} server is up! ping status {ping_status}")
                if ping_status.status_code == 200:
                    break
            except Exception:
                _logger.info(f"connection attempt {i} failed, server is not up yet")
        if ping_status is None or ping_status.status_code != 200:
            raise Exception("ping failed, server is not happy")
        _logger.info(f"server up, ping status {ping_status}")

        if self._validate_version:
            resp_status = requests.get(url="http://localhost:%d/version" % self._port)
            version = resp_status.text
            _logger.info(f"mlflow server version {version}")
            if version != mlflow.__version__:
                raise Exception("version path is not returning correct mlflow version")
        return self

    def __exit__(self, tp, val, traceback):
        if self._proc.poll() is None:
            # Terminate the process group containing the scoring process.
            # This will terminate all child processes of the scoring process
            if os.name != "nt":
                pgrp = os.getpgid(self._proc.pid)
                os.killpg(pgrp, signal.SIGTERM)
            else:
                # https://stackoverflow.com/questions/47016723/windows-equivalent-for-spawning-and-killing-separate-process-group-in-python-3
                self._proc.send_signal(signal.CTRL_BREAK_EVENT)
                self._proc.kill()

    def invoke(self, data, content_type):
        import pandas as pd
        from mlflow.pyfunc import scoring_server as pyfunc_scoring_server

        if isinstance(data, pd.DataFrame):
            if content_type == pyfunc_scoring_server.CONTENT_TYPE_CSV:
                data = data.to_csv(index=False)
            else:
                assert content_type == pyfunc_scoring_server.CONTENT_TYPE_JSON
                data = json.dumps({"dataframe_split": data.to_dict(orient="split")})
        elif type(data) not in {str, dict}:
            data = json.dumps({"instances": data})

        response = requests.post(
            url="http://localhost:%d/invocations" % self._port,
            data=data,
            headers={"Content-Type": content_type},
        )
        return response


def _evaluate_scoring_proc(
    proc, port, data, content_type, activity_polling_timeout_seconds=250, validate_version=True
):
    """
    :param activity_polling_timeout_seconds: The amount of time, in seconds, to wait before
                                             declaring the scoring process to have failed.
    """
    with RestEndpoint(
        proc, port, activity_polling_timeout_seconds, validate_version=validate_version
    ) as endpoint:
        return endpoint.invoke(data, content_type)


@pytest.fixture(scope="function", autouse=True)
def set_boto_credentials(monkeypatch):
    monkeypatch.setenv("AWS_ACCESS_KEY_ID", "NotARealAccessKey")
    monkeypatch.setenv("AWS_SECRET_ACCESS_KEY", "NotARealSecretAccessKey")
    monkeypatch.setenv("AWS_SESSION_TOKEN", "NotARealSessionToken")


class safe_edit_yaml:
    def __init__(self, root, file_name, edit_func):
        self._root = root
        self._file_name = file_name
        self._edit_func = edit_func
        self._original = read_yaml(root, file_name)

    def __enter__(self):
        new_dict = self._edit_func(self._original.copy())
        write_yaml(self._root, self._file_name, new_dict, overwrite=True)

    def __exit__(self, *args):
        write_yaml(self._root, self._file_name, self._original, overwrite=True)


def create_mock_response(status_code, text):
    """
    Create a mock response object with the status_code and text

    :param: status_code int HTTP status code
    :param: text message from the response
    :return: mock HTTP Response
    """
    response = mock.MagicMock()
    response.status_code = status_code
    response.text = text
    return response


def _read_yaml(path):
    with open(path, "r") as f:
        return yaml.safe_load(f)


def _read_lines(path):
    with open(path, "r") as f:
        return f.read().splitlines()


def _compare_logged_code_paths(code_path, model_path, flavor_name):
    import mlflow.pyfunc
    from mlflow.utils.model_utils import _get_flavor_configuration, FLAVOR_CONFIG_CODE

    pyfunc_conf = _get_flavor_configuration(
        model_path=model_path, flavor_name=mlflow.pyfunc.FLAVOR_NAME
    )
    flavor_conf = _get_flavor_configuration(model_path, flavor_name=flavor_name)
    assert pyfunc_conf[mlflow.pyfunc.CODE] == flavor_conf[FLAVOR_CONFIG_CODE]
    saved_code_path = os.path.join(model_path, pyfunc_conf[mlflow.pyfunc.CODE])
    assert os.path.exists(saved_code_path)

    with open(os.path.join(saved_code_path, os.path.basename(code_path)), "r") as f1:
        with open(code_path, "r") as f2:
            assert f1.read() == f2.read()


def _compare_conda_env_requirements(env_path, req_path):
    assert os.path.exists(req_path)
    custom_env_parsed = _read_yaml(env_path)
    requirements = _read_lines(req_path)
    assert _get_pip_deps(custom_env_parsed) == requirements


def _assert_pip_requirements(model_uri, requirements, constraints=None, strict=False):
    """
    Loads the pip requirements (and optionally constraints) from `model_uri` and compares them
    to `requirements` (and `constraints`).

    If `strict` is True, evaluate `set(requirements) == set(loaded_requirements)`.
    Otherwise, evaluate `set(requirements) <= set(loaded_requirements)`.
    """
    local_path = _download_artifact_from_uri(model_uri)
    txt_reqs = _read_lines(os.path.join(local_path, _REQUIREMENTS_FILE_NAME))
    conda_reqs = _get_pip_deps(_read_yaml(os.path.join(local_path, _CONDA_ENV_FILE_NAME)))
    compare_func = set.__eq__ if strict else set.__le__
    requirements = set(requirements)
    assert compare_func(requirements, set(txt_reqs))
    assert compare_func(requirements, set(conda_reqs))

    if constraints is not None:
        assert f"-c {_CONSTRAINTS_FILE_NAME}" in txt_reqs
        assert f"-c {_CONSTRAINTS_FILE_NAME}" in conda_reqs
        cons = _read_lines(os.path.join(local_path, _CONSTRAINTS_FILE_NAME))
        assert compare_func(set(constraints), set(cons))


def _is_available_on_pypi(package, version=None, module=None):
    """
    Returns True if the specified package version is available on PyPI.

    :param package: The name of the package.
    :param version: The version of the package. If None, defaults to the installed version.
    :param module: The name of the top-level module provided by the package . For example,
                   if `package` is 'scikit-learn', `module` should be 'sklearn'. If None, defaults
                   to `package`.
    """
    from mlflow.utils.requirements_utils import _get_installed_version

    resp = requests.get("https://pypi.python.org/pypi/{}/json".format(package))
    if not resp.ok:
        return False

    version = version or _get_installed_version(module or package)
    dist_files = resp.json()["releases"].get(version)
    return (
        dist_files is not None  # specified version exists
        and (len(dist_files) > 0)  # at least one distribution file exists
        and not dist_files[0].get("yanked", False)  # specified version is not yanked
    )


def _is_importable(module_name):
    try:
        __import__(module_name)
        return True
    except ImportError:
        return False


def allow_infer_pip_requirements_fallback_if(condition):
    def decorator(f):
        return pytest.mark.allow_infer_pip_requirements_fallback(f) if condition else f

    return decorator


def mock_method_chain(mock_obj, methods, return_value=None, side_effect=None):
    """
    Mock a chain of methods.

    Examples
    --------
    >>> from unittest import mock
    >>> m = mock.MagicMock()
    >>> mock_method_chain(m, ["a", "b"], return_value=0)
    >>> m.a().b()
    0
    >>> mock_method_chain(m, ["c.d", "e"], return_value=1)
    >>> m.c.d().e()
    1
    >>> mock_method_chain(m, ["f"], side_effect=Exception("side_effect"))
    >>> m.f()
    Traceback (most recent call last):
      ...
    Exception: side_effect
    """
    length = len(methods)
    for idx, method in enumerate(methods):
        mock_obj = functools.reduce(getattr, method.split("."), mock_obj)
        if idx != length - 1:
            mock_obj = mock_obj.return_value
        else:
            mock_obj.return_value = return_value
            mock_obj.side_effect = side_effect


@contextmanager
def multi_context(*cms):
    with ExitStack() as stack:
        yield list(map(stack.enter_context, cms))


class StartsWithMatcher:
    def __init__(self, prefix):
        self.prefix = prefix

    def __eq__(self, other):
        return isinstance(other, str) and other.startswith(self.prefix)


class AnyStringWith(str):
    def __eq__(self, other):
        return self in other


def assert_array_almost_equal(actual_array, desired_array, rtol=1e-6):
    import numpy as np

    elem0 = actual_array[0]
    if isinstance(elem0, numbers.Number) or (
        isinstance(elem0, (list, np.ndarray)) and isinstance(elem0[0], numbers.Number)
    ):
        np.testing.assert_allclose(actual_array, desired_array, rtol=rtol)
    else:
        np.testing.assert_array_equal(actual_array, desired_array)<|MERGE_RESOLUTION|>--- conflicted
+++ resolved
@@ -98,13 +98,9 @@
         cmd=scoring_cmd.split(" "),
         env=env,
     )
-<<<<<<< HEAD
-    return _evaluate_scoring_proc(proc, port, data, content_type, activity_polling_timeout_seconds)
-=======
     return _evaluate_scoring_proc(
         proc, 5000, data, content_type, activity_polling_timeout_seconds, False
     )
->>>>>>> ca98d871
 
 
 def pyfunc_generate_dockerfile(output_directory, model_uri=None, extra_args=None):
