--- conflicted
+++ resolved
@@ -90,13 +90,8 @@
         filename = example.info["artifact_path"]
         with open(tmp.path(filename), "r") as f:
             data = json.load(f)
-<<<<<<< HEAD
-            assert set(data.keys()) == set(("columns", "data"))
+            assert set(data.keys()) == {"columns", "data"}
         parsed_df = dataframe_from_raw_json(tmp.path(filename), schema=sig.inputs)
-=======
-            assert set(data.keys()) == {"columns", "data"}
-        parsed_df = _dataframe_from_json(tmp.path(filename), schema=sig.inputs)
->>>>>>> c8f362a2
         assert (pandas_df_with_all_types == parsed_df).all().all()
         # the frame read without schema should match except for the binary values
         assert (
@@ -180,13 +175,9 @@
         filename = example.info["artifact_path"]
         with open(tmp.path(filename), "r") as f:
             data = json.load(f)
-<<<<<<< HEAD
-            assert set(data.keys()) == set(("columns", "data"))
+            assert set(data.keys()) == {"columns", "data"}
         parsed_df = dataframe_from_raw_json(tmp.path(filename), schema=sig.inputs)
-=======
-            assert set(data.keys()) == {"columns", "data"}
-        parsed_df = _dataframe_from_json(tmp.path(filename), schema=sig.inputs)
->>>>>>> c8f362a2
+
         # by definition of NaN, NaN == NaN is False but NaN != NaN is True
         assert (
             ((df_with_nan == parsed_df) | ((df_with_nan != df_with_nan) & (parsed_df != parsed_df)))
