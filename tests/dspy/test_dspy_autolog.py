import importlib
import json
import time
from unittest import mock

import dspy
import dspy.teleprompt
import pytest
from dspy.evaluate import Evaluate
from dspy.evaluate.evaluate import EvaluationResult
from dspy.evaluate.metrics import answer_exact_match
from dspy.predict import Predict
from dspy.primitives.example import Example
from dspy.teleprompt import BootstrapFewShot
from dspy.utils.callback import BaseCallback, with_callbacks
from dspy.utils.dummies import DummyLM
from packaging.version import Version

import mlflow
<<<<<<< HEAD
from mlflow.entities import Feedback, LoggedModelOutput, SpanType, Trace
=======
from mlflow.entities import Feedback, SpanType, Trace
>>>>>>> e350520f
from mlflow.tracing.constant import SpanAttributeKey, TokenUsageKey, TraceMetadataKey
from mlflow.version import IS_TRACING_SDK_ONLY

from tests.tracing.helper import get_traces, score_in_model_serving, skip_when_testing_trace_sdk

if not IS_TRACING_SDK_ONLY:
    from mlflow.tracking import MlflowClient


_DSPY_VERSION = Version(importlib.metadata.version("dspy"))

_DSPY_UNDER_2_6 = _DSPY_VERSION < Version("2.6.0rc1")

_DSPY_3_0_4_OR_NEWER = _DSPY_VERSION >= Version("3.0.4")


# Test module
class CoT(dspy.Module):
    def __init__(self):
        super().__init__()
        self.prog = dspy.ChainOfThought("question -> answer")
        mlflow.models.set_retriever_schema(
            primary_key="id",
            text_column="text",
            doc_uri="source",
        )

    def forward(self, question):
        return self.prog(question=question)


class DummyLMWithUsage(DummyLM):
    # Usage tracking had an issue before3.0.4
    # and DummyLM.__call__ cannot be overridden in 2.5.x
    if _DSPY_3_0_4_OR_NEWER:

        def __call__(self, prompt=None, messages=None, **kwargs):
            if dspy.settings.usage_tracker:
                dspy.settings.usage_tracker.add_usage(
                    "openai/gpt-4.1",
                    {
                        "prompt_tokens": 5,
                        "completion_tokens": 7,
                        "total_tokens": 12,
                    },
                )

            return super().__call__(prompt, messages, **kwargs)


def test_autolog_lm():
    mlflow.dspy.autolog()

    lm = DummyLMWithUsage([{"output": "test output"}])
    result = lm("test input")
    assert result == ["[[ ## output ## ]]\ntest output"]

    trace = mlflow.get_trace(mlflow.get_last_active_trace_id())
    assert trace is not None
    assert trace.info.status == "OK"
    # Latency of LM is too small to get > 0 milliseconds difference
    assert trace.info.execution_time_ms is not None

    spans = trace.data.spans
    assert len(spans) == 1
    assert spans[0].name == "DummyLMWithUsage.__call__"
    assert spans[0].span_type == SpanType.CHAT_MODEL
    assert spans[0].status.status_code == "OK"
    assert spans[0].inputs["prompt"] == "test input"
    assert spans[0].outputs == ["[[ ## output ## ]]\ntest output"]
    assert spans[0].attributes["model"] == "dummy"
    assert spans[0].attributes["model_type"] == "chat"
    assert spans[0].attributes["temperature"] == 0.0
    assert spans[0].attributes["max_tokens"] == 1000


def test_autolog_cot():
    mlflow.dspy.autolog()

    dspy.settings.configure(
        lm=DummyLMWithUsage(
            {"How are you?": {"answer": "test output", "reasoning": "No more responses"}}
        )
    )

    cot = dspy.ChainOfThought("question -> answer", n=3)

    result = cot(question="How are you?")
    assert result["answer"] == "test output"
    assert result["reasoning"] == "No more responses"

    traces = get_traces()
    assert len(traces) == 1
    assert traces[0] is not None
    assert traces[0].info.status == "OK"
    assert traces[0].info.execution_time_ms > 0
    if _DSPY_3_0_4_OR_NEWER:
        assert traces[0].info.token_usage == {
            TokenUsageKey.INPUT_TOKENS: 5,
            TokenUsageKey.OUTPUT_TOKENS: 7,
            TokenUsageKey.TOTAL_TOKENS: 12,
        }

    spans = traces[0].data.spans
    assert len(spans) == 7
    assert spans[0].name == "ChainOfThought.forward"
    assert spans[0].span_type == SpanType.CHAIN
    assert spans[0].status.status_code == "OK"
    assert spans[0].inputs == {"question": "How are you?"}
    assert spans[0].outputs == {"answer": "test output", "reasoning": "No more responses"}
    assert (
        spans[0].attributes["signature"] == "question -> answer"
        if _DSPY_UNDER_2_6
        else "question -> reasoning, answer"
    )
    if _DSPY_3_0_4_OR_NEWER:
        assert spans[0].attributes[SpanAttributeKey.CHAT_USAGE] == {
            TokenUsageKey.INPUT_TOKENS: 5,
            TokenUsageKey.OUTPUT_TOKENS: 7,
            TokenUsageKey.TOTAL_TOKENS: 12,
        }
    assert spans[1].name == "Predict.forward"
    assert spans[1].span_type == SpanType.LLM
    assert spans[1].inputs["question"] == "How are you?"
    assert spans[1].outputs == {"answer": "test output", "reasoning": "No more responses"}
    assert spans[2].name == "ChatAdapter.format"
    assert spans[2].span_type == SpanType.PARSER
    assert spans[2].inputs == {
        "inputs": {"question": "How are you?"},
        "demos": mock.ANY,
        "signature": mock.ANY,
    }
    assert spans[3].name == "DummyLMWithUsage.__call__"
    assert spans[3].span_type == SpanType.CHAT_MODEL
    assert spans[3].inputs == {
        "prompt": None,
        "messages": mock.ANY,
        "n": 3,
        "temperature": 0.7,
    }
    assert len(spans[3].outputs) == 3
    # Output parser will run per completion output (n=3)
    for i in range(3):
        assert spans[4 + i].name == f"ChatAdapter.parse_{i + 1}"
        assert spans[4 + i].span_type == SpanType.PARSER
        assert "question -> reasoning, answer" in spans[4 + i].inputs["signature"]


def test_mlflow_callback_exception():
    from litellm import ContextWindowExceededError

    mlflow.dspy.autolog()

    class ErrorLM(dspy.LM):
        @with_callbacks
        def __call__(self, prompt=None, messages=None, **kwargs):
            time.sleep(0.1)
            # pdpy.ChatAdapter falls back to JSONAdapter unless it's not ContextWindowExceededError
            raise ContextWindowExceededError("Error", "invalid model", "provider")

    cot = dspy.ChainOfThought("question -> answer", n=3)

    with dspy.context(
        lm=ErrorLM(
            model="invalid",
            prompt={"How are you?": {"answer": "test output", "reasoning": "No more responses"}},
        ),
    ):
        with pytest.raises(ContextWindowExceededError, match="Error"):
            cot(question="How are you?")

    trace = mlflow.get_trace(mlflow.get_last_active_trace_id())
    assert trace is not None
    assert trace.info.status == "ERROR"
    assert trace.info.execution_time_ms > 0

    spans = trace.data.spans
    assert len(spans) == 4
    assert spans[0].name == "ChainOfThought.forward"
    assert spans[0].inputs == {"question": "How are you?"}
    assert spans[0].outputs is None
    assert spans[0].status.status_code == "ERROR"
    assert spans[1].name == "Predict.forward"
    assert spans[1].status.status_code == "ERROR"
    assert spans[2].name == "ChatAdapter.format"
    assert spans[2].status.status_code == "OK"
    assert spans[3].name == "ErrorLM.__call__"
    assert spans[3].status.status_code == "ERROR"


@pytest.mark.skipif(
    _DSPY_VERSION < Version("2.5.42"),
    reason="DSPy callback does not handle Tool in versions < 2.5.42",
)
def test_autolog_react():
    mlflow.dspy.autolog()

    dspy.settings.configure(
        lm=DummyLMWithUsage(
            [
                {
                    "next_thought": "I need to search for the highest mountain in the world",
                    "next_tool_name": "search",
                    "next_tool_args": {"query": "Highest mountain in the world"},
                },
                {
                    "next_thought": "I found the highest mountain in the world",
                    "next_tool_name": "finish",
                    "next_tool_args": {"answer": "Mount Everest"},
                },
                {
                    "answer": "Mount Everest",
                    "reasoning": "No more responses",
                },
            ]
        ),
        adapter=dspy.ChatAdapter(),
    )

    def search(query: str) -> list[str]:
        return "Mount Everest"

    tools = [dspy.Tool(search)]
    react = dspy.ReAct("question -> answer", tools=tools)
    result = react(question="What is the highest mountain in the world?")
    assert result["answer"] == "Mount Everest"

    trace = mlflow.get_trace(mlflow.get_last_active_trace_id())
    assert trace is not None
    assert trace.info.status == "OK"
    assert trace.info.execution_time_ms > 0
    if _DSPY_3_0_4_OR_NEWER:
        assert trace.info.token_usage == {
            TokenUsageKey.INPUT_TOKENS: 15,
            TokenUsageKey.OUTPUT_TOKENS: 21,
            TokenUsageKey.TOTAL_TOKENS: 36,
        }

    spans = trace.data.spans
    assert len(spans) == 15
    assert [span.name for span in spans] == [
        "ReAct.forward",
        "Predict.forward_1",
        "ChatAdapter.format_1",
        "DummyLMWithUsage.__call___1",
        "ChatAdapter.parse_1",
        "Tool.search",
        "Predict.forward_2",
        "ChatAdapter.format_2",
        "DummyLMWithUsage.__call___2",
        "ChatAdapter.parse_2",
        "ChainOfThought.forward",
        "Predict.forward_3",
        "ChatAdapter.format_3",
        "DummyLMWithUsage.__call___3",
        "ChatAdapter.parse_3",
    ]

    assert spans[3].span_type == SpanType.CHAT_MODEL


def test_autolog_retriever():
    mlflow.dspy.autolog()

    dspy.settings.configure(lm=DummyLM([{"output": "test output"}]))

    class DummyRetriever(dspy.Retrieve):
        def forward(self, query: str, n: int) -> list[str]:
            time.sleep(0.1)
            return ["test output"] * n

    retriever = DummyRetriever()
    result = retriever(query="test query", n=3)
    assert result == ["test output"] * 3

    trace = mlflow.get_trace(mlflow.get_last_active_trace_id())
    assert trace is not None
    assert trace.info.status == "OK"
    assert trace.info.execution_time_ms > 0

    spans = trace.data.spans
    assert len(spans) == 1
    assert spans[0].name == "DummyRetriever.forward"
    assert spans[0].span_type == SpanType.RETRIEVER
    assert spans[0].status.status_code == "OK"
    assert spans[0].inputs == {"query": "test query", "n": 3}
    assert spans[0].outputs == ["test output"] * 3


class DummyRetriever(dspy.Retrieve):
    def forward(self, query: str) -> list[str]:
        time.sleep(0.1)
        return ["test output"]


class GenerateAnswer(dspy.Signature):
    """Answer questions with short factoid answers."""

    context = dspy.InputField(desc="may contain relevant facts")
    question = dspy.InputField()
    answer = dspy.OutputField(desc="often between 1 and 5 words")


class RAG(dspy.Module):
    def __init__(self):
        super().__init__()

        self.retrieve = DummyRetriever()
        self.generate_answer = dspy.ChainOfThought(GenerateAnswer)

    def forward(self, question):
        # Create a custom span inside the module using fluent API
        with mlflow.start_span(name="retrieve_context", span_type=SpanType.RETRIEVER) as span:
            span.set_inputs(question)
            docs = self.retrieve(question)
            context = "".join(docs)
            span.set_outputs(context)
        prediction = self.generate_answer(context=context, question=question)
        return dspy.Prediction(context=context, answer=prediction.answer)


def test_autolog_custom_module():
    mlflow.dspy.autolog()

    dspy.settings.configure(
        lm=DummyLMWithUsage(
            [
                {
                    "answer": "test output",
                    "reasoning": "No more responses",
                },
            ]
        )
    )

    rag = RAG()
    result = rag("What castle did David Gregory inherit?")
    assert result.answer == "test output"

    traces = get_traces()
    assert len(traces) == 1, [trace.data.spans for trace in traces]
    assert traces[0] is not None
    assert traces[0].info.status == "OK"
    assert traces[0].info.execution_time_ms > 0
    if _DSPY_3_0_4_OR_NEWER:
        assert traces[0].info.token_usage == {
            TokenUsageKey.INPUT_TOKENS: 5,
            TokenUsageKey.OUTPUT_TOKENS: 7,
            TokenUsageKey.TOTAL_TOKENS: 12,
        }

    spans = traces[0].data.spans
    assert len(spans) == 8
    assert [span.name for span in spans] == [
        "RAG.forward",
        "retrieve_context",
        "DummyRetriever.forward",
        "ChainOfThought.forward",
        "Predict.forward",
        "ChatAdapter.format",
        "DummyLMWithUsage.__call__",
        "ChatAdapter.parse",
    ]


def test_autolog_tracing_during_compilation_disabled_by_default():
    mlflow.dspy.autolog()

    dspy.settings.configure(
        lm=DummyLM(
            {
                "What is 1 + 1?": {"answer": "2"},
                "What is 2 + 2?": {"answer": "1000"},
            }
        )
    )

    # Samples from HotpotQA dataset
    trainset = [
        Example(question="What is 1 + 1?", answer="2").with_inputs("question"),
        Example(question="What is 2 + 2?", answer="4").with_inputs("question"),
    ]

    program = Predict("question -> answer")

    # Compile should NOT generate traces by default
    teleprompter = BootstrapFewShot()
    teleprompter.compile(program, trainset=trainset)

    assert len(get_traces()) == 0

    # If opted in, traces should be generated during compilation
    mlflow.dspy.autolog(log_traces_from_compile=True)

    teleprompter.compile(program, trainset=trainset)

    traces = get_traces()
    assert len(traces) == 2
    assert all(trace.info.status == "OK" for trace in traces)

    # Opt-out again
    mlflow.dspy.autolog(log_traces_from_compile=False)

    teleprompter.compile(program, trainset=trainset)
    assert len(get_traces()) == 2  # no new traces


def test_autolog_tracing_during_evaluation_enabled_by_default():
    mlflow.dspy.autolog()

    dspy.settings.configure(
        lm=DummyLM(
            {
                "What is 1 + 1?": {"answer": "2"},
                "What is 2 + 2?": {"answer": "1000"},
            }
        )
    )

    # Samples from HotpotQA dataset
    trainset = [
        Example(question="What is 1 + 1?", answer="2").with_inputs("question"),
        Example(question="What is 2 + 2?", answer="4").with_inputs("question"),
    ]

    program = Predict("question -> answer")

    # Evaluate should generate traces by default
    evaluator = Evaluate(devset=trainset)
    eval_res = evaluator(program, metric=answer_exact_match)

    score = eval_res if isinstance(eval_res, float) else eval_res.score
    assert score == 50.0
    traces = get_traces()
    assert len(traces) == 2
    assert all(trace.info.status == "OK" for trace in traces)

    # If opted out, traces should NOT be generated during evaluation
    mlflow.dspy.autolog(log_traces_from_eval=False)

    score = evaluator(program, metric=answer_exact_match)
    assert len(get_traces()) == 2  # no new traces


def test_autolog_should_not_override_existing_callbacks():
    class CustomCallback(BaseCallback):
        pass

    callback = CustomCallback()

    dspy.settings.configure(callbacks=[callback])

    mlflow.dspy.autolog()
    assert callback in dspy.settings.callbacks

    mlflow.dspy.autolog(disable=True)
    assert callback in dspy.settings.callbacks


def test_disable_autolog():
    lm = DummyLM([{"output": "test output"}])
    mlflow.dspy.autolog()
    lm("test input")

    assert len(get_traces()) == 1

    mlflow.dspy.autolog(disable=True)

    lm("test input")

    # no additional trace should be created
    assert len(get_traces()) == 1

    mlflow.dspy.autolog(log_traces=False)

    lm("test input")

    # no additional trace should be created
    assert len(get_traces()) == 1


@skip_when_testing_trace_sdk
def test_autolog_set_retriever_schema():
    from mlflow.models.dependencies_schemas import DependenciesSchemasType, _clear_retriever_schema

    mlflow.dspy.autolog()
    dspy.settings.configure(
        lm=DummyLM([{"answer": answer, "reasoning": "reason"} for answer in ["4", "6", "8", "10"]])
    )

    with mlflow.start_run():
        model_info = mlflow.dspy.log_model(CoT(), name="model")

    # Reset retriever schema
    _clear_retriever_schema()

    loaded_model = mlflow.pyfunc.load_model(model_info.model_uri)
    loaded_model.predict({"question": "What is 2 + 2?"})

    trace = mlflow.get_trace(mlflow.get_last_active_trace_id())
    assert trace is not None
    assert trace.info.status == "OK"
    assert json.loads(trace.info.tags[DependenciesSchemasType.RETRIEVERS.value]) == [
        {
            "name": "retriever",
            "primary_key": "id",
            "text_column": "text",
            "doc_uri": "source",
            "other_columns": [],
        }
    ]


@skip_when_testing_trace_sdk
@pytest.mark.parametrize("with_dependencies_schema", [True, False])
def test_dspy_auto_tracing_in_databricks_model_serving(with_dependencies_schema):
    from mlflow.models.dependencies_schemas import DependenciesSchemasType

    mlflow.dspy.autolog()

    dspy.settings.configure(
        lm=DummyLM(
            [
                {
                    "answer": "test output",
                    "reasoning": "No more responses",
                },
            ]
            * 2
        )
    )

    if with_dependencies_schema:
        mlflow.models.set_retriever_schema(
            primary_key="primary-key",
            text_column="text-column",
            doc_uri="doc-uri",
            other_columns=["column1", "column2"],
        )

    input_example = "What castle did David Gregory inherit?"

    with mlflow.start_run():
        model_info = mlflow.dspy.log_model(RAG(), name="model", input_example=input_example)

    databricks_request_id, response, trace_dict = score_in_model_serving(
        model_info.model_uri,
        input_example,
    )

    trace = Trace.from_dict(trace_dict)
    assert trace.info.trace_id.startswith("tr-")
    assert trace.info.client_request_id == databricks_request_id
    assert trace.info.status == "OK"

    spans = trace.data.spans
    assert len(spans) == 8
    assert [span.name for span in spans] == [
        "RAG.forward",
        "retrieve_context",
        "DummyRetriever.forward",
        "ChainOfThought.forward",
        "Predict.forward",
        "ChatAdapter.format",
        "DummyLM.__call__",
        "ChatAdapter.parse",
    ]

    if with_dependencies_schema:
        assert json.loads(trace.info.tags[DependenciesSchemasType.RETRIEVERS.value]) == [
            {
                "name": "retriever",
                "primary_key": "primary-key",
                "text_column": "text-column",
                "doc_uri": "doc-uri",
                "other_columns": ["column1", "column2"],
            }
        ]


@skip_when_testing_trace_sdk
@pytest.mark.parametrize("log_compiles", [True, False])
def test_autolog_log_compile(log_compiles):
    class DummyOptimizer(dspy.teleprompt.Teleprompter):
        def compile(self, program, kwarg1=None, kwarg2=None):
            callback = dspy.settings.callbacks[0]
            assert callback.optimizer_stack_level == 1
            return program

    mlflow.dspy.autolog(log_compiles=log_compiles)
    dspy.settings.configure(lm=DummyLM([{"answer": "4", "reasoning": "reason"}]))

    program = dspy.ChainOfThought("question -> answer")
    optimizer = DummyOptimizer()

    optimizer.compile(program, kwarg1=1, kwarg2="2")

    assert dspy.settings.callbacks[0].optimizer_stack_level == 0
    if log_compiles:
        run = mlflow.last_active_run()
        assert run is not None
        assert run.data.params == {
            "kwarg1": "1",
            "kwarg2": "2",
            "lm_params": json.dumps(
                {
                    "cache": True,
                    "max_tokens": 1000,
                    "model": "dummy",
                    "model_type": "chat",
                    "temperature": 0.0,
                }
            ),
        }
        client = MlflowClient()
        artifacts = (x.path for x in client.list_artifacts(run.info.run_id))
        assert "best_model.json" in artifacts

        # verify that a dummy model output is logged
        run = client.get_run(run.info.run_id)
        assert len(run.outputs.model_outputs) == 1
        assert isinstance(run.outputs.model_outputs[0], LoggedModelOutput)
    else:
        assert mlflow.last_active_run() is None


@skip_when_testing_trace_sdk
@pytest.mark.parametrize("log_compiles", [True, False])
def test_autolog_log_compile_log_model_output_when_failure(log_compiles):
    class DummyOptimizer(dspy.teleprompt.Teleprompter):
        def compile(self, program, kwarg1=None, kwarg2=None):
            raise Exception("test error")

    mlflow.dspy.autolog(log_compiles=log_compiles)
    dspy.settings.configure(lm=DummyLM([{"answer": "4", "reasoning": "reason"}]))

    program = dspy.ChainOfThought("question -> answer")
    optimizer = DummyOptimizer()

    with pytest.raises(Exception, match="test error"):
        optimizer.compile(program, kwarg1=1, kwarg2="2")

    if log_compiles:
        run = mlflow.last_active_run()
        assert run is not None

        # verify that a dummy model output is logged even when compilation fails
        client = MlflowClient()
        run = client.get_run(run.info.run_id)
        assert len(run.outputs.model_outputs) == 1
        assert isinstance(run.outputs.model_outputs[0], LoggedModelOutput)
    else:
        assert mlflow.last_active_run() is None


@skip_when_testing_trace_sdk
def test_autolog_log_compile_disable():
    class DummyOptimizer(dspy.teleprompt.Teleprompter):
        def compile(self, program):
            return program

    mlflow.dspy.autolog(log_compiles=True)
    dspy.settings.configure(lm=DummyLM([{"answer": "4", "reasoning": "reason"}]))

    program = dspy.ChainOfThought("question -> answer")
    optimizer = DummyOptimizer()

    optimizer.compile(program)

    run = mlflow.last_active_run()
    assert run is not None

    # verify that run is not created when disabling autologging
    mlflow.dspy.autolog(disable=True)
    optimizer.compile(program)
    client = MlflowClient()
    runs = client.search_runs(run.info.experiment_id)
    assert len(runs) == 1


@skip_when_testing_trace_sdk
def test_autolog_log_nested_compile():
    class NestedOptimizer(dspy.teleprompt.Teleprompter):
        def compile(self, program):
            callback = dspy.settings.callbacks[0]
            assert callback.optimizer_stack_level == 2
            return program

    class DummyOptimizer(dspy.teleprompt.Teleprompter):
        def __init__(self):
            super().__init__()
            self.nested_optimizer = NestedOptimizer()

        def compile(self, program):
            self.nested_optimizer.compile(program)
            callback = dspy.settings.callbacks[0]
            assert callback.optimizer_stack_level == 1
            return program

    mlflow.dspy.autolog(log_compiles=True)
    dspy.settings.configure(lm=DummyLM([{"answer": "4", "reasoning": "reason"}]))

    program = dspy.ChainOfThought("question -> answer")
    optimizer = DummyOptimizer()

    optimizer.compile(program)

    assert dspy.settings.callbacks[0].optimizer_stack_level == 0
    run = mlflow.last_active_run()
    assert run is not None
    client = MlflowClient()
    artifacts = (x.path for x in client.list_artifacts(run.info.run_id))
    assert "best_model.json" in artifacts


skip_if_evaluate_callback_unavailable = pytest.mark.skipif(
    Version(importlib.metadata.version("dspy")) < Version("2.6.12"),
    reason="evaluate callback is available since 2.6.12",
)


# Evaluate.call starts to return dspy.Prediction since 2.7.0
is_2_7_or_newer = Version(importlib.metadata.version("dspy")) >= Version("2.7.0")


@skip_when_testing_trace_sdk
@skip_if_evaluate_callback_unavailable
@pytest.mark.parametrize("log_evals", [True, False])
@pytest.mark.parametrize("return_outputs", [True, False])
@pytest.mark.parametrize(
    ("lm", "examples", "expected_result_table"),
    [
        (
            DummyLM(
                {
                    "What is 1 + 1?": {"answer": "2"},
                    "What is 2 + 2?": {"answer": "1000"},
                }
            ),
            [
                Example(question="What is 1 + 1?", answer="2").with_inputs("question"),
                Example(question="What is 2 + 2?", answer="4").with_inputs("question"),
            ],
            {
                "columns": ["score", "example_question", "example_answer", "pred_answer"],
                "data": [
                    [True, "What is 1 + 1?", "2", "2"],
                    [False, "What is 2 + 2?", "4", "1000"],
                ],
            },
        ),
        (
            DummyLM(
                {
                    "What is 1 + 1?": {"answer": "2"},
                    "What is 2 + 2?": {"answer": "1000"},
                }
            ),
            [
                Example(question="What is 1 + 1?", answer="2").with_inputs("question"),
                Example(question="What is 2 + 2?", answer="4", reason="should be 4").with_inputs(
                    "question"
                ),
            ],
            {
                "columns": [
                    "score",
                    "example_question",
                    "example_answer",
                    "pred_answer",
                    "example_reason",
                ],
                "data": [
                    [True, "What is 1 + 1?", "2", "2", None],
                    [False, "What is 2 + 2?", "4", "1000", "should be 4"],
                ],
            },
        ),
    ],
)
def test_autolog_log_evals(
    tmp_path, log_evals, return_outputs, lm, examples, expected_result_table
):
    mlflow.dspy.autolog(log_evals=log_evals)

    with dspy.context(lm=lm):
        program = Predict("question -> answer")
        if is_2_7_or_newer:
            evaluator = Evaluate(devset=examples, metric=answer_exact_match)
        else:
            # return_outputs arg does not exist after 2.7
            evaluator = Evaluate(
                devset=examples, metric=answer_exact_match, return_outputs=return_outputs
            )
        evaluator(program, devset=examples)

    run = mlflow.last_active_run()
    if log_evals:
        assert run is not None
        assert run.data.metrics == {"eval": 50.0}
        assert run.data.params == {
            "Predict.signature.fields.0.description": "${question}",
            "Predict.signature.fields.0.prefix": "Question:",
            "Predict.signature.fields.1.description": "${answer}",
            "Predict.signature.fields.1.prefix": "Answer:",
            "Predict.signature.instructions": "Given the fields `question`, produce the fields `answer`.",  # noqa: E501
            "lm_params": json.dumps(
                {
                    "cache": True,
                    "max_tokens": 1000,
                    "model": "dummy",
                    "model_type": "chat",
                    "temperature": 0.0,
                }
            ),
        }
        client = MlflowClient()
        artifacts = (x.path for x in client.list_artifacts(run.info.run_id))
        assert "model.json" in artifacts
        if is_2_7_or_newer:
            assert "result_table.json" in artifacts
            client.download_artifacts(
                run_id=run.info.run_id, path="result_table.json", dst_path=tmp_path
            )
            result_table = json.loads((tmp_path / "result_table.json").read_text())
            assert result_table == expected_result_table
    else:
        assert run is None


@skip_when_testing_trace_sdk
@skip_if_evaluate_callback_unavailable
def test_autolog_log_evals_disable_by_caller():
    mlflow.dspy.autolog(log_evals=True)
    examples = [
        Example(question="What is 1 + 1?", answer="2").with_inputs("question"),
    ]
    evaluator = Evaluate(devset=examples, metric=answer_exact_match)
    program = Predict("question -> answer")
    with dspy.context(lm=DummyLM([{"answer": "2"}])):
        evaluator(program, devset=examples, callback_metadata={"disable_logging": True})

    assert mlflow.last_active_run() is None


@skip_when_testing_trace_sdk
@skip_if_evaluate_callback_unavailable
def test_autolog_nested_evals():
    lm = DummyLM(
        {
            "What is 1 + 1?": {"answer": "2"},
            "What is 2 + 2?": {"answer": "4"},
        }
    )
    dspy.settings.configure(lm=lm)
    examples = [
        Example(question="What is 1 + 1?", answer="2").with_inputs("question"),
        Example(question="What is 2 + 2?", answer="2").with_inputs("question"),
    ]
    program = Predict("question -> answer")
    evaluator = Evaluate(devset=examples, metric=answer_exact_match)

    mlflow.dspy.autolog(log_evals=True)
    with mlflow.start_run() as active_run:
        evaluator(program, devset=examples[:1])
        evaluator(program, devset=examples[1:])

    client = MlflowClient()
    run = client.get_run(active_run.info.run_id)
    assert run.data.metrics == {"eval": 0.0}

    artifacts = (x.path for x in client.list_artifacts(run.info.run_id))
    assert "model.json" in artifacts

    metric_history = client.get_metric_history(run.info.run_id, "eval")
    assert [metric.value for metric in metric_history] == [100.0, 0.0]

    child_runs = client.search_runs(
        run.info.experiment_id,
        filter_string=f"tags.mlflow.parentRunId = '{run.info.run_id}'",
        order_by=["attributes.start_time ASC"],
    )

    assert len(child_runs) == 0


@skip_when_testing_trace_sdk
@skip_if_evaluate_callback_unavailable
@pytest.mark.parametrize("call_args", ["args", "kwargs", "mixed"])
def test_autolog_log_traces_from_evals(call_args):
    mlflow.dspy.autolog(log_evals=True, log_traces_from_eval=True)
    dspy.settings.configure(lm=DummyLM([{"answer": "4", "reasoning": "reason"}]))

    class DummyProgram(dspy.Module):
        def forward(self, question):
            return dspy.Prediction(answer="2")

    examples = [
        Example(question="What is 1 + 1?", answer="2").with_inputs("question"),
        Example(question="What is 2 + 2?", answer="4").with_inputs("question"),
    ]

    program = DummyProgram()
    evaluator = Evaluate(devset=examples, metric=answer_exact_match)

    if call_args == "args":
        result = evaluator(program, answer_exact_match, examples)
    elif call_args == "kwargs":
        result = evaluator(program=program, devset=examples, metric=answer_exact_match)
    else:
        result = evaluator(program, answer_exact_match, devset=examples)

<<<<<<< HEAD
    assert isinstance(result, EvaluationResult)
=======
    if _DSPY_VERSION >= Version("3.0.0"):
        from dspy.evaluate.evaluate import EvaluationResult

        assert isinstance(result, EvaluationResult)
    else:
        assert result is not None
>>>>>>> e350520f

    traces = get_traces()
    assert len(traces) == 2
    assert all(trace.info.status == "OK" for trace in traces)

    actual_values = []

    assessments = traces[0].info.assessments
    assert len(assessments) == 1
    assert isinstance(assessments[0], Feedback)
    assert assessments[0].name == "answer_exact_match"
    actual_values.append(assessments[0].value)

    assessments = traces[1].info.assessments
    assert len(assessments) == 1
    assert isinstance(assessments[0], Feedback)
    assert assessments[0].name == "answer_exact_match"
    actual_values.append(assessments[0].value)

    assert set(actual_values) == {True, False}


@skip_when_testing_trace_sdk
@skip_if_evaluate_callback_unavailable
def test_autolog_log_traces_from_evals_log_error_assessment():
    mlflow.dspy.autolog(log_evals=True, log_traces_from_eval=True)
    dspy.settings.configure(lm=DummyLM([{"answer": "4", "reasoning": "reason"}]))

    class DummyProgram(dspy.Module):
        def forward(self, question):
            return dspy.Prediction(answer="2")

    def error_metric(program, devset):
        raise Exception("Error")

    examples = [Example(question="What is 1 + 1?", answer="2").with_inputs("question")]

    program = DummyProgram()
    evaluator = Evaluate(devset=examples, metric=error_metric)
    evaluator(program, error_metric, examples)

    traces = get_traces()
    assert len(traces) == 1
    assert traces[0].info.status == "OK"

    assessments = traces[0].info.assessments
    assert len(assessments) == 1
    assert isinstance(assessments[0], Feedback)
    assert assessments[0].name == "error_metric"
    assert assessments[0].value is None
    assert assessments[0].error.error_code == "Exception"
    assert assessments[0].error.error_message == "Error"
    assert assessments[0].error.stack_trace is not None


@skip_when_testing_trace_sdk
@skip_if_evaluate_callback_unavailable
def test_autolog_log_compile_with_evals():
    class EvalOptimizer(dspy.teleprompt.Teleprompter):
        def compile(self, program, eval, trainset, valset):
            eval(program, devset=valset, callback_metadata={"metric_key": "eval_full"})
            eval(program, devset=trainset[:1], callback_metadata={"metric_key": "eval_minibatch"})
            eval(program, devset=valset, callback_metadata={"metric_key": "eval_full"})
            eval(program, devset=trainset[:1], callback_metadata={"metric_key": "eval_minibatch"})
            return program

    dspy.settings.configure(
        lm=DummyLM(
            {
                "What is 1 + 1?": {"answer": "2"},
                "What is 2 + 2?": {"answer": "1000"},
            }
        )
    )
    dataset = [
        Example(question="What is 1 + 1?", answer="2").with_inputs("question"),
        Example(question="What is 2 + 2?", answer="4").with_inputs("question"),
    ]
    program = Predict("question -> answer")
    evaluator = Evaluate(devset=dataset, metric=answer_exact_match)
    optimizer = EvalOptimizer()

    mlflow.dspy.autolog(log_compiles=True, log_evals=True)
    optimizer.compile(program, evaluator, trainset=dataset, valset=dataset)

    # callback state
    callback = dspy.settings.callbacks[0]
    assert callback.optimizer_stack_level == 0
    assert callback._call_id_to_metric_key == {}
    assert callback._evaluation_counter == {}

    # root run
    root_run = mlflow.last_active_run()
    assert root_run is not None
    client = MlflowClient()
    artifacts = (x.path for x in client.list_artifacts(root_run.info.run_id))
    assert "best_model.json" in artifacts
    assert "trainset.json" in artifacts
    assert "valset.json" in artifacts
    assert root_run.data.metrics == {
        "eval_full": 50.0,
        "eval_minibatch": 100.0,
    }

    # children runs
    child_runs = client.search_runs(
        root_run.info.experiment_id,
        filter_string=f"tags.mlflow.parentRunId = '{root_run.info.run_id}'",
        order_by=["attributes.start_time ASC"],
    )
    assert len(child_runs) == 4

    for i, run in enumerate(child_runs):
        if i % 2 == 0:
            assert run.data.metrics == {"eval": 50.0}
        else:
            assert run.data.metrics == {"eval": 100.0}
        artifacts = (x.path for x in client.list_artifacts(run.info.run_id))
        assert "model.json" in artifacts
        assert run.data.params == {
            "Predict.signature.fields.0.description": "${question}",
            "Predict.signature.fields.0.prefix": "Question:",
            "Predict.signature.fields.1.description": "${answer}",
            "Predict.signature.fields.1.prefix": "Answer:",
            "Predict.signature.instructions": "Given the fields `question`, produce the fields `answer`.",  # noqa: E501
            "lm_params": json.dumps(
                {
                    "cache": True,
                    "max_tokens": 1000,
                    "model": "dummy",
                    "model_type": "chat",
                    "temperature": 0.0,
                }
            ),
        }


@skip_when_testing_trace_sdk
def test_autolog_link_traces_loaded_model_custom_module():
    mlflow.dspy.autolog()
    dspy.settings.configure(
        lm=DummyLM([{"answer": "test output", "reasoning": "No more responses"}] * 5)
    )
    dspy_model = CoT()

    model_infos = []
    for _ in range(5):
        with mlflow.start_run():
            model_infos.append(mlflow.dspy.log_model(dspy_model, name="model", pip_requirements=[]))

    for model_info in model_infos:
        loaded_model = mlflow.dspy.load_model(model_info.model_uri)
        loaded_model(model_info.model_id)

    traces = get_traces()
    assert len(traces) == len(model_infos)
    for trace in traces:
        model_id = json.loads(trace.data.request)["args"][0]
        assert model_id == trace.info.request_metadata[TraceMetadataKey.MODEL_ID]


@skip_when_testing_trace_sdk
def test_autolog_link_traces_loaded_model_custom_module_pyfunc():
    mlflow.dspy.autolog()
    dspy.settings.configure(
        lm=DummyLM([{"answer": "test output", "reasoning": "No more responses"}] * 5)
    )
    dspy_model = CoT()

    model_infos = []
    for _ in range(5):
        with mlflow.start_run():
            model_infos.append(mlflow.dspy.log_model(dspy_model, name="model", pip_requirements=[]))

    for model_info in model_infos:
        pyfunc_model = mlflow.pyfunc.load_model(model_info.model_uri)
        pyfunc_model.predict(model_info.model_id)

    traces = get_traces()
    assert len(traces) == len(model_infos)
    for trace in traces:
        model_id = json.loads(trace.data.request)["args"][0]
        assert model_id == trace.info.request_metadata[TraceMetadataKey.MODEL_ID]


@skip_when_testing_trace_sdk
def test_autolog_link_traces_active_model():
    model = mlflow.create_external_model(name="test_model")
    mlflow.set_active_model(model_id=model.model_id)
    mlflow.dspy.autolog()
    dspy.settings.configure(
        lm=DummyLM([{"answer": "test output", "reasoning": "No more responses"}] * 5)
    )
    dspy_model = CoT()

    model_infos = []
    for _ in range(5):
        with mlflow.start_run():
            model_infos.append(mlflow.dspy.log_model(dspy_model, name="model", pip_requirements=[]))

    for model_info in model_infos:
        pyfunc_model = mlflow.pyfunc.load_model(model_info.model_uri)
        pyfunc_model.predict(model_info.model_id)

    traces = get_traces()
    assert len(traces) == len(model_infos)
    for trace in traces:
        model_id = json.loads(trace.data.request)["args"][0]
        assert model_id != model.model_id
        assert trace.info.request_metadata[TraceMetadataKey.MODEL_ID] == model.model_id


@skip_when_testing_trace_sdk
def test_model_loading_set_active_model_id_without_fetching_logged_model():
    mlflow.dspy.autolog()
    dspy.settings.configure(
        lm=DummyLM([{"answer": "test output", "reasoning": "No more responses"}])
    )
    dspy_model = CoT()

    model_info = mlflow.dspy.log_model(dspy_model, name="model", pip_requirements=[])

    with mock.patch("mlflow.get_logged_model", side_effect=Exception("get_logged_model failed")):
        loaded_model = mlflow.dspy.load_model(model_info.model_uri)
    loaded_model(model_info.model_id)

    traces = get_traces()
    assert len(traces) == 1
    model_id = json.loads(traces[0].data.request)["args"][0]
    assert model_id == traces[0].info.request_metadata[TraceMetadataKey.MODEL_ID]


def test_autolog_databricks_rm_retriever():
    mlflow.dspy.autolog()

    dspy.settings.configure(lm=DummyLM([{"output": "test output"}]))

    class DatabricksRM(dspy.Retrieve):
        def __init__(self, retrieve_uri):
            self.retrieve_uri = retrieve_uri

        def forward(self, query) -> list[str]:
            time.sleep(0.1)
            return dspy.Prediction(
                docs=["doc1", "doc2"],
                doc_ids=["id1", "id2"],
                doc_uris=["uri1", "uri2"] if self.retrieve_uri else None,
                extra_columns=[{"author": "Jim"}, {"author": "tom"}],
            )

    DatabricksRM.__module__ = "dspy.retrieve.databricks_rm"

    for retrieve_uri in [False, True]:
        retriever = DatabricksRM(retrieve_uri)
        result = retriever(query="test query")
        assert isinstance(result, dspy.Prediction)

        trace = mlflow.get_trace(mlflow.get_last_active_trace_id())
        assert trace is not None
        assert trace.info.status == "OK"
        assert trace.info.execution_time_ms > 0

        spans = trace.data.spans
        assert len(spans) == 1
        assert spans[0].name == "DatabricksRM.forward"
        assert spans[0].span_type == SpanType.RETRIEVER
        assert spans[0].status.status_code == "OK"
        assert spans[0].inputs == {"query": "test query"}

        if retrieve_uri:
            uri1 = "uri1"
            uri2 = "uri2"
        else:
            uri1 = None
            uri2 = None

        assert spans[0].outputs == [
            {
                "page_content": "doc1",
                "metadata": {"doc_id": "id1", "doc_uri": uri1, "author": "Jim"},
                "id": "id1",
            },
            {
                "page_content": "doc2",
                "metadata": {"doc_id": "id2", "doc_uri": uri2, "author": "tom"},
                "id": "id2",
            },
        ]<|MERGE_RESOLUTION|>--- conflicted
+++ resolved
@@ -17,11 +17,7 @@
 from packaging.version import Version
 
 import mlflow
-<<<<<<< HEAD
 from mlflow.entities import Feedback, LoggedModelOutput, SpanType, Trace
-=======
-from mlflow.entities import Feedback, SpanType, Trace
->>>>>>> e350520f
 from mlflow.tracing.constant import SpanAttributeKey, TokenUsageKey, TraceMetadataKey
 from mlflow.version import IS_TRACING_SDK_ONLY
 
@@ -934,16 +930,12 @@
     else:
         result = evaluator(program, answer_exact_match, devset=examples)
 
-<<<<<<< HEAD
-    assert isinstance(result, EvaluationResult)
-=======
     if _DSPY_VERSION >= Version("3.0.0"):
         from dspy.evaluate.evaluate import EvaluationResult
 
         assert isinstance(result, EvaluationResult)
     else:
         assert result is not None
->>>>>>> e350520f
 
     traces = get_traces()
     assert len(traces) == 2
