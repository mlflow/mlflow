import importlib
import json
import time
from unittest import mock

import dspy
import dspy.teleprompt
import pytest
from dspy.evaluate import Evaluate
from dspy.evaluate.metrics import answer_exact_match
from dspy.predict import Predict
from dspy.primitives.example import Example
from dspy.teleprompt import BootstrapFewShot
from dspy.utils.callback import BaseCallback, with_callbacks
from dspy.utils.dummies import DummyLM
from packaging.version import Version

import mlflow
from mlflow import set_active_model
from mlflow.entities import SpanType
from mlflow.entities.trace import Trace
from mlflow.tracing.constant import SpanAttributeKey
from mlflow.version import IS_TRACING_SDK_ONLY

from tests.tracing.helper import get_traces, score_in_model_serving, skip_when_testing_trace_sdk

if not IS_TRACING_SDK_ONLY:
    from mlflow.tracking import MlflowClient

<<<<<<< HEAD
=======
from tests.dspy.test_save import CoT
from tests.tracing.helper import get_traces, score_in_model_serving
>>>>>>> 620a9ef4

_DSPY_VERSION = Version(importlib.metadata.version("dspy"))

_DSPY_UNDER_2_6 = _DSPY_VERSION < Version("2.6.0rc1")


# Test module
class CoT(dspy.Module):
    def __init__(self):
        super().__init__()
        self.prog = dspy.ChainOfThought("question -> answer")
        mlflow.models.set_retriever_schema(
            primary_key="id",
            text_column="text",
            doc_uri="source",
        )

    def forward(self, question):
        return self.prog(question=question)


def test_autolog_lm():
    mlflow.dspy.autolog()

    lm = DummyLM([{"output": "test output"}])
    result = lm("test input")
    assert result == ["[[ ## output ## ]]\ntest output"]

    trace = mlflow.get_trace(mlflow.get_last_active_trace_id())
    assert trace is not None
    assert trace.info.status == "OK"
    # Latency of LM is too small to get > 0 milliseconds difference
    assert trace.info.execution_time_ms is not None

    spans = trace.data.spans
    assert len(spans) == 1
    assert spans[0].name == "DummyLM.__call__"
    assert spans[0].span_type == SpanType.CHAT_MODEL
    assert spans[0].status.status_code == "OK"
    assert spans[0].inputs["prompt"] == "test input"
    assert spans[0].outputs == ["[[ ## output ## ]]\ntest output"]
    assert spans[0].attributes["model"] == "dummy"
    assert spans[0].attributes["model_type"] == "chat"
    assert spans[0].attributes["temperature"] == 0.0
    assert spans[0].attributes["max_tokens"] == 1000

    assert spans[0].get_attribute(SpanAttributeKey.CHAT_MESSAGES) == [
        {
            "role": "user",
            "content": "test input",
        },
        {
            "role": "assistant",
            "content": "[[ ## output ## ]]\ntest output",
        },
    ]


def test_autolog_cot():
    mlflow.dspy.autolog()

    dspy.settings.configure(
        lm=DummyLM({"How are you?": {"answer": "test output", "reasoning": "No more responses"}})
    )

    cot = dspy.ChainOfThought("question -> answer", n=3)
    result = cot(question="How are you?")
    assert result["answer"] == "test output"
    assert result["reasoning"] == "No more responses"

    traces = get_traces()
    assert len(traces) == 1
    assert traces[0] is not None
    assert traces[0].info.status == "OK"
    assert traces[0].info.execution_time_ms > 0

    spans = traces[0].data.spans
    assert len(spans) == 7
    assert spans[0].name == "ChainOfThought.forward"
    assert spans[0].span_type == SpanType.CHAIN
    assert spans[0].status.status_code == "OK"
    assert spans[0].inputs == {"question": "How are you?"}
    assert spans[0].outputs == {"answer": "test output", "reasoning": "No more responses"}
    assert spans[0].attributes["signature"] == (
        "question -> answer" if _DSPY_UNDER_2_6 else "question -> reasoning, answer"
    )
    assert spans[1].name == "Predict.forward"
    assert spans[1].span_type == SpanType.LLM
    assert spans[1].inputs["question"] == "How are you?"
    assert spans[1].outputs == {"answer": "test output", "reasoning": "No more responses"}
    assert spans[2].name == "ChatAdapter.format"
    assert spans[2].span_type == SpanType.PARSER
    assert spans[2].inputs == {
        "inputs": {"question": "How are you?"},
        "demos": mock.ANY,
        "signature": mock.ANY,
    }
    assert spans[3].name == "DummyLM.__call__"
    assert spans[3].span_type == SpanType.CHAT_MODEL
    assert spans[3].inputs == {
        "prompt": None,
        "messages": mock.ANY,
        "n": 3,
        "temperature": 0.7,
    }
    assert len(spans[3].outputs) == 3
    # Output parser will run per completion output (n=3)
    for i in range(3):
        assert spans[4 + i].name == f"ChatAdapter.parse_{i + 1}"
        assert spans[4 + i].span_type == SpanType.PARSER

    assert len(spans[3].get_attribute(SpanAttributeKey.CHAT_MESSAGES)) == 5


def test_mlflow_callback_exception():
    from litellm import ContextWindowExceededError

    mlflow.dspy.autolog()

    class ErrorLM(dspy.LM):
        @with_callbacks
        def __call__(self, prompt=None, messages=None, **kwargs):
            time.sleep(0.1)
            # pdpy.ChatAdapter falls back to JSONAdapter unless it's not ContextWindowExceededError
            raise ContextWindowExceededError("Error", "invalid model", "provider")

    cot = dspy.ChainOfThought("question -> answer", n=3)

    with dspy.context(
        lm=ErrorLM(
            model="invalid",
            prompt={"How are you?": {"answer": "test output", "reasoning": "No more responses"}},
        ),
    ):
        with pytest.raises(ContextWindowExceededError, match="Error"):
            cot(question="How are you?")

    trace = mlflow.get_trace(mlflow.get_last_active_trace_id())
    assert trace is not None
    assert trace.info.status == "ERROR"
    assert trace.info.execution_time_ms > 0

    spans = trace.data.spans
    assert len(spans) == 4
    assert spans[0].name == "ChainOfThought.forward"
    assert spans[0].inputs == {"question": "How are you?"}
    assert spans[0].outputs is None
    assert spans[0].status.status_code == "ERROR"
    assert spans[1].name == "Predict.forward"
    assert spans[1].status.status_code == "ERROR"
    assert spans[2].name == "ChatAdapter.format"
    assert spans[2].status.status_code == "OK"
    assert spans[3].name == "ErrorLM.__call__"
    assert spans[3].status.status_code == "ERROR"

    # Chat attribute should capture input message only when an error occurs
    messages = spans[3].get_attribute(SpanAttributeKey.CHAT_MESSAGES)
    assert len(messages) == 2
    assert messages[0]["role"] == "system"
    assert messages[1]["role"] == "user"


@pytest.mark.skipif(
    _DSPY_VERSION < Version("2.5.42"),
    reason="DSPy callback does not handle Tool in versions < 2.5.42",
)
def test_autolog_react():
    mlflow.dspy.autolog()

    dspy.settings.configure(
        lm=DummyLM(
            [
                {
                    "next_thought": "I need to search for the highest mountain in the world",
                    "next_tool_name": "search",
                    "next_tool_args": {"query": "Highest mountain in the world"},
                },
                {
                    "next_thought": "I found the highest mountain in the world",
                    "next_tool_name": "finish",
                    "next_tool_args": {"answer": "Mount Everest"},
                },
                {
                    "answer": "Mount Everest",
                    "reasoning": "No more responses",
                },
            ]
        ),
        adapter=dspy.ChatAdapter(),
    )

    def search(query: str) -> list[str]:
        return "Mount Everest"

    tools = [dspy.Tool(search)]
    react = dspy.ReAct("question -> answer", tools=tools)
    result = react(question="What is the highest mountain in the world?")
    assert result["answer"] == "Mount Everest"

    trace = mlflow.get_trace(mlflow.get_last_active_trace_id())
    assert trace is not None
    assert trace.info.status == "OK"
    assert trace.info.execution_time_ms > 0

    spans = trace.data.spans
    assert len(spans) == 15
    assert [span.name for span in spans] == [
        "ReAct.forward",
        "Predict.forward_1",
        "ChatAdapter.format_1",
        "DummyLM.__call___1",
        "ChatAdapter.parse_1",
        "Tool.search",
        "Predict.forward_2",
        "ChatAdapter.format_2",
        "DummyLM.__call___2",
        "ChatAdapter.parse_2",
        "ChainOfThought.forward",
        "Predict.forward_3",
        "ChatAdapter.format_3",
        "DummyLM.__call___3",
        "ChatAdapter.parse_3",
    ]

    assert spans[3].span_type == SpanType.CHAT_MODEL
    assert len(spans[3].get_attribute(SpanAttributeKey.CHAT_MESSAGES)) == 3


def test_autolog_retriever():
    mlflow.dspy.autolog()

    dspy.settings.configure(lm=DummyLM([{"output": "test output"}]))

    class DummyRetriever(dspy.Retrieve):
        def forward(self, query: str, n: int) -> list[str]:
            time.sleep(0.1)
            return ["test output"] * n

    retriever = DummyRetriever()
    result = retriever(query="test query", n=3)
    assert result == ["test output"] * 3

    trace = mlflow.get_trace(mlflow.get_last_active_trace_id())
    assert trace is not None
    assert trace.info.status == "OK"
    assert trace.info.execution_time_ms > 0

    spans = trace.data.spans
    assert len(spans) == 1
    assert spans[0].name == "DummyRetriever.forward"
    assert spans[0].span_type == SpanType.RETRIEVER
    assert spans[0].status.status_code == "OK"
    assert spans[0].inputs == {"query": "test query", "n": 3}
    assert spans[0].outputs == ["test output"] * 3


class DummyRetriever(dspy.Retrieve):
    def forward(self, query: str) -> list[str]:
        time.sleep(0.1)
        return ["test output"]


class GenerateAnswer(dspy.Signature):
    """Answer questions with short factoid answers."""

    context = dspy.InputField(desc="may contain relevant facts")
    question = dspy.InputField()
    answer = dspy.OutputField(desc="often between 1 and 5 words")


class RAG(dspy.Module):
    def __init__(self):
        super().__init__()

        self.retrieve = DummyRetriever()
        self.generate_answer = dspy.ChainOfThought(GenerateAnswer)

    def forward(self, question):
        # Create a custom span inside the module using fluent API
        with mlflow.start_span(name="retrieve_context", span_type=SpanType.RETRIEVER) as span:
            span.set_inputs(question)
            docs = self.retrieve(question)
            context = "".join(docs)
            span.set_outputs(context)
        prediction = self.generate_answer(context=context, question=question)
        return dspy.Prediction(context=context, answer=prediction.answer)


def test_autolog_custom_module():
    mlflow.dspy.autolog()

    dspy.settings.configure(
        lm=DummyLM(
            [
                {
                    "answer": "test output",
                    "reasoning": "No more responses",
                },
            ]
        )
    )

    rag = RAG()
    result = rag("What castle did David Gregory inherit?")
    assert result.answer == "test output"

    traces = get_traces()
    assert len(traces) == 1, [trace.data.spans for trace in traces]
    assert traces[0] is not None
    assert traces[0].info.status == "OK"
    assert traces[0].info.execution_time_ms > 0

    spans = traces[0].data.spans
    assert len(spans) == 8
    assert [span.name for span in spans] == [
        "RAG.forward",
        "retrieve_context",
        "DummyRetriever.forward",
        "ChainOfThought.forward",
        "Predict.forward",
        "ChatAdapter.format",
        "DummyLM.__call__",
        "ChatAdapter.parse",
    ]


def test_autolog_tracing_during_compilation_disabled_by_default():
    mlflow.dspy.autolog()

    dspy.settings.configure(
        lm=DummyLM(
            {
                "What is 1 + 1?": {"answer": "2"},
                "What is 2 + 2?": {"answer": "1000"},
            }
        )
    )

    # Samples from HotpotQA dataset
    trainset = [
        Example(question="What is 1 + 1?", answer="2").with_inputs("question"),
        Example(question="What is 2 + 2?", answer="4").with_inputs("question"),
    ]

    program = Predict("question -> answer")

    # Compile should NOT generate traces by default
    teleprompter = BootstrapFewShot()
    teleprompter.compile(program, trainset=trainset)

    assert len(get_traces()) == 0

    # If opted in, traces should be generated during compilation
    mlflow.dspy.autolog(log_traces_from_compile=True)

    teleprompter.compile(program, trainset=trainset)

    traces = get_traces()
    assert len(traces) == 2
    assert all(trace.info.status == "OK" for trace in traces)

    # Opt-out again
    mlflow.dspy.autolog(log_traces_from_compile=False)

    teleprompter.compile(program, trainset=trainset)
    assert len(get_traces()) == 2  # no new traces


def test_autolog_tracing_during_evaluation_enabled_by_default():
    mlflow.dspy.autolog()

    dspy.settings.configure(
        lm=DummyLM(
            {
                "What is 1 + 1?": {"answer": "2"},
                "What is 2 + 2?": {"answer": "1000"},
            }
        )
    )

    # Samples from HotpotQA dataset
    trainset = [
        Example(question="What is 1 + 1?", answer="2").with_inputs("question"),
        Example(question="What is 2 + 2?", answer="4").with_inputs("question"),
    ]

    program = Predict("question -> answer")

    # Evaluate should generate traces by default
    evaluator = Evaluate(devset=trainset)
    score = evaluator(program, metric=answer_exact_match)

    assert score == 50.0
    traces = get_traces()
    assert len(traces) == 2
    assert all(trace.info.status == "OK" for trace in traces)

    # If opted out, traces should NOT be generated during evaluation
    mlflow.dspy.autolog(log_traces_from_eval=False)

    score = evaluator(program, metric=answer_exact_match)
    assert len(get_traces()) == 2  # no new traces


def test_autolog_should_not_override_existing_callbacks():
    class CustomCallback(BaseCallback):
        pass

    callback = CustomCallback()

    dspy.settings.configure(callbacks=[callback])

    mlflow.dspy.autolog()
    assert callback in dspy.settings.callbacks

    mlflow.dspy.autolog(disable=True)
    assert callback in dspy.settings.callbacks


def test_disable_autolog():
    lm = DummyLM([{"output": "test output"}])
    mlflow.dspy.autolog()
    lm("test input")

    assert len(get_traces()) == 1

    mlflow.dspy.autolog(disable=True)

    lm("test input")

    # no additional trace should be created
    assert len(get_traces()) == 1

    mlflow.dspy.autolog(log_traces=False)

    lm("test input")

    # no additional trace should be created
    assert len(get_traces()) == 1


@skip_when_testing_trace_sdk
def test_autolog_set_retriever_schema():
    from mlflow.models.dependencies_schemas import DependenciesSchemasType, _clear_retriever_schema

    mlflow.dspy.autolog()
    dspy.settings.configure(
        lm=DummyLM([{"answer": answer, "reasoning": "reason"} for answer in ["4", "6", "8", "10"]])
    )

    with mlflow.start_run():
        model_info = mlflow.dspy.log_model(CoT(), name="model")

    # Reset retriever schema
    _clear_retriever_schema()

    loaded_model = mlflow.pyfunc.load_model(model_info.model_uri)
    loaded_model.predict({"question": "What is 2 + 2?"})

    trace = mlflow.get_trace(mlflow.get_last_active_trace_id())
    assert trace is not None
    assert trace.info.status == "OK"
    assert json.loads(trace.info.tags[DependenciesSchemasType.RETRIEVERS.value]) == [
        {
            "name": "retriever",
            "primary_key": "id",
            "text_column": "text",
            "doc_uri": "source",
            "other_columns": [],
        }
    ]


@skip_when_testing_trace_sdk
@pytest.mark.parametrize("with_dependencies_schema", [True, False])
def test_dspy_auto_tracing_in_databricks_model_serving(with_dependencies_schema):
    from mlflow.models.dependencies_schemas import DependenciesSchemasType

    mlflow.dspy.autolog()

    dspy.settings.configure(
        lm=DummyLM(
            [
                {
                    "answer": "test output",
                    "reasoning": "No more responses",
                },
            ]
        )
    )

    if with_dependencies_schema:
        mlflow.models.set_retriever_schema(
            primary_key="primary-key",
            text_column="text-column",
            doc_uri="doc-uri",
            other_columns=["column1", "column2"],
        )

    input_example = "What castle did David Gregory inherit?"

    with mlflow.start_run():
        model_info = mlflow.dspy.log_model(RAG(), name="model", input_example=input_example)

    request_id, response, trace_dict = score_in_model_serving(
        model_info.model_uri,
        input_example,
    )

    trace = Trace.from_dict(trace_dict)
    assert trace.info.request_id == request_id
    assert trace.info.status == "OK"

    spans = trace.data.spans
    assert len(spans) == 8
    assert [span.name for span in spans] == [
        "RAG.forward",
        "retrieve_context",
        "DummyRetriever.forward",
        "ChainOfThought.forward",
        "Predict.forward",
        "ChatAdapter.format",
        "DummyLM.__call__",
        "ChatAdapter.parse",
    ]

    if with_dependencies_schema:
        assert json.loads(trace.info.tags[DependenciesSchemasType.RETRIEVERS.value]) == [
            {
                "name": "retriever",
                "primary_key": "primary-key",
                "text_column": "text-column",
                "doc_uri": "doc-uri",
                "other_columns": ["column1", "column2"],
            }
        ]


@skip_when_testing_trace_sdk
@pytest.mark.parametrize("log_compiles", [True, False])
def test_autolog_log_compile(log_compiles):
    class DummyOptimizer(dspy.teleprompt.Teleprompter):
        def compile(self, program, kwarg1=None, kwarg2=None):
            callback = dspy.settings.callbacks[0]
            assert callback.optimizer_stack_level == 1
            return program

    mlflow.dspy.autolog(log_compiles=log_compiles)
    dspy.settings.configure(lm=DummyLM([{"answer": "4", "reasoning": "reason"}]))

    program = dspy.ChainOfThought("question -> answer")
    optimizer = DummyOptimizer()

    optimizer.compile(program, kwarg1=1, kwarg2="2")

    assert dspy.settings.callbacks[0].optimizer_stack_level == 0
    if log_compiles:
        run = mlflow.last_active_run()
        assert run is not None
        assert run.data.params == {"kwarg1": "1", "kwarg2": "2"}
        client = MlflowClient()
        artifacts = (x.path for x in client.list_artifacts(run.info.run_id))
        assert "best_model.json" in artifacts
    else:
        assert mlflow.last_active_run() is None


@skip_when_testing_trace_sdk
def test_autolog_log_compile_disable():
    class DummyOptimizer(dspy.teleprompt.Teleprompter):
        def compile(self, program):
            return program

    mlflow.dspy.autolog(log_compiles=True)
    dspy.settings.configure(lm=DummyLM([{"answer": "4", "reasoning": "reason"}]))

    program = dspy.ChainOfThought("question -> answer")
    optimizer = DummyOptimizer()

    optimizer.compile(program)

    run = mlflow.last_active_run()
    assert run is not None

    # verify that run is not created when disabling autologging
    mlflow.dspy.autolog(disable=True)
    optimizer.compile(program)
    client = MlflowClient()
    runs = client.search_runs(run.info.experiment_id)
    assert len(runs) == 1


@skip_when_testing_trace_sdk
def test_autolog_log_nested_compile():
    class NestedOptimizer(dspy.teleprompt.Teleprompter):
        def compile(self, program):
            callback = dspy.settings.callbacks[0]
            assert callback.optimizer_stack_level == 2
            return program

    class DummyOptimizer(dspy.teleprompt.Teleprompter):
        def __init__(self):
            super().__init__()
            self.nested_optimizer = NestedOptimizer()

        def compile(self, program):
            self.nested_optimizer.compile(program)
            callback = dspy.settings.callbacks[0]
            assert callback.optimizer_stack_level == 1
            return program

    mlflow.dspy.autolog(log_compiles=True)
    dspy.settings.configure(lm=DummyLM([{"answer": "4", "reasoning": "reason"}]))

    program = dspy.ChainOfThought("question -> answer")
    optimizer = DummyOptimizer()

    optimizer.compile(program)

    assert dspy.settings.callbacks[0].optimizer_stack_level == 0
    run = mlflow.last_active_run()
    assert run is not None
    client = MlflowClient()
    artifacts = (x.path for x in client.list_artifacts(run.info.run_id))
    assert "best_model.json" in artifacts


skip_if_evaluate_callback_unavailable = pytest.mark.skipif(
    Version(importlib.metadata.version("dspy")) < Version("2.6.12"),
    reason="evaluate callback is available since 2.6.12",
)


# Evaluate.call starts to return dspy.Prediction since 2.7.0
is_2_7_or_newer = Version(importlib.metadata.version("dspy")) >= Version("2.7.0")


@skip_when_testing_trace_sdk
@skip_if_evaluate_callback_unavailable
@pytest.mark.parametrize("log_evals", [True, False])
@pytest.mark.parametrize("return_outputs", [True, False])
@pytest.mark.parametrize(
    ("lm", "examples", "expected_result_table"),
    [
        (
            DummyLM(
                {
                    "What is 1 + 1?": {"answer": "2"},
                    "What is 2 + 2?": {"answer": "1000"},
                }
            ),
            [
                Example(question="What is 1 + 1?", answer="2").with_inputs("question"),
                Example(question="What is 2 + 2?", answer="4").with_inputs("question"),
            ],
            {
                "columns": ["score", "example_question", "example_answer", "pred_answer"],
                "data": [
                    [True, "What is 1 + 1?", "2", "2"],
                    [False, "What is 2 + 2?", "4", "1000"],
                ],
            },
        ),
        (
            DummyLM(
                {
                    "What is 1 + 1?": {"answer": "2"},
                    "What is 2 + 2?": {"answer": "1000"},
                }
            ),
            [
                Example(question="What is 1 + 1?", answer="2").with_inputs("question"),
                Example(question="What is 2 + 2?", answer="4", reason="should be 4").with_inputs(
                    "question"
                ),
            ],
            {
                "columns": [
                    "score",
                    "example_question",
                    "example_answer",
                    "pred_answer",
                    "example_reason",
                ],
                "data": [
                    [True, "What is 1 + 1?", "2", "2", None],
                    [False, "What is 2 + 2?", "4", "1000", "should be 4"],
                ],
            },
        ),
    ],
)
def test_autolog_log_evals(
    tmp_path, log_evals, return_outputs, lm, examples, expected_result_table
):
    dspy.settings.configure(lm=lm)
    program = Predict("question -> answer")
    if is_2_7_or_newer:
        evaluator = Evaluate(devset=examples, metric=answer_exact_match)
    else:
        # return_outputs arg does not exist after 2.7
        evaluator = Evaluate(
            devset=examples, metric=answer_exact_match, return_outputs=return_outputs
        )

    mlflow.dspy.autolog(log_evals=log_evals)
    evaluator(program, devset=examples)

    run = mlflow.last_active_run()
    if log_evals:
        assert run is not None
        assert run.data.metrics == {"eval": 50.0}
        assert run.data.params == {
            "Predict.signature.fields.0.description": "${question}",
            "Predict.signature.fields.0.prefix": "Question:",
            "Predict.signature.fields.1.description": "${answer}",
            "Predict.signature.fields.1.prefix": "Answer:",
            "Predict.signature.instructions": "Given the fields `question`, produce the fields `answer`.",  # noqa: E501
        }
        client = MlflowClient()
        artifacts = (x.path for x in client.list_artifacts(run.info.run_id))
        assert "model.json" in artifacts
        if is_2_7_or_newer:
            assert "result_table.json" in artifacts
            client.download_artifacts(
                run_id=run.info.run_id, path="result_table.json", dst_path=tmp_path
            )
            result_table = json.loads((tmp_path / "result_table.json").read_text())
            assert result_table == expected_result_table
    else:
        assert run is None


@skip_when_testing_trace_sdk
@skip_if_evaluate_callback_unavailable
def test_autolog_nested_evals():
    lm = DummyLM(
        {
            "What is 1 + 1?": {"answer": "2"},
            "What is 2 + 2?": {"answer": "4"},
        }
    )
    dspy.settings.configure(lm=lm)
    examples = [
        Example(question="What is 1 + 1?", answer="2").with_inputs("question"),
        Example(question="What is 2 + 2?", answer="2").with_inputs("question"),
    ]
    program = Predict("question -> answer")
    evaluator = Evaluate(devset=examples, metric=answer_exact_match)

    mlflow.dspy.autolog(log_evals=True)
    with mlflow.start_run() as run:
        evaluator(program, devset=examples[:1])
        evaluator(program, devset=examples[1:])

    # children runs
    client = MlflowClient()
    child_runs = client.search_runs(
        run.info.experiment_id,
        filter_string=f"tags.mlflow.parentRunId = '{run.info.run_id}'",
        order_by=["attributes.start_time ASC"],
    )
    assert len(child_runs) == 2
    for i, run in enumerate(child_runs):
        if i == 0:
            assert run.data.metrics == {"eval": 100.0}
        else:
            assert run.data.metrics == {"eval": 0}
        assert run.data.params == {
            "Predict.signature.fields.0.description": "${question}",
            "Predict.signature.fields.0.prefix": "Question:",
            "Predict.signature.fields.1.description": "${answer}",
            "Predict.signature.fields.1.prefix": "Answer:",
            "Predict.signature.instructions": "Given the fields `question`, produce the fields `answer`.",  # noqa: E501
        }
        artifacts = (x.path for x in client.list_artifacts(run.info.run_id))
        assert "model.json" in artifacts


@skip_when_testing_trace_sdk
@skip_if_evaluate_callback_unavailable
def test_autolog_log_compile_with_evals():
    class EvalOptimizer(dspy.teleprompt.Teleprompter):
        def compile(self, program, eval, trainset, valset):
            eval(program, devset=valset, callback_metadata={"metric_key": "eval_full"})
            eval(program, devset=trainset[:1], callback_metadata={"metric_key": "eval_minibatch"})
            eval(program, devset=valset, callback_metadata={"metric_key": "eval_full"})
            eval(program, devset=trainset[:1], callback_metadata={"metric_key": "eval_minibatch"})
            return program

    dspy.settings.configure(
        lm=DummyLM(
            {
                "What is 1 + 1?": {"answer": "2"},
                "What is 2 + 2?": {"answer": "1000"},
            }
        )
    )
    dataset = [
        Example(question="What is 1 + 1?", answer="2").with_inputs("question"),
        Example(question="What is 2 + 2?", answer="4").with_inputs("question"),
    ]
    program = Predict("question -> answer")
    evaluator = Evaluate(devset=dataset, metric=answer_exact_match)
    optimizer = EvalOptimizer()

    mlflow.dspy.autolog(log_compiles=True, log_evals=True)
    optimizer.compile(program, evaluator, trainset=dataset, valset=dataset)

    # callback state
    callback = dspy.settings.callbacks[0]
    assert callback.optimizer_stack_level == 0
    assert callback._call_id_to_metric_key == {}
    assert callback._evaluation_counter == {}

    # root run
    root_run = mlflow.last_active_run()
    assert root_run is not None
    client = MlflowClient()
    artifacts = (x.path for x in client.list_artifacts(root_run.info.run_id))
    assert "best_model.json" in artifacts
    assert "trainset.json" in artifacts
    assert "valset.json" in artifacts
    assert root_run.data.metrics == {
        "eval_full": 50.0,
        "eval_minibatch": 100.0,
    }

    # children runs
    child_runs = client.search_runs(
        root_run.info.experiment_id,
        filter_string=f"tags.mlflow.parentRunId = '{root_run.info.run_id}'",
        order_by=["attributes.start_time ASC"],
    )
    assert len(child_runs) == 4

    for i, run in enumerate(child_runs):
        if i % 2 == 0:
            assert run.data.metrics == {"eval": 50.0}
        else:
            assert run.data.metrics == {"eval": 100.0}
        artifacts = (x.path for x in client.list_artifacts(run.info.run_id))
        assert "model.json" in artifacts
        assert run.data.params == {
            "Predict.signature.fields.0.description": "${question}",
            "Predict.signature.fields.0.prefix": "Question:",
            "Predict.signature.fields.1.description": "${answer}",
            "Predict.signature.fields.1.prefix": "Answer:",
            "Predict.signature.instructions": "Given the fields `question`, produce the fields `answer`.",  # noqa: E501
        }


<<<<<<< HEAD
@skip_when_testing_trace_sdk
=======
>>>>>>> 620a9ef4
def test_autolog_link_traces_loaded_model_custom_module():
    mlflow.dspy.autolog()
    dspy.settings.configure(
        lm=DummyLM([{"answer": "test output", "reasoning": "No more responses"}] * 5)
    )
    dspy_model = CoT()

    model_infos = []
    for _ in range(5):
        with mlflow.start_run():
<<<<<<< HEAD
            model_infos.append(mlflow.dspy.log_model(dspy_model, "model"))
=======
            model_infos.append(mlflow.dspy.log_model(dspy_model, name="model"))
>>>>>>> 620a9ef4

    for model_info in model_infos:
        loaded_model = mlflow.dspy.load_model(model_info.model_uri)
        loaded_model(model_info.model_id)

    traces = get_traces()
    assert len(traces) == len(model_infos)
    for trace in traces:
        model_id = json.loads(trace.data.request)["args"][0]
        assert model_id == trace.info.request_metadata[SpanAttributeKey.MODEL_ID]


<<<<<<< HEAD
@skip_when_testing_trace_sdk
=======
>>>>>>> 620a9ef4
def test_autolog_link_traces_loaded_model_custom_module_pyfunc():
    mlflow.dspy.autolog()
    dspy.settings.configure(
        lm=DummyLM([{"answer": "test output", "reasoning": "No more responses"}] * 5)
    )
    dspy_model = CoT()

    model_infos = []
    for _ in range(5):
        with mlflow.start_run():
<<<<<<< HEAD
            model_infos.append(mlflow.dspy.log_model(dspy_model, "model"))
=======
            model_infos.append(mlflow.dspy.log_model(dspy_model, name="model"))
>>>>>>> 620a9ef4

    for model_info in model_infos:
        pyfunc_model = mlflow.pyfunc.load_model(model_info.model_uri)
        pyfunc_model.predict(model_info.model_id)

    traces = get_traces()
    assert len(traces) == len(model_infos)
    for trace in traces:
        model_id = json.loads(trace.data.request)["args"][0]
        assert model_id == trace.info.request_metadata[SpanAttributeKey.MODEL_ID]


<<<<<<< HEAD
@skip_when_testing_trace_sdk
def test_autolog_link_traces_active_model():
    model = mlflow.create_external_model(name="test_model")
    mlflow.set_active_model(model_id=model.model_id)
=======
def test_autolog_link_traces_active_model():
    model = mlflow.create_external_model(name="test_model")
    set_active_model(model_id=model.model_id)
>>>>>>> 620a9ef4
    mlflow.dspy.autolog()
    dspy.settings.configure(
        lm=DummyLM([{"answer": "test output", "reasoning": "No more responses"}] * 5)
    )
    dspy_model = CoT()

    model_infos = []
    for _ in range(5):
        with mlflow.start_run():
<<<<<<< HEAD
            model_infos.append(mlflow.dspy.log_model(dspy_model, "model"))
=======
            model_infos.append(mlflow.dspy.log_model(dspy_model, name="model"))
>>>>>>> 620a9ef4

    for model_info in model_infos:
        pyfunc_model = mlflow.pyfunc.load_model(model_info.model_uri)
        pyfunc_model.predict(model_info.model_id)

    traces = get_traces()
    assert len(traces) == len(model_infos)
    for trace in traces:
        model_id = json.loads(trace.data.request)["args"][0]
        assert model_id != model.model_id
        assert trace.info.request_metadata[SpanAttributeKey.MODEL_ID] == model.model_id<|MERGE_RESOLUTION|>--- conflicted
+++ resolved
@@ -16,7 +16,6 @@
 from packaging.version import Version
 
 import mlflow
-from mlflow import set_active_model
 from mlflow.entities import SpanType
 from mlflow.entities.trace import Trace
 from mlflow.tracing.constant import SpanAttributeKey
@@ -27,11 +26,6 @@
 if not IS_TRACING_SDK_ONLY:
     from mlflow.tracking import MlflowClient
 
-<<<<<<< HEAD
-=======
-from tests.dspy.test_save import CoT
-from tests.tracing.helper import get_traces, score_in_model_serving
->>>>>>> 620a9ef4
 
 _DSPY_VERSION = Version(importlib.metadata.version("dspy"))
 
@@ -884,10 +878,7 @@
         }
 
 
-<<<<<<< HEAD
-@skip_when_testing_trace_sdk
-=======
->>>>>>> 620a9ef4
+@skip_when_testing_trace_sdk
 def test_autolog_link_traces_loaded_model_custom_module():
     mlflow.dspy.autolog()
     dspy.settings.configure(
@@ -898,11 +889,7 @@
     model_infos = []
     for _ in range(5):
         with mlflow.start_run():
-<<<<<<< HEAD
-            model_infos.append(mlflow.dspy.log_model(dspy_model, "model"))
-=======
             model_infos.append(mlflow.dspy.log_model(dspy_model, name="model"))
->>>>>>> 620a9ef4
 
     for model_info in model_infos:
         loaded_model = mlflow.dspy.load_model(model_info.model_uri)
@@ -915,10 +902,7 @@
         assert model_id == trace.info.request_metadata[SpanAttributeKey.MODEL_ID]
 
 
-<<<<<<< HEAD
-@skip_when_testing_trace_sdk
-=======
->>>>>>> 620a9ef4
+@skip_when_testing_trace_sdk
 def test_autolog_link_traces_loaded_model_custom_module_pyfunc():
     mlflow.dspy.autolog()
     dspy.settings.configure(
@@ -929,11 +913,7 @@
     model_infos = []
     for _ in range(5):
         with mlflow.start_run():
-<<<<<<< HEAD
-            model_infos.append(mlflow.dspy.log_model(dspy_model, "model"))
-=======
             model_infos.append(mlflow.dspy.log_model(dspy_model, name="model"))
->>>>>>> 620a9ef4
 
     for model_info in model_infos:
         pyfunc_model = mlflow.pyfunc.load_model(model_info.model_uri)
@@ -946,16 +926,10 @@
         assert model_id == trace.info.request_metadata[SpanAttributeKey.MODEL_ID]
 
 
-<<<<<<< HEAD
 @skip_when_testing_trace_sdk
 def test_autolog_link_traces_active_model():
     model = mlflow.create_external_model(name="test_model")
     mlflow.set_active_model(model_id=model.model_id)
-=======
-def test_autolog_link_traces_active_model():
-    model = mlflow.create_external_model(name="test_model")
-    set_active_model(model_id=model.model_id)
->>>>>>> 620a9ef4
     mlflow.dspy.autolog()
     dspy.settings.configure(
         lm=DummyLM([{"answer": "test output", "reasoning": "No more responses"}] * 5)
@@ -965,11 +939,7 @@
     model_infos = []
     for _ in range(5):
         with mlflow.start_run():
-<<<<<<< HEAD
-            model_infos.append(mlflow.dspy.log_model(dspy_model, "model"))
-=======
             model_infos.append(mlflow.dspy.log_model(dspy_model, name="model"))
->>>>>>> 620a9ef4
 
     for model_info in model_infos:
         pyfunc_model = mlflow.pyfunc.load_model(model_info.model_uri)
