--- conflicted
+++ resolved
@@ -866,34 +866,8 @@
         filter_string=f"tags.mlflow.parentRunId = '{run.info.run_id}'",
         order_by=["attributes.start_time ASC"],
     )
-<<<<<<< HEAD
+
     assert len(child_runs) == 0
-=======
-    assert len(child_runs) == 2
-    for i, run in enumerate(child_runs):
-        if i == 0:
-            assert run.data.metrics == {"eval": 100.0}
-        else:
-            assert run.data.metrics == {"eval": 0}
-        assert run.data.params == {
-            "Predict.signature.fields.0.description": "${question}",
-            "Predict.signature.fields.0.prefix": "Question:",
-            "Predict.signature.fields.1.description": "${answer}",
-            "Predict.signature.fields.1.prefix": "Answer:",
-            "Predict.signature.instructions": "Given the fields `question`, produce the fields `answer`.",  # noqa: E501
-            "lm_params": json.dumps(
-                {
-                    "cache": True,
-                    "max_tokens": 1000,
-                    "model": "dummy",
-                    "model_type": "chat",
-                    "temperature": 0.0,
-                }
-            ),
-        }
-        artifacts = (x.path for x in client.list_artifacts(run.info.run_id))
-        assert "model.json" in artifacts
->>>>>>> f5409692
 
 
 @skip_when_testing_trace_sdk
