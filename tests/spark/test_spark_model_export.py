import os

import json
import pandas as pd
import pyspark
from pyspark.ml.classification import LogisticRegression
from pyspark.ml.feature import VectorAssembler
from pyspark.ml.pipeline import Pipeline
from pyspark.ml.wrapper import JavaModel
from pyspark.version import __version__ as pyspark_version
import pytest
from sklearn import datasets
import shutil
from collections import namedtuple

import mlflow
import mlflow.tracking
from mlflow import active_run, pyfunc, mleap
from mlflow import spark as sparkm
from mlflow.models import Model

from mlflow.utils.environment import _mlflow_conda_env
from tests.helper_functions import score_model_in_sagemaker_docker_container

from tests.pyfunc.test_spark import score_model_as_udf


@pytest.fixture
def spark_conda_env(tmpdir):
    conda_env = os.path.join(str(tmpdir), "conda_env.yml")
    _mlflow_conda_env(conda_env, additional_pip_deps=["pyspark=={}".format(pyspark_version)])
    return conda_env


SparkModelWithData = namedtuple("SparkModelWithData",
                                ["model", "training_df", "inference_df"])


# Specify `autouse=True` to ensure that a context is created
# before any tests are executed. This ensures that the Hadoop filesystem
# does not create its own SparkContext without the MLeap libraries required by
# other tests.
@pytest.fixture(scope="session", autouse=True)
def spark_context():
    conf = pyspark.SparkConf()
    conf.set(key="spark.jars.packages",
             value='ml.combust.mleap:mleap-spark-base_2.11:0.10.0,'
             'ml.combust.mleap:mleap-spark_2.11:0.10.0')
    conf.set(key="spark_session.python.worker.reuse", value=True)
    sc = pyspark.SparkContext(master="local-cluster[2, 1, 1024]", conf=conf).getOrCreate()
    return sc


@pytest.fixture(scope="session")
def spark_model_iris(spark_context):
    iris = datasets.load_iris()
    X = iris.data  # we only take the first two features.
    y = iris.target
    feature_names = ["0", "1", "2", "3"]
    pandas_df = pd.DataFrame(X, columns=feature_names)  # to make spark_udf work
    pandas_df['label'] = pd.Series(y)
    spark_session = pyspark.sql.SparkSession(spark_context)
    spark_df = spark_session.createDataFrame(pandas_df)
    assembler = VectorAssembler(inputCols=feature_names, outputCol="features")
    lr = LogisticRegression(maxIter=50, regParam=0.1, elasticNetParam=0.8)
    pipeline = Pipeline(stages=[assembler, lr])
    # Fit the model
    model = pipeline.fit(spark_df)
    return SparkModelWithData(model=model, training_df=spark_df, inference_df=pandas_df)


@pytest.fixture
def model_path(tmpdir):
    return str(tmpdir.mkdir("model"))


def test_hadoop_filesystem(tmpdir):
    # copy local dir to and back from HadoopFS and make sure the results match
    from mlflow.spark import _HadoopFileSystem as FS
    test_dir_0 = os.path.join(str(tmpdir), "expected")
    test_file_0 = os.path.join(test_dir_0, "root", "file_0")
    test_dir_1 = os.path.join(test_dir_0, "root", "subdir")
    test_file_1 = os.path.join(test_dir_1, "file_1")
    os.makedirs(os.path.dirname(test_file_0))
    with open(test_file_0, "w") as f:
        f.write("test0")
    os.makedirs(os.path.dirname(test_file_1))
    with open(test_file_1, "w") as f:
        f.write("test1")
    remote = "/tmp/mlflow/test0"
    FS.copy_from_local_file(test_dir_0, remote, removeSrc=False)
    local = os.path.join(str(tmpdir), "actual")
    FS.copy_to_local_file(remote, local, removeSrc=True)
    assert sorted(os.listdir(os.path.join(local, "root"))) == sorted([
        "subdir", "file_0", ".file_0.crc"])
    assert sorted(os.listdir(os.path.join(local, "root", "subdir"))) == sorted([
        "file_1", ".file_1.crc"])
    # compare the files
    with open(os.path.join(test_dir_0, "root", "file_0")) as expected_f:
        with open(os.path.join(local, "root", "file_0")) as actual_f:
            assert expected_f.read() == actual_f.read()
    with open(os.path.join(test_dir_0, "root", "subdir", "file_1")) as expected_f:
        with open(os.path.join(local, "root", "subdir", "file_1")) as actual_f:
            assert expected_f.read() == actual_f.read()

    # make sure we cleanup
    assert not os.path.exists(FS._remote_path(remote).toString())  # skip file: prefix
    FS.copy_from_local_file(test_dir_0, remote, removeSrc=False)
    assert os.path.exists(FS._remote_path(remote).toString())  # skip file: prefix
    FS.delete(remote)
    assert not os.path.exists(FS._remote_path(remote).toString())  # skip file: prefix


@pytest.mark.large
def test_model_export(spark_model_iris, model_path, spark_conda_env):
    preds_df = spark_model_iris.model.transform(spark_model_iris.training_df)
    preds1 = [x.prediction for x in preds_df.select("prediction").collect()]
    sparkm.save_model(spark_model_iris.model, path=model_path,
                      conda_env=spark_conda_env)
    reloaded_model = sparkm.load_model(path=model_path)
    preds_df_1 = reloaded_model.transform(spark_model_iris.training_df)
    preds1_1 = [x.prediction for x in preds_df_1.select("prediction").collect()]
    assert preds1 == preds1_1
    m = pyfunc.load_pyfunc(model_path)
    preds2 = m.predict(spark_model_iris.inference_df)
    assert preds1 == preds2
    preds3 = score_model_in_sagemaker_docker_container(model_path=model_path,
                                                       data=spark_model_iris.inference_df)
    assert preds1 == preds3
    assert os.path.exists(sparkm.DFS_TMP)
    print(os.listdir(sparkm.DFS_TMP))
    # We expect not to delete the DFS tempdir.
    assert os.listdir(sparkm.DFS_TMP)


@pytest.mark.large
def test_model_log_with_sparkml_format(tmpdir, spark_model_iris):
    # Print the coefficients and intercept for multinomial logistic regression
    preds_df = spark_model_iris.model.transform(spark_model_iris.training_df)
    preds1 = [x.prediction for x in preds_df.select("prediction").collect()]
    old_tracking_uri = mlflow.get_tracking_uri()
    cnt = 0
    # should_start_run tests whether or not calling log_model() automatically starts a run.
    for should_start_run in [False, True]:
        for dfs_tmp_dir in [None, os.path.join(str(tmpdir), "test")]:
            print("should_start_run =", should_start_run, "dfs_tmp_dir =", dfs_tmp_dir)
            try:
                tracking_dir = os.path.abspath(str(tmpdir.mkdir("mlruns")))
                mlflow.set_tracking_uri("file://%s" % tracking_dir)
                if should_start_run:
                    mlflow.start_run()
                artifact_path = "model%d" % cnt
                cnt += 1
                sparkm.log_model(artifact_path=artifact_path, spark_model=spark_model_iris.model,
                                 dfs_tmpdir=dfs_tmp_dir)
                run_id = active_run().info.run_uuid
                # test pyfunc
                x = pyfunc.load_pyfunc(artifact_path, run_id=run_id)
                preds2 = x.predict(spark_model_iris.inference_df)
                assert preds1 == preds2
                # test load model
                reloaded_model = sparkm.load_model(artifact_path, run_id=run_id,
                                                   dfs_tmpdir=dfs_tmp_dir)
                preds_df_1 = reloaded_model.transform(spark_model_iris.training_df)
                preds3 = [x.prediction for x in preds_df_1.select("prediction").collect()]
                assert preds1 == preds3
                # test spark_udf
                preds4 = score_model_as_udf(artifact_path, run_id, spark_model_iris.inference_df)
                assert preds1 == preds4
                # We expect not to delete the DFS tempdir.
                x = dfs_tmp_dir or sparkm.DFS_TMP
                assert os.path.exists(x)
                assert os.listdir(x)
                shutil.rmtree(x)
            finally:
                mlflow.end_run()
                mlflow.set_tracking_uri(old_tracking_uri)
                shutil.rmtree(tracking_dir)


def test_spark_module_model_save_with_sample_input_produces_sparkml_and_mleap_flavors(
        spark_model_iris, model_path):
    mlflow_model = Model()
    sparkm.save_model(spark_model=spark_model_iris.model,
                      path=model_path,
                      sample_input=spark_model_iris.training_df,
                      mlflow_model=mlflow_model)
    assert sparkm.FLAVOR_NAME in mlflow_model.flavors
    assert mleap.FLAVOR_NAME in mlflow_model.flavors

    config_path = os.path.join(model_path, "MLmodel")
    assert os.path.exists(config_path)
    config = Model.load(config_path)
    assert sparkm.FLAVOR_NAME in config.flavors
    assert mleap.FLAVOR_NAME in config.flavors


def test_spark_module_model_log_with_sample_input_produces_sparkml_and_mleap_flavors(
        spark_model_iris):
    artifact_path = "model"
    mlflow_model = sparkm.log_model(spark_model=spark_model_iris.model,
                                    sample_input=spark_model_iris.training_df,
                                    artifact_path=artifact_path)
    rid = active_run().info.run_uuid
    model_path = mlflow.tracking.utils._get_model_log_dir(model_name=artifact_path, run_id=rid)
    config_path = os.path.join(model_path, "MLmodel")
    mlflow_model = Model.load(config_path)
    assert sparkm.FLAVOR_NAME in mlflow_model.flavors
    assert mleap.FLAVOR_NAME in mlflow_model.flavors


def test_mleap_module_model_log_produces_mleap_flavor(spark_model_iris):
    artifact_path = "model"
    mlflow_model = mleap.log_model(spark_model=spark_model_iris.model,
                                   sample_input=spark_model_iris.training_df,
                                   artifact_path=artifact_path)
    rid = active_run().info.run_uuid
    model_path = mlflow.tracking.utils._get_model_log_dir(model_name=artifact_path, run_id=rid)
    config_path = os.path.join(model_path, "MLmodel")
    mlflow_model = Model.load(config_path)
    assert mleap.FLAVOR_NAME in mlflow_model.flavors


def test_mleap_model_save_outputs_json_formatted_schema_with_named_fields(
        spark_model_iris, model_path):
    mlflow_model = Model()
    mleap.save_model(spark_model=spark_model_iris.model,
                     path=model_path,
                     sample_input=spark_model_iris.training_df,
                     mlflow_model=mlflow_model)
    mleap_conf = mlflow_model.flavors[mleap.FLAVOR_NAME]
    schema_path_sub = mleap_conf["input_schema"]
    schema_path_full = os.path.join(model_path, schema_path_sub)
    with open(schema_path_full, "r") as f:
        json_schema = json.load(f)

    assert "fields" in json_schema.keys()
    assert len(json_schema["fields"]) > 0
    assert type(json_schema["fields"][0]) == dict
    assert "name" in json_schema["fields"][0]


def test_spark_module_model_save_with_mleap_and_unsupported_transformer_raises_exception(
        spark_model_iris, model_path):
    class CustomTransformer(JavaModel):
        def _transform(self, dataset):
            return dataset

    unsupported_pipeline = Pipeline(stages=[CustomTransformer()])
    unsupported_model = unsupported_pipeline.fit(spark_model_iris.training_df)

    with pytest.raises(Exception):
        sparkm.save_model(spark_model=unsupported_model,
                          path=model_path,
                          sample_input=spark_model_iris.training_df)


def test_mleap_module_model_save_with_valid_sample_input_produces_mleap_flavor(
        spark_model_iris, model_path):
    mlflow_model = Model()
    mleap.save_model(spark_model=spark_model_iris.model,
                     path=model_path,
                     sample_input=spark_model_iris.training_df,
                     mlflow_model=mlflow_model)
    assert mleap.FLAVOR_NAME in mlflow_model.flavors

    config_path = os.path.join(model_path, "MLmodel")
    assert os.path.exists(config_path)
    config = Model.load(config_path)
    assert mleap.FLAVOR_NAME in config.flavors


def test_mleap_module_model_save_with_invalid_sample_input_type_raises_exception(
        spark_model_iris, model_path):
    with pytest.raises(Exception):
        invalid_input = pd.DataFrame()
        sparkm.save_model(spark_model=spark_model_iris.model,
                          path=model_path,
                          sample_input=invalid_input)


def test_mleap_module_model_save_with_unsupported_transformer_raises_exception(
        spark_model_iris, model_path):
    class CustomTransformer(JavaModel):
        def _transform(self, dataset):
            return dataset

    unsupported_pipeline = Pipeline(stages=[CustomTransformer()])
    unsupported_model = unsupported_pipeline.fit(spark_model_iris.training_df)

    with pytest.raises(Exception):
        mleap.save_model(spark_model=unsupported_model,
                         path=model_path,
<<<<<<< HEAD
                         sample_input=spark_model_iris.training_df)

@pytest.mark.large
def test_container_scoring_with_sparkml_and_mleap_outputs_same_format(
        spark_model_iris, model_path, spark_conda_env):
    sparkml_model = Model()
    sparkm.save_model(spark_model_iris.model, path=model_path,
                      conda_env=spark_conda_env, mlflow_model=sparkml_model)
    assert SPARKML_FLAVOR_NAME in sparkml_model.flavors
    assert mleap.FLAVOR_NAME not in sparkml_model.flavors
    sparkml_preds = score_model_in_sagemaker_docker_container(model_path=model_path,
                                                              data=spark_model_iris.inference_df)
    shutil.rmtree(model_path)
    assert not os.path.exists(model_path)
    os.makedirs(model_path)
    assert os.path.exists(model_path)
     mleap_model = Model()
    sparkm.save_model(spark_model_iris.model, path=model_path,
                      sample_input=spark_model_iris.training_df,
                      mlflow_model=mleap_model)
    assert mleap.FLAVOR_NAME in mleap_model.flavors
    mleap_preds = score_model_in_sagemaker_docker_container(model_path=model_path,
                                                            data=spark_model_iris.inference_df)
    assert type(mleap_preds) == type(sparkml_preds) == list
    assert len(mleap_preds) == len(sparkml_preds)
    assert not any([type(mleap_preds[i]) != type(sparkml_preds[i]) 
        for i in range(len(mleap_preds))])

def test_container_scoring_responds_to_bad_inputs_using_error_message_with_mleap_flavor(
        spark_model_iris, model_path):
    mleap_model = Model()
    sparkm.save_model(spark_model_iris.model, path=model_path,
                      sample_input=spark_model_iris.training_df,
                      mlflow_model=mleap_model)
    assert mleap.FLAVOR_NAME in mleap_model.flavors
    mleap_response = score_model_in_sagemaker_docker_container(model_path=model_path,
                                                               data="invalid")
    assert "Error" in mleap_response.keys()
    print(mleap_response["Error"])
=======
                         sample_input=spark_model_iris.training_df)
>>>>>>> c76f7fef
<|MERGE_RESOLUTION|>--- conflicted
+++ resolved
@@ -291,8 +291,8 @@
     with pytest.raises(Exception):
         mleap.save_model(spark_model=unsupported_model,
                          path=model_path,
-<<<<<<< HEAD
                          sample_input=spark_model_iris.training_df)
+
 
 @pytest.mark.large
 def test_container_scoring_with_sparkml_and_mleap_outputs_same_format(
@@ -320,6 +320,7 @@
     assert not any([type(mleap_preds[i]) != type(sparkml_preds[i]) 
         for i in range(len(mleap_preds))])
 
+
 def test_container_scoring_responds_to_bad_inputs_using_error_message_with_mleap_flavor(
         spark_model_iris, model_path):
     mleap_model = Model()
@@ -330,7 +331,4 @@
     mleap_response = score_model_in_sagemaker_docker_container(model_path=model_path,
                                                                data="invalid")
     assert "Error" in mleap_response.keys()
-    print(mleap_response["Error"])
-=======
-                         sample_input=spark_model_iris.training_df)
->>>>>>> c76f7fef
+    print(mleap_response["Error"])