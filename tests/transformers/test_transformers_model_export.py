import base64
import gc
import importlib.util
import json
import logging
import os
import pathlib
import textwrap
import time
from functools import wraps
from unittest import mock

import huggingface_hub
import librosa
import numpy as np
import pandas as pd
import pytest
import torch
import transformers
import yaml
from datasets import load_dataset
from huggingface_hub import ModelCard, scan_cache_dir
from packaging.version import Version

import mlflow
import mlflow.pyfunc.scoring_server as pyfunc_scoring_server
from mlflow import pyfunc
from mlflow.deployments import PredictionsResponse
from mlflow.exceptions import MlflowException
from mlflow.models import Model, infer_signature
from mlflow.models.utils import _read_example
from mlflow.store.artifact.s3_artifact_repo import S3ArtifactRepository
from mlflow.tracking.artifact_utils import _download_artifact_from_uri
from mlflow.transformers import (
    _CARD_DATA_FILE_NAME,
    _CARD_TEXT_FILE_NAME,
    _FRAMEWORK_KEY,
    _INSTANCE_TYPE_KEY,
    _MODEL_PATH_OR_NAME_KEY,
    _PIPELINE_MODEL_TYPE_KEY,
    _TASK_KEY,
    _build_pipeline_from_model_input,
    _fetch_model_card,
    _generate_base_flavor_configuration,
    _get_base_model_architecture,
    _get_instance_type,
    _get_or_infer_task_type,
    _infer_transformers_task_type,
    _is_model_distributed_in_memory,
    _record_pipeline_components,
    _should_add_pyfunc_to_model,
    _TransformersModel,
    _validate_transformers_task_type,
    _write_card_data,
    get_default_conda_env,
    get_default_pip_requirements,
)
from mlflow.utils.environment import _mlflow_conda_env

from tests.helper_functions import (
    _assert_pip_requirements,
    _compare_conda_env_requirements,
    _compare_logged_code_paths,
    _get_deps_from_requirement_file,
    _mlflow_major_version_string,
    assert_register_model_called_with_local_model_path,
    pyfunc_serve_and_score_model,
)

pytestmark = pytest.mark.large

transformers_version = Version(transformers.__version__)
_FEATURE_EXTRACTION_API_CHANGE_VERSION = "4.27.0"
_IMAGE_PROCESSOR_API_CHANGE_VERSION = "4.26.0"

# NB: Some pipelines under test in this suite come very close or outright exceed the
# default runner containers specs of 7GB RAM. Due to this inability to run the suite without
# generating a SIGTERM Error (143), some tests are marked as local only.
# See: https://docs.github.com/en/actions/using-github-hosted-runners/about-github-hosted- \
# runners#supported-runners-and-hardware-resources for instance specs.
RUNNING_IN_GITHUB_ACTIONS = os.getenv("GITHUB_ACTIONS") == "true"
GITHUB_ACTIONS_SKIP_REASON = "Test consumes too much memory"

# Test that can only be run locally:
# - Summarization pipeline tests
# - TextClassifier pipeline tests
# - Text2TextGeneration pipeline tests
# - Conversational pipeline tests

_logger = logging.getLogger(__name__)


def flaky(max_tries=3):
    """
    Annotation decorator for retrying flaky functions up to max_tries times, and raise the Exception
    if it fails after max_tries attempts.
    :param max_tries: Maximum number of times to retry the function.
    :return: Decorated function.
    """

    def flaky_test_func(test_func):
        @wraps(test_func)
        def decorated_func(*args, **kwargs):
            for i in range(max_tries):
                try:
                    return test_func(*args, **kwargs)
                except Exception as e:
                    _logger.warning(f"Attempt {i+1} failed with error: {e}")
                    if i == max_tries - 1:
                        raise
                    time.sleep(3)

        return decorated_func

    return flaky_test_func


@pytest.fixture(autouse=True)
def force_gc():
    # This reduces the memory pressure for the usage of the larger pipeline fixtures ~500MB - 1GB
    gc.disable()
    gc.collect()
    gc.set_threshold(0)
    gc.collect()
    gc.enable()


@pytest.fixture(autouse=True)
def clean_cache(request):
    # This function will clean the cache that HuggingFace uses to limit the number of fetches from
    # the hub repository when instantiating components (tokenizers, models, etc.). Due to the
    # runner limitations for CI (As of April 2023, the runner image ubuntu-22.04 has a maximum of
    # 14GB of storage space on the provided SSDs and 7GB of RAM which are both insufficient to run
    # all validations of this test suite due to the model sizes.
    # This fixture will clear the cache iff the cache storage is > 2GB when called.
    if "skipcacheclean" in request.keywords:
        return
    else:
        full_cache = scan_cache_dir()
        cache_size_in_gb = full_cache.size_on_disk / 1000**3

        if cache_size_in_gb > 2:
            commits_to_purge = [
                rev.commit_hash for repo in full_cache.repos for rev in repo.revisions
            ]
            delete_strategy = full_cache.delete_revisions(*commits_to_purge)
            delete_strategy.execute()


@pytest.fixture
def model_path(tmp_path):
    return tmp_path.joinpath("model")


@pytest.fixture
def transformers_custom_env(tmp_path):
    conda_env = tmp_path.joinpath("conda_env.yml")
    _mlflow_conda_env(conda_env, additional_pip_deps=["transformers"])
    return conda_env


@pytest.fixture
def mock_pyfunc_wrapper():
    return mlflow.transformers._TransformersWrapper("mock")


@pytest.fixture
@flaky()
def small_seq2seq_pipeline():
    # The return type of this model's language head is a List[Dict[str, Any]]
    architecture = "lordtt13/emo-mobilebert"
    tokenizer = transformers.AutoTokenizer.from_pretrained(architecture)
    model = transformers.TFAutoModelForSequenceClassification.from_pretrained(architecture)
    return transformers.pipeline(task="text-classification", model=model, tokenizer=tokenizer)


@pytest.fixture
@flaky()
def small_qa_pipeline():
    # The return type of this model's language head is a Dict[str, Any]
    architecture = "csarron/mobilebert-uncased-squad-v2"
    tokenizer = transformers.AutoTokenizer.from_pretrained(architecture, low_cpu_mem_usage=True)
    model = transformers.MobileBertForQuestionAnswering.from_pretrained(
        architecture, low_cpu_mem_usage=True
    )
    return transformers.pipeline(task="question-answering", model=model, tokenizer=tokenizer)


@pytest.fixture
@flaky()
def small_vision_model():
    architecture = "google/mobilenet_v2_1.0_224"
    feature_extractor = transformers.AutoFeatureExtractor.from_pretrained(
        architecture, low_cpu_mem_usage=True
    )
    model = transformers.MobileNetV2ForImageClassification.from_pretrained(
        architecture, low_cpu_mem_usage=True
    )
    return transformers.pipeline(
        task="image-classification", model=model, feature_extractor=feature_extractor
    )


@pytest.fixture
@flaky()
def small_multi_modal_pipeline():
    architecture = "dandelin/vilt-b32-finetuned-vqa"
    return transformers.pipeline(model=architecture)


@pytest.fixture
@flaky()
def component_multi_modal():
    architecture = "dandelin/vilt-b32-finetuned-vqa"
    tokenizer = transformers.BertTokenizerFast.from_pretrained(architecture, low_cpu_mem_usage=True)
    processor = transformers.ViltProcessor.from_pretrained(architecture, low_cpu_mem_usage=True)
    image_processor = transformers.ViltImageProcessor.from_pretrained(
        architecture, low_cpu_mem_usage=True
    )
    model = transformers.ViltForQuestionAnswering.from_pretrained(
        architecture, low_cpu_mem_usage=True
    )
    transformers_model = {"model": model, "tokenizer": tokenizer}
    if transformers_version >= Version(_FEATURE_EXTRACTION_API_CHANGE_VERSION):
        transformers_model["image_processor"] = image_processor
    else:
        transformers_model["feature_extractor"] = processor
    return transformers_model


@pytest.fixture
@flaky()
def small_conversational_model():
    tokenizer = transformers.AutoTokenizer.from_pretrained(
        "microsoft/DialoGPT-small", low_cpu_mem_usage=True
    )
    model = transformers.AutoModelWithLMHead.from_pretrained(
        "satvikag/chatbot", low_cpu_mem_usage=True
    )
    return transformers.pipeline(task="conversational", model=model, tokenizer=tokenizer)


@pytest.fixture
@flaky()
def fill_mask_pipeline():
    architecture = "distilroberta-base"
    model = transformers.AutoModelForMaskedLM.from_pretrained(architecture, low_cpu_mem_usage=True)
    tokenizer = transformers.AutoTokenizer.from_pretrained(architecture)
    return transformers.pipeline(task="fill-mask", model=model, tokenizer=tokenizer)


@pytest.fixture
@flaky()
def text2text_generation_pipeline():
    task = "text2text-generation"
    architecture = "mrm8488/t5-small-finetuned-common_gen"
    model = transformers.T5ForConditionalGeneration.from_pretrained(architecture)
    tokenizer = transformers.T5TokenizerFast.from_pretrained(architecture)

    return transformers.pipeline(
        task=task,
        tokenizer=tokenizer,
        model=model,
    )


@pytest.fixture
@flaky()
def text_generation_pipeline():
    task = "text-generation"
    architecture = "distilgpt2"
    model = transformers.AutoModelWithLMHead.from_pretrained(architecture)
    tokenizer = transformers.AutoTokenizer.from_pretrained(architecture)

    return transformers.pipeline(
        task=task,
        model=model,
        tokenizer=tokenizer,
    )


@pytest.fixture
@flaky()
def translation_pipeline():
    return transformers.pipeline(
        task="translation_en_to_de",
        model=transformers.T5ForConditionalGeneration.from_pretrained("t5-small"),
        tokenizer=transformers.T5TokenizerFast.from_pretrained("t5-small", model_max_length=100),
    )


@pytest.fixture
@flaky()
def summarizer_pipeline():
    task = "summarization"
    architecture = "sshleifer/distilbart-cnn-6-6"
    model = transformers.BartForConditionalGeneration.from_pretrained(architecture)
    tokenizer = transformers.AutoTokenizer.from_pretrained(architecture)
    return transformers.pipeline(
        task=task,
        tokenizer=tokenizer,
        model=model,
    )


@pytest.fixture
@flaky()
def text_classification_pipeline():
    task = "text-classification"
    architecture = "distilbert-base-uncased-finetuned-sst-2-english"
    model = transformers.AutoModelForSequenceClassification.from_pretrained(architecture)
    tokenizer = transformers.AutoTokenizer.from_pretrained(architecture)
    return transformers.pipeline(
        task=task,
        tokenizer=tokenizer,
        model=model,
    )


@pytest.fixture
@flaky()
def zero_shot_pipeline():
    task = "zero-shot-classification"
    architecture = "typeform/distilbert-base-uncased-mnli"
    model = transformers.AutoModelForSequenceClassification.from_pretrained(architecture)
    tokenizer = transformers.AutoTokenizer.from_pretrained(architecture)
    return transformers.pipeline(
        task=task,
        tokenizer=tokenizer,
        model=model,
    )


@pytest.fixture
@flaky()
def table_question_answering_pipeline():
    return transformers.pipeline(
        task="table-question-answering", model="google/tapas-tiny-finetuned-wtq"
    )


@pytest.fixture
@flaky()
def ner_pipeline():
    return transformers.pipeline(
        task="token-classification", model="vblagoje/bert-english-uncased-finetuned-pos"
    )


@pytest.fixture
@flaky()
def ner_pipeline_aggregation():
    # Modification to the default aggregation_strategy of `None` changes the output keys in each
    # of the dictionaries. This fixture allows for testing that the correct data is extracted
    # as a return value
    return transformers.pipeline(
        task="token-classification",
        model="vblagoje/bert-english-uncased-finetuned-pos",
        aggregation_strategy="average",
    )


@pytest.fixture
@flaky()
def conversational_pipeline():
    return transformers.pipeline(model="AVeryRealHuman/DialoGPT-small-TonyStark")


@pytest.fixture
@flaky()
def image_for_test():
    dataset = load_dataset("huggingface/cats-image")
    return dataset["test"]["image"][0]


@pytest.fixture
def sound_file_for_test():
    datasets_path = pathlib.Path(__file__).resolve().parent.parent.joinpath("datasets")
    audio, _ = librosa.load(datasets_path.joinpath("apollo11_launch.wav"), sr=16000)
    return audio


@pytest.fixture
def raw_audio_file():
    datasets_path = pathlib.Path(__file__).resolve().parent.parent.joinpath("datasets")

    return datasets_path.joinpath("apollo11_launch.wav").read_bytes()


@pytest.fixture
@flaky()
def whisper_pipeline():
    task = "automatic-speech-recognition"
    architecture = "openai/whisper-tiny"
    model = transformers.WhisperForConditionalGeneration.from_pretrained(architecture)
    tokenizer = transformers.WhisperTokenizer.from_pretrained(architecture)
    feature_extractor = transformers.WhisperFeatureExtractor.from_pretrained(architecture)
    if Version(transformers.__version__) > Version("4.30.2"):
        model.generation_config.alignment_heads = [[2, 2], [3, 0], [3, 2], [3, 3], [3, 4], [3, 5]]
    return transformers.pipeline(
        task=task, model=model, tokenizer=tokenizer, feature_extractor=feature_extractor
    )


@pytest.fixture
@flaky()
def audio_classification_pipeline():
    return transformers.pipeline("audio-classification", model="superb/wav2vec2-base-superb-ks")


@pytest.fixture
@flaky()
def feature_extraction_pipeline():
    st_arch = "sentence-transformers/all-MiniLM-L6-v2"
    model = transformers.AutoModel.from_pretrained(st_arch)
    tokenizer = transformers.AutoTokenizer.from_pretrained(st_arch)

    return transformers.pipeline(model=model, tokenizer=tokenizer, task="feature-extraction")


def test_dependencies_pytorch(small_qa_pipeline):
    pip_requirements = get_default_pip_requirements(small_qa_pipeline.model)
    expected_requirments = {"transformers", "torch", "torchvision"}
    assert {package.split("=")[0] for package in pip_requirements}.intersection(
        expected_requirments
    ) == expected_requirments
    conda_requirements = get_default_conda_env(small_qa_pipeline.model)
    pip_in_conda = {
        package.split("=")[0] for package in conda_requirements["dependencies"][2]["pip"]
    }
    expected_conda = {"mlflow"}
    expected_conda.update(expected_requirments)
    assert pip_in_conda.intersection(expected_conda) == expected_conda


def test_dependencies_tensorflow(small_seq2seq_pipeline):
    pip_requirements = get_default_pip_requirements(small_seq2seq_pipeline.model)
    expected_requirments = {"transformers", "tensorflow"}
    assert {package.split("=")[0] for package in pip_requirements}.intersection(
        expected_requirments
    ) == expected_requirments
    conda_requirements = get_default_conda_env(small_seq2seq_pipeline.model)
    pip_in_conda = {
        package.split("=")[0] for package in conda_requirements["dependencies"][2]["pip"]
    }
    expected_conda = {"mlflow"}
    expected_conda.update(expected_requirments)
    assert pip_in_conda.intersection(expected_conda) == expected_conda


def test_task_inference(small_seq2seq_pipeline):
    expected_task = "text-classification"
    assert _infer_transformers_task_type(small_seq2seq_pipeline) == expected_task

    assert (
        _infer_transformers_task_type(
            _TransformersModel.from_dict(**{"model": small_seq2seq_pipeline.model})
        )
        == expected_task
    )
    with pytest.raises(MlflowException, match="The provided model type"):
        _infer_transformers_task_type(small_seq2seq_pipeline.tokenizer)


def test_task_validation():
    with pytest.raises(MlflowException, match="The task provided is invalid. 'fake-task' is not"):
        _validate_transformers_task_type("fake-task")
    _validate_transformers_task_type("image-classification")


def test_instance_extraction(small_qa_pipeline):
    assert _get_instance_type(small_qa_pipeline) == "QuestionAnsweringPipeline"
    assert _get_instance_type(small_qa_pipeline.model) == "MobileBertForQuestionAnswering"


@pytest.mark.parametrize(
    ("model", "result"),
    [
        ("small_qa_pipeline", True),
        ("small_seq2seq_pipeline", True),
        ("small_multi_modal_pipeline", False),
        ("small_vision_model", False),
    ],
)
def test_pipeline_eligibility_for_pyfunc_registration(model, result, request):
    pipeline = request.getfixturevalue(model)
    assert _should_add_pyfunc_to_model(pipeline) == result


def test_component_multi_modal_model_ineligible_for_pyfunc(component_multi_modal):
    components = _TransformersModel.from_dict(**component_multi_modal)
    task = _infer_transformers_task_type(components)

    pipeline = _build_pipeline_from_model_input(components, task=task)
    assert not _should_add_pyfunc_to_model(pipeline)


def test_model_architecture_extraction(small_seq2seq_pipeline):
    assert _get_base_model_architecture(small_seq2seq_pipeline) == "lordtt13/emo-mobilebert"
    assert (
        _get_base_model_architecture({"model": small_seq2seq_pipeline.model})
        == "lordtt13/emo-mobilebert"
    )


def test_base_flavor_configuration_generation(small_seq2seq_pipeline, small_qa_pipeline):
    expected_seq_pipeline_conf = {
        _TASK_KEY: "text-classification",
        _INSTANCE_TYPE_KEY: "TextClassificationPipeline",
        _PIPELINE_MODEL_TYPE_KEY: "TFMobileBertForSequenceClassification",
        _MODEL_PATH_OR_NAME_KEY: "lordtt13/emo-mobilebert",
        _FRAMEWORK_KEY: "tf",
    }
    expected_qa_pipeline_conf = {
        _TASK_KEY: "question-answering",
        _INSTANCE_TYPE_KEY: "QuestionAnsweringPipeline",
        _PIPELINE_MODEL_TYPE_KEY: "MobileBertForQuestionAnswering",
        _MODEL_PATH_OR_NAME_KEY: "csarron/mobilebert-uncased-squad-v2",
        _FRAMEWORK_KEY: "pt",
    }
    seq_conf_infer_task = _generate_base_flavor_configuration(
        small_seq2seq_pipeline, _get_or_infer_task_type(small_seq2seq_pipeline)
    )
    assert seq_conf_infer_task == expected_seq_pipeline_conf
    seq_conf_specify_task = _generate_base_flavor_configuration(
        small_seq2seq_pipeline, "text-classification"
    )
    assert seq_conf_specify_task == expected_seq_pipeline_conf
    qa_conf_infer_task = _generate_base_flavor_configuration(
        small_qa_pipeline, _get_or_infer_task_type(small_qa_pipeline)
    )
    assert qa_conf_infer_task == expected_qa_pipeline_conf
    qa_conf_specify_task = _generate_base_flavor_configuration(
        small_qa_pipeline, "question-answering"
    )
    assert qa_conf_specify_task == expected_qa_pipeline_conf
    with pytest.raises(MlflowException, match="The task provided is invalid. 'magic' is not"):
        _generate_base_flavor_configuration(small_qa_pipeline, "magic")


def test_pipeline_construction_from_base_nlp_model(small_qa_pipeline):
    generated = _build_pipeline_from_model_input(
        _TransformersModel.from_dict(
            **{"model": small_qa_pipeline.model, "tokenizer": small_qa_pipeline.tokenizer}
        ),
        "question-answering",
    )
    assert isinstance(generated, type(small_qa_pipeline))
    assert isinstance(generated.tokenizer, type(small_qa_pipeline.tokenizer))


def test_pipeline_construction_from_base_vision_model(small_vision_model):
    model = {"model": small_vision_model.model, "tokenizer": small_vision_model.tokenizer}
    if transformers_version >= Version(_FEATURE_EXTRACTION_API_CHANGE_VERSION):
        model.update({"image_processor": small_vision_model.feature_extractor})
    else:
        model.update({"feature_extractor": small_vision_model.feature_extractor})
    generated = _build_pipeline_from_model_input(
        _TransformersModel.from_dict(**model),
        "image-classification",
    )
    assert isinstance(generated, type(small_vision_model))
    assert isinstance(generated.tokenizer, type(small_vision_model.tokenizer))
    if transformers_version >= Version(_FEATURE_EXTRACTION_API_CHANGE_VERSION):
        compare_type = generated.image_processor
    else:
        compare_type = generated.feature_extractor
    assert isinstance(compare_type, transformers.MobileNetV2ImageProcessor)


def test_pipeline_construction_fails_with_invalid_type(small_vision_model):
    with pytest.raises(
        MlflowException,
        match="The model type submitted is not compatible with the transformers flavor: ",
    ):
        _TransformersModel.from_dict(**{"model": small_vision_model.feature_extractor})


def test_saving_with_invalid_dict_as_model(model_path):
    with pytest.raises(
        MlflowException, match="Invalid dictionary submitted for 'transformers_model'. The "
    ):
        mlflow.transformers.save_model(transformers_model={"invalid": "key"}, path=model_path)

    with pytest.raises(
        MlflowException, match="The 'transformers_model' dictionary must have an entry"
    ):
        mlflow.transformers.save_model(
            transformers_model={"tokenizer": "some_tokenizer"}, path=model_path
        )


def test_model_card_acquisition_vision_model(small_vision_model):
    model_provided_card = _fetch_model_card(small_vision_model)
    assert model_provided_card.data.to_dict()["tags"] == ["vision", "image-classification"]
    assert len(model_provided_card.text) > 0


def test_vision_model_save_pipeline_with_defaults(small_vision_model, model_path):
    mlflow.transformers.save_model(transformers_model=small_vision_model, path=model_path)
    # validate inferred pip requirements
    with model_path.joinpath("requirements.txt").open() as file:
        requirements = file.read()
    reqs = {req.split("==")[0] for req in requirements.split("\n")}
    expected_requirements = {"torch", "torchvision", "transformers"}
    assert reqs.intersection(expected_requirements) == expected_requirements
    # validate inferred model card data
    card_data = yaml.safe_load(model_path.joinpath("model_card_data.yaml").read_bytes())
    assert card_data["tags"] == ["vision", "image-classification"]
    # Validate inferred model card text
    with model_path.joinpath("model_card.md").open() as file:
        card_text = file.read()
    assert len(card_text) > 0
    # Validate conda.yaml
    conda_env = yaml.safe_load(model_path.joinpath("conda.yaml").read_bytes())
    assert {req.split("==")[0] for req in conda_env["dependencies"][2]["pip"]}.intersection(
        expected_requirements
    ) == expected_requirements
    # Validate the MLModel file
    mlmodel = yaml.safe_load(model_path.joinpath("MLmodel").read_bytes())
    flavor_config = mlmodel["flavors"]["transformers"]
    assert flavor_config["instance_type"] == "ImageClassificationPipeline"
    assert flavor_config["pipeline_model_type"] == "MobileNetV2ForImageClassification"
    assert flavor_config["task"] == "image-classification"
    assert flavor_config["source_model_name"] == "google/mobilenet_v2_1.0_224"


def test_vision_model_save__model_for_task_and_card_inference(small_vision_model, model_path):
    mlflow.transformers.save_model(transformers_model=small_vision_model, path=model_path)
    # validate inferred pip requirements
    with model_path.joinpath("requirements.txt").open() as file:
        requirements = file.read()
    reqs = {req.split("==")[0] for req in requirements.split("\n")}
    expected_requirements = {"torch", "torchvision", "transformers"}
    assert reqs.intersection(expected_requirements) == expected_requirements
    # validate inferred model card data
    card_data = yaml.safe_load(model_path.joinpath("model_card_data.yaml").read_bytes())
    assert card_data["tags"] == ["vision", "image-classification"]
    # Validate inferred model card text
    with model_path.joinpath("model_card.md").open() as file:
        card_text = file.read()
    assert len(card_text) > 0

    # Validate the MLModel file
    mlmodel = yaml.safe_load(model_path.joinpath("MLmodel").read_bytes())
    flavor_config = mlmodel["flavors"]["transformers"]
    assert flavor_config["instance_type"] == "ImageClassificationPipeline"
    assert flavor_config["pipeline_model_type"] == "MobileNetV2ForImageClassification"
    assert flavor_config["task"] == "image-classification"
    assert flavor_config["source_model_name"] == "google/mobilenet_v2_1.0_224"


def test_qa_model_save_model_for_task_and_card_inference(small_seq2seq_pipeline, model_path):
    mlflow.transformers.save_model(
        transformers_model={
            "model": small_seq2seq_pipeline.model,
            "tokenizer": small_seq2seq_pipeline.tokenizer,
        },
        path=model_path,
    )
    # validate inferred pip requirements
    with model_path.joinpath("requirements.txt").open() as file:
        requirements = file.read()
    reqs = {req.split("==")[0] for req in requirements.split("\n")}
    expected_requirements = {"tensorflow", "transformers"}
    assert reqs.intersection(expected_requirements) == expected_requirements
    # validate that the card was acquired by model reference
    card_data = yaml.safe_load(model_path.joinpath("model_card_data.yaml").read_bytes())
    assert card_data["datasets"] == ["emo"]
    # The creator of this model did not include tag data in the card. Ensure it is missing.
    assert "tags" not in card_data
    # Validate inferred model card text
    with model_path.joinpath("model_card.md").open() as file:
        card_text = file.read()
    assert len(card_text) > 0
    # validate MLmodel files
    mlmodel = yaml.safe_load(model_path.joinpath("MLmodel").read_bytes())
    flavor_config = mlmodel["flavors"]["transformers"]
    assert flavor_config["instance_type"] == "TextClassificationPipeline"
    assert flavor_config["pipeline_model_type"] == "TFMobileBertForSequenceClassification"
    assert flavor_config["task"] == "text-classification"
    assert flavor_config["source_model_name"] == "lordtt13/emo-mobilebert"


def test_qa_model_save_and_override_card(small_qa_pipeline, model_path):
    supplied_card = """
                    ---
                    language: en
                    license: bsd
                    ---

                    # I made a new model!
                    """
    card_info = textwrap.dedent(supplied_card)
    card = ModelCard(card_info)
    # save the model instance
    mlflow.transformers.save_model(
        transformers_model=small_qa_pipeline,
        path=model_path,
        model_card=card,
    )
    # validate that the card was acquired by model reference
    card_data = yaml.safe_load(model_path.joinpath("model_card_data.yaml").read_bytes())
    assert card_data["language"] == "en"
    assert card_data["license"] == "bsd"
    # Validate inferred model card text
    with model_path.joinpath("model_card.md").open() as file:
        card_text = file.read()
    assert card_text.startswith("\n# I made a new model!")
    # validate MLmodel files
    mlmodel = yaml.safe_load(model_path.joinpath("MLmodel").read_bytes())
    flavor_config = mlmodel["flavors"]["transformers"]
    assert flavor_config["instance_type"] == "QuestionAnsweringPipeline"
    assert flavor_config["pipeline_model_type"] == "MobileBertForQuestionAnswering"
    assert flavor_config["task"] == "question-answering"
    assert flavor_config["source_model_name"] == "csarron/mobilebert-uncased-squad-v2"


def test_basic_save_model_and_load_text_pipeline(small_seq2seq_pipeline, model_path):
    mlflow.transformers.save_model(
        transformers_model={
            "model": small_seq2seq_pipeline.model,
            "tokenizer": small_seq2seq_pipeline.tokenizer,
        },
        path=model_path,
    )
    loaded = mlflow.transformers.load_model(model_path)
    result = loaded("MLflow is a really neat tool!")
    assert result[0]["label"] == "happy"
    assert result[0]["score"] > 0.5


def test_component_saving_multi_modal(component_multi_modal, model_path):
    if transformers_version >= Version(_FEATURE_EXTRACTION_API_CHANGE_VERSION):
        processor = component_multi_modal["image_processor"]
        expected = {"tokenizer", "processor", "image_processor"}
    else:
        processor = component_multi_modal["feature_extractor"]
        expected = {"tokenizer", "processor", "feature_extractor"}

    mlflow.transformers.save_model(
        transformers_model=component_multi_modal,
        path=model_path,
        processor=processor,
    )
    components_dir = model_path.joinpath("components")
    contents = {item.name for item in components_dir.iterdir()}
    assert contents.intersection(expected) == expected

    mlmodel = yaml.safe_load(model_path.joinpath("MLmodel").read_bytes())
    flavor_config = mlmodel["flavors"]["transformers"]
    assert set(flavor_config["components"]).issubset(expected)


def test_extract_pipeline_components(small_vision_model, small_qa_pipeline):
    components_vision = _record_pipeline_components(small_vision_model)
    if transformers_version >= Version(_FEATURE_EXTRACTION_API_CHANGE_VERSION):
        component_list = ["feature_extractor", "image_processor"]
    else:
        component_list = ["feature_extractor"]

    assert components_vision["components"] == component_list
    components_qa = _record_pipeline_components(small_qa_pipeline)
    assert components_qa["tokenizer_type"] == "MobileBertTokenizerFast"
    assert components_qa["components"] == ["tokenizer"]


def test_extract_multi_modal_components(small_multi_modal_pipeline):
    components_multi = _record_pipeline_components(small_multi_modal_pipeline)
    if transformers_version >= Version(_FEATURE_EXTRACTION_API_CHANGE_VERSION):
        assert components_multi["image_processor_type"] == "ViltImageProcessor"
        assert components_multi["components"] == ["tokenizer", "image_processor"]
    elif transformers_version >= Version(_IMAGE_PROCESSOR_API_CHANGE_VERSION):
        assert components_multi["feature_extractor_type"] == "ViltFeatureExtractor"
        assert components_multi["components"] == ["feature_extractor", "tokenizer"]
    else:
        assert components_multi["feature_extractor_type"] == "ViltImageProcessor"
        assert components_multi["components"] == ["feature_extractor", "tokenizer"]


def test_basic_save_model_and_load_vision_pipeline(small_vision_model, model_path, image_for_test):
    if transformers_version >= Version(_FEATURE_EXTRACTION_API_CHANGE_VERSION):
        model = {
            "model": small_vision_model.model,
            "image_processor": small_vision_model.image_processor,
            "tokenizer": small_vision_model.tokenizer,
        }
    else:
        model = {
            "model": small_vision_model.model,
            "feature_extractor": small_vision_model.feature_extractor,
            "tokenizer": small_vision_model.tokenizer,
        }
    mlflow.transformers.save_model(
        transformers_model=model,
        path=model_path,
    )
    loaded = mlflow.transformers.load_model(model_path)
    prediction = loaded(image_for_test)
    assert prediction[0]["label"] == "tabby, tabby cat"
    assert prediction[0]["score"] > 0.5


@flaky()
def test_multi_modal_pipeline_save_and_load(small_multi_modal_pipeline, model_path, image_for_test):
    mlflow.transformers.save_model(transformers_model=small_multi_modal_pipeline, path=model_path)
    question = "How many cats are in the picture?"
    # Load components
    components = mlflow.transformers.load_model(model_path, return_type="components")
    if transformers_version >= Version(_FEATURE_EXTRACTION_API_CHANGE_VERSION):
        expected_components = {"model", "task", "tokenizer", "image_processor"}
    else:
        expected_components = {"model", "task", "tokenizer", "feature_extractor"}
    assert set(components.keys()).intersection(expected_components) == expected_components
    constructed_pipeline = transformers.pipeline(**components)
    answer = constructed_pipeline(image=image_for_test, question=question)
    assert answer[0]["answer"] == "2"
    # Load pipeline
    pipeline = mlflow.transformers.load_model(model_path)
    pipeline_answer = pipeline(image=image_for_test, question=question)
    assert pipeline_answer[0]["answer"] == "2"
    # Test invalid loading mode
    with pytest.raises(MlflowException, match="The specified return_type mode 'magic' is"):
        mlflow.transformers.load_model(model_path, return_type="magic")


def test_multi_modal_component_save_and_load(component_multi_modal, model_path, image_for_test):
    if transformers_version >= Version(_FEATURE_EXTRACTION_API_CHANGE_VERSION):
        processor = component_multi_modal["image_processor"]
    else:
        processor = component_multi_modal["feature_extractor"]
    mlflow.transformers.save_model(
        transformers_model=component_multi_modal,
        path=model_path,
        processor=processor,
    )
    # Ensure that the appropriate Processor object was detected and loaded with the pipeline.
    loaded_components = mlflow.transformers.load_model(
        model_uri=model_path, return_type="components"
    )
    assert isinstance(loaded_components["model"], transformers.ViltForQuestionAnswering)
    assert isinstance(loaded_components["tokenizer"], transformers.BertTokenizerFast)
    # This is to simulate a post-processing processor that would be used externally to a Pipeline
    # This isn't being tested on an actual use case of such a model type due to the size of
    # these types of models that have this interface being ill-suited for CI testing.

    if transformers_version >= Version(_FEATURE_EXTRACTION_API_CHANGE_VERSION):
        processor_key = "image_processor"
        assert isinstance(loaded_components[processor_key], transformers.ViltImageProcessor)
    else:
        processor_key = "feature_extractor"
        assert isinstance(loaded_components[processor_key], transformers.ViltProcessor)
        assert isinstance(loaded_components["processor"], transformers.ViltProcessor)
    if transformers_version < Version(_FEATURE_EXTRACTION_API_CHANGE_VERSION):
        # NB: This simulated behavior is no longer valid in versions 4.27.4 and above.
        # With the port of functionality away from feature extractor types, the new architecture
        # for multi-modal models is entirely pipeline based.
        # Make sure that the component usage works correctly when extracted from inference loading
        model = loaded_components["model"]
        processor = loaded_components["processor"]
        question = "What are the cats doing?"
        inputs = processor(image_for_test, question, return_tensors="pt")
        outputs = model(**inputs)
        logits = outputs.logits
        idx = logits.argmax(-1).item()
        answer = model.config.id2label[idx]
        assert answer == "sleeping"


@flaky()
def test_pipeline_saved_model_with_processor_cannot_be_loaded_as_pipeline(
    component_multi_modal, model_path
):
    invalid_pipeline = transformers.pipeline(
        task="visual-question-answering", **component_multi_modal
    )
    if transformers_version >= Version(_FEATURE_EXTRACTION_API_CHANGE_VERSION):
        processor = component_multi_modal["image_processor"]
    else:
        processor = component_multi_modal["feature_extractor"]
    mlflow.transformers.save_model(
        transformers_model=invalid_pipeline,
        path=model_path,
        processor=processor,  # If this is specified, we cannot guarantee correct inference
    )
    with pytest.raises(
        MlflowException, match="This model has been saved with a processor. Processor objects"
    ):
        mlflow.transformers.load_model(model_uri=model_path, return_type="pipeline")


def test_component_saved_model_with_processor_cannot_be_loaded_as_pipeline(
    component_multi_modal, model_path
):
    if transformers_version >= Version(_FEATURE_EXTRACTION_API_CHANGE_VERSION):
        processor = component_multi_modal["image_processor"]
    else:
        processor = component_multi_modal["feature_extractor"]
    mlflow.transformers.save_model(
        transformers_model=component_multi_modal,
        path=model_path,
        processor=processor,
    )
    with pytest.raises(
        MlflowException,
        match="This model has been saved with a processor. Processor objects are not compatible "
        "with Pipelines. Please load",
    ):
        mlflow.transformers.load_model(model_uri=model_path, return_type="pipeline")


@pytest.mark.parametrize("should_start_run", [True, False])
def test_log_and_load_transformers_pipeline(small_qa_pipeline, tmp_path, should_start_run):
    try:
        if should_start_run:
            mlflow.start_run()
        artifact_path = "transformers"
        conda_env = tmp_path.joinpath("conda_env.yaml")
        _mlflow_conda_env(conda_env, additional_pip_deps=["transformers"])
        model_info = mlflow.transformers.log_model(
            transformers_model=small_qa_pipeline,
            artifact_path=artifact_path,
            conda_env=str(conda_env),
        )
        model_uri = f"runs:/{mlflow.active_run().info.run_id}/{artifact_path}"
        assert model_info.model_uri == model_uri
        reloaded_model = mlflow.transformers.load_model(model_uri=model_uri, return_type="pipeline")
        assert (
            reloaded_model(
                {"question": "Who's house?", "context": "The house is owned by a man named Run."}
            )["answer"]
            == "Run"
        )
        model_path = pathlib.Path(_download_artifact_from_uri(artifact_uri=model_uri))
        model_config = Model.load(str(model_path.joinpath("MLmodel")))
        assert pyfunc.FLAVOR_NAME in model_config.flavors
        assert pyfunc.ENV in model_config.flavors[pyfunc.FLAVOR_NAME]
        env_path = model_config.flavors[pyfunc.FLAVOR_NAME][pyfunc.ENV]["conda"]
        assert model_path.joinpath(env_path).exists()
    finally:
        mlflow.end_run()


def test_load_pipeline_from_remote_uri_succeeds(small_seq2seq_pipeline, model_path, mock_s3_bucket):
    mlflow.transformers.save_model(transformers_model=small_seq2seq_pipeline, path=model_path)
    artifact_root = f"s3://{mock_s3_bucket}"
    artifact_path = "model"
    artifact_repo = S3ArtifactRepository(artifact_root)
    artifact_repo.log_artifacts(model_path, artifact_path=artifact_path)
    model_uri = os.path.join(artifact_root, artifact_path)
    loaded = mlflow.transformers.load_model(model_uri=str(model_uri), return_type="pipeline")
    assert loaded("I like it when CI checks pass and are never flaky!")[0]["label"] == "happy"


def test_transformers_log_model_calls_register_model(small_qa_pipeline, tmp_path):
    artifact_path = "transformers"
    register_model_patch = mock.patch("mlflow.tracking._model_registry.fluent._register_model")
    with mlflow.start_run(), register_model_patch:
        conda_env = tmp_path.joinpath("conda_env.yaml")
        _mlflow_conda_env(conda_env, additional_pip_deps=["transformers", "torch", "torchvision"])
        mlflow.transformers.log_model(
            transformers_model=small_qa_pipeline,
            artifact_path=artifact_path,
            conda_env=str(conda_env),
            registered_model_name="Question-Answering Model 1",
        )
        model_uri = f"runs:/{mlflow.active_run().info.run_id}/{artifact_path}"
        assert_register_model_called_with_local_model_path(
            register_model_mock=mlflow.tracking._model_registry.fluent._register_model,
            model_uri=model_uri,
            registered_model_name="Question-Answering Model 1",
        )


def test_transformers_log_model_with_no_registered_model_name(small_vision_model, tmp_path):
    if transformers_version >= Version(_FEATURE_EXTRACTION_API_CHANGE_VERSION):
        model = {
            "model": small_vision_model.model,
            "image_processor": small_vision_model.image_processor,
            "tokenizer": small_vision_model.tokenizer,
        }
    else:
        model = {
            "model": small_vision_model.model,
            "feature_extractor": small_vision_model.feature_extractor,
            "tokenizer": small_vision_model.tokenizer,
        }
    artifact_path = "transformers"
    registered_model_patch = mock.patch("mlflow.tracking._model_registry.fluent._register_model")
    with mlflow.start_run(), registered_model_patch:
        conda_env = tmp_path.joinpath("conda_env.yaml")
        _mlflow_conda_env(conda_env, additional_pip_deps=["tensorflow", "transformers"])
        mlflow.transformers.log_model(
            transformers_model=model,
            artifact_path=artifact_path,
            conda_env=str(conda_env),
        )
        mlflow.tracking._model_registry.fluent._register_model.assert_not_called()
        model_uri = f"runs:/{mlflow.active_run().info.run_id}/{artifact_path}"
        model_path = pathlib.Path(_download_artifact_from_uri(artifact_uri=model_uri))
        model_config = Model.load(str(model_path.joinpath("MLmodel")))
        # Vision models can't be loaded as pyfunc currently.
        assert pyfunc.FLAVOR_NAME not in model_config.flavors


def test_transformers_save_persists_requirements_in_mlflow_directory(
    small_qa_pipeline, model_path, transformers_custom_env
):
    mlflow.transformers.save_model(
        transformers_model=small_qa_pipeline,
        path=model_path,
        conda_env=str(transformers_custom_env),
    )
    saved_pip_req_path = model_path.joinpath("requirements.txt")
    _compare_conda_env_requirements(transformers_custom_env, saved_pip_req_path)


def test_transformers_log_with_pip_requirements(small_multi_modal_pipeline, tmp_path):
    expected_mlflow_version = _mlflow_major_version_string()

    requirements_file = tmp_path.joinpath("requirements.txt")
    requirements_file.write_text("coolpackage")
    with mlflow.start_run():
        mlflow.transformers.log_model(
            small_multi_modal_pipeline, "model", pip_requirements=str(requirements_file)
        )
        _assert_pip_requirements(
            mlflow.get_artifact_uri("model"), [expected_mlflow_version, "coolpackage"], strict=True
        )
    with mlflow.start_run():
        mlflow.transformers.log_model(
            small_multi_modal_pipeline,
            "model",
            pip_requirements=[f"-r {requirements_file}", "alsocool"],
        )
        _assert_pip_requirements(
            mlflow.get_artifact_uri("model"),
            [expected_mlflow_version, "coolpackage", "alsocool"],
            strict=True,
        )
    with mlflow.start_run():
        mlflow.transformers.log_model(
            small_multi_modal_pipeline,
            "model",
            pip_requirements=[f"-c {requirements_file}", "constrainedcool"],
        )
        _assert_pip_requirements(
            mlflow.get_artifact_uri("model"),
            [expected_mlflow_version, "constrainedcool", "-c constraints.txt"],
            ["coolpackage"],
            strict=True,
        )


def test_transformers_log_with_extra_pip_requirements(small_multi_modal_pipeline, tmp_path):
    expected_mlflow_version = _mlflow_major_version_string()
    default_requirements = mlflow.transformers.get_default_pip_requirements(
        small_multi_modal_pipeline.model
    )
    requirements_file = tmp_path.joinpath("requirements.txt")
    requirements_file.write_text("coolpackage")
    with mlflow.start_run():
        mlflow.transformers.log_model(
            small_multi_modal_pipeline, "model", extra_pip_requirements=str(requirements_file)
        )
        _assert_pip_requirements(
            mlflow.get_artifact_uri("model"),
            [expected_mlflow_version, *default_requirements, "coolpackage"],
            strict=True,
        )
    with mlflow.start_run():
        mlflow.transformers.log_model(
            small_multi_modal_pipeline,
            "model",
            extra_pip_requirements=[f"-r {requirements_file}", "alsocool"],
        )
        _assert_pip_requirements(
            mlflow.get_artifact_uri("model"),
            [expected_mlflow_version, *default_requirements, "coolpackage", "alsocool"],
            strict=True,
        )
    with mlflow.start_run():
        mlflow.transformers.log_model(
            small_multi_modal_pipeline,
            "model",
            extra_pip_requirements=[f"-c {requirements_file}", "constrainedcool"],
        )
        _assert_pip_requirements(
            mlflow.get_artifact_uri("model"),
            [
                expected_mlflow_version,
                *default_requirements,
                "constrainedcool",
                "-c constraints.txt",
            ],
            ["coolpackage"],
            strict=True,
        )


def test_transformers_log_with_duplicate_pip_requirements(small_multi_modal_pipeline, capsys):
    with mlflow.start_run():
        mlflow.transformers.log_model(
            small_multi_modal_pipeline,
            "model",
            pip_requirements=["transformers==99.99.99", "transformers", "mlflow"],
        )
    captured = capsys.readouterr()
    assert (
        "Duplicate packages are present within the pip requirements. "
        "Duplicate packages: ['transformers']" in captured.err
    )


def test_transformers_log_with_duplicate_extra_pip_requirements(small_multi_modal_pipeline, capsys):
    with mlflow.start_run():
        mlflow.transformers.log_model(
            small_multi_modal_pipeline,
            "model",
            extra_pip_requirements=["transformers==99.99.99"],
        )
    captured = capsys.readouterr()
    assert (
        "Duplicate packages are present within the pip requirements. "
        "Duplicate packages: ['transformers']" in captured.err
    )


@pytest.mark.skipif(
    importlib.util.find_spec("accelerate") is not None, reason="fails when accelerate is installed"
)
def test_transformers_tf_model_save_without_conda_env_uses_default_env_with_expected_dependencies(
    small_seq2seq_pipeline, model_path
):
    mlflow.transformers.save_model(small_seq2seq_pipeline, model_path)
    _assert_pip_requirements(
        model_path, mlflow.transformers.get_default_pip_requirements(small_seq2seq_pipeline.model)
    )
    pip_requirements = _get_deps_from_requirement_file(model_path)
    assert "tensorflow" in pip_requirements
    assert "torch" not in pip_requirements
    assert "accelerate" not in pip_requirements


def test_transformers_pt_model_save_without_conda_env_uses_default_env_with_expected_dependencies(
    small_qa_pipeline, model_path
):
    mlflow.transformers.save_model(small_qa_pipeline, model_path)
    _assert_pip_requirements(
        model_path, mlflow.transformers.get_default_pip_requirements(small_qa_pipeline.model)
    )
    pip_requirements = _get_deps_from_requirement_file(model_path)
    assert "tensorflow" not in pip_requirements
    assert "accelerate" in pip_requirements
    assert "torch" in pip_requirements


@pytest.mark.skipif(
    importlib.util.find_spec("accelerate") is not None, reason="fails when accelerate is installed"
)
def test_transformers_pt_model_save_dependencies_without_accelerate(
    translation_pipeline, model_path
):
    mlflow.transformers.save_model(translation_pipeline, model_path)
    _assert_pip_requirements(
        model_path, mlflow.transformers.get_default_pip_requirements(translation_pipeline.model)
    )
    pip_requirements = _get_deps_from_requirement_file(model_path)
    assert "tensorflow" not in pip_requirements
    assert "accelerate" not in pip_requirements
    assert "torch" in pip_requirements


def test_transformers_tf_model_log_without_conda_env_uses_default_env_with_expected_dependencies(
    small_seq2seq_pipeline,
):
    artifact_path = "model"
    with mlflow.start_run():
        mlflow.transformers.log_model(small_seq2seq_pipeline, artifact_path)
        model_uri = mlflow.get_artifact_uri(artifact_path)
    _assert_pip_requirements(
        model_uri, mlflow.transformers.get_default_pip_requirements(small_seq2seq_pipeline.model)
    )
    pip_requirements = _get_deps_from_requirement_file(model_uri)
    assert "tensorflow" in pip_requirements
    assert "torch" not in pip_requirements


def test_transformers_pt_model_log_without_conda_env_uses_default_env_with_expected_dependencies(
    small_qa_pipeline,
):
    artifact_path = "model"
    with mlflow.start_run():
        mlflow.transformers.log_model(small_qa_pipeline, artifact_path)
        model_uri = mlflow.get_artifact_uri(artifact_path)
    _assert_pip_requirements(
        model_uri, mlflow.transformers.get_default_pip_requirements(small_qa_pipeline.model)
    )
    pip_requirements = _get_deps_from_requirement_file(model_uri)
    assert "tensorflow" not in pip_requirements
    assert "torch" in pip_requirements


def test_log_model_with_code_paths(small_qa_pipeline):
    artifact_path = "model"
    with mlflow.start_run(), mock.patch(
        "mlflow.transformers._add_code_from_conf_to_system_path"
    ) as add_mock:
        mlflow.transformers.log_model(small_qa_pipeline, artifact_path, code_paths=[__file__])
        model_uri = mlflow.get_artifact_uri(artifact_path)
        _compare_logged_code_paths(__file__, model_uri, mlflow.transformers.FLAVOR_NAME)
        mlflow.transformers.load_model(model_uri)
        add_mock.assert_called()


def test_non_existent_model_card_entry(small_seq2seq_pipeline, model_path):
    with mock.patch("mlflow.transformers._fetch_model_card", return_value=None):
        mlflow.transformers.save_model(transformers_model=small_seq2seq_pipeline, path=model_path)

        contents = {item.name for item in model_path.iterdir()}
        assert not contents.intersection({"model_card.txt", "model_card_data.yaml"})


def test_huggingface_hub_not_installed(small_seq2seq_pipeline, model_path):
    with mock.patch.dict("sys.modules", {"huggingface_hub": None}):
        result = mlflow.transformers._fetch_model_card(small_seq2seq_pipeline)

        assert result is None

        mlflow.transformers.save_model(transformers_model=small_seq2seq_pipeline, path=model_path)

        contents = {item.name for item in model_path.iterdir()}
        assert not contents.intersection({"model_card.txt", "model_card_data.yaml"})


def test_save_pipeline_without_defined_components(small_conversational_model, model_path):
    # This pipeline type explicitly does not have a configuration for an image_processor
    with mlflow.start_run():
        mlflow.transformers.save_model(
            transformers_model=small_conversational_model, path=model_path
        )
    pipe = mlflow.transformers.load_model(model_path)
    convo = transformers.Conversation("How are you today?")
    convo = pipe(convo)
    assert convo.generated_responses[-1] == "good"


@flaky()
def test_invalid_model_type_without_registered_name_does_not_save(model_path):
    invalid_pipeline = transformers.pipeline(task="text-generation", model="gpt2")
    del invalid_pipeline.model.name_or_path

    with pytest.raises(MlflowException, match="The submitted model type"):
        mlflow.transformers.save_model(transformers_model=invalid_pipeline, path=model_path)


@flaky()
def test_invalid_task_inference_raises_error(model_path):
    from transformers import Pipeline

    def softmax(outputs):
        maxes = np.max(outputs, axis=-1, keepdims=True)
        shifted_exp = np.exp(outputs - maxes)
        return shifted_exp / shifted_exp.sum(axis=-1, keepdims=True)

    class PairClassificationPipeline(Pipeline):
        def _sanitize_parameters(self, **kwargs):
            preprocess_kwargs = {}
            if "second_text" in kwargs:
                preprocess_kwargs["second_text"] = kwargs["second_text"]
            return preprocess_kwargs, {}, {}

        # pylint: disable=arguments-renamed,arguments-differ
        def preprocess(self, text, second_text=None):
            return self.tokenizer(text, text_pair=second_text, return_tensors=self.framework)

        # pylint: disable=arguments-differ,arguments-renamed
        def _forward(self, model_inputs):
            return self.model(**model_inputs)

        # pylint: disable=arguments-differ
        def postprocess(self, model_outputs):
            logits = model_outputs.logits[0].numpy()
            probabilities = softmax(logits)

            best_class = np.argmax(probabilities)
            label = self.model.config.id2label[best_class]
            score = probabilities[best_class].item()
            logits = logits.tolist()
            return {"label": label, "score": score, "logits": logits}

    model = transformers.AutoModelForSequenceClassification.from_pretrained(
        "sgugger/finetuned-bert-mrpc"
    )
    dummy_pipeline = PairClassificationPipeline(model=model)

    with mock.patch.dict("sys.modules", {"huggingface_hub": None}):
        with pytest.raises(
            MlflowException, match="The task provided is invalid. '' is not a supported"
        ):
            mlflow.transformers.save_model(transformers_model=dummy_pipeline, path=model_path)
        dummy_pipeline.task = "text-classification"
        mlflow.transformers.save_model(transformers_model=dummy_pipeline, path=model_path)


def test_invalid_input_to_pyfunc_signature_output_wrapper_raises(component_multi_modal):
    with pytest.raises(MlflowException, match="The pipeline type submitted is not a valid"):
        mlflow.transformers.generate_signature_output(component_multi_modal["model"], "bogus")


@pytest.mark.parametrize(
    "inference_payload",
    [
        ({"question": "Who's house?", "context": "The house is owned by a man named Run."}),
        (
            [
                {
                    "question": "What color is it?",
                    "context": "Some people said it was green but I know that it's definitely blue",
                },
                {
                    "question": "How do the wheels go?",
                    "context": "The wheels on the bus go round and round. Round and round.",
                },
            ]
        ),
        (
            [
                {
                    "question": "What color is it?",
                    "context": "Some people said it was green but I know that it's pink.",
                },
                {
                    "context": "The people on the bus go up and down. Up and down.",
                    "question": "How do the people go?",
                },
            ]
        ),
    ],
)
def test_qa_pipeline_pyfunc_load_and_infer(small_qa_pipeline, model_path, inference_payload):
    signature = infer_signature(
        inference_payload,
        mlflow.transformers.generate_signature_output(small_qa_pipeline, inference_payload),
    )

    mlflow.transformers.save_model(
        transformers_model=small_qa_pipeline,
        path=model_path,
        signature=signature,
    )
    pyfunc_loaded = mlflow.pyfunc.load_model(model_path)

    inference = pyfunc_loaded.predict(inference_payload)

    assert isinstance(inference, list)
    assert all(isinstance(element, str) for element in inference)

    if isinstance(inference_payload, dict):
        pd_input = pd.DataFrame(inference_payload, index=[0])
    else:
        pd_input = pd.DataFrame(inference_payload)
    pd_inference = pyfunc_loaded.predict(pd_input)

    assert isinstance(pd_inference, list)
    assert all(isinstance(element, str) for element in inference)


<<<<<<< HEAD
def raw_image_file(imagename):
    datasets_path = pathlib.Path(__file__).resolve().parent.parent.joinpath("datasets")

    return datasets_path.joinpath(imagename).read_bytes()


@pytest.mark.parametrize(
    "inference_payload",
    [
        "https://raw.githubusercontent.com/mlflow/mlflow/master/tests/datasets/cat.png",
        [
            "https://raw.githubusercontent.com/mlflow/mlflow/master/tests/datasets/cat.png",
            "https://raw.githubusercontent.com/mlflow/mlflow/master/tests/datasets/cat.png",
        ],
        json.dumps(
            {
                "inputs": {
                    "image": "https://raw.githubusercontent.com/mlflow/mlflow/master/tests/datasets/cat.png",
                },
            }
        ),
        json.dumps(
            {
                "inputs": {
                    "image": [
                        "https://raw.githubusercontent.com/mlflow/mlflow/master/tests/datasets/cat.png"
                    ],
                },
            }
        ),
        raw_image_file("cat_image.jpg"),
        [raw_image_file("cat_image.jpg"), raw_image_file("tiger_cat.jpg")],
        json.dumps(
            {
                "inputs": {
                    "image": raw_image_file("cat_image.jpg"),
                },
            }
        ),
        base64.b64encode(raw_image_file("cat_image.jpg")).decode("ascii"),
        [
            base64.b64encode(raw_image_file("cat_image.jpg")).decode("ascii"),
            base64.b64encode(raw_image_file("cat_image.jpg")).decode("ascii"),
        ],
    ],
)
def test_vision_pipeline_pyfunc_load_and_infer(small_vision_model, model_path, inference_payload):
    signature = infer_signature(
        inference_payload,
        mlflow.transformers.generate_signature_output(small_vision_model, inference_payload),
    )

    mlflow.transformers.save_model(
        transformers_model=small_vision_model,
        path=model_path,
        signature=signature,
    )
    pyfunc_loaded = mlflow.pyfunc.load_model(model_path)

    inference = pyfunc_loaded.predict(inference_payload)

    assert isinstance(inference, list)
    assert all(isinstance(element, str) for element in inference)

    if isinstance(inference_payload, dict):
        pd_input = pd.DataFrame(inference_payload, index=[0])
    else:
        pd_input = pd.DataFrame(inference_payload)
    pd_inference = pyfunc_loaded.predict(pd_input)

    assert isinstance(pd_inference, list)
    assert all(isinstance(element, str) for element in inference)


@pytest.mark.skipif(RUNNING_IN_GITHUB_ACTIONS, reason=GITHUB_ACTIONS_SKIP_REASON)
=======
>>>>>>> 3d9323ea
@pytest.mark.parametrize(
    ("data", "result"),
    [
        ("muppet keyboard type", ["A man is typing a muppet on a keyboard."]),
        (
            ["pencil draw paper", "pie apple eat"],
            # NB: The result of this test case, without inference config overrides is:
            # ["A man drawing on paper with pencil", "A man eating a pie with applies"]
            # The inference config override forces additional insertion of more grammatically
            # correct responses to validate that the inference config is being applied.
            ["A man draws a pencil on a paper.", "A man eats a pie of apples."],
        ),
    ],
)
def test_text2text_generation_pipeline_with_model_configs(
    text2text_generation_pipeline, tmp_path, data, result
):
    signature = infer_signature(
        data, mlflow.transformers.generate_signature_output(text2text_generation_pipeline, data)
    )

    model_config = {
        "top_k": 2,
        "num_beams": 5,
        "max_length": 30,
        "temperature": 0.62,
        "top_p": 0.85,
        "repetition_penalty": 1.15,
    }
    model_path1 = tmp_path.joinpath("model1")
    mlflow.transformers.save_model(
        text2text_generation_pipeline,
        path=model_path1,
        model_config=model_config,
        signature=signature,
    )
    pyfunc_loaded = mlflow.pyfunc.load_model(model_path1)

    inference = pyfunc_loaded.predict(data)

    assert inference == result

    pd_input = pd.DataFrame([data]) if isinstance(data, str) else pd.DataFrame(data)
    pd_inference = pyfunc_loaded.predict(pd_input)
    assert pd_inference == result

    model_path2 = tmp_path.joinpath("model2")
    signature_with_params = infer_signature(
        data,
        mlflow.transformers.generate_signature_output(text2text_generation_pipeline, data),
        model_config,
    )
    mlflow.transformers.save_model(
        text2text_generation_pipeline,
        path=model_path2,
        signature=signature_with_params,
    )
    pyfunc_loaded = mlflow.pyfunc.load_model(model_path2)

    dict_inference = pyfunc_loaded.predict(
        data,
        params=model_config,
    )

    assert dict_inference == inference


def test_text2text_generation_pipeline_with_model_config_and_params(
    text2text_generation_pipeline, tmp_path
):
    data = "muppet keyboard type"
    model_config = {
        "top_k": 2,
        "num_beams": 5,
        "top_p": 0.85,
        "repetition_penalty": 1.15,
        "do_sample": True,
    }
    parameters = {"top_k": 3, "max_length": 30}
    generated_output = mlflow.transformers.generate_signature_output(
        text2text_generation_pipeline, data
    )
    signature = infer_signature(
        data,
        generated_output,
        parameters,
    )

    model_path = tmp_path / "model"
    mlflow.transformers.save_model(
        text2text_generation_pipeline,
        path=model_path,
        model_config=model_config,
        signature=signature,
    )
    pyfunc_loaded = mlflow.pyfunc.load_model(model_path)

    # model_config and default params are all applied
    res = pyfunc_loaded.predict(data)
    applied_params = model_config.copy()
    applied_params.update(parameters)
    res2 = pyfunc_loaded.predict(data, applied_params)
    assert res == res2

    assert res != pyfunc_loaded.predict(data, {"max_length": 10})

    # Extra params are ignored
    assert res == pyfunc_loaded.predict(data, {"extra_param": "extra_value"})


def test_text2text_generation_pipeline_with_params_success(text2text_generation_pipeline, tmp_path):
    data = "muppet keyboard type"
    parameters = {"top_k": 2, "num_beams": 5, "do_sample": True}
    generated_output = mlflow.transformers.generate_signature_output(
        text2text_generation_pipeline, data
    )
    signature = infer_signature(
        data,
        generated_output,
        parameters,
    )

    model_path = tmp_path / "model"
    mlflow.transformers.save_model(
        text2text_generation_pipeline,
        path=model_path,
        signature=signature,
    )
    pyfunc_loaded = mlflow.pyfunc.load_model(model_path)

    # parameteres saved with ModelSignature is applied by default
    res = pyfunc_loaded.predict(data)
    res2 = pyfunc_loaded.predict(data, parameters)
    assert res == res2


def test_text2text_generation_pipeline_with_params_with_errors(
    text2text_generation_pipeline, tmp_path
):
    data = "muppet keyboard type"
    parameters = {"top_k": 2, "num_beams": 5, "invalid_param": "invalid_param", "do_sample": True}
    generated_output = mlflow.transformers.generate_signature_output(
        text2text_generation_pipeline, data
    )

    model_path = tmp_path / "model"
    mlflow.transformers.save_model(
        text2text_generation_pipeline,
        path=model_path,
        signature=infer_signature(
            data,
            generated_output,
            parameters,
        ),
    )
    pyfunc_loaded = mlflow.pyfunc.load_model(model_path)
    with pytest.raises(
        MlflowException,
        match=r"The params provided to the `predict` method are "
        r"not valid for pipeline Text2TextGenerationPipeline.",
    ):
        pyfunc_loaded.predict(data, parameters)

    # Type validation of params failure
    with pytest.raises(MlflowException, match=r"Invalid parameters found"):
        pyfunc_loaded.predict(data, {"top_k": "2"})


def test_text2text_generation_pipeline_with_inferred_schema(text2text_generation_pipeline):
    with mlflow.start_run():
        model_info = mlflow.transformers.log_model(
            transformers_model=text2text_generation_pipeline, artifact_path="my_model"
        )
    pyfunc_loaded = mlflow.pyfunc.load_model(model_info.model_uri)

    assert pyfunc_loaded.predict("muppet board nails hammer") == [
        "A hammer with a muppet and nails on a board."
    ]


@pytest.mark.parametrize(
    "invalid_data",
    [
        ({"answer": "something", "context": ["nothing", "that", "makes", "sense"]}),
        ([{"answer": ["42"], "context": "life"}, {"unmatched": "keys", "cause": "failure"}]),
    ],
)
def test_invalid_input_to_text2text_pipeline(text2text_generation_pipeline, invalid_data):
    # Adding this validation test due to the fact that we're constructing the input to the
    # Pipeline. The Pipeline requires a format of a pseudo-dict-like string. An example of
    # a valid input string: "answer: green. context: grass is primarily green in color."
    # We generate this string from a dict or generate a list of these strings from a list of
    # dictionaries.
    with pytest.raises(MlflowException, match="An invalid type has been supplied. Please supply"):
        infer_signature(
            invalid_data,
            mlflow.transformers.generate_signature_output(
                text2text_generation_pipeline, invalid_data
            ),
        )


@pytest.mark.parametrize(
    "data", ["Generative models are", (["Generative models are", "Computers are"])]
)
def test_text_generation_pipeline(text_generation_pipeline, model_path, data):
    signature = infer_signature(
        data, mlflow.transformers.generate_signature_output(text_generation_pipeline, data)
    )

    model_config = {
        "prefix": "software",
        "top_k": 2,
        "num_beams": 5,
        "max_length": 30,
        "temperature": 0.62,
        "top_p": 0.85,
        "repetition_penalty": 1.15,
    }
    mlflow.transformers.save_model(
        text_generation_pipeline,
        path=model_path,
        model_config=model_config,
        signature=signature,
    )
    pyfunc_loaded = mlflow.pyfunc.load_model(model_path)

    inference = pyfunc_loaded.predict(data)

    if isinstance(data, list):
        assert inference[0].startswith(data[0])
        assert inference[1].startswith(data[1])
    else:
        assert inference[0].startswith(data)

    pd_input = pd.DataFrame([data], index=[0]) if isinstance(data, str) else pd.DataFrame(data)
    pd_inference = pyfunc_loaded.predict(pd_input)

    if isinstance(data, list):
        assert pd_inference[0].startswith(data[0])
        assert pd_inference[1].startswith(data[1])
    else:
        assert pd_inference[0].startswith(data)


@pytest.mark.parametrize(
    "invalid_data",
    [
        ({"my_input": "something to predict"}),
        ([{"bogus_input": "invalid"}, "not_valid"]),
        (["tell me a story", {"of": "a properly configured pipeline input"}]),
    ],
)
def test_invalid_input_to_text_generation_pipeline(text_generation_pipeline, invalid_data):
    if isinstance(invalid_data, list):
        match = "If supplying a list, all values must be of string type"
    else:
        match = "The input data is of an incorrect type"
    with pytest.raises(MlflowException, match=match):
        infer_signature(
            invalid_data,
            mlflow.transformers.generate_signature_output(text_generation_pipeline, invalid_data),
        )


@pytest.mark.parametrize(
    ("inference_payload", "result"),
    [
        ("Riding a <mask> on the beach is fun!", ["bike"]),
        (["If I had <mask>, I would fly to the top of a mountain"], ["wings"]),
        (
            ["I use stacks of <mask> to buy things", "I <mask> the whole bowl of cherries"],
            ["cash", "ate"],
        ),
    ],
)
def test_fill_mask_pipeline(fill_mask_pipeline, model_path, inference_payload, result):
    signature = infer_signature(
        inference_payload,
        mlflow.transformers.generate_signature_output(fill_mask_pipeline, inference_payload),
    )

    mlflow.transformers.save_model(fill_mask_pipeline, path=model_path, signature=signature)
    pyfunc_loaded = mlflow.pyfunc.load_model(model_path)

    inference = pyfunc_loaded.predict(inference_payload)
    assert inference == result

    if len(inference_payload) > 1 and isinstance(inference_payload, list):
        pd_input = pd.DataFrame([{"inputs": v} for v in inference_payload])
    elif isinstance(inference_payload, list) and len(inference_payload) == 1:
        pd_input = pd.DataFrame([{"inputs": v} for v in inference_payload], index=[0])
    else:
        pd_input = pd.DataFrame({"inputs": inference_payload}, index=[0])

    pd_inference = pyfunc_loaded.predict(pd_input)
    assert pd_inference == result


def test_fill_mask_pipeline_with_multiple_masks(fill_mask_pipeline, model_path):
    data = ["I <mask> the whole <mask> of <mask>", "I <mask> the whole <mask> of <mask>"]

    mlflow.transformers.save_model(fill_mask_pipeline, path=model_path)
    pyfunc_loaded = mlflow.pyfunc.load_model(model_path)

    inference = pyfunc_loaded.predict(data)
    assert len(inference) == 2
    assert all(len(value) == 3 for value in inference)


@pytest.mark.parametrize(
    "invalid_data",
    [
        ({"a": "b"}),
        ([{"a": "b"}, [{"a": "c"}]]),
    ],
)
def test_invalid_input_to_fill_mask_pipeline(fill_mask_pipeline, invalid_data):
    if isinstance(invalid_data, list):
        match = "Invalid data submission. Ensure all"
    else:
        match = "The input data is of an incorrect type"
    with pytest.raises(MlflowException, match=match):
        infer_signature(
            invalid_data,
            mlflow.transformers.generate_signature_output(fill_mask_pipeline, invalid_data),
        )


@pytest.mark.parametrize(
    "data",
    [
        {
            "sequences": "I love the latest update to this IDE!",
            "candidate_labels": ["happy", "sad"],
        },
        {
            "sequences": ["My dog loves to eat spaghetti", "My dog hates going to the vet"],
            "candidate_labels": ["happy", "sad"],
            "hypothesis_template": "This example talks about how the dog is {}",
        },
    ],
)
def test_zero_shot_classification_pipeline(zero_shot_pipeline, model_path, data):
    # NB: The list submission for this pipeline type can accept json-encoded lists or lists within
    # the values of the dictionary.
    signature = infer_signature(
        data, mlflow.transformers.generate_signature_output(zero_shot_pipeline, data)
    )

    mlflow.transformers.save_model(zero_shot_pipeline, model_path, signature=signature)

    loaded_pyfunc = mlflow.pyfunc.load_model(model_path)
    inference = loaded_pyfunc.predict(data)

    assert isinstance(inference, pd.DataFrame)
    if isinstance(data["sequences"], str):
        assert len(inference) == len(data["candidate_labels"])
    else:
        assert len(inference) == len(data["sequences"]) * len(data["candidate_labels"])


@pytest.mark.parametrize(
    ("query", "result"),
    [
        ({"query": "What should we order more of?"}, ["Apples"]),
        (
            {
                "query": [
                    "What is our highest sales?",
                    "What should we order more of?",
                ]
            },
            ["1230945.55", "Apples"],
        ),
    ],
)
def test_table_question_answering_pipeline(
    table_question_answering_pipeline, model_path, query, result
):
    table = {
        "Fruit": ["Apples", "Bananas", "Oranges", "Watermelon", "Blueberries"],
        "Sales": ["1230945.55", "86453.12", "11459.23", "8341.23", "2325.88"],
        "Inventory": ["910", "4589", "11200", "80", "3459"],
    }
    json_table = json.dumps(table)
    data = {**query, "table": json_table}
    signature = infer_signature(
        data, mlflow.transformers.generate_signature_output(table_question_answering_pipeline, data)
    )

    mlflow.transformers.save_model(
        table_question_answering_pipeline, model_path, signature=signature
    )
    loaded = mlflow.pyfunc.load_model(model_path)

    inference = loaded.predict(data)
    assert inference == result

    if all(isinstance(value, str) for value in data.values()):
        pd_input = pd.DataFrame(data, index=[0])
    else:
        pd_input = pd.DataFrame(data)
    pd_inference = loaded.predict(pd_input)
    assert pd_inference == result


@pytest.mark.parametrize(
    ("data", "result"),
    [
        ("I've got a lovely bunch of coconuts!", ["Ich habe eine schöne Haufe von Kokos!"]),
        (
            [
                "I am the very model of a modern major general",
                "Once upon a time, there was a little turtle",
            ],
            [
                "Ich bin das Modell eines modernen Generals.",
                "Einmal gab es eine kleine Schildkröte.",
            ],
        ),
    ],
)
def test_translation_pipeline(translation_pipeline, model_path, data, result):
    signature = infer_signature(
        data, mlflow.transformers.generate_signature_output(translation_pipeline, data)
    )

    mlflow.transformers.save_model(translation_pipeline, path=model_path, signature=signature)
    pyfunc_loaded = mlflow.pyfunc.load_model(model_path)
    inference = pyfunc_loaded.predict(data)
    assert inference == result

    if len(data) > 1 and isinstance(data, list):
        pd_input = pd.DataFrame([{"inputs": v} for v in data])
    elif isinstance(data, list) and len(data) == 1:
        pd_input = pd.DataFrame([{"inputs": v} for v in data], index=[0])
    else:
        pd_input = pd.DataFrame({"inputs": data}, index=[0])

    pd_inference = pyfunc_loaded.predict(pd_input)
    assert pd_inference == result


@pytest.mark.parametrize(
    "data",
    [
        "There once was a boy",
        ["Dolly isn't just a sheep anymore"],
        ["Baking cookies is quite easy", "Writing unittests is good for"],
    ],
)
def test_summarization_pipeline(summarizer_pipeline, model_path, data):
    model_config = {
        "top_k": 2,
        "num_beams": 5,
        "max_length": 90,
        "temperature": 0.62,
        "top_p": 0.85,
        "repetition_penalty": 1.15,
    }
    signature = infer_signature(
        data, mlflow.transformers.generate_signature_output(summarizer_pipeline, data)
    )

    mlflow.transformers.save_model(
        summarizer_pipeline, path=model_path, model_config=model_config, signature=signature
    )
    pyfunc_loaded = mlflow.pyfunc.load_model(model_path)

    inference = pyfunc_loaded.predict(data)
    if isinstance(data, list) and len(data) > 1:
        for i, entry in enumerate(data):
            assert inference[i].strip().startswith(entry)
    elif isinstance(data, list) and len(data) == 1:
        assert inference[0].strip().startswith(data[0])
    else:
        assert inference[0].strip().startswith(data)

    if len(data) > 1 and isinstance(data, list):
        pd_input = pd.DataFrame([{"inputs": v} for v in data])
    elif isinstance(data, list) and len(data) == 1:
        pd_input = pd.DataFrame([{"inputs": v} for v in data], index=[0])
    else:
        pd_input = pd.DataFrame({"inputs": data}, index=[0])

    pd_inference = pyfunc_loaded.predict(pd_input)
    if isinstance(data, list) and len(data) > 1:
        for i, entry in enumerate(data):
            assert pd_inference[i].strip().startswith(entry)
    elif isinstance(data, list) and len(data) == 1:
        assert pd_inference[0].strip().startswith(data[0])
    else:
        assert pd_inference[0].strip().startswith(data)


@pytest.mark.parametrize(
    "data",
    [
        "I'm telling you that Han shot first!",
        [
            "I think this sushi might have gone off",
            "That gym smells like feet, hot garbage, and sadness",
            "I love that we have a moon",
        ],
        [{"text": "test1", "text_pair": "test2"}],
        [{"text": "test1", "text_pair": "pair1"}, {"text": "test2", "text_pair": "pair2"}],
    ],
)
def test_classifier_pipeline(text_classification_pipeline, model_path, data):
    signature = infer_signature(
        data, mlflow.transformers.generate_signature_output(text_classification_pipeline, data)
    )
    mlflow.transformers.save_model(
        text_classification_pipeline, path=model_path, signature=signature
    )

    pyfunc_loaded = mlflow.pyfunc.load_model(model_path)
    inference = pyfunc_loaded.predict(data)

    # verify that native transformers outputs match the pyfunc return values
    native_inference = text_classification_pipeline(data)
    inference_dict = inference.to_dict()

    if isinstance(data, str):
        assert len(inference) == 1
        assert inference_dict["label"][0] == native_inference[0]["label"]
        assert inference_dict["score"][0] == native_inference[0]["score"]
    else:
        assert len(inference) == len(data)
        for key in ["score", "label"]:
            for value in range(0, len(data)):
                assert native_inference[value][key] == inference_dict[key][value]


@pytest.mark.parametrize(
    ("data", "result"),
    [
        (
            "I have a dog and his name is Willy!",
            ["PRON,VERB,DET,NOUN,CCONJ,PRON,NOUN,AUX,PROPN,PUNCT"],
        ),
        (["I like turtles"], ["PRON,VERB,NOUN"]),
        (
            ["We are the knights who say nee!", "Houston, we may have a problem."],
            [
                "PRON,AUX,DET,PROPN,PRON,VERB,INTJ,PUNCT",
                "PROPN,PUNCT,PRON,AUX,VERB,DET,NOUN,PUNCT",
            ],
        ),
    ],
)
@pytest.mark.parametrize("pipeline_name", ["ner_pipeline", "ner_pipeline_aggregation"])
@pytest.mark.skipcacheclean
def test_ner_pipeline(pipeline_name, model_path, data, result, request):
    pipeline = request.getfixturevalue(pipeline_name)

    signature = infer_signature(data, mlflow.transformers.generate_signature_output(pipeline, data))

    mlflow.transformers.save_model(pipeline, model_path, signature=signature)
    loaded_pyfunc = mlflow.pyfunc.load_model(model_path)
    inference = loaded_pyfunc.predict(data)

    assert inference == result

    if len(data) > 1 and isinstance(data, list):
        pd_input = pd.DataFrame([{"inputs": v} for v in data])
    elif isinstance(data, list) and len(data) == 1:
        pd_input = pd.DataFrame([{"inputs": v} for v in data], index=[0])
    else:
        pd_input = pd.DataFrame({"inputs": data}, index=[0])

    pd_inference = loaded_pyfunc.predict(pd_input)
    assert pd_inference == result


def test_conversational_pipeline(conversational_pipeline, model_path):
    signature = infer_signature(
        "Hi there!",
        mlflow.transformers.generate_signature_output(conversational_pipeline, "Hi there!"),
    )

    mlflow.transformers.save_model(conversational_pipeline, model_path, signature=signature)
    loaded_pyfunc = mlflow.pyfunc.load_model(model_path)

    first_response = loaded_pyfunc.predict("What is the best way to get to Antarctica?")

    assert first_response == "The best way would be to go to space."

    second_response = loaded_pyfunc.predict("What kind of boat should I use?")

    assert second_response == "The best way to get to space would be to reach out and touch it."

    # Test that a new loaded instance has no context.
    loaded_again_pyfunc = mlflow.pyfunc.load_model(model_path)
    third_response = loaded_again_pyfunc.predict("What kind of boat should I use?")

    assert third_response == "The one with the guns."

    fourth_response = loaded_again_pyfunc.predict("Can I use it to go to the moon?")

    assert fourth_response == "Sure."


@pytest.mark.parametrize(
    ("pipeline_name", "example", "in_signature", "out_signature"),
    [
        (
            "fill_mask_pipeline",
            ["I use stacks of <mask> to buy things", "I <mask> the whole bowl of cherries"],
            [{"type": "string"}],
            [{"type": "string"}],
        ),
        (
            "zero_shot_pipeline",
            {
                "sequences": ["My dog loves to eat spaghetti", "My dog hates going to the vet"],
                "candidate_labels": ["happy", "sad"],
                "hypothesis_template": "This example talks about how the dog is {}",
            },
            [
                {"name": "sequences", "type": "string"},
                {"name": "candidate_labels", "type": "string"},
                {"name": "hypothesis_template", "type": "string"},
            ],
            [
                {"name": "sequence", "type": "string"},
                {"name": "labels", "type": "string"},
                {"name": "scores", "type": "double"},
            ],
        ),
    ],
)
@pytest.mark.parametrize("provide_example", [True, False])
@pytest.mark.skipcacheclean
def test_infer_signature_from_example_only(
    pipeline_name, model_path, example, request, provide_example, in_signature, out_signature
):
    pipeline = request.getfixturevalue(pipeline_name)

    input_example = example if provide_example else None
    mlflow.transformers.save_model(pipeline, model_path, input_example=input_example)

    model = Model.load(model_path)

    assert model.signature.inputs.to_dict() == in_signature
    assert model.signature.outputs.to_dict() == out_signature

    if provide_example:
        saved_example = _read_example(model, model_path).to_dict(orient="records")
        if isinstance(example, str):
            assert next(iter(saved_example[0].values())) == example
        elif isinstance(example, list):
            assert list(saved_example[0].values()) == example
        else:
            assert set(saved_example[0].keys()).intersection(example.keys()) == set(
                saved_example[0].keys()
            )
        assert model.saved_input_example_info["type"] == "dataframe"
        orient = "split" if pipeline_name == "zero_shot_pipeline" else "values"
        assert model.saved_input_example_info["pandas_orient"] == orient
    else:
        assert model.saved_input_example_info is None


def test_qa_pipeline_pyfunc_predict(small_qa_pipeline):
    artifact_path = "qa_model"
    with mlflow.start_run():
        mlflow.transformers.log_model(
            transformers_model=small_qa_pipeline,
            artifact_path=artifact_path,
        )
        model_uri = mlflow.get_artifact_uri(artifact_path)

    inference_payload = json.dumps(
        {
            "inputs": {
                "question": [
                    "What color is it?",
                    "How do the people go?",
                    "What does the 'wolf' howl at?",
                ],
                "context": [
                    "Some people said it was green but I know that it's pink.",
                    "The people on the bus go up and down. Up and down.",
                    "The pack of 'wolves' stood on the cliff and a 'lone wolf' howled at "
                    "the moon for hours.",
                ],
            }
        }
    )
    response = pyfunc_serve_and_score_model(
        model_uri,
        data=inference_payload,
        content_type=pyfunc_scoring_server.CONTENT_TYPE_JSON,
        extra_args=["--env-manager", "local"],
    )
    values = PredictionsResponse.from_json(response.content.decode("utf-8")).get_predictions()

    assert values.to_dict(orient="records") == [{0: "pink"}, {0: "up and down"}, {0: "the moon"}]

    inference_payload = json.dumps(
        {
            "inputs": {
                "question": "Who's house?",
                "context": "The house is owned by a man named Run.",
            }
        }
    )

    response = pyfunc_serve_and_score_model(
        model_uri,
        data=inference_payload,
        content_type=pyfunc_scoring_server.CONTENT_TYPE_JSON,
        extra_args=["--env-manager", "local"],
    )
    values = PredictionsResponse.from_json(response.content.decode("utf-8")).get_predictions()

    assert values.to_dict(orient="records") == [{0: "Run"}]


@pytest.mark.parametrize(
    "inference_payload",
    [
        "https://raw.githubusercontent.com/mlflow/mlflow/master/tests/datasets/cat.png",
        [
            "https://raw.githubusercontent.com/mlflow/mlflow/master/tests/datasets/cat.png",
            "https://raw.githubusercontent.com/mlflow/mlflow/master/tests/datasets/cat.png",
        ],
        json.dumps(
            {
                "inputs": {
                    "image": "https://raw.githubusercontent.com/mlflow/mlflow/master/tests/datasets/cat.png",
                },
            }
        ),
        json.dumps(
            {
                "inputs": {
                    "image": [
                        "https://raw.githubusercontent.com/mlflow/mlflow/master/tests/datasets/cat.png"
                    ],
                },
            }
        ),
        raw_image_file("cat_image.jpg"),
        [raw_image_file("cat_image.jpg"), raw_image_file("tiger_cat.jpg")],
        json.dumps(
            {
                "inputs": {
                    "image": raw_image_file("cat_image.jpg"),
                },
            }
        ),
        base64.b64encode(raw_image_file("cat_image.jpg")).decode("ascii"),
        [
            base64.b64encode(raw_image_file("cat_image.jpg")).decode("ascii"),
            base64.b64encode(raw_image_file("cat_image.jpg")).decode("ascii"),
        ],
    ],
)
def test_vision_pipeline_pyfunc_predict(small_vision_model, inference_payload):
    artifact_path = "image_classification_model"

    # Log the image classification model
    with mlflow.start_run():
        mlflow.transformers.log_model(
            transformers_model=small_vision_model,
            artifact_path=artifact_path,
        )
        model_uri = mlflow.get_artifact_uri(artifact_path)
    response = pyfunc_serve_and_score_model(
        model_uri,
        data=inference_payload,
        content_type=pyfunc_scoring_server.CONTENT_TYPE_JSON,
        extra_args=["--env-manager", "local"],
    )

    predictions = PredictionsResponse.from_json(response.content.decode("utf-8")).get_predictions()

    assert len(predictions) != 0


def test_classifier_pipeline_pyfunc_predict(text_classification_pipeline):
    artifact_path = "text_classifier_model"
    with mlflow.start_run():
        mlflow.transformers.log_model(
            transformers_model=text_classification_pipeline,
            artifact_path=artifact_path,
        )
        model_uri = mlflow.get_artifact_uri(artifact_path)

    inference_payload = json.dumps(
        {
            "inputs": [
                "I think this sushi might have gone off",
                "That gym smells like feet, hot garbage, and sadness",
                "I love that we have a moon",
                "I 'love' debugging subprocesses",
                'Quote "in" the string',
            ]
        }
    )

    response = pyfunc_serve_and_score_model(
        model_uri,
        data=inference_payload,
        content_type=pyfunc_scoring_server.CONTENT_TYPE_JSON,
        extra_args=["--env-manager", "local"],
    )
    values = PredictionsResponse.from_json(response.content.decode("utf-8")).get_predictions()

    assert len(values.to_dict()) == 2
    assert len(values.to_dict()["score"]) == 5

    # Test the alternate TextClassificationPipeline input structure where text_pair is used
    # and ensure that model serving and direct native inference match
    inference_data = [
        {"text": "test1", "text_pair": "pair1"},
        {"text": "test2", "text_pair": "pair2"},
        {"text": "test 'quote", "text_pair": "pair 'quote'"},
    ]
    inference_payload = json.dumps({"inputs": inference_data})
    response = pyfunc_serve_and_score_model(
        model_uri,
        data=inference_payload,
        content_type=pyfunc_scoring_server.CONTENT_TYPE_JSON,
        extra_args=["--env-manager", "local"],
    )
    values = PredictionsResponse.from_json(response.content.decode("utf-8")).get_predictions()
    values_dict = values.to_dict()
    native_predict = text_classification_pipeline(inference_data)

    # validate that the pyfunc served model registers text_pair in the same manner as native
    for key in ["score", "label"]:
        for value in [0, 1]:
            assert values_dict[key][value] == native_predict[value][key]

    # test simple string input
    inference_payload = json.dumps({"inputs": ["testing"]})

    response = pyfunc_serve_and_score_model(
        model_uri,
        data=inference_payload,
        content_type=pyfunc_scoring_server.CONTENT_TYPE_JSON,
        extra_args=["--env-manager", "local"],
    )
    values = PredictionsResponse.from_json(response.content.decode("utf-8")).get_predictions()

    assert len(values.to_dict()) == 2
    assert len(values.to_dict()["score"]) == 1


def test_zero_shot_pipeline_pyfunc_predict(zero_shot_pipeline):
    artifact_path = "zero_shot_classifier_model"
    with mlflow.start_run():
        mlflow.transformers.log_model(
            transformers_model=zero_shot_pipeline,
            artifact_path=artifact_path,
        )
        model_uri = mlflow.get_artifact_uri(artifact_path)

    inference_payload = json.dumps(
        {
            "inputs": {
                "sequences": "My dog loves running through troughs of spaghetti "
                "with his mouth open",
                "candidate_labels": ["happy", "sad"],
                "hypothesis_template": "This example talks about how the dog is {}",
            }
        }
    )

    response = pyfunc_serve_and_score_model(
        model_uri,
        data=inference_payload,
        content_type=pyfunc_scoring_server.CONTENT_TYPE_JSON,
        extra_args=["--env-manager", "local"],
    )
    values = PredictionsResponse.from_json(response.content.decode("utf-8")).get_predictions()

    # The length is 3 because it's a single row df cast to dict.
    assert len(values.to_dict()) == 3
    assert len(values.to_dict()["labels"]) == 2

    inference_payload = json.dumps(
        {
            "inputs": {
                "sequences": [
                    "My dog loves to eat spaghetti",
                    "My dog hates going to the vet",
                    "My 'hamster' loves to play with my 'friendly' dog",
                ],
                "candidate_labels": '["happy", "sad"]',
                "hypothesis_template": "This example talks about how the dog is {}",
            }
        }
    )
    response = pyfunc_serve_and_score_model(
        model_uri,
        data=inference_payload,
        content_type=pyfunc_scoring_server.CONTENT_TYPE_JSON,
        extra_args=["--env-manager", "local"],
    )
    values = PredictionsResponse.from_json(response.content.decode("utf-8")).get_predictions()

    assert len(values.to_dict()) == 3
    assert len(values.to_dict()["labels"]) == 6


def test_table_question_answering_pyfunc_predict(table_question_answering_pipeline):
    artifact_path = "table_qa_model"
    with mlflow.start_run():
        mlflow.transformers.log_model(
            transformers_model=table_question_answering_pipeline,
            artifact_path=artifact_path,
        )
        model_uri = mlflow.get_artifact_uri(artifact_path)

    table = {
        "Fruit": ["Apples", "Bananas", "Oranges", "Watermelon 'small'", "Blueberries"],
        "Sales": ["1230945.55", "86453.12", "11459.23", "8341.23", "2325.88"],
        "Inventory": ["910", "4589", "11200", "80", "3459"],
    }

    inference_payload = json.dumps(
        {
            "inputs": {
                "query": "What should we order more of?",
                "table": table,
            }
        }
    )

    response = pyfunc_serve_and_score_model(
        model_uri,
        data=inference_payload,
        content_type=pyfunc_scoring_server.CONTENT_TYPE_JSON,
        extra_args=["--env-manager", "local"],
    )
    values = PredictionsResponse.from_json(response.content.decode("utf-8")).get_predictions()

    assert values.to_dict(orient="records") == [{0: "Apples"}]

    inference_payload = json.dumps(
        {
            "inputs": {
                "query": [
                    "What is our highest sales?",
                    "What should we order more of?",
                    "Which 'fruit' has the 'highest' 'sales'?",
                ],
                "table": table,
            }
        }
    )
    response = pyfunc_serve_and_score_model(
        model_uri,
        data=inference_payload,
        content_type=pyfunc_scoring_server.CONTENT_TYPE_JSON,
        extra_args=["--env-manager", "local"],
    )
    values = PredictionsResponse.from_json(response.content.decode("utf-8")).get_predictions()

    assert values.to_dict(orient="records") == [
        {0: "1230945.55"},
        {0: "Apples"},
        {0: "Apples"},
    ]


def test_feature_extraction_pipeline(feature_extraction_pipeline):
    sentences = ["hi", "hello"]
    signature = infer_signature(
        sentences,
        mlflow.transformers.generate_signature_output(feature_extraction_pipeline, sentences),
    )

    artifact_path = "feature_extraction_pipeline"
    with mlflow.start_run():
        model_info = mlflow.transformers.log_model(
            transformers_model=feature_extraction_pipeline,
            artifact_path=artifact_path,
            signature=signature,
            input_example=["A sentence", "Another sentence"],
        )

    # Load as native
    loaded_pipeline = mlflow.transformers.load_model(model_info.model_uri)

    inference_single = "Testing"
    inference_mult = ["Testing something", "Testing something else"]

    pred = loaded_pipeline(inference_single)
    assert len(pred[0][0]) > 10
    assert isinstance(pred[0][0][0], float)

    pred_multiple = loaded_pipeline(inference_mult)
    assert len(pred_multiple[0][0]) > 2
    assert isinstance(pred_multiple[0][0][0][0], float)

    loaded_pyfunc = mlflow.pyfunc.load_model(model_info.model_uri)

    pyfunc_pred = loaded_pyfunc.predict(inference_single)

    assert isinstance(pyfunc_pred, np.ndarray)

    assert np.array_equal(np.array(pred[0]), pyfunc_pred)

    pyfunc_pred_multiple = loaded_pyfunc.predict(inference_mult)

    assert np.array_equal(np.array(pred_multiple[0][0]), pyfunc_pred_multiple)


def test_feature_extraction_pipeline_pyfunc_predict(feature_extraction_pipeline):
    artifact_path = "feature_extraction"
    with mlflow.start_run():
        model_info = mlflow.transformers.log_model(
            transformers_model=feature_extraction_pipeline,
            artifact_path=artifact_path,
        )

    inference_payload = json.dumps({"inputs": ["sentence one", "sentence two"]})

    response = pyfunc_serve_and_score_model(
        model_info.model_uri,
        data=inference_payload,
        content_type=pyfunc_scoring_server.CONTENT_TYPE_JSON,
        extra_args=["--env-manager", "local"],
    )
    values = PredictionsResponse.from_json(response.content.decode("utf-8")).get_predictions()

    assert len(values.columns) == 384
    assert len(values) == 4

    inference_payload = json.dumps({"inputs": "sentence three"})

    response = pyfunc_serve_and_score_model(
        model_info.model_uri,
        data=inference_payload,
        content_type=pyfunc_scoring_server.CONTENT_TYPE_JSON,
        extra_args=["--env-manager", "local"],
    )

    # A single string input is an invalid input to serving. Verify that this throws.
    with pytest.raises(MlflowException, match="Invalid response. Predictions response contents"):
        PredictionsResponse.from_json(response.content.decode("utf-8")).get_predictions()


def test_loading_unsupported_pipeline_type_as_pyfunc(small_multi_modal_pipeline, model_path):
    mlflow.transformers.save_model(small_multi_modal_pipeline, model_path)
    with pytest.raises(MlflowException, match='Model does not have the "python_function" flavor'):
        mlflow.pyfunc.load_model(model_path)


def test_pyfunc_input_validations(mock_pyfunc_wrapper):
    def ensure_raises(data, match):
        with pytest.raises(MlflowException, match=match):
            mock_pyfunc_wrapper._validate_str_or_list_str(data)

    match1 = "The input data is of an incorrect type"
    match2 = "If supplying a list, all values must"
    ensure_raises({"a": "b"}, match1)
    ensure_raises(("a", "b"), match1)
    ensure_raises({"a", "b"}, match1)
    ensure_raises(True, match1)
    ensure_raises(12, match1)
    ensure_raises([1, 2, 3], match2)
    ensure_raises([{"a", "b"}], match2)
    ensure_raises([["a", "b", "c'"]], match2)
    ensure_raises([{"a": "b"}, {"a": "c"}], match2)
    ensure_raises([[1], [2]], match2)


def test_pyfunc_json_encoded_dict_parsing(mock_pyfunc_wrapper):
    plain_dict = {"a": "b", "b": "c"}
    list_dict = [plain_dict, plain_dict]

    plain_input = {"in": json.dumps(plain_dict)}
    list_input = {"in": json.dumps(list_dict)}

    plain_parsed = mock_pyfunc_wrapper._parse_json_encoded_dict_payload_to_dict(plain_input, "in")
    assert plain_parsed == {"in": plain_dict}

    list_parsed = mock_pyfunc_wrapper._parse_json_encoded_dict_payload_to_dict(list_input, "in")
    assert list_parsed == {"in": list_dict}

    invalid_parsed = mock_pyfunc_wrapper._parse_json_encoded_dict_payload_to_dict(
        plain_input, "invalid"
    )
    assert invalid_parsed != {"in": plain_dict}
    assert invalid_parsed == plain_input


def test_pyfunc_json_encoded_list_parsing(mock_pyfunc_wrapper):
    plain_list = ["a", "b", "c"]
    nested_list = [plain_list, plain_list]
    list_dict = [{"a": "b"}, {"a": "c"}]

    plain_input = {"in": json.dumps(plain_list)}
    nested_input = {"in": json.dumps(nested_list)}
    list_dict_input = {"in": json.dumps(list_dict)}

    plain_parsed = mock_pyfunc_wrapper._parse_json_encoded_list(plain_input, "in")
    assert plain_parsed == {"in": plain_list}

    nested_parsed = mock_pyfunc_wrapper._parse_json_encoded_list(nested_input, "in")
    assert nested_parsed == {"in": nested_list}

    list_dict_parsed = mock_pyfunc_wrapper._parse_json_encoded_list(list_dict_input, "in")
    assert list_dict_parsed == {"in": list_dict}

    with pytest.raises(MlflowException, match="Invalid key in inference payload. The "):
        mock_pyfunc_wrapper._parse_json_encoded_list(list_dict_input, "invalid")


def test_pyfunc_text_to_text_input(mock_pyfunc_wrapper):
    text2text_input = {"context": "a", "answer": "b"}
    parsed_input = mock_pyfunc_wrapper._parse_text2text_input(text2text_input)
    assert parsed_input == "context: a answer: b"

    text2text_input_list = [text2text_input, text2text_input]
    parsed_input_list = mock_pyfunc_wrapper._parse_text2text_input(text2text_input_list)
    assert parsed_input_list == ["context: a answer: b", "context: a answer: b"]

    parsed_with_inputs = mock_pyfunc_wrapper._parse_text2text_input({"inputs": "a"})
    assert parsed_with_inputs == ["a"]

    parsed_str = mock_pyfunc_wrapper._parse_text2text_input("a")
    assert parsed_str == "a"

    parsed_list_str = mock_pyfunc_wrapper._parse_text2text_input(["a", "b"])
    assert parsed_list_str == ["a", "b"]

    with pytest.raises(MlflowException, match="An invalid type has been supplied"):
        mock_pyfunc_wrapper._parse_text2text_input([1, 2, 3])

    with pytest.raises(MlflowException, match="An invalid type has been supplied"):
        mock_pyfunc_wrapper._parse_text2text_input([{"a": [{"b": "c"}]}])


def test_pyfunc_qa_input(mock_pyfunc_wrapper):
    single_input = {"question": "a", "context": "b"}
    parsed_single_input = mock_pyfunc_wrapper._parse_question_answer_input(single_input)
    assert parsed_single_input == single_input

    multi_input = [single_input, single_input]
    parsed_multi_input = mock_pyfunc_wrapper._parse_question_answer_input(multi_input)
    assert parsed_multi_input == multi_input

    with pytest.raises(MlflowException, match="Invalid keys were submitted. Keys must"):
        mock_pyfunc_wrapper._parse_question_answer_input({"q": "a", "c": "b"})

    with pytest.raises(MlflowException, match="An invalid type has been supplied"):
        mock_pyfunc_wrapper._parse_question_answer_input("a")

    with pytest.raises(MlflowException, match="An invalid type has been supplied"):
        mock_pyfunc_wrapper._parse_question_answer_input(["a", "b", "c"])


def test_list_of_dict_to_list_of_str_parsing(mock_pyfunc_wrapper):
    # Test with a single list of dictionaries
    output_data = [{"a": "foo"}, {"a": "bar"}, {"a": "baz"}]
    expected_output = ["foo", "bar", "baz"]
    assert (
        mock_pyfunc_wrapper._parse_lists_of_dict_to_list_of_str(output_data, "a") == expected_output
    )

    # Test with a nested list of dictionaries
    output_data = [
        {"a": "foo", "b": [{"a": "bar"}]},
        {"a": "baz", "b": [{"a": "qux"}]},
    ]
    expected_output = ["foo", "bar", "baz", "qux"]
    assert (
        mock_pyfunc_wrapper._parse_lists_of_dict_to_list_of_str(output_data, "a") == expected_output
    )

    # Test with nested list with exclusion data
    output_data = [
        {"a": "valid", "b": [{"a": "another valid"}, {"b": "invalid"}]},
        {"a": "valid 2", "b": [{"a": "another valid 2"}, {"c": "invalid"}]},
    ]
    expected_output = ["valid", "another valid", "valid 2", "another valid 2"]
    assert (
        mock_pyfunc_wrapper._parse_lists_of_dict_to_list_of_str(output_data, "a") == expected_output
    )


def test_parsing_tokenizer_output(mock_pyfunc_wrapper):
    output_data = [{"a": "b"}, {"a": "c"}, {"a": "d"}]
    expected_output = "b,c,d"
    assert mock_pyfunc_wrapper._parse_tokenizer_output(output_data, {"a"}) == expected_output

    output_data = [output_data, output_data]
    expected_output = [expected_output, expected_output]
    assert mock_pyfunc_wrapper._parse_tokenizer_output(output_data, {"a"}) == expected_output


def test_parse_list_of_multiple_dicts(mock_pyfunc_wrapper):
    output_data = [{"a": "b", "d": "f"}, {"a": "z", "d": "g"}]
    target_dict_key = "a"
    expected_output = ["b"]

    assert (
        mock_pyfunc_wrapper._parse_list_of_multiple_dicts(output_data, target_dict_key)
        == expected_output
    )

    output_data = [
        [{"a": "c", "d": "q"}, {"a": "o", "d": "q"}, {"a": "d", "d": "q"}, {"a": "e", "d": "r"}],
        [{"a": "m", "d": "s"}, {"a": "e", "d": "t"}],
    ]
    target_dict_key = "a"
    expected_output = ["c", "m"]

    assert (
        mock_pyfunc_wrapper._parse_list_of_multiple_dicts(output_data, target_dict_key)
        == expected_output
    )


def test_parse_list_output_for_multiple_candidate_pipelines(mock_pyfunc_wrapper):
    # Test with a single candidate pipeline output
    output_data = [["foo", "bar", "baz"]]
    expected_output = ["foo"]
    assert (
        mock_pyfunc_wrapper._parse_list_output_for_multiple_candidate_pipelines(output_data)
        == expected_output
    )

    # Test with multiple candidate pipeline outputs
    output_data = [
        ["foo", "bar", "baz"],
        ["qux", "quux"],
        ["corge", "grault", "garply", "waldo"],
    ]
    expected_output = ["foo", "qux", "corge"]

    assert (
        mock_pyfunc_wrapper._parse_list_output_for_multiple_candidate_pipelines(output_data)
        == expected_output
    )

    # Test with an empty list
    output_data = []
    with pytest.raises(MlflowException, match="The output of the pipeline contains no"):
        mock_pyfunc_wrapper._parse_list_output_for_multiple_candidate_pipelines(output_data)

    # Test with a nested list
    output_data = [["foo"]]
    expected_output = ["foo"]
    assert (
        mock_pyfunc_wrapper._parse_list_output_for_multiple_candidate_pipelines(output_data)
        == expected_output
    )


@pytest.mark.parametrize(
    (
        "pipeline_input",
        "pipeline_output",
        "expected_output",
        "flavor_config",
        "include_prompt",
        "collapse_whitespace",
    ),
    [
        (
            "What answers?",
            [{"generated_text": "What answers?\n\nA collection of\n\nanswers"}],
            "A collection of\n\nanswers",
            {"instance_type": "InstructionTextGenerationPipeline"},
            False,
            False,
        ),
        (
            "What answers?",
            [{"generated_text": "What answers?\n\nA collection of\n\nanswers"}],
            "A collection of answers",
            {"instance_type": "InstructionTextGenerationPipeline"},
            False,
            True,
        ),
        (
            "Hello!",
            [{"generated_text": "Hello!\n\nHow are you?"}],
            "How are you?",
            {"instance_type": "InstructionTextGenerationPipeline"},
            False,
            False,
        ),
        (
            "Hello!",
            [{"generated_text": "Hello!\n\nA: How are you?\n\n"}],
            "How are you?",
            {"instance_type": "InstructionTextGenerationPipeline"},
            False,
            True,
        ),
        (
            "Hello!",
            [{"generated_text": "Hello!\n\nA: How are you?\n\n"}],
            "Hello! A: How are you?",
            {"instance_type": "InstructionTextGenerationPipeline"},
            True,
            True,
        ),
        (
            "Hello!",
            [{"generated_text": "Hello!\n\nA: How\nare\nyou?\n\n"}],
            "How\nare\nyou?\n\n",
            {"instance_type": "InstructionTextGenerationPipeline"},
            False,
            False,
        ),
        (
            ["Hi!", "What's up?"],
            [[{"generated_text": "Hi!\n\nHello there"}, {"generated_text": "Not much, and you?"}]],
            ["Hello there", "Not much, and you?"],
            {"instance_type": "InstructionTextGenerationPipeline"},
            False,
            False,
        ),
        # Tests disabling parsing of newline characters
        (
            ["Hi!", "What's up?"],
            [
                [
                    {"generated_text": "Hi!\n\nHello there"},
                    {"generated_text": "What's up?\n\nNot much, and you?"},
                ]
            ],
            ["Hi!\n\nHello there", "What's up?\n\nNot much, and you?"],
            {"instance_type": "InstructionTextGenerationPipeline"},
            True,
            False,
        ),
        (
            "Hello!",
            [{"generated_text": "Hello!\n\nHow are you?"}],
            "Hello!\n\nHow are you?",
            {"instance_type": "InstructionTextGenerationPipeline"},
            True,
            False,
        ),
        # Tests a standard TextGenerationPipeline output
        (
            ["We like to", "Open the"],
            [
                [
                    {"generated_text": "We like to party"},
                    {"generated_text": "Open the door get on the floor everybody do the dinosaur"},
                ]
            ],
            ["We like to party", "Open the door get on the floor everybody do the dinosaur"],
            {"instance_type": "TextGenerationPipeline"},
            True,
            True,
        ),
        # Tests a standard TextGenerationPipeline output with setting "include_prompt" (noop)
        (
            ["We like to", "Open the"],
            [
                [
                    {"generated_text": "We like to party"},
                    {"generated_text": "Open the door get on the floor everybody do the dinosaur"},
                ]
            ],
            ["We like to party", "Open the door get on the floor everybody do the dinosaur"],
            {"instance_type": "TextGenerationPipeline"},
            False,
            False,
        ),
        # Test TextGenerationPipeline removes whitespace
        (
            ["We like to", "Open the"],
            [
                [
                    {"generated_text": "  We like   to    party"},
                    {
                        "generated_text": "Open the   door get on the floor   everybody    "
                        "do\nthe dinosaur"
                    },
                ]
            ],
            ["We like to party", "Open the door get on the floor everybody do the dinosaur"],
            {"instance_type": "TextGenerationPipeline"},
            False,
            True,
        ),
    ],
)
def test_parse_input_from_instruction_pipeline(
    mock_pyfunc_wrapper,
    pipeline_input,
    pipeline_output,
    expected_output,
    flavor_config,
    include_prompt,
    collapse_whitespace,
):
    assert (
        mock_pyfunc_wrapper._strip_input_from_response_in_instruction_pipelines(
            pipeline_input,
            pipeline_output,
            "generated_text",
            flavor_config,
            include_prompt,
            collapse_whitespace,
        )
        == expected_output
    )


@pytest.mark.parametrize(
    "flavor_config",
    [
        {"instance_type": "InstructionTextGenerationPipeline"},
        {"instance_type": "TextGenerationPipeline"},
    ],
)
def test_invalid_instruction_pipeline_parsing(mock_pyfunc_wrapper, flavor_config):
    prompt = "What is your favorite boba flavor?"

    bad_output = {"generated_text": ["Strawberry Milk Cap", "Honeydew with boba"]}

    with pytest.raises(MlflowException, match="Unable to parse the pipeline output. Expected"):
        mock_pyfunc_wrapper._strip_input_from_response_in_instruction_pipelines(
            prompt, bad_output, "generated_text", flavor_config, True
        )


@pytest.mark.skipif(RUNNING_IN_GITHUB_ACTIONS, reason=GITHUB_ACTIONS_SKIP_REASON)
@pytest.mark.skipcacheclean
def test_instructional_pipeline_no_prompt_in_output(model_path):
    architecture = "databricks/dolly-v2-3b"
    dolly = transformers.pipeline(model=architecture, trust_remote_code=True)

    mlflow.transformers.save_model(
        transformers_model=dolly,
        path=model_path,
        # Validate removal of prompt but inclusion of newlines by default
        model_config={"max_length": 100, "include_prompt": False},
        input_example="Hello, Dolly!",
    )

    pyfunc_loaded = mlflow.pyfunc.load_model(model_path)

    inference = pyfunc_loaded.predict("What is MLflow?")

    assert not inference[0].startswith("What is MLflow?")
    assert "\n" in inference[0]


@pytest.mark.skipif(RUNNING_IN_GITHUB_ACTIONS, reason=GITHUB_ACTIONS_SKIP_REASON)
@pytest.mark.skipcacheclean
def test_instructional_pipeline_no_prompt_in_output_and_removal_of_newlines(model_path):
    architecture = "databricks/dolly-v2-3b"
    dolly = transformers.pipeline(model=architecture, trust_remote_code=True)

    mlflow.transformers.save_model(
        transformers_model=dolly,
        path=model_path,
        # Validate removal of prompt but inclusion of newlines by default
        model_config={"max_length": 100, "include_prompt": False, "collapse_whitespace": True},
        input_example="Hello, Dolly!",
    )

    pyfunc_loaded = mlflow.pyfunc.load_model(model_path)

    inference = pyfunc_loaded.predict("What is MLflow?")

    assert not inference[0].startswith("What is MLflow?")
    assert "\n" not in inference[0]


@pytest.mark.skipif(RUNNING_IN_GITHUB_ACTIONS, reason=GITHUB_ACTIONS_SKIP_REASON)
@pytest.mark.skipcacheclean
def test_instructional_pipeline_with_prompt_in_output(model_path):
    architecture = "databricks/dolly-v2-3b"
    dolly = transformers.pipeline(model=architecture, trust_remote_code=True)

    mlflow.transformers.save_model(
        transformers_model=dolly,
        path=model_path,
        # test default propagation of `include_prompt`=True and `collapse_whitespace`=False
        model_config={"max_length": 100},
        input_example="Hello, Dolly!",
    )

    pyfunc_loaded = mlflow.pyfunc.load_model(model_path)

    inference = pyfunc_loaded.predict("What is MLflow?")

    assert inference[0].startswith("What is MLflow?")
    assert "\n\n" in inference[0]


@pytest.mark.parametrize(
    ("pipeline_name", "data", "result"),
    [
        (
            "small_qa_pipeline",
            {"question": "Who's house?", "context": "The house is owned by Run."},
            {
                "inputs": '[{"type": "string", "name": "question"}, {"type": "string", '
                '"name": "context"}]',
                "outputs": '[{"type": "string"}]',
                "params": None,
            },
        ),
        (
            "zero_shot_pipeline",
            {
                "sequences": "These pipelines are super cool!",
                "candidate_labels": ["interesting", "uninteresting"],
                "hypothesis_template": "This example talks about how pipelines are {}",
            },
            {
                "inputs": '[{"type": "string", "name": "sequences"}, {"type": "string", '
                '"name": "candidate_labels"}, {"type": "string", "name": '
                '"hypothesis_template"}]',
                "outputs": '[{"type": "string", "name": "sequence"}, {"type": "string", '
                '"name": "labels"}, {"type": "double", "name": "scores"}]',
                "params": None,
            },
        ),
        (
            "text_classification_pipeline",
            "We're just going to have to agree to disagree, then.",
            {
                "inputs": '[{"type": "string"}]',
                "outputs": '[{"type": "string", "name": "label"}, {"type": "double", "name": '
                '"score"}]',
                "params": None,
            },
        ),
        (
            "table_question_answering_pipeline",
            {
                "query": "how many widgets?",
                "table": json.dumps({"units": ["100", "200"], "widgets": ["500", "500"]}),
            },
            {
                "inputs": '[{"type": "string", "name": "query"}, {"type": "string", "name": '
                '"table"}]',
                "outputs": '[{"type": "string"}]',
                "params": None,
            },
        ),
        (
            "summarizer_pipeline",
            "If you write enough tests, you can be sure that your code isn't broken.",
            {
                "inputs": '[{"type": "string"}]',
                "outputs": '[{"type": "string"}]',
                "params": None,
            },
        ),
        (
            "translation_pipeline",
            "No, I am your father.",
            {
                "inputs": '[{"type": "string"}]',
                "outputs": '[{"type": "string"}]',
                "params": None,
            },
        ),
        (
            "text_generation_pipeline",
            ["models are", "apples are"],
            {
                "inputs": '[{"type": "string"}]',
                "outputs": '[{"type": "string"}]',
                "params": None,
            },
        ),
        (
            "text2text_generation_pipeline",
            ["man apple pie", "dog pizza eat"],
            {
                "inputs": '[{"type": "string"}]',
                "outputs": '[{"type": "string"}]',
                "params": None,
            },
        ),
        (
            "fill_mask_pipeline",
            "Juggling <mask> is remarkably dangerous",
            {
                "inputs": '[{"type": "string"}]',
                "outputs": '[{"type": "string"}]',
                "params": None,
            },
        ),
        (
            "conversational_pipeline",
            "What's shaking, my robot homie?",
            {
                "inputs": '[{"type": "string"}]',
                "outputs": '[{"type": "string"}]',
                "params": None,
            },
        ),
        (
            "ner_pipeline",
            "Blue apples are not a thing",
            {
                "inputs": '[{"type": "string"}]',
                "outputs": '[{"type": "string"}]',
                "params": None,
            },
        ),
    ],
)
@pytest.mark.skipcacheclean
def test_signature_inference(pipeline_name, data, result, request):
    pipeline = request.getfixturevalue(pipeline_name)

    default_signature = mlflow.transformers._get_default_pipeline_signature(pipeline)

    assert default_signature.to_dict() == result

    signature_with_input = mlflow.transformers._get_default_pipeline_signature(pipeline, data)

    assert signature_with_input.to_dict() == result


@pytest.mark.parametrize(
    "dtype", [torch.float16, torch.bfloat16, torch.float32, torch.float64, torch.int32, torch.int64]
)
@pytest.mark.skipcacheclean
@pytest.mark.skipif(
    Version(transformers.__version__) < Version("4.26.1"), reason="Feature does not exist"
)
@flaky()
def test_extraction_of_torch_dtype_from_pipeline(dtype):
    pipe = transformers.pipeline(
        task="translation_en_to_fr",
        model=transformers.T5ForConditionalGeneration.from_pretrained("t5-small"),
        tokenizer=transformers.T5TokenizerFast.from_pretrained("t5-small", model_max_length=100),
        framework="pt",
        torch_dtype=dtype,
    )

    parsed = mlflow.transformers._extract_torch_dtype_if_set(pipe)

    assert parsed == str(dtype)


@pytest.mark.parametrize(
    "dtype", [torch.float16, torch.bfloat16, torch.float32, torch.float64, torch.int32, torch.int64]
)
@pytest.mark.skipcacheclean
def test_deserialization_of_configuration_torch_dtype_entry(dtype):
    flavor_config = {"torch_dtype": str(dtype), "framework": "pt"}

    parsed = mlflow.transformers._deserialize_torch_dtype_if_exists(flavor_config)
    assert isinstance(parsed, torch.dtype)
    assert parsed == dtype


@pytest.mark.parametrize(
    "dtype", [torch.bfloat16, torch.float16, torch.float64, torch.float, torch.cfloat]
)
@pytest.mark.skipcacheclean
@pytest.mark.skipif(
    Version(transformers.__version__) < Version("4.26.1"), reason="Feature does not exist"
)
@flaky()
def test_extraction_of_base_flavor_config(dtype):
    task = "translation_en_to_fr"

    # Many of the 'full configuration' arguments specified are not stored as instance arguments
    # for a pipeline; rather, they are only used when acquiring the pipeline components from
    # the huggingface hub at initial pipeline creation. If a pipeline is specified, it is
    # irrelevant to store these.
    full_config_pipeline = transformers.pipeline(
        task=task,
        model=transformers.T5ForConditionalGeneration.from_pretrained("t5-small"),
        tokenizer=transformers.T5TokenizerFast.from_pretrained("t5-small", model_max_length=100),
        framework="pt",
        torch_dtype=dtype,
        device_map="auto",
        use_auth_token=True,
        trust_remote_code=True,
        revision="main",
        use_fast=True,
    )

    parsed = mlflow.transformers._generate_base_flavor_configuration(full_config_pipeline, task)

    assert parsed == {
        "task": "translation_en_to_fr",
        "instance_type": "TranslationPipeline",
        "source_model_name": "t5-small",
        "pipeline_model_type": "T5ForConditionalGeneration",
        "framework": "pt",
        "torch_dtype": str(dtype),
    }


@pytest.mark.skipcacheclean
@pytest.mark.skipif(
    Version(transformers.__version__) < Version("4.26.1"), reason="Feature does not exist"
)
@flaky()
def test_load_as_pipeline_preserves_framework_and_dtype(model_path):
    task = "translation_en_to_fr"

    # Many of the 'full configuration' arguments specified are not stored as instance arguments
    # for a pipeline; rather, they are only used when acquiring the pipeline components from
    # the huggingface hub at initial pipeline creation. If a pipeline is specified, it is
    # irrelevant to store these.
    full_config_pipeline = transformers.pipeline(
        task=task,
        model=transformers.T5ForConditionalGeneration.from_pretrained("t5-small"),
        tokenizer=transformers.T5TokenizerFast.from_pretrained("t5-small", model_max_length=100),
        framework="pt",
        torch_dtype=torch.bfloat16,
    )

    mlflow.transformers.save_model(
        transformers_model=full_config_pipeline,
        path=model_path,
    )

    base_loaded = mlflow.transformers.load_model(model_path)
    assert base_loaded.torch_dtype == torch.bfloat16
    assert base_loaded.framework == "pt"
    assert base_loaded.model.dtype == torch.bfloat16

    loaded_pipeline = mlflow.transformers.load_model(model_path, torch_dtype=torch.float64)

    assert loaded_pipeline.torch_dtype == torch.float64
    assert loaded_pipeline.framework == "pt"
    assert loaded_pipeline.model.dtype == torch.float64

    prediction = loaded_pipeline.predict("Hello there. How are you today?")
    assert prediction[0]["translation_text"].startswith("Bonjour")


@pytest.mark.parametrize("dtype", [torch.bfloat16, torch.float64])
@pytest.mark.skipif(
    Version(transformers.__version__) < Version("4.26.1"), reason="Feature does not exist"
)
@flaky()
def test_load_pyfunc_mutate_torch_dtype(model_path, dtype):
    task = "translation_en_to_fr"

    full_config_pipeline = transformers.pipeline(
        task=task,
        model=transformers.T5ForConditionalGeneration.from_pretrained("t5-small"),
        tokenizer=transformers.T5TokenizerFast.from_pretrained("t5-small", model_max_length=100),
        framework="pt",
        torch_dtype=dtype,
    )

    mlflow.transformers.save_model(
        transformers_model=full_config_pipeline,
        path=model_path,
    )

    # Since we can't directly access the underlying wrapped model instance, evaluate the
    # ability to generate an inference with a specific dtype to ensure that there are no
    # complications with setting different types within pyfunc.
    loaded_pipeline = mlflow.pyfunc.load_model(model_path)

    prediction = loaded_pipeline.predict("Hello there. How are you today?")

    assert prediction[0].startswith("Bonjour")


@pytest.mark.skipif(
    Version(transformers.__version__) < Version("4.29.0"), reason="Feature does not exist"
)
def test_whisper_model_save_and_load(model_path, whisper_pipeline, sound_file_for_test):
    # NB: This test validates pre-processing via converting the sounds file into the
    # appropriate bitrate encoding rate and casting to a numpy array. Other tests validate
    # the 'raw' file input of bytes.

    model_config = {
        "return_timestamps": "word",
        "chunk_length_s": 20,
        "stride_length_s": [5, 3],
    }

    signature = infer_signature(
        sound_file_for_test,
        mlflow.transformers.generate_signature_output(whisper_pipeline, sound_file_for_test),
    )

    mlflow.transformers.save_model(
        transformers_model=whisper_pipeline,
        path=model_path,
        model_config=model_config,
        signature=signature,
    )

    loaded_pipeline = mlflow.transformers.load_model(model_path)

    transcription = loaded_pipeline(sound_file_for_test, **model_config)
    assert transcription["text"].startswith(" 30")

    loaded_pyfunc = mlflow.pyfunc.load_model(model_path)

    pyfunc_transcription = json.loads(loaded_pyfunc.predict(sound_file_for_test)[0])

    assert transcription["text"] == pyfunc_transcription["text"]
    # Due to the choice of using tuples within the return type, equivalency validation for the
    # "chunks" values is not explicitly equivalent since tuples are cast to lists when json
    # serialized.
    assert transcription["chunks"][0]["text"] == pyfunc_transcription["chunks"][0]["text"]


@pytest.mark.skipif(
    Version(transformers.__version__) < Version("4.29.0"), reason="Feature does not exist"
)
@pytest.mark.skipcacheclean
def test_whisper_model_signature_inference(whisper_pipeline, sound_file_for_test):
    signature = infer_signature(
        sound_file_for_test,
        mlflow.transformers.generate_signature_output(whisper_pipeline, sound_file_for_test),
    )

    model_config = {
        "return_timestamps": "word",
        "chunk_length_s": 20,
        "stride_length_s": [5, 3],
    }
    complex_signature = infer_signature(
        sound_file_for_test,
        mlflow.transformers.generate_signature_output(
            whisper_pipeline, sound_file_for_test, model_config
        ),
    )

    assert signature == complex_signature


@pytest.mark.skipcacheclean
def test_whisper_model_serve_and_score_with_inferred_signature(whisper_pipeline, raw_audio_file):
    artifact_path = "whisper"

    with mlflow.start_run():
        model_info = mlflow.transformers.log_model(
            transformers_model=whisper_pipeline, artifact_path=artifact_path
        )

    # Test inputs format
    inference_payload = json.dumps({"inputs": [base64.b64encode(raw_audio_file).decode("ascii")]})

    response = pyfunc_serve_and_score_model(
        model_info.model_uri,
        data=inference_payload,
        content_type=pyfunc_scoring_server.CONTENT_TYPE_JSON,
        extra_args=["--env-manager", "local"],
    )
    values = PredictionsResponse.from_json(response.content.decode("utf-8")).get_predictions()

    assert values.loc[0, 0].startswith("30")


@pytest.mark.skipcacheclean
def test_whisper_model_serve_and_score(whisper_pipeline, raw_audio_file):
    artifact_path = "whisper"
    signature = infer_signature(
        raw_audio_file,
        mlflow.transformers.generate_signature_output(whisper_pipeline, raw_audio_file),
    )

    with mlflow.start_run():
        model_info = mlflow.transformers.log_model(
            transformers_model=whisper_pipeline, artifact_path=artifact_path, signature=signature
        )

    # Test inputs format
    inference_payload = json.dumps({"inputs": [base64.b64encode(raw_audio_file).decode("ascii")]})

    response = pyfunc_serve_and_score_model(
        model_info.model_uri,
        data=inference_payload,
        content_type=pyfunc_scoring_server.CONTENT_TYPE_JSON,
        extra_args=["--env-manager", "local"],
    )

    values = PredictionsResponse.from_json(response.content.decode("utf-8")).get_predictions()

    assert values.loc[0, 0].startswith("30")

    # Test split format
    inference_df = pd.DataFrame(
        pd.Series([base64.b64encode(raw_audio_file).decode("ascii")], name="audio_file")
    )
    split_dict = {"dataframe_split": inference_df.to_dict(orient="split")}
    split_json = json.dumps(split_dict)

    response = pyfunc_serve_and_score_model(
        model_info.model_uri,
        data=split_json,
        content_type=pyfunc_scoring_server.CONTENT_TYPE_JSON,
        extra_args=["--env-manager", "local"],
    )

    values = PredictionsResponse.from_json(response.content.decode("utf-8")).get_predictions()

    assert values.loc[0, 0].startswith("30")

    # Test records format
    records_dict = {"dataframe_records": inference_df.to_dict(orient="records")}
    records_json = json.dumps(records_dict)

    response = pyfunc_serve_and_score_model(
        model_info.model_uri,
        data=records_json,
        content_type=pyfunc_scoring_server.CONTENT_TYPE_JSON,
        extra_args=["--env-manager", "local"],
    )

    values = PredictionsResponse.from_json(response.content.decode("utf-8")).get_predictions()

    assert values.loc[0, 0].startswith("30")


@pytest.mark.skipif(
    Version(transformers.__version__) < Version("4.29.0"), reason="Feature does not exist"
)
@pytest.mark.skipcacheclean
def test_whisper_model_serve_and_score_with_timestamps(whisper_pipeline, raw_audio_file):
    artifact_path = "whisper_timestamps"
    signature = infer_signature(
        raw_audio_file,
        mlflow.transformers.generate_signature_output(whisper_pipeline, raw_audio_file),
    )
    model_config = {
        "return_timestamps": "word",
        "chunk_length_s": 20,
        "stride_length_s": [5, 3],
    }

    with mlflow.start_run():
        model_info = mlflow.transformers.log_model(
            transformers_model=whisper_pipeline,
            artifact_path=artifact_path,
            signature=signature,
            model_config=model_config,
            input_example=raw_audio_file,
        )

    inference_payload = json.dumps({"inputs": [base64.b64encode(raw_audio_file).decode("ascii")]})

    response = pyfunc_serve_and_score_model(
        model_info.model_uri,
        data=inference_payload,
        content_type=pyfunc_scoring_server.CONTENT_TYPE_JSON,
        extra_args=["--env-manager", "local"],
    )

    values = PredictionsResponse.from_json(response.content.decode("utf-8")).get_predictions()
    payload_output = json.loads(values.loc[0, 0])

    assert (
        payload_output["text"]
        == mlflow.transformers.load_model(model_info.model_uri)(raw_audio_file, **model_config)[
            "text"
        ]
    )


def test_audio_classification_pipeline(audio_classification_pipeline, raw_audio_file):
    artifact_path = "audio_classification"
    signature = infer_signature(
        raw_audio_file,
        mlflow.transformers.generate_signature_output(
            audio_classification_pipeline, raw_audio_file
        ),
    )

    with mlflow.start_run():
        model_info = mlflow.transformers.log_model(
            transformers_model=audio_classification_pipeline,
            artifact_path=artifact_path,
            signature=signature,
            input_example=raw_audio_file,
        )

    inference_payload = json.dumps({"inputs": [base64.b64encode(raw_audio_file).decode("ascii")]})

    response = pyfunc_serve_and_score_model(
        model_info.model_uri,
        data=inference_payload,
        content_type=pyfunc_scoring_server.CONTENT_TYPE_JSON,
        extra_args=["--env-manager", "local"],
    )

    values = PredictionsResponse.from_json(response.content.decode("utf-8")).get_predictions()
    assert isinstance(values, pd.DataFrame)
    assert len(values) > 1
    assert list(values.columns) == ["score", "label"]


def test_audio_classification_with_default_schema(audio_classification_pipeline, raw_audio_file):
    artifact_path = "audio_classification"

    with mlflow.start_run():
        model_info = mlflow.transformers.log_model(
            transformers_model=audio_classification_pipeline,
            artifact_path=artifact_path,
        )

    inference_df = pd.DataFrame(
        pd.Series([base64.b64encode(raw_audio_file).decode("ascii")], name="audio")
    )
    split_dict = {"dataframe_split": inference_df.to_dict(orient="split")}
    split_json = json.dumps(split_dict)

    response = pyfunc_serve_and_score_model(
        model_info.model_uri,
        data=split_json,
        content_type=pyfunc_scoring_server.CONTENT_TYPE_JSON,
        extra_args=["--env-manager", "local"],
    )

    values = PredictionsResponse.from_json(response.content.decode("utf-8")).get_predictions()
    assert isinstance(values, pd.DataFrame)
    assert len(values) > 1
    assert list(values.columns) == ["score", "label"]


@pytest.mark.skipif(
    Version(transformers.__version__) < Version("4.29.0"), reason="Feature does not exist"
)
@pytest.mark.skipcacheclean
def test_whisper_model_with_url(whisper_pipeline):
    artifact_path = "whisper_url"

    url = (
        "https://raw.githubusercontent.com/mlflow/mlflow/master/tests/datasets/apollo11_launch.wav"
    )

    signature = infer_signature(
        url, mlflow.transformers.generate_signature_output(whisper_pipeline, url)
    )

    with mlflow.start_run():
        model_info = mlflow.transformers.log_model(
            transformers_model=whisper_pipeline,
            artifact_path=artifact_path,
            signature=signature,
        )

    pyfunc_model = mlflow.pyfunc.load_model(model_info.model_uri)

    url_inference = pyfunc_model.predict(url)

    inference_payload = json.dumps({"inputs": [url]})

    response = pyfunc_serve_and_score_model(
        model_info.model_uri,
        data=inference_payload,
        content_type=pyfunc_scoring_server.CONTENT_TYPE_JSON,
        extra_args=["--env-manager", "local"],
    )

    values = PredictionsResponse.from_json(response.content.decode("utf-8")).get_predictions()
    payload_output = values.loc[0, 0]

    assert url_inference[0] == payload_output


@pytest.mark.skipif(
    Version(transformers.__version__) < Version("4.29.0"), reason="Feature does not exist"
)
@pytest.mark.skipcacheclean
def test_whisper_model_pyfunc_with_invalid_uri_input(whisper_pipeline):
    artifact_path = "whisper_url"

    url = (
        "https://raw.githubusercontent.com/mlflow/mlflow/master/tests/datasets/apollo11_launch.wav"
    )

    signature = infer_signature(
        url,
        mlflow.transformers.generate_signature_output(whisper_pipeline, url),
    )

    with mlflow.start_run():
        model_info = mlflow.transformers.log_model(
            transformers_model=whisper_pipeline,
            artifact_path=artifact_path,
            signature=signature,
        )

    pyfunc_model = mlflow.pyfunc.load_model(model_info.model_uri)

    bad_uri_msg = "An invalid string input was provided. String"

    with pytest.raises(MlflowException, match=bad_uri_msg):
        pyfunc_model.predict("An invalid path")

    with pytest.raises(MlflowException, match=bad_uri_msg):
        pyfunc_model.predict("//www.invalid.net/audio.wav")

    with pytest.raises(MlflowException, match=bad_uri_msg):
        pyfunc_model.predict("https:///my/audio.mp3")


@pytest.mark.skipif(
    Version(transformers.__version__) < Version("4.29.0"), reason="Feature does not exist"
)
@pytest.mark.skipcacheclean
def test_whisper_model_using_uri_with_default_signature_raises(whisper_pipeline):
    artifact_path = "whisper_url"

    url = (
        "https://raw.githubusercontent.com/mlflow/mlflow/master/tests/datasets/apollo11_launch.wav"
    )
    with mlflow.start_run():
        model_info = mlflow.transformers.log_model(
            transformers_model=whisper_pipeline,
            artifact_path=artifact_path,
        )

    pyfunc_model = mlflow.pyfunc.load_model(model_info.model_uri)

    url_inference = pyfunc_model.predict(url)

    assert url_inference[0].startswith("30")
    # Ensure that direct pyfunc calling even with a conflicting signature still functions
    inference_payload = json.dumps({"inputs": [url]})

    response = pyfunc_serve_and_score_model(
        model_info.model_uri,
        data=inference_payload,
        content_type=pyfunc_scoring_server.CONTENT_TYPE_JSON,
        extra_args=["--env-manager", "local"],
    )
    response_data = json.loads(response.content.decode("utf-8"))

    assert response_data["error_code"] == "INVALID_PARAMETER_VALUE"
    assert response_data["message"].startswith("Failed to process the input audio data. Either")


@pytest.mark.skipcacheclean
def test_whisper_model_with_malformed_audio(whisper_pipeline):
    artifact_path = "whisper"

    with mlflow.start_run():
        model_info = mlflow.transformers.log_model(
            transformers_model=whisper_pipeline, artifact_path=artifact_path
        )

    pyfunc_model = mlflow.pyfunc.load_model(model_info.model_uri)

    invalid_audio = b"This isn't a real audio file"

    with pytest.raises(MlflowException, match="Failed to process the input audio data. Either"):
        pyfunc_model.predict([invalid_audio])


@pytest.mark.parametrize(
    "model_name", ["tiiuae/falcon-7b", "databricks/dolly-v2-7b", "runwayml/stable-diffusion-v1-5"]
)
def test_save_model_card_with_non_utf_characters(tmp_path, model_name):
    # non-ascii unicode characters
    test_text = (
        "Emoji testing! \u2728 \U0001F600 \U0001F609 \U0001F606 "
        "\U0001F970 \U0001F60E \U0001F917 \U0001F9D0"
    )

    card_data: ModelCard = huggingface_hub.ModelCard.load(model_name)
    card_data.text = card_data.text + "\n\n" + test_text
    custom_data = card_data.data.to_dict()
    custom_data["emojis"] = test_text

    card_data.data = huggingface_hub.CardData(**custom_data)
    _write_card_data(card_data, tmp_path)

    txt = tmp_path.joinpath(_CARD_TEXT_FILE_NAME).read_text()
    assert txt == card_data.text
    data = yaml.safe_load(tmp_path.joinpath(_CARD_DATA_FILE_NAME).read_text())
    assert data == card_data.data.to_dict()


def test_vision_pipeline_pyfunc_predict_with_kwargs(small_vision_model):
    artifact_path = "image_classification_model"

    image_file_paths = [
        "https://raw.githubusercontent.com/mlflow/mlflow/master/tests/datasets/cat_image.jpg",
        "https://raw.githubusercontent.com/mlflow/mlflow/master/tests/datasets/tiger_cat.jpg",
    ]  # Replace with actual image file paths
    labels = [
        "tabby",
        "tabby cat",
        "tiger cat",
        "Egyptian cat",
    ]  # Replace with corresponding class labels

    inference_payload = json.dumps(
        {
            "inputs": {
                "images": image_file_paths,
            },
            "params": {
                "top_k": 2,
                "confidence_threshold": 0.8,
            },
        }
    )

    expected_predictions = ["tabby", "tabby cat", "tiger cat", "Egyptian cat"]

    with mlflow.start_run():
        mlflow.transformers.log_model(
            transformers_model=small_vision_model,
            artifact_path=artifact_path,
            signature=infer_signature(
                {
                    "images": image_file_paths,
                },
                mlflow.transformers.generate_signature_output(
                    small_vision_model, {"images": image_file_paths}
                ),
                {"top_k": 2, "confidence_threshold": 0.8},
            ),
        )
        model_uri = mlflow.get_artifact_uri(artifact_path)

    response = pyfunc_serve_and_score_model(
        model_uri,
        data=inference_payload,
        content_type=pyfunc_scoring_server.CONTENT_TYPE_JSON,
        extra_args=["--env-manager", "local"],
    )

    predictions = PredictionsResponse.from_json(response.content.decode("utf-8")).get_predictions()

    assert predictions == expected_predictions


def test_qa_pipeline_pyfunc_predict_with_kwargs(small_qa_pipeline):
    artifact_path = "qa_model"
    data = {
        "question": [
            "What color is it?",
            "How do the people go?",
            "What does the 'wolf' howl at?",
        ],
        "context": [
            "Some people said it was green but I know that it's pink.",
            "The people on the bus go up and down. Up and down.",
            "The pack of 'wolves' stood on the cliff and a 'lone wolf' howled at "
            "the moon for hours.",
        ],
    }
    parameters = {
        "top_k": 2,
        "max_answer_len": 5,
    }
    inference_payload = json.dumps(
        {
            "inputs": data,
            "params": parameters,
        }
    )
    signature_with_params = infer_signature(
        data,
        mlflow.transformers.generate_signature_output(small_qa_pipeline, data),
        parameters,
    )

    with mlflow.start_run():
        mlflow.transformers.log_model(
            transformers_model=small_qa_pipeline,
            artifact_path=artifact_path,
            signature=signature_with_params,
        )
        model_uri = mlflow.get_artifact_uri(artifact_path)

    response = pyfunc_serve_and_score_model(
        model_uri,
        data=inference_payload,
        content_type=pyfunc_scoring_server.CONTENT_TYPE_JSON,
        extra_args=["--env-manager", "local"],
    )
    values = PredictionsResponse.from_json(response.content.decode("utf-8")).get_predictions()

    assert values.to_dict(orient="records") == [
        {0: "pink"},
        {0: "pink."},
        {0: "up and down"},
        {0: "Up and down"},
        {0: "the moon"},
        {0: "moon"},
    ]


@pytest.mark.skipif(
    Version(transformers.__version__) < Version("4.29.0"), reason="Feature does not exist"
)
@pytest.mark.skipcacheclean
def test_whisper_model_serve_and_score_with_timestamps_with_kwargs(
    whisper_pipeline, raw_audio_file
):
    artifact_path = "whisper_timestamps"
    model_config = {
        "return_timestamps": "word",
        "chunk_length_s": 20,
        "stride_length_s": [5, 3],
    }
    signature = infer_signature(
        raw_audio_file,
        mlflow.transformers.generate_signature_output(whisper_pipeline, raw_audio_file),
        params=model_config,
    )
    with mlflow.start_run():
        model_info = mlflow.transformers.log_model(
            transformers_model=whisper_pipeline,
            artifact_path=artifact_path,
            signature=signature,
            input_example=raw_audio_file,
        )

    inference_payload = json.dumps(
        {
            "inputs": [base64.b64encode(raw_audio_file).decode("ascii")],
            "model_config": model_config,
        }
    )
    response = pyfunc_serve_and_score_model(
        model_info.model_uri,
        data=inference_payload,
        content_type=pyfunc_scoring_server.CONTENT_TYPE_JSON,
        extra_args=["--env-manager", "local"],
    )
    values = PredictionsResponse.from_json(response.content.decode("utf-8")).get_predictions()
    payload_output = json.loads(values.loc[0, 0])

    assert (
        payload_output["text"]
        == mlflow.transformers.load_model(model_info.model_uri)(raw_audio_file, **model_config)[
            "text"
        ]
    )


@pytest.mark.skipif(
    Version(transformers.__version__) < Version("4.29.0"), reason="Feature does not exist"
)
@pytest.mark.skipcacheclean
def test_whisper_model_serve_and_score_with_input_example_with_params(
    whisper_pipeline, raw_audio_file
):
    artifact_path = "whisper_timestamps"
    inference_config = {
        "return_timestamps": "word",
        "chunk_length_s": 20,
        "stride_length_s": [5, 3],
    }
    with mlflow.start_run():
        model_info = mlflow.transformers.log_model(
            transformers_model=whisper_pipeline,
            artifact_path=artifact_path,
            input_example=(raw_audio_file, inference_config),
        )
    # model signature inferred from input_example
    signature = infer_signature(
        raw_audio_file,
        mlflow.transformers.generate_signature_output(whisper_pipeline, raw_audio_file),
        params=inference_config,
    )
    assert model_info.signature == signature

    inference_payload = json.dumps(
        {
            "inputs": [base64.b64encode(raw_audio_file).decode("ascii")],
        }
    )
    response = pyfunc_serve_and_score_model(
        model_info.model_uri,
        data=inference_payload,
        content_type=pyfunc_scoring_server.CONTENT_TYPE_JSON,
        extra_args=["--env-manager", "local"],
    )
    values = PredictionsResponse.from_json(response.content.decode("utf-8")).get_predictions()
    payload_output = json.loads(values.loc[0, 0])

    assert (
        payload_output["text"]
        == mlflow.transformers.load_model(model_info.model_uri)(raw_audio_file, **inference_config)[
            "text"
        ]
    )


def test_uri_directory_renaming_handling_pipeline(model_path, small_seq2seq_pipeline):
    with mlflow.start_run():
        mlflow.transformers.save_model(transformers_model=small_seq2seq_pipeline, path=model_path)

    absolute_model_directory = os.path.join(model_path, "model")
    renamed_to_old_convention = os.path.join(model_path, "pipeline")
    os.rename(absolute_model_directory, renamed_to_old_convention)

    # remove the 'model_binary' entries to emulate older versions of MLflow
    mlmodel_file = os.path.join(model_path, "MLmodel")
    with open(mlmodel_file) as yaml_file:
        mlmodel = yaml.safe_load(yaml_file)

    mlmodel["flavors"]["python_function"].pop("model_binary", None)
    mlmodel["flavors"]["transformers"].pop("model_binary", None)

    with open(mlmodel_file, "w") as yaml_file:
        yaml.safe_dump(mlmodel, yaml_file)

    loaded_model = mlflow.pyfunc.load_model(model_path)

    prediction = loaded_model.predict("test")
    assert isinstance(prediction, pd.DataFrame)
    assert isinstance(prediction["label"][0], str)


def test_uri_directory_renaming_handling_components(model_path, small_seq2seq_pipeline):
    components = {
        "tokenizer": small_seq2seq_pipeline.tokenizer,
        "model": small_seq2seq_pipeline.model,
    }

    with mlflow.start_run():
        mlflow.transformers.save_model(transformers_model=components, path=model_path)

    absolute_model_directory = os.path.join(model_path, "model")
    renamed_to_old_convention = os.path.join(model_path, "pipeline")
    os.rename(absolute_model_directory, renamed_to_old_convention)

    # remove the 'model_binary' entries to emulate older versions of MLflow
    mlmodel_file = os.path.join(model_path, "MLmodel")
    with open(mlmodel_file) as yaml_file:
        mlmodel = yaml.safe_load(yaml_file)

    mlmodel["flavors"]["python_function"].pop("model_binary", None)
    mlmodel["flavors"]["transformers"].pop("model_binary", None)

    with open(mlmodel_file, "w") as yaml_file:
        yaml.safe_dump(mlmodel, yaml_file)

    loaded_model = mlflow.pyfunc.load_model(model_path)

    prediction = loaded_model.predict("test")
    assert isinstance(prediction, pd.DataFrame)
    assert isinstance(prediction["label"][0], str)


@pytest.mark.skipif(
    Version(transformers.__version__) < Version("4.29.2"), reason="Feature does not exist"
)
def test_whisper_model_supports_timestamps(raw_audio_file, whisper_pipeline):
    model_config = {
        "return_timestamps": "word",
        "chunk_length_s": 60,
        "batch_size": 1,
    }

    with mlflow.start_run():
        model_info = mlflow.transformers.log_model(
            transformers_model=whisper_pipeline,
            artifact_path="model",
            model_config=model_config,
        )

    model_uri = model_info.model_uri
    whisper = mlflow.transformers.load_model(model_uri)

    prediction = whisper(raw_audio_file, **model_config)
    whisper_pyfunc = mlflow.pyfunc.load_model(model_uri)
    prediction_inference = json.loads(whisper_pyfunc.predict(raw_audio_file)[0])

    first_timestamp = prediction["chunks"][0]["timestamp"]
    assert isinstance(first_timestamp, tuple)
    assert prediction_inference["chunks"][0]["timestamp"][1] == first_timestamp[1]


def test_pyfunc_model_log_load_with_artifacts_snapshot():
    architecture = "prajjwal1/bert-tiny"
    tokenizer = transformers.AutoTokenizer.from_pretrained(architecture)
    model = transformers.BertForQuestionAnswering.from_pretrained(architecture)
    bert_tiny_pipeline = transformers.pipeline(
        task="question-answering", model=model, tokenizer=tokenizer
    )

    class QAModel(mlflow.pyfunc.PythonModel):
        def load_context(self, context):
            """
            This method initializes the tokenizer and language model
            using the specified snapshot location.
            """
            snapshot_location = context.artifacts["bert-tiny-model"]
            # Initialize tokenizer and language model
            tokenizer = transformers.AutoTokenizer.from_pretrained(snapshot_location)
            model = transformers.BertForQuestionAnswering.from_pretrained(snapshot_location)
            self.pipeline = transformers.pipeline(
                task="question-answering", model=model, tokenizer=tokenizer
            )

        def predict(self, context, model_input, params=None):
            question = model_input["question"][0]
            if isinstance(question, np.ndarray):
                question = question.item()
            ctx = model_input["context"][0]
            if isinstance(ctx, np.ndarray):
                ctx = ctx.item()
            return self.pipeline(question=question, context=ctx)

    data = {"question": "Who's house?", "context": "The house is owned by Run."}
    pyfunc_artifact_path = "question_answering_model"
    with mlflow.start_run() as run:
        model_info = mlflow.pyfunc.log_model(
            artifact_path=pyfunc_artifact_path,
            python_model=QAModel(),
            artifacts={"bert-tiny-model": "hf:/prajjwal1/bert-tiny"},
            input_example=data,
            signature=infer_signature(
                data, mlflow.transformers.generate_signature_output(bert_tiny_pipeline, data)
            ),
            extra_pip_requirements=["transformers", "torch", "numpy"],
        )

        pyfunc_model_uri = f"runs:/{run.info.run_id}/{pyfunc_artifact_path}"
        assert model_info.model_uri == pyfunc_model_uri
        pyfunc_model_path = _download_artifact_from_uri(
            f"runs:/{run.info.run_id}/{pyfunc_artifact_path}"
        )
        assert len(os.listdir(os.path.join(pyfunc_model_path, "artifacts"))) != 0
        model_config = Model.load(os.path.join(pyfunc_model_path, "MLmodel"))

    loaded_pyfunc_model = mlflow.pyfunc.load_model(model_uri=pyfunc_model_uri)
    assert model_config.to_yaml() == loaded_pyfunc_model.metadata.to_yaml()
    assert loaded_pyfunc_model.predict(data)["answer"] != ""

    # Test model serving
    inference_payload = json.dumps({"inputs": data})
    response = pyfunc_serve_and_score_model(
        model_info.model_uri,
        data=inference_payload,
        content_type=pyfunc_scoring_server.CONTENT_TYPE_JSON,
        extra_args=["--env-manager", "local"],
    )
    values = PredictionsResponse.from_json(response.content.decode("utf-8")).get_predictions()

    assert values.to_dict(orient="records")[0]["answer"] != ""


def test_pyfunc_model_log_load_with_artifacts_snapshot_errors():
    class TestModel(mlflow.pyfunc.PythonModel):
        def predict(self, context, model_input, params=None):
            return model_input

    with mlflow.start_run():
        with pytest.raises(
            MlflowException,
            match=r"Failed to download snapshot from Hugging Face Hub "
            r"with artifact_uri: hf:/invalid-repo-id.",
        ):
            mlflow.pyfunc.log_model(
                artifact_path="pyfunc_artifact_path",
                python_model=TestModel(),
                artifacts={"some-model": "hf:/invalid-repo-id"},
            )


def test_model_distributed_across_devices():
    mock_model = mock.Mock()
    mock_model.device.type = "meta"
    mock_model.hf_device_map = {
        "layer1": mock.Mock(type="cpu"),
        "layer2": mock.Mock(type="cpu"),
        "layer3": mock.Mock(type="gpu"),
        "layer4": mock.Mock(type="disk"),
    }

    assert _is_model_distributed_in_memory(mock_model)


def test_model_on_single_device():
    mock_model = mock.Mock()
    mock_model.device.type = "cpu"
    mock_model.hf_device_map = {}

    assert not _is_model_distributed_in_memory(mock_model)


def test_basic_model_with_accelerate_device_mapping_fails_save(tmp_path):
    task = "translation_en_to_de"
    architecture = "t5-small"
    model = transformers.T5ForConditionalGeneration.from_pretrained(
        pretrained_model_name_or_path=architecture,
        device_map={"shared": "cpu", "encoder": "cpu", "decoder": "disk", "lm_head": "disk"},
        offload_folder=str(tmp_path / "weights"),
        low_cpu_mem_usage=True,
    )

    tokenizer = transformers.T5TokenizerFast.from_pretrained(
        pretrained_model_name_or_path=architecture, model_max_length=100
    )
    pipeline = transformers.pipeline(task=task, model=model, tokenizer=tokenizer)

    with pytest.raises(
        MlflowException,
        match="The model that is attempting to be saved has been loaded into memory",
    ):
        mlflow.transformers.save_model(transformers_model=pipeline, path=str(tmp_path / "model"))


def test_basic_model_with_accelerate_homogeneous_mapping_works(tmp_path):
    task = "translation_en_to_de"
    architecture = "t5-small"
    model = transformers.T5ForConditionalGeneration.from_pretrained(
        pretrained_model_name_or_path=architecture,
        device_map={"shared": "cpu", "encoder": "cpu", "decoder": "cpu", "lm_head": "cpu"},
        low_cpu_mem_usage=True,
    )

    tokenizer = transformers.T5TokenizerFast.from_pretrained(
        pretrained_model_name_or_path=architecture, model_max_length=100
    )
    pipeline = transformers.pipeline(task=task, model=model, tokenizer=tokenizer)

    mlflow.transformers.save_model(transformers_model=pipeline, path=str(tmp_path / "model"))

    loaded = mlflow.transformers.load_model(str(tmp_path / "model"))
    text = "Apples are delicious"
    assert loaded(text) == pipeline(text)


def test_qa_model_model_size_bytes(small_qa_pipeline, tmp_path):
    def _calculate_expected_size(path_or_dir):
        # this helper function does not consider subdirectories
        expected_size = 0
        if path_or_dir.is_dir():
            for path in path_or_dir.iterdir():
                if not path.is_file():
                    continue
                expected_size += path.stat().st_size
        elif path_or_dir.is_file():
            expected_size = path_or_dir.stat().st_size
        return expected_size

    mlflow.transformers.save_model(
        transformers_model=small_qa_pipeline,
        path=tmp_path,
    )

    # expected size only counts for files saved before the MLmodel file is saved
    model_dir = tmp_path.joinpath("model")
    tokenizer_dir = tmp_path.joinpath("components").joinpath("tokenizer")
    expected_size = 0
    for folder in [model_dir, tokenizer_dir]:
        expected_size += _calculate_expected_size(folder)
    other_files = ["model_card.md", "model_card_data.yaml"]
    for file in other_files:
        path = tmp_path.joinpath(file)
        expected_size += _calculate_expected_size(path)

    mlmodel = yaml.safe_load(tmp_path.joinpath("MLmodel").read_bytes())
    assert mlmodel["model_size_bytes"] == expected_size<|MERGE_RESOLUTION|>--- conflicted
+++ resolved
@@ -1366,7 +1366,6 @@
     assert all(isinstance(element, str) for element in inference)
 
 
-<<<<<<< HEAD
 def raw_image_file(imagename):
     datasets_path = pathlib.Path(__file__).resolve().parent.parent.joinpath("datasets")
 
@@ -1442,8 +1441,6 @@
 
 
 @pytest.mark.skipif(RUNNING_IN_GITHUB_ACTIONS, reason=GITHUB_ACTIONS_SKIP_REASON)
-=======
->>>>>>> 3d9323ea
 @pytest.mark.parametrize(
     ("data", "result"),
     [
