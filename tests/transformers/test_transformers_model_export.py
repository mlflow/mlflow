import base64
import gc
import importlib.util
import json
import logging
import os
import pathlib
import textwrap
import time
from functools import wraps
from unittest import mock

import huggingface_hub
import librosa
import numpy as np
import pandas as pd
import pytest
import torch
import transformers
from PIL import Image
import yaml
from datasets import load_dataset
from huggingface_hub import ModelCard, scan_cache_dir
from packaging.version import Version

import mlflow
import mlflow.pyfunc.scoring_server as pyfunc_scoring_server
from mlflow import pyfunc
from mlflow.deployments import PredictionsResponse
from mlflow.exceptions import MlflowException
from mlflow.models import Model, infer_signature
from mlflow.models.utils import _read_example
from mlflow.store.artifact.s3_artifact_repo import S3ArtifactRepository
from mlflow.tracking.artifact_utils import _download_artifact_from_uri
from mlflow.transformers import (
    _CARD_DATA_FILE_NAME,
    _CARD_TEXT_FILE_NAME,
    _FRAMEWORK_KEY,
    _INSTANCE_TYPE_KEY,
    _MODEL_PATH_OR_NAME_KEY,
    _PIPELINE_MODEL_TYPE_KEY,
    _TASK_KEY,
    _build_pipeline_from_model_input,
    _fetch_model_card,
    _generate_base_flavor_configuration,
    _get_base_model_architecture,
    _get_instance_type,
    _get_or_infer_task_type,
    _infer_transformers_task_type,
    _is_model_distributed_in_memory,
    _record_pipeline_components,
    _should_add_pyfunc_to_model,
    _TransformersModel,
    _validate_transformers_task_type,
    _write_card_data,
    get_default_conda_env,
    get_default_pip_requirements,
)
from mlflow.utils.environment import _mlflow_conda_env

from tests.helper_functions import (
    _assert_pip_requirements,
    _compare_conda_env_requirements,
    _compare_logged_code_paths,
    _get_deps_from_requirement_file,
    _mlflow_major_version_string,
    assert_register_model_called_with_local_model_path,
    pyfunc_serve_and_score_model,
)

pytestmark = pytest.mark.large

transformers_version = Version(transformers.__version__)
_FEATURE_EXTRACTION_API_CHANGE_VERSION = "4.27.0"
_IMAGE_PROCESSOR_API_CHANGE_VERSION = "4.26.0"

# NB: Some pipelines under test in this suite come very close or outright exceed the
# default runner containers specs of 7GB RAM. Due to this inability to run the suite without
# generating a SIGTERM Error (143), some tests are marked as local only.
# See: https://docs.github.com/en/actions/using-github-hosted-runners/about-github-hosted- \
# runners#supported-runners-and-hardware-resources for instance specs.
RUNNING_IN_GITHUB_ACTIONS = os.getenv("GITHUB_ACTIONS") == "true"
GITHUB_ACTIONS_SKIP_REASON = "Test consumes too much memory"

# Test that can only be run locally:
# - Summarization pipeline tests
# - TextClassifier pipeline tests
# - Text2TextGeneration pipeline tests
# - Conversational pipeline tests

_logger = logging.getLogger(__name__)


def flaky(max_tries=3):
    """
    Annotation decorator for retrying flaky functions up to max_tries times, and raise the Exception
    if it fails after max_tries attempts.
    :param max_tries: Maximum number of times to retry the function.
    :return: Decorated function.
    """

    def flaky_test_func(test_func):
        @wraps(test_func)
        def decorated_func(*args, **kwargs):
            for i in range(max_tries):
                try:
                    return test_func(*args, **kwargs)
                except Exception as e:
                    _logger.warning(f"Attempt {i+1} failed with error: {e}")
                    if i == max_tries - 1:
                        raise
                    time.sleep(3)

        return decorated_func

    return flaky_test_func


@pytest.fixture(autouse=True)
def force_gc():
    # This reduces the memory pressure for the usage of the larger pipeline fixtures ~500MB - 1GB
    gc.disable()
    gc.collect()
    gc.set_threshold(0)
    gc.collect()
    gc.enable()


@pytest.fixture(autouse=True)
def clean_cache(request):
    # This function will clean the cache that HuggingFace uses to limit the number of fetches from
    # the hub repository when instantiating components (tokenizers, models, etc.). Due to the
    # runner limitations for CI (As of April 2023, the runner image ubuntu-22.04 has a maximum of
    # 14GB of storage space on the provided SSDs and 7GB of RAM which are both insufficient to run
    # all validations of this test suite due to the model sizes.
    # This fixture will clear the cache iff the cache storage is > 2GB when called.
    if "skipcacheclean" in request.keywords:
        return
    else:
        full_cache = scan_cache_dir()
        cache_size_in_gb = full_cache.size_on_disk / 1000**3

        if cache_size_in_gb > 2:
            commits_to_purge = [
                rev.commit_hash for repo in full_cache.repos for rev in repo.revisions
            ]
            delete_strategy = full_cache.delete_revisions(*commits_to_purge)
            delete_strategy.execute()


@pytest.fixture
def model_path(tmp_path):
    return tmp_path.joinpath("model")


@pytest.fixture
def transformers_custom_env(tmp_path):
    conda_env = tmp_path.joinpath("conda_env.yml")
    _mlflow_conda_env(conda_env, additional_pip_deps=["transformers"])
    return conda_env


@pytest.fixture
def mock_pyfunc_wrapper():
    return mlflow.transformers._TransformersWrapper("mock")


@pytest.fixture
@flaky()
def small_seq2seq_pipeline():
    # The return type of this model's language head is a List[Dict[str, Any]]
    architecture = "lordtt13/emo-mobilebert"
    tokenizer = transformers.AutoTokenizer.from_pretrained(architecture)
    model = transformers.TFAutoModelForSequenceClassification.from_pretrained(architecture)
    return transformers.pipeline(task="text-classification", model=model, tokenizer=tokenizer)


@pytest.fixture
@flaky()
def small_qa_pipeline():
    # The return type of this model's language head is a Dict[str, Any]
    architecture = "csarron/mobilebert-uncased-squad-v2"
    tokenizer = transformers.AutoTokenizer.from_pretrained(architecture, low_cpu_mem_usage=True)
    model = transformers.MobileBertForQuestionAnswering.from_pretrained(
        architecture, low_cpu_mem_usage=True
    )
    return transformers.pipeline(task="question-answering", model=model, tokenizer=tokenizer)


@pytest.fixture
@flaky()
def small_vision_model():
    architecture = "google/mobilenet_v2_1.0_224"
    feature_extractor = transformers.AutoFeatureExtractor.from_pretrained(
        architecture, low_cpu_mem_usage=True
    )
    model = transformers.MobileNetV2ForImageClassification.from_pretrained(
        architecture, low_cpu_mem_usage=True
    )
    return transformers.pipeline(
        task="image-classification", model=model, feature_extractor=feature_extractor
    )


@pytest.fixture
@flaky()
def small_multi_modal_pipeline():
    architecture = "dandelin/vilt-b32-finetuned-vqa"
    return transformers.pipeline(model=architecture)


@pytest.fixture
@flaky()
def component_multi_modal():
    architecture = "dandelin/vilt-b32-finetuned-vqa"
    tokenizer = transformers.BertTokenizerFast.from_pretrained(architecture, low_cpu_mem_usage=True)
    processor = transformers.ViltProcessor.from_pretrained(architecture, low_cpu_mem_usage=True)
    image_processor = transformers.ViltImageProcessor.from_pretrained(
        architecture, low_cpu_mem_usage=True
    )
    model = transformers.ViltForQuestionAnswering.from_pretrained(
        architecture, low_cpu_mem_usage=True
    )
    transformers_model = {"model": model, "tokenizer": tokenizer}
    if transformers_version >= Version(_FEATURE_EXTRACTION_API_CHANGE_VERSION):
        transformers_model["image_processor"] = image_processor
    else:
        transformers_model["feature_extractor"] = processor
    return transformers_model


@pytest.fixture
@flaky()
def small_conversational_model():
    tokenizer = transformers.AutoTokenizer.from_pretrained(
        "microsoft/DialoGPT-small", low_cpu_mem_usage=True
    )
    model = transformers.AutoModelWithLMHead.from_pretrained(
        "satvikag/chatbot", low_cpu_mem_usage=True
    )
    return transformers.pipeline(task="conversational", model=model, tokenizer=tokenizer)


@pytest.fixture
@flaky()
def fill_mask_pipeline():
    architecture = "distilroberta-base"
    model = transformers.AutoModelForMaskedLM.from_pretrained(architecture, low_cpu_mem_usage=True)
    tokenizer = transformers.AutoTokenizer.from_pretrained(architecture)
    return transformers.pipeline(task="fill-mask", model=model, tokenizer=tokenizer)


@pytest.fixture
@flaky()
def text2text_generation_pipeline():
    task = "text2text-generation"
    architecture = "mrm8488/t5-base-finetuned-common_gen"
    model = transformers.T5ForConditionalGeneration.from_pretrained(architecture)
    tokenizer = transformers.T5TokenizerFast.from_pretrained(architecture)

    return transformers.pipeline(
        task=task,
        tokenizer=tokenizer,
        model=model,
    )


@pytest.fixture
@flaky()
def text_generation_pipeline():
    task = "text-generation"
    architecture = "distilgpt2"
    model = transformers.AutoModelWithLMHead.from_pretrained(architecture)
    tokenizer = transformers.AutoTokenizer.from_pretrained(architecture)

    return transformers.pipeline(
        task=task,
        model=model,
        tokenizer=tokenizer,
    )


@pytest.fixture
@flaky()
def translation_pipeline():
    return transformers.pipeline(
        task="translation_en_to_de",
        model=transformers.T5ForConditionalGeneration.from_pretrained("t5-small"),
        tokenizer=transformers.T5TokenizerFast.from_pretrained("t5-small", model_max_length=100),
    )


@pytest.fixture
@flaky()
def summarizer_pipeline():
    task = "summarization"
    architecture = "philschmid/distilbart-cnn-12-6-samsum"
    model = transformers.BartForConditionalGeneration.from_pretrained(architecture)
    tokenizer = transformers.AutoTokenizer.from_pretrained(architecture)
    return transformers.pipeline(
        task=task,
        tokenizer=tokenizer,
        model=model,
    )


@pytest.fixture
@flaky()
def text_classification_pipeline():
    task = "text-classification"
    architecture = "distilbert-base-uncased-finetuned-sst-2-english"
    model = transformers.AutoModelForSequenceClassification.from_pretrained(architecture)
    tokenizer = transformers.AutoTokenizer.from_pretrained(architecture)
    return transformers.pipeline(
        task=task,
        tokenizer=tokenizer,
        model=model,
    )


@pytest.fixture
@flaky()
def zero_shot_pipeline():
    task = "zero-shot-classification"
    architecture = "typeform/distilbert-base-uncased-mnli"
    model = transformers.AutoModelForSequenceClassification.from_pretrained(architecture)
    tokenizer = transformers.AutoTokenizer.from_pretrained(architecture)
    return transformers.pipeline(
        task=task,
        tokenizer=tokenizer,
        model=model,
    )


@pytest.fixture
@flaky()
def table_question_answering_pipeline():
    return transformers.pipeline(
        task="table-question-answering", model="google/tapas-tiny-finetuned-wtq"
    )


@pytest.fixture
@flaky()
def ner_pipeline():
    return transformers.pipeline(
        task="token-classification", model="vblagoje/bert-english-uncased-finetuned-pos"
    )


@pytest.fixture
@flaky()
def ner_pipeline_aggregation():
    # Modification to the default aggregation_strategy of `None` changes the output keys in each
    # of the dictionaries. This fixture allows for testing that the correct data is extracted
    # as a return value
    return transformers.pipeline(
        task="token-classification",
        model="vblagoje/bert-english-uncased-finetuned-pos",
        aggregation_strategy="average",
    )


@pytest.fixture
@flaky()
def conversational_pipeline():
    return transformers.pipeline(model="microsoft/DialoGPT-medium")


@pytest.fixture
@flaky()
def image_for_test():
    dataset = load_dataset("huggingface/cats-image")
    return dataset["test"]["image"][0]


@pytest.fixture
def sound_file_for_test():
    datasets_path = pathlib.Path(__file__).resolve().parent.parent.joinpath("datasets")
    audio, _ = librosa.load(datasets_path.joinpath("apollo11_launch.wav"), sr=16000)
    return audio


@pytest.fixture
def raw_audio_file():
    datasets_path = pathlib.Path(__file__).resolve().parent.parent.joinpath("datasets")

    return datasets_path.joinpath("apollo11_launch.wav").read_bytes()


@pytest.fixture
@flaky()
def whisper_pipeline():
    task = "automatic-speech-recognition"
    architecture = "openai/whisper-tiny"
    model = transformers.WhisperForConditionalGeneration.from_pretrained(architecture)
    tokenizer = transformers.WhisperTokenizer.from_pretrained(architecture)
    feature_extractor = transformers.WhisperFeatureExtractor.from_pretrained(architecture)
    if Version(transformers.__version__) > Version("4.30.2"):
        model.generation_config.alignment_heads = [[2, 2], [3, 0], [3, 2], [3, 3], [3, 4], [3, 5]]
    return transformers.pipeline(
        task=task, model=model, tokenizer=tokenizer, feature_extractor=feature_extractor
    )


@pytest.fixture
@flaky()
def audio_classification_pipeline():
    return transformers.pipeline("audio-classification", model="superb/wav2vec2-base-superb-ks")


@pytest.fixture
@flaky()
def feature_extraction_pipeline():
    st_arch = "sentence-transformers/all-MiniLM-L6-v2"
    model = transformers.AutoModel.from_pretrained(st_arch)
    tokenizer = transformers.AutoTokenizer.from_pretrained(st_arch)

    return transformers.pipeline(model=model, tokenizer=tokenizer, task="feature-extraction")


def test_dependencies_pytorch(small_qa_pipeline):
    pip_requirements = get_default_pip_requirements(small_qa_pipeline.model)
    expected_requirments = {"transformers", "torch", "torchvision"}
    assert {package.split("=")[0] for package in pip_requirements}.intersection(
        expected_requirments
    ) == expected_requirments
    conda_requirements = get_default_conda_env(small_qa_pipeline.model)
    pip_in_conda = {
        package.split("=")[0] for package in conda_requirements["dependencies"][2]["pip"]
    }
    expected_conda = {"mlflow"}
    expected_conda.update(expected_requirments)
    assert pip_in_conda.intersection(expected_conda) == expected_conda


def test_dependencies_tensorflow(small_seq2seq_pipeline):
    pip_requirements = get_default_pip_requirements(small_seq2seq_pipeline.model)
    expected_requirments = {"transformers", "tensorflow"}
    assert {package.split("=")[0] for package in pip_requirements}.intersection(
        expected_requirments
    ) == expected_requirments
    conda_requirements = get_default_conda_env(small_seq2seq_pipeline.model)
    pip_in_conda = {
        package.split("=")[0] for package in conda_requirements["dependencies"][2]["pip"]
    }
    expected_conda = {"mlflow"}
    expected_conda.update(expected_requirments)
    assert pip_in_conda.intersection(expected_conda) == expected_conda


def test_task_inference(small_seq2seq_pipeline):
    expected_task = "text-classification"
    assert _infer_transformers_task_type(small_seq2seq_pipeline) == expected_task

    assert (
        _infer_transformers_task_type(
            _TransformersModel.from_dict(**{"model": small_seq2seq_pipeline.model})
        )
        == expected_task
    )
    with pytest.raises(MlflowException, match="The provided model type"):
        _infer_transformers_task_type(small_seq2seq_pipeline.tokenizer)


def test_task_validation():
    with pytest.raises(MlflowException, match="The task provided is invalid. 'fake-task' is not"):
        _validate_transformers_task_type("fake-task")
    _validate_transformers_task_type("image-classification")


def test_instance_extraction(small_qa_pipeline):
    assert _get_instance_type(small_qa_pipeline) == "QuestionAnsweringPipeline"
    assert _get_instance_type(small_qa_pipeline.model) == "MobileBertForQuestionAnswering"


@pytest.mark.parametrize(
    ("model", "result"),
    [
        ("small_qa_pipeline", True),
        ("small_seq2seq_pipeline", True),
        ("small_multi_modal_pipeline", False),
        ("small_vision_model", False),
    ],
)
def test_pipeline_eligibility_for_pyfunc_registration(model, result, request):
    pipeline = request.getfixturevalue(model)
    assert _should_add_pyfunc_to_model(pipeline) == result


def test_component_multi_modal_model_ineligible_for_pyfunc(component_multi_modal):
    components = _TransformersModel.from_dict(**component_multi_modal)
    task = _infer_transformers_task_type(components)

    pipeline = _build_pipeline_from_model_input(components, task=task)
    assert not _should_add_pyfunc_to_model(pipeline)


def test_model_architecture_extraction(small_seq2seq_pipeline):
    assert _get_base_model_architecture(small_seq2seq_pipeline) == "lordtt13/emo-mobilebert"
    assert (
        _get_base_model_architecture({"model": small_seq2seq_pipeline.model})
        == "lordtt13/emo-mobilebert"
    )


def test_base_flavor_configuration_generation(small_seq2seq_pipeline, small_qa_pipeline):
    expected_seq_pipeline_conf = {
        _TASK_KEY: "text-classification",
        _INSTANCE_TYPE_KEY: "TextClassificationPipeline",
        _PIPELINE_MODEL_TYPE_KEY: "TFMobileBertForSequenceClassification",
        _MODEL_PATH_OR_NAME_KEY: "lordtt13/emo-mobilebert",
        _FRAMEWORK_KEY: "tf",
    }
    expected_qa_pipeline_conf = {
        _TASK_KEY: "question-answering",
        _INSTANCE_TYPE_KEY: "QuestionAnsweringPipeline",
        _PIPELINE_MODEL_TYPE_KEY: "MobileBertForQuestionAnswering",
        _MODEL_PATH_OR_NAME_KEY: "csarron/mobilebert-uncased-squad-v2",
        _FRAMEWORK_KEY: "pt",
    }
    seq_conf_infer_task = _generate_base_flavor_configuration(
        small_seq2seq_pipeline, _get_or_infer_task_type(small_seq2seq_pipeline)
    )
    assert seq_conf_infer_task == expected_seq_pipeline_conf
    seq_conf_specify_task = _generate_base_flavor_configuration(
        small_seq2seq_pipeline, "text-classification"
    )
    assert seq_conf_specify_task == expected_seq_pipeline_conf
    qa_conf_infer_task = _generate_base_flavor_configuration(
        small_qa_pipeline, _get_or_infer_task_type(small_qa_pipeline)
    )
    assert qa_conf_infer_task == expected_qa_pipeline_conf
    qa_conf_specify_task = _generate_base_flavor_configuration(
        small_qa_pipeline, "question-answering"
    )
    assert qa_conf_specify_task == expected_qa_pipeline_conf
    with pytest.raises(MlflowException, match="The task provided is invalid. 'magic' is not"):
        _generate_base_flavor_configuration(small_qa_pipeline, "magic")


def test_pipeline_construction_from_base_nlp_model(small_qa_pipeline):
    generated = _build_pipeline_from_model_input(
        _TransformersModel.from_dict(
            **{"model": small_qa_pipeline.model, "tokenizer": small_qa_pipeline.tokenizer}
        ),
        "question-answering",
    )
    assert isinstance(generated, type(small_qa_pipeline))
    assert isinstance(generated.tokenizer, type(small_qa_pipeline.tokenizer))


def test_pipeline_construction_from_base_vision_model(small_vision_model):
    model = {"model": small_vision_model.model, "tokenizer": small_vision_model.tokenizer}
    if transformers_version >= Version(_FEATURE_EXTRACTION_API_CHANGE_VERSION):
        model.update({"image_processor": small_vision_model.feature_extractor})
    else:
        model.update({"feature_extractor": small_vision_model.feature_extractor})
    generated = _build_pipeline_from_model_input(
        _TransformersModel.from_dict(**model),
        "image-classification",
    )
    assert isinstance(generated, type(small_vision_model))
    assert isinstance(generated.tokenizer, type(small_vision_model.tokenizer))
    if transformers_version >= Version(_FEATURE_EXTRACTION_API_CHANGE_VERSION):
        compare_type = generated.image_processor
    else:
        compare_type = generated.feature_extractor
    assert isinstance(compare_type, transformers.MobileNetV2ImageProcessor)


def test_pipeline_construction_fails_with_invalid_type(small_vision_model):
    with pytest.raises(
        MlflowException,
        match="The model type submitted is not compatible with the transformers flavor: ",
    ):
        _TransformersModel.from_dict(**{"model": small_vision_model.feature_extractor})


def test_saving_with_invalid_dict_as_model(model_path):
    with pytest.raises(
        MlflowException, match="Invalid dictionary submitted for 'transformers_model'. The "
    ):
        mlflow.transformers.save_model(transformers_model={"invalid": "key"}, path=model_path)

    with pytest.raises(
        MlflowException, match="The 'transformers_model' dictionary must have an entry"
    ):
        mlflow.transformers.save_model(
            transformers_model={"tokenizer": "some_tokenizer"}, path=model_path
        )


def test_model_card_acquisition_vision_model(small_vision_model):
    model_provided_card = _fetch_model_card(small_vision_model)
    assert model_provided_card.data.to_dict()["tags"] == ["vision", "image-classification"]
    assert len(model_provided_card.text) > 0


def test_vision_model_save_pipeline_with_defaults(small_vision_model, model_path):
    mlflow.transformers.save_model(transformers_model=small_vision_model, path=model_path)
    # validate inferred pip requirements
    with model_path.joinpath("requirements.txt").open() as file:
        requirements = file.read()
    reqs = {req.split("==")[0] for req in requirements.split("\n")}
    expected_requirements = {"torch", "torchvision", "transformers"}
    assert reqs.intersection(expected_requirements) == expected_requirements
    # validate inferred model card data
    card_data = yaml.safe_load(model_path.joinpath("model_card_data.yaml").read_bytes())
    assert card_data["tags"] == ["vision", "image-classification"]
    # Validate inferred model card text
    with model_path.joinpath("model_card.md").open() as file:
        card_text = file.read()
    assert len(card_text) > 0
    # Validate conda.yaml
    conda_env = yaml.safe_load(model_path.joinpath("conda.yaml").read_bytes())
    assert {req.split("==")[0] for req in conda_env["dependencies"][2]["pip"]}.intersection(
        expected_requirements
    ) == expected_requirements
    # Validate the MLModel file
    mlmodel = yaml.safe_load(model_path.joinpath("MLmodel").read_bytes())
    flavor_config = mlmodel["flavors"]["transformers"]
    assert flavor_config["instance_type"] == "ImageClassificationPipeline"
    assert flavor_config["pipeline_model_type"] == "MobileNetV2ForImageClassification"
    assert flavor_config["task"] == "image-classification"
    assert flavor_config["source_model_name"] == "google/mobilenet_v2_1.0_224"

def test_vision_model_save__model_for_task_and_card_inference(small_vision_model, model_path):
    mlflow.transformers.save_model(transformers_model=small_vision_model, path=model_path)
    # validate inferred pip requirements
    with model_path.joinpath("requirements.txt").open() as file:
        requirements = file.read()
    reqs = {req.split("==")[0] for req in requirements.split("\n")}
    expected_requirements = {"torch", "torchvision", "transformers"}
    assert reqs.intersection(expected_requirements) == expected_requirements
    # validate inferred model card data
    card_data = yaml.safe_load(model_path.joinpath("model_card_data.yaml").read_bytes())
    assert card_data["tags"] == ["vision", "image-classification"]
    # Validate inferred model card text
    with model_path.joinpath("model_card.md").open() as file:
        card_text = file.read()
    assert len(card_text) > 0
    
    # Validate the MLModel file
    mlmodel = yaml.safe_load(model_path.joinpath("MLmodel").read_bytes())
    flavor_config = mlmodel["flavors"]["transformers"]
    assert flavor_config["instance_type"] == "ImageClassificationPipeline"
    assert flavor_config["pipeline_model_type"] == "MobileNetV2ForImageClassification"
    assert flavor_config["task"] == "image-classification"
    assert flavor_config["source_model_name"] == "google/mobilenet_v2_1.0_224"

def test_qa_model_save_model_for_task_and_card_inference(small_seq2seq_pipeline, model_path):
    mlflow.transformers.save_model(
        transformers_model={
            "model": small_seq2seq_pipeline.model,
            "tokenizer": small_seq2seq_pipeline.tokenizer,
        },
        path=model_path,
    )
    # validate inferred pip requirements
    with model_path.joinpath("requirements.txt").open() as file:
        requirements = file.read()
    reqs = {req.split("==")[0] for req in requirements.split("\n")}
    expected_requirements = {"tensorflow", "transformers"}
    assert reqs.intersection(expected_requirements) == expected_requirements
    # validate that the card was acquired by model reference
    card_data = yaml.safe_load(model_path.joinpath("model_card_data.yaml").read_bytes())
    assert card_data["datasets"] == ["emo"]
    # The creator of this model did not include tag data in the card. Ensure it is missing.
    assert "tags" not in card_data
    # Validate inferred model card text
    with model_path.joinpath("model_card.md").open() as file:
        card_text = file.read()
    assert len(card_text) > 0
    # validate MLmodel files
    mlmodel = yaml.safe_load(model_path.joinpath("MLmodel").read_bytes())
    flavor_config = mlmodel["flavors"]["transformers"]
    assert flavor_config["instance_type"] == "TextClassificationPipeline"
    assert flavor_config["pipeline_model_type"] == "TFMobileBertForSequenceClassification"
    assert flavor_config["task"] == "text-classification"
    assert flavor_config["source_model_name"] == "lordtt13/emo-mobilebert"

def test_vision_model_save_and_override_card(small_vision_model, model_path):
    supplied_card = """
                    ---
                    language: en
                    license: bsd
                    ---

                    # I made a new model!
                    """
    card_info = textwrap.dedent(supplied_card)
    card = ModelCard(card_info)
    # save the model instance
    mlflow.transformers.save_model(
        transformers_model=small_vision_model,
        path=model_path,
        model_card=card,
    )
    # validate that the card was acquired by model reference
    card_data = yaml.safe_load(model_path.joinpath("model_card_data.yaml").read_bytes())
    assert card_data["language"] == "en"
    assert card_data["license"] == "bsd"
def test_qa_model_save_and_override_card(small_qa_pipeline, model_path):
    supplied_card = """
                    ---
                    language: en
                    license: bsd
                    ---

                    # I made a new model!
                    """
    card_info = textwrap.dedent(supplied_card)
    card = ModelCard(card_info)
    # save the model instance
    mlflow.transformers.save_model(
        transformers_model=small_qa_pipeline,
        path=model_path,
        model_card=card,
    )
    # validate that the card was acquired by model reference
    card_data = yaml.safe_load(model_path.joinpath("model_card_data.yaml").read_bytes())
    assert card_data["language"] == "en"
    assert card_data["license"] == "bsd"
    # Validate inferred model card text
def test_basic_save_model_and_load_text_pipeline(small_seq2seq_pipeline, model_path):
    mlflow.transformers.save_model(
        transformers_model={
            "model": small_seq2seq_pipeline.model,
            "tokenizer": small_seq2seq_pipeline.tokenizer,
        },
        path=model_path,
    )
    loaded = mlflow.transformers.load_model(model_path)
    result = loaded("MLflow is a really neat tool!")
    assert result[0]["label"] == "happy"
    assert result[0]["score"] > 0.5


def test_component_saving_multi_modal(component_multi_modal, model_path):
    if transformers_version >= Version(_FEATURE_EXTRACTION_API_CHANGE_VERSION):
        processor = component_multi_modal["image_processor"]
        expected = {"tokenizer", "processor", "image_processor"}
    else:
        processor = component_multi_modal["feature_extractor"]
        expected = {"tokenizer", "processor", "feature_extractor"}

    mlflow.transformers.save_model(
        transformers_model=component_multi_modal,
        path=model_path,
        processor=processor,
    )
    components_dir = model_path.joinpath("components")
    contents = {item.name for item in components_dir.iterdir()}
    assert contents.intersection(expected) == expected

    mlmodel = yaml.safe_load(model_path.joinpath("MLmodel").read_bytes())
    flavor_config = mlmodel["flavors"]["transformers"]
    assert set(flavor_config["components"]).issubset(expected)


def test_extract_pipeline_components(small_vision_model, small_qa_pipeline):
    components_vision = _record_pipeline_components(small_vision_model)
    if transformers_version >= Version(_FEATURE_EXTRACTION_API_CHANGE_VERSION):
        component_list = ["feature_extractor", "image_processor"]
    else:
        component_list = ["feature_extractor"]

    assert components_vision["components"] == component_list
    components_qa = _record_pipeline_components(small_qa_pipeline)
    assert components_qa["tokenizer_type"] == "MobileBertTokenizerFast"
    assert components_qa["components"] == ["tokenizer"]


def test_extract_multi_modal_components(small_multi_modal_pipeline):
    components_multi = _record_pipeline_components(small_multi_modal_pipeline)
    if transformers_version >= Version(_FEATURE_EXTRACTION_API_CHANGE_VERSION):
        assert components_multi["image_processor_type"] == "ViltImageProcessor"
        assert components_multi["components"] == ["tokenizer", "image_processor"]
    elif transformers_version >= Version(_IMAGE_PROCESSOR_API_CHANGE_VERSION):
        assert components_multi["feature_extractor_type"] == "ViltFeatureExtractor"
        assert components_multi["components"] == ["feature_extractor", "tokenizer"]
    else:
        assert components_multi["feature_extractor_type"] == "ViltImageProcessor"
        assert components_multi["components"] == ["feature_extractor", "tokenizer"]


def test_basic_save_model_and_load_vision_pipeline(small_vision_model, model_path, image_for_test):
    if transformers_version >= Version(_FEATURE_EXTRACTION_API_CHANGE_VERSION):
        model = {
            "model": small_vision_model.model,
            "image_processor": small_vision_model.image_processor,
            "tokenizer": small_vision_model.tokenizer,
        }
    else:
        model = {
            "model": small_vision_model.model,
            "feature_extractor": small_vision_model.feature_extractor,
            "tokenizer": small_vision_model.tokenizer,
        }
    mlflow.transformers.save_model(
        transformers_model=model,
        path=model_path,
    )
    loaded = mlflow.transformers.load_model(model_path)
    prediction = loaded(image_for_test)
    assert prediction[0]["label"] == "tabby, tabby cat"
    assert prediction[0]["score"] > 0.5


@flaky()
def test_multi_modal_pipeline_save_and_load(small_multi_modal_pipeline, model_path, image_for_test):
    mlflow.transformers.save_model(transformers_model=small_multi_modal_pipeline, path=model_path)
    question = "How many cats are in the picture?"
    # Load components
    components = mlflow.transformers.load_model(model_path, return_type="components")
    if transformers_version >= Version(_FEATURE_EXTRACTION_API_CHANGE_VERSION):
        expected_components = {"model", "task", "tokenizer", "image_processor"}
    else:
        expected_components = {"model", "task", "tokenizer", "feature_extractor"}
    assert set(components.keys()).intersection(expected_components) == expected_components
    constructed_pipeline = transformers.pipeline(**components)
    answer = constructed_pipeline(image=image_for_test, question=question)
    assert answer[0]["answer"] == "2"
    # Load pipeline
    pipeline = mlflow.transformers.load_model(model_path)
    pipeline_answer = pipeline(image=image_for_test, question=question)
    assert pipeline_answer[0]["answer"] == "2"
    # Test invalid loading mode
    with pytest.raises(MlflowException, match="The specified return_type mode 'magic' is"):
        mlflow.transformers.load_model(model_path, return_type="magic")


def test_multi_modal_component_save_and_load(component_multi_modal, model_path, image_for_test):
    if transformers_version >= Version(_FEATURE_EXTRACTION_API_CHANGE_VERSION):
        processor = component_multi_modal["image_processor"]
    else:
        processor = component_multi_modal["feature_extractor"]
    mlflow.transformers.save_model(
        transformers_model=component_multi_modal,
        path=model_path,
        processor=processor,
    )
    # Ensure that the appropriate Processor object was detected and loaded with the pipeline.
    loaded_components = mlflow.transformers.load_model(
        model_uri=model_path, return_type="components"
    )
    assert isinstance(loaded_components["model"], transformers.ViltForQuestionAnswering)
    assert isinstance(loaded_components["tokenizer"], transformers.BertTokenizerFast)
    # This is to simulate a post-processing processor that would be used externally to a Pipeline
    # This isn't being tested on an actual use case of such a model type due to the size of
    # these types of models that have this interface being ill-suited for CI testing.

    if transformers_version >= Version(_FEATURE_EXTRACTION_API_CHANGE_VERSION):
        processor_key = "image_processor"
        assert isinstance(loaded_components[processor_key], transformers.ViltImageProcessor)
    else:
        processor_key = "feature_extractor"
        assert isinstance(loaded_components[processor_key], transformers.ViltProcessor)
        assert isinstance(loaded_components["processor"], transformers.ViltProcessor)
    if transformers_version < Version(_FEATURE_EXTRACTION_API_CHANGE_VERSION):
        # NB: This simulated behavior is no longer valid in versions 4.27.4 and above.
        # With the port of functionality away from feature extractor types, the new architecture
        # for multi-modal models is entirely pipeline based.
        # Make sure that the component usage works correctly when extracted from inference loading
        model = loaded_components["model"]
        processor = loaded_components["processor"]
        question = "What are the cats doing?"
        inputs = processor(image_for_test, question, return_tensors="pt")
        outputs = model(**inputs)
        logits = outputs.logits
        idx = logits.argmax(-1).item()
        answer = model.config.id2label[idx]
        assert answer == "sleeping"


@flaky()
def test_pipeline_saved_model_with_processor_cannot_be_loaded_as_pipeline(
    component_multi_modal, model_path
):
    invalid_pipeline = transformers.pipeline(
        task="visual-question-answering", **component_multi_modal
    )
    if transformers_version >= Version(_FEATURE_EXTRACTION_API_CHANGE_VERSION):
        processor = component_multi_modal["image_processor"]
    else:
        processor = component_multi_modal["feature_extractor"]
    mlflow.transformers.save_model(
        transformers_model=invalid_pipeline,
        path=model_path,
        processor=processor,  # If this is specified, we cannot guarantee correct inference
    )
    with pytest.raises(
        MlflowException, match="This model has been saved with a processor. Processor objects"
    ):
        mlflow.transformers.load_model(model_uri=model_path, return_type="pipeline")


def test_component_saved_model_with_processor_cannot_be_loaded_as_pipeline(
    component_multi_modal, model_path
):
    if transformers_version >= Version(_FEATURE_EXTRACTION_API_CHANGE_VERSION):
        processor = component_multi_modal["image_processor"]
    else:
        processor = component_multi_modal["feature_extractor"]
    mlflow.transformers.save_model(
        transformers_model=component_multi_modal,
        path=model_path,
        processor=processor,
    )
    with pytest.raises(
        MlflowException,
        match="This model has been saved with a processor. Processor objects are not compatible "
        "with Pipelines. Please load",
    ):
        mlflow.transformers.load_model(model_uri=model_path, return_type="pipeline")


@pytest.mark.parametrize("should_start_run", [True, False])
def test_log_and_load_transformers_pipeline(small_qa_pipeline, tmp_path, should_start_run):
    try:
        if should_start_run:
            mlflow.start_run()
        artifact_path = "transformers"
        conda_env = tmp_path.joinpath("conda_env.yaml")
        _mlflow_conda_env(conda_env, additional_pip_deps=["transformers"])
        model_info = mlflow.transformers.log_model(
            transformers_model=small_qa_pipeline,
            artifact_path=artifact_path,
            conda_env=str(conda_env),
        )
        model_uri = f"runs:/{mlflow.active_run().info.run_id}/{artifact_path}"
        assert model_info.model_uri == model_uri
        reloaded_model = mlflow.transformers.load_model(model_uri=model_uri, return_type="pipeline")
        assert (
            reloaded_model(
                {"question": "Who's house?", "context": "The house is owned by a man named Run."}
            )["answer"]
            == "Run"
        )
        model_path = pathlib.Path(_download_artifact_from_uri(artifact_uri=model_uri))
        model_config = Model.load(str(model_path.joinpath("MLmodel")))
        assert pyfunc.FLAVOR_NAME in model_config.flavors
        assert pyfunc.ENV in model_config.flavors[pyfunc.FLAVOR_NAME]
        env_path = model_config.flavors[pyfunc.FLAVOR_NAME][pyfunc.ENV]["conda"]
        assert model_path.joinpath(env_path).exists()
    finally:
        mlflow.end_run()


def test_load_pipeline_from_remote_uri_succeeds(small_seq2seq_pipeline, model_path, mock_s3_bucket):
    mlflow.transformers.save_model(transformers_model=small_seq2seq_pipeline, path=model_path)
    artifact_root = f"s3://{mock_s3_bucket}"
    artifact_path = "model"
    artifact_repo = S3ArtifactRepository(artifact_root)
    artifact_repo.log_artifacts(model_path, artifact_path=artifact_path)
    model_uri = os.path.join(artifact_root, artifact_path)
    loaded = mlflow.transformers.load_model(model_uri=str(model_uri), return_type="pipeline")
    assert loaded("I like it when CI checks pass and are never flaky!")[0]["label"] == "happy"


def test_transformers_log_model_calls_register_model(small_qa_pipeline, tmp_path):
    artifact_path = "transformers"
    register_model_patch = mock.patch("mlflow.tracking._model_registry.fluent._register_model")
    with mlflow.start_run(), register_model_patch:
        conda_env = tmp_path.joinpath("conda_env.yaml")
        _mlflow_conda_env(conda_env, additional_pip_deps=["transformers", "torch", "torchvision"])
        mlflow.transformers.log_model(
            transformers_model=small_qa_pipeline,
            artifact_path=artifact_path,
            conda_env=str(conda_env),
            registered_model_name="Question-Answering Model 1",
        )
        model_uri = f"runs:/{mlflow.active_run().info.run_id}/{artifact_path}"
        assert_register_model_called_with_local_model_path(
            register_model_mock=mlflow.tracking._model_registry.fluent._register_model,
            model_uri=model_uri,
            registered_model_name="Question-Answering Model 1",
        )


def test_transformers_log_model_with_no_registered_model_name(small_vision_model, tmp_path):
    if transformers_version >= Version(_FEATURE_EXTRACTION_API_CHANGE_VERSION):
        model = {
            "model": small_vision_model.model,
            "image_processor": small_vision_model.image_processor,
            "tokenizer": small_vision_model.tokenizer,
        }
    else:
        model = {
            "model": small_vision_model.model,
            "feature_extractor": small_vision_model.feature_extractor,
            "tokenizer": small_vision_model.tokenizer,
        }
    artifact_path = "transformers"
    registered_model_patch = mock.patch("mlflow.tracking._model_registry.fluent._register_model")
    with mlflow.start_run(), registered_model_patch:
        conda_env = tmp_path.joinpath("conda_env.yaml")
        _mlflow_conda_env(conda_env, additional_pip_deps=["tensorflow", "transformers"])
        mlflow.transformers.log_model(
            transformers_model=model,
            artifact_path=artifact_path,
            conda_env=str(conda_env),
        )
        mlflow.tracking._model_registry.fluent._register_model.assert_not_called()
        model_uri = f"runs:/{mlflow.active_run().info.run_id}/{artifact_path}"
        model_path = pathlib.Path(_download_artifact_from_uri(artifact_uri=model_uri))
        model_config = Model.load(str(model_path.joinpath("MLmodel")))
        # Vision models can't be loaded as pyfunc currently.
        assert pyfunc.FLAVOR_NAME not in model_config.flavors


def test_transformers_save_persists_requirements_in_mlflow_directory(
    small_qa_pipeline, model_path, transformers_custom_env
):
    mlflow.transformers.save_model(
        transformers_model=small_qa_pipeline,
        path=model_path,
        conda_env=str(transformers_custom_env),
    )
    saved_pip_req_path = model_path.joinpath("requirements.txt")
    _compare_conda_env_requirements(transformers_custom_env, saved_pip_req_path)


def test_transformers_log_with_pip_requirements(small_multi_modal_pipeline, tmp_path):
    expected_mlflow_version = _mlflow_major_version_string()

    requirements_file = tmp_path.joinpath("requirements.txt")
    requirements_file.write_text("coolpackage")
    with mlflow.start_run():
        mlflow.transformers.log_model(
            small_multi_modal_pipeline, "model", pip_requirements=str(requirements_file)
        )
        _assert_pip_requirements(
            mlflow.get_artifact_uri("model"), [expected_mlflow_version, "coolpackage"], strict=True
        )
    with mlflow.start_run():
        mlflow.transformers.log_model(
            small_multi_modal_pipeline,
            "model",
            pip_requirements=[f"-r {requirements_file}", "alsocool"],
        )
        _assert_pip_requirements(
            mlflow.get_artifact_uri("model"),
            [expected_mlflow_version, "coolpackage", "alsocool"],
            strict=True,
        )
    with mlflow.start_run():
        mlflow.transformers.log_model(
            small_multi_modal_pipeline,
            "model",
            pip_requirements=[f"-c {requirements_file}", "constrainedcool"],
        )
        _assert_pip_requirements(
            mlflow.get_artifact_uri("model"),
            [expected_mlflow_version, "constrainedcool", "-c constraints.txt"],
            ["coolpackage"],
            strict=True,
        )


def test_transformers_log_with_extra_pip_requirements(small_multi_modal_pipeline, tmp_path):
    expected_mlflow_version = _mlflow_major_version_string()
    default_requirements = mlflow.transformers.get_default_pip_requirements(
        small_multi_modal_pipeline.model
    )
    requirements_file = tmp_path.joinpath("requirements.txt")
    requirements_file.write_text("coolpackage")
    with mlflow.start_run():
        mlflow.transformers.log_model(
            small_multi_modal_pipeline, "model", extra_pip_requirements=str(requirements_file)
        )
        _assert_pip_requirements(
            mlflow.get_artifact_uri("model"),
            [expected_mlflow_version, *default_requirements, "coolpackage"],
            strict=True,
        )
    with mlflow.start_run():
        mlflow.transformers.log_model(
            small_multi_modal_pipeline,
            "model",
            extra_pip_requirements=[f"-r {requirements_file}", "alsocool"],
        )
        _assert_pip_requirements(
            mlflow.get_artifact_uri("model"),
            [expected_mlflow_version, *default_requirements, "coolpackage", "alsocool"],
            strict=True,
        )
    with mlflow.start_run():
        mlflow.transformers.log_model(
            small_multi_modal_pipeline,
            "model",
            extra_pip_requirements=[f"-c {requirements_file}", "constrainedcool"],
        )
        _assert_pip_requirements(
            mlflow.get_artifact_uri("model"),
            [
                expected_mlflow_version,
                *default_requirements,
                "constrainedcool",
                "-c constraints.txt",
            ],
            ["coolpackage"],
            strict=True,
        )


def test_transformers_log_with_duplicate_pip_requirements(small_multi_modal_pipeline, capsys):
    with mlflow.start_run():
        mlflow.transformers.log_model(
            small_multi_modal_pipeline,
            "model",
            pip_requirements=["transformers==99.99.99", "transformers", "mlflow"],
        )
    captured = capsys.readouterr()
    assert (
        "Duplicate packages are present within the pip requirements. "
        "Duplicate packages: ['transformers']" in captured.err
    )


def test_transformers_log_with_duplicate_extra_pip_requirements(small_multi_modal_pipeline, capsys):
    with mlflow.start_run():
        mlflow.transformers.log_model(
            small_multi_modal_pipeline,
            "model",
            extra_pip_requirements=["transformers==99.99.99"],
        )
    captured = capsys.readouterr()
    assert (
        "Duplicate packages are present within the pip requirements. "
        "Duplicate packages: ['transformers']" in captured.err
    )


@pytest.mark.skipif(
    importlib.util.find_spec("accelerate") is not None, reason="fails when accelerate is installed"
)
def test_transformers_tf_model_save_without_conda_env_uses_default_env_with_expected_dependencies(
    small_seq2seq_pipeline, model_path
):
    mlflow.transformers.save_model(small_seq2seq_pipeline, model_path)
    _assert_pip_requirements(
        model_path, mlflow.transformers.get_default_pip_requirements(small_seq2seq_pipeline.model)
    )
    pip_requirements = _get_deps_from_requirement_file(model_path)
    assert "tensorflow" in pip_requirements
    assert "torch" not in pip_requirements
    assert "accelerate" not in pip_requirements


def test_transformers_pt_model_save_without_conda_env_uses_default_env_with_expected_dependencies(
    small_qa_pipeline, model_path
):
    mlflow.transformers.save_model(small_qa_pipeline, model_path)
    _assert_pip_requirements(
        model_path, mlflow.transformers.get_default_pip_requirements(small_qa_pipeline.model)
    )
    pip_requirements = _get_deps_from_requirement_file(model_path)
    assert "tensorflow" not in pip_requirements
    assert "accelerate" in pip_requirements
    assert "torch" in pip_requirements


@pytest.mark.skipif(
    importlib.util.find_spec("accelerate") is not None, reason="fails when accelerate is installed"
)
def test_transformers_pt_model_save_dependencies_without_accelerate(
    translation_pipeline, model_path
):
    mlflow.transformers.save_model(translation_pipeline, model_path)
    _assert_pip_requirements(
        model_path, mlflow.transformers.get_default_pip_requirements(translation_pipeline.model)
    )
    pip_requirements = _get_deps_from_requirement_file(model_path)
    assert "tensorflow" not in pip_requirements
    assert "accelerate" not in pip_requirements
    assert "torch" in pip_requirements


def test_transformers_tf_model_log_without_conda_env_uses_default_env_with_expected_dependencies(
    small_seq2seq_pipeline,
):
    artifact_path = "model"
    with mlflow.start_run():
        mlflow.transformers.log_model(small_seq2seq_pipeline, artifact_path)
        model_uri = mlflow.get_artifact_uri(artifact_path)
    _assert_pip_requirements(
        model_uri, mlflow.transformers.get_default_pip_requirements(small_seq2seq_pipeline.model)
    )
    pip_requirements = _get_deps_from_requirement_file(model_uri)
    assert "tensorflow" in pip_requirements
    assert "torch" not in pip_requirements


def test_transformers_pt_model_log_without_conda_env_uses_default_env_with_expected_dependencies(
    small_qa_pipeline,
):
    artifact_path = "model"
    with mlflow.start_run():
        mlflow.transformers.log_model(small_qa_pipeline, artifact_path)
        model_uri = mlflow.get_artifact_uri(artifact_path)
    _assert_pip_requirements(
        model_uri, mlflow.transformers.get_default_pip_requirements(small_qa_pipeline.model)
    )
    pip_requirements = _get_deps_from_requirement_file(model_uri)
    assert "tensorflow" not in pip_requirements
    assert "torch" in pip_requirements


def test_log_model_with_code_paths(small_qa_pipeline):
    artifact_path = "model"
    with mlflow.start_run(), mock.patch(
        "mlflow.transformers._add_code_from_conf_to_system_path"
    ) as add_mock:
        mlflow.transformers.log_model(small_qa_pipeline, artifact_path, code_paths=[__file__])
        model_uri = mlflow.get_artifact_uri(artifact_path)
        _compare_logged_code_paths(__file__, model_uri, mlflow.transformers.FLAVOR_NAME)
        mlflow.transformers.load_model(model_uri)
        add_mock.assert_called()


def test_non_existent_model_card_entry(small_seq2seq_pipeline, model_path):
    with mock.patch("mlflow.transformers._fetch_model_card", return_value=None):
        mlflow.transformers.save_model(transformers_model=small_seq2seq_pipeline, path=model_path)

        contents = {item.name for item in model_path.iterdir()}
        assert not contents.intersection({"model_card.txt", "model_card_data.yaml"})


def test_huggingface_hub_not_installed(small_seq2seq_pipeline, model_path):
    with mock.patch.dict("sys.modules", {"huggingface_hub": None}):
        result = mlflow.transformers._fetch_model_card(small_seq2seq_pipeline)

        assert result is None

        mlflow.transformers.save_model(transformers_model=small_seq2seq_pipeline, path=model_path)

        contents = {item.name for item in model_path.iterdir()}
        assert not contents.intersection({"model_card.txt", "model_card_data.yaml"})


def test_save_pipeline_without_defined_components(small_conversational_model, model_path):
    # This pipeline type explicitly does not have a configuration for an image_processor
    with mlflow.start_run():
        mlflow.transformers.save_model(
            transformers_model=small_conversational_model, path=model_path
        )
    pipe = mlflow.transformers.load_model(model_path)
    convo = transformers.Conversation("How are you today?")
    convo = pipe(convo)
    assert convo.generated_responses[-1] == "good"


@flaky()
def test_invalid_model_type_without_registered_name_does_not_save(model_path):
    invalid_pipeline = transformers.pipeline(task="text-generation", model="gpt2")
    del invalid_pipeline.model.name_or_path

    with pytest.raises(MlflowException, match="The submitted model type"):
        mlflow.transformers.save_model(transformers_model=invalid_pipeline, path=model_path)


@flaky()
def test_invalid_task_inference_raises_error(model_path):
    from transformers import Pipeline

    def softmax(outputs):
        maxes = np.max(outputs, axis=-1, keepdims=True)
        shifted_exp = np.exp(outputs - maxes)
        return shifted_exp / shifted_exp.sum(axis=-1, keepdims=True)

    class PairClassificationPipeline(Pipeline):
        def _sanitize_parameters(self, **kwargs):
            preprocess_kwargs = {}
            if "second_text" in kwargs:
                preprocess_kwargs["second_text"] = kwargs["second_text"]
            return preprocess_kwargs, {}, {}

        # pylint: disable=arguments-renamed,arguments-differ
        def preprocess(self, text, second_text=None):
            return self.tokenizer(text, text_pair=second_text, return_tensors=self.framework)

        # pylint: disable=arguments-differ,arguments-renamed
        def _forward(self, model_inputs):
            return self.model(**model_inputs)

        # pylint: disable=arguments-differ
        def postprocess(self, model_outputs):
            logits = model_outputs.logits[0].numpy()
            probabilities = softmax(logits)

            best_class = np.argmax(probabilities)
            label = self.model.config.id2label[best_class]
            score = probabilities[best_class].item()
            logits = logits.tolist()
            return {"label": label, "score": score, "logits": logits}

    model = transformers.AutoModelForSequenceClassification.from_pretrained(
        "sgugger/finetuned-bert-mrpc"
    )
    dummy_pipeline = PairClassificationPipeline(model=model)

    with mock.patch.dict("sys.modules", {"huggingface_hub": None}):
        with pytest.raises(
            MlflowException, match="The task provided is invalid. '' is not a supported"
        ):
            mlflow.transformers.save_model(transformers_model=dummy_pipeline, path=model_path)
        dummy_pipeline.task = "text-classification"
        mlflow.transformers.save_model(transformers_model=dummy_pipeline, path=model_path)


def test_invalid_input_to_pyfunc_signature_output_wrapper_raises(component_multi_modal):
    with pytest.raises(MlflowException, match="The pipeline type submitted is not a valid"):
        mlflow.transformers.generate_signature_output(component_multi_modal["model"], "bogus")


@pytest.mark.parametrize(
    "inference_payload",
    [
        ({"question": "Who's house?", "context": "The house is owned by a man named Run."}),
        (
            [
                {
                    "question": "What color is it?",
                    "context": "Some people said it was green but I know that it's definitely blue",
                },
                {
                    "question": "How do the wheels go?",
                    "context": "The wheels on the bus go round and round. Round and round.",
                },
            ]
        ),
        (
            [
                {
                    "question": "What color is it?",
                    "context": "Some people said it was green but I know that it's pink.",
                },
                {
                    "context": "The people on the bus go up and down. Up and down.",
                    "question": "How do the people go?",
                },
            ]
        ),
    ],
)
def test_qa_pipeline_pyfunc_load_and_infer(small_qa_pipeline, model_path, inference_payload):
    signature = infer_signature(
        inference_payload,
        mlflow.transformers.generate_signature_output(small_qa_pipeline, inference_payload),
    )

    mlflow.transformers.save_model(
        transformers_model=small_qa_pipeline,
        path=model_path,
        signature=signature,
    )
    pyfunc_loaded = mlflow.pyfunc.load_model(model_path)

    inference = pyfunc_loaded.predict(inference_payload)

    assert isinstance(inference, list)
    assert all(isinstance(element, str) for element in inference)

    if isinstance(inference_payload, dict):
        pd_input = pd.DataFrame(inference_payload, index=[0])
    else:
        pd_input = pd.DataFrame(inference_payload)
    pd_inference = pyfunc_loaded.predict(pd_input)

    assert isinstance(pd_inference, list)
    assert all(isinstance(element, str) for element in inference)

def test_Vision_pipeline_pyfunc_load_and_infer(small_vision_model, model_path, inference_payload):
    signature = infer_signature(
        inference_payload,
        mlflow.transformers.generate_signature_output(small_vision_model, inference_payload),
    )

    mlflow.transformers.save_model(
        transformers_model=small_vision_model,
        path=model_path,
        signature=signature,
    )
    pyfunc_loaded = mlflow.pyfunc.load_model(model_path)

    inference = pyfunc_loaded.predict(inference_payload)

    assert isinstance(inference, list)
    assert all(isinstance(element, str) for element in inference)

    if isinstance(inference_payload, dict):
        pd_input = pd.DataFrame(inference_payload, index=[0])
    else:
        pd_input = pd.DataFrame(inference_payload)
    pd_inference = pyfunc_loaded.predict(pd_input)

    assert isinstance(pd_inference, list)
    assert all(isinstance(element, str) for element in inference)    


@pytest.mark.skipif(RUNNING_IN_GITHUB_ACTIONS, reason=GITHUB_ACTIONS_SKIP_REASON)
@pytest.mark.parametrize(
    ("data", "result"),
    [
        ("muppet keyboard type", ["A muppet is typing on a keyboard."]),
        (
            ["pencil draw paper", "pie apple eat"],
            # NB: The result of this test case, without inference config overrides is:
            # ["A man drawing on paper with pencil", "A man eating a pie with applies"]
            # The inference config override forces additional insertion of more grammatically
            # correct responses to validate that the inference config is being applied.
            ["A man is drawing on paper with a pencil.", "A man is eating a pie with apples."],
        ),
    ],
)
def test_text2text_generation_pipeline_with_model_configs(
    text2text_generation_pipeline, tmp_path, data, result
):
    signature = infer_signature(
        data, mlflow.transformers.generate_signature_output(text2text_generation_pipeline, data)
    )

    model_config = {
        "top_k": 2,
        "num_beams": 5,
        "max_length": 30,
        "temperature": 0.62,
        "top_p": 0.85,
        "repetition_penalty": 1.15,
    }
    model_path1 = tmp_path.joinpath("model1")
    mlflow.transformers.save_model(
        text2text_generation_pipeline,
        path=model_path1,
        model_config=model_config,
        signature=signature,
    )
    pyfunc_loaded = mlflow.pyfunc.load_model(model_path1)

    inference = pyfunc_loaded.predict(data)

    assert inference == result

    pd_input = pd.DataFrame([data]) if isinstance(data, str) else pd.DataFrame(data)
    pd_inference = pyfunc_loaded.predict(pd_input)
    assert pd_inference == result

    model_path2 = tmp_path.joinpath("model2")
    signature_with_params = infer_signature(
        data,
        mlflow.transformers.generate_signature_output(text2text_generation_pipeline, data),
        model_config,
    )
    mlflow.transformers.save_model(
        text2text_generation_pipeline,
        path=model_path2,
        signature=signature_with_params,
    )
    pyfunc_loaded = mlflow.pyfunc.load_model(model_path2)

    dict_inference = pyfunc_loaded.predict(
        data,
        params=model_config,
    )

    assert dict_inference == inference


def test_text2text_generation_pipeline_with_model_config_and_params(
    text2text_generation_pipeline, tmp_path
):
    data = "muppet keyboard type"
    model_config = {
        "top_k": 2,
        "num_beams": 5,
        "top_p": 0.85,
        "repetition_penalty": 1.15,
        "do_sample": True,
    }
    parameters = {"top_k": 3, "max_length": 30}
    generated_output = mlflow.transformers.generate_signature_output(
        text2text_generation_pipeline, data
    )
    signature = infer_signature(
        data,
        generated_output,
        parameters,
    )

    model_path = tmp_path / "model"
    mlflow.transformers.save_model(
        text2text_generation_pipeline,
        path=model_path,
        model_config=model_config,
        signature=signature,
    )
    pyfunc_loaded = mlflow.pyfunc.load_model(model_path)

    # model_config and default params are all applied
    res = pyfunc_loaded.predict(data)
    applied_params = model_config.copy()
    applied_params.update(parameters)
    res2 = pyfunc_loaded.predict(data, applied_params)
    assert res == res2

    assert res != pyfunc_loaded.predict(data, {"max_length": 10})

    # Extra params are ignored
    assert res == pyfunc_loaded.predict(data, {"extra_param": "extra_value"})


def test_text2text_generation_pipeline_with_params_success(text2text_generation_pipeline, tmp_path):
    data = "muppet keyboard type"
    parameters = {"top_k": 2, "num_beams": 5, "do_sample": True}
    generated_output = mlflow.transformers.generate_signature_output(
        text2text_generation_pipeline, data
    )
    signature = infer_signature(
        data,
        generated_output,
        parameters,
    )

    model_path = tmp_path / "model"
    mlflow.transformers.save_model(
        text2text_generation_pipeline,
        path=model_path,
        signature=signature,
    )
    pyfunc_loaded = mlflow.pyfunc.load_model(model_path)

    # parameteres saved with ModelSignature is applied by default
    res = pyfunc_loaded.predict(data)
    res2 = pyfunc_loaded.predict(data, parameters)
    assert res == res2


def test_text2text_generation_pipeline_with_params_with_errors(
    text2text_generation_pipeline, tmp_path
):
    data = "muppet keyboard type"
    parameters = {"top_k": 2, "num_beams": 5, "invalid_param": "invalid_param", "do_sample": True}
    generated_output = mlflow.transformers.generate_signature_output(
        text2text_generation_pipeline, data
    )

    model_path = tmp_path / "model"
    mlflow.transformers.save_model(
        text2text_generation_pipeline,
        path=model_path,
        signature=infer_signature(
            data,
            generated_output,
            parameters,
        ),
    )
    pyfunc_loaded = mlflow.pyfunc.load_model(model_path)
    with pytest.raises(
        MlflowException,
        match=r"The params provided to the `predict` method are "
        r"not valid for pipeline Text2TextGenerationPipeline.",
    ):
        pyfunc_loaded.predict(data, parameters)

    # Type validation of params failure
    with pytest.raises(MlflowException, match=r"Invalid parameters found"):
        pyfunc_loaded.predict(data, {"top_k": "2"})


@pytest.mark.skipif(RUNNING_IN_GITHUB_ACTIONS, reason=GITHUB_ACTIONS_SKIP_REASON)
def test_text2text_generation_pipeline_with_inferred_schema(text2text_generation_pipeline):
    with mlflow.start_run():
        model_info = mlflow.transformers.log_model(
            transformers_model=text2text_generation_pipeline, artifact_path="my_model"
        )
    pyfunc_loaded = mlflow.pyfunc.load_model(model_info.model_uri)

    assert pyfunc_loaded.predict("muppet board nails hammer") == [
        "A muppet is hammering nails on a board."
    ]


@pytest.mark.parametrize(
    "invalid_data",
    [
        ({"answer": "something", "context": ["nothing", "that", "makes", "sense"]}),
        ([{"answer": ["42"], "context": "life"}, {"unmatched": "keys", "cause": "failure"}]),
    ],
)
@pytest.mark.skipif(RUNNING_IN_GITHUB_ACTIONS, reason=GITHUB_ACTIONS_SKIP_REASON)
def test_invalid_input_to_text2text_pipeline(text2text_generation_pipeline, invalid_data):
    # Adding this validation test due to the fact that we're constructing the input to the
    # Pipeline. The Pipeline requires a format of a pseudo-dict-like string. An example of
    # a valid input string: "answer: green. context: grass is primarily green in color."
    # We generate this string from a dict or generate a list of these strings from a list of
    # dictionaries.
    with pytest.raises(MlflowException, match="An invalid type has been supplied. Please supply"):
        infer_signature(
            invalid_data,
            mlflow.transformers.generate_signature_output(
                text2text_generation_pipeline, invalid_data
            ),
        )


@pytest.mark.parametrize(
    "data", ["Generative models are", (["Generative models are", "Computers are"])]
)
@pytest.mark.skipif(RUNNING_IN_GITHUB_ACTIONS, reason=GITHUB_ACTIONS_SKIP_REASON)
def test_text_generation_pipeline(text_generation_pipeline, model_path, data):
    signature = infer_signature(
        data, mlflow.transformers.generate_signature_output(text_generation_pipeline, data)
    )

    model_config = {
        "prefix": "software",
        "top_k": 2,
        "num_beams": 5,
        "max_length": 30,
        "temperature": 0.62,
        "top_p": 0.85,
        "repetition_penalty": 1.15,
    }
    mlflow.transformers.save_model(
        text_generation_pipeline,
        path=model_path,
        model_config=model_config,
        signature=signature,
    )
    pyfunc_loaded = mlflow.pyfunc.load_model(model_path)

    inference = pyfunc_loaded.predict(data)

    if isinstance(data, list):
        assert inference[0].startswith(data[0])
        assert inference[1].startswith(data[1])
    else:
        assert inference[0].startswith(data)

    pd_input = pd.DataFrame([data], index=[0]) if isinstance(data, str) else pd.DataFrame(data)
    pd_inference = pyfunc_loaded.predict(pd_input)

    if isinstance(data, list):
        assert pd_inference[0].startswith(data[0])
        assert pd_inference[1].startswith(data[1])
    else:
        assert pd_inference[0].startswith(data)


@pytest.mark.parametrize(
    "invalid_data",
    [
        ({"my_input": "something to predict"}),
        ([{"bogus_input": "invalid"}, "not_valid"]),
        (["tell me a story", {"of": "a properly configured pipeline input"}]),
    ],
)
@pytest.mark.skipif(RUNNING_IN_GITHUB_ACTIONS, reason=GITHUB_ACTIONS_SKIP_REASON)
def test_invalid_input_to_text_generation_pipeline(text_generation_pipeline, invalid_data):
    if isinstance(invalid_data, list):
        match = "If supplying a list, all values must be of string type"
    else:
        match = "The input data is of an incorrect type"
    with pytest.raises(MlflowException, match=match):
        infer_signature(
            invalid_data,
            mlflow.transformers.generate_signature_output(text_generation_pipeline, invalid_data),
        )


@pytest.mark.parametrize(
    ("inference_payload", "result"),
    [
        ("Riding a <mask> on the beach is fun!", ["bike"]),
        (["If I had <mask>, I would fly to the top of a mountain"], ["wings"]),
        (
            ["I use stacks of <mask> to buy things", "I <mask> the whole bowl of cherries"],
            ["cash", "ate"],
        ),
    ],
)
def test_fill_mask_pipeline(fill_mask_pipeline, model_path, inference_payload, result):
    signature = infer_signature(
        inference_payload,
        mlflow.transformers.generate_signature_output(fill_mask_pipeline, inference_payload),
    )

    mlflow.transformers.save_model(fill_mask_pipeline, path=model_path, signature=signature)
    pyfunc_loaded = mlflow.pyfunc.load_model(model_path)

    inference = pyfunc_loaded.predict(inference_payload)
    assert inference == result

    if len(inference_payload) > 1 and isinstance(inference_payload, list):
        pd_input = pd.DataFrame([{"inputs": v} for v in inference_payload])
    elif isinstance(inference_payload, list) and len(inference_payload) == 1:
        pd_input = pd.DataFrame([{"inputs": v} for v in inference_payload], index=[0])
    else:
        pd_input = pd.DataFrame({"inputs": inference_payload}, index=[0])

    pd_inference = pyfunc_loaded.predict(pd_input)
    assert pd_inference == result


def test_fill_mask_pipeline_with_multiple_masks(fill_mask_pipeline, model_path):
    data = ["I <mask> the whole <mask> of <mask>", "I <mask> the whole <mask> of <mask>"]

    mlflow.transformers.save_model(fill_mask_pipeline, path=model_path)
    pyfunc_loaded = mlflow.pyfunc.load_model(model_path)

    inference = pyfunc_loaded.predict(data)
    assert len(inference) == 2
    assert all(len(value) == 3 for value in inference)


@pytest.mark.parametrize(
    "invalid_data",
    [
        ({"a": "b"}),
        ([{"a": "b"}, [{"a": "c"}]]),
    ],
)
def test_invalid_input_to_fill_mask_pipeline(fill_mask_pipeline, invalid_data):
    if isinstance(invalid_data, list):
        match = "Invalid data submission. Ensure all"
    else:
        match = "The input data is of an incorrect type"
    with pytest.raises(MlflowException, match=match):
        infer_signature(
            invalid_data,
            mlflow.transformers.generate_signature_output(fill_mask_pipeline, invalid_data),
        )


@pytest.mark.parametrize(
    "data",
    [
        {
            "sequences": "I love the latest update to this IDE!",
            "candidate_labels": ["happy", "sad"],
        },
        {
            "sequences": ["My dog loves to eat spaghetti", "My dog hates going to the vet"],
            "candidate_labels": ["happy", "sad"],
            "hypothesis_template": "This example talks about how the dog is {}",
        },
    ],
)
def test_zero_shot_classification_pipeline(zero_shot_pipeline, model_path, data):
    # NB: The list submission for this pipeline type can accept json-encoded lists or lists within
    # the values of the dictionary.
    signature = infer_signature(
        data, mlflow.transformers.generate_signature_output(zero_shot_pipeline, data)
    )

    mlflow.transformers.save_model(zero_shot_pipeline, model_path, signature=signature)

    loaded_pyfunc = mlflow.pyfunc.load_model(model_path)
    inference = loaded_pyfunc.predict(data)

    assert isinstance(inference, pd.DataFrame)
    if isinstance(data["sequences"], str):
        assert len(inference) == len(data["candidate_labels"])
    else:
        assert len(inference) == len(data["sequences"]) * len(data["candidate_labels"])


@pytest.mark.parametrize(
    ("query", "result"),
    [
        ({"query": "What should we order more of?"}, ["Apples"]),
        (
            {
                "query": [
                    "What is our highest sales?",
                    "What should we order more of?",
                ]
            },
            ["1230945.55", "Apples"],
        ),
    ],
)
def test_table_question_answering_pipeline(
    table_question_answering_pipeline, model_path, query, result
):
    table = {
        "Fruit": ["Apples", "Bananas", "Oranges", "Watermelon", "Blueberries"],
        "Sales": ["1230945.55", "86453.12", "11459.23", "8341.23", "2325.88"],
        "Inventory": ["910", "4589", "11200", "80", "3459"],
    }
    json_table = json.dumps(table)
    data = {**query, "table": json_table}
    signature = infer_signature(
        data, mlflow.transformers.generate_signature_output(table_question_answering_pipeline, data)
    )

    mlflow.transformers.save_model(
        table_question_answering_pipeline, model_path, signature=signature
    )
    loaded = mlflow.pyfunc.load_model(model_path)

    inference = loaded.predict(data)
    assert inference == result

    if all(isinstance(value, str) for value in data.values()):
        pd_input = pd.DataFrame(data, index=[0])
    else:
        pd_input = pd.DataFrame(data)
    pd_inference = loaded.predict(pd_input)
    assert pd_inference == result


@pytest.mark.parametrize(
    ("data", "result"),
    [
        ("I've got a lovely bunch of coconuts!", ["Ich habe eine schöne Haufe von Kokos!"]),
        (
            [
                "I am the very model of a modern major general",
                "Once upon a time, there was a little turtle",
            ],
            [
                "Ich bin das Modell eines modernen Generals.",
                "Einmal gab es eine kleine Schildkröte.",
            ],
        ),
    ],
)
def test_translation_pipeline(translation_pipeline, model_path, data, result):
    signature = infer_signature(
        data, mlflow.transformers.generate_signature_output(translation_pipeline, data)
    )

    mlflow.transformers.save_model(translation_pipeline, path=model_path, signature=signature)
    pyfunc_loaded = mlflow.pyfunc.load_model(model_path)
    inference = pyfunc_loaded.predict(data)
    assert inference == result

    if len(data) > 1 and isinstance(data, list):
        pd_input = pd.DataFrame([{"inputs": v} for v in data])
    elif isinstance(data, list) and len(data) == 1:
        pd_input = pd.DataFrame([{"inputs": v} for v in data], index=[0])
    else:
        pd_input = pd.DataFrame({"inputs": data}, index=[0])

    pd_inference = pyfunc_loaded.predict(pd_input)
    assert pd_inference == result


@pytest.mark.parametrize(
    "data",
    [
        "There once was a boy",
        ["Dolly isn't just a sheep anymore"],
        ["Baking cookies is quite easy", "Writing unittests is good for"],
    ],
)
@pytest.mark.skipif(RUNNING_IN_GITHUB_ACTIONS, reason=GITHUB_ACTIONS_SKIP_REASON)
def test_summarization_pipeline(summarizer_pipeline, model_path, data):
    model_config = {
        "top_k": 2,
        "num_beams": 5,
        "max_length": 90,
        "temperature": 0.62,
        "top_p": 0.85,
        "repetition_penalty": 1.15,
    }
    signature = infer_signature(
        data, mlflow.transformers.generate_signature_output(summarizer_pipeline, data)
    )

    mlflow.transformers.save_model(
        summarizer_pipeline, path=model_path, model_config=model_config, signature=signature
    )
    pyfunc_loaded = mlflow.pyfunc.load_model(model_path)

    inference = pyfunc_loaded.predict(data)
    if isinstance(data, list) and len(data) > 1:
        for i, entry in enumerate(data):
            assert inference[i].strip().startswith(entry)
    elif isinstance(data, list) and len(data) == 1:
        assert inference[0].strip().startswith(data[0])
    else:
        assert inference[0].strip().startswith(data)

    if len(data) > 1 and isinstance(data, list):
        pd_input = pd.DataFrame([{"inputs": v} for v in data])
    elif isinstance(data, list) and len(data) == 1:
        pd_input = pd.DataFrame([{"inputs": v} for v in data], index=[0])
    else:
        pd_input = pd.DataFrame({"inputs": data}, index=[0])

    pd_inference = pyfunc_loaded.predict(pd_input)
    if isinstance(data, list) and len(data) > 1:
        for i, entry in enumerate(data):
            assert pd_inference[i].strip().startswith(entry)
    elif isinstance(data, list) and len(data) == 1:
        assert pd_inference[0].strip().startswith(data[0])
    else:
        assert pd_inference[0].strip().startswith(data)


@pytest.mark.parametrize(
    "data",
    [
        "I'm telling you that Han shot first!",
        [
            "I think this sushi might have gone off",
            "That gym smells like feet, hot garbage, and sadness",
            "I love that we have a moon",
        ],
        [{"text": "test1", "text_pair": "test2"}],
        [{"text": "test1", "text_pair": "pair1"}, {"text": "test2", "text_pair": "pair2"}],
    ],
)
def test_classifier_pipeline(text_classification_pipeline, model_path, data):
    signature = infer_signature(
        data, mlflow.transformers.generate_signature_output(text_classification_pipeline, data)
    )
    mlflow.transformers.save_model(
        text_classification_pipeline, path=model_path, signature=signature
    )

    pyfunc_loaded = mlflow.pyfunc.load_model(model_path)
    inference = pyfunc_loaded.predict(data)

    # verify that native transformers outputs match the pyfunc return values
    native_inference = text_classification_pipeline(data)
    inference_dict = inference.to_dict()

    if isinstance(data, str):
        assert len(inference) == 1
        assert inference_dict["label"][0] == native_inference[0]["label"]
        assert inference_dict["score"][0] == native_inference[0]["score"]
    else:
        assert len(inference) == len(data)
        for key in ["score", "label"]:
            for value in range(0, len(data)):
                assert native_inference[value][key] == inference_dict[key][value]


@pytest.mark.parametrize(
    ("data", "result"),
    [
        (
            "I have a dog and his name is Willy!",
            ["PRON,VERB,DET,NOUN,CCONJ,PRON,NOUN,AUX,PROPN,PUNCT"],
        ),
        (["I like turtles"], ["PRON,VERB,NOUN"]),
        (
            ["We are the knights who say nee!", "Houston, we may have a problem."],
            [
                "PRON,AUX,DET,PROPN,PRON,VERB,INTJ,PUNCT",
                "PROPN,PUNCT,PRON,AUX,VERB,DET,NOUN,PUNCT",
            ],
        ),
    ],
)
@pytest.mark.parametrize("pipeline_name", ["ner_pipeline", "ner_pipeline_aggregation"])
@pytest.mark.skipcacheclean
def test_ner_pipeline(pipeline_name, model_path, data, result, request):
    pipeline = request.getfixturevalue(pipeline_name)

    signature = infer_signature(data, mlflow.transformers.generate_signature_output(pipeline, data))

    mlflow.transformers.save_model(pipeline, model_path, signature=signature)
    loaded_pyfunc = mlflow.pyfunc.load_model(model_path)
    inference = loaded_pyfunc.predict(data)

    assert inference == result

    if len(data) > 1 and isinstance(data, list):
        pd_input = pd.DataFrame([{"inputs": v} for v in data])
    elif isinstance(data, list) and len(data) == 1:
        pd_input = pd.DataFrame([{"inputs": v} for v in data], index=[0])
    else:
        pd_input = pd.DataFrame({"inputs": data}, index=[0])

    pd_inference = loaded_pyfunc.predict(pd_input)
    assert pd_inference == result


@pytest.mark.skipif(RUNNING_IN_GITHUB_ACTIONS, reason=GITHUB_ACTIONS_SKIP_REASON)
def test_conversational_pipeline(conversational_pipeline, model_path):
    signature = infer_signature(
        "Hi there!",
        mlflow.transformers.generate_signature_output(conversational_pipeline, "Hi there!"),
    )

    mlflow.transformers.save_model(conversational_pipeline, model_path, signature=signature)
    loaded_pyfunc = mlflow.pyfunc.load_model(model_path)

    first_response = loaded_pyfunc.predict("What is the best way to get to Antarctica?")

    assert first_response == "I think you can get there by boat."

    second_response = loaded_pyfunc.predict("What kind of boat should I use?")

    assert second_response == "A boat that can go to Antarctica."

    # Test that a new loaded instance has no context.
    loaded_again_pyfunc = mlflow.pyfunc.load_model(model_path)
    third_response = loaded_again_pyfunc.predict("What kind of boat should I use?")

    assert third_response == "A boat that can't sink."

    fourth_response = loaded_again_pyfunc.predict("Can I use it to go to the moon?")

    assert fourth_response == "Only if you have a boat that can't sink."


@pytest.mark.parametrize(
    ("pipeline_name", "example", "in_signature", "out_signature"),
    [
        (
            "fill_mask_pipeline",
            ["I use stacks of <mask> to buy things", "I <mask> the whole bowl of cherries"],
            [{"type": "string"}],
            [{"type": "string"}],
        ),
        (
            "zero_shot_pipeline",
            {
                "sequences": ["My dog loves to eat spaghetti", "My dog hates going to the vet"],
                "candidate_labels": ["happy", "sad"],
                "hypothesis_template": "This example talks about how the dog is {}",
            },
            [
                {"name": "sequences", "type": "string"},
                {"name": "candidate_labels", "type": "string"},
                {"name": "hypothesis_template", "type": "string"},
            ],
            [
                {"name": "sequence", "type": "string"},
                {"name": "labels", "type": "string"},
                {"name": "scores", "type": "double"},
            ],
        ),
    ],
)
@pytest.mark.parametrize("provide_example", [True, False])
@pytest.mark.skipcacheclean
def test_infer_signature_from_example_only(
    pipeline_name, model_path, example, request, provide_example, in_signature, out_signature
):
    pipeline = request.getfixturevalue(pipeline_name)

    input_example = example if provide_example else None
    mlflow.transformers.save_model(pipeline, model_path, input_example=input_example)

    model = Model.load(model_path)

    assert model.signature.inputs.to_dict() == in_signature
    assert model.signature.outputs.to_dict() == out_signature

    if provide_example:
        saved_example = _read_example(model, model_path).to_dict(orient="records")
        if isinstance(example, str):
            assert next(iter(saved_example[0].values())) == example
        elif isinstance(example, list):
            assert list(saved_example[0].values()) == example
        else:
            assert set(saved_example[0].keys()).intersection(example.keys()) == set(
                saved_example[0].keys()
            )
        assert model.saved_input_example_info["type"] == "dataframe"
        orient = "split" if pipeline_name == "zero_shot_pipeline" else "values"
        assert model.saved_input_example_info["pandas_orient"] == orient
    else:
        assert model.saved_input_example_info is None


def test_qa_pipeline_pyfunc_predict(small_qa_pipeline):
    artifact_path = "qa_model"
    with mlflow.start_run():
        mlflow.transformers.log_model(
            transformers_model=small_qa_pipeline,
            artifact_path=artifact_path,
        )
        model_uri = mlflow.get_artifact_uri(artifact_path)

    inference_payload = json.dumps(
        {
            "inputs": {
                "question": [
                    "What color is it?",
                    "How do the people go?",
                    "What does the 'wolf' howl at?",
                ],
                "context": [
                    "Some people said it was green but I know that it's pink.",
                    "The people on the bus go up and down. Up and down.",
                    "The pack of 'wolves' stood on the cliff and a 'lone wolf' howled at "
                    "the moon for hours.",
                ],
            }
        }
    )
    response = pyfunc_serve_and_score_model(
        model_uri,
        data=inference_payload,
        content_type=pyfunc_scoring_server.CONTENT_TYPE_JSON,
        extra_args=["--env-manager", "local"],
    )
    values = PredictionsResponse.from_json(response.content.decode("utf-8")).get_predictions()

    assert values.to_dict(orient="records") == [{0: "pink"}, {0: "up and down"}, {0: "the moon"}]

    inference_payload = json.dumps(
        {
            "inputs": {
                "question": "Who's house?",
                "context": "The house is owned by a man named Run.",
            }
        }
    )

    response = pyfunc_serve_and_score_model(
        model_uri,
        data=inference_payload,
        content_type=pyfunc_scoring_server.CONTENT_TYPE_JSON,
        extra_args=["--env-manager", "local"],
    )
    values = PredictionsResponse.from_json(response.content.decode("utf-8")).get_predictions()

    assert values.to_dict(orient="records") == [{0: "Run"}]

    
def test_vision_pipeline_pyfunc_predict(small_vision_model):
    artifact_path = "image_classification_model"

    # Log the image classification model
    with mlflow.start_run():
        mlflow.transformers.log_model(
            transformers_model=small_vision_model,
            artifact_path=artifact_path,
        )
        model_uri = mlflow.get_artifact_uri(artifact_path)

    
    image_file_path = "https://raw.githubusercontent.com/mlflow/mlflow/master/tests/datasets/cat.png"  # Replace with the actual image file path

    
    image_data = image = Image.open(image_file_path)

   
    inference_payload = json.dumps({
        "inputs": {
            "image": image_data  # Replace with the input field name for your image classification model
        }
    })

   
    response = pyfunc_serve_and_score_model(
        model_uri,
        data=inference_payload,
        content_type=pyfunc_scoring_server.CONTENT_TYPE_JSON,
        extra_args=["--env-manager", "local"],
    )

    
    predictions = PredictionsResponse.from_json(response.content.decode("utf-8")).get_predictions()

   
    expected_labels = ["tabby", "tabby cat"]  # Replace with your expected class labels

    
    assert predictions == expected_labels

def test_classifier_pipeline_pyfunc_predict(text_classification_pipeline):
    artifact_path = "text_classifier_model"
    with mlflow.start_run():
        mlflow.transformers.log_model(
            transformers_model=text_classification_pipeline,
            artifact_path=artifact_path,
        )
        model_uri = mlflow.get_artifact_uri(artifact_path)

    inference_payload = json.dumps(
        {
            "inputs": [
                "I think this sushi might have gone off",
                "That gym smells like feet, hot garbage, and sadness",
                "I love that we have a moon",
                "I 'love' debugging subprocesses",
                'Quote "in" the string',
            ]
        }
    )

    response = pyfunc_serve_and_score_model(
        model_uri,
        data=inference_payload,
        content_type=pyfunc_scoring_server.CONTENT_TYPE_JSON,
        extra_args=["--env-manager", "local"],
    )
    values = PredictionsResponse.from_json(response.content.decode("utf-8")).get_predictions()

    assert len(values.to_dict()) == 2
    assert len(values.to_dict()["score"]) == 5

    # Test the alternate TextClassificationPipeline input structure where text_pair is used
    # and ensure that model serving and direct native inference match
    inference_data = [
        {"text": "test1", "text_pair": "pair1"},
        {"text": "test2", "text_pair": "pair2"},
        {"text": "test 'quote", "text_pair": "pair 'quote'"},
    ]
    inference_payload = json.dumps({"inputs": inference_data})
    response = pyfunc_serve_and_score_model(
        model_uri,
        data=inference_payload,
        content_type=pyfunc_scoring_server.CONTENT_TYPE_JSON,
        extra_args=["--env-manager", "local"],
    )
    values = PredictionsResponse.from_json(response.content.decode("utf-8")).get_predictions()
    values_dict = values.to_dict()
    native_predict = text_classification_pipeline(inference_data)

    # validate that the pyfunc served model registers text_pair in the same manner as native
    for key in ["score", "label"]:
        for value in [0, 1]:
            assert values_dict[key][value] == native_predict[value][key]

    # test simple string input
    inference_payload = json.dumps({"inputs": ["testing"]})

    response = pyfunc_serve_and_score_model(
        model_uri,
        data=inference_payload,
        content_type=pyfunc_scoring_server.CONTENT_TYPE_JSON,
        extra_args=["--env-manager", "local"],
    )
    values = PredictionsResponse.from_json(response.content.decode("utf-8")).get_predictions()

    assert len(values.to_dict()) == 2
    assert len(values.to_dict()["score"]) == 1


def test_zero_shot_pipeline_pyfunc_predict(zero_shot_pipeline):
    artifact_path = "zero_shot_classifier_model"
    with mlflow.start_run():
        mlflow.transformers.log_model(
            transformers_model=zero_shot_pipeline,
            artifact_path=artifact_path,
        )
        model_uri = mlflow.get_artifact_uri(artifact_path)

    inference_payload = json.dumps(
        {
            "inputs": {
                "sequences": "My dog loves running through troughs of spaghetti "
                "with his mouth open",
                "candidate_labels": ["happy", "sad"],
                "hypothesis_template": "This example talks about how the dog is {}",
            }
        }
    )

    response = pyfunc_serve_and_score_model(
        model_uri,
        data=inference_payload,
        content_type=pyfunc_scoring_server.CONTENT_TYPE_JSON,
        extra_args=["--env-manager", "local"],
    )
    values = PredictionsResponse.from_json(response.content.decode("utf-8")).get_predictions()

    # The length is 3 because it's a single row df cast to dict.
    assert len(values.to_dict()) == 3
    assert len(values.to_dict()["labels"]) == 2

    inference_payload = json.dumps(
        {
            "inputs": {
                "sequences": [
                    "My dog loves to eat spaghetti",
                    "My dog hates going to the vet",
                    "My 'hamster' loves to play with my 'friendly' dog",
                ],
                "candidate_labels": '["happy", "sad"]',
                "hypothesis_template": "This example talks about how the dog is {}",
            }
        }
    )
    response = pyfunc_serve_and_score_model(
        model_uri,
        data=inference_payload,
        content_type=pyfunc_scoring_server.CONTENT_TYPE_JSON,
        extra_args=["--env-manager", "local"],
    )
    values = PredictionsResponse.from_json(response.content.decode("utf-8")).get_predictions()

    assert len(values.to_dict()) == 3
    assert len(values.to_dict()["labels"]) == 6


def test_table_question_answering_pyfunc_predict(table_question_answering_pipeline):
    artifact_path = "table_qa_model"
    with mlflow.start_run():
        mlflow.transformers.log_model(
            transformers_model=table_question_answering_pipeline,
            artifact_path=artifact_path,
        )
        model_uri = mlflow.get_artifact_uri(artifact_path)

    table = {
        "Fruit": ["Apples", "Bananas", "Oranges", "Watermelon 'small'", "Blueberries"],
        "Sales": ["1230945.55", "86453.12", "11459.23", "8341.23", "2325.88"],
        "Inventory": ["910", "4589", "11200", "80", "3459"],
    }

    inference_payload = json.dumps(
        {
            "inputs": {
                "query": "What should we order more of?",
                "table": table,
            }
        }
    )

    response = pyfunc_serve_and_score_model(
        model_uri,
        data=inference_payload,
        content_type=pyfunc_scoring_server.CONTENT_TYPE_JSON,
        extra_args=["--env-manager", "local"],
    )
    values = PredictionsResponse.from_json(response.content.decode("utf-8")).get_predictions()

    assert values.to_dict(orient="records") == [{0: "Apples"}]

    inference_payload = json.dumps(
        {
            "inputs": {
                "query": [
                    "What is our highest sales?",
                    "What should we order more of?",
                    "Which 'fruit' has the 'highest' 'sales'?",
                ],
                "table": table,
            }
        }
    )
    response = pyfunc_serve_and_score_model(
        model_uri,
        data=inference_payload,
        content_type=pyfunc_scoring_server.CONTENT_TYPE_JSON,
        extra_args=["--env-manager", "local"],
    )
    values = PredictionsResponse.from_json(response.content.decode("utf-8")).get_predictions()

    assert values.to_dict(orient="records") == [
        {0: "1230945.55"},
        {0: "Apples"},
        {0: "Apples"},
    ]


def test_feature_extraction_pipeline(feature_extraction_pipeline):
    sentences = ["hi", "hello"]
    signature = infer_signature(
        sentences,
        mlflow.transformers.generate_signature_output(feature_extraction_pipeline, sentences),
    )

    artifact_path = "feature_extraction_pipeline"
    with mlflow.start_run():
        model_info = mlflow.transformers.log_model(
            transformers_model=feature_extraction_pipeline,
            artifact_path=artifact_path,
            signature=signature,
            input_example=["A sentence", "Another sentence"],
        )

    # Load as native
    loaded_pipeline = mlflow.transformers.load_model(model_info.model_uri)

    inference_single = "Testing"
    inference_mult = ["Testing something", "Testing something else"]

    pred = loaded_pipeline(inference_single)
    assert len(pred[0][0]) > 10
    assert isinstance(pred[0][0][0], float)

    pred_multiple = loaded_pipeline(inference_mult)
    assert len(pred_multiple[0][0]) > 2
    assert isinstance(pred_multiple[0][0][0][0], float)

    loaded_pyfunc = mlflow.pyfunc.load_model(model_info.model_uri)

    pyfunc_pred = loaded_pyfunc.predict(inference_single)

    assert isinstance(pyfunc_pred, np.ndarray)

    assert np.array_equal(np.array(pred[0]), pyfunc_pred)

    pyfunc_pred_multiple = loaded_pyfunc.predict(inference_mult)

    assert np.array_equal(np.array(pred_multiple[0][0]), pyfunc_pred_multiple)


def test_feature_extraction_pipeline_pyfunc_predict(feature_extraction_pipeline):
    artifact_path = "feature_extraction"
    with mlflow.start_run():
        model_info = mlflow.transformers.log_model(
            transformers_model=feature_extraction_pipeline,
            artifact_path=artifact_path,
        )

    inference_payload = json.dumps({"inputs": ["sentence one", "sentence two"]})

    response = pyfunc_serve_and_score_model(
        model_info.model_uri,
        data=inference_payload,
        content_type=pyfunc_scoring_server.CONTENT_TYPE_JSON,
        extra_args=["--env-manager", "local"],
    )
    values = PredictionsResponse.from_json(response.content.decode("utf-8")).get_predictions()

    assert len(values.columns) == 384
    assert len(values) == 4

    inference_payload = json.dumps({"inputs": "sentence three"})

    response = pyfunc_serve_and_score_model(
        model_info.model_uri,
        data=inference_payload,
        content_type=pyfunc_scoring_server.CONTENT_TYPE_JSON,
        extra_args=["--env-manager", "local"],
    )

    # A single string input is an invalid input to serving. Verify that this throws.
    with pytest.raises(MlflowException, match="Invalid response. Predictions response contents"):
        PredictionsResponse.from_json(response.content.decode("utf-8")).get_predictions()


def test_loading_unsupported_pipeline_type_as_pyfunc(small_multi_modal_pipeline, model_path):
    mlflow.transformers.save_model(small_multi_modal_pipeline, model_path)
    with pytest.raises(MlflowException, match='Model does not have the "python_function" flavor'):
        mlflow.pyfunc.load_model(model_path)


def test_pyfunc_input_validations(mock_pyfunc_wrapper):
    def ensure_raises(data, match):
        with pytest.raises(MlflowException, match=match):
            mock_pyfunc_wrapper._validate_str_or_list_str(data)

    match1 = "The input data is of an incorrect type"
    match2 = "If supplying a list, all values must"
    ensure_raises({"a": "b"}, match1)
    ensure_raises(("a", "b"), match1)
    ensure_raises({"a", "b"}, match1)
    ensure_raises(True, match1)
    ensure_raises(12, match1)
    ensure_raises([1, 2, 3], match2)
    ensure_raises([{"a", "b"}], match2)
    ensure_raises([["a", "b", "c'"]], match2)
    ensure_raises([{"a": "b"}, {"a": "c"}], match2)
    ensure_raises([[1], [2]], match2)


def test_pyfunc_json_encoded_dict_parsing(mock_pyfunc_wrapper):
    plain_dict = {"a": "b", "b": "c"}
    list_dict = [plain_dict, plain_dict]

    plain_input = {"in": json.dumps(plain_dict)}
    list_input = {"in": json.dumps(list_dict)}

    plain_parsed = mock_pyfunc_wrapper._parse_json_encoded_dict_payload_to_dict(plain_input, "in")
    assert plain_parsed == {"in": plain_dict}

    list_parsed = mock_pyfunc_wrapper._parse_json_encoded_dict_payload_to_dict(list_input, "in")
    assert list_parsed == {"in": list_dict}

    invalid_parsed = mock_pyfunc_wrapper._parse_json_encoded_dict_payload_to_dict(
        plain_input, "invalid"
    )
    assert invalid_parsed != {"in": plain_dict}
    assert invalid_parsed == plain_input


def test_pyfunc_json_encoded_list_parsing(mock_pyfunc_wrapper):
    plain_list = ["a", "b", "c"]
    nested_list = [plain_list, plain_list]
    list_dict = [{"a": "b"}, {"a": "c"}]

    plain_input = {"in": json.dumps(plain_list)}
    nested_input = {"in": json.dumps(nested_list)}
    list_dict_input = {"in": json.dumps(list_dict)}

    plain_parsed = mock_pyfunc_wrapper._parse_json_encoded_list(plain_input, "in")
    assert plain_parsed == {"in": plain_list}

    nested_parsed = mock_pyfunc_wrapper._parse_json_encoded_list(nested_input, "in")
    assert nested_parsed == {"in": nested_list}

    list_dict_parsed = mock_pyfunc_wrapper._parse_json_encoded_list(list_dict_input, "in")
    assert list_dict_parsed == {"in": list_dict}

    with pytest.raises(MlflowException, match="Invalid key in inference payload. The "):
        mock_pyfunc_wrapper._parse_json_encoded_list(list_dict_input, "invalid")


def test_pyfunc_text_to_text_input(mock_pyfunc_wrapper):
    text2text_input = {"context": "a", "answer": "b"}
    parsed_input = mock_pyfunc_wrapper._parse_text2text_input(text2text_input)
    assert parsed_input == "context: a answer: b"

    text2text_input_list = [text2text_input, text2text_input]
    parsed_input_list = mock_pyfunc_wrapper._parse_text2text_input(text2text_input_list)
    assert parsed_input_list == ["context: a answer: b", "context: a answer: b"]

    parsed_with_inputs = mock_pyfunc_wrapper._parse_text2text_input({"inputs": "a"})
    assert parsed_with_inputs == ["a"]

    parsed_str = mock_pyfunc_wrapper._parse_text2text_input("a")
    assert parsed_str == "a"

    parsed_list_str = mock_pyfunc_wrapper._parse_text2text_input(["a", "b"])
    assert parsed_list_str == ["a", "b"]

    with pytest.raises(MlflowException, match="An invalid type has been supplied"):
        mock_pyfunc_wrapper._parse_text2text_input([1, 2, 3])

    with pytest.raises(MlflowException, match="An invalid type has been supplied"):
        mock_pyfunc_wrapper._parse_text2text_input([{"a": [{"b": "c"}]}])


def test_pyfunc_qa_input(mock_pyfunc_wrapper):
    single_input = {"question": "a", "context": "b"}
    parsed_single_input = mock_pyfunc_wrapper._parse_question_answer_input(single_input)
    assert parsed_single_input == single_input

    multi_input = [single_input, single_input]
    parsed_multi_input = mock_pyfunc_wrapper._parse_question_answer_input(multi_input)
    assert parsed_multi_input == multi_input

    with pytest.raises(MlflowException, match="Invalid keys were submitted. Keys must"):
        mock_pyfunc_wrapper._parse_question_answer_input({"q": "a", "c": "b"})

    with pytest.raises(MlflowException, match="An invalid type has been supplied"):
        mock_pyfunc_wrapper._parse_question_answer_input("a")

    with pytest.raises(MlflowException, match="An invalid type has been supplied"):
        mock_pyfunc_wrapper._parse_question_answer_input(["a", "b", "c"])


def test_list_of_dict_to_list_of_str_parsing(mock_pyfunc_wrapper):
    # Test with a single list of dictionaries
    output_data = [{"a": "foo"}, {"a": "bar"}, {"a": "baz"}]
    expected_output = ["foo", "bar", "baz"]
    assert (
        mock_pyfunc_wrapper._parse_lists_of_dict_to_list_of_str(output_data, "a") == expected_output
    )

    # Test with a nested list of dictionaries
    output_data = [
        {"a": "foo", "b": [{"a": "bar"}]},
        {"a": "baz", "b": [{"a": "qux"}]},
    ]
    expected_output = ["foo", "bar", "baz", "qux"]
    assert (
        mock_pyfunc_wrapper._parse_lists_of_dict_to_list_of_str(output_data, "a") == expected_output
    )

    # Test with nested list with exclusion data
    output_data = [
        {"a": "valid", "b": [{"a": "another valid"}, {"b": "invalid"}]},
        {"a": "valid 2", "b": [{"a": "another valid 2"}, {"c": "invalid"}]},
    ]
    expected_output = ["valid", "another valid", "valid 2", "another valid 2"]
    assert (
        mock_pyfunc_wrapper._parse_lists_of_dict_to_list_of_str(output_data, "a") == expected_output
    )


def test_parsing_tokenizer_output(mock_pyfunc_wrapper):
    output_data = [{"a": "b"}, {"a": "c"}, {"a": "d"}]
    expected_output = "b,c,d"
    assert mock_pyfunc_wrapper._parse_tokenizer_output(output_data, {"a"}) == expected_output

    output_data = [output_data, output_data]
    expected_output = [expected_output, expected_output]
    assert mock_pyfunc_wrapper._parse_tokenizer_output(output_data, {"a"}) == expected_output


def test_parse_list_of_multiple_dicts(mock_pyfunc_wrapper):
    output_data = [{"a": "b", "d": "f"}, {"a": "z", "d": "g"}]
    target_dict_key = "a"
    expected_output = ["b"]

    assert (
        mock_pyfunc_wrapper._parse_list_of_multiple_dicts(output_data, target_dict_key)
        == expected_output
    )

    output_data = [
        [{"a": "c", "d": "q"}, {"a": "o", "d": "q"}, {"a": "d", "d": "q"}, {"a": "e", "d": "r"}],
        [{"a": "m", "d": "s"}, {"a": "e", "d": "t"}],
    ]
    target_dict_key = "a"
    expected_output = ["c", "m"]

    assert (
        mock_pyfunc_wrapper._parse_list_of_multiple_dicts(output_data, target_dict_key)
        == expected_output
    )


def test_parse_list_output_for_multiple_candidate_pipelines(mock_pyfunc_wrapper):
    # Test with a single candidate pipeline output
    output_data = [["foo", "bar", "baz"]]
    expected_output = ["foo"]
    assert (
        mock_pyfunc_wrapper._parse_list_output_for_multiple_candidate_pipelines(output_data)
        == expected_output
    )

    # Test with multiple candidate pipeline outputs
    output_data = [
        ["foo", "bar", "baz"],
        ["qux", "quux"],
        ["corge", "grault", "garply", "waldo"],
    ]
    expected_output = ["foo", "qux", "corge"]

    assert (
        mock_pyfunc_wrapper._parse_list_output_for_multiple_candidate_pipelines(output_data)
        == expected_output
    )

    # Test with an empty list
    output_data = []
    with pytest.raises(MlflowException, match="The output of the pipeline contains no"):
        mock_pyfunc_wrapper._parse_list_output_for_multiple_candidate_pipelines(output_data)

    # Test with a nested list
    output_data = [["foo"]]
    expected_output = ["foo"]
    assert (
        mock_pyfunc_wrapper._parse_list_output_for_multiple_candidate_pipelines(output_data)
        == expected_output
    )


@pytest.mark.parametrize(
    (
        "pipeline_input",
        "pipeline_output",
        "expected_output",
        "flavor_config",
        "include_prompt",
        "collapse_whitespace",
    ),
    [
        (
            "What answers?",
            [{"generated_text": "What answers?\n\nA collection of\n\nanswers"}],
            "A collection of\n\nanswers",
            {"instance_type": "InstructionTextGenerationPipeline"},
            False,
            False,
        ),
        (
            "What answers?",
            [{"generated_text": "What answers?\n\nA collection of\n\nanswers"}],
            "A collection of answers",
            {"instance_type": "InstructionTextGenerationPipeline"},
            False,
            True,
        ),
        (
            "Hello!",
            [{"generated_text": "Hello!\n\nHow are you?"}],
            "How are you?",
            {"instance_type": "InstructionTextGenerationPipeline"},
            False,
            False,
        ),
        (
            "Hello!",
            [{"generated_text": "Hello!\n\nA: How are you?\n\n"}],
            "How are you?",
            {"instance_type": "InstructionTextGenerationPipeline"},
            False,
            True,
        ),
        (
            "Hello!",
            [{"generated_text": "Hello!\n\nA: How are you?\n\n"}],
            "Hello! A: How are you?",
            {"instance_type": "InstructionTextGenerationPipeline"},
            True,
            True,
        ),
        (
            "Hello!",
            [{"generated_text": "Hello!\n\nA: How\nare\nyou?\n\n"}],
            "How\nare\nyou?\n\n",
            {"instance_type": "InstructionTextGenerationPipeline"},
            False,
            False,
        ),
        (
            ["Hi!", "What's up?"],
            [[{"generated_text": "Hi!\n\nHello there"}, {"generated_text": "Not much, and you?"}]],
            ["Hello there", "Not much, and you?"],
            {"instance_type": "InstructionTextGenerationPipeline"},
            False,
            False,
        ),
        # Tests disabling parsing of newline characters
        (
            ["Hi!", "What's up?"],
            [
                [
                    {"generated_text": "Hi!\n\nHello there"},
                    {"generated_text": "What's up?\n\nNot much, and you?"},
                ]
            ],
            ["Hi!\n\nHello there", "What's up?\n\nNot much, and you?"],
            {"instance_type": "InstructionTextGenerationPipeline"},
            True,
            False,
        ),
        (
            "Hello!",
            [{"generated_text": "Hello!\n\nHow are you?"}],
            "Hello!\n\nHow are you?",
            {"instance_type": "InstructionTextGenerationPipeline"},
            True,
            False,
        ),
        # Tests a standard TextGenerationPipeline output
        (
            ["We like to", "Open the"],
            [
                [
                    {"generated_text": "We like to party"},
                    {"generated_text": "Open the door get on the floor everybody do the dinosaur"},
                ]
            ],
            ["We like to party", "Open the door get on the floor everybody do the dinosaur"],
            {"instance_type": "TextGenerationPipeline"},
            True,
            True,
        ),
        # Tests a standard TextGenerationPipeline output with setting "include_prompt" (noop)
        (
            ["We like to", "Open the"],
            [
                [
                    {"generated_text": "We like to party"},
                    {"generated_text": "Open the door get on the floor everybody do the dinosaur"},
                ]
            ],
            ["We like to party", "Open the door get on the floor everybody do the dinosaur"],
            {"instance_type": "TextGenerationPipeline"},
            False,
            False,
        ),
        # Test TextGenerationPipeline removes whitespace
        (
            ["We like to", "Open the"],
            [
                [
                    {"generated_text": "  We like   to    party"},
                    {
                        "generated_text": "Open the   door get on the floor   everybody    "
                        "do\nthe dinosaur"
                    },
                ]
            ],
            ["We like to party", "Open the door get on the floor everybody do the dinosaur"],
            {"instance_type": "TextGenerationPipeline"},
            False,
            True,
        ),
    ],
)
def test_parse_input_from_instruction_pipeline(
    mock_pyfunc_wrapper,
    pipeline_input,
    pipeline_output,
    expected_output,
    flavor_config,
    include_prompt,
    collapse_whitespace,
):
    assert (
        mock_pyfunc_wrapper._strip_input_from_response_in_instruction_pipelines(
            pipeline_input,
            pipeline_output,
            "generated_text",
            flavor_config,
            include_prompt,
            collapse_whitespace,
        )
        == expected_output
    )


@pytest.mark.parametrize(
    "flavor_config",
    [
        {"instance_type": "InstructionTextGenerationPipeline"},
        {"instance_type": "TextGenerationPipeline"},
    ],
)
def test_invalid_instruction_pipeline_parsing(mock_pyfunc_wrapper, flavor_config):
    prompt = "What is your favorite boba flavor?"

    bad_output = {"generated_text": ["Strawberry Milk Cap", "Honeydew with boba"]}

    with pytest.raises(MlflowException, match="Unable to parse the pipeline output. Expected"):
        mock_pyfunc_wrapper._strip_input_from_response_in_instruction_pipelines(
            prompt, bad_output, "generated_text", flavor_config, True
        )


@pytest.mark.skipif(RUNNING_IN_GITHUB_ACTIONS, reason=GITHUB_ACTIONS_SKIP_REASON)
@pytest.mark.skipcacheclean
def test_instructional_pipeline_no_prompt_in_output(model_path):
    architecture = "databricks/dolly-v2-3b"
    dolly = transformers.pipeline(model=architecture, trust_remote_code=True)

    mlflow.transformers.save_model(
        transformers_model=dolly,
        path=model_path,
        # Validate removal of prompt but inclusion of newlines by default
        model_config={"max_length": 100, "include_prompt": False},
        input_example="Hello, Dolly!",
    )

    pyfunc_loaded = mlflow.pyfunc.load_model(model_path)

    inference = pyfunc_loaded.predict("What is MLflow?")

    assert not inference[0].startswith("What is MLflow?")
    assert "\n" in inference[0]


@pytest.mark.skipif(RUNNING_IN_GITHUB_ACTIONS, reason=GITHUB_ACTIONS_SKIP_REASON)
@pytest.mark.skipcacheclean
def test_instructional_pipeline_no_prompt_in_output_and_removal_of_newlines(model_path):
    architecture = "databricks/dolly-v2-3b"
    dolly = transformers.pipeline(model=architecture, trust_remote_code=True)

    mlflow.transformers.save_model(
        transformers_model=dolly,
        path=model_path,
        # Validate removal of prompt but inclusion of newlines by default
        model_config={"max_length": 100, "include_prompt": False, "collapse_whitespace": True},
        input_example="Hello, Dolly!",
    )

    pyfunc_loaded = mlflow.pyfunc.load_model(model_path)

    inference = pyfunc_loaded.predict("What is MLflow?")

    assert not inference[0].startswith("What is MLflow?")
    assert "\n" not in inference[0]


@pytest.mark.skipif(RUNNING_IN_GITHUB_ACTIONS, reason=GITHUB_ACTIONS_SKIP_REASON)
@pytest.mark.skipcacheclean
def test_instructional_pipeline_with_prompt_in_output(model_path):
    architecture = "databricks/dolly-v2-3b"
    dolly = transformers.pipeline(model=architecture, trust_remote_code=True)

    mlflow.transformers.save_model(
        transformers_model=dolly,
        path=model_path,
        # test default propagation of `include_prompt`=True and `collapse_whitespace`=False
        model_config={"max_length": 100},
        input_example="Hello, Dolly!",
    )

    pyfunc_loaded = mlflow.pyfunc.load_model(model_path)

    inference = pyfunc_loaded.predict("What is MLflow?")

    assert inference[0].startswith("What is MLflow?")
    assert "\n\n" in inference[0]


@pytest.mark.parametrize(
    ("pipeline_name", "data", "result"),
    [
        (
            "small_qa_pipeline",
            {"question": "Who's house?", "context": "The house is owned by Run."},
            {
                "inputs": '[{"type": "string", "name": "question"}, {"type": "string", '
                '"name": "context"}]',
                "outputs": '[{"type": "string"}]',
                "params": None,
            },
        ),
        (
            "zero_shot_pipeline",
            {
                "sequences": "These pipelines are super cool!",
                "candidate_labels": ["interesting", "uninteresting"],
                "hypothesis_template": "This example talks about how pipelines are {}",
            },
            {
                "inputs": '[{"type": "string", "name": "sequences"}, {"type": "string", '
                '"name": "candidate_labels"}, {"type": "string", "name": '
                '"hypothesis_template"}]',
                "outputs": '[{"type": "string", "name": "sequence"}, {"type": "string", '
                '"name": "labels"}, {"type": "double", "name": "scores"}]',
                "params": None,
            },
        ),
        (
            "text_classification_pipeline",
            "We're just going to have to agree to disagree, then.",
            {
                "inputs": '[{"type": "string"}]',
                "outputs": '[{"type": "string", "name": "label"}, {"type": "double", "name": '
                '"score"}]',
                "params": None,
            },
        ),
        (
            "table_question_answering_pipeline",
            {
                "query": "how many widgets?",
                "table": json.dumps({"units": ["100", "200"], "widgets": ["500", "500"]}),
            },
            {
                "inputs": '[{"type": "string", "name": "query"}, {"type": "string", "name": '
                '"table"}]',
                "outputs": '[{"type": "string"}]',
                "params": None,
            },
        ),
        (
            "summarizer_pipeline",
            "If you write enough tests, you can be sure that your code isn't broken.",
            {
                "inputs": '[{"type": "string"}]',
                "outputs": '[{"type": "string"}]',
                "params": None,
            },
        ),
        (
            "translation_pipeline",
            "No, I am your father.",
            {
                "inputs": '[{"type": "string"}]',
                "outputs": '[{"type": "string"}]',
                "params": None,
            },
        ),
        (
            "text_generation_pipeline",
            ["models are", "apples are"],
            {
                "inputs": '[{"type": "string"}]',
                "outputs": '[{"type": "string"}]',
                "params": None,
            },
        ),
        (
            "text2text_generation_pipeline",
            ["man apple pie", "dog pizza eat"],
            {
                "inputs": '[{"type": "string"}]',
                "outputs": '[{"type": "string"}]',
                "params": None,
            },
        ),
        (
            "fill_mask_pipeline",
            "Juggling <mask> is remarkably dangerous",
            {
                "inputs": '[{"type": "string"}]',
                "outputs": '[{"type": "string"}]',
                "params": None,
            },
        ),
        (
            "conversational_pipeline",
            "What's shaking, my robot homie?",
            {
                "inputs": '[{"type": "string"}]',
                "outputs": '[{"type": "string"}]',
                "params": None,
            },
        ),
        (
            "ner_pipeline",
            "Blue apples are not a thing",
            {
                "inputs": '[{"type": "string"}]',
                "outputs": '[{"type": "string"}]',
                "params": None,
            },
        ),
    ],
)
@pytest.mark.skipif(RUNNING_IN_GITHUB_ACTIONS, reason=GITHUB_ACTIONS_SKIP_REASON)
@pytest.mark.skipcacheclean
def test_signature_inference(pipeline_name, data, result, request):
    pipeline = request.getfixturevalue(pipeline_name)

    default_signature = mlflow.transformers._get_default_pipeline_signature(pipeline)

    assert default_signature.to_dict() == result

    signature_with_input = mlflow.transformers._get_default_pipeline_signature(pipeline, data)

    assert signature_with_input.to_dict() == result


@pytest.mark.parametrize(
    "dtype", [torch.float16, torch.bfloat16, torch.float32, torch.float64, torch.int32, torch.int64]
)
@pytest.mark.skipcacheclean
@pytest.mark.skipif(
    Version(transformers.__version__) < Version("4.26.1"), reason="Feature does not exist"
)
@flaky()
def test_extraction_of_torch_dtype_from_pipeline(dtype):
    pipe = transformers.pipeline(
        task="translation_en_to_fr",
        model=transformers.T5ForConditionalGeneration.from_pretrained("t5-small"),
        tokenizer=transformers.T5TokenizerFast.from_pretrained("t5-small", model_max_length=100),
        framework="pt",
        torch_dtype=dtype,
    )

    parsed = mlflow.transformers._extract_torch_dtype_if_set(pipe)

    assert parsed == str(dtype)


@pytest.mark.parametrize(
    "dtype", [torch.float16, torch.bfloat16, torch.float32, torch.float64, torch.int32, torch.int64]
)
@pytest.mark.skipcacheclean
def test_deserialization_of_configuration_torch_dtype_entry(dtype):
    flavor_config = {"torch_dtype": str(dtype), "framework": "pt"}

    parsed = mlflow.transformers._deserialize_torch_dtype_if_exists(flavor_config)
    assert isinstance(parsed, torch.dtype)
    assert parsed == dtype


@pytest.mark.parametrize(
    "dtype", [torch.bfloat16, torch.float16, torch.float64, torch.float, torch.cfloat]
)
@pytest.mark.skipcacheclean
@pytest.mark.skipif(
    Version(transformers.__version__) < Version("4.26.1"), reason="Feature does not exist"
)
@flaky()
def test_extraction_of_base_flavor_config(dtype):
    task = "translation_en_to_fr"

    # Many of the 'full configuration' arguments specified are not stored as instance arguments
    # for a pipeline; rather, they are only used when acquiring the pipeline components from
    # the huggingface hub at initial pipeline creation. If a pipeline is specified, it is
    # irrelevant to store these.
    full_config_pipeline = transformers.pipeline(
        task=task,
        model=transformers.T5ForConditionalGeneration.from_pretrained("t5-small"),
        tokenizer=transformers.T5TokenizerFast.from_pretrained("t5-small", model_max_length=100),
        framework="pt",
        torch_dtype=dtype,
        device_map="auto",
        use_auth_token=True,
        trust_remote_code=True,
        revision="main",
        use_fast=True,
    )

    parsed = mlflow.transformers._generate_base_flavor_configuration(full_config_pipeline, task)

    assert parsed == {
        "task": "translation_en_to_fr",
        "instance_type": "TranslationPipeline",
        "source_model_name": "t5-small",
        "pipeline_model_type": "T5ForConditionalGeneration",
        "framework": "pt",
        "torch_dtype": str(dtype),
    }


@pytest.mark.skipcacheclean
@pytest.mark.skipif(
    Version(transformers.__version__) < Version("4.26.1"), reason="Feature does not exist"
)
@flaky()
def test_load_as_pipeline_preserves_framework_and_dtype(model_path):
    task = "translation_en_to_fr"

    # Many of the 'full configuration' arguments specified are not stored as instance arguments
    # for a pipeline; rather, they are only used when acquiring the pipeline components from
    # the huggingface hub at initial pipeline creation. If a pipeline is specified, it is
    # irrelevant to store these.
    full_config_pipeline = transformers.pipeline(
        task=task,
        model=transformers.T5ForConditionalGeneration.from_pretrained("t5-small"),
        tokenizer=transformers.T5TokenizerFast.from_pretrained("t5-small", model_max_length=100),
        framework="pt",
        torch_dtype=torch.bfloat16,
    )

    mlflow.transformers.save_model(
        transformers_model=full_config_pipeline,
        path=model_path,
    )

    base_loaded = mlflow.transformers.load_model(model_path)
    assert base_loaded.torch_dtype == torch.bfloat16
    assert base_loaded.framework == "pt"
    assert base_loaded.model.dtype == torch.bfloat16

    loaded_pipeline = mlflow.transformers.load_model(model_path, torch_dtype=torch.float64)

    assert loaded_pipeline.torch_dtype == torch.float64
    assert loaded_pipeline.framework == "pt"
    assert loaded_pipeline.model.dtype == torch.float64

    prediction = loaded_pipeline.predict("Hello there. How are you today?")
    assert prediction[0]["translation_text"].startswith("Bonjour")


@pytest.mark.parametrize("dtype", [torch.bfloat16, torch.float64])
@pytest.mark.skipif(
    Version(transformers.__version__) < Version("4.26.1"), reason="Feature does not exist"
)
@flaky()
def test_load_pyfunc_mutate_torch_dtype(model_path, dtype):
    task = "translation_en_to_fr"

    full_config_pipeline = transformers.pipeline(
        task=task,
        model=transformers.T5ForConditionalGeneration.from_pretrained("t5-small"),
        tokenizer=transformers.T5TokenizerFast.from_pretrained("t5-small", model_max_length=100),
        framework="pt",
        torch_dtype=dtype,
    )

    mlflow.transformers.save_model(
        transformers_model=full_config_pipeline,
        path=model_path,
    )

    # Since we can't directly access the underlying wrapped model instance, evaluate the
    # ability to generate an inference with a specific dtype to ensure that there are no
    # complications with setting different types within pyfunc.
    loaded_pipeline = mlflow.pyfunc.load_model(model_path)

    prediction = loaded_pipeline.predict("Hello there. How are you today?")

    assert prediction[0].startswith("Bonjour")


@pytest.mark.skipif(
    Version(transformers.__version__) < Version("4.29.0"), reason="Feature does not exist"
)
def test_whisper_model_save_and_load(model_path, whisper_pipeline, sound_file_for_test):
    # NB: This test validates pre-processing via converting the sounds file into the
    # appropriate bitrate encoding rate and casting to a numpy array. Other tests validate
    # the 'raw' file input of bytes.

    model_config = {
        "return_timestamps": "word",
        "chunk_length_s": 20,
        "stride_length_s": [5, 3],
    }

    signature = infer_signature(
        sound_file_for_test,
        mlflow.transformers.generate_signature_output(whisper_pipeline, sound_file_for_test),
    )

    mlflow.transformers.save_model(
        transformers_model=whisper_pipeline,
        path=model_path,
        model_config=model_config,
        signature=signature,
    )

    loaded_pipeline = mlflow.transformers.load_model(model_path)

    transcription = loaded_pipeline(sound_file_for_test, **model_config)
    assert transcription["text"].startswith(" 30")

    loaded_pyfunc = mlflow.pyfunc.load_model(model_path)

    pyfunc_transcription = json.loads(loaded_pyfunc.predict(sound_file_for_test)[0])

    assert transcription["text"] == pyfunc_transcription["text"]
    # Due to the choice of using tuples within the return type, equivalency validation for the
    # "chunks" values is not explicitly equivalent since tuples are cast to lists when json
    # serialized.
    assert transcription["chunks"][0]["text"] == pyfunc_transcription["chunks"][0]["text"]


@pytest.mark.skipif(
    Version(transformers.__version__) < Version("4.29.0"), reason="Feature does not exist"
)
@pytest.mark.skipcacheclean
def test_whisper_model_signature_inference(whisper_pipeline, sound_file_for_test):
    signature = infer_signature(
        sound_file_for_test,
        mlflow.transformers.generate_signature_output(whisper_pipeline, sound_file_for_test),
    )

    model_config = {
        "return_timestamps": "word",
        "chunk_length_s": 20,
        "stride_length_s": [5, 3],
    }
    complex_signature = infer_signature(
        sound_file_for_test,
        mlflow.transformers.generate_signature_output(
            whisper_pipeline, sound_file_for_test, model_config
        ),
    )

    assert signature == complex_signature


@pytest.mark.skipcacheclean
def test_whisper_model_serve_and_score_with_inferred_signature(whisper_pipeline, raw_audio_file):
    artifact_path = "whisper"

    with mlflow.start_run():
        model_info = mlflow.transformers.log_model(
            transformers_model=whisper_pipeline, artifact_path=artifact_path
        )

    # Test inputs format
    inference_payload = json.dumps({"inputs": [base64.b64encode(raw_audio_file).decode("ascii")]})

    response = pyfunc_serve_and_score_model(
        model_info.model_uri,
        data=inference_payload,
        content_type=pyfunc_scoring_server.CONTENT_TYPE_JSON,
        extra_args=["--env-manager", "local"],
    )
    values = PredictionsResponse.from_json(response.content.decode("utf-8")).get_predictions()

    assert values.loc[0, 0].startswith("30")


@pytest.mark.skipcacheclean
def test_whisper_model_serve_and_score(whisper_pipeline, raw_audio_file):
    artifact_path = "whisper"
    signature = infer_signature(
        raw_audio_file,
        mlflow.transformers.generate_signature_output(whisper_pipeline, raw_audio_file),
    )

    with mlflow.start_run():
        model_info = mlflow.transformers.log_model(
            transformers_model=whisper_pipeline, artifact_path=artifact_path, signature=signature
        )

    # Test inputs format
    inference_payload = json.dumps({"inputs": [base64.b64encode(raw_audio_file).decode("ascii")]})

    response = pyfunc_serve_and_score_model(
        model_info.model_uri,
        data=inference_payload,
        content_type=pyfunc_scoring_server.CONTENT_TYPE_JSON,
        extra_args=["--env-manager", "local"],
    )

    values = PredictionsResponse.from_json(response.content.decode("utf-8")).get_predictions()

    assert values.loc[0, 0].startswith("30")

    # Test split format
    inference_df = pd.DataFrame(
        pd.Series([base64.b64encode(raw_audio_file).decode("ascii")], name="audio_file")
    )
    split_dict = {"dataframe_split": inference_df.to_dict(orient="split")}
    split_json = json.dumps(split_dict)

    response = pyfunc_serve_and_score_model(
        model_info.model_uri,
        data=split_json,
        content_type=pyfunc_scoring_server.CONTENT_TYPE_JSON,
        extra_args=["--env-manager", "local"],
    )

    values = PredictionsResponse.from_json(response.content.decode("utf-8")).get_predictions()

    assert values.loc[0, 0].startswith("30")

    # Test records format
    records_dict = {"dataframe_records": inference_df.to_dict(orient="records")}
    records_json = json.dumps(records_dict)

    response = pyfunc_serve_and_score_model(
        model_info.model_uri,
        data=records_json,
        content_type=pyfunc_scoring_server.CONTENT_TYPE_JSON,
        extra_args=["--env-manager", "local"],
    )

    values = PredictionsResponse.from_json(response.content.decode("utf-8")).get_predictions()

    assert values.loc[0, 0].startswith("30")


@pytest.mark.skipif(
    Version(transformers.__version__) < Version("4.29.0"), reason="Feature does not exist"
)
@pytest.mark.skipcacheclean
def test_whisper_model_serve_and_score_with_timestamps(whisper_pipeline, raw_audio_file):
    artifact_path = "whisper_timestamps"
    signature = infer_signature(
        raw_audio_file,
        mlflow.transformers.generate_signature_output(whisper_pipeline, raw_audio_file),
    )
    model_config = {
        "return_timestamps": "word",
        "chunk_length_s": 20,
        "stride_length_s": [5, 3],
    }

    with mlflow.start_run():
        model_info = mlflow.transformers.log_model(
            transformers_model=whisper_pipeline,
            artifact_path=artifact_path,
            signature=signature,
            model_config=model_config,
            input_example=raw_audio_file,
        )

    inference_payload = json.dumps({"inputs": [base64.b64encode(raw_audio_file).decode("ascii")]})

    response = pyfunc_serve_and_score_model(
        model_info.model_uri,
        data=inference_payload,
        content_type=pyfunc_scoring_server.CONTENT_TYPE_JSON,
        extra_args=["--env-manager", "local"],
    )

    values = PredictionsResponse.from_json(response.content.decode("utf-8")).get_predictions()
    payload_output = json.loads(values.loc[0, 0])

    assert (
        payload_output["text"]
        == mlflow.transformers.load_model(model_info.model_uri)(raw_audio_file, **model_config)[
            "text"
        ]
    )


def test_audio_classification_pipeline(audio_classification_pipeline, raw_audio_file):
    artifact_path = "audio_classification"
    signature = infer_signature(
        raw_audio_file,
        mlflow.transformers.generate_signature_output(
            audio_classification_pipeline, raw_audio_file
        ),
    )

    with mlflow.start_run():
        model_info = mlflow.transformers.log_model(
            transformers_model=audio_classification_pipeline,
            artifact_path=artifact_path,
            signature=signature,
            input_example=raw_audio_file,
        )

    inference_payload = json.dumps({"inputs": [base64.b64encode(raw_audio_file).decode("ascii")]})

    response = pyfunc_serve_and_score_model(
        model_info.model_uri,
        data=inference_payload,
        content_type=pyfunc_scoring_server.CONTENT_TYPE_JSON,
        extra_args=["--env-manager", "local"],
    )

    values = PredictionsResponse.from_json(response.content.decode("utf-8")).get_predictions()
    assert isinstance(values, pd.DataFrame)
    assert len(values) > 1
    assert list(values.columns) == ["score", "label"]


def test_audio_classification_with_default_schema(audio_classification_pipeline, raw_audio_file):
    artifact_path = "audio_classification"

    with mlflow.start_run():
        model_info = mlflow.transformers.log_model(
            transformers_model=audio_classification_pipeline,
            artifact_path=artifact_path,
        )

    inference_df = pd.DataFrame(
        pd.Series([base64.b64encode(raw_audio_file).decode("ascii")], name="audio")
    )
    split_dict = {"dataframe_split": inference_df.to_dict(orient="split")}
    split_json = json.dumps(split_dict)

    response = pyfunc_serve_and_score_model(
        model_info.model_uri,
        data=split_json,
        content_type=pyfunc_scoring_server.CONTENT_TYPE_JSON,
        extra_args=["--env-manager", "local"],
    )

    values = PredictionsResponse.from_json(response.content.decode("utf-8")).get_predictions()
    assert isinstance(values, pd.DataFrame)
    assert len(values) > 1
    assert list(values.columns) == ["score", "label"]


@pytest.mark.skipif(
    Version(transformers.__version__) < Version("4.29.0"), reason="Feature does not exist"
)
@pytest.mark.skipcacheclean
def test_whisper_model_with_url(whisper_pipeline):
    artifact_path = "whisper_url"

    url = (
        "https://raw.githubusercontent.com/mlflow/mlflow/master/tests/datasets/apollo11_launch.wav"
    )

    signature = infer_signature(
        url, mlflow.transformers.generate_signature_output(whisper_pipeline, url)
    )

    with mlflow.start_run():
        model_info = mlflow.transformers.log_model(
            transformers_model=whisper_pipeline,
            artifact_path=artifact_path,
            signature=signature,
        )

    pyfunc_model = mlflow.pyfunc.load_model(model_info.model_uri)

    url_inference = pyfunc_model.predict(url)

    inference_payload = json.dumps({"inputs": [url]})

    response = pyfunc_serve_and_score_model(
        model_info.model_uri,
        data=inference_payload,
        content_type=pyfunc_scoring_server.CONTENT_TYPE_JSON,
        extra_args=["--env-manager", "local"],
    )

    values = PredictionsResponse.from_json(response.content.decode("utf-8")).get_predictions()
    payload_output = values.loc[0, 0]

    assert url_inference[0] == payload_output


@pytest.mark.skipif(
    Version(transformers.__version__) < Version("4.29.0"), reason="Feature does not exist"
)
@pytest.mark.skipcacheclean
def test_whisper_model_pyfunc_with_invalid_uri_input(whisper_pipeline):
    artifact_path = "whisper_url"

    url = (
        "https://raw.githubusercontent.com/mlflow/mlflow/master/tests/datasets/apollo11_launch.wav"
    )

    signature = infer_signature(
        url,
        mlflow.transformers.generate_signature_output(whisper_pipeline, url),
    )

    with mlflow.start_run():
        model_info = mlflow.transformers.log_model(
            transformers_model=whisper_pipeline,
            artifact_path=artifact_path,
            signature=signature,
        )

    pyfunc_model = mlflow.pyfunc.load_model(model_info.model_uri)

    bad_uri_msg = "An invalid string input was provided. String"

    with pytest.raises(MlflowException, match=bad_uri_msg):
        pyfunc_model.predict("An invalid path")

    with pytest.raises(MlflowException, match=bad_uri_msg):
        pyfunc_model.predict("//www.invalid.net/audio.wav")

    with pytest.raises(MlflowException, match=bad_uri_msg):
        pyfunc_model.predict("https:///my/audio.mp3")


@pytest.mark.skipif(
    Version(transformers.__version__) < Version("4.29.0"), reason="Feature does not exist"
)
@pytest.mark.skipcacheclean
def test_whisper_model_using_uri_with_default_signature_raises(whisper_pipeline):
    artifact_path = "whisper_url"

    url = (
        "https://raw.githubusercontent.com/mlflow/mlflow/master/tests/datasets/apollo11_launch.wav"
    )
    with mlflow.start_run():
        model_info = mlflow.transformers.log_model(
            transformers_model=whisper_pipeline,
            artifact_path=artifact_path,
        )

    pyfunc_model = mlflow.pyfunc.load_model(model_info.model_uri)

    url_inference = pyfunc_model.predict(url)

    assert url_inference[0].startswith("30")
    # Ensure that direct pyfunc calling even with a conflicting signature still functions
    inference_payload = json.dumps({"inputs": [url]})

    response = pyfunc_serve_and_score_model(
        model_info.model_uri,
        data=inference_payload,
        content_type=pyfunc_scoring_server.CONTENT_TYPE_JSON,
        extra_args=["--env-manager", "local"],
    )
    response_data = json.loads(response.content.decode("utf-8"))

    assert response_data["error_code"] == "INVALID_PARAMETER_VALUE"
    assert response_data["message"].startswith("Failed to process the input audio data. Either")


@pytest.mark.skipcacheclean
def test_whisper_model_with_malformed_audio(whisper_pipeline):
    artifact_path = "whisper"

    with mlflow.start_run():
        model_info = mlflow.transformers.log_model(
            transformers_model=whisper_pipeline, artifact_path=artifact_path
        )

    pyfunc_model = mlflow.pyfunc.load_model(model_info.model_uri)

    invalid_audio = b"This isn't a real audio file"

    with pytest.raises(MlflowException, match="Failed to process the input audio data. Either"):
        pyfunc_model.predict([invalid_audio])


@pytest.mark.parametrize(
    "model_name", ["tiiuae/falcon-7b", "databricks/dolly-v2-7b", "runwayml/stable-diffusion-v1-5"]
)
def test_save_model_card_with_non_utf_characters(tmp_path, model_name):
    # non-ascii unicode characters
    test_text = (
        "Emoji testing! \u2728 \U0001F600 \U0001F609 \U0001F606 "
        "\U0001F970 \U0001F60E \U0001F917 \U0001F9D0"
    )

    card_data: ModelCard = huggingface_hub.ModelCard.load(model_name)
    card_data.text = card_data.text + "\n\n" + test_text
    custom_data = card_data.data.to_dict()
    custom_data["emojis"] = test_text

    card_data.data = huggingface_hub.CardData(**custom_data)
    _write_card_data(card_data, tmp_path)

    txt = tmp_path.joinpath(_CARD_TEXT_FILE_NAME).read_text()
    assert txt == card_data.text
    data = yaml.safe_load(tmp_path.joinpath(_CARD_DATA_FILE_NAME).read_text())
    assert data == card_data.data.to_dict()
def test_vision_pipeline_pyfunc_predict_with_kwargs(small_vision_model):
    artifact_path = "image_classification_model"

   
    image_file_paths = ["https://raw.githubusercontent.com/mlflow/mlflow/master/tests/datasets/cat_image.jpg", "https://raw.githubusercontent.com/mlflow/mlflow/master/tests/datasets/tiger_cat.jpg"]  # Replace with actual image file paths
    labels = ["tabby", "tabby cat", "tiger cat","Egyptian cat"]  # Replace with corresponding class labels

    
    inference_payload = json.dumps({
        "inputs": {
            "images": image_file_paths,  # Replace with the input field name for image classification
        },
        "params": {
            "top_k": 2,  # Specify your image classification parameters here
            "confidence_threshold": 0.8,  # Example parameter; adjust as needed
        },
    })

    
    expected_predictions = ["tabby", "tabby cat", "tiger cat","Egyptian cat"]  # Replace with expected class labels

    # Log the image classification model
    with mlflow.start_run():
        mlflow.transformers.log_model(
            transformers_model=small_vision_model,
            artifact_path=artifact_path,
            signature=infer_signature(
                {
                    "images": image_file_paths,
                },
                mlflow.transformers.generate_signature_output(small_vision_model, {"images": image_file_paths}),
                {"top_k": 2, "confidence_threshold": 0.8},  # Match with your parameter names
            ),
        )
        model_uri = mlflow.get_artifact_uri(artifact_path)

    # Serve and score the model
    response = pyfunc_serve_and_score_model(
        model_uri,
        data=inference_payload,
        content_type=pyfunc_scoring_server.CONTENT_TYPE_JSON,
        extra_args=["--env-manager", "local"],
    )

    # Parse the response to get predictions
    predictions = PredictionsResponse.from_json(response.content.decode("utf-8")).get_predictions()

    # Assert that the model's predictions match the expected labels
    assert predictions == expected_predictions

def test_qa_pipeline_pyfunc_predict_with_kwargs(small_qa_pipeline):
    artifact_path = "qa_model"
    data = {
        "question": [
            "What color is it?",
            "How do the people go?",
            "What does the 'wolf' howl at?",
        ],
        "context": [
            "Some people said it was green but I know that it's pink.",
            "The people on the bus go up and down. Up and down.",
            "The pack of 'wolves' stood on the cliff and a 'lone wolf' howled at "
            "the moon for hours.",
        ],
    }
    parameters = {
        "top_k": 2,
        "max_answer_len": 5,
    }
    inference_payload = json.dumps(
        {
            "inputs": data,
            "params": parameters,
        }
    )
    signature_with_params = infer_signature(
        data,
        mlflow.transformers.generate_signature_output(small_qa_pipeline, data),
        parameters,
    )

    with mlflow.start_run():
        mlflow.transformers.log_model(
            transformers_model=small_qa_pipeline,
            artifact_path=artifact_path,
            signature=signature_with_params,
        )
        model_uri = mlflow.get_artifact_uri(artifact_path)

    response = pyfunc_serve_and_score_model(
        model_uri,
        data=inference_payload,
        content_type=pyfunc_scoring_server.CONTENT_TYPE_JSON,
        extra_args=["--env-manager", "local"],
    )
    values = PredictionsResponse.from_json(response.content.decode("utf-8")).get_predictions()

    assert values.to_dict(orient="records") == [
        {0: "pink"},
        {0: "pink."},
        {0: "up and down"},
        {0: "Up and down"},
        {0: "the moon"},
        {0: "moon"},
    ]


@pytest.mark.skipif(
    Version(transformers.__version__) < Version("4.29.0"), reason="Feature does not exist"
)
@pytest.mark.skipcacheclean
def test_whisper_model_serve_and_score_with_timestamps_with_kwargs(
    whisper_pipeline, raw_audio_file
):
    artifact_path = "whisper_timestamps"
    model_config = {
        "return_timestamps": "word",
        "chunk_length_s": 20,
        "stride_length_s": [5, 3],
    }
    signature = infer_signature(
        raw_audio_file,
        mlflow.transformers.generate_signature_output(whisper_pipeline, raw_audio_file),
        params=model_config,
    )
    with mlflow.start_run():
        model_info = mlflow.transformers.log_model(
            transformers_model=whisper_pipeline,
            artifact_path=artifact_path,
            signature=signature,
            input_example=raw_audio_file,
        )

    inference_payload = json.dumps(
        {
            "inputs": [base64.b64encode(raw_audio_file).decode("ascii")],
            "model_config": model_config,
        }
    )
    response = pyfunc_serve_and_score_model(
        model_info.model_uri,
        data=inference_payload,
        content_type=pyfunc_scoring_server.CONTENT_TYPE_JSON,
        extra_args=["--env-manager", "local"],
    )
    values = PredictionsResponse.from_json(response.content.decode("utf-8")).get_predictions()
    payload_output = json.loads(values.loc[0, 0])

    assert (
        payload_output["text"]
        == mlflow.transformers.load_model(model_info.model_uri)(raw_audio_file, **model_config)[
            "text"
        ]
    )


@pytest.mark.skipif(
    Version(transformers.__version__) < Version("4.29.0"), reason="Feature does not exist"
)
@pytest.mark.skipcacheclean
def test_whisper_model_serve_and_score_with_input_example_with_params(
    whisper_pipeline, raw_audio_file
):
    artifact_path = "whisper_timestamps"
    inference_config = {
        "return_timestamps": "word",
        "chunk_length_s": 20,
        "stride_length_s": [5, 3],
    }
    with mlflow.start_run():
        model_info = mlflow.transformers.log_model(
            transformers_model=whisper_pipeline,
            artifact_path=artifact_path,
            input_example=(raw_audio_file, inference_config),
        )
    # model signature inferred from input_example
    signature = infer_signature(
        raw_audio_file,
        mlflow.transformers.generate_signature_output(whisper_pipeline, raw_audio_file),
        params=inference_config,
    )
    assert model_info.signature == signature

    inference_payload = json.dumps(
        {
            "inputs": [base64.b64encode(raw_audio_file).decode("ascii")],
        }
    )
    response = pyfunc_serve_and_score_model(
        model_info.model_uri,
        data=inference_payload,
        content_type=pyfunc_scoring_server.CONTENT_TYPE_JSON,
        extra_args=["--env-manager", "local"],
    )
    values = PredictionsResponse.from_json(response.content.decode("utf-8")).get_predictions()
    payload_output = json.loads(values.loc[0, 0])

    assert (
        payload_output["text"]
        == mlflow.transformers.load_model(model_info.model_uri)(raw_audio_file, **inference_config)[
            "text"
        ]
    )


def test_uri_directory_renaming_handling_pipeline(model_path, small_seq2seq_pipeline):
    with mlflow.start_run():
        mlflow.transformers.save_model(transformers_model=small_seq2seq_pipeline, path=model_path)

    absolute_model_directory = os.path.join(model_path, "model")
    renamed_to_old_convention = os.path.join(model_path, "pipeline")
    os.rename(absolute_model_directory, renamed_to_old_convention)

    # remove the 'model_binary' entries to emulate older versions of MLflow
    mlmodel_file = os.path.join(model_path, "MLmodel")
    with open(mlmodel_file) as yaml_file:
        mlmodel = yaml.safe_load(yaml_file)

    mlmodel["flavors"]["python_function"].pop("model_binary", None)
    mlmodel["flavors"]["transformers"].pop("model_binary", None)

    with open(mlmodel_file, "w") as yaml_file:
        yaml.safe_dump(mlmodel, yaml_file)

    loaded_model = mlflow.pyfunc.load_model(model_path)

    prediction = loaded_model.predict("test")
    assert isinstance(prediction, pd.DataFrame)
    assert isinstance(prediction["label"][0], str)


def test_uri_directory_renaming_handling_components(model_path, small_seq2seq_pipeline):
    components = {
        "tokenizer": small_seq2seq_pipeline.tokenizer,
        "model": small_seq2seq_pipeline.model,
    }

    with mlflow.start_run():
        mlflow.transformers.save_model(transformers_model=components, path=model_path)

    absolute_model_directory = os.path.join(model_path, "model")
    renamed_to_old_convention = os.path.join(model_path, "pipeline")
    os.rename(absolute_model_directory, renamed_to_old_convention)

    # remove the 'model_binary' entries to emulate older versions of MLflow
    mlmodel_file = os.path.join(model_path, "MLmodel")
    with open(mlmodel_file) as yaml_file:
        mlmodel = yaml.safe_load(yaml_file)

    mlmodel["flavors"]["python_function"].pop("model_binary", None)
    mlmodel["flavors"]["transformers"].pop("model_binary", None)

    with open(mlmodel_file, "w") as yaml_file:
        yaml.safe_dump(mlmodel, yaml_file)

    loaded_model = mlflow.pyfunc.load_model(model_path)

    prediction = loaded_model.predict("test")
    assert isinstance(prediction, pd.DataFrame)
    assert isinstance(prediction["label"][0], str)


@pytest.mark.skipif(
    Version(transformers.__version__) < Version("4.29.2"), reason="Feature does not exist"
)
def test_whisper_model_supports_timestamps(raw_audio_file, whisper_pipeline):
    model_config = {
        "return_timestamps": "word",
        "chunk_length_s": 60,
        "batch_size": 1,
    }

    with mlflow.start_run():
        model_info = mlflow.transformers.log_model(
            transformers_model=whisper_pipeline,
            artifact_path="model",
            model_config=model_config,
        )

    model_uri = model_info.model_uri
    whisper = mlflow.transformers.load_model(model_uri)

    prediction = whisper(raw_audio_file, **model_config)
    whisper_pyfunc = mlflow.pyfunc.load_model(model_uri)
    prediction_inference = json.loads(whisper_pyfunc.predict(raw_audio_file)[0])

    first_timestamp = prediction["chunks"][0]["timestamp"]
    assert isinstance(first_timestamp, tuple)
    assert prediction_inference["chunks"][0]["timestamp"][1] == first_timestamp[1]


def test_pyfunc_model_log_load_with_artifacts_snapshot():
    architecture = "prajjwal1/bert-tiny"
    tokenizer = transformers.AutoTokenizer.from_pretrained(architecture)
    model = transformers.BertForQuestionAnswering.from_pretrained(architecture)
    bert_tiny_pipeline = transformers.pipeline(
        task="question-answering", model=model, tokenizer=tokenizer
    )

    class QAModel(mlflow.pyfunc.PythonModel):
        def load_context(self, context):
            """
            This method initializes the tokenizer and language model
            using the specified snapshot location.
            """
            snapshot_location = context.artifacts["bert-tiny-model"]
            # Initialize tokenizer and language model
            tokenizer = transformers.AutoTokenizer.from_pretrained(snapshot_location)
            model = transformers.BertForQuestionAnswering.from_pretrained(snapshot_location)
            self.pipeline = transformers.pipeline(
                task="question-answering", model=model, tokenizer=tokenizer
            )

        def predict(self, context, model_input, params=None):
            question = model_input["question"][0]
            if isinstance(question, np.ndarray):
                question = question.item()
            ctx = model_input["context"][0]
            if isinstance(ctx, np.ndarray):
                ctx = ctx.item()
            return self.pipeline(question=question, context=ctx)

    data = {"question": "Who's house?", "context": "The house is owned by Run."}
    pyfunc_artifact_path = "question_answering_model"
    with mlflow.start_run() as run:
        model_info = mlflow.pyfunc.log_model(
            artifact_path=pyfunc_artifact_path,
            python_model=QAModel(),
            artifacts={"bert-tiny-model": "hf:/prajjwal1/bert-tiny"},
            input_example=data,
            signature=infer_signature(
                data, mlflow.transformers.generate_signature_output(bert_tiny_pipeline, data)
            ),
            extra_pip_requirements=["transformers", "torch", "numpy"],
        )

        pyfunc_model_uri = f"runs:/{run.info.run_id}/{pyfunc_artifact_path}"
        assert model_info.model_uri == pyfunc_model_uri
        pyfunc_model_path = _download_artifact_from_uri(
            f"runs:/{run.info.run_id}/{pyfunc_artifact_path}"
        )
        assert len(os.listdir(os.path.join(pyfunc_model_path, "artifacts"))) != 0
        model_config = Model.load(os.path.join(pyfunc_model_path, "MLmodel"))

    loaded_pyfunc_model = mlflow.pyfunc.load_model(model_uri=pyfunc_model_uri)
    assert model_config.to_yaml() == loaded_pyfunc_model.metadata.to_yaml()
    assert loaded_pyfunc_model.predict(data)["answer"] != ""

    # Test model serving
    inference_payload = json.dumps({"inputs": data})
    response = pyfunc_serve_and_score_model(
        model_info.model_uri,
        data=inference_payload,
        content_type=pyfunc_scoring_server.CONTENT_TYPE_JSON,
        extra_args=["--env-manager", "local"],
    )
    values = PredictionsResponse.from_json(response.content.decode("utf-8")).get_predictions()

    assert values.to_dict(orient="records")[0]["answer"] != ""


def test_pyfunc_model_log_load_with_artifacts_snapshot_errors():
    class TestModel(mlflow.pyfunc.PythonModel):
        def predict(self, context, model_input, params=None):
            return model_input

    with mlflow.start_run():
        with pytest.raises(
            MlflowException,
            match=r"Failed to download snapshot from Hugging Face Hub "
            r"with artifact_uri: hf:/invalid-repo-id.",
        ):
            mlflow.pyfunc.log_model(
                artifact_path="pyfunc_artifact_path",
                python_model=TestModel(),
                artifacts={"some-model": "hf:/invalid-repo-id"},
            )


def test_model_distributed_across_devices():
    mock_model = mock.Mock()
    mock_model.device.type = "meta"
    mock_model.hf_device_map = {
        "layer1": mock.Mock(type="cpu"),
        "layer2": mock.Mock(type="cpu"),
        "layer3": mock.Mock(type="gpu"),
        "layer4": mock.Mock(type="disk"),
    }

    assert _is_model_distributed_in_memory(mock_model)


def test_model_on_single_device():
    mock_model = mock.Mock()
    mock_model.device.type = "cpu"
    mock_model.hf_device_map = {}

    assert not _is_model_distributed_in_memory(mock_model)


def test_basic_model_with_accelerate_device_mapping_fails_save(tmp_path):
    task = "translation_en_to_de"
    architecture = "t5-small"
    model = transformers.T5ForConditionalGeneration.from_pretrained(
        pretrained_model_name_or_path=architecture,
        device_map={"shared": "cpu", "encoder": "cpu", "decoder": "disk", "lm_head": "disk"},
        offload_folder=str(tmp_path / "weights"),
        low_cpu_mem_usage=True,
    )

    tokenizer = transformers.T5TokenizerFast.from_pretrained(
        pretrained_model_name_or_path=architecture, model_max_length=100
    )
    pipeline = transformers.pipeline(task=task, model=model, tokenizer=tokenizer)

    with pytest.raises(
        MlflowException,
        match="The model that is attempting to be saved has been loaded into memory",
    ):
        mlflow.transformers.save_model(transformers_model=pipeline, path=str(tmp_path / "model"))


def test_basic_model_with_accelerate_homogeneous_mapping_works(tmp_path):
    task = "translation_en_to_de"
    architecture = "t5-small"
    model = transformers.T5ForConditionalGeneration.from_pretrained(
        pretrained_model_name_or_path=architecture,
        device_map={"shared": "cpu", "encoder": "cpu", "decoder": "cpu", "lm_head": "cpu"},
        low_cpu_mem_usage=True,
    )

    tokenizer = transformers.T5TokenizerFast.from_pretrained(
        pretrained_model_name_or_path=architecture, model_max_length=100
    )
    pipeline = transformers.pipeline(task=task, model=model, tokenizer=tokenizer)

    mlflow.transformers.save_model(transformers_model=pipeline, path=str(tmp_path / "model"))

    loaded = mlflow.transformers.load_model(str(tmp_path / "model"))

    text = "Apples are delicious"

<<<<<<< HEAD
    assert loaded(text) == pipeline(text)
=======
    assert loaded(text) == pipeline(text)


def test_qa_model_model_size_bytes(small_qa_pipeline, tmp_path):
    def _calculate_expected_size(path_or_dir):
        # this helper function does not consider subdirectories
        expected_size = 0
        if path_or_dir.is_dir():
            for path in path_or_dir.iterdir():
                if not path.is_file():
                    continue
                expected_size += path.stat().st_size
        elif path_or_dir.is_file():
            expected_size = path_or_dir.stat().st_size
        return expected_size

    mlflow.transformers.save_model(
        transformers_model=small_qa_pipeline,
        path=tmp_path,
    )

    # expected size only counts for files saved before the MLmodel file is saved
    model_dir = tmp_path.joinpath("model")
    tokenizer_dir = tmp_path.joinpath("components").joinpath("tokenizer")
    expected_size = 0
    for folder in [model_dir, tokenizer_dir]:
        expected_size += _calculate_expected_size(folder)
    other_files = ["model_card.md", "model_card_data.yaml"]
    for file in other_files:
        path = tmp_path.joinpath(file)
        expected_size += _calculate_expected_size(path)

    mlmodel = yaml.safe_load(tmp_path.joinpath("MLmodel").read_bytes())
    assert mlmodel["model_size_bytes"] == expected_size
>>>>>>> b9e032a5
<|MERGE_RESOLUTION|>--- conflicted
+++ resolved
@@ -4012,11 +4012,7 @@
 
     text = "Apples are delicious"
 
-<<<<<<< HEAD
     assert loaded(text) == pipeline(text)
-=======
-    assert loaded(text) == pipeline(text)
-
 
 def test_qa_model_model_size_bytes(small_qa_pipeline, tmp_path):
     def _calculate_expected_size(path_or_dir):
@@ -4049,4 +4045,3 @@
 
     mlmodel = yaml.safe_load(tmp_path.joinpath("MLmodel").read_bytes())
     assert mlmodel["model_size_bytes"] == expected_size
->>>>>>> b9e032a5
