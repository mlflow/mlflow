import base64
from functools import wraps
import gc
import logging
import json
import time

import librosa
import numpy as np
import os
import pandas as pd
from packaging.version import Version
import pathlib
import pytest
import textwrap
from unittest import mock
import yaml

import transformers
import huggingface_hub
from huggingface_hub import ModelCard, scan_cache_dir
from datasets import load_dataset

import mlflow
from mlflow import pyfunc
from mlflow.deployments import PredictionsResponse
from mlflow.exceptions import MlflowException
from mlflow.models import Model, infer_signature
from mlflow.models.utils import _read_example
import mlflow.pyfunc.scoring_server as pyfunc_scoring_server
from mlflow.store.artifact.s3_artifact_repo import S3ArtifactRepository
from mlflow.tracking.artifact_utils import _download_artifact_from_uri
from mlflow.transformers import (
    _build_pipeline_from_model_input,
    get_default_pip_requirements,
    get_default_conda_env,
    _infer_transformers_task_type,
    _validate_transformers_task_type,
    _get_instance_type,
    _generate_base_flavor_configuration,
    _TASK_KEY,
    _PIPELINE_MODEL_TYPE_KEY,
    _INSTANCE_TYPE_KEY,
    _MODEL_PATH_OR_NAME_KEY,
    _fetch_model_card,
    _get_base_model_architecture,
    _get_or_infer_task_type,
    _record_pipeline_components,
    _should_add_pyfunc_to_model,
    _TransformersModel,
    _FRAMEWORK_KEY,
    _write_card_data,
    _CARD_TEXT_FILE_NAME,
    _CARD_DATA_FILE_NAME,
)
from mlflow.utils.environment import _mlflow_conda_env
import torch
from tests.helper_functions import (
    _compare_conda_env_requirements,
    _assert_pip_requirements,
    _compare_logged_code_paths,
    _mlflow_major_version_string,
    pyfunc_serve_and_score_model,
    _get_deps_from_requirement_file,
    assert_register_model_called_with_local_model_path,
)

pytestmark = pytest.mark.large

transformers_version = Version(transformers.__version__)
_FEATURE_EXTRACTION_API_CHANGE_VERSION = "4.27.0"
_IMAGE_PROCESSOR_API_CHANGE_VERSION = "4.26.0"

# NB: Some pipelines under test in this suite come very close or outright exceed the
# default runner containers specs of 7GB RAM. Due to this inability to run the suite without
# generating a SIGTERM Error (143), some tests are marked as local only.
# See: https://docs.github.com/en/actions/using-github-hosted-runners/about-github-hosted- \
# runners#supported-runners-and-hardware-resources for instance specs.
RUNNING_IN_GITHUB_ACTIONS = os.getenv("GITHUB_ACTIONS") == "true"
GITHUB_ACTIONS_SKIP_REASON = "Test consumes too much memory"

# Test that can only be run locally:
# - Summarization pipeline tests
# - TextClassifier pipeline tests
# - Text2TextGeneration pipeline tests
# - Conversational pipeline tests

_logger = logging.getLogger(__name__)


def flaky(max_tries=3):
    """
    Annotation decorator for retrying flaky functions up to max_tries times, and raise the Exception
    if it fails after max_tries attempts.
    :param max_tries: Maximum number of times to retry the function.
    :return: Decorated function.
    """

    def flaky_test_func(test_func):
        @wraps(test_func)
        def decorated_func(*args, **kwargs):
            for i in range(max_tries):
                try:
                    return test_func(*args, **kwargs)
                except Exception as e:
                    _logger.warning(f"Attempt {i+1} failed with error: {e}")
                    if i == max_tries - 1:
                        raise
                    time.sleep(3)

        return decorated_func

    return flaky_test_func


@pytest.fixture(autouse=True)
def force_gc():
    # This reduces the memory pressure for the usage of the larger pipeline fixtures ~500MB - 1GB
    gc.disable()
    gc.collect()
    gc.set_threshold(0)
    gc.collect()
    gc.enable()


@pytest.fixture(autouse=True)
def clean_cache(request):
    # This function will clean the cache that HuggingFace uses to limit the number of fetches from
    # the hub repository when instantiating components (tokenizers, models, etc.). Due to the
    # runner limitations for CI (As of April 2023, the runner image ubuntu-22.04 has a maximum of
    # 14GB of storage space on the provided SSDs and 7GB of RAM which are both insufficient to run
    # all validations of this test suite due to the model sizes.
    # This fixture will clear the cache iff the cache storage is > 2GB when called.
    if "skipcacheclean" in request.keywords:
        return
    else:
        full_cache = scan_cache_dir()
        cache_size_in_gb = full_cache.size_on_disk / 1000**3

        if cache_size_in_gb > 2:
            commits_to_purge = [
                rev.commit_hash for repo in full_cache.repos for rev in repo.revisions
            ]
            delete_strategy = full_cache.delete_revisions(*commits_to_purge)
            delete_strategy.execute()


@pytest.fixture
def model_path(tmp_path):
    return tmp_path.joinpath("model")


@pytest.fixture
def transformers_custom_env(tmp_path):
    conda_env = tmp_path.joinpath("conda_env.yml")
    _mlflow_conda_env(conda_env, additional_pip_deps=["transformers"])
    return conda_env


@pytest.fixture()
def mock_pyfunc_wrapper():
    return mlflow.transformers._TransformersWrapper("mock")


@pytest.fixture()
@flaky()
def small_seq2seq_pipeline():
    # The return type of this model's language head is a List[Dict[str, Any]]
    architecture = "lordtt13/emo-mobilebert"
    tokenizer = transformers.AutoTokenizer.from_pretrained(architecture)
    model = transformers.TFAutoModelForSequenceClassification.from_pretrained(architecture)
    return transformers.pipeline(task="text-classification", model=model, tokenizer=tokenizer)


@pytest.fixture()
@flaky()
def small_qa_pipeline():
    # The return type of this model's language head is a Dict[str, Any]
    architecture = "csarron/mobilebert-uncased-squad-v2"
    tokenizer = transformers.AutoTokenizer.from_pretrained(architecture, low_cpu_mem_usage=True)
    model = transformers.MobileBertForQuestionAnswering.from_pretrained(
        architecture, low_cpu_mem_usage=True
    )
    return transformers.pipeline(task="question-answering", model=model, tokenizer=tokenizer)


@pytest.fixture()
@flaky()
def small_vision_model():
    architecture = "google/mobilenet_v2_1.0_224"
    feature_extractor = transformers.AutoFeatureExtractor.from_pretrained(
        architecture, low_cpu_mem_usage=True
    )
    model = transformers.MobileNetV2ForImageClassification.from_pretrained(
        architecture, low_cpu_mem_usage=True
    )
    return transformers.pipeline(
        task="image-classification", model=model, feature_extractor=feature_extractor
    )


@pytest.fixture()
@flaky()
def small_multi_modal_pipeline():
    architecture = "dandelin/vilt-b32-finetuned-vqa"
    return transformers.pipeline(model=architecture)


@pytest.fixture()
@flaky()
def component_multi_modal():
    architecture = "dandelin/vilt-b32-finetuned-vqa"
    tokenizer = transformers.BertTokenizerFast.from_pretrained(architecture, low_cpu_mem_usage=True)
    processor = transformers.ViltProcessor.from_pretrained(architecture, low_cpu_mem_usage=True)
    image_processor = transformers.ViltImageProcessor.from_pretrained(
        architecture, low_cpu_mem_usage=True
    )
    model = transformers.ViltForQuestionAnswering.from_pretrained(
        architecture, low_cpu_mem_usage=True
    )
    transformers_model = {"model": model, "tokenizer": tokenizer}
    if transformers_version >= Version(_FEATURE_EXTRACTION_API_CHANGE_VERSION):
        transformers_model["image_processor"] = image_processor
    else:
        transformers_model["feature_extractor"] = processor
    return transformers_model


@pytest.fixture()
@flaky()
def small_conversational_model():
    tokenizer = transformers.AutoTokenizer.from_pretrained(
        "microsoft/DialoGPT-small", low_cpu_mem_usage=True
    )
    model = transformers.AutoModelWithLMHead.from_pretrained(
        "satvikag/chatbot", low_cpu_mem_usage=True
    )
    return transformers.pipeline(task="conversational", model=model, tokenizer=tokenizer)


@pytest.fixture()
@flaky()
def fill_mask_pipeline():
    architecture = "distilroberta-base"
    model = transformers.AutoModelForMaskedLM.from_pretrained(architecture, low_cpu_mem_usage=True)
    tokenizer = transformers.AutoTokenizer.from_pretrained(architecture)
    return transformers.pipeline(task="fill-mask", model=model, tokenizer=tokenizer)


@pytest.fixture()
@flaky()
def text2text_generation_pipeline():
    task = "text2text-generation"
    architecture = "mrm8488/t5-base-finetuned-common_gen"
    model = transformers.T5ForConditionalGeneration.from_pretrained(architecture)
    tokenizer = transformers.T5TokenizerFast.from_pretrained(architecture)

    return transformers.pipeline(
        task=task,
        tokenizer=tokenizer,
        model=model,
    )


@pytest.fixture()
@flaky()
def text_generation_pipeline():
    task = "text-generation"
    architecture = "distilgpt2"
    model = transformers.AutoModelWithLMHead.from_pretrained(architecture)
    tokenizer = transformers.AutoTokenizer.from_pretrained(architecture)

    return transformers.pipeline(
        task=task,
        model=model,
        tokenizer=tokenizer,
    )


@pytest.fixture()
@flaky()
def translation_pipeline():
    return transformers.pipeline(
        task="translation_en_to_de",
        model=transformers.T5ForConditionalGeneration.from_pretrained("t5-small"),
        tokenizer=transformers.T5TokenizerFast.from_pretrained("t5-small", model_max_length=100),
    )


@pytest.fixture()
@flaky()
def summarizer_pipeline():
    task = "summarization"
    architecture = "philschmid/distilbart-cnn-12-6-samsum"
    model = transformers.BartForConditionalGeneration.from_pretrained(architecture)
    tokenizer = transformers.AutoTokenizer.from_pretrained(architecture)
    return transformers.pipeline(
        task=task,
        tokenizer=tokenizer,
        model=model,
    )


@pytest.fixture()
@flaky()
def text_classification_pipeline():
    task = "text-classification"
    architecture = "distilbert-base-uncased-finetuned-sst-2-english"
    model = transformers.AutoModelForSequenceClassification.from_pretrained(architecture)
    tokenizer = transformers.AutoTokenizer.from_pretrained(architecture)
    return transformers.pipeline(
        task=task,
        tokenizer=tokenizer,
        model=model,
    )


@pytest.fixture()
@flaky()
def zero_shot_pipeline():
    task = "zero-shot-classification"
    architecture = "typeform/distilbert-base-uncased-mnli"
    model = transformers.AutoModelForSequenceClassification.from_pretrained(architecture)
    tokenizer = transformers.AutoTokenizer.from_pretrained(architecture)
    return transformers.pipeline(
        task=task,
        tokenizer=tokenizer,
        model=model,
    )


@pytest.fixture()
@flaky()
def table_question_answering_pipeline():
    return transformers.pipeline(
        task="table-question-answering", model="microsoft/tapex-base-finetuned-wtq"
    )


@pytest.fixture()
@flaky()
def ner_pipeline():
    return transformers.pipeline(
        task="token-classification", model="vblagoje/bert-english-uncased-finetuned-pos"
    )


@pytest.fixture()
@flaky()
def ner_pipeline_aggregation():
    # Modification to the default aggregation_strategy of `None` changes the output keys in each
    # of the dictionaries. This fixture allows for testing that the correct data is extracted
    # as a return value
    return transformers.pipeline(
        task="token-classification",
        model="vblagoje/bert-english-uncased-finetuned-pos",
        aggregation_strategy="average",
    )


@pytest.fixture()
@flaky()
def conversational_pipeline():
    return transformers.pipeline(model="microsoft/DialoGPT-medium")


@pytest.fixture()
@flaky()
def image_for_test():
    dataset = load_dataset("huggingface/cats-image")
    return dataset["test"]["image"][0]


@pytest.fixture()
def sound_file_for_test():
    datasets_path = pathlib.Path(__file__).resolve().parent.parent.joinpath("datasets")
    audio, _ = librosa.load(datasets_path.joinpath("apollo11_launch.wav"), sr=16000)
    return audio


@pytest.fixture()
def raw_audio_file():
    datasets_path = pathlib.Path(__file__).resolve().parent.parent.joinpath("datasets")

    return datasets_path.joinpath("apollo11_launch.wav").read_bytes()


@pytest.fixture()
@flaky()
def whisper_pipeline():
    task = "automatic-speech-recognition"
    architecture = "openai/whisper-tiny"
    model = transformers.WhisperForConditionalGeneration.from_pretrained(architecture)
    tokenizer = transformers.WhisperTokenizer.from_pretrained(architecture)
    feature_extractor = transformers.WhisperFeatureExtractor.from_pretrained(architecture)
    if Version(transformers.__version__) > Version("4.30.2"):
        model.generation_config.alignment_heads = [[2, 2], [3, 0], [3, 2], [3, 3], [3, 4], [3, 5]]
    return transformers.pipeline(
        task=task, model=model, tokenizer=tokenizer, feature_extractor=feature_extractor
    )


@pytest.fixture()
@flaky()
def audio_classification_pipeline():
    return transformers.pipeline("audio-classification", model="superb/wav2vec2-base-superb-ks")


@pytest.fixture()
@flaky()
def feature_extraction_pipeline():
    st_arch = "sentence-transformers/all-MiniLM-L6-v2"
    model = transformers.AutoModel.from_pretrained(st_arch)
    tokenizer = transformers.AutoTokenizer.from_pretrained(st_arch)

    return transformers.pipeline(model=model, tokenizer=tokenizer, task="feature-extraction")


def test_dependencies_pytorch(small_qa_pipeline):
    pip_requirements = get_default_pip_requirements(small_qa_pipeline.model)
    expected_requirments = {"transformers", "torch", "torchvision"}
    assert {package.split("=")[0] for package in pip_requirements}.intersection(
        expected_requirments
    ) == expected_requirments
    conda_requirements = get_default_conda_env(small_qa_pipeline.model)
    pip_in_conda = {
        package.split("=")[0] for package in conda_requirements["dependencies"][2]["pip"]
    }
    expected_conda = {"mlflow"}
    expected_conda.update(expected_requirments)
    assert pip_in_conda.intersection(expected_conda) == expected_conda


def test_dependencies_tensorflow(small_seq2seq_pipeline):
    pip_requirements = get_default_pip_requirements(small_seq2seq_pipeline.model)
    expected_requirments = {"transformers", "tensorflow"}
    assert {package.split("=")[0] for package in pip_requirements}.intersection(
        expected_requirments
    ) == expected_requirments
    conda_requirements = get_default_conda_env(small_seq2seq_pipeline.model)
    pip_in_conda = {
        package.split("=")[0] for package in conda_requirements["dependencies"][2]["pip"]
    }
    expected_conda = {"mlflow"}
    expected_conda.update(expected_requirments)
    assert pip_in_conda.intersection(expected_conda) == expected_conda


def test_task_inference(small_seq2seq_pipeline):
    expected_task = "text-classification"
    assert _infer_transformers_task_type(small_seq2seq_pipeline) == expected_task

    assert (
        _infer_transformers_task_type(
            _TransformersModel.from_dict(**{"model": small_seq2seq_pipeline.model})
        )
        == expected_task
    )
    with pytest.raises(MlflowException, match="The provided model type"):
        _infer_transformers_task_type(small_seq2seq_pipeline.tokenizer)


def test_task_validation():
    with pytest.raises(MlflowException, match="The task provided is invalid. 'fake-task' is not"):
        _validate_transformers_task_type("fake-task")
    _validate_transformers_task_type("image-classification")


def test_instance_extraction(small_qa_pipeline):
    assert _get_instance_type(small_qa_pipeline) == "QuestionAnsweringPipeline"
    assert _get_instance_type(small_qa_pipeline.model) == "MobileBertForQuestionAnswering"


@pytest.mark.parametrize(
    ["model", "result"],
    [
        ("small_qa_pipeline", True),
        ("small_seq2seq_pipeline", True),
        ("small_multi_modal_pipeline", False),
        ("small_vision_model", False),
    ],
)
def test_pipeline_eligibility_for_pyfunc_registration(model, result, request):
    pipeline = request.getfixturevalue(model)
    assert _should_add_pyfunc_to_model(pipeline) == result


def test_component_multi_modal_model_ineligible_for_pyfunc(component_multi_modal):
    components = _TransformersModel.from_dict(**component_multi_modal)
    task = _infer_transformers_task_type(components)

    pipeline = _build_pipeline_from_model_input(components, task=task)
    assert not _should_add_pyfunc_to_model(pipeline)


def test_model_architecture_extraction(small_seq2seq_pipeline):
    assert _get_base_model_architecture(small_seq2seq_pipeline) == "lordtt13/emo-mobilebert"
    assert (
        _get_base_model_architecture({"model": small_seq2seq_pipeline.model})
        == "lordtt13/emo-mobilebert"
    )


def test_base_flavor_configuration_generation(small_seq2seq_pipeline, small_qa_pipeline):
    expected_seq_pipeline_conf = {
        _TASK_KEY: "text-classification",
        _INSTANCE_TYPE_KEY: "TextClassificationPipeline",
        _PIPELINE_MODEL_TYPE_KEY: "TFMobileBertForSequenceClassification",
        _MODEL_PATH_OR_NAME_KEY: "lordtt13/emo-mobilebert",
        _FRAMEWORK_KEY: "tf",
    }
    expected_qa_pipeline_conf = {
        _TASK_KEY: "question-answering",
        _INSTANCE_TYPE_KEY: "QuestionAnsweringPipeline",
        _PIPELINE_MODEL_TYPE_KEY: "MobileBertForQuestionAnswering",
        _MODEL_PATH_OR_NAME_KEY: "csarron/mobilebert-uncased-squad-v2",
        _FRAMEWORK_KEY: "pt",
    }
    seq_conf_infer_task = _generate_base_flavor_configuration(
        small_seq2seq_pipeline, _get_or_infer_task_type(small_seq2seq_pipeline)
    )
    assert seq_conf_infer_task == expected_seq_pipeline_conf
    seq_conf_specify_task = _generate_base_flavor_configuration(
        small_seq2seq_pipeline, "text-classification"
    )
    assert seq_conf_specify_task == expected_seq_pipeline_conf
    qa_conf_infer_task = _generate_base_flavor_configuration(
        small_qa_pipeline, _get_or_infer_task_type(small_qa_pipeline)
    )
    assert qa_conf_infer_task == expected_qa_pipeline_conf
    qa_conf_specify_task = _generate_base_flavor_configuration(
        small_qa_pipeline, "question-answering"
    )
    assert qa_conf_specify_task == expected_qa_pipeline_conf
    with pytest.raises(MlflowException, match="The task provided is invalid. 'magic' is not"):
        _generate_base_flavor_configuration(small_qa_pipeline, "magic")


def test_pipeline_construction_from_base_nlp_model(small_qa_pipeline):
    generated = _build_pipeline_from_model_input(
        _TransformersModel.from_dict(
            **{"model": small_qa_pipeline.model, "tokenizer": small_qa_pipeline.tokenizer}
        ),
        "question-answering",
    )
    assert isinstance(generated, type(small_qa_pipeline))
    assert isinstance(generated.tokenizer, type(small_qa_pipeline.tokenizer))


def test_pipeline_construction_from_base_vision_model(small_vision_model):
    model = {"model": small_vision_model.model, "tokenizer": small_vision_model.tokenizer}
    if transformers_version >= Version(_FEATURE_EXTRACTION_API_CHANGE_VERSION):
        model.update({"image_processor": small_vision_model.feature_extractor})
    else:
        model.update({"feature_extractor": small_vision_model.feature_extractor})
    generated = _build_pipeline_from_model_input(
        _TransformersModel.from_dict(**model),
        "image-classification",
    )
    assert isinstance(generated, type(small_vision_model))
    assert isinstance(generated.tokenizer, type(small_vision_model.tokenizer))
    if transformers_version >= Version(_FEATURE_EXTRACTION_API_CHANGE_VERSION):
        compare_type = generated.image_processor
    else:
        compare_type = generated.feature_extractor
    assert isinstance(compare_type, transformers.MobileNetV2ImageProcessor)


def test_pipeline_construction_fails_with_invalid_type(small_vision_model):
    with pytest.raises(
        MlflowException,
        match="The model type submitted is not compatible with the transformers flavor: ",
    ):
        _TransformersModel.from_dict(**{"model": small_vision_model.feature_extractor})


def test_saving_with_invalid_dict_as_model(model_path):
    with pytest.raises(
        MlflowException, match="Invalid dictionary submitted for 'transformers_model'. The "
    ):
        mlflow.transformers.save_model(transformers_model={"invalid": "key"}, path=model_path)

    with pytest.raises(
        MlflowException, match="The 'transformers_model' dictionary must have an entry"
    ):
        mlflow.transformers.save_model(
            transformers_model={"tokenizer": "some_tokenizer"}, path=model_path
        )


def test_model_card_acquisition_vision_model(small_vision_model):
    model_provided_card = _fetch_model_card(small_vision_model)
    assert model_provided_card.data.to_dict()["tags"] == ["vision", "image-classification"]
    assert len(model_provided_card.text) > 0


def test_vision_model_save_pipeline_with_defaults(small_vision_model, model_path):
    mlflow.transformers.save_model(transformers_model=small_vision_model, path=model_path)
    # validate inferred pip requirements
    with model_path.joinpath("requirements.txt").open() as file:
        requirements = file.read()
    reqs = {req.split("==")[0] for req in requirements.split("\n")}
    expected_requirements = {"torch", "torchvision", "transformers"}
    assert reqs.intersection(expected_requirements) == expected_requirements
    # validate inferred model card data
    card_data = yaml.safe_load(model_path.joinpath("model_card_data.yaml").read_bytes())
    assert card_data["tags"] == ["vision", "image-classification"]
    # Validate inferred model card text
    with model_path.joinpath("model_card.md").open() as file:
        card_text = file.read()
    assert len(card_text) > 0
    # Validate conda.yaml
    conda_env = yaml.safe_load(model_path.joinpath("conda.yaml").read_bytes())
    assert {req.split("==")[0] for req in conda_env["dependencies"][2]["pip"]}.intersection(
        expected_requirements
    ) == expected_requirements
    # Validate the MLModel file
    mlmodel = yaml.safe_load(model_path.joinpath("MLmodel").read_bytes())
    flavor_config = mlmodel["flavors"]["transformers"]
    assert flavor_config["instance_type"] == "ImageClassificationPipeline"
    assert flavor_config["pipeline_model_type"] == "MobileNetV2ForImageClassification"
    assert flavor_config["task"] == "image-classification"
    assert flavor_config["source_model_name"] == "google/mobilenet_v2_1.0_224"


def test_qa_model_save_model_for_task_and_card_inference(small_seq2seq_pipeline, model_path):
    mlflow.transformers.save_model(
        transformers_model={
            "model": small_seq2seq_pipeline.model,
            "tokenizer": small_seq2seq_pipeline.tokenizer,
        },
        path=model_path,
    )
    # validate inferred pip requirements
    with model_path.joinpath("requirements.txt").open() as file:
        requirements = file.read()
    reqs = {req.split("==")[0] for req in requirements.split("\n")}
    expected_requirements = {"tensorflow", "transformers"}
    assert reqs.intersection(expected_requirements) == expected_requirements
    # validate that the card was acquired by model reference
    card_data = yaml.safe_load(model_path.joinpath("model_card_data.yaml").read_bytes())
    assert card_data["datasets"] == ["emo"]
    # The creator of this model did not include tag data in the card. Ensure it is missing.
    assert "tags" not in card_data
    # Validate inferred model card text
    with model_path.joinpath("model_card.md").open() as file:
        card_text = file.read()
    assert len(card_text) > 0
    # validate MLmodel files
    mlmodel = yaml.safe_load(model_path.joinpath("MLmodel").read_bytes())
    flavor_config = mlmodel["flavors"]["transformers"]
    assert flavor_config["instance_type"] == "TextClassificationPipeline"
    assert flavor_config["pipeline_model_type"] == "TFMobileBertForSequenceClassification"
    assert flavor_config["task"] == "text-classification"
    assert flavor_config["source_model_name"] == "lordtt13/emo-mobilebert"


def test_qa_model_save_and_override_card(small_qa_pipeline, model_path):
    supplied_card = """
                    ---
                    language: en
                    license: bsd
                    ---

                    # I made a new model!
                    """
    card_info = textwrap.dedent(supplied_card)
    card = ModelCard(card_info)
    # save the model instance
    mlflow.transformers.save_model(
        transformers_model=small_qa_pipeline,
        path=model_path,
        model_card=card,
    )
    # validate that the card was acquired by model reference
    card_data = yaml.safe_load(model_path.joinpath("model_card_data.yaml").read_bytes())
    assert card_data["language"] == "en"
    assert card_data["license"] == "bsd"
    # Validate inferred model card text
    with model_path.joinpath("model_card.md").open() as file:
        card_text = file.read()
    assert card_text.startswith("\n# I made a new model!")
    # validate MLmodel files
    mlmodel = yaml.safe_load(model_path.joinpath("MLmodel").read_bytes())
    flavor_config = mlmodel["flavors"]["transformers"]
    assert flavor_config["instance_type"] == "QuestionAnsweringPipeline"
    assert flavor_config["pipeline_model_type"] == "MobileBertForQuestionAnswering"
    assert flavor_config["task"] == "question-answering"
    assert flavor_config["source_model_name"] == "csarron/mobilebert-uncased-squad-v2"


def test_basic_save_model_and_load_text_pipeline(small_seq2seq_pipeline, model_path):
    mlflow.transformers.save_model(
        transformers_model={
            "model": small_seq2seq_pipeline.model,
            "tokenizer": small_seq2seq_pipeline.tokenizer,
        },
        path=model_path,
    )
    loaded = mlflow.transformers.load_model(model_path)
    result = loaded("MLflow is a really neat tool!")
    assert result[0]["label"] == "happy"
    assert result[0]["score"] > 0.5


def test_component_saving_multi_modal(component_multi_modal, model_path):
    if transformers_version >= Version(_FEATURE_EXTRACTION_API_CHANGE_VERSION):
        processor = component_multi_modal["image_processor"]
        expected = {"tokenizer", "processor", "image_processor"}
    else:
        processor = component_multi_modal["feature_extractor"]
        expected = {"tokenizer", "processor", "feature_extractor"}

    mlflow.transformers.save_model(
        transformers_model=component_multi_modal,
        path=model_path,
        processor=processor,
    )
    components_dir = model_path.joinpath("components")
    contents = {item.name for item in components_dir.iterdir()}
    assert contents.intersection(expected) == expected

    mlmodel = yaml.safe_load(model_path.joinpath("MLmodel").read_bytes())
    flavor_config = mlmodel["flavors"]["transformers"]
    assert set(flavor_config["components"]).issubset(expected)


def test_extract_pipeline_components(small_vision_model, small_qa_pipeline):
    components_vision = _record_pipeline_components(small_vision_model)
    if transformers_version >= Version(_FEATURE_EXTRACTION_API_CHANGE_VERSION):
        component_list = ["feature_extractor", "image_processor"]
    else:
        component_list = ["feature_extractor"]

    assert components_vision["components"] == component_list
    components_qa = _record_pipeline_components(small_qa_pipeline)
    assert components_qa["tokenizer_type"] == "MobileBertTokenizerFast"
    assert components_qa["components"] == ["tokenizer"]


def test_extract_multi_modal_components(small_multi_modal_pipeline):
    components_multi = _record_pipeline_components(small_multi_modal_pipeline)
    if transformers_version >= Version(_FEATURE_EXTRACTION_API_CHANGE_VERSION):
        assert components_multi["image_processor_type"] == "ViltImageProcessor"
        assert components_multi["components"] == ["tokenizer", "image_processor"]
    elif transformers_version >= Version(_IMAGE_PROCESSOR_API_CHANGE_VERSION):
        assert components_multi["feature_extractor_type"] == "ViltFeatureExtractor"
        assert components_multi["components"] == ["feature_extractor", "tokenizer"]
    else:
        assert components_multi["feature_extractor_type"] == "ViltImageProcessor"
        assert components_multi["components"] == ["feature_extractor", "tokenizer"]


def test_basic_save_model_and_load_vision_pipeline(small_vision_model, model_path, image_for_test):
    if transformers_version >= Version(_FEATURE_EXTRACTION_API_CHANGE_VERSION):
        model = {
            "model": small_vision_model.model,
            "image_processor": small_vision_model.image_processor,
            "tokenizer": small_vision_model.tokenizer,
        }
    else:
        model = {
            "model": small_vision_model.model,
            "feature_extractor": small_vision_model.feature_extractor,
            "tokenizer": small_vision_model.tokenizer,
        }
    mlflow.transformers.save_model(
        transformers_model=model,
        path=model_path,
    )
    loaded = mlflow.transformers.load_model(model_path)
    prediction = loaded(image_for_test)
    assert prediction[0]["label"] == "tabby, tabby cat"
    assert prediction[0]["score"] > 0.5


@flaky()
def test_multi_modal_pipeline_save_and_load(small_multi_modal_pipeline, model_path, image_for_test):
    mlflow.transformers.save_model(transformers_model=small_multi_modal_pipeline, path=model_path)
    question = "How many cats are in the picture?"
    # Load components
    components = mlflow.transformers.load_model(model_path, return_type="components")
    if transformers_version >= Version(_FEATURE_EXTRACTION_API_CHANGE_VERSION):
        expected_components = {"model", "task", "tokenizer", "image_processor"}
    else:
        expected_components = {"model", "task", "tokenizer", "feature_extractor"}
    assert set(components.keys()).intersection(expected_components) == expected_components
    constructed_pipeline = transformers.pipeline(**components)
    answer = constructed_pipeline(image=image_for_test, question=question)
    assert answer[0]["answer"] == "2"
    # Load pipeline
    pipeline = mlflow.transformers.load_model(model_path)
    pipeline_answer = pipeline(image=image_for_test, question=question)
    assert pipeline_answer[0]["answer"] == "2"
    # Test invalid loading mode
    with pytest.raises(MlflowException, match="The specified return_type mode 'magic' is"):
        mlflow.transformers.load_model(model_path, return_type="magic")


def test_multi_modal_component_save_and_load(component_multi_modal, model_path, image_for_test):
    if transformers_version >= Version(_FEATURE_EXTRACTION_API_CHANGE_VERSION):
        processor = component_multi_modal["image_processor"]
    else:
        processor = component_multi_modal["feature_extractor"]
    mlflow.transformers.save_model(
        transformers_model=component_multi_modal,
        path=model_path,
        processor=processor,
    )
    # Ensure that the appropriate Processor object was detected and loaded with the pipeline.
    loaded_components = mlflow.transformers.load_model(
        model_uri=model_path, return_type="components"
    )
    assert isinstance(loaded_components["model"], transformers.ViltForQuestionAnswering)
    assert isinstance(loaded_components["tokenizer"], transformers.BertTokenizerFast)
    # This is to simulate a post-processing processor that would be used externally to a Pipeline
    # This isn't being tested on an actual use case of such a model type due to the size of
    # these types of models that have this interface being ill-suited for CI testing.

    if transformers_version >= Version(_FEATURE_EXTRACTION_API_CHANGE_VERSION):
        processor_key = "image_processor"
        assert isinstance(loaded_components[processor_key], transformers.ViltImageProcessor)
    else:
        processor_key = "feature_extractor"
        assert isinstance(loaded_components[processor_key], transformers.ViltProcessor)
        assert isinstance(loaded_components["processor"], transformers.ViltProcessor)
    if transformers_version < Version(_FEATURE_EXTRACTION_API_CHANGE_VERSION):
        # NB: This simulated behavior is no longer valid in versions 4.27.4 and above.
        # With the port of functionality away from feature extractor types, the new architecture
        # for multi-modal models is entirely pipeline based.
        # Make sure that the component usage works correctly when extracted from inference loading
        model = loaded_components["model"]
        processor = loaded_components["processor"]
        question = "What are the cats doing?"
        inputs = processor(image_for_test, question, return_tensors="pt")
        outputs = model(**inputs)
        logits = outputs.logits
        idx = logits.argmax(-1).item()
        answer = model.config.id2label[idx]
        assert answer == "sleeping"


@flaky()
def test_pipeline_saved_model_with_processor_cannot_be_loaded_as_pipeline(
    component_multi_modal, model_path
):
    invalid_pipeline = transformers.pipeline(
        task="visual-question-answering", **component_multi_modal
    )
    if transformers_version >= Version(_FEATURE_EXTRACTION_API_CHANGE_VERSION):
        processor = component_multi_modal["image_processor"]
    else:
        processor = component_multi_modal["feature_extractor"]
    mlflow.transformers.save_model(
        transformers_model=invalid_pipeline,
        path=model_path,
        processor=processor,  # If this is specified, we cannot guarantee correct inference
    )
    with pytest.raises(
        MlflowException, match="This model has been saved with a processor. Processor objects"
    ):
        mlflow.transformers.load_model(model_uri=model_path, return_type="pipeline")


def test_component_saved_model_with_processor_cannot_be_loaded_as_pipeline(
    component_multi_modal, model_path
):
    if transformers_version >= Version(_FEATURE_EXTRACTION_API_CHANGE_VERSION):
        processor = component_multi_modal["image_processor"]
    else:
        processor = component_multi_modal["feature_extractor"]
    mlflow.transformers.save_model(
        transformers_model=component_multi_modal,
        path=model_path,
        processor=processor,
    )
    with pytest.raises(
        MlflowException,
        match="This model has been saved with a processor. Processor objects are not compatible "
        "with Pipelines. Please load",
    ):
        mlflow.transformers.load_model(model_uri=model_path, return_type="pipeline")


@pytest.mark.parametrize("should_start_run", [True, False])
def test_log_and_load_transformers_pipeline(small_qa_pipeline, tmp_path, should_start_run):
    try:
        if should_start_run:
            mlflow.start_run()
        artifact_path = "transformers"
        conda_env = tmp_path.joinpath("conda_env.yaml")
        _mlflow_conda_env(conda_env, additional_pip_deps=["transformers"])
        model_info = mlflow.transformers.log_model(
            transformers_model=small_qa_pipeline,
            artifact_path=artifact_path,
            conda_env=str(conda_env),
        )
        model_uri = f"runs:/{mlflow.active_run().info.run_id}/{artifact_path}"
        assert model_info.model_uri == model_uri
        reloaded_model = mlflow.transformers.load_model(model_uri=model_uri, return_type="pipeline")
        assert (
            reloaded_model(
                {"question": "Who's house?", "context": "The house is owned by a man named Run."}
            )["answer"]
            == "Run"
        )
        model_path = pathlib.Path(_download_artifact_from_uri(artifact_uri=model_uri))
        model_config = Model.load(str(model_path.joinpath("MLmodel")))
        assert pyfunc.FLAVOR_NAME in model_config.flavors
        assert pyfunc.ENV in model_config.flavors[pyfunc.FLAVOR_NAME]
        env_path = model_config.flavors[pyfunc.FLAVOR_NAME][pyfunc.ENV]["conda"]
        assert model_path.joinpath(env_path).exists()
    finally:
        mlflow.end_run()


def test_load_pipeline_from_remote_uri_succeeds(small_seq2seq_pipeline, model_path, mock_s3_bucket):
    mlflow.transformers.save_model(transformers_model=small_seq2seq_pipeline, path=model_path)
    artifact_root = f"s3://{mock_s3_bucket}"
    artifact_path = "model"
    artifact_repo = S3ArtifactRepository(artifact_root)
    artifact_repo.log_artifacts(model_path, artifact_path=artifact_path)
    model_uri = os.path.join(artifact_root, artifact_path)
    loaded = mlflow.transformers.load_model(model_uri=str(model_uri), return_type="pipeline")
    assert loaded("I like it when CI checks pass and are never flaky!")[0]["label"] == "happy"


def test_transformers_log_model_calls_register_model(small_qa_pipeline, tmp_path):
    artifact_path = "transformers"
    register_model_patch = mock.patch("mlflow.tracking._model_registry.fluent._register_model")
    with mlflow.start_run(), register_model_patch:
        conda_env = tmp_path.joinpath("conda_env.yaml")
        _mlflow_conda_env(conda_env, additional_pip_deps=["transformers", "torch", "torchvision"])
        mlflow.transformers.log_model(
            transformers_model=small_qa_pipeline,
            artifact_path=artifact_path,
            conda_env=str(conda_env),
            registered_model_name="Question-Answering Model 1",
        )
        model_uri = f"runs:/{mlflow.active_run().info.run_id}/{artifact_path}"
        assert_register_model_called_with_local_model_path(
            register_model_mock=mlflow.tracking._model_registry.fluent._register_model,
            model_uri=model_uri,
            registered_model_name="Question-Answering Model 1",
        )


def test_transformers_log_model_with_no_registered_model_name(small_vision_model, tmp_path):
    if transformers_version >= Version(_FEATURE_EXTRACTION_API_CHANGE_VERSION):
        model = {
            "model": small_vision_model.model,
            "image_processor": small_vision_model.image_processor,
            "tokenizer": small_vision_model.tokenizer,
        }
    else:
        model = {
            "model": small_vision_model.model,
            "feature_extractor": small_vision_model.feature_extractor,
            "tokenizer": small_vision_model.tokenizer,
        }
    artifact_path = "transformers"
    registered_model_patch = mock.patch("mlflow.tracking._model_registry.fluent._register_model")
    with mlflow.start_run(), registered_model_patch:
        conda_env = tmp_path.joinpath("conda_env.yaml")
        _mlflow_conda_env(conda_env, additional_pip_deps=["tensorflow", "transformers"])
        mlflow.transformers.log_model(
            transformers_model=model,
            artifact_path=artifact_path,
            conda_env=str(conda_env),
        )
        mlflow.tracking._model_registry.fluent._register_model.assert_not_called()
        model_uri = f"runs:/{mlflow.active_run().info.run_id}/{artifact_path}"
        model_path = pathlib.Path(_download_artifact_from_uri(artifact_uri=model_uri))
        model_config = Model.load(str(model_path.joinpath("MLmodel")))
        # Vision models can't be loaded as pyfunc currently.
        assert pyfunc.FLAVOR_NAME not in model_config.flavors


def test_transformers_save_persists_requirements_in_mlflow_directory(
    small_qa_pipeline, model_path, transformers_custom_env
):
    mlflow.transformers.save_model(
        transformers_model=small_qa_pipeline,
        path=model_path,
        conda_env=str(transformers_custom_env),
    )
    saved_pip_req_path = model_path.joinpath("requirements.txt")
    _compare_conda_env_requirements(transformers_custom_env, saved_pip_req_path)


def test_transformers_log_with_pip_requirements(small_multi_modal_pipeline, tmp_path):
    expected_mlflow_version = _mlflow_major_version_string()

    requirements_file = tmp_path.joinpath("requirements.txt")
    requirements_file.write_text("coolpackage")
    with mlflow.start_run():
        mlflow.transformers.log_model(
            small_multi_modal_pipeline, "model", pip_requirements=str(requirements_file)
        )
        _assert_pip_requirements(
            mlflow.get_artifact_uri("model"), [expected_mlflow_version, "coolpackage"], strict=True
        )
    with mlflow.start_run():
        mlflow.transformers.log_model(
            small_multi_modal_pipeline,
            "model",
            pip_requirements=[f"-r {requirements_file}", "alsocool"],
        )
        _assert_pip_requirements(
            mlflow.get_artifact_uri("model"),
            [expected_mlflow_version, "coolpackage", "alsocool"],
            strict=True,
        )
    with mlflow.start_run():
        mlflow.transformers.log_model(
            small_multi_modal_pipeline,
            "model",
            pip_requirements=[f"-c {requirements_file}", "constrainedcool"],
        )
        _assert_pip_requirements(
            mlflow.get_artifact_uri("model"),
            [expected_mlflow_version, "constrainedcool", "-c constraints.txt"],
            ["coolpackage"],
            strict=True,
        )


def test_transformers_log_with_extra_pip_requirements(small_multi_modal_pipeline, tmp_path):
    expected_mlflow_version = _mlflow_major_version_string()
    default_requirements = mlflow.transformers.get_default_pip_requirements(
        small_multi_modal_pipeline.model
    )
    requirements_file = tmp_path.joinpath("requirements.txt")
    requirements_file.write_text("coolpackage")
    with mlflow.start_run():
        mlflow.transformers.log_model(
            small_multi_modal_pipeline, "model", extra_pip_requirements=str(requirements_file)
        )
        _assert_pip_requirements(
            mlflow.get_artifact_uri("model"),
            [expected_mlflow_version, *default_requirements, "coolpackage"],
            strict=True,
        )
    with mlflow.start_run():
        mlflow.transformers.log_model(
            small_multi_modal_pipeline,
            "model",
            extra_pip_requirements=[f"-r {requirements_file}", "alsocool"],
        )
        _assert_pip_requirements(
            mlflow.get_artifact_uri("model"),
            [expected_mlflow_version, *default_requirements, "coolpackage", "alsocool"],
            strict=True,
        )
    with mlflow.start_run():
        mlflow.transformers.log_model(
            small_multi_modal_pipeline,
            "model",
            extra_pip_requirements=[f"-c {requirements_file}", "constrainedcool"],
        )
        _assert_pip_requirements(
            mlflow.get_artifact_uri("model"),
            [
                expected_mlflow_version,
                *default_requirements,
                "constrainedcool",
                "-c constraints.txt",
            ],
            ["coolpackage"],
            strict=True,
        )


def test_transformers_log_with_duplicate_pip_requirements(small_multi_modal_pipeline, capsys):
    with mlflow.start_run():
        mlflow.transformers.log_model(
            small_multi_modal_pipeline,
            "model",
            pip_requirements=["transformers==99.99.99", "transformers", "mlflow"],
        )
    captured = capsys.readouterr()
    assert (
        "Duplicate packages are present within the pip requirements. "
        "Duplicate packages: ['transformers']" in captured.err
    )


def test_transformers_log_with_duplicate_extra_pip_requirements(small_multi_modal_pipeline, capsys):
    with mlflow.start_run():
        mlflow.transformers.log_model(
            small_multi_modal_pipeline,
            "model",
            extra_pip_requirements=["transformers==99.99.99"],
        )
    captured = capsys.readouterr()
    assert (
        "Duplicate packages are present within the pip requirements. "
        "Duplicate packages: ['transformers']" in captured.err
    )


def test_transformers_tf_model_save_without_conda_env_uses_default_env_with_expected_dependencies(
    small_seq2seq_pipeline, model_path
):
    mlflow.transformers.save_model(small_seq2seq_pipeline, model_path)
    _assert_pip_requirements(
        model_path, mlflow.transformers.get_default_pip_requirements(small_seq2seq_pipeline.model)
    )
    pip_requirements = _get_deps_from_requirement_file(model_path)
    assert "tensorflow" in pip_requirements
    assert "torch" not in pip_requirements


def test_transformers_pt_model_save_without_conda_env_uses_default_env_with_expected_dependencies(
    small_qa_pipeline, model_path
):
    mlflow.transformers.save_model(small_qa_pipeline, model_path)
    _assert_pip_requirements(
        model_path, mlflow.transformers.get_default_pip_requirements(small_qa_pipeline.model)
    )
    pip_requirements = _get_deps_from_requirement_file(model_path)
    assert "tensorflow" not in pip_requirements
    assert "torch" in pip_requirements


def test_transformers_tf_model_log_without_conda_env_uses_default_env_with_expected_dependencies(
    small_seq2seq_pipeline,
):
    artifact_path = "model"
    with mlflow.start_run():
        mlflow.transformers.log_model(small_seq2seq_pipeline, artifact_path)
        model_uri = mlflow.get_artifact_uri(artifact_path)
    _assert_pip_requirements(
        model_uri, mlflow.transformers.get_default_pip_requirements(small_seq2seq_pipeline.model)
    )
    pip_requirements = _get_deps_from_requirement_file(model_uri)
    assert "tensorflow" in pip_requirements
    assert "torch" not in pip_requirements


def test_transformers_pt_model_log_without_conda_env_uses_default_env_with_expected_dependencies(
    small_qa_pipeline,
):
    artifact_path = "model"
    with mlflow.start_run():
        mlflow.transformers.log_model(small_qa_pipeline, artifact_path)
        model_uri = mlflow.get_artifact_uri(artifact_path)
    _assert_pip_requirements(
        model_uri, mlflow.transformers.get_default_pip_requirements(small_qa_pipeline.model)
    )
    pip_requirements = _get_deps_from_requirement_file(model_uri)
    assert "tensorflow" not in pip_requirements
    assert "torch" in pip_requirements


def test_log_model_with_code_paths(small_qa_pipeline):
    artifact_path = "model"
    with mlflow.start_run(), mock.patch(
        "mlflow.transformers._add_code_from_conf_to_system_path"
    ) as add_mock:
        mlflow.transformers.log_model(small_qa_pipeline, artifact_path, code_paths=[__file__])
        model_uri = mlflow.get_artifact_uri(artifact_path)
        _compare_logged_code_paths(__file__, model_uri, mlflow.transformers.FLAVOR_NAME)
        mlflow.transformers.load_model(model_uri)
        add_mock.assert_called()


def test_non_existent_model_card_entry(small_seq2seq_pipeline, model_path):
    with mock.patch("mlflow.transformers._fetch_model_card", return_value=None):
        mlflow.transformers.save_model(transformers_model=small_seq2seq_pipeline, path=model_path)

        contents = {item.name for item in model_path.iterdir()}
        assert not contents.intersection({"model_card.txt", "model_card_data.yaml"})


def test_huggingface_hub_not_installed(small_seq2seq_pipeline, model_path):
    with mock.patch.dict("sys.modules", {"huggingface_hub": None}):
        result = mlflow.transformers._fetch_model_card(small_seq2seq_pipeline)

        assert result is None

        mlflow.transformers.save_model(transformers_model=small_seq2seq_pipeline, path=model_path)

        contents = {item.name for item in model_path.iterdir()}
        assert not contents.intersection({"model_card.txt", "model_card_data.yaml"})


def test_save_pipeline_without_defined_components(small_conversational_model, model_path):
    # This pipeline type explicitly does not have a configuration for an image_processor
    with mlflow.start_run():
        mlflow.transformers.save_model(
            transformers_model=small_conversational_model, path=model_path
        )
    pipe = mlflow.transformers.load_model(model_path)
    convo = transformers.Conversation("How are you today?")
    convo = pipe(convo)
    assert convo.generated_responses[-1] == "good"


@flaky()
def test_invalid_model_type_without_registered_name_does_not_save(model_path):
    invalid_pipeline = transformers.pipeline(task="text-generation", model="gpt2")
    del invalid_pipeline.model.name_or_path

    with pytest.raises(MlflowException, match="The submitted model type"):
        mlflow.transformers.save_model(transformers_model=invalid_pipeline, path=model_path)


@flaky()
def test_invalid_task_inference_raises_error(model_path):
    from transformers import Pipeline

    def softmax(outputs):
        maxes = np.max(outputs, axis=-1, keepdims=True)
        shifted_exp = np.exp(outputs - maxes)
        return shifted_exp / shifted_exp.sum(axis=-1, keepdims=True)

    class PairClassificationPipeline(Pipeline):
        def _sanitize_parameters(self, **kwargs):
            preprocess_kwargs = {}
            if "second_text" in kwargs:
                preprocess_kwargs["second_text"] = kwargs["second_text"]
            return preprocess_kwargs, {}, {}

        # pylint: disable=arguments-renamed,arguments-differ
        def preprocess(self, text, second_text=None):
            return self.tokenizer(text, text_pair=second_text, return_tensors=self.framework)

        # pylint: disable=arguments-differ,arguments-renamed
        def _forward(self, model_inputs):
            return self.model(**model_inputs)

        # pylint: disable=arguments-differ
        def postprocess(self, model_outputs):
            logits = model_outputs.logits[0].numpy()
            probabilities = softmax(logits)

            best_class = np.argmax(probabilities)
            label = self.model.config.id2label[best_class]
            score = probabilities[best_class].item()
            logits = logits.tolist()
            return {"label": label, "score": score, "logits": logits}

    model = transformers.AutoModelForSequenceClassification.from_pretrained(
        "sgugger/finetuned-bert-mrpc"
    )
    dummy_pipeline = PairClassificationPipeline(model=model)

    with mock.patch.dict("sys.modules", {"huggingface_hub": None}):
        with pytest.raises(
            MlflowException, match="The task provided is invalid. '' is not a supported"
        ):
            mlflow.transformers.save_model(transformers_model=dummy_pipeline, path=model_path)
        dummy_pipeline.task = "text-classification"
        mlflow.transformers.save_model(transformers_model=dummy_pipeline, path=model_path)


def test_invalid_input_to_pyfunc_signature_output_wrapper_raises(component_multi_modal):
    with pytest.raises(MlflowException, match="The pipeline type submitted is not a valid"):
        mlflow.transformers.generate_signature_output(component_multi_modal["model"], "bogus")


@pytest.mark.parametrize(
    "inference_payload",
    [
        ({"question": "Who's house?", "context": "The house is owned by a man named Run."}),
        (
            [
                {
                    "question": "What color is it?",
                    "context": "Some people said it was green but I know that it's definitely blue",
                },
                {
                    "question": "How do the wheels go?",
                    "context": "The wheels on the bus go round and round. Round and round.",
                },
            ]
        ),
        (
            [
                {
                    "question": "What color is it?",
                    "context": "Some people said it was green but I know that it's pink.",
                },
                {
                    "context": "The people on the bus go up and down. Up and down.",
                    "question": "How do the people go?",
                },
            ]
        ),
    ],
)
def test_qa_pipeline_pyfunc_load_and_infer(small_qa_pipeline, model_path, inference_payload):
    signature = infer_signature(
        inference_payload,
        mlflow.transformers.generate_signature_output(small_qa_pipeline, inference_payload),
    )

    mlflow.transformers.save_model(
        transformers_model=small_qa_pipeline,
        path=model_path,
        signature=signature,
    )
    pyfunc_loaded = mlflow.pyfunc.load_model(model_path)

    inference = pyfunc_loaded.predict(inference_payload)

    assert isinstance(inference, list)
    assert all(isinstance(element, str) for element in inference)

    if isinstance(inference_payload, dict):
        pd_input = pd.DataFrame(inference_payload, index=[0])
    else:
        pd_input = pd.DataFrame(inference_payload)
    pd_inference = pyfunc_loaded.predict(pd_input)

    assert isinstance(pd_inference, list)
    assert all(isinstance(element, str) for element in inference)


@pytest.mark.skipif(RUNNING_IN_GITHUB_ACTIONS, reason=GITHUB_ACTIONS_SKIP_REASON)
@pytest.mark.parametrize(
    "data, result",
    [
        ("muppet keyboard type", ["A muppet is typing on a keyboard."]),
        (
            ["pencil draw paper", "pie apple eat"],
            # NB: The result of this test case, without inference config overrides is:
            # ["A man drawing on paper with pencil", "A man eating a pie with applies"]
            # The inference config override forces additional insertion of more grammatically
            # correct responses to validate that the inference config is being applied.
            ["A man is drawing on paper with a pencil.", "A man is eating a pie with apples."],
        ),
    ],
)
@pytest.mark.skipif(RUNNING_IN_GITHUB_ACTIONS, reason=GITHUB_ACTIONS_SKIP_REASON)
def test_text2text_generation_pipeline_with_inference_configs(
    text2text_generation_pipeline, model_path, data, result
):
    signature = infer_signature(
        data, mlflow.transformers.generate_signature_output(text2text_generation_pipeline, data)
    )

    inference_config = {
        "top_k": 2,
        "num_beams": 5,
        "max_length": 30,
        "temperature": 0.62,
        "top_p": 0.85,
        "repetition_penalty": 1.15,
    }
    mlflow.transformers.save_model(
        text2text_generation_pipeline,
        path=model_path,
        inference_config=inference_config,
        signature=signature,
    )
    pyfunc_loaded = mlflow.pyfunc.load_model(model_path)

    inference = pyfunc_loaded.predict(data)

    assert inference == result

    if isinstance(data, str):
        pd_input = pd.DataFrame([data])
    else:
        pd_input = pd.DataFrame(data)
    pd_inference = pyfunc_loaded.predict(pd_input)
    assert pd_inference == result

<<<<<<< HEAD
=======
    model_path2 = tmp_path.joinpath("model2")
    signature_with_params = infer_signature(
        data,
        mlflow.transformers.generate_signature_output(text2text_generation_pipeline, data),
        inference_config,
    )
    mlflow.transformers.save_model(
        text2text_generation_pipeline,
        path=model_path2,
        signature=signature_with_params,
    )
    pyfunc_loaded = mlflow.pyfunc.load_model(model_path2)

    dict_inference = pyfunc_loaded.predict(
        data,
        params=inference_config,
    )

    assert dict_inference == inference


def test_text_generation_pipeline_with_inference_configs(text_generation_pipeline, tmp_path):
    data = ["test1", "test2"]
    signature = infer_signature(
        data, mlflow.transformers.generate_signature_output(text_generation_pipeline, data)
    )

    inference_config = {
        "top_k": 2,
        "num_beams": 5,
        "max_length": 30,
        "temperature": 0.62,
        "top_p": 0.85,
        "repetition_penalty": 1.15,
    }
    model_path1 = tmp_path.joinpath("model1")
    mlflow.transformers.save_model(
        text_generation_pipeline,
        path=model_path1,
        inference_config=inference_config,
        signature=signature,
    )
    pyfunc_loaded = mlflow.pyfunc.load_model(model_path1)

    inference = pyfunc_loaded.predict(data)

    assert isinstance(inference, list)
    assert all(isinstance(x, str) for x in inference)

    if isinstance(data, str):
        pd_input = pd.DataFrame([data])
    else:
        pd_input = pd.DataFrame(data)
    pd_inference = pyfunc_loaded.predict(pd_input)

    assert isinstance(pd_inference, list)
    assert all(isinstance(x, str) for x in pd_inference)

    model_path2 = tmp_path.joinpath("model2")
    signature_with_params = infer_signature(
        data,
        mlflow.transformers.generate_signature_output(text_generation_pipeline, data),
        inference_config,
    )
    mlflow.transformers.save_model(
        text_generation_pipeline,
        path=model_path2,
        signature=signature_with_params,
    )
    pyfunc_loaded = mlflow.pyfunc.load_model(model_path2)

    dict_inference = pyfunc_loaded.predict(
        data,
        params=inference_config,
    )

    assert dict_inference == inference


@pytest.mark.skipif(RUNNING_IN_GITHUB_ACTIONS, reason=GITHUB_ACTIONS_SKIP_REASON)
def test_text2text_generation_pipeline_with_params(text2text_generation_pipeline, tmp_path):
    data = "muppet keyboard type"
    parameters = {"top_k": 2, "num_beams": 5}
    generated_output = mlflow.transformers.generate_signature_output(
        text2text_generation_pipeline, data
    )
    signature = infer_signature(
        data,
        generated_output,
        parameters,
    )

    model_path = tmp_path / "model1"
    mlflow.transformers.save_model(
        text2text_generation_pipeline,
        path=model_path,
        signature=signature,
    )
    pyfunc_loaded = mlflow.pyfunc.load_model(model_path)
    pyfunc_loaded.predict(data, parameters)

    parameters.update({"invalid_param": "invalid_param"})
    model_path = tmp_path / "model2"
    mlflow.transformers.save_model(
        text2text_generation_pipeline,
        path=model_path,
        signature=infer_signature(
            data,
            generated_output,
            parameters,
        ),
    )
    pyfunc_loaded = mlflow.pyfunc.load_model(model_path)
    with pytest.raises(
        MlflowException,
        match=r"The params provided to the `predict` method are "
        r"not valid for pipeline Text2TextGenerationPipeline.",
    ):
        pyfunc_loaded.predict(data, parameters)

    with pytest.raises(MlflowException, match=r"Invalid parameters found"):
        pyfunc_loaded.predict(data, {"top_k": "2"})

    model_path = tmp_path / "model3"
    mlflow.transformers.save_model(
        text2text_generation_pipeline,
        model_path,
        signature=infer_signature(
            data,
            generated_output,
            params={"invalid_param": "value"},
        ),
    )
    loaded_pyfunc = pyfunc.load_model(model_uri=model_path)
    with pytest.raises(
        MlflowException,
        match=r"The params provided to the `predict` method are not "
        r"valid for pipeline Text2TextGenerationPipeline.",
    ):
        loaded_pyfunc.predict(data, {"invalid_param": "random_value"})

>>>>>>> 6eb61163

def test_text_generation_pipeline_with_params(text_generation_pipeline, tmp_path):
    data = "muppet keyboard type"
    parameters = {
        "top_k": 2,
        "num_beams": 5,
        "max_length": 30,
        "temperature": 0.62,
        "top_p": 0.85,
        "repetition_penalty": 1.15,
    }
    generated_output = mlflow.transformers.generate_signature_output(text_generation_pipeline, data)
    signature = infer_signature(
        data,
        generated_output,
        parameters,
    )

    model_path = tmp_path / "model1"
    mlflow.transformers.save_model(
        text_generation_pipeline,
        path=model_path,
        signature=signature,
    )
    pyfunc_loaded = mlflow.pyfunc.load_model(model_path)
    pyfunc_loaded.predict(data, parameters)

    parameters.update({"invalid_param": "invalid_param"})
    model_path = tmp_path / "model2"
    mlflow.transformers.save_model(
        text_generation_pipeline,
        path=model_path,
        signature=infer_signature(
            data,
            generated_output,
            parameters,
        ),
    )
    pyfunc_loaded = mlflow.pyfunc.load_model(model_path)
    with pytest.raises(
        MlflowException,
        match=r"The params provided to the `predict` method are "
        r"not valid for pipeline TextGenerationPipeline.",
    ):
        pyfunc_loaded.predict(data, parameters)

    with pytest.raises(MlflowException, match=r"Invalid parameters found"):
        pyfunc_loaded.predict(data, {"top_k": "2"})

    model_path = tmp_path / "model3"
    mlflow.transformers.save_model(
        text_generation_pipeline,
        model_path,
        signature=infer_signature(
            data,
            generated_output,
            params={"invalid_param": "value"},
        ),
    )
    loaded_pyfunc = pyfunc.load_model(model_uri=model_path)
    with pytest.raises(
        MlflowException,
        match=r"The params provided to the `predict` method are not "
        r"valid for pipeline TextGenerationPipeline.",
    ):
        loaded_pyfunc.predict(data, {"invalid_param": "random_value"})


@pytest.mark.skipif(RUNNING_IN_GITHUB_ACTIONS, reason=GITHUB_ACTIONS_SKIP_REASON)
def test_text2text_generation_pipeline_with_inferred_schema(text2text_generation_pipeline):
    with mlflow.start_run():
        model_info = mlflow.transformers.log_model(
            transformers_model=text2text_generation_pipeline, artifact_path="my_model"
        )
    pyfunc_loaded = mlflow.pyfunc.load_model(model_info.model_uri)

    assert pyfunc_loaded.predict("muppet board nails hammer") == [
        "A muppet is hammering nails on a board."
    ]


@pytest.mark.parametrize(
    "invalid_data",
    [
        ({"answer": "something", "context": ["nothing", "that", "makes", "sense"]}),
        ([{"answer": ["42"], "context": "life"}, {"unmatched": "keys", "cause": "failure"}]),
    ],
)
@pytest.mark.skipif(RUNNING_IN_GITHUB_ACTIONS, reason=GITHUB_ACTIONS_SKIP_REASON)
def test_invalid_input_to_text2text_pipeline(text2text_generation_pipeline, invalid_data):
    # Adding this validation test due to the fact that we're constructing the input to the
    # Pipeline. The Pipeline requires a format of a pseudo-dict-like string. An example of
    # a valid input string: "answer: green. context: grass is primarily green in color."
    # We generate this string from a dict or generate a list of these strings from a list of
    # dictionaries.
    with pytest.raises(MlflowException, match="An invalid type has been supplied. Please supply"):
        infer_signature(
            invalid_data,
            mlflow.transformers.generate_signature_output(
                text2text_generation_pipeline, invalid_data
            ),
        )


@pytest.mark.parametrize(
    "data", ["Generative models are", (["Generative models are", "Computers are"])]
)
@pytest.mark.skipif(RUNNING_IN_GITHUB_ACTIONS, reason=GITHUB_ACTIONS_SKIP_REASON)
def test_text_generation_pipeline(text_generation_pipeline, model_path, data):
    signature = infer_signature(
        data, mlflow.transformers.generate_signature_output(text_generation_pipeline, data)
    )

    inference_config = {
        "prefix": "software",
        "top_k": 2,
        "num_beams": 5,
        "max_length": 30,
        "temperature": 0.62,
        "top_p": 0.85,
        "repetition_penalty": 1.15,
    }
    mlflow.transformers.save_model(
        text_generation_pipeline,
        path=model_path,
        inference_config=inference_config,
        signature=signature,
    )
    pyfunc_loaded = mlflow.pyfunc.load_model(model_path)

    inference = pyfunc_loaded.predict(data)

    if isinstance(data, list):
        assert inference[0].startswith(data[0])
        assert inference[1].startswith(data[1])
    else:
        assert inference[0].startswith(data)

    if isinstance(data, str):
        pd_input = pd.DataFrame([data], index=[0])
    else:
        pd_input = pd.DataFrame(data)
    pd_inference = pyfunc_loaded.predict(pd_input)

    if isinstance(data, list):
        assert pd_inference[0].startswith(data[0])
        assert pd_inference[1].startswith(data[1])
    else:
        assert pd_inference[0].startswith(data)


@pytest.mark.parametrize(
    "invalid_data",
    [
        ({"my_input": "something to predict"}),
        ([{"bogus_input": "invalid"}, "not_valid"]),
        (["tell me a story", {"of": "a properly configured pipeline input"}]),
    ],
)
@pytest.mark.skipif(RUNNING_IN_GITHUB_ACTIONS, reason=GITHUB_ACTIONS_SKIP_REASON)
def test_invalid_input_to_text_generation_pipeline(text_generation_pipeline, invalid_data):
    if isinstance(invalid_data, list):
        match = "If supplying a list, all values must be of string type"
    else:
        match = "The input data is of an incorrect type"
    with pytest.raises(MlflowException, match=match):
        infer_signature(
            invalid_data,
            mlflow.transformers.generate_signature_output(text_generation_pipeline, invalid_data),
        )


@pytest.mark.parametrize(
    "inference_payload, result",
    [
        ("Riding a <mask> on the beach is fun!", ["bike"]),
        (["If I had <mask>, I would fly to the top of a mountain"], ["wings"]),
        (
            ["I use stacks of <mask> to buy things", "I <mask> the whole bowl of cherries"],
            ["cash", "ate"],
        ),
    ],
)
def test_fill_mask_pipeline(fill_mask_pipeline, model_path, inference_payload, result):
    signature = infer_signature(
        inference_payload,
        mlflow.transformers.generate_signature_output(fill_mask_pipeline, inference_payload),
    )

    mlflow.transformers.save_model(fill_mask_pipeline, path=model_path, signature=signature)
    pyfunc_loaded = mlflow.pyfunc.load_model(model_path)

    inference = pyfunc_loaded.predict(inference_payload)
    assert inference == result

    if len(inference_payload) > 1 and isinstance(inference_payload, list):
        pd_input = pd.DataFrame([{"inputs": v} for v in inference_payload])
    elif isinstance(inference_payload, list) and len(inference_payload) == 1:
        pd_input = pd.DataFrame([{"inputs": v} for v in inference_payload], index=[0])
    else:
        pd_input = pd.DataFrame({"inputs": inference_payload}, index=[0])

    pd_inference = pyfunc_loaded.predict(pd_input)
    assert pd_inference == result


@pytest.mark.parametrize(
    "invalid_data",
    [
        ({"a": "b"}),
        ([{"a": "b"}, [{"a": "c"}]]),
    ],
)
def test_invalid_input_to_fill_mask_pipeline(fill_mask_pipeline, invalid_data):
    if isinstance(invalid_data, list):
        match = "Invalid data submission. Ensure all"
    else:
        match = "The input data is of an incorrect type"
    with pytest.raises(MlflowException, match=match):
        infer_signature(
            invalid_data,
            mlflow.transformers.generate_signature_output(fill_mask_pipeline, invalid_data),
        )


@pytest.mark.parametrize(
    "data",
    [
        {
            "sequences": "I love the latest update to this IDE!",
            "candidate_labels": ["happy", "sad"],
        },
        {
            "sequences": ["My dog loves to eat spaghetti", "My dog hates going to the vet"],
            "candidate_labels": ["happy", "sad"],
            "hypothesis_template": "This example talks about how the dog is {}",
        },
    ],
)
def test_zero_shot_classification_pipeline(zero_shot_pipeline, model_path, data):
    # NB: The list submission for this pipeline type can accept json-encoded lists or lists within
    # the values of the dictionary.
    signature = infer_signature(
        data, mlflow.transformers.generate_signature_output(zero_shot_pipeline, data)
    )

    mlflow.transformers.save_model(zero_shot_pipeline, model_path, signature=signature)

    loaded_pyfunc = mlflow.pyfunc.load_model(model_path)
    inference = loaded_pyfunc.predict(data)

    assert isinstance(inference, pd.DataFrame)
    if isinstance(data["sequences"], str):
        assert len(inference) == len(data["candidate_labels"])
    else:
        assert len(inference) == len(data["sequences"]) * len(data["candidate_labels"])


@pytest.mark.parametrize(
    "query, result",
    [
        ({"query": "What should we order more of?"}, ["apples"]),
        (
            {
                "query": [
                    "What is our highest sales?",
                    "What should we order more of?",
                    "Which fruit starts with 'W'?",
                ]
            },
            ["1230945.55", "apples", "watermelon"],
        ),
    ],
)
def test_table_question_answering_pipeline(
    table_question_answering_pipeline, model_path, query, result
):
    table = {
        "Fruit": ["Apples", "Bananas", "Oranges", "Watermelon", "Blueberries"],
        "Sales": ["1230945.55", "86453.12", "11459.23", "8341.23", "2325.88"],
        "Inventory": ["910", "4589", "11200", "80", "3459"],
    }
    json_table = json.dumps(table)
    data = {**query, "table": json_table}
    signature = infer_signature(
        data, mlflow.transformers.generate_signature_output(table_question_answering_pipeline, data)
    )

    mlflow.transformers.save_model(
        table_question_answering_pipeline, model_path, signature=signature
    )
    loaded = mlflow.pyfunc.load_model(model_path)

    inference = loaded.predict(data)
    assert inference == result

    if all(isinstance(value, str) for value in data.values()):
        pd_input = pd.DataFrame(data, index=[0])
    else:
        pd_input = pd.DataFrame(data)
    pd_inference = loaded.predict(pd_input)
    assert pd_inference == result


@pytest.mark.parametrize(
    "data, result",
    [
        ("I've got a lovely bunch of coconuts!", ["Ich habe eine schöne Haufe von Kokos!"]),
        (
            [
                "I am the very model of a modern major general",
                "Once upon a time, there was a little turtle",
            ],
            [
                "Ich bin das Modell eines modernen Generals.",
                "Einmal gab es eine kleine Schildkröte.",
            ],
        ),
    ],
)
def test_translation_pipeline(translation_pipeline, model_path, data, result):
    signature = infer_signature(
        data, mlflow.transformers.generate_signature_output(translation_pipeline, data)
    )

    mlflow.transformers.save_model(translation_pipeline, path=model_path, signature=signature)
    pyfunc_loaded = mlflow.pyfunc.load_model(model_path)
    inference = pyfunc_loaded.predict(data)
    assert inference == result

    if len(data) > 1 and isinstance(data, list):
        pd_input = pd.DataFrame([{"inputs": v} for v in data])
    elif isinstance(data, list) and len(data) == 1:
        pd_input = pd.DataFrame([{"inputs": v} for v in data], index=[0])
    else:
        pd_input = pd.DataFrame({"inputs": data}, index=[0])

    pd_inference = pyfunc_loaded.predict(pd_input)
    assert pd_inference == result


@pytest.mark.parametrize(
    "data",
    [
        "There once was a boy",
        ["Dolly isn't just a sheep anymore"],
        ["Baking cookies is quite easy", "Writing unittests is good for"],
    ],
)
@pytest.mark.skipif(RUNNING_IN_GITHUB_ACTIONS, reason=GITHUB_ACTIONS_SKIP_REASON)
def test_summarization_pipeline(summarizer_pipeline, model_path, data):
    inference_config = {
        "top_k": 2,
        "num_beams": 5,
        "max_length": 90,
        "temperature": 0.62,
        "top_p": 0.85,
        "repetition_penalty": 1.15,
    }
    signature = infer_signature(
        data, mlflow.transformers.generate_signature_output(summarizer_pipeline, data)
    )

    mlflow.transformers.save_model(
        summarizer_pipeline, path=model_path, inference_config=inference_config, signature=signature
    )
    pyfunc_loaded = mlflow.pyfunc.load_model(model_path)

    inference = pyfunc_loaded.predict(data)
    if isinstance(data, list) and len(data) > 1:
        for i, entry in enumerate(data):
            assert inference[i].strip().startswith(entry)
    elif isinstance(data, list) and len(data) == 1:
        assert inference[0].strip().startswith(data[0])
    else:
        assert inference[0].strip().startswith(data)

    if len(data) > 1 and isinstance(data, list):
        pd_input = pd.DataFrame([{"inputs": v} for v in data])
    elif isinstance(data, list) and len(data) == 1:
        pd_input = pd.DataFrame([{"inputs": v} for v in data], index=[0])
    else:
        pd_input = pd.DataFrame({"inputs": data}, index=[0])

    pd_inference = pyfunc_loaded.predict(pd_input)
    if isinstance(data, list) and len(data) > 1:
        for i, entry in enumerate(data):
            assert pd_inference[i].strip().startswith(entry)
    elif isinstance(data, list) and len(data) == 1:
        assert pd_inference[0].strip().startswith(data[0])
    else:
        assert pd_inference[0].strip().startswith(data)


@pytest.mark.parametrize(
    "data",
    [
        "I'm telling you that Han shot first!",
        [
            "I think this sushi might have gone off",
            "That gym smells like feet, hot garbage, and sadness",
            "I love that we have a moon",
        ],
    ],
)
@pytest.mark.skipif(RUNNING_IN_GITHUB_ACTIONS, reason=GITHUB_ACTIONS_SKIP_REASON)
def test_classifier_pipeline(text_classification_pipeline, model_path, data):
    signature = infer_signature(
        data, mlflow.transformers.generate_signature_output(text_classification_pipeline, data)
    )
    mlflow.transformers.save_model(
        text_classification_pipeline, path=model_path, signature=signature
    )

    pyfunc_loaded = mlflow.pyfunc.load_model(model_path)
    inference = pyfunc_loaded.predict(data)

    if isinstance(data, str):
        assert len(inference) == 1
    else:
        assert len(inference) == len(data)


@pytest.mark.parametrize(
    "data, result",
    [
        (
            "I have a dog and his name is Willy!",
            ["PRON,VERB,DET,NOUN,CCONJ,PRON,NOUN,AUX,PROPN,PUNCT"],
        ),
        (["I like turtles"], ["PRON,VERB,NOUN"]),
        (
            ["We are the knights who say nee!", "Houston, we may have a problem."],
            [
                "PRON,AUX,DET,PROPN,PRON,VERB,INTJ,PUNCT",
                "PROPN,PUNCT,PRON,AUX,VERB,DET,NOUN,PUNCT",
            ],
        ),
    ],
)
@pytest.mark.parametrize("pipeline_name", ["ner_pipeline", "ner_pipeline_aggregation"])
@pytest.mark.skipcacheclean
def test_ner_pipeline(pipeline_name, model_path, data, result, request):
    pipeline = request.getfixturevalue(pipeline_name)

    signature = infer_signature(data, mlflow.transformers.generate_signature_output(pipeline, data))

    mlflow.transformers.save_model(pipeline, model_path, signature=signature)
    loaded_pyfunc = mlflow.pyfunc.load_model(model_path)
    inference = loaded_pyfunc.predict(data)

    assert inference == result

    if len(data) > 1 and isinstance(data, list):
        pd_input = pd.DataFrame([{"inputs": v} for v in data])
    elif isinstance(data, list) and len(data) == 1:
        pd_input = pd.DataFrame([{"inputs": v} for v in data], index=[0])
    else:
        pd_input = pd.DataFrame({"inputs": data}, index=[0])

    pd_inference = loaded_pyfunc.predict(pd_input)
    assert pd_inference == result


@pytest.mark.skipif(RUNNING_IN_GITHUB_ACTIONS, reason=GITHUB_ACTIONS_SKIP_REASON)
def test_conversational_pipeline(conversational_pipeline, model_path):
    signature = infer_signature(
        "Hi there!",
        mlflow.transformers.generate_signature_output(conversational_pipeline, "Hi there!"),
    )

    mlflow.transformers.save_model(conversational_pipeline, model_path, signature=signature)
    loaded_pyfunc = mlflow.pyfunc.load_model(model_path)

    first_response = loaded_pyfunc.predict("What is the best way to get to Antarctica?")

    assert first_response == "I think you can get there by boat."

    second_response = loaded_pyfunc.predict("What kind of boat should I use?")

    assert second_response == "A boat that can go to Antarctica."

    # Test that a new loaded instance has no context.
    loaded_again_pyfunc = mlflow.pyfunc.load_model(model_path)
    third_response = loaded_again_pyfunc.predict("What kind of boat should I use?")

    assert third_response == "A boat that can't sink."

    fourth_response = loaded_again_pyfunc.predict("Can I use it to go to the moon?")

    assert fourth_response == "Only if you have a boat that can't sink."


@pytest.mark.parametrize(
    "pipeline_name, example, in_signature, out_signature",
    [
        (
            "fill_mask_pipeline",
            ["I use stacks of <mask> to buy things", "I <mask> the whole bowl of cherries"],
            [{"type": "string"}],
            [{"type": "string"}],
        ),
        (
            "zero_shot_pipeline",
            {
                "sequences": ["My dog loves to eat spaghetti", "My dog hates going to the vet"],
                "candidate_labels": ["happy", "sad"],
                "hypothesis_template": "This example talks about how the dog is {}",
            },
            [
                {"name": "sequences", "type": "string"},
                {"name": "candidate_labels", "type": "string"},
                {"name": "hypothesis_template", "type": "string"},
            ],
            [
                {"name": "sequence", "type": "string"},
                {"name": "labels", "type": "string"},
                {"name": "scores", "type": "double"},
            ],
        ),
    ],
)
@pytest.mark.parametrize("provide_example", [True, False])
@pytest.mark.skipcacheclean
def test_infer_signature_from_example_only(
    pipeline_name, model_path, example, request, provide_example, in_signature, out_signature
):
    pipeline = request.getfixturevalue(pipeline_name)

    input_example = example if provide_example else None
    mlflow.transformers.save_model(pipeline, model_path, input_example=input_example)

    model = Model.load(model_path)

    assert model.signature.inputs.to_dict() == in_signature
    assert model.signature.outputs.to_dict() == out_signature

    if provide_example:
        saved_example = _read_example(model, model_path).to_dict(orient="records")
        if isinstance(example, str):
            assert next(iter(saved_example[0].values())) == example
        elif isinstance(example, list):
            assert list(saved_example[0].values()) == example
        else:
            assert set(saved_example[0].keys()).intersection(example.keys()) == set(
                saved_example[0].keys()
            )
    else:
        assert model.saved_input_example_info is None


def test_qa_pipeline_pyfunc_predict(small_qa_pipeline):
    artifact_path = "qa_model"
    with mlflow.start_run():
        mlflow.transformers.log_model(
            transformers_model=small_qa_pipeline,
            artifact_path=artifact_path,
        )
        model_uri = mlflow.get_artifact_uri(artifact_path)

    inference_payload = json.dumps(
        {
            "inputs": {
                "question": [
                    "What color is it?",
                    "How do the people go?",
                    "What does the 'wolf' howl at?",
                ],
                "context": [
                    "Some people said it was green but I know that it's pink.",
                    "The people on the bus go up and down. Up and down.",
                    "The pack of 'wolves' stood on the cliff and a 'lone wolf' howled at "
                    "the moon for hours.",
                ],
            }
        }
    )
    response = pyfunc_serve_and_score_model(
        model_uri,
        data=inference_payload,
        content_type=pyfunc_scoring_server.CONTENT_TYPE_JSON,
        extra_args=["--env-manager", "local"],
    )
    values = PredictionsResponse.from_json(response.content.decode("utf-8")).get_predictions()

    assert values.to_dict(orient="records") == [{0: "pink"}, {0: "up and down"}, {0: "the moon"}]

    inference_payload = json.dumps(
        {
            "inputs": {
                "question": "Who's house?",
                "context": "The house is owned by a man named Run.",
            }
        }
    )

    response = pyfunc_serve_and_score_model(
        model_uri,
        data=inference_payload,
        content_type=pyfunc_scoring_server.CONTENT_TYPE_JSON,
        extra_args=["--env-manager", "local"],
    )
    values = PredictionsResponse.from_json(response.content.decode("utf-8")).get_predictions()

    assert values.to_dict(orient="records") == [{0: "Run"}]


def test_classifier_pipeline_pyfunc_predict(text_classification_pipeline):
    artifact_path = "text_classifier_model"
    with mlflow.start_run():
        mlflow.transformers.log_model(
            transformers_model=text_classification_pipeline,
            artifact_path=artifact_path,
        )
        model_uri = mlflow.get_artifact_uri(artifact_path)

    inference_payload = json.dumps(
        {
            "inputs": [
                "I think this sushi might have gone off",
                "That gym smells like feet, hot garbage, and sadness",
                "I love that we have a moon",
                "I 'love' debugging subprocesses",
            ]
        }
    )

    response = pyfunc_serve_and_score_model(
        model_uri,
        data=inference_payload,
        content_type=pyfunc_scoring_server.CONTENT_TYPE_JSON,
        extra_args=["--env-manager", "local"],
    )
    values = PredictionsResponse.from_json(response.content.decode("utf-8")).get_predictions()

    assert len(values.to_dict()) == 2
    assert len(values.to_dict()["score"]) == 4

    inference_payload = json.dumps({"inputs": ["I really love MLflow!"]})
    response = pyfunc_serve_and_score_model(
        model_uri,
        data=inference_payload,
        content_type=pyfunc_scoring_server.CONTENT_TYPE_JSON,
        extra_args=["--env-manager", "local"],
    )
    values = PredictionsResponse.from_json(response.content.decode("utf-8")).get_predictions()

    assert len(values.to_dict()) == 2
    assert len(values.to_dict()["score"]) == 1


def test_zero_shot_pipeline_pyfunc_predict(zero_shot_pipeline):
    artifact_path = "zero_shot_classifier_model"
    with mlflow.start_run():
        mlflow.transformers.log_model(
            transformers_model=zero_shot_pipeline,
            artifact_path=artifact_path,
        )
        model_uri = mlflow.get_artifact_uri(artifact_path)

    inference_payload = json.dumps(
        {
            "inputs": {
                "sequences": "My dog loves running through troughs of spaghetti "
                "with his mouth open",
                "candidate_labels": ["happy", "sad"],
                "hypothesis_template": "This example talks about how the dog is {}",
            }
        }
    )

    response = pyfunc_serve_and_score_model(
        model_uri,
        data=inference_payload,
        content_type=pyfunc_scoring_server.CONTENT_TYPE_JSON,
        extra_args=["--env-manager", "local"],
    )
    values = PredictionsResponse.from_json(response.content.decode("utf-8")).get_predictions()

    # The length is 3 because it's a single row df cast to dict.
    assert len(values.to_dict()) == 3
    assert len(values.to_dict()["labels"]) == 2

    inference_payload = json.dumps(
        {
            "inputs": {
                "sequences": [
                    "My dog loves to eat spaghetti",
                    "My dog hates going to the vet",
                    "My 'hamster' loves to play with my 'friendly' dog",
                ],
                "candidate_labels": '["happy", "sad"]',
                "hypothesis_template": "This example talks about how the dog is {}",
            }
        }
    )
    response = pyfunc_serve_and_score_model(
        model_uri,
        data=inference_payload,
        content_type=pyfunc_scoring_server.CONTENT_TYPE_JSON,
        extra_args=["--env-manager", "local"],
    )
    values = PredictionsResponse.from_json(response.content.decode("utf-8")).get_predictions()

    assert len(values.to_dict()) == 3
    assert len(values.to_dict()["labels"]) == 6


def test_table_question_answering_pyfunc_predict(table_question_answering_pipeline):
    artifact_path = "table_qa_model"
    with mlflow.start_run():
        mlflow.transformers.log_model(
            transformers_model=table_question_answering_pipeline,
            artifact_path=artifact_path,
        )
        model_uri = mlflow.get_artifact_uri(artifact_path)

    table = {
        "Fruit": ["Apples", "Bananas", "Oranges", "Watermelon 'small'", "Blueberries"],
        "Sales": ["1230945.55", "86453.12", "11459.23", "8341.23", "2325.88"],
        "Inventory": ["910", "4589", "11200", "80", "3459"],
    }

    inference_payload = json.dumps(
        {
            "inputs": {
                "query": "What should we order more of?",
                "table": table,
            }
        }
    )

    response = pyfunc_serve_and_score_model(
        model_uri,
        data=inference_payload,
        content_type=pyfunc_scoring_server.CONTENT_TYPE_JSON,
        extra_args=["--env-manager", "local"],
    )
    values = PredictionsResponse.from_json(response.content.decode("utf-8")).get_predictions()

    assert values.to_dict(orient="records") == [{0: "apples"}]

    inference_payload = json.dumps(
        {
            "inputs": {
                "query": [
                    "What is our highest sales?",
                    "What should we order more of?",
                    "Which 'fruit' has the 'highest' 'sales'?",
                    "How many types of fruit do we have?",
                    "Which fruit has a small designator??",
                ],
                "table": table,
            }
        }
    )
    response = pyfunc_serve_and_score_model(
        model_uri,
        data=inference_payload,
        content_type=pyfunc_scoring_server.CONTENT_TYPE_JSON,
        extra_args=["--env-manager", "local"],
    )
    values = PredictionsResponse.from_json(response.content.decode("utf-8")).get_predictions()

    assert values.to_dict(orient="records") == [
        {0: "1230945.55"},
        {0: "apples"},
        {0: "apples"},
        {0: "5"},
        {0: "watermelon'small'"},
    ]


def test_feature_extraction_pipeline(feature_extraction_pipeline):
    sentences = ["hi", "hello"]
    signature = infer_signature(
        sentences,
        mlflow.transformers.generate_signature_output(feature_extraction_pipeline, sentences),
    )

    artifact_path = "feature_extraction_pipeline"
    with mlflow.start_run():
        model_info = mlflow.transformers.log_model(
            transformers_model=feature_extraction_pipeline,
            artifact_path=artifact_path,
            signature=signature,
            input_example=["A sentence", "Another sentence"],
        )

    # Load as native
    loaded_pipeline = mlflow.transformers.load_model(model_info.model_uri)

    inference_single = "Testing"
    inference_mult = ["Testing something", "Testing something else"]

    pred = loaded_pipeline(inference_single)
    assert len(pred[0][0]) > 10
    assert isinstance(pred[0][0][0], float)

    pred_multiple = loaded_pipeline(inference_mult)
    assert len(pred_multiple[0][0]) > 2
    assert isinstance(pred_multiple[0][0][0][0], float)

    loaded_pyfunc = mlflow.pyfunc.load_model(model_info.model_uri)

    pyfunc_pred = loaded_pyfunc.predict(inference_single)

    assert isinstance(pyfunc_pred, np.ndarray)

    assert np.array_equal(np.array(pred[0]), pyfunc_pred)

    pyfunc_pred_multiple = loaded_pyfunc.predict(inference_mult)

    assert np.array_equal(np.array(pred_multiple[0][0]), pyfunc_pred_multiple)


def test_feature_extraction_pipeline_pyfunc_predict(feature_extraction_pipeline):
    artifact_path = "feature_extraction"
    with mlflow.start_run():
        model_info = mlflow.transformers.log_model(
            transformers_model=feature_extraction_pipeline,
            artifact_path=artifact_path,
        )

    inference_payload = json.dumps({"inputs": ["sentence one", "sentence two"]})

    response = pyfunc_serve_and_score_model(
        model_info.model_uri,
        data=inference_payload,
        content_type=pyfunc_scoring_server.CONTENT_TYPE_JSON,
        extra_args=["--env-manager", "local"],
    )
    values = PredictionsResponse.from_json(response.content.decode("utf-8")).get_predictions()

    assert len(values.columns) == 384
    assert len(values) == 4

    inference_payload = json.dumps({"inputs": "sentence three"})

    response = pyfunc_serve_and_score_model(
        model_info.model_uri,
        data=inference_payload,
        content_type=pyfunc_scoring_server.CONTENT_TYPE_JSON,
        extra_args=["--env-manager", "local"],
    )

    # A single string input is an invalid input to serving. Verify that this throws.
    with pytest.raises(MlflowException, match="Invalid response. Predictions response contents"):
        PredictionsResponse.from_json(response.content.decode("utf-8")).get_predictions()


def test_loading_unsupported_pipeline_type_as_pyfunc(small_multi_modal_pipeline, model_path):
    mlflow.transformers.save_model(small_multi_modal_pipeline, model_path)
    with pytest.raises(MlflowException, match='Model does not have the "python_function" flavor'):
        mlflow.pyfunc.load_model(model_path)


def test_pyfunc_input_validations(mock_pyfunc_wrapper):
    def ensure_raises(data, match):
        with pytest.raises(MlflowException, match=match):
            mock_pyfunc_wrapper._validate_str_or_list_str(data)

    match1 = "The input data is of an incorrect type"
    match2 = "If supplying a list, all values must"
    ensure_raises({"a": "b"}, match1)
    ensure_raises(("a", "b"), match1)
    ensure_raises({"a", "b"}, match1)
    ensure_raises(True, match1)
    ensure_raises(12, match1)
    ensure_raises([1, 2, 3], match2)
    ensure_raises([{"a", "b"}], match2)
    ensure_raises([["a", "b", "c'"]], match2)
    ensure_raises([{"a": "b"}, {"a": "c"}], match2)
    ensure_raises([[1], [2]], match2)


def test_pyfunc_json_encoded_dict_parsing(mock_pyfunc_wrapper):
    plain_dict = {"a": "b", "b": "c"}
    list_dict = [plain_dict, plain_dict]

    plain_input = {"in": json.dumps(plain_dict)}
    list_input = {"in": json.dumps(list_dict)}

    plain_parsed = mock_pyfunc_wrapper._parse_json_encoded_dict_payload_to_dict(plain_input, "in")
    assert plain_parsed == {"in": plain_dict}

    list_parsed = mock_pyfunc_wrapper._parse_json_encoded_dict_payload_to_dict(list_input, "in")
    assert list_parsed == {"in": list_dict}

    invalid_parsed = mock_pyfunc_wrapper._parse_json_encoded_dict_payload_to_dict(
        plain_input, "invalid"
    )
    assert invalid_parsed != {"in": plain_dict}
    assert invalid_parsed == plain_input


def test_pyfunc_json_encoded_list_parsing(mock_pyfunc_wrapper):
    plain_list = ["a", "b", "c"]
    nested_list = [plain_list, plain_list]
    list_dict = [{"a": "b"}, {"a": "c"}]

    plain_input = {"in": json.dumps(plain_list)}
    nested_input = {"in": json.dumps(nested_list)}
    list_dict_input = {"in": json.dumps(list_dict)}

    plain_parsed = mock_pyfunc_wrapper._parse_json_encoded_list(plain_input, "in")
    assert plain_parsed == {"in": plain_list}

    nested_parsed = mock_pyfunc_wrapper._parse_json_encoded_list(nested_input, "in")
    assert nested_parsed == {"in": nested_list}

    list_dict_parsed = mock_pyfunc_wrapper._parse_json_encoded_list(list_dict_input, "in")
    assert list_dict_parsed == {"in": list_dict}

    with pytest.raises(MlflowException, match="Invalid key in inference payload. The "):
        mock_pyfunc_wrapper._parse_json_encoded_list(list_dict_input, "invalid")


def test_pyfunc_text_to_text_input(mock_pyfunc_wrapper):
    text2text_input = {"context": "a", "answer": "b"}
    parsed_input = mock_pyfunc_wrapper._parse_text2text_input(text2text_input)
    assert parsed_input == "context: a answer: b"

    text2text_input_list = [text2text_input, text2text_input]
    parsed_input_list = mock_pyfunc_wrapper._parse_text2text_input(text2text_input_list)
    assert parsed_input_list == ["context: a answer: b", "context: a answer: b"]

    parsed_with_inputs = mock_pyfunc_wrapper._parse_text2text_input({"inputs": "a"})
    assert parsed_with_inputs == ["a"]

    parsed_str = mock_pyfunc_wrapper._parse_text2text_input("a")
    assert parsed_str == "a"

    parsed_list_str = mock_pyfunc_wrapper._parse_text2text_input(["a", "b"])
    assert parsed_list_str == ["a", "b"]

    with pytest.raises(MlflowException, match="An invalid type has been supplied"):
        mock_pyfunc_wrapper._parse_text2text_input([1, 2, 3])

    with pytest.raises(MlflowException, match="An invalid type has been supplied"):
        mock_pyfunc_wrapper._parse_text2text_input([{"a": [{"b": "c"}]}])


def test_pyfunc_qa_input(mock_pyfunc_wrapper):
    single_input = {"question": "a", "context": "b"}
    parsed_single_input = mock_pyfunc_wrapper._parse_question_answer_input(single_input)
    assert parsed_single_input == single_input

    multi_input = [single_input, single_input]
    parsed_multi_input = mock_pyfunc_wrapper._parse_question_answer_input(multi_input)
    assert parsed_multi_input == multi_input

    with pytest.raises(MlflowException, match="Invalid keys were submitted. Keys must"):
        mock_pyfunc_wrapper._parse_question_answer_input({"q": "a", "c": "b"})

    with pytest.raises(MlflowException, match="An invalid type has been supplied"):
        mock_pyfunc_wrapper._parse_question_answer_input("a")

    with pytest.raises(MlflowException, match="An invalid type has been supplied"):
        mock_pyfunc_wrapper._parse_question_answer_input(["a", "b", "c"])


def test_list_of_dict_to_list_of_str_parsing(mock_pyfunc_wrapper):
    # Test with a single list of dictionaries
    output_data = [{"a": "foo"}, {"a": "bar"}, {"a": "baz"}]
    expected_output = ["foo", "bar", "baz"]
    assert (
        mock_pyfunc_wrapper._parse_lists_of_dict_to_list_of_str(output_data, "a") == expected_output
    )

    # Test with a nested list of dictionaries
    output_data = [
        {"a": "foo", "b": [{"a": "bar"}]},
        {"a": "baz", "b": [{"a": "qux"}]},
    ]
    expected_output = ["foo", "bar", "baz", "qux"]
    assert (
        mock_pyfunc_wrapper._parse_lists_of_dict_to_list_of_str(output_data, "a") == expected_output
    )

    # Test with nested list with exclusion data
    output_data = [
        {"a": "valid", "b": [{"a": "another valid"}, {"b": "invalid"}]},
        {"a": "valid 2", "b": [{"a": "another valid 2"}, {"c": "invalid"}]},
    ]
    expected_output = ["valid", "another valid", "valid 2", "another valid 2"]
    assert (
        mock_pyfunc_wrapper._parse_lists_of_dict_to_list_of_str(output_data, "a") == expected_output
    )


def test_parsing_tokenizer_output(mock_pyfunc_wrapper):
    output_data = [{"a": "b"}, {"a": "c"}, {"a": "d"}]
    expected_output = "b,c,d"
    assert mock_pyfunc_wrapper._parse_tokenizer_output(output_data, {"a"}) == expected_output

    output_data = [output_data, output_data]
    expected_output = [expected_output, expected_output]
    assert mock_pyfunc_wrapper._parse_tokenizer_output(output_data, {"a"}) == expected_output


def test_parse_list_of_multiple_dicts(mock_pyfunc_wrapper):
    output_data = [{"a": "b", "d": "f"}, {"a": "z", "d": "g"}]
    target_dict_key = "a"
    expected_output = ["b"]

    assert (
        mock_pyfunc_wrapper._parse_list_of_multiple_dicts(output_data, target_dict_key)
        == expected_output
    )

    output_data = [
        [{"a": "c", "d": "q"}, {"a": "o", "d": "q"}, {"a": "d", "d": "q"}, {"a": "e", "d": "r"}],
        [{"a": "m", "d": "s"}, {"a": "e", "d": "t"}],
    ]
    target_dict_key = "a"
    expected_output = ["c", "m"]

    assert (
        mock_pyfunc_wrapper._parse_list_of_multiple_dicts(output_data, target_dict_key)
        == expected_output
    )


def test_parse_list_output_for_multiple_candidate_pipelines(mock_pyfunc_wrapper):
    # Test with a single candidate pipeline output
    output_data = [["foo", "bar", "baz"]]
    expected_output = ["foo"]
    assert (
        mock_pyfunc_wrapper._parse_list_output_for_multiple_candidate_pipelines(output_data)
        == expected_output
    )

    # Test with multiple candidate pipeline outputs
    output_data = [
        ["foo", "bar", "baz"],
        ["qux", "quux"],
        ["corge", "grault", "garply", "waldo"],
    ]
    expected_output = ["foo", "qux", "corge"]

    assert (
        mock_pyfunc_wrapper._parse_list_output_for_multiple_candidate_pipelines(output_data)
        == expected_output
    )

    # Test with an empty list
    output_data = []
    with pytest.raises(MlflowException, match="The output of the pipeline contains no"):
        mock_pyfunc_wrapper._parse_list_output_for_multiple_candidate_pipelines(output_data)

    # Test with a nested list
    output_data = [["foo"]]
    expected_output = ["foo"]
    assert (
        mock_pyfunc_wrapper._parse_list_output_for_multiple_candidate_pipelines(output_data)
        == expected_output
    )


@pytest.mark.parametrize(
    "pipeline_input, pipeline_output, expected_output, flavor_config, include_prompt, "
    "collapse_whitespace",
    [
        (
            "What answers?",
            [{"generated_text": "What answers?\n\nA collection of\n\nanswers"}],
            "A collection of\n\nanswers",
            {"instance_type": "InstructionTextGenerationPipeline"},
            False,
            False,
        ),
        (
            "What answers?",
            [{"generated_text": "What answers?\n\nA collection of\n\nanswers"}],
            "A collection of answers",
            {"instance_type": "InstructionTextGenerationPipeline"},
            False,
            True,
        ),
        (
            "Hello!",
            [{"generated_text": "Hello!\n\nHow are you?"}],
            "How are you?",
            {"instance_type": "InstructionTextGenerationPipeline"},
            False,
            False,
        ),
        (
            "Hello!",
            [{"generated_text": "Hello!\n\nA: How are you?\n\n"}],
            "How are you?",
            {"instance_type": "InstructionTextGenerationPipeline"},
            False,
            True,
        ),
        (
            "Hello!",
            [{"generated_text": "Hello!\n\nA: How are you?\n\n"}],
            "Hello! A: How are you?",
            {"instance_type": "InstructionTextGenerationPipeline"},
            True,
            True,
        ),
        (
            "Hello!",
            [{"generated_text": "Hello!\n\nA: How\nare\nyou?\n\n"}],
            "How\nare\nyou?\n\n",
            {"instance_type": "InstructionTextGenerationPipeline"},
            False,
            False,
        ),
        (
            ["Hi!", "What's up?"],
            [[{"generated_text": "Hi!\n\nHello there"}, {"generated_text": "Not much, and you?"}]],
            ["Hello there", "Not much, and you?"],
            {"instance_type": "InstructionTextGenerationPipeline"},
            False,
            False,
        ),
        # Tests disabling parsing of newline characters
        (
            ["Hi!", "What's up?"],
            [
                [
                    {"generated_text": "Hi!\n\nHello there"},
                    {"generated_text": "What's up?\n\nNot much, and you?"},
                ]
            ],
            ["Hi!\n\nHello there", "What's up?\n\nNot much, and you?"],
            {"instance_type": "InstructionTextGenerationPipeline"},
            True,
            False,
        ),
        (
            "Hello!",
            [{"generated_text": "Hello!\n\nHow are you?"}],
            "Hello!\n\nHow are you?",
            {"instance_type": "InstructionTextGenerationPipeline"},
            True,
            False,
        ),
        # Tests a standard TextGenerationPipeline output
        (
            ["We like to", "Open the"],
            [
                [
                    {"generated_text": "We like to party"},
                    {"generated_text": "Open the door get on the floor everybody do the dinosaur"},
                ]
            ],
            ["We like to party", "Open the door get on the floor everybody do the dinosaur"],
            {"instance_type": "TextGenerationPipeline"},
            True,
            True,
        ),
        # Tests a standard TextGenerationPipeline output with setting "include_prompt" (noop)
        (
            ["We like to", "Open the"],
            [
                [
                    {"generated_text": "We like to party"},
                    {"generated_text": "Open the door get on the floor everybody do the dinosaur"},
                ]
            ],
            ["We like to party", "Open the door get on the floor everybody do the dinosaur"],
            {"instance_type": "TextGenerationPipeline"},
            False,
            False,
        ),
        # Test TextGenerationPipeline removes whitespace
        (
            ["We like to", "Open the"],
            [
                [
                    {"generated_text": "  We like   to    party"},
                    {
                        "generated_text": "Open the   door get on the floor   everybody    "
                        "do\nthe dinosaur"
                    },
                ]
            ],
            ["We like to party", "Open the door get on the floor everybody do the dinosaur"],
            {"instance_type": "TextGenerationPipeline"},
            False,
            True,
        ),
    ],
)
def test_parse_input_from_instruction_pipeline(
    mock_pyfunc_wrapper,
    pipeline_input,
    pipeline_output,
    expected_output,
    flavor_config,
    include_prompt,
    collapse_whitespace,
):
    assert (
        mock_pyfunc_wrapper._strip_input_from_response_in_instruction_pipelines(
            pipeline_input,
            pipeline_output,
            "generated_text",
            flavor_config,
            include_prompt,
            collapse_whitespace,
        )
        == expected_output
    )


@pytest.mark.parametrize(
    "flavor_config",
    [
        {"instance_type": "InstructionTextGenerationPipeline"},
        {"instance_type": "TextGenerationPipeline"},
    ],
)
def test_invalid_instruction_pipeline_parsing(mock_pyfunc_wrapper, flavor_config):
    prompt = "What is your favorite boba flavor?"

    bad_output = {"generated_text": ["Strawberry Milk Cap", "Honeydew with boba"]}

    with pytest.raises(MlflowException, match="Unable to parse the pipeline output. Expected"):
        mock_pyfunc_wrapper._strip_input_from_response_in_instruction_pipelines(
            prompt, bad_output, "generated_text", flavor_config, True
        )


@pytest.mark.skipif(RUNNING_IN_GITHUB_ACTIONS, reason=GITHUB_ACTIONS_SKIP_REASON)
@pytest.mark.skipcacheclean
@flaky()
def test_instructional_pipeline_no_prompt_in_output(model_path):
    architecture = "databricks/dolly-v2-3b"
    dolly = transformers.pipeline(model=architecture, trust_remote_code=True)

    mlflow.transformers.save_model(
        transformers_model=dolly,
        path=model_path,
        # Validate removal of prompt but inclusion of newlines by default
        inference_config={"max_length": 100, "include_prompt": False},
        input_example="Hello, Dolly!",
    )

    pyfunc_loaded = mlflow.pyfunc.load_model(model_path)

    inference = pyfunc_loaded.predict("What is MLflow?")

    assert not inference[0].startswith("What is MLflow?")
    assert "\n" in inference[0]


@pytest.mark.skipif(RUNNING_IN_GITHUB_ACTIONS, reason=GITHUB_ACTIONS_SKIP_REASON)
@pytest.mark.skipcacheclean
@flaky()
def test_instructional_pipeline_no_prompt_in_output_and_removal_of_newlines(model_path):
    architecture = "databricks/dolly-v2-3b"
    dolly = transformers.pipeline(model=architecture, trust_remote_code=True)

    mlflow.transformers.save_model(
        transformers_model=dolly,
        path=model_path,
        # Validate removal of prompt but inclusion of newlines by default
        inference_config={"max_length": 100, "include_prompt": False, "collapse_whitespace": True},
        input_example="Hello, Dolly!",
    )

    pyfunc_loaded = mlflow.pyfunc.load_model(model_path)

    inference = pyfunc_loaded.predict("What is MLflow?")

    assert not inference[0].startswith("What is MLflow?")
    assert "\n" not in inference[0]


@pytest.mark.skipif(RUNNING_IN_GITHUB_ACTIONS, reason=GITHUB_ACTIONS_SKIP_REASON)
@pytest.mark.skipcacheclean
@flaky()
def test_instructional_pipeline_with_prompt_in_output(model_path):
    architecture = "databricks/dolly-v2-3b"
    dolly = transformers.pipeline(model=architecture, trust_remote_code=True)

    mlflow.transformers.save_model(
        transformers_model=dolly,
        path=model_path,
        # test default propagation of `include_prompt`=True and `collapse_whitespace`=False
        inference_config={"max_length": 100},
        input_example="Hello, Dolly!",
    )

    pyfunc_loaded = mlflow.pyfunc.load_model(model_path)

    inference = pyfunc_loaded.predict("What is MLflow?")

    assert inference[0].startswith("What is MLflow?")
    assert "\n\n" in inference[0]


@pytest.mark.parametrize(
    ["pipeline_name", "data", "result"],
    [
        (
            "small_qa_pipeline",
            {"question": "Who's house?", "context": "The house is owned by Run."},
            {
                "inputs": '[{"type": "string", "name": "question"}, {"type": "string", '
                '"name": "context"}]',
                "outputs": '[{"type": "string"}]',
                "params": None,
            },
        ),
        (
            "zero_shot_pipeline",
            {
                "sequences": "These pipelines are super cool!",
                "candidate_labels": ["interesting", "uninteresting"],
                "hypothesis_template": "This example talks about how pipelines are {}",
            },
            {
                "inputs": '[{"type": "string", "name": "sequences"}, {"type": "string", '
                '"name": "candidate_labels"}, {"type": "string", "name": '
                '"hypothesis_template"}]',
                "outputs": '[{"type": "string", "name": "sequence"}, {"type": "string", '
                '"name": "labels"}, {"type": "double", "name": "scores"}]',
                "params": None,
            },
        ),
        (
            "text_classification_pipeline",
            "We're just going to have to agree to disagree, then.",
            {
                "inputs": '[{"type": "string"}]',
                "outputs": '[{"type": "string", "name": "label"}, {"type": "double", "name": '
                '"score"}]',
                "params": None,
            },
        ),
        (
            "table_question_answering_pipeline",
            {
                "query": "how many widgets?",
                "table": json.dumps({"units": ["100", "200"], "widgets": ["500", "500"]}),
            },
            {
                "inputs": '[{"type": "string", "name": "query"}, {"type": "string", "name": '
                '"table"}]',
                "outputs": '[{"type": "string"}]',
                "params": None,
            },
        ),
        (
            "summarizer_pipeline",
            "If you write enough tests, you can be sure that your code isn't broken.",
            {
                "inputs": '[{"type": "string"}]',
                "outputs": '[{"type": "string"}]',
                "params": None,
            },
        ),
        (
            "translation_pipeline",
            "No, I am your father.",
            {
                "inputs": '[{"type": "string"}]',
                "outputs": '[{"type": "string"}]',
                "params": None,
            },
        ),
        (
            "text_generation_pipeline",
            ["models are", "apples are"],
            {
                "inputs": '[{"type": "string"}]',
                "outputs": '[{"type": "string"}]',
                "params": None,
            },
        ),
        (
            "text2text_generation_pipeline",
            ["man apple pie", "dog pizza eat"],
            {
                "inputs": '[{"type": "string"}]',
                "outputs": '[{"type": "string"}]',
                "params": None,
            },
        ),
        (
            "fill_mask_pipeline",
            "Juggling <mask> is remarkably dangerous",
            {
                "inputs": '[{"type": "string"}]',
                "outputs": '[{"type": "string"}]',
                "params": None,
            },
        ),
        (
            "conversational_pipeline",
            "What's shaking, my robot homie?",
            {
                "inputs": '[{"type": "string"}]',
                "outputs": '[{"type": "string"}]',
                "params": None,
            },
        ),
        (
            "ner_pipeline",
            "Blue apples are not a thing",
            {
                "inputs": '[{"type": "string"}]',
                "outputs": '[{"type": "string"}]',
                "params": None,
            },
        ),
    ],
)
@pytest.mark.skipif(RUNNING_IN_GITHUB_ACTIONS, reason=GITHUB_ACTIONS_SKIP_REASON)
@pytest.mark.skipcacheclean
def test_signature_inference(pipeline_name, data, result, request):
    pipeline = request.getfixturevalue(pipeline_name)

    default_signature = mlflow.transformers._get_default_pipeline_signature(pipeline)

    assert default_signature.to_dict() == result

    signature_with_input = mlflow.transformers._get_default_pipeline_signature(pipeline, data)

    assert signature_with_input.to_dict() == result


@pytest.mark.parametrize(
    "dtype", [torch.float16, torch.bfloat16, torch.float32, torch.float64, torch.int32, torch.int64]
)
@pytest.mark.skipcacheclean
@pytest.mark.skipif(
    Version(transformers.__version__) < Version("4.26.1"), reason="Feature does not exist"
)
@flaky()
def test_extraction_of_torch_dtype_from_pipeline(dtype):
    pipe = transformers.pipeline(
        task="translation_en_to_fr",
        model=transformers.T5ForConditionalGeneration.from_pretrained("t5-small"),
        tokenizer=transformers.T5TokenizerFast.from_pretrained("t5-small", model_max_length=100),
        framework="pt",
        torch_dtype=dtype,
    )

    parsed = mlflow.transformers._extract_torch_dtype_if_set(pipe)

    assert parsed == str(dtype)


@pytest.mark.parametrize(
    "dtype", [torch.float16, torch.bfloat16, torch.float32, torch.float64, torch.int32, torch.int64]
)
@pytest.mark.skipcacheclean
def test_deserialization_of_configuration_torch_dtype_entry(dtype):
    flavor_config = {"torch_dtype": str(dtype), "framework": "pt"}

    parsed = mlflow.transformers._deserialize_torch_dtype_if_exists(flavor_config)
    assert isinstance(parsed, torch.dtype)
    assert parsed == dtype


@pytest.mark.parametrize(
    "dtype", [torch.bfloat16, torch.float16, torch.float64, torch.float, torch.cfloat]
)
@pytest.mark.skipcacheclean
@pytest.mark.skipif(
    Version(transformers.__version__) < Version("4.26.1"), reason="Feature does not exist"
)
@flaky()
def test_extraction_of_base_flavor_config(dtype):
    task = "translation_en_to_fr"

    # Many of the 'full configuration' arguments specified are not stored as instance arguments
    # for a pipeline; rather, they are only used when acquiring the pipeline components from
    # the huggingface hub at initial pipeline creation. If a pipeline is specified, it is
    # irrelevant to store these.
    full_config_pipeline = transformers.pipeline(
        task=task,
        model=transformers.T5ForConditionalGeneration.from_pretrained("t5-small"),
        tokenizer=transformers.T5TokenizerFast.from_pretrained("t5-small", model_max_length=100),
        framework="pt",
        torch_dtype=dtype,
        device_map="auto",
        use_auth_token=True,
        trust_remote_code=True,
        revision="main",
        use_fast=True,
    )

    parsed = mlflow.transformers._generate_base_flavor_configuration(full_config_pipeline, task)

    assert parsed == {
        "task": "translation_en_to_fr",
        "instance_type": "TranslationPipeline",
        "source_model_name": "t5-small",
        "pipeline_model_type": "T5ForConditionalGeneration",
        "framework": "pt",
        "torch_dtype": str(dtype),
    }


@pytest.mark.skipcacheclean
@pytest.mark.skipif(
    Version(transformers.__version__) < Version("4.26.1"), reason="Feature does not exist"
)
@flaky()
def test_load_as_pipeline_preserves_framework_and_dtype(model_path):
    task = "translation_en_to_fr"

    # Many of the 'full configuration' arguments specified are not stored as instance arguments
    # for a pipeline; rather, they are only used when acquiring the pipeline components from
    # the huggingface hub at initial pipeline creation. If a pipeline is specified, it is
    # irrelevant to store these.
    full_config_pipeline = transformers.pipeline(
        task=task,
        model=transformers.T5ForConditionalGeneration.from_pretrained("t5-small"),
        tokenizer=transformers.T5TokenizerFast.from_pretrained("t5-small", model_max_length=100),
        framework="pt",
        torch_dtype=torch.bfloat16,
    )

    mlflow.transformers.save_model(
        transformers_model=full_config_pipeline,
        path=model_path,
    )

    base_loaded = mlflow.transformers.load_model(model_path)
    assert base_loaded.torch_dtype == torch.bfloat16
    assert base_loaded.framework == "pt"
    assert base_loaded.model.dtype == torch.bfloat16

    loaded_pipeline = mlflow.transformers.load_model(model_path, torch_dtype=torch.float64)

    assert loaded_pipeline.torch_dtype == torch.float64
    assert loaded_pipeline.framework == "pt"
    assert loaded_pipeline.model.dtype == torch.float64

    prediction = loaded_pipeline.predict("Hello there. How are you today?")
    assert prediction[0]["translation_text"].startswith("Bonjour")


@pytest.mark.parametrize("dtype", [torch.bfloat16, torch.float64])
@pytest.mark.skipif(
    Version(transformers.__version__) < Version("4.26.1"), reason="Feature does not exist"
)
@flaky()
def test_load_pyfunc_mutate_torch_dtype(model_path, dtype):
    task = "translation_en_to_fr"

    full_config_pipeline = transformers.pipeline(
        task=task,
        model=transformers.T5ForConditionalGeneration.from_pretrained("t5-small"),
        tokenizer=transformers.T5TokenizerFast.from_pretrained("t5-small", model_max_length=100),
        framework="pt",
        torch_dtype=dtype,
    )

    mlflow.transformers.save_model(
        transformers_model=full_config_pipeline,
        path=model_path,
    )

    # Since we can't directly access the underlying wrapped model instance, evaluate the
    # ability to generate an inference with a specific dtype to ensure that there are no
    # complications with setting different types within pyfunc.
    loaded_pipeline = mlflow.pyfunc.load_model(model_path)

    prediction = loaded_pipeline.predict("Hello there. How are you today?")

    assert prediction[0].startswith("Bonjour")


@pytest.mark.skipif(
    Version(transformers.__version__) < Version("4.29.0"), reason="Feature does not exist"
)
def test_whisper_model_save_and_load(model_path, whisper_pipeline, sound_file_for_test):
    # NB: This test validates pre-processing via converting the sounds file into the
    # appropriate bitrate encoding rate and casting to a numpy array. Other tests validate
    # the 'raw' file input of bytes.

    inference_config = {
        "return_timestamps": "word",
        "chunk_length_s": 20,
        "stride_length_s": [5, 3],
    }

    signature = infer_signature(
        sound_file_for_test,
        mlflow.transformers.generate_signature_output(whisper_pipeline, sound_file_for_test),
    )

    mlflow.transformers.save_model(
        transformers_model=whisper_pipeline,
        path=model_path,
        inference_config=inference_config,
        signature=signature,
    )

    loaded_pipeline = mlflow.transformers.load_model(model_path)

    transcription = loaded_pipeline(sound_file_for_test, **inference_config)
    assert transcription["text"].startswith(" 30")

    loaded_pyfunc = mlflow.pyfunc.load_model(model_path)

    pyfunc_transcription = json.loads(loaded_pyfunc.predict(sound_file_for_test)[0])

    assert transcription["text"] == pyfunc_transcription["text"]
    # Due to the choice of using tuples within the return type, equivalency validation for the
    # "chunks" values is not explicitly equivalent since tuples are cast to lists when json
    # serialized.
    assert transcription["chunks"][0]["text"] == pyfunc_transcription["chunks"][0]["text"]


@pytest.mark.skipif(
    Version(transformers.__version__) < Version("4.29.0"), reason="Feature does not exist"
)
@pytest.mark.skipcacheclean
def test_whisper_model_signature_inference(whisper_pipeline, sound_file_for_test):
    signature = infer_signature(
        sound_file_for_test,
        mlflow.transformers.generate_signature_output(whisper_pipeline, sound_file_for_test),
    )

    inference_config = {
        "return_timestamps": "word",
        "chunk_length_s": 20,
        "stride_length_s": [5, 3],
    }
    complex_signature = infer_signature(
        sound_file_for_test,
        mlflow.transformers.generate_signature_output(
            whisper_pipeline, sound_file_for_test, inference_config
        ),
    )

    assert signature == complex_signature


@pytest.mark.skipcacheclean
def test_whisper_model_serve_and_score_with_inferred_signature(whisper_pipeline, raw_audio_file):
    artifact_path = "whisper"

    with mlflow.start_run():
        model_info = mlflow.transformers.log_model(
            transformers_model=whisper_pipeline, artifact_path=artifact_path
        )

    # Test inputs format
    inference_payload = json.dumps({"inputs": [base64.b64encode(raw_audio_file).decode("ascii")]})

    response = pyfunc_serve_and_score_model(
        model_info.model_uri,
        data=inference_payload,
        content_type=pyfunc_scoring_server.CONTENT_TYPE_JSON,
        extra_args=["--env-manager", "local"],
    )
    values = PredictionsResponse.from_json(response.content.decode("utf-8")).get_predictions()

    assert values.loc[0, 0].startswith("30")


@pytest.mark.skipcacheclean
def test_whisper_model_serve_and_score(whisper_pipeline, raw_audio_file):
    artifact_path = "whisper"
    signature = infer_signature(
        raw_audio_file,
        mlflow.transformers.generate_signature_output(whisper_pipeline, raw_audio_file),
    )

    with mlflow.start_run():
        model_info = mlflow.transformers.log_model(
            transformers_model=whisper_pipeline, artifact_path=artifact_path, signature=signature
        )

    # Test inputs format
    inference_payload = json.dumps({"inputs": [base64.b64encode(raw_audio_file).decode("ascii")]})

    response = pyfunc_serve_and_score_model(
        model_info.model_uri,
        data=inference_payload,
        content_type=pyfunc_scoring_server.CONTENT_TYPE_JSON,
        extra_args=["--env-manager", "local"],
    )

    values = PredictionsResponse.from_json(response.content.decode("utf-8")).get_predictions()

    assert values.loc[0, 0].startswith("30")

    # Test split format
    inference_df = pd.DataFrame(
        pd.Series([base64.b64encode(raw_audio_file).decode("ascii")], name="audio_file")
    )
    split_dict = {"dataframe_split": inference_df.to_dict(orient="split")}
    split_json = json.dumps(split_dict)

    response = pyfunc_serve_and_score_model(
        model_info.model_uri,
        data=split_json,
        content_type=pyfunc_scoring_server.CONTENT_TYPE_JSON,
        extra_args=["--env-manager", "local"],
    )

    values = PredictionsResponse.from_json(response.content.decode("utf-8")).get_predictions()

    assert values.loc[0, 0].startswith("30")

    # Test records format
    records_dict = {"dataframe_records": inference_df.to_dict(orient="records")}
    records_json = json.dumps(records_dict)

    response = pyfunc_serve_and_score_model(
        model_info.model_uri,
        data=records_json,
        content_type=pyfunc_scoring_server.CONTENT_TYPE_JSON,
        extra_args=["--env-manager", "local"],
    )

    values = PredictionsResponse.from_json(response.content.decode("utf-8")).get_predictions()

    assert values.loc[0, 0].startswith("30")


@pytest.mark.skipif(
    Version(transformers.__version__) < Version("4.29.0"), reason="Feature does not exist"
)
@pytest.mark.skipcacheclean
def test_whisper_model_serve_and_score_with_timestamps(whisper_pipeline, raw_audio_file):
    artifact_path = "whisper_timestamps"
    signature = infer_signature(
        raw_audio_file,
        mlflow.transformers.generate_signature_output(whisper_pipeline, raw_audio_file),
    )
    inference_config = {
        "return_timestamps": "word",
        "chunk_length_s": 20,
        "stride_length_s": [5, 3],
    }

    with mlflow.start_run():
        model_info = mlflow.transformers.log_model(
            transformers_model=whisper_pipeline,
            artifact_path=artifact_path,
            signature=signature,
            inference_config=inference_config,
            input_example=raw_audio_file,
        )

    inference_payload = json.dumps({"inputs": [base64.b64encode(raw_audio_file).decode("ascii")]})

    response = pyfunc_serve_and_score_model(
        model_info.model_uri,
        data=inference_payload,
        content_type=pyfunc_scoring_server.CONTENT_TYPE_JSON,
        extra_args=["--env-manager", "local"],
    )

    values = PredictionsResponse.from_json(response.content.decode("utf-8")).get_predictions()
    payload_output = json.loads(values.loc[0, 0])

    assert (
        payload_output["text"]
        == mlflow.transformers.load_model(model_info.model_uri)(raw_audio_file, **inference_config)[
            "text"
        ]
    )


def test_audio_classification_pipeline(audio_classification_pipeline, raw_audio_file):
    artifact_path = "audio_classification"
    signature = infer_signature(
        raw_audio_file,
        mlflow.transformers.generate_signature_output(
            audio_classification_pipeline, raw_audio_file
        ),
    )

    with mlflow.start_run():
        model_info = mlflow.transformers.log_model(
            transformers_model=audio_classification_pipeline,
            artifact_path=artifact_path,
            signature=signature,
            input_example=raw_audio_file,
        )

    inference_payload = json.dumps({"inputs": [base64.b64encode(raw_audio_file).decode("ascii")]})

    response = pyfunc_serve_and_score_model(
        model_info.model_uri,
        data=inference_payload,
        content_type=pyfunc_scoring_server.CONTENT_TYPE_JSON,
        extra_args=["--env-manager", "local"],
    )

    values = PredictionsResponse.from_json(response.content.decode("utf-8")).get_predictions()
    assert isinstance(values, pd.DataFrame)
    assert len(values) > 1
    assert list(values.columns) == ["score", "label"]


def test_audio_classification_with_default_schema(audio_classification_pipeline, raw_audio_file):
    artifact_path = "audio_classification"

    with mlflow.start_run():
        model_info = mlflow.transformers.log_model(
            transformers_model=audio_classification_pipeline,
            artifact_path=artifact_path,
        )

    inference_df = pd.DataFrame(
        pd.Series([base64.b64encode(raw_audio_file).decode("ascii")], name="audio")
    )
    split_dict = {"dataframe_split": inference_df.to_dict(orient="split")}
    split_json = json.dumps(split_dict)

    response = pyfunc_serve_and_score_model(
        model_info.model_uri,
        data=split_json,
        content_type=pyfunc_scoring_server.CONTENT_TYPE_JSON,
        extra_args=["--env-manager", "local"],
    )

    values = PredictionsResponse.from_json(response.content.decode("utf-8")).get_predictions()
    assert isinstance(values, pd.DataFrame)
    assert len(values) > 1
    assert list(values.columns) == ["score", "label"]


@pytest.mark.skipif(
    Version(transformers.__version__) < Version("4.29.0"), reason="Feature does not exist"
)
@pytest.mark.skipcacheclean
def test_whisper_model_with_url(whisper_pipeline):
    artifact_path = "whisper_url"

    url = (
        "https://raw.githubusercontent.com/mlflow/mlflow/master/tests/datasets/apollo11_launch.wav"
    )

    signature = infer_signature(
        url, mlflow.transformers.generate_signature_output(whisper_pipeline, url)
    )

    with mlflow.start_run():
        model_info = mlflow.transformers.log_model(
            transformers_model=whisper_pipeline,
            artifact_path=artifact_path,
            signature=signature,
        )

    pyfunc_model = mlflow.pyfunc.load_model(model_info.model_uri)

    url_inference = pyfunc_model.predict(url)

    inference_payload = json.dumps({"inputs": [url]})

    response = pyfunc_serve_and_score_model(
        model_info.model_uri,
        data=inference_payload,
        content_type=pyfunc_scoring_server.CONTENT_TYPE_JSON,
        extra_args=["--env-manager", "local"],
    )

    values = PredictionsResponse.from_json(response.content.decode("utf-8")).get_predictions()
    payload_output = values.loc[0, 0]

    assert url_inference[0] == payload_output


@pytest.mark.skipif(
    Version(transformers.__version__) < Version("4.29.0"), reason="Feature does not exist"
)
@pytest.mark.skipcacheclean
def test_whisper_model_pyfunc_with_invalid_uri_input(whisper_pipeline):
    artifact_path = "whisper_url"

    url = (
        "https://raw.githubusercontent.com/mlflow/mlflow/master/tests/datasets/apollo11_launch.wav"
    )

    signature = infer_signature(
        url,
        mlflow.transformers.generate_signature_output(whisper_pipeline, url),
    )

    with mlflow.start_run():
        model_info = mlflow.transformers.log_model(
            transformers_model=whisper_pipeline,
            artifact_path=artifact_path,
            signature=signature,
        )

    pyfunc_model = mlflow.pyfunc.load_model(model_info.model_uri)

    bad_uri_msg = "An invalid string input was provided. String"

    with pytest.raises(MlflowException, match=bad_uri_msg):
        pyfunc_model.predict("An invalid path")

    with pytest.raises(MlflowException, match=bad_uri_msg):
        pyfunc_model.predict("//www.invalid.net/audio.wav")

    with pytest.raises(MlflowException, match=bad_uri_msg):
        pyfunc_model.predict("https:///my/audio.mp3")


@pytest.mark.skipif(
    Version(transformers.__version__) < Version("4.29.0"), reason="Feature does not exist"
)
@pytest.mark.skipcacheclean
def test_whisper_model_using_uri_with_default_signature_raises(whisper_pipeline):
    artifact_path = "whisper_url"

    url = (
        "https://raw.githubusercontent.com/mlflow/mlflow/master/tests/datasets/apollo11_launch.wav"
    )
    with mlflow.start_run():
        model_info = mlflow.transformers.log_model(
            transformers_model=whisper_pipeline,
            artifact_path=artifact_path,
        )

    pyfunc_model = mlflow.pyfunc.load_model(model_info.model_uri)

    url_inference = pyfunc_model.predict(url)

    assert url_inference[0].startswith("30")
    # Ensure that direct pyfunc calling even with a conflicting signature still functions
    inference_payload = json.dumps({"inputs": [url]})

    response = pyfunc_serve_and_score_model(
        model_info.model_uri,
        data=inference_payload,
        content_type=pyfunc_scoring_server.CONTENT_TYPE_JSON,
        extra_args=["--env-manager", "local"],
    )
    response_data = json.loads(response.content.decode("utf-8"))

    assert response_data["error_code"] == "INVALID_PARAMETER_VALUE"
    assert response_data["message"].startswith("Failed to process the input audio data. Either")


@pytest.mark.skipcacheclean
def test_whisper_model_with_malformed_audio(whisper_pipeline):
    artifact_path = "whisper"

    with mlflow.start_run():
        model_info = mlflow.transformers.log_model(
            transformers_model=whisper_pipeline, artifact_path=artifact_path
        )

    pyfunc_model = mlflow.pyfunc.load_model(model_info.model_uri)

    invalid_audio = b"This isn't a real audio file"

    with pytest.raises(MlflowException, match="Failed to process the input audio data. Either"):
        pyfunc_model.predict([invalid_audio])


@pytest.mark.parametrize(
    "model_name", ["tiiuae/falcon-7b", "databricks/dolly-v2-7b", "runwayml/stable-diffusion-v1-5"]
)
def test_save_model_card_with_non_utf_characters(tmp_path, model_name):
    # non-ascii unicode characters
    test_text = (
        "Emoji testing! \u2728 \U0001F600 \U0001F609 \U0001F606 "
        "\U0001F970 \U0001F60E \U0001F917 \U0001F9D0"
    )

    card_data: ModelCard = huggingface_hub.ModelCard.load(model_name)
    card_data.text = card_data.text + "\n\n" + test_text
    custom_data = card_data.data.to_dict()
    custom_data["emojis"] = test_text

    card_data.data = huggingface_hub.CardData(**custom_data)
    _write_card_data(card_data, tmp_path)

    txt = tmp_path.joinpath(_CARD_TEXT_FILE_NAME).read_text()
    assert txt == card_data.text
    data = yaml.safe_load(tmp_path.joinpath(_CARD_DATA_FILE_NAME).read_text())
    assert data == card_data.data.to_dict()


def test_uri_directory_renaming_handling_pipeline(model_path, small_seq2seq_pipeline):
    with mlflow.start_run():
        mlflow.transformers.save_model(transformers_model=small_seq2seq_pipeline, path=model_path)

    absolute_model_directory = os.path.join(model_path, "model")
    renamed_to_old_convention = os.path.join(model_path, "pipeline")
    os.rename(absolute_model_directory, renamed_to_old_convention)

    # remove the 'model_binary' entries to emulate older versions of MLflow
    mlmodel_file = os.path.join(model_path, "MLmodel")
    with open(mlmodel_file) as yaml_file:
        mlmodel = yaml.safe_load(yaml_file)

    mlmodel["flavors"]["python_function"].pop("model_binary", None)
    mlmodel["flavors"]["transformers"].pop("model_binary", None)

    with open(mlmodel_file, "w") as yaml_file:
        yaml.safe_dump(mlmodel, yaml_file)

    loaded_model = mlflow.pyfunc.load_model(model_path)

    prediction = loaded_model.predict("test")
    assert isinstance(prediction, pd.DataFrame)
    assert isinstance(prediction["label"][0], str)


def test_uri_directory_renaming_handling_components(model_path, small_seq2seq_pipeline):
    components = {
        "tokenizer": small_seq2seq_pipeline.tokenizer,
        "model": small_seq2seq_pipeline.model,
    }

    with mlflow.start_run():
        mlflow.transformers.save_model(transformers_model=components, path=model_path)

    absolute_model_directory = os.path.join(model_path, "model")
    renamed_to_old_convention = os.path.join(model_path, "pipeline")
    os.rename(absolute_model_directory, renamed_to_old_convention)

    # remove the 'model_binary' entries to emulate older versions of MLflow
    mlmodel_file = os.path.join(model_path, "MLmodel")
    with open(mlmodel_file) as yaml_file:
        mlmodel = yaml.safe_load(yaml_file)

    mlmodel["flavors"]["python_function"].pop("model_binary", None)
    mlmodel["flavors"]["transformers"].pop("model_binary", None)

    with open(mlmodel_file, "w") as yaml_file:
        yaml.safe_dump(mlmodel, yaml_file)

    loaded_model = mlflow.pyfunc.load_model(model_path)

    prediction = loaded_model.predict("test")
    assert isinstance(prediction, pd.DataFrame)
    assert isinstance(prediction["label"][0], str)


@pytest.mark.skipif(
    Version(transformers.__version__) < Version("4.29.2"), reason="Feature does not exist"
)
def test_whisper_model_supports_timestamps(raw_audio_file, whisper_pipeline):
    inference_config = {
        "return_timestamps": "word",
        "chunk_length_s": 60,
        "batch_size": 16,
    }

    with mlflow.start_run():
        model_info = mlflow.transformers.log_model(
            transformers_model=whisper_pipeline,
            artifact_path="model",
            inference_config=inference_config,
        )

    model_uri = model_info.model_uri
    whisper = mlflow.transformers.load_model(model_uri)

    prediction = whisper(raw_audio_file, return_timestamps="word")
    whisper_pyfunc = mlflow.pyfunc.load_model(model_uri)
    prediction_inference = json.loads(whisper_pyfunc.predict(raw_audio_file)[0])

    first_timestamp = prediction["chunks"][0]["timestamp"]
    assert isinstance(first_timestamp, tuple)
    assert prediction_inference["chunks"][0]["timestamp"][1] == first_timestamp[1]<|MERGE_RESOLUTION|>--- conflicted
+++ resolved
@@ -1368,150 +1368,6 @@
     pd_inference = pyfunc_loaded.predict(pd_input)
     assert pd_inference == result
 
-<<<<<<< HEAD
-=======
-    model_path2 = tmp_path.joinpath("model2")
-    signature_with_params = infer_signature(
-        data,
-        mlflow.transformers.generate_signature_output(text2text_generation_pipeline, data),
-        inference_config,
-    )
-    mlflow.transformers.save_model(
-        text2text_generation_pipeline,
-        path=model_path2,
-        signature=signature_with_params,
-    )
-    pyfunc_loaded = mlflow.pyfunc.load_model(model_path2)
-
-    dict_inference = pyfunc_loaded.predict(
-        data,
-        params=inference_config,
-    )
-
-    assert dict_inference == inference
-
-
-def test_text_generation_pipeline_with_inference_configs(text_generation_pipeline, tmp_path):
-    data = ["test1", "test2"]
-    signature = infer_signature(
-        data, mlflow.transformers.generate_signature_output(text_generation_pipeline, data)
-    )
-
-    inference_config = {
-        "top_k": 2,
-        "num_beams": 5,
-        "max_length": 30,
-        "temperature": 0.62,
-        "top_p": 0.85,
-        "repetition_penalty": 1.15,
-    }
-    model_path1 = tmp_path.joinpath("model1")
-    mlflow.transformers.save_model(
-        text_generation_pipeline,
-        path=model_path1,
-        inference_config=inference_config,
-        signature=signature,
-    )
-    pyfunc_loaded = mlflow.pyfunc.load_model(model_path1)
-
-    inference = pyfunc_loaded.predict(data)
-
-    assert isinstance(inference, list)
-    assert all(isinstance(x, str) for x in inference)
-
-    if isinstance(data, str):
-        pd_input = pd.DataFrame([data])
-    else:
-        pd_input = pd.DataFrame(data)
-    pd_inference = pyfunc_loaded.predict(pd_input)
-
-    assert isinstance(pd_inference, list)
-    assert all(isinstance(x, str) for x in pd_inference)
-
-    model_path2 = tmp_path.joinpath("model2")
-    signature_with_params = infer_signature(
-        data,
-        mlflow.transformers.generate_signature_output(text_generation_pipeline, data),
-        inference_config,
-    )
-    mlflow.transformers.save_model(
-        text_generation_pipeline,
-        path=model_path2,
-        signature=signature_with_params,
-    )
-    pyfunc_loaded = mlflow.pyfunc.load_model(model_path2)
-
-    dict_inference = pyfunc_loaded.predict(
-        data,
-        params=inference_config,
-    )
-
-    assert dict_inference == inference
-
-
-@pytest.mark.skipif(RUNNING_IN_GITHUB_ACTIONS, reason=GITHUB_ACTIONS_SKIP_REASON)
-def test_text2text_generation_pipeline_with_params(text2text_generation_pipeline, tmp_path):
-    data = "muppet keyboard type"
-    parameters = {"top_k": 2, "num_beams": 5}
-    generated_output = mlflow.transformers.generate_signature_output(
-        text2text_generation_pipeline, data
-    )
-    signature = infer_signature(
-        data,
-        generated_output,
-        parameters,
-    )
-
-    model_path = tmp_path / "model1"
-    mlflow.transformers.save_model(
-        text2text_generation_pipeline,
-        path=model_path,
-        signature=signature,
-    )
-    pyfunc_loaded = mlflow.pyfunc.load_model(model_path)
-    pyfunc_loaded.predict(data, parameters)
-
-    parameters.update({"invalid_param": "invalid_param"})
-    model_path = tmp_path / "model2"
-    mlflow.transformers.save_model(
-        text2text_generation_pipeline,
-        path=model_path,
-        signature=infer_signature(
-            data,
-            generated_output,
-            parameters,
-        ),
-    )
-    pyfunc_loaded = mlflow.pyfunc.load_model(model_path)
-    with pytest.raises(
-        MlflowException,
-        match=r"The params provided to the `predict` method are "
-        r"not valid for pipeline Text2TextGenerationPipeline.",
-    ):
-        pyfunc_loaded.predict(data, parameters)
-
-    with pytest.raises(MlflowException, match=r"Invalid parameters found"):
-        pyfunc_loaded.predict(data, {"top_k": "2"})
-
-    model_path = tmp_path / "model3"
-    mlflow.transformers.save_model(
-        text2text_generation_pipeline,
-        model_path,
-        signature=infer_signature(
-            data,
-            generated_output,
-            params={"invalid_param": "value"},
-        ),
-    )
-    loaded_pyfunc = pyfunc.load_model(model_uri=model_path)
-    with pytest.raises(
-        MlflowException,
-        match=r"The params provided to the `predict` method are not "
-        r"valid for pipeline Text2TextGenerationPipeline.",
-    ):
-        loaded_pyfunc.predict(data, {"invalid_param": "random_value"})
-
->>>>>>> 6eb61163
 
 def test_text_generation_pipeline_with_params(text_generation_pipeline, tmp_path):
     data = "muppet keyboard type"
