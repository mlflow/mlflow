--- conflicted
+++ resolved
@@ -3335,7 +3335,6 @@
     assert data == card_data.data.to_dict()
 
 
-<<<<<<< HEAD
 def test_qa_pipeline_pyfunc_predict_with_kwargs(small_qa_pipeline):
     artifact_path = "qa_model"
     data = {
@@ -3440,7 +3439,8 @@
             "text"
         ]
     )
-=======
+
+
 def test_uri_directory_renaming_handling_pipeline(model_path, small_seq2seq_pipeline):
     with mlflow.start_run():
         mlflow.transformers.save_model(transformers_model=small_seq2seq_pipeline, path=model_path)
@@ -3524,5 +3524,4 @@
 
     first_timestamp = prediction["chunks"][0]["timestamp"]
     assert isinstance(first_timestamp, tuple)
-    assert prediction_inference["chunks"][0]["timestamp"][1] == first_timestamp[1]
->>>>>>> 2da49b54
+    assert prediction_inference["chunks"][0]["timestamp"][1] == first_timestamp[1]