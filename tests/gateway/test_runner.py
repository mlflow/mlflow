--- conflicted
+++ resolved
@@ -204,13 +204,8 @@
             assert response.status_code == 200
 
         for index, route in enumerate(basic_config_dict["routes"]):
-<<<<<<< HEAD
             response = gateway.get(f"gateway/routes/{route['name']}")
             assert response.json() == basic_routes["routes"][index]
-=======
-            response = gateway.get(f"{BASE_ROUTE}{route['name']}")
-            assert response.json() == {"route": basic_routes["routes"][index]}
->>>>>>> 1481009a
 
 
 @pytest.mark.skip(reason="TODO: Figure out how to test dynamic endpoints")
