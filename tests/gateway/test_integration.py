--- conflicted
+++ resolved
@@ -202,21 +202,21 @@
                 },
             },
             {
-<<<<<<< HEAD
+                "name": "completions-huggingface",
+                "route_type": "llm/v1/completions",
+                "model": {
+                    "provider": "huggingface-text-generation-inference",
+                    "name": "hf-falcon-7b-instruct",
+                    "config": {"hf_server_url": "http://127.0.0.1:5000"},
+                },
+            },
+            {
                 "name": "completions-bedrock",
                 "route_type": "llm/v1/completions",
                 "model": {
                     "provider": "bedrock",
                     "name": "amazon.titan-tg1-large",
                     "config": {"aws_config": {"aws_region": "us-east-1"}},
-=======
-                "name": "completions-huggingface",
-                "route_type": "llm/v1/completions",
-                "model": {
-                    "provider": "huggingface-text-generation-inference",
-                    "name": "hf-falcon-7b-instruct",
-                    "config": {"hf_server_url": "http://127.0.0.1:5000"},
->>>>>>> 7958236a
                 },
             },
         ]
@@ -267,11 +267,7 @@
     assert gateway_client.gateway_uri == gateway.url
     assert isinstance(gateway_client.get_route("chat-openai"), Route)
     routes = gateway_client.search_routes()
-<<<<<<< HEAD
-    assert len(routes) == 13
-=======
-    assert len(routes) == 17
->>>>>>> 7958236a
+    assert len(routes) == 18
     assert all(isinstance(route, Route) for route in routes)
 
 
@@ -864,32 +860,6 @@
     assert metadata_response["route_type"] == route.route_type
 
 
-<<<<<<< HEAD
-def test_bedrock_completions(gateway):
-    set_gateway_uri(gateway_uri=gateway.url)
-    route = get_route("completions-bedrock")
-    expected_output = {
-        "candidates": [
-            {
-                "text": "test",
-                "metadata": {"finish_reason": "length"},
-            }
-        ],
-        "metadata": {
-            "model": "amazon.titan-tg1-large",
-            "route_type": "llm/v1/completions",
-            "input_tokens": None,
-            "output_tokens": None,
-            "total_tokens": None,
-        },
-    }
-
-    data = {
-        "prompt": "test",
-        "max_tokens": 500,
-        "temperature": 0.3,
-    }
-=======
 def test_huggingface_completions(gateway):
     client = MlflowGatewayClient(gateway_uri=gateway.url)
     route = client.get_route("completions-huggingface")
@@ -910,16 +880,45 @@
     }
 
     data = {"prompt": "mock my test", "max_tokens": 50}
->>>>>>> 7958236a
 
     async def mock_completions(self, payload):
         return expected_output
 
-<<<<<<< HEAD
+    with patch.object(HFTextGenerationInferenceServerProvider, "completions", mock_completions):
+        response = client.query(route=route.name, data=data)
+
+    assert response == expected_output
+
+
+def test_bedrock_completions(gateway):
+    set_gateway_uri(gateway_uri=gateway.url)
+    route = get_route("completions-bedrock")
+    expected_output = {
+        "candidates": [
+            {
+                "text": "test",
+                "metadata": {"finish_reason": "length"},
+            }
+        ],
+        "metadata": {
+            "model": "amazon.titan-tg1-large",
+            "route_type": "llm/v1/completions",
+            "input_tokens": None,
+            "output_tokens": None,
+            "total_tokens": None,
+        },
+    }
+
+    data = {
+        "prompt": "test",
+        "max_tokens": 500,
+        "temperature": 0.3,
+    }
+
+    async def mock_completions(self, payload):
+        return expected_output
+
     with patch.object(AWSBedrockProvider, "completions", mock_completions):
         response = query(route=route.name, data=data)
-=======
-    with patch.object(HFTextGenerationInferenceServerProvider, "completions", mock_completions):
-        response = client.query(route=route.name, data=data)
->>>>>>> 7958236a
+
     assert response == expected_output