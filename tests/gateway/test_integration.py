--- conflicted
+++ resolved
@@ -203,7 +203,6 @@
                 },
             },
             {
-<<<<<<< HEAD
                 "name": "completions-clarifai",
                 "route_type": "llm/v1/completions",
                 "model": {
@@ -226,8 +225,8 @@
                                "app_id": "main"
                                },
                 },
-            }
-=======
+            },
+            {
                 "name": "completions-huggingface",
                 "route_type": "llm/v1/completions",
                 "model": {
@@ -245,7 +244,6 @@
                     "config": {"aws_config": {"aws_region": "us-east-1"}},
                 },
             },
->>>>>>> bf5eafba
         ]
     }
 
@@ -295,7 +293,7 @@
     assert gateway_client.gateway_uri == gateway.url
     assert isinstance(gateway_client.get_route("chat-openai"), Route)
     routes = gateway_client.search_routes()
-    assert len(routes) == 18
+    assert len(routes) == 20
     assert all(isinstance(route, Route) for route in routes)
 
 
@@ -905,31 +903,13 @@
     assert metadata_response["model"] == "completion-model"
     assert metadata_response["route_type"] == route.route_type
 
-<<<<<<< HEAD
-def test_clarifai_completions(gateway):
-    client = MlflowGatewayClient(gateway_uri=gateway.url)
-    route = client.get_route("completions-clarifai")
-=======
-
 def test_huggingface_completions(gateway):
     client = MlflowGatewayClient(gateway_uri=gateway.url)
     route = client.get_route("completions-huggingface")
->>>>>>> bf5eafba
     expected_output = {
         "candidates": [
             {
                 "text": "mock using MagicMock please",
-<<<<<<< HEAD
-                "metadata": {"finish_reason": "stop"},
-            }
-        ],
-        "metadata": {
-            "input_tokens": None,
-            "output_tokens": None,
-            "total_tokens": None,
-            "model": "mistral-7B-Instruct",
-            "route_type": "llm/v1/completions",
-=======
                 "metadata": {"finish_reason": "length", "seed": "0"},
             }
         ],
@@ -939,7 +919,6 @@
             "total_tokens": 15,
             "route_type": "llm/v1/completions",
             "model": "hf-falcon-7b-instruct",
->>>>>>> bf5eafba
         },
     }
 
@@ -948,33 +927,6 @@
     async def mock_completions(self, payload):
         return expected_output
 
-<<<<<<< HEAD
-    with patch.object(ClarifaiProvider, "completions", mock_completions):
-        response = client.query(route=route.name, data=data)
-    assert response == expected_output
-
-def test_clarifai_embeddings(gateway):
-    client = MlflowGatewayClient(gateway_uri=gateway.url)
-    route = client.get_route("embeddings-clarifai")
-    expected_output = {
-        "embeddings": [[0.1, 0.2, 0.3]],
-        "metadata": {
-            "input_tokens": None,
-            "output_tokens": None,
-            "total_tokens": None,
-            "model": "multimodal-clip-embed",
-            "route_type": "llm/v1/embeddings",
-        },
-    }
-
-    data = {"text": "mock me and my test"}
-
-    async def mock_embeddings(self, payload):
-        return expected_output
-
-    with patch.object(ClarifaiProvider, "embeddings", mock_embeddings):
-        response = client.query(route=route.name, data=data)
-=======
     with patch.object(HFTextGenerationInferenceServerProvider, "completions", mock_completions):
         response = client.query(route=route.name, data=data)
 
@@ -1012,5 +964,55 @@
     with patch.object(AWSBedrockProvider, "completions", mock_completions):
         response = query(route=route.name, data=data)
 
->>>>>>> bf5eafba
+    assert response == expected_output
+
+def test_clarifai_completions(gateway):
+    client = MlflowGatewayClient(gateway_uri=gateway.url)
+    route = client.get_route("completions-clarifai")
+    expected_output = {
+        "candidates": [
+            {
+                "text": "mock using MagicMock please",
+                "metadata": {"finish_reason": "stop"},
+            }
+        ],
+        "metadata": {
+            "input_tokens": None,
+            "output_tokens": None,
+            "total_tokens": None,
+            "model": "mistral-7B-Instruct",
+            "route_type": "llm/v1/completions",
+        },
+    }
+
+    data = {"prompt": "mock my test", "max_tokens": 50}
+
+    async def mock_completions(self, payload):
+        return expected_output
+
+    with patch.object(ClarifaiProvider, "completions", mock_completions):
+        response = client.query(route=route.name, data=data)
+    assert response == expected_output
+
+def test_clarifai_embeddings(gateway):
+    client = MlflowGatewayClient(gateway_uri=gateway.url)
+    route = client.get_route("embeddings-clarifai")
+    expected_output = {
+        "embeddings": [[0.1, 0.2, 0.3]],
+        "metadata": {
+            "input_tokens": None,
+            "output_tokens": None,
+            "total_tokens": None,
+            "model": "multimodal-clip-embed",
+            "route_type": "llm/v1/embeddings",
+        },
+    }
+
+    data = {"text": "mock me and my test"}
+
+    async def mock_embeddings(self, payload):
+        return expected_output
+
+    with patch.object(ClarifaiProvider, "embeddings", mock_embeddings):
+        response = client.query(route=route.name, data=data)
     assert response == expected_output