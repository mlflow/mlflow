--- conflicted
+++ resolved
@@ -7,11 +7,7 @@
 import threading
 import time
 from pathlib import Path
-<<<<<<< HEAD
-from typing import Any, NamedTuple, Optional, Union
-=======
 from typing import Any, NamedTuple
->>>>>>> 3e5f3478
 from unittest import mock
 
 import aiohttp
