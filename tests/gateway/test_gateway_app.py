--- conflicted
+++ resolved
@@ -84,23 +84,12 @@
     response = client.get("/api/2.0/gateway/routes/chat-gpt4")
     assert response.status_code == 200
     assert response.json() == {
-<<<<<<< HEAD
         "name": "chat-gpt4",
         "type": "llm/v1/chat",
         "model": {
             "name": "gpt-4",
             "provider": "openai",
         },
-=======
-        "route": {
-            "name": "chat-gpt4",
-            "route_type": "llm/v1/chat",
-            "model": {
-                "name": "gpt-4",
-                "provider": "openai",
-            },
-        }
->>>>>>> 1481009a
     }
 
 
