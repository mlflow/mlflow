--- conflicted
+++ resolved
@@ -1,8 +1,4 @@
-<<<<<<< HEAD
 import pathlib
-=======
-import os
->>>>>>> 15b2bebf
 import pytest
 import yaml
 
@@ -57,13 +53,9 @@
     ]
 
 
-<<<<<<< HEAD
 def test_api_key_parsing(monkeypatch):
     monkeypatch.setenv("KEY_AS_ENV", "my_key")
-=======
-def test_api_key_parsing_env(tmp_path):
-    os.environ["KEY_AS_ENV"] = "my_key"
->>>>>>> 15b2bebf
+
     env_keys = ["KEY_AS_ENV", "$KEY_AS_ENV"]
 
     for key in env_keys:
@@ -80,35 +72,7 @@
 
     assert _resolve_api_key_from_input(str(conf_path)) == file_key
 
-<<<<<<< HEAD
     file_dir.unlink()
-=======
-    del os.environ["KEY_AS_ENV"]
-
-
-def test_api_key_parsing_file(tmp_path):
-    key_path = tmp_path.joinpath("api.key")
-    config = [
-        {
-            "name": "claude-chat",
-            "type": "llm/v1/chat",
-            "model": {
-                "name": "claude-v1",
-                "provider": "anthropic",
-                "config": {
-                    "anthropic_api_key": str(key_path),
-                },
-            },
-        },
-    ]
-
-    key_path.write_text("abc")
-    config_path = tmp_path.joinpath("config.yaml")
-    config_path.write_text(yaml.safe_dump(config))
-    loaded_config = _load_route_config(config_path)
-
-    assert loaded_config[0].model.config["anthropic_api_key"] == "abc"
->>>>>>> 15b2bebf
 
 
 def test_route_configuration_parsing(basic_config_dict, tmp_path, monkeypatch):
@@ -159,13 +123,8 @@
     assert claude_conf["anthropic_api_key"] == "api_key"
     assert claude_conf["anthropic_api_base"] == "https://api.anthropic.com/"
 
-<<<<<<< HEAD
     # Delete the file
     file_dir.unlink()
-=======
-    # Delete the environment variable
-    del os.environ["MY_API_KEY"]
->>>>>>> 15b2bebf
 
 
 def test_convert_route_config_to_routes_payload(basic_config_dict, tmp_path):
