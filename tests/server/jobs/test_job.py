import multiprocessing
import os
import time
import uuid
from contextlib import contextmanager
<<<<<<< HEAD
from os.path import dirname
=======
from multiprocessing import Pool as MultiProcPool
>>>>>>> 194ba4a7
from pathlib import Path

import pytest

import mlflow.server.handlers
from mlflow.entities._job_status import JobStatus
from mlflow.exceptions import MlflowException
from mlflow.server import (
    ARTIFACT_ROOT_ENV_VAR,
    BACKEND_STORE_URI_ENV_VAR,
    HUEY_STORAGE_PATH_ENV_VAR,
)
from mlflow.server.handlers import _get_job_store
from mlflow.server.jobs import get_job, job_function, submit_job
from mlflow.server.jobs.util import _launch_job_runner, _validate_function_parameters

pytestmark = pytest.mark.skipif(
    os.name == "nt", reason="MLflow job execution is not supported on Windows"
)


@contextmanager
<<<<<<< HEAD
def _launch_job_runner_for_test():
    with _launch_job_runner(
        {"PYTHONPATH": dirname(__file__)},
=======
def _start_job_runner_for_test(max_job_parallelism, start_new_runner):
    root = str(Path(__file__).resolve().parents[3])
    new_pythonpath = f"{root}{os.pathsep}{path}" if (path := os.environ.get("PYTHONPATH")) else root
    proc = _start_job_runner(
        {"PYTHONPATH": new_pythonpath},
        max_job_parallelism,
>>>>>>> 194ba4a7
        os.getpid(),
    ) as proc:
        try:
            yield proc
        finally:
            proc.kill()


@contextmanager
def _setup_job_runner(monkeypatch, tmp_path, backend_store_uri=None):
    backend_store_uri = backend_store_uri or f"sqlite:///{tmp_path / 'mlflow.db'}"
    huey_store_path = tmp_path / "huey_store"
    huey_store_path.mkdir()
    default_artifact_root = str(tmp_path / "artifacts")
    try:
        monkeypatch.setenv("MLFLOW_SERVER_ENABLE_JOB_EXECUTION", "true")
        monkeypatch.setenv(BACKEND_STORE_URI_ENV_VAR, backend_store_uri)
        monkeypatch.setenv(ARTIFACT_ROOT_ENV_VAR, default_artifact_root)
        monkeypatch.setenv(HUEY_STORAGE_PATH_ENV_VAR, str(huey_store_path))

        with _launch_job_runner_for_test() as job_runner_proc:
            yield job_runner_proc
    finally:
        mlflow.server.handlers._job_store = None


def test_validate_function_parameters():
    """Test the parameter validation function directly."""

    def test_func(a, b, c=None):
        return a + b + (c or 0)

    # Test with all required parameters present
    _validate_function_parameters(test_func, {"a": 1, "b": 2})
    _validate_function_parameters(test_func, {"a": 1, "b": 2, "c": 3})

    # Test with missing required parameters
    with pytest.raises(MlflowException, match=r"Missing required parameters.*\['b'\]"):
        _validate_function_parameters(test_func, {"a": 1})

    assert True  # If we get here, the exception was properly raised

    # Test with multiple missing required parameters
    with pytest.raises(MlflowException, match=r"Missing required parameters.*\['a', 'b'\]"):
        _validate_function_parameters(test_func, {})


def test_validate_function_parameters_with_varargs():
    """Test parameter validation with functions that have **kwargs."""

    def test_func_with_kwargs(a, **kwargs):
        return a

    # Should not raise error even with extra parameters due to **kwargs
    _validate_function_parameters(test_func_with_kwargs, {"a": 1, "extra": 2})

    # Should still raise error for missing required parameters
    with pytest.raises(MlflowException, match=r"Missing required parameters.*\['a'\]"):
        _validate_function_parameters(test_func_with_kwargs, {"extra": 2})


def test_validate_function_parameters_with_positional_args():
    """Test parameter validation with functions that have *args."""

    def test_func_with_args(a, *args):
        return a

    # Should work fine with just required parameter
    _validate_function_parameters(test_func_with_args, {"a": 1})

    # Should still raise error for missing required parameters
    with pytest.raises(MlflowException, match=r"Missing required parameters.*\['a'\]"):
        _validate_function_parameters(test_func_with_args, {})


@job_function(max_workers=1)
def basic_job_fun(x, y, sleep_secs=0):
    if sleep_secs > 0:
        time.sleep(sleep_secs)
    return x + y


def test_basic_job(monkeypatch, tmp_path):
    with _setup_job_runner(monkeypatch, tmp_path):
        submitted_job = submit_job(basic_job_fun, {"x": 3, "y": 4})
        wait_job_finalize(submitted_job.job_id)
        job = get_job(submitted_job.job_id)
        assert job.job_id == submitted_job.job_id
        assert job.function_fullname == "tests.server.jobs.test_job.basic_job_fun"
        assert job.params == '{"x": 3, "y": 4}'
        assert job.timeout is None
        assert job.result == "7"
        assert job.parsed_result == 7
        assert job.status == JobStatus.SUCCEEDED
        assert job.retry_count == 0


@job_function(max_workers=1)
def json_in_out_fun(data):
    x = data["x"]
    y = data["y"]
    return {"res": x + y}


def test_job_json_input_output(monkeypatch, tmp_path):
    with _setup_job_runner(monkeypatch, tmp_path):
        submitted_job = submit_job(json_in_out_fun, {"data": {"x": 3, "y": 4}})
        wait_job_finalize(submitted_job.job_id)
        job = get_job(submitted_job.job_id)
        assert job.job_id == submitted_job.job_id
        assert job.function_fullname == "tests.server.jobs.test_job.json_in_out_fun"
        assert job.params == '{"data": {"x": 3, "y": 4}}'
        assert job.result == '{"res": 7}'
        assert job.parsed_result == {"res": 7}
        assert job.status == JobStatus.SUCCEEDED
        assert job.retry_count == 0


@job_function(max_workers=1)
def err_fun(data):
    raise RuntimeError()


def test_error_job(monkeypatch, tmp_path):
    with _setup_job_runner(monkeypatch, tmp_path):
        submitted_job = submit_job(err_fun, {"data": None})
        wait_job_finalize(submitted_job.job_id)
        job = get_job(submitted_job.job_id)

        # check database record correctness.
        assert job.job_id == submitted_job.job_id
        assert job.function_fullname == "tests.server.jobs.test_job.err_fun"
        assert job.params == '{"data": null}'
        assert job.result.startswith("RuntimeError()")
        assert job.status == JobStatus.FAILED
        assert job.retry_count == 0


def assert_job_result(job_id, expected_status, expected_result):
    job = get_job(job_id)
    assert job.status == expected_status
    assert job.parsed_result == expected_result


def test_job_resume_on_job_runner_restart(monkeypatch, tmp_path):
    with _setup_job_runner(monkeypatch, tmp_path) as job_runner_proc:
        job1_id = submit_job(basic_job_fun, {"x": 3, "y": 4, "sleep_secs": 0}).job_id
        job2_id = submit_job(basic_job_fun, {"x": 5, "y": 6, "sleep_secs": 2}).job_id
        job3_id = submit_job(basic_job_fun, {"x": 7, "y": 8, "sleep_secs": 0}).job_id
        wait_job_finalize(job1_id)
        job_runner_proc.kill()
        job_runner_proc.wait()  # ensure the job runner process is killed.

        # assert that job1 has done, job2 is running, and job3 is pending.
        assert_job_result(job1_id, JobStatus.SUCCEEDED, 7)
        assert_job_result(job2_id, JobStatus.RUNNING, None)
        assert_job_result(job3_id, JobStatus.PENDING, None)

        # restart the job runner, and verify it resumes unfinished jobs (job2 and job3)
        with _launch_job_runner_for_test():
            wait_job_finalize(job2_id)
            wait_job_finalize(job3_id)
            # assert all jobs are done.
            assert_job_result(job1_id, JobStatus.SUCCEEDED, 7)
            assert_job_result(job2_id, JobStatus.SUCCEEDED, 11)
            assert_job_result(job3_id, JobStatus.SUCCEEDED, 15)


def test_job_resume_on_new_job_runner(monkeypatch, tmp_path):
    db_tmp_path = tmp_path / "db"
    db_tmp_path.mkdir()
    runner1_tmp_path = tmp_path / "runner1"
    runner1_tmp_path.mkdir()
    runner2_tmp_path = tmp_path / "runner2"
    runner2_tmp_path.mkdir()

    backend_store_uri = f"sqlite:///{db_tmp_path / 'mlflow.db'!s}"

    with _setup_job_runner(monkeypatch, runner1_tmp_path, backend_store_uri) as job_runner_proc:
        job1_id = submit_job(basic_job_fun, {"x": 3, "y": 4, "sleep_secs": 0}).job_id
        job2_id = submit_job(basic_job_fun, {"x": 5, "y": 6, "sleep_secs": 2}).job_id
        job3_id = submit_job(basic_job_fun, {"x": 7, "y": 8, "sleep_secs": 0}).job_id
        wait_job_finalize(job1_id)

        # assert that job1 has done, job2 is running, and job3 is pending.
        assert_job_result(job1_id, JobStatus.SUCCEEDED, 7)
        assert_job_result(job2_id, JobStatus.RUNNING, None)
        assert_job_result(job3_id, JobStatus.PENDING, None)

    # ensure the job runner process is killed.
    job_runner_proc.wait()

    with _setup_job_runner(monkeypatch, runner2_tmp_path, backend_store_uri):
        wait_job_finalize(job2_id)
        wait_job_finalize(job3_id)
        # assert all jobs are done.
        assert_job_result(job1_id, JobStatus.SUCCEEDED, 7)
        assert_job_result(job2_id, JobStatus.SUCCEEDED, 11)
        assert_job_result(job3_id, JobStatus.SUCCEEDED, 15)


@job_function(max_workers=2)
def job_fun_parallelism2(x, y, sleep_secs=0):
    if sleep_secs > 0:
        time.sleep(sleep_secs)
    return x + y


@job_function(max_workers=3)
def job_fun_parallelism3(x, y, sleep_secs=0):
    if sleep_secs > 0:
        time.sleep(sleep_secs)
    return x + y


def test_job_queue_parallelism(monkeypatch, tmp_path):
    with _setup_job_runner(monkeypatch, tmp_path):
        # warm up:
        # The first job submission of each job function triggers setting up
        # the corresponding huey consumer process.
        job1_id = submit_job(job_fun_parallelism2, {"x": 1, "y": 1, "sleep_secs": 0}).job_id
        job2_id = submit_job(job_fun_parallelism3, {"x": 1, "y": 1, "sleep_secs": 0}).job_id
        wait_job_finalize(job1_id)
        wait_job_finalize(job2_id)

        job_p2_ids = [
            submit_job(job_fun_parallelism2, {"x": x, "y": 1, "sleep_secs": 3}).job_id
            for x in range(4)
        ]
        job_p3_ids = [
            submit_job(job_fun_parallelism3, {"x": x, "y": 1, "sleep_secs": 3}).job_id
            for x in range(4)
        ]

        time.sleep(3.5)
        assert_job_result(job_p2_ids[0], JobStatus.SUCCEEDED, 1)
        assert_job_result(job_p2_ids[1], JobStatus.SUCCEEDED, 2)
        assert_job_result(job_p2_ids[2], JobStatus.RUNNING, None)
        assert_job_result(job_p2_ids[3], JobStatus.RUNNING, None)

        assert_job_result(job_p3_ids[0], JobStatus.SUCCEEDED, 1)
        assert_job_result(job_p3_ids[1], JobStatus.SUCCEEDED, 2)
        assert_job_result(job_p3_ids[2], JobStatus.SUCCEEDED, 3)
        assert_job_result(job_p3_ids[3], JobStatus.RUNNING, None)

        time.sleep(3.5)
        assert_job_result(job_p2_ids[2], JobStatus.SUCCEEDED, 3)
        assert_job_result(job_p2_ids[3], JobStatus.SUCCEEDED, 4)
        assert_job_result(job_p3_ids[3], JobStatus.SUCCEEDED, 4)


@job_function(max_workers=1)
def transient_err_fun(tmp_dir: str, succeed_on_nth_run: int):
    """
    This function will raise `TransientError` on the first (`succeed_on_nth_run` - 1) runs,
    then return 100 on the `succeed_on_nth_run` run. The `tmp_dir` records the run state.
    """
    from mlflow.server.jobs import TransientError

    if len(os.listdir(tmp_dir)) == succeed_on_nth_run:
        return 100
    with open(os.path.join(tmp_dir, uuid.uuid4().hex), "w") as f:
        f.close()
    raise TransientError(RuntimeError("test transient error."))


def wait_job_finalize(job_id, timeout=30):
    beg_time = time.time()
    while time.time() - beg_time <= timeout:
        job = get_job(job_id)
        if JobStatus.is_finalized(job.status):
            return
        time.sleep(0.5)
    raise TimeoutError("The job is not finalized within the timeout.")


def test_job_retry_on_transient_error(monkeypatch, tmp_path):
    monkeypatch.setenv("MLFLOW_SERVER_JOB_TRANSIENT_ERROR_RETRY_BASE_DELAY", "1")
    with _setup_job_runner(monkeypatch, tmp_path):
        store = _get_job_store()

        job1_tmp_path = tmp_path / "job1"
        job1_tmp_path.mkdir()

        job1_id = submit_job(
            transient_err_fun, {"tmp_dir": str(job1_tmp_path), "succeed_on_nth_run": 4}
        ).job_id
        wait_job_finalize(job1_id)
        assert_job_result(job1_id, JobStatus.FAILED, "RuntimeError('test transient error.')")
        job1 = store.get_job(job1_id)
        assert job1.status == JobStatus.FAILED
        assert job1.result == "RuntimeError('test transient error.')"
        assert job1.retry_count == 3

        job2_tmp_path = tmp_path / "job2"
        job2_tmp_path.mkdir()

        job2_id = submit_job(
            transient_err_fun, {"tmp_dir": str(job2_tmp_path), "succeed_on_nth_run": 1}
        ).job_id
        time.sleep(3)
        assert_job_result(job2_id, JobStatus.SUCCEEDED, 100)
        job2 = store.get_job(job2_id)
        assert job2.status == JobStatus.SUCCEEDED
        assert job2.result == "100"
        assert job2.retry_count == 1


# `submit_job` API is designed to be called inside MLflow server handler,
# MLflow server handler might be executed in multiple MLflow server workers
# so that we need a test to cover the case that executes `submit_job` in
# multi-processes case.
def test_submit_jobs_from_multi_processes(monkeypatch, tmp_path):
    context = multiprocessing.get_context("spawn")
    with _setup_job_runner(monkeypatch, tmp_path), context.Pool(2) as pool:
        job_id = submit_job(basic_job_fun, {"x": 1, "y": 1, "sleep_secs": 0}).job_id
        wait_job_finalize(job_id)

        async_res_list = [
            pool.apply_async(
                submit_job,
                args=(basic_job_fun,),
                kwds={"params": {"x": x, "y": 1, "sleep_secs": 2}},
            )
            for x in range(2)
        ]
        job_ids = [async_res.get().job_id for async_res in async_res_list]
        for job_id in job_ids:
            wait_job_finalize(job_id)
        for x in range(2):
            assert_job_result(job_ids[x], JobStatus.SUCCEEDED, x + 1)


@job_function(max_workers=1)
def sleep_fun(sleep_secs, tmp_dir):
    (Path(tmp_dir) / "pid").write_text(str(os.getpid()))
    time.sleep(sleep_secs)


def test_job_timeout(monkeypatch, tmp_path):
    from mlflow.server.jobs.util import is_process_alive

    with _setup_job_runner(monkeypatch, tmp_path):
        job_tmp_path = tmp_path / "job"
        job_tmp_path.mkdir()

        # warm up
        job_id = submit_job(sleep_fun, {"sleep_secs": 0, "tmp_dir": str(job_tmp_path)}).job_id
        wait_job_finalize(job_id)

        job_id = submit_job(
            sleep_fun, {"sleep_secs": 10, "tmp_dir": str(job_tmp_path)}, timeout=3
        ).job_id
        wait_job_finalize(job_id)
        pid = int((job_tmp_path / "pid").read_text())
        # assert timeout job process is killed.
        assert not is_process_alive(pid)

        assert_job_result(job_id, JobStatus.TIMEOUT, None)

        store = _get_job_store()
        job = store.get_job(job_id)

        # check database record correctness.
        assert job.job_id == job_id
<<<<<<< HEAD
        assert job.function_fullname == "test_job.sleep_fun"
        assert job.timeout == 3.0
=======
        assert job.function_fullname == "tests.server.jobs.test_job.sleep_fun"
        assert job.timeout == 5
>>>>>>> 194ba4a7
        assert job.result is None
        assert job.status == JobStatus.TIMEOUT
        assert job.retry_count == 0


def test_list_job_pagination(monkeypatch, tmp_path):
    import mlflow.store.jobs.sqlalchemy_store

    monkeypatch.setattr(mlflow.store.jobs.sqlalchemy_store, "_LIST_JOB_PAGE_SIZE", 3)
    with _setup_job_runner(monkeypatch, tmp_path):
        job_ids = []
        for x in range(10):
            job_id = submit_job(basic_job_fun, {"x": x, "y": 4}).job_id
            job_ids.append(job_id)

        listed_jobs = _get_job_store().list_jobs()
        assert [job.job_id for job in listed_jobs] == job_ids


def bad_job_function() -> None:
    return


def test_job_function_without_decorator(monkeypatch, tmp_path):
    with _setup_job_runner(monkeypatch, tmp_path):
        with pytest.raises(
            MlflowException, match="The job function test_job.bad_job_function is not decorated"
        ):
            submit_job(bad_job_function, params={})<|MERGE_RESOLUTION|>--- conflicted
+++ resolved
@@ -3,11 +3,7 @@
 import time
 import uuid
 from contextlib import contextmanager
-<<<<<<< HEAD
 from os.path import dirname
-=======
-from multiprocessing import Pool as MultiProcPool
->>>>>>> 194ba4a7
 from pathlib import Path
 
 import pytest
@@ -30,18 +26,11 @@
 
 
 @contextmanager
-<<<<<<< HEAD
 def _launch_job_runner_for_test():
-    with _launch_job_runner(
-        {"PYTHONPATH": dirname(__file__)},
-=======
-def _start_job_runner_for_test(max_job_parallelism, start_new_runner):
     root = str(Path(__file__).resolve().parents[3])
     new_pythonpath = f"{root}{os.pathsep}{path}" if (path := os.environ.get("PYTHONPATH")) else root
-    proc = _start_job_runner(
+    with _launch_job_runner(
         {"PYTHONPATH": new_pythonpath},
-        max_job_parallelism,
->>>>>>> 194ba4a7
         os.getpid(),
     ) as proc:
         try:
@@ -407,13 +396,8 @@
 
         # check database record correctness.
         assert job.job_id == job_id
-<<<<<<< HEAD
-        assert job.function_fullname == "test_job.sleep_fun"
+        assert job.function_fullname == "tests.server.jobs.test_job.sleep_fun"
         assert job.timeout == 3.0
-=======
-        assert job.function_fullname == "tests.server.jobs.test_job.sleep_fun"
-        assert job.timeout == 5
->>>>>>> 194ba4a7
         assert job.result is None
         assert job.status == JobStatus.TIMEOUT
         assert job.retry_count == 0
@@ -440,6 +424,7 @@
 def test_job_function_without_decorator(monkeypatch, tmp_path):
     with _setup_job_runner(monkeypatch, tmp_path):
         with pytest.raises(
-            MlflowException, match="The job function test_job.bad_job_function is not decorated"
+            MlflowException,
+            match="The job function tests.server.jobs.test_job.bad_job_function is not decorated",
         ):
             submit_job(bad_job_function, params={})