import concurrent.futures
import multiprocessing
import os
import time
from contextlib import contextmanager
from pathlib import Path

import pytest

from mlflow.entities._job_status import JobStatus
from mlflow.exceptions import MlflowException
from mlflow.server import (
    ARTIFACT_ROOT_ENV_VAR,
    BACKEND_STORE_URI_ENV_VAR,
    HUEY_STORAGE_PATH_ENV_VAR,
)
from mlflow.server.handlers import _get_job_store
from mlflow.server.jobs import _ALLOWED_JOB_FUNCTION_LIST, TransientError, get_job, job, submit_job
from mlflow.server.jobs.utils import _launch_job_runner
from mlflow.store.jobs.sqlalchemy_store import SqlAlchemyJobStore

# TODO: Remove `pytest.mark.xfail` after fixing flakiness
pytestmark = [
    pytest.mark.skipif(os.name == "nt", reason="MLflow job execution is not supported on Windows"),
<<<<<<< HEAD
    pytest.mark.xfail,
=======
>>>>>>> 23a0de5f
]


def _get_mlflow_repo_home():
    root = str(Path(__file__).resolve().parents[3])
    return f"{root}{os.pathsep}{path}" if (path := os.environ.get("PYTHONPATH")) else root


@contextmanager
def _launch_job_runner_for_test():
    new_pythonpath = _get_mlflow_repo_home()
    with _launch_job_runner(
        {"PYTHONPATH": new_pythonpath},
        os.getpid(),
    ) as proc:
        try:
            yield proc
        finally:
            proc.kill()


@contextmanager
def _setup_job_runner(
    monkeypatch: pytest.MonkeyPatch,
    tmp_path: Path,
    allowed_job_functions: list[str],
    backend_store_uri: str | None = None,
):
    backend_store_uri = backend_store_uri or f"sqlite:///{tmp_path / 'mlflow.db'}"
    huey_store_path = tmp_path / "huey_store"
    huey_store_path.mkdir()
    default_artifact_root = str(tmp_path / "artifacts")
    try:
        monkeypatch.setenv("MLFLOW_SERVER_ENABLE_JOB_EXECUTION", "true")
        monkeypatch.setenv(BACKEND_STORE_URI_ENV_VAR, backend_store_uri)
        monkeypatch.setenv(ARTIFACT_ROOT_ENV_VAR, default_artifact_root)
        monkeypatch.setenv(HUEY_STORAGE_PATH_ENV_VAR, str(huey_store_path))
        monkeypatch.setenv("_MLFLOW_ALLOWED_JOB_FUNCTION_LIST", ",".join(allowed_job_functions))
        _ALLOWED_JOB_FUNCTION_LIST.clear()
        _ALLOWED_JOB_FUNCTION_LIST.extend(allowed_job_functions)

        with _launch_job_runner_for_test() as job_runner_proc:
            time.sleep(10)
            yield job_runner_proc
    finally:
        # Clear the huey instance cache AFTER killing the runner to ensure clean state for next test
        import mlflow.server.jobs.utils

        mlflow.server.jobs.utils._huey_instance_map.clear()
        if mlflow.server.handlers._job_store is not None:
            # close all db connections and drops connection pool
            mlflow.server.handlers._job_store.engine.dispose()
        mlflow.server.handlers._job_store = None


@job(max_workers=1)
def basic_job_fun(x, y, sleep_secs=0):
    if sleep_secs > 0:
        time.sleep(sleep_secs)
    return x + y


def test_basic_job(monkeypatch, tmp_path):
    with _setup_job_runner(
        monkeypatch, tmp_path, allowed_job_functions=["tests.server.jobs.test_jobs.basic_job_fun"]
    ):
        submitted_job = submit_job(basic_job_fun, {"x": 3, "y": 4})
        wait_job_finalize(submitted_job.job_id)
        job = get_job(submitted_job.job_id)
        assert job.job_id == submitted_job.job_id
        assert job.function_fullname == "tests.server.jobs.test_jobs.basic_job_fun"
        assert job.params == '{"x": 3, "y": 4}'
        assert job.timeout is None
        assert job.result == "7"
        assert job.parsed_result == 7
        assert job.status == JobStatus.SUCCEEDED
        assert job.retry_count == 0


@job(max_workers=1)
def json_in_out_fun(data):
    x = data["x"]
    y = data["y"]
    return {"res": x + y}


def test_job_json_input_output(monkeypatch, tmp_path):
    with _setup_job_runner(
        monkeypatch,
        tmp_path,
        allowed_job_functions=["tests.server.jobs.test_jobs.json_in_out_fun"],
    ):
        submitted_job = submit_job(json_in_out_fun, {"data": {"x": 3, "y": 4}})
        wait_job_finalize(submitted_job.job_id)
        job = get_job(submitted_job.job_id)
        assert job.job_id == submitted_job.job_id
        assert job.function_fullname == "tests.server.jobs.test_jobs.json_in_out_fun"
        assert job.params == '{"data": {"x": 3, "y": 4}}'
        assert job.result == '{"res": 7}'
        assert job.parsed_result == {"res": 7}
        assert job.status == JobStatus.SUCCEEDED
        assert job.retry_count == 0


@job(max_workers=1)
def err_fun(data):
    raise RuntimeError()


def test_error_job(monkeypatch, tmp_path):
    with _setup_job_runner(
        monkeypatch,
        tmp_path,
        allowed_job_functions=["tests.server.jobs.test_jobs.err_fun"],
    ):
        submitted_job = submit_job(err_fun, {"data": None})
        wait_job_finalize(submitted_job.job_id)
        job = get_job(submitted_job.job_id)

        # check database record correctness.
        assert job.job_id == submitted_job.job_id
        assert job.function_fullname == "tests.server.jobs.test_jobs.err_fun"
        assert job.params == '{"data": null}'
        assert job.result.startswith("RuntimeError()")
        assert job.status == JobStatus.FAILED
        assert job.retry_count == 0


def assert_job_result(job_id, expected_status, expected_result):
    job = get_job(job_id)
    assert job.status == expected_status
    assert job.parsed_result == expected_result


def test_job_resume_on_job_runner_restart(monkeypatch, tmp_path):
    with _setup_job_runner(
        monkeypatch,
        tmp_path,
        allowed_job_functions=["tests.server.jobs.test_jobs.basic_job_fun"],
    ) as job_runner_proc:
        job1_id = submit_job(basic_job_fun, {"x": 3, "y": 4, "sleep_secs": 0}).job_id
        job2_id = submit_job(basic_job_fun, {"x": 5, "y": 6, "sleep_secs": 2}).job_id
        job3_id = submit_job(basic_job_fun, {"x": 7, "y": 8, "sleep_secs": 0}).job_id
        wait_job_finalize(job1_id)
        job_runner_proc.kill()
        job_runner_proc.wait()  # ensure the job runner process is killed.

        # assert that job1 has done, job2 is running, and job3 is pending.
        assert_job_result(job1_id, JobStatus.SUCCEEDED, 7)
        assert_job_result(job2_id, JobStatus.RUNNING, None)
        assert_job_result(job3_id, JobStatus.PENDING, None)

        # restart the job runner, and verify it resumes unfinished jobs (job2 and job3)
        with _launch_job_runner_for_test():
            wait_job_finalize(job2_id)
            wait_job_finalize(job3_id)
            # assert all jobs are done.
            assert_job_result(job1_id, JobStatus.SUCCEEDED, 7)
            assert_job_result(job2_id, JobStatus.SUCCEEDED, 11)
            assert_job_result(job3_id, JobStatus.SUCCEEDED, 15)


def test_job_resume_on_new_job_runner(monkeypatch, tmp_path):
    db_tmp_path = tmp_path / "db"
    db_tmp_path.mkdir()
    runner1_tmp_path = tmp_path / "runner1"
    runner1_tmp_path.mkdir()
    runner2_tmp_path = tmp_path / "runner2"
    runner2_tmp_path.mkdir()

    backend_store_uri = f"sqlite:///{db_tmp_path / 'mlflow.db'!s}"

    with _setup_job_runner(
        monkeypatch,
        runner1_tmp_path,
        allowed_job_functions=["tests.server.jobs.test_jobs.basic_job_fun"],
        backend_store_uri=backend_store_uri,
    ) as job_runner_proc:
        job1_id = submit_job(basic_job_fun, {"x": 3, "y": 4, "sleep_secs": 0}).job_id
        job2_id = submit_job(basic_job_fun, {"x": 5, "y": 6, "sleep_secs": 2}).job_id
        job3_id = submit_job(basic_job_fun, {"x": 7, "y": 8, "sleep_secs": 0}).job_id
        wait_job_finalize(job1_id)

        # assert that job1 has done, job2 is running, and job3 is pending.
        assert_job_result(job1_id, JobStatus.SUCCEEDED, 7)
        assert_job_result(job2_id, JobStatus.RUNNING, None)
        assert_job_result(job3_id, JobStatus.PENDING, None)

    # ensure the job runner process is killed.
    job_runner_proc.wait()

    with _setup_job_runner(
        monkeypatch,
        runner2_tmp_path,
        allowed_job_functions=["tests.server.jobs.test_jobs.basic_job_fun"],
        backend_store_uri=backend_store_uri,
    ):
        wait_job_finalize(job2_id)
        wait_job_finalize(job3_id)
        # assert all jobs are done.
        assert_job_result(job1_id, JobStatus.SUCCEEDED, 7)
        assert_job_result(job2_id, JobStatus.SUCCEEDED, 11)
        assert_job_result(job3_id, JobStatus.SUCCEEDED, 15)


@job(max_workers=2)
def job_fun_parallelism2(x, y, sleep_secs=0):
    if sleep_secs > 0:
        time.sleep(sleep_secs)
    return x + y


@job(max_workers=3)
def job_fun_parallelism3(x, y, sleep_secs=0):
    if sleep_secs > 0:
        time.sleep(sleep_secs)
    return x + y


def test_job_queue_parallelism(monkeypatch, tmp_path):
    with _setup_job_runner(
        monkeypatch,
        tmp_path,
        allowed_job_functions=[
            "tests.server.jobs.test_jobs.job_fun_parallelism2",
            "tests.server.jobs.test_jobs.job_fun_parallelism3",
        ],
    ):
        for x in range(4):
            submit_job(job_fun_parallelism2, {"x": x, "y": 1, "sleep_secs": 2})

        for x in range(6):
            submit_job(job_fun_parallelism3, {"x": x, "y": 1, "sleep_secs": 2})

        job_store = _get_job_store()
        p2_peak_parallelism = 0
        p3_peak_parallelism = 0

        deadline = time.time() + 60
        while time.time() < deadline:
            p2_parallelism = 0
            p3_parallelism = 0

            p2_succeeded_count = 0
            p3_succeeded_count = 0

            jobs = list(job_store.list_jobs())
            for job in jobs:
                if job.function_fullname.endswith("job_fun_parallelism2"):
                    if job.status == JobStatus.RUNNING:
                        p2_parallelism += 1
                    elif job.status == JobStatus.SUCCEEDED:
                        p2_succeeded_count += 1
                elif job.function_fullname.endswith("job_fun_parallelism3"):
                    if job.status == JobStatus.RUNNING:
                        p3_parallelism += 1
                    elif job.status == JobStatus.SUCCEEDED:
                        p3_succeeded_count += 1

            if p2_parallelism > p2_peak_parallelism:
                p2_peak_parallelism = p2_parallelism

            if p3_parallelism > p3_peak_parallelism:
                p3_peak_parallelism = p3_parallelism

            if p2_succeeded_count + p3_succeeded_count == 10:
                break
            time.sleep(1)
        else:
            assert False, "Submitted Jobs do not succeed within timeout."

        assert p2_peak_parallelism == 2
        assert p3_peak_parallelism == 3


@job(max_workers=1)
def transient_err_fun_always_fail():
    raise TransientError(RuntimeError("test transient error."))


@job(max_workers=1)
def transient_err_fun_fail_then_succeed(counter_file: str):
    counter_path = Path(counter_file)

    try:
        current = int(counter_path.read_text()) if counter_path.exists() else 0
    except (ValueError, FileNotFoundError):
        current = 0

    current += 1
    counter_path.write_text(str(current))

    if current >= 2:
        return 100
    raise TransientError(RuntimeError("test transient error."))


@job(max_workers=1, transient_error_classes=[TimeoutError])
def transient_err_fun2_fail_then_succeed(counter_file: str):
    counter_path = Path(counter_file)

    try:
        current = int(counter_path.read_text()) if counter_path.exists() else 0
    except (ValueError, FileNotFoundError):
        current = 0

    current += 1
    counter_path.write_text(str(current))

    if current >= 2:
        return 100
    raise TimeoutError("test transient timeout error.")


def wait_job_finalize(job_id, timeout=60):
    beg_time = time.time()
    while time.time() - beg_time <= timeout:
        job = get_job(job_id)
        if JobStatus.is_finalized(job.status):
            return
        time.sleep(0.5)
    raise TimeoutError("The job is not finalized within the timeout.")


def test_job_retry_on_transient_error(monkeypatch, tmp_path):
    monkeypatch.setenv("MLFLOW_SERVER_JOB_TRANSIENT_ERROR_RETRY_BASE_DELAY", "1")
    monkeypatch.setenv("MLFLOW_SERVER_JOB_TRANSIENT_ERROR_MAX_RETRIES", "2")
    with _setup_job_runner(
        monkeypatch,
        tmp_path,
        allowed_job_functions=[
            "tests.server.jobs.test_jobs.transient_err_fun_always_fail",
            "tests.server.jobs.test_jobs.transient_err_fun_fail_then_succeed",
            "tests.server.jobs.test_jobs.transient_err_fun2_fail_then_succeed",
        ],
    ):
        store = _get_job_store()

        # Test 1: Job that always fails should exhaust retries and fail
        job1_id = submit_job(transient_err_fun_always_fail, {}).job_id
        wait_job_finalize(job1_id)
        assert_job_result(job1_id, JobStatus.FAILED, "RuntimeError('test transient error.')")
        job1 = store.get_job(job1_id)
        assert job1.status == JobStatus.FAILED
        assert job1.result == "RuntimeError('test transient error.')"
        assert job1.retry_count == 2

        # Test 2: Job that fails once then succeeds should succeed with retry_count=1
        job2_counter = tmp_path / "job2_counter.txt"
        job2_id = submit_job(
            transient_err_fun_fail_then_succeed, {"counter_file": str(job2_counter)}
        ).job_id
        wait_job_finalize(job2_id)
        assert_job_result(job2_id, JobStatus.SUCCEEDED, 100)
        job2 = store.get_job(job2_id)
        assert job2.status == JobStatus.SUCCEEDED
        assert job2.result == "100"
        assert job2.retry_count == 1

        # Test 3: Same as test 2 but with custom transient_error_classes
        job3_counter = tmp_path / "job3_counter.txt"
        job3_id = submit_job(
            transient_err_fun2_fail_then_succeed, {"counter_file": str(job3_counter)}
        ).job_id
        wait_job_finalize(job3_id)
        assert_job_result(job3_id, JobStatus.SUCCEEDED, 100)
        job3 = store.get_job(job3_id)
        assert job3.status == JobStatus.SUCCEEDED
        assert job3.result == "100"
        assert job3.retry_count == 1


# `submit_job` API is designed to be called inside MLflow server handler,
# MLflow server handler might be executed in multiple MLflow server workers
# so that we need a test to cover the case that executes `submit_job` in
# multi-processes case.
def test_submit_jobs_from_multi_processes(monkeypatch, tmp_path):
    context = multiprocessing.get_context("spawn")
    with (
        _setup_job_runner(
            monkeypatch,
            tmp_path,
            allowed_job_functions=["tests.server.jobs.test_jobs.basic_job_fun"],
        ),
        context.Pool(2) as pool,
    ):
        job_id = submit_job(basic_job_fun, {"x": 1, "y": 1, "sleep_secs": 0}).job_id
        wait_job_finalize(job_id)

        async_res_list = [
            pool.apply_async(
                submit_job,
                args=(basic_job_fun,),
                kwds={"params": {"x": x, "y": 1, "sleep_secs": 2}},
            )
            for x in range(2)
        ]
        job_ids = [async_res.get().job_id for async_res in async_res_list]
        for job_id in job_ids:
            wait_job_finalize(job_id)
        for x in range(2):
            assert_job_result(job_ids[x], JobStatus.SUCCEEDED, x + 1)


@job(max_workers=1)
def sleep_fun(sleep_secs, tmp_dir):
    (Path(tmp_dir) / "pid").write_text(str(os.getpid()))
    time.sleep(sleep_secs)


def test_job_timeout(monkeypatch, tmp_path):
    from mlflow.server.jobs.utils import is_process_alive

    with _setup_job_runner(
        monkeypatch,
        tmp_path,
        allowed_job_functions=["tests.server.jobs.test_jobs.sleep_fun"],
    ):
        job_tmp_path = tmp_path / "job"
        job_tmp_path.mkdir()

        # warm up
        job_id = submit_job(sleep_fun, {"sleep_secs": 0, "tmp_dir": str(job_tmp_path)}).job_id
        wait_job_finalize(job_id)

        job_id = submit_job(
            sleep_fun, {"sleep_secs": 10, "tmp_dir": str(job_tmp_path)}, timeout=3
        ).job_id
        wait_job_finalize(job_id)
        pid = int((job_tmp_path / "pid").read_text())
        # assert timeout job process is killed.
        assert not is_process_alive(pid)

        assert_job_result(job_id, JobStatus.TIMEOUT, None)

        store = _get_job_store()
        job = store.get_job(job_id)

        # check database record correctness.
        assert job.job_id == job_id
        assert job.function_fullname == "tests.server.jobs.test_jobs.sleep_fun"
        assert job.timeout == 3.0
        assert job.result is None
        assert job.status == JobStatus.TIMEOUT
        assert job.retry_count == 0


def test_list_job_pagination(monkeypatch, tmp_path):
    import mlflow.store.jobs.sqlalchemy_store

    monkeypatch.setattr(mlflow.store.jobs.sqlalchemy_store, "_LIST_JOB_PAGE_SIZE", 3)
    with _setup_job_runner(
        monkeypatch,
        tmp_path,
        allowed_job_functions=["tests.server.jobs.test_jobs.basic_job_fun"],
    ):
        job_ids = []
        for x in range(10):
            job_id = submit_job(basic_job_fun, {"x": x, "y": 4}).job_id
            job_ids.append(job_id)

        listed_jobs = _get_job_store().list_jobs()
        assert [job.job_id for job in listed_jobs] == job_ids


def bad_job_function() -> None:
    return


def test_job_function_without_decorator(monkeypatch, tmp_path):
    with _setup_job_runner(
        monkeypatch,
        tmp_path,
        allowed_job_functions=["tests.server.jobs.test_jobs.bad_job_function"],
    ):
        with pytest.raises(
            MlflowException,
            match="The job function tests.server.jobs.test_jobs.bad_job_function is not decorated",
        ):
            submit_job(bad_job_function, params={})


@job(max_workers=1)
def job_use_process(tmp_dir):
    (Path(tmp_dir) / str(os.getpid())).write_text("")


def test_job_use_process(monkeypatch, tmp_path):
    with _setup_job_runner(
        monkeypatch,
        tmp_path,
        allowed_job_functions=["tests.server.jobs.test_jobs.job_use_process"],
    ):
        job_tmp_path = tmp_path / "job"
        job_tmp_path.mkdir()

        job_id1 = submit_job(job_use_process, {"tmp_dir": str(job_tmp_path)}).job_id
        job_id2 = submit_job(job_use_process, {"tmp_dir": str(job_tmp_path)}).job_id
        wait_job_finalize(job_id1)
        wait_job_finalize(job_id2)
        assert len(os.listdir(str(job_tmp_path))) == 2


def test_submit_job_bad_call(monkeypatch, tmp_path):
    with _setup_job_runner(
        monkeypatch,
        tmp_path,
        allowed_job_functions=["tests.server.jobs.test_jobs.basic_job_fun"],
    ):
        with pytest.raises(
            MlflowException,
            match="When calling 'submit_job', the 'params' argument must be a dict.",
        ):
            submit_job(basic_job_fun, params=None)


@job(
    max_workers=1,
    python_version="3.11.9",
    pip_requirements=["openai==1.108.2", "pytest<9"],
)
def check_python_env_fn():
    import openai

    from mlflow.utils import PYTHON_VERSION

    assert PYTHON_VERSION == "3.11.9"
    assert openai.__version__ == "1.108.2"


def test_job_with_python_env(monkeypatch, tmp_path):
    monkeypatch.setenv("MLFLOW_HOME", _get_mlflow_repo_home())

    with _setup_job_runner(
        monkeypatch,
        tmp_path,
        allowed_job_functions=["tests.server.jobs.test_jobs.check_python_env_fn"],
    ):
        job_id = submit_job(check_python_env_fn, params={}).job_id
        wait_job_finalize(job_id, timeout=600)
        job = get_job(job_id)
        assert job.status == JobStatus.SUCCEEDED


def test_start_job_is_atomic(tmp_path: Path):
    backend_store_uri = f"sqlite:///{tmp_path / 'test.db'}"
    store = SqlAlchemyJobStore(backend_store_uri)

    job = store.create_job("test.function", '{"param": "value"}')
    assert job.status == JobStatus.PENDING

    results = []

    def try_start_job() -> str:
        try:
            store.start_job(job.job_id)
            return "success"
        except MlflowException:
            return "failed"

    with concurrent.futures.ThreadPoolExecutor(max_workers=5) as executor:
        futures = [executor.submit(try_start_job) for _ in range(5)]
        results = [f.result() for f in concurrent.futures.as_completed(futures)]

    assert results.count("success") == 1
    assert results.count("failed") == 4

    final_job = store.get_job(job.job_id)
    assert final_job.status == JobStatus.RUNNING<|MERGE_RESOLUTION|>--- conflicted
+++ resolved
@@ -22,10 +22,6 @@
 # TODO: Remove `pytest.mark.xfail` after fixing flakiness
 pytestmark = [
     pytest.mark.skipif(os.name == "nt", reason="MLflow job execution is not supported on Windows"),
-<<<<<<< HEAD
-    pytest.mark.xfail,
-=======
->>>>>>> 23a0de5f
 ]
 
 
