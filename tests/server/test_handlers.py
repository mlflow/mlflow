import json
import uuid
from unittest import mock

import pytest

import mlflow
<<<<<<< HEAD
from mlflow.entities import ScorerVersion, TraceInfo, TraceLocation, TraceState, ViewType
=======
from mlflow.entities import ScorerVersion, TraceInfo, TraceState, ViewType
>>>>>>> d6ba6644
from mlflow.entities.model_registry import (
    ModelVersion,
    ModelVersionTag,
    RegisteredModel,
    RegisteredModelTag,
)
from mlflow.entities.model_registry.prompt_version import IS_PROMPT_TAG_KEY, PROMPT_TEXT_TAG_KEY
from mlflow.entities.trace_location import TraceLocation as EntityTraceLocation
from mlflow.exceptions import MlflowException
from mlflow.protos.databricks_pb2 import INTERNAL_ERROR, INVALID_PARAMETER_VALUE, ErrorCode
from mlflow.protos.model_registry_pb2 import (
    CreateModelVersion,
    CreateRegisteredModel,
    DeleteModelVersion,
    DeleteModelVersionTag,
    DeleteRegisteredModel,
    DeleteRegisteredModelAlias,
    DeleteRegisteredModelTag,
    GetLatestVersions,
    GetModelVersion,
    GetModelVersionByAlias,
    GetModelVersionDownloadUri,
    GetRegisteredModel,
    RenameRegisteredModel,
    SearchModelVersions,
    SearchRegisteredModels,
    SetModelVersionTag,
    SetRegisteredModelAlias,
    SetRegisteredModelTag,
    TransitionModelVersionStage,
    UpdateModelVersion,
    UpdateRegisteredModel,
)
from mlflow.protos.service_pb2 import (
    CreateExperiment,
    DeleteScorer,
    GetScorer,
    ListScorers,
    ListScorerVersions,
    RegisterScorer,
<<<<<<< HEAD
    SearchRuns,
)
=======
    SearchExperiments,
    SearchLoggedModels,
    SearchRuns,
    SearchTraces,
    SearchTracesV3,
    TraceLocation,
)
from mlflow.protos.webhooks_pb2 import ListWebhooks
>>>>>>> d6ba6644
from mlflow.server import (
    ARTIFACTS_DESTINATION_ENV_VAR,
    BACKEND_STORE_URI_ENV_VAR,
    SERVE_ARTIFACTS_ENV_VAR,
    app,
)
from mlflow.server.handlers import (
    ModelRegistryStoreRegistryWrapper,
    TrackingStoreRegistryWrapper,
    _convert_path_parameter_to_flask_format,
    _create_experiment,
    _create_model_version,
    _create_registered_model,
    _delete_artifact_mlflow_artifacts,
    _delete_model_version,
    _delete_model_version_tag,
    _delete_registered_model,
    _delete_registered_model_alias,
    _delete_registered_model_tag,
    _delete_scorer,
<<<<<<< HEAD
=======
    _deprecated_search_traces_v2,
>>>>>>> d6ba6644
    _get_latest_versions,
    _get_model_version,
    _get_model_version_by_alias,
    _get_model_version_download_uri,
    _get_registered_model,
    _get_request_message,
    _get_scorer,
    _get_trace_artifact_repo,
    _list_scorer_versions,
    _list_scorers,
<<<<<<< HEAD
=======
    _list_webhooks,
>>>>>>> d6ba6644
    _log_batch,
    _register_scorer,
    _rename_registered_model,
    _search_experiments,
    _search_logged_models,
    _search_model_versions,
    _search_registered_models,
    _search_runs,
    _search_traces_v3,
    _set_model_version_tag,
    _set_registered_model_alias,
    _set_registered_model_tag,
    _transition_stage,
    _update_model_version,
    _update_registered_model,
    _validate_source_run,
    catch_mlflow_exception,
    get_endpoints,
)
from mlflow.store._unity_catalog.registry.rest_store import UcModelRegistryStore
from mlflow.store.artifact.azure_blob_artifact_repo import AzureBlobArtifactRepository
from mlflow.store.artifact.local_artifact_repo import LocalArtifactRepository
from mlflow.store.artifact.s3_artifact_repo import S3ArtifactRepository
from mlflow.store.entities.paged_list import PagedList
from mlflow.store.model_registry import (
    SEARCH_MODEL_VERSION_MAX_RESULTS_THRESHOLD,
    SEARCH_REGISTERED_MODEL_MAX_RESULTS_DEFAULT,
)
from mlflow.store.model_registry.rest_store import RestStore as ModelRegistryRestStore
from mlflow.store.tracking.rest_store import RestStore
from mlflow.utils.mlflow_tags import MLFLOW_ARTIFACT_LOCATION
from mlflow.utils.proto_json_utils import message_to_json
from mlflow.utils.validation import MAX_BATCH_LOG_REQUEST_SIZE


@pytest.fixture
def mock_get_request_message():
    with mock.patch("mlflow.server.handlers._get_request_message") as m:
        yield m


@pytest.fixture
def mock_get_request_json():
    with mock.patch("mlflow.server.handlers._get_request_json") as m:
        yield m


@pytest.fixture
def mock_tracking_store():
    with mock.patch("mlflow.server.handlers._get_tracking_store") as m:
        mock_store = mock.MagicMock()
        m.return_value = mock_store
        yield mock_store


@pytest.fixture
def mock_model_registry_store():
    with mock.patch("mlflow.server.handlers._get_model_registry_store") as m:
        mock_store = mock.MagicMock()
        mock_store.list_webhooks_by_event.return_value = PagedList([], None)
        m.return_value = mock_store
        yield mock_store


@pytest.fixture
def enable_serve_artifacts(monkeypatch):
    monkeypatch.setenv(SERVE_ARTIFACTS_ENV_VAR, "true")


def test_health():
    with app.test_client() as c:
        response = c.get("/health")
        assert response.status_code == 200
        assert response.get_data().decode() == "OK"


def test_version():
    with app.test_client() as c:
        response = c.get("/version")
        assert response.status_code == 200
        assert response.get_data().decode() == mlflow.__version__


def test_get_endpoints():
    endpoints = get_endpoints()
    create_experiment_endpoint = [e for e in endpoints if e[1] == _create_experiment]
    assert len(create_experiment_endpoint) == 2


def test_convert_path_parameter_to_flask_format():
    converted = _convert_path_parameter_to_flask_format("/mlflow/trace")
    assert "/mlflow/trace" == converted

    converted = _convert_path_parameter_to_flask_format("/mlflow/trace/{request_id}")
    assert "/mlflow/trace/<request_id>" == converted

    converted = _convert_path_parameter_to_flask_format("/mlflow/{foo}/{bar}/{baz}")
    assert "/mlflow/<foo>/<bar>/<baz>" == converted


def test_all_model_registry_endpoints_available():
    endpoints = {handler: method for (path, handler, method) in get_endpoints()}

    # Test that each of the handler is enabled as an endpoint with appropriate method.
    expected_endpoints = {
        "POST": [
            _create_registered_model,
            _create_model_version,
            _rename_registered_model,
            _transition_stage,
        ],
        "PATCH": [_update_registered_model, _update_model_version],
        "DELETE": [_delete_registered_model, _delete_registered_model],
        "GET": [
            _search_model_versions,
            _get_latest_versions,
            _get_registered_model,
            _get_model_version,
            _get_model_version_download_uri,
        ],
    }
    # TODO: efficient mechanism to test endpoint path
    for method, handlers in expected_endpoints.items():
        for handler in handlers:
            assert handler in endpoints
            assert endpoints[handler] == [method]


def test_can_parse_json():
    request = mock.MagicMock()
    request.method = "POST"
    request.content_type = "application/json"
    request.get_json = mock.MagicMock()
    request.get_json.return_value = {"name": "hello"}
    msg = _get_request_message(CreateExperiment(), flask_request=request)
    assert msg.name == "hello"


def test_can_parse_post_json_with_unknown_fields():
    request = mock.MagicMock()
    request.method = "POST"
    request.content_type = "application/json"
    request.get_json = mock.MagicMock()
    request.get_json.return_value = {"name": "hello", "WHAT IS THIS FIELD EVEN": "DOING"}
    msg = _get_request_message(CreateExperiment(), flask_request=request)
    assert msg.name == "hello"


def test_can_parse_post_json_with_content_type_params():
    request = mock.MagicMock()
    request.method = "POST"
    request.content_type = "application/json; charset=utf-8"
    request.get_json = mock.MagicMock()
    request.get_json.return_value = {"name": "hello"}
    msg = _get_request_message(CreateExperiment(), flask_request=request)
    assert msg.name == "hello"


def test_can_parse_get_json_with_unknown_fields():
    request = mock.MagicMock()
    request.method = "GET"
    request.args = {"name": "hello", "superDuperUnknown": "field"}
    msg = _get_request_message(CreateExperiment(), flask_request=request)
    assert msg.name == "hello"


# Previous versions of the client sent a doubly string encoded JSON blob,
# so this test ensures continued compliance with such clients.
def test_can_parse_json_string():
    request = mock.MagicMock()
    request.method = "POST"
    request.content_type = "application/json"
    request.get_json = mock.MagicMock()
    request.get_json.return_value = '{"name": "hello2"}'
    msg = _get_request_message(CreateExperiment(), flask_request=request)
    assert msg.name == "hello2"


def test_can_block_post_request_with_invalid_content_type():
    request = mock.MagicMock()
    request.method = "POST"
    request.content_type = "text/plain"
    request.get_json = mock.MagicMock()
    request.get_json.return_value = {"name": "hello"}
    with pytest.raises(MlflowException, match=r"Bad Request. Content-Type"):
        _get_request_message(CreateExperiment(), flask_request=request)


def test_can_block_post_request_with_missing_content_type():
    request = mock.MagicMock()
    request.method = "POST"
    request.content_type = None
    request.get_json = mock.MagicMock()
    request.get_json.return_value = {"name": "hello"}
    with pytest.raises(MlflowException, match=r"Bad Request. Content-Type"):
        _get_request_message(CreateExperiment(), flask_request=request)


def test_search_runs_default_view_type(mock_get_request_message, mock_tracking_store):
    """
    Search Runs default view type is filled in as ViewType.ACTIVE_ONLY
    """
    mock_get_request_message.return_value = SearchRuns(experiment_ids=["0"])
    mock_tracking_store.search_runs.return_value = PagedList([], None)
    _search_runs()
    _, kwargs = mock_tracking_store.search_runs.call_args
    assert kwargs["run_view_type"] == ViewType.ACTIVE_ONLY


def test_search_runs_empty_page_token(mock_get_request_message, mock_tracking_store):
    """
    Test that empty page_token from protobuf is converted to None before calling store
    """
    # Create proto without setting page_token
    search_runs_proto = SearchRuns()
    search_runs_proto.experiment_ids.append("0")
    search_runs_proto.max_results = 10
    # Verify protobuf returns empty string for unset field
    assert search_runs_proto.page_token == ""

    mock_get_request_message.return_value = search_runs_proto
    mock_tracking_store.search_runs.return_value = PagedList([], None)

    _search_runs()

    # Verify store was called with None, not empty string
    mock_tracking_store.search_runs.assert_called_once()
    call_kwargs = mock_tracking_store.search_runs.call_args.kwargs
    assert call_kwargs["page_token"] is None  # page_token should be None, not ""


def test_log_batch_api_req(mock_get_request_json):
    mock_get_request_json.return_value = "a" * (MAX_BATCH_LOG_REQUEST_SIZE + 1)
    response = _log_batch()
    assert response.status_code == 400
    json_response = json.loads(response.get_data())
    assert json_response["error_code"] == ErrorCode.Name(INVALID_PARAMETER_VALUE)
    assert (
        f"Batched logging API requests must be at most {MAX_BATCH_LOG_REQUEST_SIZE} bytes"
        in json_response["message"]
    )


def test_catch_mlflow_exception():
    @catch_mlflow_exception
    def test_handler():
        raise MlflowException("test error", error_code=INTERNAL_ERROR)

    response = test_handler()
    json_response = json.loads(response.get_data())
    assert response.status_code == 500
    assert json_response["error_code"] == ErrorCode.Name(INTERNAL_ERROR)
    assert json_response["message"] == "test error"


def test_mlflow_server_with_installed_plugin(tmp_path, monkeypatch):
    """This test requires the package in tests/resources/mlflow-test-plugin to be installed"""
    from mlflow_test_plugin.file_store import PluginFileStore

    monkeypatch.setenv(BACKEND_STORE_URI_ENV_VAR, f"file-plugin:{tmp_path}")
    monkeypatch.setattr(mlflow.server.handlers, "_tracking_store", None)
    plugin_file_store = mlflow.server.handlers._get_tracking_store()
    assert isinstance(plugin_file_store, PluginFileStore)
    assert plugin_file_store.is_plugin


def jsonify(obj):
    def _jsonify(obj):
        return json.loads(message_to_json(obj.to_proto()))

    if isinstance(obj, list):
        return [_jsonify(o) for o in obj]
    else:
        return _jsonify(obj)


# Tests for Model Registry handlers
def test_create_registered_model(mock_get_request_message, mock_model_registry_store):
    tags = [
        RegisteredModelTag(key="key", value="value"),
        RegisteredModelTag(key="anotherKey", value="some other value"),
    ]
    mock_get_request_message.return_value = CreateRegisteredModel(
        name="model_1", tags=[tag.to_proto() for tag in tags]
    )
    rm = RegisteredModel("model_1", tags=tags)
    mock_model_registry_store.create_registered_model.return_value = rm
    resp = _create_registered_model()
    _, args = mock_model_registry_store.create_registered_model.call_args
    assert args["name"] == "model_1"
    assert {tag.key: tag.value for tag in args["tags"]} == {tag.key: tag.value for tag in tags}
    assert json.loads(resp.get_data()) == {"registered_model": jsonify(rm)}


def test_get_registered_model(mock_get_request_message, mock_model_registry_store):
    name = "model1"
    mock_get_request_message.return_value = GetRegisteredModel(name=name)
    rmd = RegisteredModel(
        name=name,
        creation_timestamp=111,
        last_updated_timestamp=222,
        description="Test model",
        latest_versions=[],
    )
    mock_model_registry_store.get_registered_model.return_value = rmd
    resp = _get_registered_model()
    _, args = mock_model_registry_store.get_registered_model.call_args
    assert args == {"name": name}
    assert json.loads(resp.get_data()) == {"registered_model": jsonify(rmd)}


def test_update_registered_model(mock_get_request_message, mock_model_registry_store):
    name = "model_1"
    description = "Test model"
    mock_get_request_message.return_value = UpdateRegisteredModel(
        name=name, description=description
    )
    rm2 = RegisteredModel(name, description=description)
    mock_model_registry_store.update_registered_model.return_value = rm2
    resp = _update_registered_model()
    _, args = mock_model_registry_store.update_registered_model.call_args
    assert args == {"name": name, "description": "Test model"}
    assert json.loads(resp.get_data()) == {"registered_model": jsonify(rm2)}


def test_rename_registered_model(mock_get_request_message, mock_model_registry_store):
    name = "model_1"
    new_name = "model_2"
    mock_get_request_message.return_value = RenameRegisteredModel(name=name, new_name=new_name)
    rm2 = RegisteredModel(new_name)
    mock_model_registry_store.rename_registered_model.return_value = rm2
    resp = _rename_registered_model()
    _, args = mock_model_registry_store.rename_registered_model.call_args
    assert args == {"name": name, "new_name": new_name}
    assert json.loads(resp.get_data()) == {"registered_model": jsonify(rm2)}


def test_delete_registered_model(mock_get_request_message, mock_model_registry_store):
    name = "model_1"
    mock_get_request_message.return_value = DeleteRegisteredModel(name=name)
    _delete_registered_model()
    _, args = mock_model_registry_store.delete_registered_model.call_args
    assert args == {"name": name}


def test_search_registered_models(mock_get_request_message, mock_model_registry_store):
    rmds = [
        RegisteredModel(
            name="model_1",
            creation_timestamp=111,
            last_updated_timestamp=222,
            description="Test model",
            latest_versions=[],
        ),
        RegisteredModel(
            name="model_2",
            creation_timestamp=111,
            last_updated_timestamp=333,
            description="Another model",
            latest_versions=[],
        ),
    ]
    mock_get_request_message.return_value = SearchRegisteredModels()
    mock_model_registry_store.search_registered_models.return_value = PagedList(rmds, None)
    resp = _search_registered_models()
    _, args = mock_model_registry_store.search_registered_models.call_args
    assert args == {
        "filter_string": "",
        "max_results": SEARCH_REGISTERED_MODEL_MAX_RESULTS_DEFAULT,
        "order_by": [],
        "page_token": None,
    }
    assert json.loads(resp.get_data()) == {"registered_models": jsonify(rmds)}

    mock_get_request_message.return_value = SearchRegisteredModels(filter="hello")
    mock_model_registry_store.search_registered_models.return_value = PagedList(rmds[:1], "tok")
    resp = _search_registered_models()
    _, args = mock_model_registry_store.search_registered_models.call_args
    assert args == {
        "filter_string": "hello",
        "max_results": SEARCH_REGISTERED_MODEL_MAX_RESULTS_DEFAULT,
        "order_by": [],
        "page_token": None,
    }
    assert json.loads(resp.get_data()) == {
        "registered_models": jsonify(rmds[:1]),
        "next_page_token": "tok",
    }

    mock_get_request_message.return_value = SearchRegisteredModels(filter="hi", max_results=5)
    mock_model_registry_store.search_registered_models.return_value = PagedList([rmds[0]], "tik")
    resp = _search_registered_models()
    _, args = mock_model_registry_store.search_registered_models.call_args
    assert args == {"filter_string": "hi", "max_results": 5, "order_by": [], "page_token": None}
    assert json.loads(resp.get_data()) == {
        "registered_models": jsonify([rmds[0]]),
        "next_page_token": "tik",
    }

    mock_get_request_message.return_value = SearchRegisteredModels(
        filter="hey", max_results=500, order_by=["a", "B desc"], page_token="prev"
    )
    mock_model_registry_store.search_registered_models.return_value = PagedList(rmds, "DONE")
    resp = _search_registered_models()
    _, args = mock_model_registry_store.search_registered_models.call_args
    assert args == {
        "filter_string": "hey",
        "max_results": 500,
        "order_by": ["a", "B desc"],
        "page_token": "prev",
    }
    assert json.loads(resp.get_data()) == {
        "registered_models": jsonify(rmds),
        "next_page_token": "DONE",
    }


def test_get_latest_versions(mock_get_request_message, mock_model_registry_store):
    name = "model1"
    mock_get_request_message.return_value = GetLatestVersions(name=name)
    mvds = [
        ModelVersion(
            name=name,
            version="5",
            creation_timestamp=1,
            last_updated_timestamp=12,
            description="v 5",
            user_id="u1",
            current_stage="Production",
            source="A/B",
            run_id=uuid.uuid4().hex,
            status="READY",
            status_message=None,
        ),
        ModelVersion(
            name=name,
            version="1",
            creation_timestamp=1,
            last_updated_timestamp=1200,
            description="v 1",
            user_id="u1",
            current_stage="Archived",
            source="A/B2",
            run_id=uuid.uuid4().hex,
            status="READY",
            status_message=None,
        ),
        ModelVersion(
            name=name,
            version="12",
            creation_timestamp=100,
            last_updated_timestamp=None,
            description="v 12",
            user_id="u2",
            current_stage="Staging",
            source="A/B3",
            run_id=uuid.uuid4().hex,
            status="READY",
            status_message=None,
        ),
    ]
    mock_model_registry_store.get_latest_versions.return_value = mvds
    resp = _get_latest_versions()
    _, args = mock_model_registry_store.get_latest_versions.call_args
    assert args == {"name": name, "stages": []}
    assert json.loads(resp.get_data()) == {"model_versions": jsonify(mvds)}

    for stages in [[], ["None"], ["Staging"], ["Staging", "Production"]]:
        mock_get_request_message.return_value = GetLatestVersions(name=name, stages=stages)
        _get_latest_versions()
        _, args = mock_model_registry_store.get_latest_versions.call_args
        assert args == {"name": name, "stages": stages}


def test_create_model_version(mock_get_request_message, mock_model_registry_store):
    run_id = uuid.uuid4().hex
    tags = [
        ModelVersionTag(key="key", value="value"),
        ModelVersionTag(key="anotherKey", value="some other value"),
    ]
    run_link = "localhost:5000/path/to/run"
    mock_get_request_message.return_value = CreateModelVersion(
        name="model_1",
        source=f"runs:/{run_id}",
        run_id=run_id,
        run_link=run_link,
        tags=[tag.to_proto() for tag in tags],
    )
    mv = ModelVersion(
        name="model_1", version="12", creation_timestamp=123, tags=tags, run_link=run_link
    )
    mock_model_registry_store.create_model_version.return_value = mv
    resp = _create_model_version()
    _, args = mock_model_registry_store.create_model_version.call_args
    assert args["name"] == "model_1"
    assert args["source"] == f"runs:/{run_id}"
    assert args["run_id"] == run_id
    assert {tag.key: tag.value for tag in args["tags"]} == {tag.key: tag.value for tag in tags}
    assert args["run_link"] == run_link
    assert json.loads(resp.get_data()) == {"model_version": jsonify(mv)}


def test_set_registered_model_tag(mock_get_request_message, mock_model_registry_store):
    name = "model1"
    tag = RegisteredModelTag(key="some weird key", value="some value")
    mock_get_request_message.return_value = SetRegisteredModelTag(
        name=name, key=tag.key, value=tag.value
    )
    _set_registered_model_tag()
    _, args = mock_model_registry_store.set_registered_model_tag.call_args
    assert args == {"name": name, "tag": tag}


def test_delete_registered_model_tag(mock_get_request_message, mock_model_registry_store):
    name = "model1"
    key = "some weird key"
    mock_get_request_message.return_value = DeleteRegisteredModelTag(name=name, key=key)
    _delete_registered_model_tag()
    _, args = mock_model_registry_store.delete_registered_model_tag.call_args
    assert args == {"name": name, "key": key}


def test_get_model_version_details(mock_get_request_message, mock_model_registry_store):
    mock_get_request_message.return_value = GetModelVersion(name="model1", version="32")
    mvd = ModelVersion(
        name="model1",
        version="5",
        creation_timestamp=1,
        last_updated_timestamp=12,
        description="v 5",
        user_id="u1",
        current_stage="Production",
        source="A/B",
        run_id=uuid.uuid4().hex,
        status="READY",
        status_message=None,
    )
    mock_model_registry_store.get_model_version.return_value = mvd
    resp = _get_model_version()
    _, args = mock_model_registry_store.get_model_version.call_args
    assert args == {"name": "model1", "version": "32"}
    assert json.loads(resp.get_data()) == {"model_version": jsonify(mvd)}


def test_update_model_version(mock_get_request_message, mock_model_registry_store):
    name = "model1"
    version = "32"
    description = "Great model!"
    mock_get_request_message.return_value = UpdateModelVersion(
        name=name, version=version, description=description
    )

    mv = ModelVersion(name=name, version=version, creation_timestamp=123, description=description)
    mock_model_registry_store.update_model_version.return_value = mv
    _update_model_version()
    _, args = mock_model_registry_store.update_model_version.call_args
    assert args == {"name": name, "version": version, "description": description}


def test_transition_model_version_stage(mock_get_request_message, mock_model_registry_store):
    name = "model1"
    version = "32"
    stage = "Production"
    mock_get_request_message.return_value = TransitionModelVersionStage(
        name=name, version=version, stage=stage
    )
    mv = ModelVersion(name=name, version=version, creation_timestamp=123, current_stage=stage)
    mock_model_registry_store.transition_model_version_stage.return_value = mv
    _transition_stage()
    _, args = mock_model_registry_store.transition_model_version_stage.call_args
    assert args == {
        "name": name,
        "version": version,
        "stage": stage,
        "archive_existing_versions": False,
    }


def test_delete_model_version(mock_get_request_message, mock_model_registry_store):
    name = "model1"
    version = "32"
    mock_get_request_message.return_value = DeleteModelVersion(name=name, version=version)
    _delete_model_version()
    _, args = mock_model_registry_store.delete_model_version.call_args
    assert args == {"name": name, "version": version}


def test_get_model_version_download_uri(mock_get_request_message, mock_model_registry_store):
    name = "model1"
    version = "32"
    mock_get_request_message.return_value = GetModelVersionDownloadUri(name=name, version=version)
    mock_model_registry_store.get_model_version_download_uri.return_value = "some/download/path"
    resp = _get_model_version_download_uri()
    _, args = mock_model_registry_store.get_model_version_download_uri.call_args
    assert args == {"name": name, "version": version}
    assert json.loads(resp.get_data()) == {"artifact_uri": "some/download/path"}


def test_search_model_versions(mock_get_request_message, mock_model_registry_store):
    mvds = [
        ModelVersion(
            name="model_1",
            version="5",
            creation_timestamp=100,
            last_updated_timestamp=3200,
            description="v 5",
            user_id="u1",
            current_stage="Production",
            source="A/B/CD",
            run_id=uuid.uuid4().hex,
            status="READY",
            status_message=None,
        ),
        ModelVersion(
            name="model_1",
            version="12",
            creation_timestamp=110,
            last_updated_timestamp=2000,
            description="v 12",
            user_id="u2",
            current_stage="Production",
            source="A/B/CD",
            run_id=uuid.uuid4().hex,
            status="READY",
            status_message=None,
        ),
        ModelVersion(
            name="ads_model",
            version="8",
            creation_timestamp=200,
            last_updated_timestamp=1000,
            description="v 8",
            user_id="u1",
            current_stage="Staging",
            source="A/B/CD",
            run_id=uuid.uuid4().hex,
            status="READY",
            status_message=None,
        ),
        ModelVersion(
            name="fraud_detection_model",
            version="345",
            creation_timestamp=1000,
            last_updated_timestamp=999,
            description="newest version",
            user_id="u12",
            current_stage="None",
            source="A/B/CD",
            run_id=uuid.uuid4().hex,
            status="READY",
            status_message=None,
        ),
    ]
    mock_get_request_message.return_value = SearchModelVersions(filter="source_path = 'A/B/CD'")
    mock_model_registry_store.search_model_versions.return_value = PagedList(mvds, None)
    resp = _search_model_versions()
    mock_model_registry_store.search_model_versions.assert_called_with(
        filter_string="source_path = 'A/B/CD'",
        max_results=SEARCH_MODEL_VERSION_MAX_RESULTS_THRESHOLD,
        order_by=[],
        page_token=None,
    )
    assert json.loads(resp.get_data()) == {"model_versions": jsonify(mvds)}

    mock_get_request_message.return_value = SearchModelVersions(filter="name='model_1'")
    mock_model_registry_store.search_model_versions.return_value = PagedList(mvds[:1], "tok")
    resp = _search_model_versions()
    mock_model_registry_store.search_model_versions.assert_called_with(
        filter_string="name='model_1'",
        max_results=SEARCH_MODEL_VERSION_MAX_RESULTS_THRESHOLD,
        order_by=[],
        page_token=None,
    )
    assert json.loads(resp.get_data()) == {
        "model_versions": jsonify(mvds[:1]),
        "next_page_token": "tok",
    }

    mock_get_request_message.return_value = SearchModelVersions(filter="version<=12", max_results=2)
    mock_model_registry_store.search_model_versions.return_value = PagedList(
        [mvds[0], mvds[2]], "next"
    )
    resp = _search_model_versions()
    mock_model_registry_store.search_model_versions.assert_called_with(
        filter_string="version<=12", max_results=2, order_by=[], page_token=None
    )
    assert json.loads(resp.get_data()) == {
        "model_versions": jsonify([mvds[0], mvds[2]]),
        "next_page_token": "next",
    }

    mock_get_request_message.return_value = SearchModelVersions(
        filter="version<=12", max_results=2, order_by=["version DESC"], page_token="prev"
    )
    mock_model_registry_store.search_model_versions.return_value = PagedList(mvds[1:3], "next")
    resp = _search_model_versions()
    mock_model_registry_store.search_model_versions.assert_called_with(
        filter_string="version<=12", max_results=2, order_by=["version DESC"], page_token="prev"
    )
    assert json.loads(resp.get_data()) == {
        "model_versions": jsonify(mvds[1:3]),
        "next_page_token": "next",
    }


def test_set_model_version_tag(mock_get_request_message, mock_model_registry_store):
    name = "model1"
    version = "1"
    tag = ModelVersionTag(key="some weird key", value="some value")
    mock_get_request_message.return_value = SetModelVersionTag(
        name=name, version=version, key=tag.key, value=tag.value
    )
    _set_model_version_tag()
    _, args = mock_model_registry_store.set_model_version_tag.call_args
    assert args == {"name": name, "version": version, "tag": tag}


def test_delete_model_version_tag(mock_get_request_message, mock_model_registry_store):
    name = "model1"
    version = "1"
    key = "some weird key"
    mock_get_request_message.return_value = DeleteModelVersionTag(
        name=name, version=version, key=key
    )
    _delete_model_version_tag()
    _, args = mock_model_registry_store.delete_model_version_tag.call_args
    assert args == {"name": name, "version": version, "key": key}


def test_set_registered_model_alias(mock_get_request_message, mock_model_registry_store):
    name = "model1"
    alias = "test_alias"
    version = "1"
    mock_get_request_message.return_value = SetRegisteredModelAlias(
        name=name, alias=alias, version=version
    )
    _set_registered_model_alias()
    _, args = mock_model_registry_store.set_registered_model_alias.call_args
    assert args == {"name": name, "alias": alias, "version": version}


def test_delete_registered_model_alias(mock_get_request_message, mock_model_registry_store):
    name = "model1"
    alias = "test_alias"
    mock_get_request_message.return_value = DeleteRegisteredModelAlias(name=name, alias=alias)
    _delete_registered_model_alias()
    _, args = mock_model_registry_store.delete_registered_model_alias.call_args
    assert args == {"name": name, "alias": alias}


def test_get_model_version_by_alias(mock_get_request_message, mock_model_registry_store):
    name = "model1"
    alias = "test_alias"
    mock_get_request_message.return_value = GetModelVersionByAlias(name=name, alias=alias)
    mvd = ModelVersion(
        name="model1",
        version="5",
        creation_timestamp=1,
        last_updated_timestamp=12,
        description="v 5",
        user_id="u1",
        current_stage="Production",
        source="A/B",
        run_id=uuid.uuid4().hex,
        status="READY",
        status_message=None,
        aliases=["test_alias"],
    )
    mock_model_registry_store.get_model_version_by_alias.return_value = mvd
    resp = _get_model_version_by_alias()
    _, args = mock_model_registry_store.get_model_version_by_alias.call_args
    assert args == {"name": name, "alias": alias}
    assert json.loads(resp.get_data()) == {"model_version": jsonify(mvd)}


@pytest.mark.parametrize(
    "path",
    [
        "/path",
        "path/../to/file",
        "/etc/passwd",
        "/etc/passwd%00.jpg",
        "/file://etc/passwd",
        "%2E%2E%2F%2E%2E%2Fpath",
    ],
)
def test_delete_artifact_mlflow_artifacts_throws_for_malicious_path(enable_serve_artifacts, path):
    response = _delete_artifact_mlflow_artifacts(path)
    assert response.status_code == 400
    json_response = json.loads(response.get_data())
    assert json_response["error_code"] == ErrorCode.Name(INVALID_PARAMETER_VALUE)
    assert json_response["message"] == "Invalid path"


@pytest.mark.parametrize(
    "uri",
    [
        "http://host#/abc/etc/",
        "http://host/;..%2F..%2Fetc",
    ],
)
def test_local_file_read_write_by_pass_vulnerability(uri):
    request = mock.MagicMock()
    request.method = "POST"
    request.content_type = "application/json; charset=utf-8"
    request.get_json = mock.MagicMock()
    request.get_json.return_value = {
        "name": "hello",
        "artifact_location": uri,
    }
    msg = _get_request_message(CreateExperiment(), flask_request=request)
    with mock.patch("mlflow.server.handlers._get_request_message", return_value=msg):
        response = _create_experiment()
        json_response = json.loads(response.get_data())
        assert (
            json_response["message"] == "'artifact_location' URL can't include fragments or params."
        )

    # Test if source is a local filesystem path, `_validate_source` validates that the run
    # artifact_uri is also a local filesystem path.
    run_id = uuid.uuid4().hex
    with mock.patch("mlflow.server.handlers._get_tracking_store") as mock_get_tracking_store:
        mock_get_tracking_store().get_run(
            run_id
        ).info.artifact_uri = f"http://host/{run_id}/artifacts/abc"

        with pytest.raises(
            MlflowException,
            match=(
                "the run_id request parameter has to be specified and the local "
                "path has to be contained within the artifact directory of the "
                "run specified by the run_id"
            ),
        ):
            _validate_source_run("/local/path/xyz", run_id)


@pytest.mark.parametrize(
    ("location", "expected_class", "expected_uri"),
    [
        ("file:///0/traces/123", LocalArtifactRepository, "file:///0/traces/123"),
        ("s3://bucket/0/traces/123", S3ArtifactRepository, "s3://bucket/0/traces/123"),
        (
            "wasbs://container@account.blob.core.windows.net/bucket/1/traces/123",
            AzureBlobArtifactRepository,
            "wasbs://container@account.blob.core.windows.net/bucket/1/traces/123",
        ),
        # Proxy URI must be resolved to the actual storage URI
        (
            "https://127.0.0.1/api/2.0/mlflow-artifacts/artifacts/2/traces/123",
            S3ArtifactRepository,
            "s3://bucket/2/traces/123",
        ),
        ("mlflow-artifacts:/1/traces/123", S3ArtifactRepository, "s3://bucket/1/traces/123"),
    ],
)
def test_get_trace_artifact_repo(location, expected_class, expected_uri, monkeypatch):
    monkeypatch.setenv(SERVE_ARTIFACTS_ENV_VAR, "true")
    monkeypatch.setenv(ARTIFACTS_DESTINATION_ENV_VAR, "s3://bucket")
    trace_info = TraceInfo(
        trace_id="123",
        trace_location=EntityTraceLocation.from_experiment_id("0"),
        request_time=0,
        execution_duration=1,
        state=TraceState.OK,
        tags={MLFLOW_ARTIFACT_LOCATION: location},
    )
    repo = _get_trace_artifact_repo(trace_info)
    assert isinstance(repo, expected_class)
    assert repo.artifact_uri == expected_uri


### Prompt Registry Tests ###
def test_create_prompt_as_registered_model(mock_get_request_message, mock_model_registry_store):
    tags = [RegisteredModelTag(key=IS_PROMPT_TAG_KEY, value="true")]
    mock_get_request_message.return_value = CreateRegisteredModel(
        name="model_1", tags=[tag.to_proto() for tag in tags]
    )
    rm = RegisteredModel("model_1", tags=tags)
    mock_model_registry_store.create_registered_model.return_value = rm
    resp = _create_registered_model()
    _, args = mock_model_registry_store.create_registered_model.call_args
    assert args["name"] == "model_1"
    assert {tag.key: tag.value for tag in args["tags"]} == {tag.key: tag.value for tag in tags}
    assert json.loads(resp.get_data()) == {"registered_model": jsonify(rm)}


def test_create_prompt_as_model_version(mock_get_request_message, mock_model_registry_store):
    tags = [
        ModelVersionTag(key=IS_PROMPT_TAG_KEY, value="true"),
        ModelVersionTag(key=PROMPT_TEXT_TAG_KEY, value="some prompt text"),
    ]
    mock_get_request_message.return_value = CreateModelVersion(
        name="model_1",
        tags=[tag.to_proto() for tag in tags],
        source=None,
        run_id=None,
        run_link=None,
    )
    mv = ModelVersion(
        name="prompt_1", version="12", creation_timestamp=123, tags=tags, run_link=None
    )
    mock_model_registry_store.create_model_version.return_value = mv
    resp = _create_model_version()
    _, args = mock_model_registry_store.create_model_version.call_args
    assert args["name"] == "model_1"
    assert args["source"] == ""
    assert args["run_id"] == ""
    assert {tag.key: tag.value for tag in args["tags"]} == {tag.key: tag.value for tag in tags}
    assert args["run_link"] == ""
    assert json.loads(resp.get_data()) == {"model_version": jsonify(mv)}


def test_register_scorer(mock_get_request_message, mock_tracking_store):
    """Test register_scorer handler."""
    experiment_id = "123"
    name = "accuracy_scorer"
    serialized_scorer = "serialized_scorer_data"

    mock_get_request_message.return_value = RegisterScorer(
        experiment_id=experiment_id, name=name, serialized_scorer=serialized_scorer
    )

    mock_tracking_store.register_scorer.return_value = 1

    resp = _register_scorer()

    # Verify the tracking store was called with correct arguments
    mock_tracking_store.register_scorer.assert_called_once_with(
        experiment_id, name, serialized_scorer
    )

    # Verify the response
    response_data = json.loads(resp.get_data())
    assert response_data == {"version": 1}


def test_list_scorers(mock_get_request_message, mock_tracking_store):
    """Test list_scorers handler."""
    experiment_id = "123"

    mock_get_request_message.return_value = ListScorers(experiment_id=experiment_id)

    # Create mock scorers
    scorers = [
        ScorerVersion(
            experiment_id=123,
            scorer_name="accuracy_scorer",
            scorer_version=1,
            serialized_scorer="serialized_accuracy_scorer",
            creation_time=12345,
        ),
        ScorerVersion(
            experiment_id=123,
            scorer_name="safety_scorer",
            scorer_version=2,
            serialized_scorer="serialized_safety_scorer",
            creation_time=12345,
        ),
    ]

    mock_tracking_store.list_scorers.return_value = scorers

    resp = _list_scorers()

    # Verify the tracking store was called with correct arguments
    mock_tracking_store.list_scorers.assert_called_once_with(experiment_id)

    # Verify the response
    response_data = json.loads(resp.get_data())
    assert len(response_data["scorers"]) == 2
    assert response_data["scorers"][0]["scorer_name"] == "accuracy_scorer"
    assert response_data["scorers"][0]["scorer_version"] == 1
    assert response_data["scorers"][0]["serialized_scorer"] == "serialized_accuracy_scorer"
    assert response_data["scorers"][1]["scorer_name"] == "safety_scorer"
    assert response_data["scorers"][1]["scorer_version"] == 2
    assert response_data["scorers"][1]["serialized_scorer"] == "serialized_safety_scorer"


def test_list_scorer_versions(mock_get_request_message, mock_tracking_store):
    """Test list_scorer_versions handler."""
    experiment_id = "123"
    name = "accuracy_scorer"

    mock_get_request_message.return_value = ListScorerVersions(
        experiment_id=experiment_id, name=name
    )

    # Create mock scorers with multiple versions
    scorers = [
        ScorerVersion(
            experiment_id=123,
            scorer_name="accuracy_scorer",
            scorer_version=1,
            serialized_scorer="serialized_accuracy_scorer_v1",
            creation_time=12345,
        ),
        ScorerVersion(
            experiment_id=123,
            scorer_name="accuracy_scorer",
            scorer_version=2,
            serialized_scorer="serialized_accuracy_scorer_v2",
            creation_time=12345,
        ),
    ]

    mock_tracking_store.list_scorer_versions.return_value = scorers

    resp = _list_scorer_versions()

    # Verify the tracking store was called with correct arguments
    mock_tracking_store.list_scorer_versions.assert_called_once_with(experiment_id, name)

    # Verify the response
    response_data = json.loads(resp.get_data())
    assert len(response_data["scorers"]) == 2
    assert response_data["scorers"][0]["scorer_version"] == 1
    assert response_data["scorers"][0]["serialized_scorer"] == "serialized_accuracy_scorer_v1"
    assert response_data["scorers"][1]["scorer_version"] == 2
    assert response_data["scorers"][1]["serialized_scorer"] == "serialized_accuracy_scorer_v2"


def test_get_scorer_with_version(mock_get_request_message, mock_tracking_store):
    """Test get_scorer handler with specific version."""
    experiment_id = "123"
    name = "accuracy_scorer"
    version = 2

    mock_get_request_message.return_value = GetScorer(
        experiment_id=experiment_id, name=name, version=version
    )

    # Mock the return value as a ScorerVersion entity
    mock_scorer_version = ScorerVersion(
        experiment_id=123,
        scorer_name="accuracy_scorer",
        scorer_version=2,
        serialized_scorer="serialized_accuracy_scorer_v2",
        creation_time=1640995200000,
    )
    mock_tracking_store.get_scorer.return_value = mock_scorer_version

    resp = _get_scorer()

    # Verify the tracking store was called with correct arguments (positional)
    mock_tracking_store.get_scorer.assert_called_once_with(experiment_id, name, version)

    # Verify the response
    response_data = json.loads(resp.get_data())
    assert response_data["scorer"]["experiment_id"] == 123
    assert response_data["scorer"]["scorer_name"] == "accuracy_scorer"
    assert response_data["scorer"]["scorer_version"] == 2
    assert response_data["scorer"]["serialized_scorer"] == "serialized_accuracy_scorer_v2"
    assert response_data["scorer"]["creation_time"] == 1640995200000


def test_get_scorer_without_version(mock_get_request_message, mock_tracking_store):
    """Test get_scorer handler without version (should return latest)."""
    experiment_id = "123"
    name = "accuracy_scorer"

    mock_get_request_message.return_value = GetScorer(experiment_id=experiment_id, name=name)

    # Mock the return value as a ScorerVersion entity
    mock_scorer_version = ScorerVersion(
        experiment_id=123,
        scorer_name="accuracy_scorer",
        scorer_version=3,
        serialized_scorer="serialized_accuracy_scorer_latest",
        creation_time=1640995200000,
    )
    mock_tracking_store.get_scorer.return_value = mock_scorer_version

    resp = _get_scorer()

    # Verify the tracking store was called with correct arguments (positional, version=None)
    mock_tracking_store.get_scorer.assert_called_once_with(experiment_id, name, None)

    # Verify the response
    response_data = json.loads(resp.get_data())
    assert response_data["scorer"]["experiment_id"] == 123
    assert response_data["scorer"]["scorer_name"] == "accuracy_scorer"
    assert response_data["scorer"]["scorer_version"] == 3
    assert response_data["scorer"]["serialized_scorer"] == "serialized_accuracy_scorer_latest"
    assert response_data["scorer"]["creation_time"] == 1640995200000


def test_delete_scorer_with_version(mock_get_request_message, mock_tracking_store):
    """Test delete_scorer handler with specific version."""
    experiment_id = "123"
    name = "accuracy_scorer"
    version = 2

    mock_get_request_message.return_value = DeleteScorer(
        experiment_id=experiment_id, name=name, version=version
    )

    resp = _delete_scorer()

    # Verify the tracking store was called with correct arguments (positional)
    mock_tracking_store.delete_scorer.assert_called_once_with(experiment_id, name, version)

    # Verify the response (should be empty for delete operations)
    response_data = json.loads(resp.get_data())
    assert response_data == {}


def test_delete_scorer_without_version(mock_get_request_message, mock_tracking_store):
    """Test delete_scorer handler without version (should delete all versions)."""
    experiment_id = "123"
    name = "accuracy_scorer"

    mock_get_request_message.return_value = DeleteScorer(experiment_id=experiment_id, name=name)

    resp = _delete_scorer()

    # Verify the tracking store was called with correct arguments (positional, version=None)
    mock_tracking_store.delete_scorer.assert_called_once_with(experiment_id, name, None)

    # Verify the response (should be empty for delete operations)
    response_data = json.loads(resp.get_data())
<<<<<<< HEAD
    assert response_data == {}
=======
    assert response_data == {}


def test_databricks_tracking_store_registration():
    """Test that Databricks tracking store is properly registered."""
    registry = TrackingStoreRegistryWrapper()

    # Test that the correct store type is returned for databricks scheme
    store = registry.get_store("databricks", artifact_uri=None)
    assert isinstance(store, RestStore)

    # Verify that the store was created with the right get_host_creds function
    # The RestStore should have a get_host_creds attribute that is a partial function
    assert hasattr(store, "get_host_creds")
    assert store.get_host_creds.func.__name__ == "get_databricks_host_creds"
    assert store.get_host_creds.args == ("databricks",)


def test_databricks_model_registry_store_registration():
    """Test that Databricks model registry stores are properly registered."""
    registry = ModelRegistryStoreRegistryWrapper()

    # Test that the correct store type is returned for databricks
    store = registry.get_store("databricks")
    assert isinstance(store, ModelRegistryRestStore)

    # Verify that the store was created with the right get_host_creds function
    assert hasattr(store, "get_host_creds")
    assert store.get_host_creds.func.__name__ == "get_databricks_host_creds"
    assert store.get_host_creds.args == ("databricks",)

    # Test that the correct store type is returned for databricks-uc
    uc_store = registry.get_store("databricks-uc")
    assert isinstance(uc_store, UcModelRegistryStore)

    # Verify that the UC store was created with the right get_host_creds function
    # Note: UcModelRegistryStore uses get_databricks_host_creds internally,
    # not get_databricks_uc_host_creds
    assert hasattr(uc_store, "get_host_creds")
    assert uc_store.get_host_creds.func.__name__ == "get_databricks_host_creds"
    assert uc_store.get_host_creds.args == ("databricks-uc",)

    # Also verify it has tracking_uri set
    assert hasattr(uc_store, "tracking_uri")
    # The tracking_uri will be set based on environment/test config
    # In test environment, it may be set to a test sqlite database
    assert uc_store.tracking_uri is not None


def test_search_experiments_empty_page_token(mock_get_request_message, mock_tracking_store):
    """Test that _search_experiments converts empty page_token to None."""
    # Create proto without setting page_token - it defaults to empty string
    search_experiments_proto = SearchExperiments()
    search_experiments_proto.max_results = 10

    # Verify that proto's default page_token is empty string
    assert search_experiments_proto.page_token == ""

    mock_get_request_message.return_value = search_experiments_proto
    mock_tracking_store.search_experiments.return_value = PagedList([], None)

    _search_experiments()

    # Verify that search_experiments was called with page_token=None (not empty string)
    mock_tracking_store.search_experiments.assert_called_once()
    call_kwargs = mock_tracking_store.search_experiments.call_args.kwargs
    assert call_kwargs.get("page_token") is None
    assert call_kwargs.get("max_results") == 10


def test_search_registered_models_empty_page_token(
    mock_get_request_message, mock_model_registry_store
):
    """Test that _search_registered_models converts empty page_token to None."""
    # Create proto without setting page_token - it defaults to empty string
    search_registered_models_proto = SearchRegisteredModels()
    search_registered_models_proto.max_results = 10

    # Verify that proto's default page_token is empty string
    assert search_registered_models_proto.page_token == ""

    mock_get_request_message.return_value = search_registered_models_proto
    mock_model_registry_store.search_registered_models.return_value = PagedList([], None)

    _search_registered_models()

    # Verify that search_registered_models was called with page_token=None (not empty string)
    mock_model_registry_store.search_registered_models.assert_called_once()
    call_kwargs = mock_model_registry_store.search_registered_models.call_args.kwargs
    assert call_kwargs.get("page_token") is None
    assert call_kwargs.get("max_results") == 10


def test_search_model_versions_empty_page_token(
    mock_get_request_message, mock_model_registry_store
):
    """Test that _search_model_versions converts empty page_token to None."""
    # Create proto without setting page_token - it defaults to empty string
    search_model_versions_proto = SearchModelVersions()
    search_model_versions_proto.max_results = 10

    # Verify that proto's default page_token is empty string
    assert search_model_versions_proto.page_token == ""

    mock_get_request_message.return_value = search_model_versions_proto
    mock_model_registry_store.search_model_versions.return_value = PagedList([], None)

    _search_model_versions()

    # Verify that search_model_versions was called with page_token=None (not empty string)
    mock_model_registry_store.search_model_versions.assert_called_once()
    call_kwargs = mock_model_registry_store.search_model_versions.call_args.kwargs
    assert call_kwargs.get("page_token") is None
    assert call_kwargs.get("max_results") == 10


def test_search_traces_v3_empty_page_token(mock_get_request_message, mock_tracking_store):
    """Test that _search_traces_v3 converts empty page_token to None."""
    # Create proto without setting page_token - it defaults to empty string
    # SearchTracesV3 requires locations field
    search_traces_proto = SearchTracesV3()
    location = TraceLocation()
    location.mlflow_experiment.experiment_id = "1"
    search_traces_proto.locations.append(location)
    search_traces_proto.max_results = 10

    # Verify that proto's default page_token is empty string
    assert search_traces_proto.page_token == ""

    mock_get_request_message.return_value = search_traces_proto
    mock_tracking_store.search_traces.return_value = ([], None)

    _search_traces_v3()

    # Verify that search_traces was called with page_token=None (not empty string)
    mock_tracking_store.search_traces.assert_called_once()
    call_kwargs = mock_tracking_store.search_traces.call_args.kwargs
    assert call_kwargs.get("page_token") is None
    assert call_kwargs.get("max_results") == 10


def test_deprecated_search_traces_v2_empty_page_token(
    mock_get_request_message, mock_tracking_store
):
    """Test that _deprecated_search_traces_v2 converts empty page_token to None."""
    # Create proto without setting page_token - it defaults to empty string
    search_traces_proto = SearchTraces()
    search_traces_proto.max_results = 10

    # Verify that proto's default page_token is empty string
    assert search_traces_proto.page_token == ""

    mock_get_request_message.return_value = search_traces_proto
    mock_tracking_store.search_traces.return_value = ([], None)

    _deprecated_search_traces_v2()

    # Verify that search_traces was called with page_token=None (not empty string)
    mock_tracking_store.search_traces.assert_called_once()
    call_kwargs = mock_tracking_store.search_traces.call_args.kwargs
    assert call_kwargs.get("page_token") is None
    assert call_kwargs.get("max_results") == 10


def test_search_logged_models_empty_page_token(mock_get_request_message, mock_tracking_store):
    """Test that _search_logged_models converts empty page_token to None."""
    # Create proto without setting page_token - it defaults to empty string
    search_logged_models_proto = SearchLoggedModels()
    search_logged_models_proto.max_results = 10

    # Verify that proto's default page_token is empty string
    assert search_logged_models_proto.page_token == ""

    mock_get_request_message.return_value = search_logged_models_proto
    mock_tracking_store.search_logged_models.return_value = PagedList([], None)

    _search_logged_models()

    # Verify that search_logged_models was called with page_token=None (not empty string)
    mock_tracking_store.search_logged_models.assert_called_once()
    call_kwargs = mock_tracking_store.search_logged_models.call_args.kwargs
    assert call_kwargs.get("page_token") is None
    assert call_kwargs.get("max_results") == 10


def test_list_webhooks_empty_page_token(mock_get_request_message, mock_model_registry_store):
    """Test that _list_webhooks converts empty page_token to None."""
    # Create proto without setting page_token - it defaults to empty string
    list_webhooks_proto = ListWebhooks()
    list_webhooks_proto.max_results = 10

    # Verify that proto's default page_token is empty string
    assert list_webhooks_proto.page_token == ""

    mock_get_request_message.return_value = list_webhooks_proto
    mock_model_registry_store.list_webhooks.return_value = PagedList([], None)

    _list_webhooks()

    # Verify that list_webhooks was called with page_token=None (not empty string)
    mock_model_registry_store.list_webhooks.assert_called_once()
    call_kwargs = mock_model_registry_store.list_webhooks.call_args.kwargs
    assert call_kwargs.get("page_token") is None
    assert call_kwargs.get("max_results") == 10
>>>>>>> d6ba6644
<|MERGE_RESOLUTION|>--- conflicted
+++ resolved
@@ -5,11 +5,7 @@
 import pytest
 
 import mlflow
-<<<<<<< HEAD
-from mlflow.entities import ScorerVersion, TraceInfo, TraceLocation, TraceState, ViewType
-=======
 from mlflow.entities import ScorerVersion, TraceInfo, TraceState, ViewType
->>>>>>> d6ba6644
 from mlflow.entities.model_registry import (
     ModelVersion,
     ModelVersionTag,
@@ -50,10 +46,6 @@
     ListScorers,
     ListScorerVersions,
     RegisterScorer,
-<<<<<<< HEAD
-    SearchRuns,
-)
-=======
     SearchExperiments,
     SearchLoggedModels,
     SearchRuns,
@@ -62,7 +54,6 @@
     TraceLocation,
 )
 from mlflow.protos.webhooks_pb2 import ListWebhooks
->>>>>>> d6ba6644
 from mlflow.server import (
     ARTIFACTS_DESTINATION_ENV_VAR,
     BACKEND_STORE_URI_ENV_VAR,
@@ -83,10 +74,7 @@
     _delete_registered_model_alias,
     _delete_registered_model_tag,
     _delete_scorer,
-<<<<<<< HEAD
-=======
     _deprecated_search_traces_v2,
->>>>>>> d6ba6644
     _get_latest_versions,
     _get_model_version,
     _get_model_version_by_alias,
@@ -97,10 +85,7 @@
     _get_trace_artifact_repo,
     _list_scorer_versions,
     _list_scorers,
-<<<<<<< HEAD
-=======
     _list_webhooks,
->>>>>>> d6ba6644
     _log_batch,
     _register_scorer,
     _rename_registered_model,
@@ -1222,9 +1207,6 @@
 
     # Verify the response (should be empty for delete operations)
     response_data = json.loads(resp.get_data())
-<<<<<<< HEAD
-    assert response_data == {}
-=======
     assert response_data == {}
 
 
@@ -1428,5 +1410,4 @@
     mock_model_registry_store.list_webhooks.assert_called_once()
     call_kwargs = mock_model_registry_store.list_webhooks.call_args.kwargs
     assert call_kwargs.get("page_token") is None
-    assert call_kwargs.get("max_results") == 10
->>>>>>> d6ba6644
+    assert call_kwargs.get("max_results") == 10