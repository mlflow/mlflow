--- conflicted
+++ resolved
@@ -41,10 +41,6 @@
 )
 from mlflow.protos.service_pb2 import (
     CreateExperiment,
-<<<<<<< HEAD
-    SearchRuns,
-)
-=======
     DeleteScorer,
     GetScorer,
     ListScorers,
@@ -58,7 +54,6 @@
     TraceLocation,
 )
 from mlflow.protos.webhooks_pb2 import ListWebhooks
->>>>>>> 51a425d8
 from mlflow.server import (
     ARTIFACTS_DESTINATION_ENV_VAR,
     BACKEND_STORE_URI_ENV_VAR,
@@ -69,38 +64,23 @@
     ModelRegistryStoreRegistryWrapper,
     TrackingStoreRegistryWrapper,
     _convert_path_parameter_to_flask_format,
-<<<<<<< HEAD
-    _create_dataset,
-=======
     _create_dataset_handler,
->>>>>>> 51a425d8
     _create_experiment,
     _create_model_version,
     _create_registered_model,
     _delete_artifact_mlflow_artifacts,
-<<<<<<< HEAD
-    _delete_dataset,
-    _delete_dataset_tag,
-=======
     _delete_dataset_handler,
     _delete_dataset_tag_handler,
->>>>>>> 51a425d8
     _delete_model_version,
     _delete_model_version_tag,
     _delete_registered_model,
     _delete_registered_model_alias,
     _delete_registered_model_tag,
-<<<<<<< HEAD
-    _get_dataset,
-    _get_dataset_experiment_ids,
-    _get_dataset_records,
-=======
     _delete_scorer,
     _deprecated_search_traces_v2,
     _get_dataset_experiment_ids_handler,
     _get_dataset_handler,
     _get_dataset_records_handler,
->>>>>>> 51a425d8
     _get_latest_versions,
     _get_model_version,
     _get_model_version_by_alias,
@@ -115,13 +95,6 @@
     _log_batch,
     _register_scorer,
     _rename_registered_model,
-<<<<<<< HEAD
-    _search_datasets,
-    _search_model_versions,
-    _search_registered_models,
-    _search_runs,
-    _set_dataset_tags,
-=======
     _search_evaluation_datasets_handler,
     _search_experiments,
     _search_logged_models,
@@ -130,18 +103,13 @@
     _search_runs,
     _search_traces_v3,
     _set_dataset_tags_handler,
->>>>>>> 51a425d8
     _set_model_version_tag,
     _set_registered_model_alias,
     _set_registered_model_tag,
     _transition_stage,
     _update_model_version,
     _update_registered_model,
-<<<<<<< HEAD
-    _upsert_dataset_records,
-=======
     _upsert_dataset_records_handler,
->>>>>>> 51a425d8
     _validate_source_run,
     catch_mlflow_exception,
     get_endpoints,
@@ -198,11 +166,7 @@
 
 @pytest.fixture
 def mock_evaluation_dataset():
-<<<<<<< HEAD
-    from mlflow.protos.evaluation_datasets_pb2 import EvaluationDataset as ProtoEvaluationDataset
-=======
     from mlflow.protos.datasets_pb2 import Dataset as ProtoDataset
->>>>>>> 51a425d8
 
     dataset = mock.MagicMock()
     dataset.dataset_id = "d-1234567890abcdef1234567890abcdef"
@@ -220,11 +184,7 @@
     )
     dataset.profile = json.dumps({"record_count": 0})
 
-<<<<<<< HEAD
-    proto_dataset = ProtoEvaluationDataset()
-=======
     proto_dataset = ProtoDataset()
->>>>>>> 51a425d8
     proto_dataset.dataset_id = dataset.dataset_id
     proto_dataset.name = dataset.name
     proto_dataset.digest = dataset.digest
@@ -1095,19 +1055,11 @@
             "tags": json.dumps({"env": "test"}),
         },
     ):
-<<<<<<< HEAD
-        _create_dataset()
-
-    mock_tracking_store.create_dataset.assert_called_once_with(
-        name="test_dataset",
-        experiment_id=["0", "1"],
-=======
         _create_dataset_handler()
 
     mock_tracking_store.create_dataset.assert_called_once_with(
         name="test_dataset",
         experiment_ids=["0", "1"],
->>>>>>> 51a425d8
         tags={"env": "test"},
     )
 
@@ -1115,27 +1067,6 @@
 def test_get_evaluation_dataset(mock_tracking_store, mock_evaluation_dataset):
     mock_tracking_store.get_dataset.return_value = mock_evaluation_dataset
 
-<<<<<<< HEAD
-    with app.test_request_context(
-        method="GET", json={"dataset_id": "d-1234567890abcdef1234567890abcdef"}
-    ):
-        _get_dataset()
-
-    mock_tracking_store.get_dataset.assert_called_once_with("d-1234567890abcdef1234567890abcdef")
-
-
-def test_delete_evaluation_dataset(mock_tracking_store):
-    with app.test_request_context(
-        method="DELETE", json={"dataset_id": "d-1234567890abcdef1234567890abcdef"}
-    ):
-        _delete_dataset()
-
-    mock_tracking_store.delete_dataset.assert_called_once_with("d-1234567890abcdef1234567890abcdef")
-
-
-def test_search_datasets(mock_tracking_store):
-    from mlflow.protos.evaluation_datasets_pb2 import EvaluationDataset as ProtoEvaluationDataset
-=======
     dataset_id = "d-1234567890abcdef1234567890abcdef"
     with app.test_request_context(method="GET"):
         _get_dataset_handler(dataset_id)
@@ -1153,17 +1084,12 @@
 
 def test_search_datasets(mock_tracking_store):
     from mlflow.protos.datasets_pb2 import Dataset as ProtoDataset
->>>>>>> 51a425d8
 
     datasets = []
     for i in range(2):
         ds = mock.MagicMock()
         ds.name = f"dataset_{i}"
-<<<<<<< HEAD
-        proto = ProtoEvaluationDataset()
-=======
         proto = ProtoDataset()
->>>>>>> 51a425d8
         proto.dataset_id = f"d-{i:032d}"
         proto.name = ds.name
         ds.to_proto.return_value = proto
@@ -1182,11 +1108,7 @@
             "page_token": "token123",
         },
     ):
-<<<<<<< HEAD
-        _search_datasets()
-=======
         _search_evaluation_datasets_handler()
->>>>>>> 51a425d8
 
     mock_tracking_store.search_datasets.assert_called_once_with(
         experiment_ids=["0", "1"],
@@ -1198,19 +1120,6 @@
 
 
 def test_set_dataset_tags(mock_tracking_store):
-<<<<<<< HEAD
-    with app.test_request_context(
-        method="POST",
-        json={
-            "dataset_id": "d-1234567890abcdef1234567890abcdef",
-            "tags": json.dumps({"env": "production", "version": "2.0"}),
-        },
-    ):
-        _set_dataset_tags()
-
-    mock_tracking_store.set_dataset_tags.assert_called_once_with(
-        dataset_id="d-1234567890abcdef1234567890abcdef",
-=======
     dataset_id = "d-1234567890abcdef1234567890abcdef"
     with app.test_request_context(
         method="POST",
@@ -1222,26 +1131,11 @@
 
     mock_tracking_store.set_dataset_tags.assert_called_once_with(
         dataset_id=dataset_id,
->>>>>>> 51a425d8
         tags={"env": "production", "version": "2.0"},
     )
 
 
 def test_delete_dataset_tag(mock_tracking_store):
-<<<<<<< HEAD
-    with app.test_request_context(
-        method="DELETE",
-        json={
-            "dataset_id": "d-1234567890abcdef1234567890abcdef",
-            "key": "deprecated_tag",
-        },
-    ):
-        _delete_dataset_tag()
-
-    mock_tracking_store.delete_dataset_tag.assert_called_once_with(
-        dataset_id="d-1234567890abcdef1234567890abcdef",
-        key="deprecated_tag",
-=======
     dataset_id = "d-1234567890abcdef1234567890abcdef"
     key = "deprecated_tag"
     with app.test_request_context(method="DELETE"):
@@ -1250,7 +1144,6 @@
     mock_tracking_store.delete_dataset_tag.assert_called_once_with(
         dataset_id=dataset_id,
         key=key,
->>>>>>> 51a425d8
     )
 
 
@@ -1260,10 +1153,7 @@
         "updated": 0,
     }
 
-<<<<<<< HEAD
-=======
     dataset_id = "d-1234567890abcdef1234567890abcdef"
->>>>>>> 51a425d8
     records = [
         {"inputs": {"q": "test1"}, "expectations": {"score": 0.9}},
         {"inputs": {"q": "test2"}, "expectations": {"score": 0.8}},
@@ -1272,16 +1162,6 @@
     with app.test_request_context(
         method="POST",
         json={
-<<<<<<< HEAD
-            "dataset_id": "d-1234567890abcdef1234567890abcdef",
-            "records": json.dumps(records),
-        },
-    ):
-        resp = _upsert_dataset_records()
-
-    mock_tracking_store.upsert_dataset_records.assert_called_once_with(
-        dataset_id="d-1234567890abcdef1234567890abcdef",
-=======
             "records": json.dumps(records),
         },
     ):
@@ -1289,7 +1169,6 @@
 
     mock_tracking_store.upsert_dataset_records.assert_called_once_with(
         dataset_id=dataset_id,
->>>>>>> 51a425d8
         records=records,
         updated_by=None,
     )
@@ -1306,22 +1185,11 @@
         "exp3",
     ]
 
-<<<<<<< HEAD
-    with app.test_request_context(
-        method="GET", json={"dataset_id": "d-1234567890abcdef1234567890abcdef"}
-    ):
-        resp = _get_dataset_experiment_ids()
-
-    mock_tracking_store.get_dataset_experiment_ids.assert_called_once_with(
-        dataset_id="d-1234567890abcdef1234567890abcdef"
-    )
-=======
     dataset_id = "d-1234567890abcdef1234567890abcdef"
     with app.test_request_context(method="GET"):
         resp = _get_dataset_experiment_ids_handler(dataset_id)
 
     mock_tracking_store.get_dataset_experiment_ids.assert_called_once_with(dataset_id=dataset_id)
->>>>>>> 51a425d8
 
     response_data = json.loads(resp.get_data())
     assert response_data["experiment_ids"] == ["exp1", "exp2", "exp3"]
@@ -1349,17 +1217,6 @@
         }
         records.append(record)
 
-<<<<<<< HEAD
-    mock_tracking_store._load_dataset_records.return_value = records
-
-    with app.test_request_context(
-        method="GET", json={"dataset_id": "d-1234567890abcdef1234567890abcdef"}
-    ):
-        resp = _get_dataset_records()
-
-    mock_tracking_store._load_dataset_records.assert_called_with(
-        "d-1234567890abcdef1234567890abcdef"
-=======
     mock_tracking_store._load_dataset_records.return_value = (records, None)
 
     dataset_id = "d-1234567890abcdef1234567890abcdef"
@@ -1368,7 +1225,6 @@
 
     mock_tracking_store._load_dataset_records.assert_called_with(
         dataset_id, max_results=1000, page_token=None
->>>>>>> 51a425d8
     )
 
     response_data = json.loads(resp.get_data())
@@ -1376,17 +1232,6 @@
     assert len(records_data) == 3
     assert records_data[0]["dataset_record_id"] == "r-000"
 
-<<<<<<< HEAD
-    with app.test_request_context(
-        method="GET",
-        json={
-            "dataset_id": "d-1234567890abcdef1234567890abcdef",
-            "max_results": 2,
-            "page_token": "0",
-        },
-    ):
-        resp = _get_dataset_records()
-=======
     mock_tracking_store._load_dataset_records.return_value = (records[:2], "token_page2")
 
     with app.test_request_context(
@@ -1401,30 +1246,17 @@
     mock_tracking_store._load_dataset_records.assert_called_with(
         dataset_id, max_results=2, page_token=None
     )
->>>>>>> 51a425d8
 
     response_data = json.loads(resp.get_data())
     records_data = json.loads(response_data["records"])
     assert len(records_data) == 2
-<<<<<<< HEAD
-    assert response_data["next_page_token"] == "2"
-=======
     assert response_data["next_page_token"] == "token_page2"
 
     mock_tracking_store._load_dataset_records.return_value = (records[2:], None)
->>>>>>> 51a425d8
 
     with app.test_request_context(
         method="GET",
         json={
-<<<<<<< HEAD
-            "dataset_id": "d-1234567890abcdef1234567890abcdef",
-            "max_results": 2,
-            "page_token": "2",
-        },
-    ):
-        resp = _get_dataset_records()
-=======
             "max_results": 2,
             "page_token": "token_page2",
         },
@@ -1434,7 +1266,6 @@
     mock_tracking_store._load_dataset_records.assert_called_with(
         dataset_id, max_results=2, page_token="token_page2"
     )
->>>>>>> 51a425d8
 
     response_data = json.loads(resp.get_data())
     records_data = json.loads(response_data["records"])
@@ -1443,20 +1274,6 @@
 
 
 def test_get_dataset_records_empty(mock_tracking_store):
-<<<<<<< HEAD
-    """Test get_dataset_records with no records."""
-    mock_tracking_store._load_dataset_records.return_value = []
-
-    with app.test_request_context(
-        method="GET", json={"dataset_id": "d-1234567890abcdef1234567890abcdef"}
-    ):
-        resp = _get_dataset_records()
-
-    response_data = json.loads(resp.get_data())
-    records_data = json.loads(response_data["records"])
-    assert len(records_data) == 0
-    assert "next_page_token" not in response_data or response_data["next_page_token"] == ""
-=======
     mock_tracking_store._load_dataset_records.return_value = ([], None)
 
     dataset_id = "d-1234567890abcdef1234567890abcdef"
@@ -1953,5 +1770,4 @@
     mock_model_registry_store.list_webhooks.assert_called_once()
     call_kwargs = mock_model_registry_store.list_webhooks.call_args.kwargs
     assert call_kwargs.get("page_token") is None
-    assert call_kwargs.get("max_results") == 10
->>>>>>> 51a425d8
+    assert call_kwargs.get("max_results") == 10