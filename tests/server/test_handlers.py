--- conflicted
+++ resolved
@@ -62,12 +62,9 @@
     app,
 )
 from mlflow.server.handlers import (
-<<<<<<< HEAD
-    _calculate_trace_filter_correlation,
-=======
     ModelRegistryStoreRegistryWrapper,
     TrackingStoreRegistryWrapper,
->>>>>>> 3f90e98f
+    _calculate_trace_filter_correlation,
     _convert_path_parameter_to_flask_format,
     _create_dataset_handler,
     _create_experiment,
@@ -128,12 +125,9 @@
     SEARCH_MODEL_VERSION_MAX_RESULTS_THRESHOLD,
     SEARCH_REGISTERED_MODEL_MAX_RESULTS_DEFAULT,
 )
-<<<<<<< HEAD
-from mlflow.tracing.analysis import TraceFilterCorrelationResult
-=======
 from mlflow.store.model_registry.rest_store import RestStore as ModelRegistryRestStore
 from mlflow.store.tracking.rest_store import RestStore
->>>>>>> 3f90e98f
+from mlflow.tracing.analysis import TraceFilterCorrelationResult
 from mlflow.utils.mlflow_tags import MLFLOW_ARTIFACT_LOCATION
 from mlflow.utils.proto_json_utils import message_to_json
 from mlflow.utils.validation import MAX_BATCH_LOG_REQUEST_SIZE
@@ -1579,7 +1573,6 @@
     assert response_data == {}
 
 
-<<<<<<< HEAD
 def test_calculate_trace_filter_correlation(mock_get_request_message, mock_tracking_store):
     experiment_ids = ["123", "456"]
     filter_string1 = "span.type = 'LLM'"
@@ -1704,7 +1697,8 @@
     assert response_data["filter2_count"] == 0
     assert response_data["joint_count"] == 0
     assert response_data["total_count"] == 100
-=======
+
+
 def test_databricks_tracking_store_registration():
     """Test that Databricks tracking store is properly registered."""
     registry = TrackingStoreRegistryWrapper()
@@ -1905,5 +1899,4 @@
     mock_model_registry_store.list_webhooks.assert_called_once()
     call_kwargs = mock_model_registry_store.list_webhooks.call_args.kwargs
     assert call_kwargs.get("page_token") is None
-    assert call_kwargs.get("max_results") == 10
->>>>>>> 3f90e98f
+    assert call_kwargs.get("max_results") == 10