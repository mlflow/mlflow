--- conflicted
+++ resolved
@@ -2449,11 +2449,7 @@
 @pytest.mark.skipif(not _PROVIDER_BACKEND_AVAILABLE, reason="litellm is required for LiteLLM tests")
 def test_list_providers():
     with app.test_client() as c:
-<<<<<<< HEAD
-        response = c.get("/ajax-api/3.0/mlflow/endpoints/supported-providers")
-=======
         response = c.get("/ajax-api/3.0/mlflow/gateway/supported-providers")
->>>>>>> dcc3b42f
         assert response.status_code == 200
         data = response.get_json()
         assert "providers" in data
@@ -2465,11 +2461,7 @@
 @pytest.mark.skipif(not _PROVIDER_BACKEND_AVAILABLE, reason="litellm is required for LiteLLM tests")
 def test_list_models():
     with app.test_client() as c:
-<<<<<<< HEAD
-        response = c.get("/ajax-api/3.0/mlflow/endpoints/supported-models?provider=openai")
-=======
         response = c.get("/ajax-api/3.0/mlflow/gateway/supported-models?provider=openai")
->>>>>>> dcc3b42f
         assert response.status_code == 200
         data = response.get_json()
         assert "models" in data
@@ -2480,11 +2472,7 @@
 @pytest.mark.skipif(not _PROVIDER_BACKEND_AVAILABLE, reason="litellm is required for LiteLLM tests")
 def test_list_models_all_providers():
     with app.test_client() as c:
-<<<<<<< HEAD
-        response = c.get("/ajax-api/3.0/mlflow/endpoints/supported-models")
-=======
         response = c.get("/ajax-api/3.0/mlflow/gateway/supported-models")
->>>>>>> dcc3b42f
         assert response.status_code == 200
         data = response.get_json()
         assert "models" in data
@@ -2495,11 +2483,7 @@
 @pytest.mark.skipif(not _PROVIDER_BACKEND_AVAILABLE, reason="litellm is required for LiteLLM tests")
 def test_get_provider_config():
     with app.test_client() as c:
-<<<<<<< HEAD
-        response = c.get("/ajax-api/3.0/mlflow/endpoints/provider-config?provider=openai")
-=======
         response = c.get("/ajax-api/3.0/mlflow/gateway/provider-config?provider=openai")
->>>>>>> dcc3b42f
         assert response.status_code == 200
         data = response.get_json()
         assert "auth_modes" in data
@@ -2507,21 +2491,13 @@
         assert data["default_mode"] == "api_key"
         assert len(data["auth_modes"]) >= 1
         api_key_mode = data["auth_modes"][0]
-<<<<<<< HEAD
-        assert api_key_mode["credential_name"] == "OPENAI_API_KEY"
-=======
->>>>>>> dcc3b42f
         assert api_key_mode["mode"] == "api_key"
 
 
 @pytest.mark.skipif(not _PROVIDER_BACKEND_AVAILABLE, reason="litellm is required for LiteLLM tests")
 def test_get_provider_config_with_multiple_auth_modes():
     with app.test_client() as c:
-<<<<<<< HEAD
-        response = c.get("/ajax-api/3.0/mlflow/endpoints/provider-config?provider=bedrock")
-=======
         response = c.get("/ajax-api/3.0/mlflow/gateway/provider-config?provider=bedrock")
->>>>>>> dcc3b42f
         assert response.status_code == 200
         data = response.get_json()
 
@@ -2530,10 +2506,6 @@
         assert len(data["auth_modes"]) >= 2
 
         access_keys_mode = next(m for m in data["auth_modes"] if m["mode"] == "access_keys")
-<<<<<<< HEAD
-        assert access_keys_mode["credential_name"] == "AWS_ACCESS_KEY_ID"
-=======
->>>>>>> dcc3b42f
         assert len(access_keys_mode["secret_fields"]) == 2
         assert any(f["name"] == "aws_secret_access_key" for f in access_keys_mode["secret_fields"])
         assert any(f["name"] == "aws_region_name" for f in access_keys_mode["config_fields"])
@@ -2545,11 +2517,7 @@
 @pytest.mark.skipif(not _PROVIDER_BACKEND_AVAILABLE, reason="litellm is required for LiteLLM tests")
 def test_get_provider_config_missing_provider():
     with app.test_client() as c:
-<<<<<<< HEAD
-        response = c.get("/ajax-api/3.0/mlflow/endpoints/provider-config")
-=======
         response = c.get("/ajax-api/3.0/mlflow/gateway/provider-config")
->>>>>>> dcc3b42f
         assert response.status_code == 400
 
 
@@ -2557,43 +2525,7 @@
 def test_litellm_not_available():
     with mock.patch("mlflow.utils.providers._PROVIDER_BACKEND_AVAILABLE", False):
         with app.test_client() as c:
-<<<<<<< HEAD
-            response = c.get("/ajax-api/3.0/mlflow/endpoints/supported-providers")
-            assert response.status_code == 400
-            data = response.get_json()
-            assert "LiteLLM is not installed" in data["message"]
-
-
-def test_get_secrets_config_returns_true_when_passphrase_set(monkeypatch):
-    monkeypatch.setenv("MLFLOW_CRYPTO_KEK_PASSPHRASE", "test-secure-passphrase")
-    with app.test_client() as c:
-        response = c.get("/api/3.0/mlflow/secrets/config")
-        assert response.status_code == 200
-        data = response.get_json()
-        assert "secrets_available" in data
-        assert data["secrets_available"] is True
-
-
-def test_get_secrets_config_returns_false_when_passphrase_not_set(monkeypatch):
-    monkeypatch.delenv("MLFLOW_CRYPTO_KEK_PASSPHRASE", raising=False)
-    with app.test_client() as c:
-        response = c.get("/api/3.0/mlflow/secrets/config")
-        assert response.status_code == 200
-        data = response.get_json()
-        assert "secrets_available" in data
-        assert data["secrets_available"] is False
-
-
-def test_get_secrets_config_returns_false_for_empty_passphrase(monkeypatch):
-    monkeypatch.setenv("MLFLOW_CRYPTO_KEK_PASSPHRASE", "")
-    with app.test_client() as c:
-        response = c.get("/api/3.0/mlflow/secrets/config")
-        assert response.status_code == 200
-        data = response.get_json()
-        assert data["secrets_available"] is False
-=======
             response = c.get("/ajax-api/3.0/mlflow/gateway/supported-providers")
             assert response.status_code == 400
             data = response.get_json()
-            assert "LiteLLM is not installed" in data["message"]
->>>>>>> dcc3b42f
+            assert "LiteLLM is not installed" in data["message"]