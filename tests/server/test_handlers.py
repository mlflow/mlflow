import json
import uuid

import mock
import pytest

import os
import mlflow
from mlflow.entities import ViewType
from mlflow.entities.model_registry import RegisteredModel, ModelVersion
from mlflow.exceptions import MlflowException
from mlflow.protos.databricks_pb2 import INTERNAL_ERROR, INVALID_PARAMETER_VALUE, ErrorCode
from mlflow.server.handlers import get_endpoints, _create_experiment, _get_request_message, \
    _search_runs, _log_batch, catch_mlflow_exception, _create_registered_model, \
    _update_registered_model, _delete_registered_model, _get_registered_model, \
    _list_registered_models, _search_registered_models, \
    _get_latest_versions, _create_model_version, _update_model_version, \
    _delete_model_version, _get_model_version_download_uri, \
    _search_model_versions, _get_model_version, _transition_stage, _rename_registered_model
from mlflow.server import BACKEND_STORE_URI_ENV_VAR, app
from mlflow.store.entities.paged_list import PagedList
from mlflow.protos.service_pb2 import CreateExperiment, SearchRuns
from mlflow.protos.model_registry_pb2 import CreateRegisteredModel, UpdateRegisteredModel, \
    DeleteRegisteredModel, ListRegisteredModels, SearchRegisteredModels, GetRegisteredModel, \
    GetLatestVersions, CreateModelVersion, UpdateModelVersion, \
    DeleteModelVersion, GetModelVersion, GetModelVersionDownloadUri, SearchModelVersions, \
    TransitionModelVersionStage, RenameRegisteredModel
from mlflow.utils.proto_json_utils import message_to_json
from mlflow.utils.validation import MAX_BATCH_LOG_REQUEST_SIZE


@pytest.fixture()
def mock_get_request_message():
    with mock.patch('mlflow.server.handlers._get_request_message') as m:
        yield m


@pytest.fixture()
def mock_get_request_json():
    with mock.patch('mlflow.server.handlers._get_request_json') as m:
        yield m


@pytest.fixture()
def mock_tracking_store():
    with mock.patch('mlflow.server.handlers._get_tracking_store') as m:
        mock_store = mock.MagicMock()
        m.return_value = mock_store
        yield mock_store


@pytest.fixture()
def mock_model_registry_store():
    with mock.patch('mlflow.server.handlers._get_model_registry_store') as m:
        mock_store = mock.MagicMock()
        m.return_value = mock_store
        yield mock_store


def test_health():
    with app.test_client() as c:
        response = c.get("/health")
        assert response.status_code == 200
        assert response.get_data().decode() == "OK"


def test_get_endpoints():
    endpoints = get_endpoints()
    create_experiment_endpoint = [e for e in endpoints if e[1] == _create_experiment]
    assert len(create_experiment_endpoint) == 4


def test_all_model_registry_endpoints_available():
    endpoints = {handler: method for (path, handler, method) in get_endpoints()}
    print(endpoints)

    # Test that each of the handler is enabled as an endpoint with appropriate method.
    expected_endpoints = {
        "POST": [
            _create_registered_model,
            _create_model_version,
            _rename_registered_model,
            _transition_stage
        ],
        "PATCH": [
            _update_registered_model,
            _update_model_version,
        ],
        "DELETE": [
            _delete_registered_model,
            _delete_registered_model,
        ],
        "GET": [
            _list_registered_models,
            _search_model_versions,
            _get_latest_versions,
            _get_registered_model,
            _get_model_version,
            _get_model_version_download_uri,
        ]
    }
    # TODO: efficient mechanism to test endpoint path
    for method, handlers in expected_endpoints.items():
        for handler in handlers:
            assert handler in endpoints
            assert endpoints[handler] == [method]


def test_can_parse_json():
    request = mock.MagicMock()
    request.method = "POST"
    request.get_json = mock.MagicMock()
    request.get_json.return_value = {"name": "hello"}
    msg = _get_request_message(CreateExperiment(), flask_request=request)
    assert msg.name == "hello"


def test_can_parse_post_json_with_unknown_fields():
    request = mock.MagicMock()
    request.method = "POST"
    request.get_json = mock.MagicMock()
    request.get_json.return_value = {"name": "hello", "WHAT IS THIS FIELD EVEN": "DOING"}
    msg = _get_request_message(CreateExperiment(), flask_request=request)
    assert msg.name == "hello"


def test_can_parse_get_json_with_unknown_fields():
    request = mock.MagicMock()
    request.method = "GET"
    request.query_string = b"name=hello&superDuperUnknown=field"
    msg = _get_request_message(CreateExperiment(), flask_request=request)
    assert msg.name == "hello"


# Previous versions of the client sent a doubly string encoded JSON blob,
# so this test ensures continued compliance with such clients.
def test_can_parse_json_string():
    request = mock.MagicMock()
    request.method = "POST"
    request.get_json = mock.MagicMock()
    request.get_json.return_value = '{"name": "hello2"}'
    msg = _get_request_message(CreateExperiment(), flask_request=request)
    assert msg.name == "hello2"


def test_search_runs_default_view_type(mock_get_request_message, mock_tracking_store):
    """
    Search Runs default view type is filled in as ViewType.ACTIVE_ONLY
    """
    mock_get_request_message.return_value = SearchRuns(experiment_ids=["0"])
    mock_tracking_store.search_runs.return_value = PagedList([], None)
    _search_runs()
    args, _ = mock_tracking_store.search_runs.call_args
    assert args[2] == ViewType.ACTIVE_ONLY


def test_log_batch_api_req(mock_get_request_json):
    mock_get_request_json.return_value = "a" * (MAX_BATCH_LOG_REQUEST_SIZE + 1)
    response = _log_batch()
    assert response.status_code == 400
    json_response = json.loads(response.get_data())
    assert json_response["error_code"] == ErrorCode.Name(INVALID_PARAMETER_VALUE)
    assert ("Batched logging API requests must be at most %s bytes" % MAX_BATCH_LOG_REQUEST_SIZE
            in json_response["message"])


def test_catch_mlflow_exception():
    @catch_mlflow_exception
    def test_handler():
        raise MlflowException('test error', error_code=INTERNAL_ERROR)

    # pylint: disable=assignment-from-no-return
    response = test_handler()
    json_response = json.loads(response.get_data())
    assert response.status_code == 500
    assert json_response['error_code'] == ErrorCode.Name(INTERNAL_ERROR)
    assert json_response['message'] == 'test error'


@pytest.mark.large
def test_mlflow_server_with_installed_plugin(tmpdir):
    """This test requires the package in tests/resources/mlflow-test-plugin to be installed"""
    from mlflow_test_plugin.file_store import PluginFileStore

    env = {
        BACKEND_STORE_URI_ENV_VAR: "file-plugin:%s" % tmpdir.strpath,
    }
    with mock.patch.dict(os.environ, env):
        mlflow.server.handlers._tracking_store = None
        try:
            plugin_file_store = mlflow.server.handlers._get_tracking_store()
        finally:
            mlflow.server.handlers._tracking_store = None
        assert isinstance(plugin_file_store, PluginFileStore)
        assert plugin_file_store.is_plugin


def jsonify(obj):
    def _jsonify(obj):
        return json.loads(message_to_json(obj.to_proto()))

    if isinstance(obj, list):
        return [_jsonify(o) for o in obj]
    else:
        return _jsonify(obj)


# Tests for Model Registry handlers
def test_create_registered_model(mock_get_request_message, mock_model_registry_store):
    mock_get_request_message.return_value = CreateRegisteredModel(name="model_1")
    rm = RegisteredModel("model_1")
    mock_model_registry_store.create_registered_model.return_value = rm
    resp = _create_registered_model()
    _, args = mock_model_registry_store.create_registered_model.call_args
    assert args == {"name": "model_1"}
    assert json.loads(resp.get_data()) == {"registered_model": jsonify(rm)}


def test_get_registered_model(mock_get_request_message, mock_model_registry_store):
    name = "model1"
    mock_get_request_message.return_value = GetRegisteredModel(name=name)
    rmd = RegisteredModel(name=name, creation_timestamp=111,
                          last_updated_timestamp=222, description="Test model",
                          latest_versions=[])
    mock_model_registry_store.get_registered_model.return_value = rmd
    resp = _get_registered_model()
    _, args = mock_model_registry_store.get_registered_model.call_args
    assert args == {"name": name}
    assert json.loads(resp.get_data()) == {"registered_model": jsonify(rmd)}


def test_update_registered_model(mock_get_request_message, mock_model_registry_store):
    name = "model_1"
    description = "Test model"
    mock_get_request_message.return_value = UpdateRegisteredModel(name=name,
                                                                  description=description)
    rm2 = RegisteredModel(name, description=description)
    mock_model_registry_store.update_registered_model.return_value = rm2
    resp = _update_registered_model()
    _, args = mock_model_registry_store.update_registered_model.call_args
    assert args == {"name": name, "description": u"Test model"}
    assert json.loads(resp.get_data()) == {"registered_model": jsonify(rm2)}


def test_rename_registered_model(mock_get_request_message, mock_model_registry_store):
    name = "model_1"
    new_name = "model_2"
    mock_get_request_message.return_value = RenameRegisteredModel(name=name, new_name=new_name)
    rm2 = RegisteredModel(new_name)
    mock_model_registry_store.rename_registered_model.return_value = rm2
    resp = _rename_registered_model()
    _, args = mock_model_registry_store.rename_registered_model.call_args
    assert args == {"name": name, "new_name": new_name}
    assert json.loads(resp.get_data()) == {"registered_model": jsonify(rm2)}


def test_delete_registered_model(mock_get_request_message, mock_model_registry_store):
    name = "model_1"
    mock_get_request_message.return_value = DeleteRegisteredModel(name=name)
    _delete_registered_model()
    _, args = mock_model_registry_store.delete_registered_model.call_args
    assert args == {"name": name}


def test_list_registered_models(mock_get_request_message, mock_model_registry_store):
    mock_get_request_message.return_value = ListRegisteredModels(max_results=50)
    rmds = PagedList([
        RegisteredModel(name="model_1", creation_timestamp=111,
                        last_updated_timestamp=222, description="Test model",
                        latest_versions=[]),
        RegisteredModel(name="model_2", creation_timestamp=111,
                        last_updated_timestamp=333, description="Another model",
                        latest_versions=[]),
    ], "next_pt")
    mock_model_registry_store.list_registered_models.return_value = rmds
    resp = _list_registered_models()
<<<<<<< HEAD
    args, _ = mock_model_registry_store.list_registered_models.call_args
    assert args == (50, '')
    assert json.loads(resp.get_data()) == {
        "next_page_token": "next_pt",
        "registered_models": jsonify(rmds)}
=======
    _, args = mock_model_registry_store.list_registered_models.call_args
    assert args == {}
    assert json.loads(resp.get_data()) == {"registered_models": jsonify(rmds)}
>>>>>>> e22b1ef6


def test_search_registered_models(mock_get_request_message, mock_model_registry_store):
    rmds = [
        RegisteredModel(name="model_1", creation_timestamp=111,
                        last_updated_timestamp=222, description="Test model",
                        latest_versions=[]),
        RegisteredModel(name="model_2", creation_timestamp=111,
                        last_updated_timestamp=333, description="Another model",
                        latest_versions=[]),
    ]
    mock_get_request_message.return_value = SearchRegisteredModels()
    mock_model_registry_store.search_registered_models.return_value = PagedList(rmds, None)
    resp = _search_registered_models()
    _, args = mock_model_registry_store.search_registered_models.call_args
    assert args == {"filter_string": "", "max_results": 100, "order_by": [], "page_token": ""}
    assert json.loads(resp.get_data()) == {"registered_models": jsonify(rmds)}

    mock_get_request_message.return_value = SearchRegisteredModels(filter="hello")
    mock_model_registry_store.search_registered_models.return_value = PagedList(rmds[:1], "tok")
    resp = _search_registered_models()
    _, args = mock_model_registry_store.search_registered_models.call_args
    assert args == {"filter_string": "hello", "max_results": 100, "order_by": [], "page_token": ""}
    assert json.loads(resp.get_data()) == {"registered_models": jsonify(rmds[:1]),
                                           "next_page_token": "tok"}

    mock_get_request_message.return_value = SearchRegisteredModels(filter="hi", max_results=5)
    mock_model_registry_store.search_registered_models.return_value = PagedList([rmds[0]], "tik")
    resp = _search_registered_models()
    _, args = mock_model_registry_store.search_registered_models.call_args
    assert args == {"filter_string": "hi", "max_results": 5, "order_by": [], "page_token": ""}
    assert json.loads(resp.get_data()) == {"registered_models": jsonify([rmds[0]]),
                                           "next_page_token": "tik"}

    mock_get_request_message.return_value = SearchRegisteredModels(filter="hey",
                                                                   max_results=500,
                                                                   order_by=["a", "B desc"],
                                                                   page_token="prev")
    mock_model_registry_store.search_registered_models.return_value = PagedList(rmds, "DONE")
    resp = _search_registered_models()
    _, args = mock_model_registry_store.search_registered_models.call_args
    assert args == {"filter_string": "hey",
                    "max_results": 500,
                    "order_by": ["a", "B desc"],
                    "page_token": "prev"}
    assert json.loads(resp.get_data()) == {"registered_models": jsonify(rmds),
                                           "next_page_token": "DONE"}


def test_get_latest_versions(mock_get_request_message, mock_model_registry_store):
    name = "model1"
    mock_get_request_message.return_value = GetLatestVersions(name=name)
    mvds = [
        ModelVersion(name=name, version="5", creation_timestamp=1,
                     last_updated_timestamp=12, description="v 5", user_id="u1",
                     current_stage="Production", source="A/B", run_id=uuid.uuid4().hex,
                     status="READY", status_message=None),
        ModelVersion(name=name, version="1", creation_timestamp=1,
                     last_updated_timestamp=1200, description="v 1", user_id="u1",
                     current_stage="Archived", source="A/B2", run_id=uuid.uuid4().hex,
                     status="READY", status_message=None),
        ModelVersion(name=name, version="12", creation_timestamp=100,
                     last_updated_timestamp=None, description="v 12", user_id="u2",
                     current_stage="Staging", source="A/B3", run_id=uuid.uuid4().hex,
                     status="READY", status_message=None),
    ]
    mock_model_registry_store.get_latest_versions.return_value = mvds
    resp = _get_latest_versions()
    _, args = mock_model_registry_store.get_latest_versions.call_args
    assert args == {"name": name, "stages": []}
    assert json.loads(resp.get_data()) == {"model_versions": jsonify(mvds)}

    for stages in [[], ["None"], ["Staging"], ["Staging", "Production"]]:
        mock_get_request_message.return_value = GetLatestVersions(name=name,
                                                                  stages=stages)
        _get_latest_versions()
        _, args = mock_model_registry_store.get_latest_versions.call_args
        assert args == {"name": name, "stages": stages}


def test_create_model_version(mock_get_request_message, mock_model_registry_store):
    run_id = uuid.uuid4().hex
    mock_get_request_message.return_value = CreateModelVersion(name="model_1", source="A/B",
                                                               run_id=run_id)
    mv = ModelVersion(name="model_1", version="12", creation_timestamp=123)
    mock_model_registry_store.create_model_version.return_value = mv
    resp = _create_model_version()
    _, args = mock_model_registry_store.create_model_version.call_args
    assert args == {"name": "model_1", "source": "A/B", "run_id": run_id}
    assert json.loads(resp.get_data()) == {"model_version": jsonify(mv)}


def test_get_model_version_details(mock_get_request_message, mock_model_registry_store):
    mock_get_request_message.return_value = GetModelVersion(name="model1", version="32")
    mvd = ModelVersion(name="model1", version="5", creation_timestamp=1,
                       last_updated_timestamp=12, description="v 5", user_id="u1",
                       current_stage="Production", source="A/B", run_id=uuid.uuid4().hex,
                       status="READY", status_message=None)
    mock_model_registry_store.get_model_version.return_value = mvd
    resp = _get_model_version()
    _, args = mock_model_registry_store.get_model_version.call_args
    assert args == {"name": "model1", "version": "32"}
    assert json.loads(resp.get_data()) == {"model_version": jsonify(mvd)}


def test_update_model_version(mock_get_request_message, mock_model_registry_store):
    name = "model1"
    version = "32"
    description = "Great model!"
    mock_get_request_message.return_value = UpdateModelVersion(name=name, version=version,
                                                               description=description)

    mv = ModelVersion(name=name, version=version, creation_timestamp=123, description=description)
    mock_model_registry_store.update_model_version.return_value = mv
    _update_model_version()
    _, args = mock_model_registry_store.update_model_version.call_args
    assert args == {"name": name, "version": version, "description": description}


def test_transition_model_version_stage(mock_get_request_message, mock_model_registry_store):
    name = "model1"
    version = "32"
    stage = "Production"
    mock_get_request_message.return_value = TransitionModelVersionStage(name=name, version=version,
                                                                        stage=stage)
    mv = ModelVersion(name=name, version=version, creation_timestamp=123, current_stage=stage)
    mock_model_registry_store.transition_model_version_stage.return_value = mv
    _transition_stage()
    _, args = mock_model_registry_store.transition_model_version_stage.call_args
    assert args == {"name": name, "version": version, "stage": stage,
                    "archive_existing_versions": False}


def test_delete_model_version(mock_get_request_message, mock_model_registry_store):
    name = "model1"
    version = "32"
    mock_get_request_message.return_value = DeleteModelVersion(name=name, version=version)
    _delete_model_version()
    _, args = mock_model_registry_store.delete_model_version.call_args
    assert args == {"name": name, "version": version}


def test_get_model_version_download_uri(mock_get_request_message, mock_model_registry_store):
    name = "model1"
    version = "32"
    mock_get_request_message.return_value = GetModelVersionDownloadUri(name=name, version=version)
    mock_model_registry_store.get_model_version_download_uri.return_value = "some/download/path"
    resp = _get_model_version_download_uri()
    _, args = mock_model_registry_store.get_model_version_download_uri.call_args
    assert args == {"name": name, "version": version}
    assert json.loads(resp.get_data()) == {"artifact_uri": "some/download/path"}


def test_search_model_versions(mock_get_request_message, mock_model_registry_store):
    mock_get_request_message.return_value = SearchModelVersions(filter="source_path = 'A/B/CD'")
    mvds = [
        ModelVersion(name="model_1", version="5", creation_timestamp=100,
                     last_updated_timestamp=1200, description="v 5", user_id="u1",
                     current_stage="Production", source="A/B/CD", run_id=uuid.uuid4().hex,
                     status="READY", status_message=None),
        ModelVersion(name="model_1", version="12", creation_timestamp=110,
                     last_updated_timestamp=2000, description="v 12", user_id="u2",
                     current_stage="Production", source="A/B/CD", run_id=uuid.uuid4().hex,
                     status="READY", status_message=None),
        ModelVersion(name="ads_model", version="8", creation_timestamp=200,
                     last_updated_timestamp=2000, description="v 8", user_id="u1",
                     current_stage="Staging", source="A/B/CD", run_id=uuid.uuid4().hex,
                     status="READY", status_message=None),
        ModelVersion(name="fraud_detection_model", version="345",
                     creation_timestamp=1000, last_updated_timestamp=1001,
                     description="newest version", user_id="u12", current_stage="None",
                     source="A/B/CD", run_id=uuid.uuid4().hex, status="READY",
                     status_message=None),
    ]
    mock_model_registry_store.search_model_versions.return_value = mvds
    resp = _search_model_versions()
    args, _ = mock_model_registry_store.search_model_versions.call_args
    assert args == ("source_path = 'A/B/CD'",)
    assert json.loads(resp.get_data()) == {"model_versions": jsonify(mvds)}<|MERGE_RESOLUTION|>--- conflicted
+++ resolved
@@ -274,17 +274,11 @@
     ], "next_pt")
     mock_model_registry_store.list_registered_models.return_value = rmds
     resp = _list_registered_models()
-<<<<<<< HEAD
     args, _ = mock_model_registry_store.list_registered_models.call_args
     assert args == (50, '')
     assert json.loads(resp.get_data()) == {
         "next_page_token": "next_pt",
         "registered_models": jsonify(rmds)}
-=======
-    _, args = mock_model_registry_store.list_registered_models.call_args
-    assert args == {}
-    assert json.loads(resp.get_data()) == {"registered_models": jsonify(rmds)}
->>>>>>> e22b1ef6
 
 
 def test_search_registered_models(mock_get_request_message, mock_model_registry_store):
