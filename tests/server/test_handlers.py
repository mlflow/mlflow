import json
import uuid
from unittest import mock

import pytest
from opentelemetry.sdk.trace import ReadableSpan as OTelReadableSpan

import mlflow
from mlflow.entities import ScorerVersion, Span, Trace, TraceData, TraceInfo, TraceState, ViewType
from mlflow.entities.model_registry import (
    ModelVersion,
    ModelVersionTag,
    PromptVersion,
    RegisteredModel,
    RegisteredModelTag,
)
from mlflow.entities.model_registry.prompt_version import IS_PROMPT_TAG_KEY, PROMPT_TEXT_TAG_KEY
from mlflow.entities.trace_location import TraceLocation as EntityTraceLocation
from mlflow.exceptions import MlflowException, MlflowNotImplementedException
from mlflow.protos.databricks_pb2 import (
    INTERNAL_ERROR,
    INVALID_PARAMETER_VALUE,
    RESOURCE_DOES_NOT_EXIST,
    ErrorCode,
)
from mlflow.protos.model_registry_pb2 import (
    CreateModelVersion,
    CreateRegisteredModel,
    DeleteModelVersion,
    DeleteModelVersionTag,
    DeleteRegisteredModel,
    DeleteRegisteredModelAlias,
    DeleteRegisteredModelTag,
    GetLatestVersions,
    GetModelVersion,
    GetModelVersionByAlias,
    GetModelVersionDownloadUri,
    GetRegisteredModel,
    RenameRegisteredModel,
    SearchModelVersions,
    SearchRegisteredModels,
    SetModelVersionTag,
    SetRegisteredModelAlias,
    SetRegisteredModelTag,
    TransitionModelVersionStage,
    UpdateModelVersion,
    UpdateRegisteredModel,
)
from mlflow.protos.service_pb2 import (
    BatchGetTraces,
    CalculateTraceFilterCorrelation,
    CreateExperiment,
    DeleteScorer,
    DeleteTraceTag,
    DeleteTraceTagV3,
    GetScorer,
    GetTrace,
    LinkPromptsToTrace,
    ListScorers,
    ListScorerVersions,
    RegisterScorer,
    SearchExperiments,
    SearchLoggedModels,
    SearchRuns,
    SearchTraces,
    SearchTracesV3,
    SetTraceTag,
    SetTraceTagV3,
    TraceLocation,
)
from mlflow.protos.webhooks_pb2 import ListWebhooks
from mlflow.server import (
    ARTIFACTS_DESTINATION_ENV_VAR,
    BACKEND_STORE_URI_ENV_VAR,
    SERVE_ARTIFACTS_ENV_VAR,
    app,
)
from mlflow.server.handlers import (
    ModelRegistryStoreRegistryWrapper,
    TrackingStoreRegistryWrapper,
    _batch_get_traces,
    _calculate_trace_filter_correlation,
    _convert_path_parameter_to_flask_format,
    _create_dataset_handler,
    _create_experiment,
    _create_model_version,
    _create_registered_model,
    _delete_artifact_mlflow_artifacts,
    _delete_dataset_handler,
    _delete_dataset_tag_handler,
    _delete_model_version,
    _delete_model_version_tag,
    _delete_registered_model,
    _delete_registered_model_alias,
    _delete_registered_model_tag,
    _delete_scorer,
    _delete_trace_tag,
    _delete_trace_tag_v3,
    _deprecated_search_traces_v2,
    _get_dataset_experiment_ids_handler,
    _get_dataset_handler,
    _get_dataset_records_handler,
    _get_latest_versions,
    _get_model_version,
    _get_model_version_by_alias,
    _get_model_version_download_uri,
    _get_registered_model,
    _get_request_message,
    _get_scorer,
    _get_trace,
    _get_trace_artifact_repo,
    _link_prompts_to_trace,
    _list_scorer_versions,
    _list_scorers,
    _list_webhooks,
    _log_batch,
    _register_scorer,
    _rename_registered_model,
    _search_evaluation_datasets_handler,
    _search_experiments,
    _search_logged_models,
    _search_model_versions,
    _search_registered_models,
    _search_runs,
    _search_traces_v3,
    _set_dataset_tags_handler,
    _set_model_version_tag,
    _set_registered_model_alias,
    _set_registered_model_tag,
    _set_trace_tag,
    _set_trace_tag_v3,
    _transition_stage,
    _update_model_version,
    _update_registered_model,
    _upsert_dataset_records_handler,
    _validate_source_run,
    catch_mlflow_exception,
    get_endpoints,
    get_trace_artifact_handler,
    get_ui_telemetry_handler,
    post_ui_telemetry_handler,
)
from mlflow.store._unity_catalog.registry.rest_store import UcModelRegistryStore
from mlflow.store.artifact.azure_blob_artifact_repo import AzureBlobArtifactRepository
from mlflow.store.artifact.local_artifact_repo import LocalArtifactRepository
from mlflow.store.artifact.s3_artifact_repo import S3ArtifactRepository
from mlflow.store.entities.paged_list import PagedList
from mlflow.store.model_registry import (
    SEARCH_MODEL_VERSION_MAX_RESULTS_THRESHOLD,
    SEARCH_REGISTERED_MODEL_MAX_RESULTS_DEFAULT,
)
from mlflow.store.model_registry.rest_store import RestStore as ModelRegistryRestStore
from mlflow.store.tracking.databricks_rest_store import DatabricksTracingRestStore
from mlflow.telemetry.schemas import Record, Status
from mlflow.tracing.analysis import TraceFilterCorrelationResult
from mlflow.tracing.utils import build_otel_context
from mlflow.utils.mlflow_tags import MLFLOW_ARTIFACT_LOCATION
from mlflow.utils.proto_json_utils import message_to_json
from mlflow.utils.providers import _PROVIDER_BACKEND_AVAILABLE
from mlflow.utils.validation import MAX_BATCH_LOG_REQUEST_SIZE


@pytest.fixture
def mock_get_request_message():
    with mock.patch("mlflow.server.handlers._get_request_message") as m:
        yield m


@pytest.fixture
def mock_get_request_json():
    with mock.patch("mlflow.server.handlers._get_request_json") as m:
        yield m


@pytest.fixture
def mock_tracking_store():
    with mock.patch("mlflow.server.handlers._get_tracking_store") as m:
        mock_store = mock.MagicMock()
        m.return_value = mock_store
        yield mock_store


@pytest.fixture
def mock_model_registry_store():
    with mock.patch("mlflow.server.handlers._get_model_registry_store") as m:
        mock_store = mock.MagicMock()
        mock_store.list_webhooks_by_event.return_value = PagedList([], None)
        m.return_value = mock_store
        yield mock_store


@pytest.fixture
def enable_serve_artifacts(monkeypatch):
    monkeypatch.setenv(SERVE_ARTIFACTS_ENV_VAR, "true")


@pytest.fixture
def mock_evaluation_dataset():
    from mlflow.protos.datasets_pb2 import Dataset as ProtoDataset

    dataset = mock.MagicMock()
    dataset.dataset_id = "d-1234567890abcdef1234567890abcdef"
    dataset.name = "test_dataset"
    dataset.digest = "abc123"
    dataset.created_time = 1234567890
    dataset.last_update_time = 1234567890
    dataset.created_by = "test_user"
    dataset.last_updated_by = "test_user"
    dataset.tags = {"env": "test", "version": "1.0"}
    dataset.experiment_ids = ["0", "1"]
    dataset._records = []
    dataset.schema = json.dumps(
        {"inputs": {"question": "string"}, "expectations": {"accuracy": "float"}}
    )
    dataset.profile = json.dumps({"record_count": 0})

    proto_dataset = ProtoDataset()
    proto_dataset.dataset_id = dataset.dataset_id
    proto_dataset.name = dataset.name
    proto_dataset.digest = dataset.digest
    proto_dataset.created_time = dataset.created_time
    proto_dataset.last_update_time = dataset.last_update_time
    proto_dataset.created_by = dataset.created_by
    proto_dataset.last_updated_by = dataset.last_updated_by
    proto_dataset.schema = dataset.schema
    proto_dataset.profile = dataset.profile

    dataset.to_proto = mock.MagicMock(return_value=proto_dataset)

    return dataset


@pytest.fixture
def mock_telemetry_config_cache():
    with mock.patch("mlflow.server.handlers._telemetry_config_cache", {}) as m:
        yield m


@pytest.fixture
def bypass_telemetry_env_check(monkeypatch):
    monkeypatch.setattr(mlflow.telemetry.utils, "_IS_MLFLOW_TESTING_TELEMETRY", False)
    monkeypatch.setattr(mlflow.telemetry.utils, "_IS_IN_CI_ENV_OR_TESTING", False)
    monkeypatch.setattr(mlflow.telemetry.utils, "_IS_MLFLOW_DEV_VERSION", False)


def test_health():
    with app.test_client() as c:
        response = c.get("/health")
        assert response.status_code == 200
        assert response.get_data().decode() == "OK"


def test_version():
    with app.test_client() as c:
        response = c.get("/version")
        assert response.status_code == 200
        assert response.get_data().decode() == mlflow.__version__


def test_get_endpoints():
    endpoints = get_endpoints()
    create_experiment_endpoint = [e for e in endpoints if e[1] == _create_experiment]
    assert len(create_experiment_endpoint) == 2


def test_convert_path_parameter_to_flask_format():
    converted = _convert_path_parameter_to_flask_format("/mlflow/trace")
    assert "/mlflow/trace" == converted

    converted = _convert_path_parameter_to_flask_format("/mlflow/trace/{request_id}")
    assert "/mlflow/trace/<request_id>" == converted

    converted = _convert_path_parameter_to_flask_format("/mlflow/{foo}/{bar}/{baz}")
    assert "/mlflow/<foo>/<bar>/<baz>" == converted


def test_all_model_registry_endpoints_available():
    endpoints = {handler: method for (path, handler, method) in get_endpoints()}

    # Test that each of the handler is enabled as an endpoint with appropriate method.
    expected_endpoints = {
        "POST": [
            _create_registered_model,
            _create_model_version,
            _rename_registered_model,
            _transition_stage,
        ],
        "PATCH": [_update_registered_model, _update_model_version],
        "DELETE": [_delete_registered_model, _delete_registered_model],
        "GET": [
            _search_model_versions,
            _get_latest_versions,
            _get_registered_model,
            _get_model_version,
            _get_model_version_download_uri,
        ],
    }
    # TODO: efficient mechanism to test endpoint path
    for method, handlers in expected_endpoints.items():
        for handler in handlers:
            assert handler in endpoints
            assert endpoints[handler] == [method]


def test_can_parse_json():
    request = mock.MagicMock()
    request.method = "POST"
    request.content_type = "application/json"
    request.get_json = mock.MagicMock()
    request.get_json.return_value = {"name": "hello"}
    msg = _get_request_message(CreateExperiment(), flask_request=request)
    assert msg.name == "hello"


def test_can_parse_post_json_with_unknown_fields():
    request = mock.MagicMock()
    request.method = "POST"
    request.content_type = "application/json"
    request.get_json = mock.MagicMock()
    request.get_json.return_value = {"name": "hello", "WHAT IS THIS FIELD EVEN": "DOING"}
    msg = _get_request_message(CreateExperiment(), flask_request=request)
    assert msg.name == "hello"


def test_can_parse_post_json_with_content_type_params():
    request = mock.MagicMock()
    request.method = "POST"
    request.content_type = "application/json; charset=utf-8"
    request.get_json = mock.MagicMock()
    request.get_json.return_value = {"name": "hello"}
    msg = _get_request_message(CreateExperiment(), flask_request=request)
    assert msg.name == "hello"


def test_can_parse_get_json_with_unknown_fields():
    request = mock.MagicMock()
    request.method = "GET"
    request.args = {"name": "hello", "superDuperUnknown": "field"}
    msg = _get_request_message(CreateExperiment(), flask_request=request)
    assert msg.name == "hello"


# Previous versions of the client sent a doubly string encoded JSON blob,
# so this test ensures continued compliance with such clients.
def test_can_parse_json_string():
    request = mock.MagicMock()
    request.method = "POST"
    request.content_type = "application/json"
    request.get_json = mock.MagicMock()
    request.get_json.return_value = '{"name": "hello2"}'
    msg = _get_request_message(CreateExperiment(), flask_request=request)
    assert msg.name == "hello2"


def test_can_block_post_request_with_invalid_content_type():
    request = mock.MagicMock()
    request.method = "POST"
    request.content_type = "text/plain"
    request.get_json = mock.MagicMock()
    request.get_json.return_value = {"name": "hello"}
    with pytest.raises(MlflowException, match=r"Bad Request. Content-Type"):
        _get_request_message(CreateExperiment(), flask_request=request)


def test_can_block_post_request_with_missing_content_type():
    request = mock.MagicMock()
    request.method = "POST"
    request.content_type = None
    request.get_json = mock.MagicMock()
    request.get_json.return_value = {"name": "hello"}
    with pytest.raises(MlflowException, match=r"Bad Request. Content-Type"):
        _get_request_message(CreateExperiment(), flask_request=request)


def test_search_runs_default_view_type(mock_get_request_message, mock_tracking_store):
    """
    Search Runs default view type is filled in as ViewType.ACTIVE_ONLY
    """
    mock_get_request_message.return_value = SearchRuns(experiment_ids=["0"])
    mock_tracking_store.search_runs.return_value = PagedList([], None)
    _search_runs()
    _, kwargs = mock_tracking_store.search_runs.call_args
    assert kwargs["run_view_type"] == ViewType.ACTIVE_ONLY


def test_search_runs_empty_page_token(mock_get_request_message, mock_tracking_store):
    """
    Test that empty page_token from protobuf is converted to None before calling store
    """
    # Create proto without setting page_token
    search_runs_proto = SearchRuns()
    search_runs_proto.experiment_ids.append("0")
    search_runs_proto.max_results = 10
    # Verify protobuf returns empty string for unset field
    assert search_runs_proto.page_token == ""

    mock_get_request_message.return_value = search_runs_proto
    mock_tracking_store.search_runs.return_value = PagedList([], None)

    _search_runs()

    # Verify store was called with None, not empty string
    mock_tracking_store.search_runs.assert_called_once()
    call_kwargs = mock_tracking_store.search_runs.call_args.kwargs
    assert call_kwargs["page_token"] is None  # page_token should be None, not ""


def test_log_batch_api_req(mock_get_request_json):
    mock_get_request_json.return_value = "a" * (MAX_BATCH_LOG_REQUEST_SIZE + 1)
    response = _log_batch()
    assert response.status_code == 400
    json_response = json.loads(response.get_data())
    assert json_response["error_code"] == ErrorCode.Name(INVALID_PARAMETER_VALUE)
    assert (
        f"Batched logging API requests must be at most {MAX_BATCH_LOG_REQUEST_SIZE} bytes"
        in json_response["message"]
    )


def test_catch_mlflow_exception():
    @catch_mlflow_exception
    def test_handler():
        raise MlflowException("test error", error_code=INTERNAL_ERROR)

    response = test_handler()
    json_response = json.loads(response.get_data())
    assert response.status_code == 500
    assert json_response["error_code"] == ErrorCode.Name(INTERNAL_ERROR)
    assert json_response["message"] == "test error"


def test_mlflow_server_with_installed_plugin(tmp_path, monkeypatch):
    from mlflow_test_plugin.file_store import PluginFileStore

    monkeypatch.setenv(BACKEND_STORE_URI_ENV_VAR, f"file-plugin:{tmp_path}")
    monkeypatch.setattr(mlflow.server.handlers, "_tracking_store", None)
    plugin_file_store = mlflow.server.handlers._get_tracking_store()
    assert isinstance(plugin_file_store, PluginFileStore)
    assert plugin_file_store.is_plugin


def jsonify(obj):
    def _jsonify(obj):
        return json.loads(message_to_json(obj.to_proto()))

    if isinstance(obj, list):
        return [_jsonify(o) for o in obj]
    else:
        return _jsonify(obj)


# Tests for Model Registry handlers
def test_create_registered_model(mock_get_request_message, mock_model_registry_store):
    tags = [
        RegisteredModelTag(key="key", value="value"),
        RegisteredModelTag(key="anotherKey", value="some other value"),
    ]
    mock_get_request_message.return_value = CreateRegisteredModel(
        name="model_1", tags=[tag.to_proto() for tag in tags]
    )
    rm = RegisteredModel("model_1", tags=tags)
    mock_model_registry_store.create_registered_model.return_value = rm
    resp = _create_registered_model()
    _, args = mock_model_registry_store.create_registered_model.call_args
    assert args["name"] == "model_1"
    assert {tag.key: tag.value for tag in args["tags"]} == {tag.key: tag.value for tag in tags}
    assert json.loads(resp.get_data()) == {"registered_model": jsonify(rm)}


def test_get_registered_model(mock_get_request_message, mock_model_registry_store):
    name = "model1"
    mock_get_request_message.return_value = GetRegisteredModel(name=name)
    rmd = RegisteredModel(
        name=name,
        creation_timestamp=111,
        last_updated_timestamp=222,
        description="Test model",
        latest_versions=[],
    )
    mock_model_registry_store.get_registered_model.return_value = rmd
    resp = _get_registered_model()
    _, args = mock_model_registry_store.get_registered_model.call_args
    assert args == {"name": name}
    assert json.loads(resp.get_data()) == {"registered_model": jsonify(rmd)}


def test_update_registered_model(mock_get_request_message, mock_model_registry_store):
    name = "model_1"
    description = "Test model"
    mock_get_request_message.return_value = UpdateRegisteredModel(
        name=name, description=description
    )
    rm2 = RegisteredModel(name, description=description)
    mock_model_registry_store.update_registered_model.return_value = rm2
    resp = _update_registered_model()
    _, args = mock_model_registry_store.update_registered_model.call_args
    assert args == {"name": name, "description": "Test model"}
    assert json.loads(resp.get_data()) == {"registered_model": jsonify(rm2)}


def test_rename_registered_model(mock_get_request_message, mock_model_registry_store):
    name = "model_1"
    new_name = "model_2"
    mock_get_request_message.return_value = RenameRegisteredModel(name=name, new_name=new_name)
    rm2 = RegisteredModel(new_name)
    mock_model_registry_store.rename_registered_model.return_value = rm2
    resp = _rename_registered_model()
    _, args = mock_model_registry_store.rename_registered_model.call_args
    assert args == {"name": name, "new_name": new_name}
    assert json.loads(resp.get_data()) == {"registered_model": jsonify(rm2)}


def test_delete_registered_model(mock_get_request_message, mock_model_registry_store):
    name = "model_1"
    mock_get_request_message.return_value = DeleteRegisteredModel(name=name)
    _delete_registered_model()
    _, args = mock_model_registry_store.delete_registered_model.call_args
    assert args == {"name": name}


def test_search_registered_models(mock_get_request_message, mock_model_registry_store):
    rmds = [
        RegisteredModel(
            name="model_1",
            creation_timestamp=111,
            last_updated_timestamp=222,
            description="Test model",
            latest_versions=[],
        ),
        RegisteredModel(
            name="model_2",
            creation_timestamp=111,
            last_updated_timestamp=333,
            description="Another model",
            latest_versions=[],
        ),
    ]
    mock_get_request_message.return_value = SearchRegisteredModels()
    mock_model_registry_store.search_registered_models.return_value = PagedList(rmds, None)
    resp = _search_registered_models()
    _, args = mock_model_registry_store.search_registered_models.call_args
    assert args == {
        "filter_string": "",
        "max_results": SEARCH_REGISTERED_MODEL_MAX_RESULTS_DEFAULT,
        "order_by": [],
        "page_token": None,
    }
    assert json.loads(resp.get_data()) == {"registered_models": jsonify(rmds)}

    mock_get_request_message.return_value = SearchRegisteredModels(filter="hello")
    mock_model_registry_store.search_registered_models.return_value = PagedList(rmds[:1], "tok")
    resp = _search_registered_models()
    _, args = mock_model_registry_store.search_registered_models.call_args
    assert args == {
        "filter_string": "hello",
        "max_results": SEARCH_REGISTERED_MODEL_MAX_RESULTS_DEFAULT,
        "order_by": [],
        "page_token": None,
    }
    assert json.loads(resp.get_data()) == {
        "registered_models": jsonify(rmds[:1]),
        "next_page_token": "tok",
    }

    mock_get_request_message.return_value = SearchRegisteredModels(filter="hi", max_results=5)
    mock_model_registry_store.search_registered_models.return_value = PagedList([rmds[0]], "tik")
    resp = _search_registered_models()
    _, args = mock_model_registry_store.search_registered_models.call_args
    assert args == {"filter_string": "hi", "max_results": 5, "order_by": [], "page_token": None}
    assert json.loads(resp.get_data()) == {
        "registered_models": jsonify([rmds[0]]),
        "next_page_token": "tik",
    }

    mock_get_request_message.return_value = SearchRegisteredModels(
        filter="hey", max_results=500, order_by=["a", "B desc"], page_token="prev"
    )
    mock_model_registry_store.search_registered_models.return_value = PagedList(rmds, "DONE")
    resp = _search_registered_models()
    _, args = mock_model_registry_store.search_registered_models.call_args
    assert args == {
        "filter_string": "hey",
        "max_results": 500,
        "order_by": ["a", "B desc"],
        "page_token": "prev",
    }
    assert json.loads(resp.get_data()) == {
        "registered_models": jsonify(rmds),
        "next_page_token": "DONE",
    }


def test_get_latest_versions(mock_get_request_message, mock_model_registry_store):
    name = "model1"
    mock_get_request_message.return_value = GetLatestVersions(name=name)
    mvds = [
        ModelVersion(
            name=name,
            version="5",
            creation_timestamp=1,
            last_updated_timestamp=12,
            description="v 5",
            user_id="u1",
            current_stage="Production",
            source="A/B",
            run_id=uuid.uuid4().hex,
            status="READY",
            status_message=None,
        ),
        ModelVersion(
            name=name,
            version="1",
            creation_timestamp=1,
            last_updated_timestamp=1200,
            description="v 1",
            user_id="u1",
            current_stage="Archived",
            source="A/B2",
            run_id=uuid.uuid4().hex,
            status="READY",
            status_message=None,
        ),
        ModelVersion(
            name=name,
            version="12",
            creation_timestamp=100,
            last_updated_timestamp=None,
            description="v 12",
            user_id="u2",
            current_stage="Staging",
            source="A/B3",
            run_id=uuid.uuid4().hex,
            status="READY",
            status_message=None,
        ),
    ]
    mock_model_registry_store.get_latest_versions.return_value = mvds
    resp = _get_latest_versions()
    _, args = mock_model_registry_store.get_latest_versions.call_args
    assert args == {"name": name, "stages": []}
    assert json.loads(resp.get_data()) == {"model_versions": jsonify(mvds)}

    for stages in [[], ["None"], ["Staging"], ["Staging", "Production"]]:
        mock_get_request_message.return_value = GetLatestVersions(name=name, stages=stages)
        _get_latest_versions()
        _, args = mock_model_registry_store.get_latest_versions.call_args
        assert args == {"name": name, "stages": stages}


def test_create_model_version(mock_get_request_message, mock_model_registry_store):
    run_id = uuid.uuid4().hex
    tags = [
        ModelVersionTag(key="key", value="value"),
        ModelVersionTag(key="anotherKey", value="some other value"),
    ]
    run_link = "localhost:5000/path/to/run"
    mock_get_request_message.return_value = CreateModelVersion(
        name="model_1",
        source=f"runs:/{run_id}",
        run_id=run_id,
        run_link=run_link,
        tags=[tag.to_proto() for tag in tags],
    )
    mv = ModelVersion(
        name="model_1", version="12", creation_timestamp=123, tags=tags, run_link=run_link
    )
    mock_model_registry_store.create_model_version.return_value = mv
    resp = _create_model_version()
    _, args = mock_model_registry_store.create_model_version.call_args
    assert args["name"] == "model_1"
    assert args["source"] == f"runs:/{run_id}"
    assert args["run_id"] == run_id
    assert {tag.key: tag.value for tag in args["tags"]} == {tag.key: tag.value for tag in tags}
    assert args["run_link"] == run_link
    assert json.loads(resp.get_data()) == {"model_version": jsonify(mv)}


def test_set_registered_model_tag(mock_get_request_message, mock_model_registry_store):
    name = "model1"
    tag = RegisteredModelTag(key="some weird key", value="some value")
    mock_get_request_message.return_value = SetRegisteredModelTag(
        name=name, key=tag.key, value=tag.value
    )
    _set_registered_model_tag()
    _, args = mock_model_registry_store.set_registered_model_tag.call_args
    assert args == {"name": name, "tag": tag}


def test_delete_registered_model_tag(mock_get_request_message, mock_model_registry_store):
    name = "model1"
    key = "some weird key"
    mock_get_request_message.return_value = DeleteRegisteredModelTag(name=name, key=key)
    _delete_registered_model_tag()
    _, args = mock_model_registry_store.delete_registered_model_tag.call_args
    assert args == {"name": name, "key": key}


def test_get_model_version_details(mock_get_request_message, mock_model_registry_store):
    mock_get_request_message.return_value = GetModelVersion(name="model1", version="32")
    mvd = ModelVersion(
        name="model1",
        version="5",
        creation_timestamp=1,
        last_updated_timestamp=12,
        description="v 5",
        user_id="u1",
        current_stage="Production",
        source="A/B",
        run_id=uuid.uuid4().hex,
        status="READY",
        status_message=None,
    )
    mock_model_registry_store.get_model_version.return_value = mvd
    resp = _get_model_version()
    _, args = mock_model_registry_store.get_model_version.call_args
    assert args == {"name": "model1", "version": "32"}
    assert json.loads(resp.get_data()) == {"model_version": jsonify(mvd)}


def test_update_model_version(mock_get_request_message, mock_model_registry_store):
    name = "model1"
    version = "32"
    description = "Great model!"
    mock_get_request_message.return_value = UpdateModelVersion(
        name=name, version=version, description=description
    )

    mv = ModelVersion(name=name, version=version, creation_timestamp=123, description=description)
    mock_model_registry_store.update_model_version.return_value = mv
    _update_model_version()
    _, args = mock_model_registry_store.update_model_version.call_args
    assert args == {"name": name, "version": version, "description": description}


def test_transition_model_version_stage(mock_get_request_message, mock_model_registry_store):
    name = "model1"
    version = "32"
    stage = "Production"
    mock_get_request_message.return_value = TransitionModelVersionStage(
        name=name, version=version, stage=stage
    )
    mv = ModelVersion(name=name, version=version, creation_timestamp=123, current_stage=stage)
    mock_model_registry_store.transition_model_version_stage.return_value = mv
    _transition_stage()
    _, args = mock_model_registry_store.transition_model_version_stage.call_args
    assert args == {
        "name": name,
        "version": version,
        "stage": stage,
        "archive_existing_versions": False,
    }


def test_delete_model_version(mock_get_request_message, mock_model_registry_store):
    name = "model1"
    version = "32"
    mock_get_request_message.return_value = DeleteModelVersion(name=name, version=version)
    _delete_model_version()
    _, args = mock_model_registry_store.delete_model_version.call_args
    assert args == {"name": name, "version": version}


def test_get_model_version_download_uri(mock_get_request_message, mock_model_registry_store):
    name = "model1"
    version = "32"
    mock_get_request_message.return_value = GetModelVersionDownloadUri(name=name, version=version)
    mock_model_registry_store.get_model_version_download_uri.return_value = "some/download/path"
    resp = _get_model_version_download_uri()
    _, args = mock_model_registry_store.get_model_version_download_uri.call_args
    assert args == {"name": name, "version": version}
    assert json.loads(resp.get_data()) == {"artifact_uri": "some/download/path"}


def test_search_model_versions(mock_get_request_message, mock_model_registry_store):
    mvds = [
        ModelVersion(
            name="model_1",
            version="5",
            creation_timestamp=100,
            last_updated_timestamp=3200,
            description="v 5",
            user_id="u1",
            current_stage="Production",
            source="A/B/CD",
            run_id=uuid.uuid4().hex,
            status="READY",
            status_message=None,
        ),
        ModelVersion(
            name="model_1",
            version="12",
            creation_timestamp=110,
            last_updated_timestamp=2000,
            description="v 12",
            user_id="u2",
            current_stage="Production",
            source="A/B/CD",
            run_id=uuid.uuid4().hex,
            status="READY",
            status_message=None,
        ),
        ModelVersion(
            name="ads_model",
            version="8",
            creation_timestamp=200,
            last_updated_timestamp=1000,
            description="v 8",
            user_id="u1",
            current_stage="Staging",
            source="A/B/CD",
            run_id=uuid.uuid4().hex,
            status="READY",
            status_message=None,
        ),
        ModelVersion(
            name="fraud_detection_model",
            version="345",
            creation_timestamp=1000,
            last_updated_timestamp=999,
            description="newest version",
            user_id="u12",
            current_stage="None",
            source="A/B/CD",
            run_id=uuid.uuid4().hex,
            status="READY",
            status_message=None,
        ),
    ]
    mock_get_request_message.return_value = SearchModelVersions(filter="source_path = 'A/B/CD'")
    mock_model_registry_store.search_model_versions.return_value = PagedList(mvds, None)
    resp = _search_model_versions()
    mock_model_registry_store.search_model_versions.assert_called_with(
        filter_string="source_path = 'A/B/CD'",
        max_results=SEARCH_MODEL_VERSION_MAX_RESULTS_THRESHOLD,
        order_by=[],
        page_token=None,
    )
    assert json.loads(resp.get_data()) == {"model_versions": jsonify(mvds)}

    mock_get_request_message.return_value = SearchModelVersions(filter="name='model_1'")
    mock_model_registry_store.search_model_versions.return_value = PagedList(mvds[:1], "tok")
    resp = _search_model_versions()
    mock_model_registry_store.search_model_versions.assert_called_with(
        filter_string="name='model_1'",
        max_results=SEARCH_MODEL_VERSION_MAX_RESULTS_THRESHOLD,
        order_by=[],
        page_token=None,
    )
    assert json.loads(resp.get_data()) == {
        "model_versions": jsonify(mvds[:1]),
        "next_page_token": "tok",
    }

    mock_get_request_message.return_value = SearchModelVersions(filter="version<=12", max_results=2)
    mock_model_registry_store.search_model_versions.return_value = PagedList(
        [mvds[0], mvds[2]], "next"
    )
    resp = _search_model_versions()
    mock_model_registry_store.search_model_versions.assert_called_with(
        filter_string="version<=12", max_results=2, order_by=[], page_token=None
    )
    assert json.loads(resp.get_data()) == {
        "model_versions": jsonify([mvds[0], mvds[2]]),
        "next_page_token": "next",
    }

    mock_get_request_message.return_value = SearchModelVersions(
        filter="version<=12", max_results=2, order_by=["version DESC"], page_token="prev"
    )
    mock_model_registry_store.search_model_versions.return_value = PagedList(mvds[1:3], "next")
    resp = _search_model_versions()
    mock_model_registry_store.search_model_versions.assert_called_with(
        filter_string="version<=12", max_results=2, order_by=["version DESC"], page_token="prev"
    )
    assert json.loads(resp.get_data()) == {
        "model_versions": jsonify(mvds[1:3]),
        "next_page_token": "next",
    }


def test_set_model_version_tag(mock_get_request_message, mock_model_registry_store):
    name = "model1"
    version = "1"
    tag = ModelVersionTag(key="some weird key", value="some value")
    mock_get_request_message.return_value = SetModelVersionTag(
        name=name, version=version, key=tag.key, value=tag.value
    )
    _set_model_version_tag()
    _, args = mock_model_registry_store.set_model_version_tag.call_args
    assert args == {"name": name, "version": version, "tag": tag}


def test_delete_model_version_tag(mock_get_request_message, mock_model_registry_store):
    name = "model1"
    version = "1"
    key = "some weird key"
    mock_get_request_message.return_value = DeleteModelVersionTag(
        name=name, version=version, key=key
    )
    _delete_model_version_tag()
    _, args = mock_model_registry_store.delete_model_version_tag.call_args
    assert args == {"name": name, "version": version, "key": key}


def test_set_registered_model_alias(mock_get_request_message, mock_model_registry_store):
    name = "model1"
    alias = "test_alias"
    version = "1"
    mock_get_request_message.return_value = SetRegisteredModelAlias(
        name=name, alias=alias, version=version
    )
    _set_registered_model_alias()
    _, args = mock_model_registry_store.set_registered_model_alias.call_args
    assert args == {"name": name, "alias": alias, "version": version}


def test_delete_registered_model_alias(mock_get_request_message, mock_model_registry_store):
    name = "model1"
    alias = "test_alias"
    mock_get_request_message.return_value = DeleteRegisteredModelAlias(name=name, alias=alias)
    _delete_registered_model_alias()
    _, args = mock_model_registry_store.delete_registered_model_alias.call_args
    assert args == {"name": name, "alias": alias}


def test_get_model_version_by_alias(mock_get_request_message, mock_model_registry_store):
    name = "model1"
    alias = "test_alias"
    mock_get_request_message.return_value = GetModelVersionByAlias(name=name, alias=alias)
    mvd = ModelVersion(
        name="model1",
        version="5",
        creation_timestamp=1,
        last_updated_timestamp=12,
        description="v 5",
        user_id="u1",
        current_stage="Production",
        source="A/B",
        run_id=uuid.uuid4().hex,
        status="READY",
        status_message=None,
        aliases=["test_alias"],
    )
    mock_model_registry_store.get_model_version_by_alias.return_value = mvd
    resp = _get_model_version_by_alias()
    _, args = mock_model_registry_store.get_model_version_by_alias.call_args
    assert args == {"name": name, "alias": alias}
    assert json.loads(resp.get_data()) == {"model_version": jsonify(mvd)}


@pytest.mark.parametrize(
    "path",
    [
        "/path",
        "path/../to/file",
        "/etc/passwd",
        "/etc/passwd%00.jpg",
        "/file://etc/passwd",
        "%2E%2E%2F%2E%2E%2Fpath",
    ],
)
def test_delete_artifact_mlflow_artifacts_throws_for_malicious_path(enable_serve_artifacts, path):
    response = _delete_artifact_mlflow_artifacts(path)
    assert response.status_code == 400
    json_response = json.loads(response.get_data())
    assert json_response["error_code"] == ErrorCode.Name(INVALID_PARAMETER_VALUE)
    assert json_response["message"] == "Invalid path"


@pytest.mark.parametrize(
    "uri",
    [
        "http://host#/abc/etc/",
        "http://host/;..%2F..%2Fetc",
    ],
)
def test_local_file_read_write_by_pass_vulnerability(uri):
    request = mock.MagicMock()
    request.method = "POST"
    request.content_type = "application/json; charset=utf-8"
    request.get_json = mock.MagicMock()
    request.get_json.return_value = {
        "name": "hello",
        "artifact_location": uri,
    }
    msg = _get_request_message(CreateExperiment(), flask_request=request)
    with mock.patch("mlflow.server.handlers._get_request_message", return_value=msg):
        response = _create_experiment()
        json_response = json.loads(response.get_data())
        assert (
            json_response["message"] == "'artifact_location' URL can't include fragments or params."
        )

    # Test if source is a local filesystem path, `_validate_source` validates that the run
    # artifact_uri is also a local filesystem path.
    run_id = uuid.uuid4().hex
    with mock.patch("mlflow.server.handlers._get_tracking_store") as mock_get_tracking_store:
        mock_get_tracking_store().get_run(
            run_id
        ).info.artifact_uri = f"http://host/{run_id}/artifacts/abc"

        with pytest.raises(
            MlflowException,
            match=(
                "the run_id request parameter has to be specified and the local "
                "path has to be contained within the artifact directory of the "
                "run specified by the run_id"
            ),
        ):
            _validate_source_run("/local/path/xyz", run_id)


@pytest.mark.parametrize(
    ("location", "expected_class", "expected_uri"),
    [
        ("file:///0/traces/123", LocalArtifactRepository, "file:///0/traces/123"),
        ("s3://bucket/0/traces/123", S3ArtifactRepository, "s3://bucket/0/traces/123"),
        (
            "wasbs://container@account.blob.core.windows.net/bucket/1/traces/123",
            AzureBlobArtifactRepository,
            "wasbs://container@account.blob.core.windows.net/bucket/1/traces/123",
        ),
        # Proxy URI must be resolved to the actual storage URI
        (
            "https://127.0.0.1/api/2.0/mlflow-artifacts/artifacts/2/traces/123",
            S3ArtifactRepository,
            "s3://bucket/2/traces/123",
        ),
        ("mlflow-artifacts:/1/traces/123", S3ArtifactRepository, "s3://bucket/1/traces/123"),
    ],
)
def test_get_trace_artifact_repo(location, expected_class, expected_uri, monkeypatch):
    monkeypatch.setenv(SERVE_ARTIFACTS_ENV_VAR, "true")
    monkeypatch.setenv(ARTIFACTS_DESTINATION_ENV_VAR, "s3://bucket")
    trace_info = TraceInfo(
        trace_id="123",
        trace_location=EntityTraceLocation.from_experiment_id("0"),
        request_time=0,
        execution_duration=1,
        state=TraceState.OK,
        tags={MLFLOW_ARTIFACT_LOCATION: location},
    )
    repo = _get_trace_artifact_repo(trace_info)
    assert isinstance(repo, expected_class)
    assert repo.artifact_uri == expected_uri


### Prompt Registry Tests ###
def test_create_prompt_as_registered_model(mock_get_request_message, mock_model_registry_store):
    tags = [RegisteredModelTag(key=IS_PROMPT_TAG_KEY, value="true")]
    mock_get_request_message.return_value = CreateRegisteredModel(
        name="model_1", tags=[tag.to_proto() for tag in tags]
    )
    rm = RegisteredModel("model_1", tags=tags)
    mock_model_registry_store.create_registered_model.return_value = rm
    resp = _create_registered_model()
    _, args = mock_model_registry_store.create_registered_model.call_args
    assert args["name"] == "model_1"
    assert {tag.key: tag.value for tag in args["tags"]} == {tag.key: tag.value for tag in tags}
    assert json.loads(resp.get_data()) == {"registered_model": jsonify(rm)}


def test_create_prompt_as_model_version(mock_get_request_message, mock_model_registry_store):
    tags = [
        ModelVersionTag(key=IS_PROMPT_TAG_KEY, value="true"),
        ModelVersionTag(key=PROMPT_TEXT_TAG_KEY, value="some prompt text"),
    ]
    mock_get_request_message.return_value = CreateModelVersion(
        name="model_1",
        tags=[tag.to_proto() for tag in tags],
        source=None,
        run_id=None,
        run_link=None,
    )
    mv = ModelVersion(
        name="prompt_1", version="12", creation_timestamp=123, tags=tags, run_link=None
    )
    mock_model_registry_store.create_model_version.return_value = mv
    resp = _create_model_version()
    _, args = mock_model_registry_store.create_model_version.call_args
    assert args["name"] == "model_1"
    assert args["source"] == ""
    assert args["run_id"] == ""
    assert {tag.key: tag.value for tag in args["tags"]} == {tag.key: tag.value for tag in tags}
    assert args["run_link"] == ""
    assert json.loads(resp.get_data()) == {"model_version": jsonify(mv)}


def test_create_evaluation_dataset(mock_tracking_store, mock_evaluation_dataset):
    mock_tracking_store.create_dataset.return_value = mock_evaluation_dataset

    with app.test_request_context(
        method="POST",
        json={
            "name": "test_dataset",
            "experiment_ids": ["0", "1"],
            "tags": json.dumps({"env": "test"}),
        },
    ):
        _create_dataset_handler()

    mock_tracking_store.create_dataset.assert_called_once_with(
        name="test_dataset",
        experiment_ids=["0", "1"],
        tags={"env": "test"},
    )


def test_get_evaluation_dataset(mock_tracking_store, mock_evaluation_dataset):
    mock_tracking_store.get_dataset.return_value = mock_evaluation_dataset

    dataset_id = "d-1234567890abcdef1234567890abcdef"
    with app.test_request_context(method="GET"):
        _get_dataset_handler(dataset_id)

    mock_tracking_store.get_dataset.assert_called_once_with(dataset_id)


def test_delete_evaluation_dataset(mock_tracking_store):
    dataset_id = "d-1234567890abcdef1234567890abcdef"
    with app.test_request_context(method="DELETE"):
        _delete_dataset_handler(dataset_id)

    mock_tracking_store.delete_dataset.assert_called_once_with(dataset_id)


def test_search_datasets(mock_tracking_store):
    from mlflow.protos.datasets_pb2 import Dataset as ProtoDataset

    datasets = []
    for i in range(2):
        ds = mock.MagicMock()
        ds.name = f"dataset_{i}"
        proto = ProtoDataset()
        proto.dataset_id = f"d-{i:032d}"
        proto.name = ds.name
        ds.to_proto.return_value = proto
        datasets.append(ds)

    paged_list = PagedList(datasets, "next_token")
    mock_tracking_store.search_datasets.return_value = paged_list

    with app.test_request_context(
        method="POST",
        json={
            "experiment_ids": ["0", "1"],
            "filter_string": "name = 'dataset_1'",
            "max_results": 10,
            "order_by": ["name DESC"],
            "page_token": "token123",
        },
    ):
        _search_evaluation_datasets_handler()

    mock_tracking_store.search_datasets.assert_called_once_with(
        experiment_ids=["0", "1"],
        filter_string="name = 'dataset_1'",
        max_results=10,
        order_by=["name DESC"],
        page_token="token123",
    )


def test_set_dataset_tags(mock_tracking_store):
    dataset_id = "d-1234567890abcdef1234567890abcdef"
    with app.test_request_context(
        method="POST",
        json={
            "tags": json.dumps({"env": "production", "version": "2.0"}),
        },
    ):
        _set_dataset_tags_handler(dataset_id)

    mock_tracking_store.set_dataset_tags.assert_called_once_with(
        dataset_id=dataset_id,
        tags={"env": "production", "version": "2.0"},
    )


def test_delete_dataset_tag(mock_tracking_store):
    dataset_id = "d-1234567890abcdef1234567890abcdef"
    key = "deprecated_tag"
    with app.test_request_context(method="DELETE"):
        _delete_dataset_tag_handler(dataset_id, key)

    mock_tracking_store.delete_dataset_tag.assert_called_once_with(
        dataset_id=dataset_id,
        key=key,
    )


def test_upsert_dataset_records(mock_tracking_store):
    mock_tracking_store.upsert_dataset_records.return_value = {
        "inserted": 2,
        "updated": 0,
    }

    dataset_id = "d-1234567890abcdef1234567890abcdef"
    records = [
        {"inputs": {"q": "test1"}, "expectations": {"score": 0.9}},
        {"inputs": {"q": "test2"}, "expectations": {"score": 0.8}},
    ]

    with app.test_request_context(
        method="POST",
        json={
            "records": json.dumps(records),
        },
    ):
        resp = _upsert_dataset_records_handler(dataset_id)

    mock_tracking_store.upsert_dataset_records.assert_called_once_with(
        dataset_id=dataset_id,
        records=records,
    )

    response_data = json.loads(resp.get_data())
    assert response_data["inserted_count"] == 2
    assert response_data["updated_count"] == 0


def test_get_dataset_experiment_ids(mock_tracking_store):
    mock_tracking_store.get_dataset_experiment_ids.return_value = [
        "exp1",
        "exp2",
        "exp3",
    ]

    dataset_id = "d-1234567890abcdef1234567890abcdef"
    with app.test_request_context(method="GET"):
        resp = _get_dataset_experiment_ids_handler(dataset_id)

    mock_tracking_store.get_dataset_experiment_ids.assert_called_once_with(dataset_id=dataset_id)

    response_data = json.loads(resp.get_data())
    assert response_data["experiment_ids"] == ["exp1", "exp2", "exp3"]


def test_get_dataset_records(mock_tracking_store):
    records = []
    for i in range(3):
        record = mock.MagicMock()
        record.dataset_id = "d-1234567890abcdef1234567890abcdef"
        record.dataset_record_id = f"r-00{i}"
        record.inputs = {"question": f"test{i}"}
        record.expectations = {"score": 0.9 - i * 0.1}
        record.tags = {}
        record.created_time = 1234567890 + i
        record.last_update_time = 1234567890 + i
        record.to_dict.return_value = {
            "dataset_id": record.dataset_id,
            "dataset_record_id": record.dataset_record_id,
            "inputs": record.inputs,
            "expectations": record.expectations,
            "tags": record.tags,
            "created_time": record.created_time,
            "last_update_time": record.last_update_time,
        }
        records.append(record)

    mock_tracking_store._load_dataset_records.return_value = (records, None)

    dataset_id = "d-1234567890abcdef1234567890abcdef"
    with app.test_request_context(method="GET"):
        resp = _get_dataset_records_handler(dataset_id)

    mock_tracking_store._load_dataset_records.assert_called_with(
        dataset_id, max_results=1000, page_token=None
    )

    response_data = json.loads(resp.get_data())
    records_data = json.loads(response_data["records"])
    assert len(records_data) == 3
    assert records_data[0]["dataset_record_id"] == "r-000"

    mock_tracking_store._load_dataset_records.return_value = (records[:2], "token_page2")

    with app.test_request_context(
        method="GET",
        json={
            "max_results": 2,
            "page_token": None,
        },
    ):
        resp = _get_dataset_records_handler(dataset_id)

    mock_tracking_store._load_dataset_records.assert_called_with(
        dataset_id, max_results=2, page_token=None
    )

    response_data = json.loads(resp.get_data())
    records_data = json.loads(response_data["records"])
    assert len(records_data) == 2
    assert response_data["next_page_token"] == "token_page2"

    mock_tracking_store._load_dataset_records.return_value = (records[2:], None)

    with app.test_request_context(
        method="GET",
        json={
            "max_results": 2,
            "page_token": "token_page2",
        },
    ):
        resp = _get_dataset_records_handler(dataset_id)

    mock_tracking_store._load_dataset_records.assert_called_with(
        dataset_id, max_results=2, page_token="token_page2"
    )

    response_data = json.loads(resp.get_data())
    records_data = json.loads(response_data["records"])
    assert len(records_data) == 1
    assert "next_page_token" not in response_data or response_data["next_page_token"] == ""


def test_get_dataset_records_empty(mock_tracking_store):
    mock_tracking_store._load_dataset_records.return_value = ([], None)

    dataset_id = "d-1234567890abcdef1234567890abcdef"
    with app.test_request_context(method="GET"):
        resp = _get_dataset_records_handler(dataset_id)

    response_data = json.loads(resp.get_data())
    records_data = json.loads(response_data["records"])
    assert len(records_data) == 0
    assert "next_page_token" not in response_data or response_data["next_page_token"] == ""


def test_get_dataset_records_pagination(mock_tracking_store):
    dataset_id = "d-1234567890abcdef1234567890abcdef"
    all_records = []
    for i in range(50):
        record = mock.Mock()
        record.dataset_record_id = f"r-{i:03d}"
        record.inputs = {"q": f"Question {i}"}
        record.expectations = {"a": f"Answer {i}"}
        record.tags = {}
        record.source_type = "TRACE"
        record.source_id = f"trace-{i}"
        record.created_time = 1609459200 + i
        record.to_dict.return_value = {
            "dataset_record_id": f"r-{i:03d}",
            "inputs": {"q": f"Question {i}"},
            "expectations": {"a": f"Answer {i}"},
            "tags": {},
            "source_type": "TRACE",
            "source_id": f"trace-{i}",
            "created_time": 1609459200 + i,
        }
        all_records.append(record)
    mock_tracking_store._load_dataset_records.return_value = (all_records[:20], "token_20")

    with app.test_request_context(
        method="GET",
        json={"max_results": 20},
    ):
        resp = _get_dataset_records_handler(dataset_id)

    mock_tracking_store._load_dataset_records.assert_called_with(
        dataset_id, max_results=20, page_token=None
    )

    response_data = json.loads(resp.get_data())
    records_data = json.loads(response_data["records"])
    assert len(records_data) == 20
    assert response_data["next_page_token"] == "token_20"
    assert records_data[0]["dataset_record_id"] == "r-000"
    assert records_data[19]["dataset_record_id"] == "r-019"
    mock_tracking_store._load_dataset_records.return_value = (all_records[20:40], "token_40")

    with app.test_request_context(
        method="GET",
        json={"max_results": 20, "page_token": "token_20"},
    ):
        resp = _get_dataset_records_handler(dataset_id)

    mock_tracking_store._load_dataset_records.assert_called_with(
        dataset_id, max_results=20, page_token="token_20"
    )

    response_data = json.loads(resp.get_data())
    records_data = json.loads(response_data["records"])
    assert len(records_data) == 20
    assert response_data["next_page_token"] == "token_40"
    assert records_data[0]["dataset_record_id"] == "r-020"
    mock_tracking_store._load_dataset_records.return_value = (all_records[40:], None)

    with app.test_request_context(
        method="GET",
        json={"max_results": 20, "page_token": "token_40"},
    ):
        resp = _get_dataset_records_handler(dataset_id)

    response_data = json.loads(resp.get_data())
    records_data = json.loads(response_data["records"])
    assert len(records_data) == 10
    assert "next_page_token" not in response_data or response_data["next_page_token"] == ""
    assert records_data[0]["dataset_record_id"] == "r-040"
    assert records_data[9]["dataset_record_id"] == "r-049"


def test_register_scorer(mock_get_request_message, mock_tracking_store):
    experiment_id = "123"
    name = "accuracy_scorer"
    serialized_scorer = "serialized_scorer_data"

    mock_get_request_message.return_value = RegisterScorer(
        experiment_id=experiment_id, name=name, serialized_scorer=serialized_scorer
    )

    mock_scorer_version = ScorerVersion(
        experiment_id=experiment_id,
        scorer_name=name,
        scorer_version=1,
        serialized_scorer=serialized_scorer,
        creation_time=1234567890,
        scorer_id="test-scorer-id",
    )
    mock_tracking_store.register_scorer.return_value = mock_scorer_version

    resp = _register_scorer()

    mock_tracking_store.register_scorer.assert_called_once_with(
        experiment_id, name, serialized_scorer
    )

    response_data = json.loads(resp.get_data())
    assert response_data == {
        "version": 1,
        "scorer_id": "test-scorer-id",
        "experiment_id": experiment_id,
        "name": name,
        "serialized_scorer": serialized_scorer,
        "creation_time": 1234567890,
    }


def test_list_scorers(mock_get_request_message, mock_tracking_store):
    experiment_id = "123"

    mock_get_request_message.return_value = ListScorers(experiment_id=experiment_id)

    # Create mock scorers
    scorers = [
        ScorerVersion(
            experiment_id=123,
            scorer_name="accuracy_scorer",
            scorer_version=1,
            serialized_scorer="serialized_accuracy_scorer",
            creation_time=12345,
        ),
        ScorerVersion(
            experiment_id=123,
            scorer_name="safety_scorer",
            scorer_version=2,
            serialized_scorer="serialized_safety_scorer",
            creation_time=12345,
        ),
    ]

    mock_tracking_store.list_scorers.return_value = scorers

    resp = _list_scorers()

    # Verify the tracking store was called with correct arguments
    mock_tracking_store.list_scorers.assert_called_once_with(experiment_id)

    # Verify the response
    response_data = json.loads(resp.get_data())
    assert len(response_data["scorers"]) == 2
    assert response_data["scorers"][0]["scorer_name"] == "accuracy_scorer"
    assert response_data["scorers"][0]["scorer_version"] == 1
    assert response_data["scorers"][0]["serialized_scorer"] == "serialized_accuracy_scorer"
    assert response_data["scorers"][1]["scorer_name"] == "safety_scorer"
    assert response_data["scorers"][1]["scorer_version"] == 2
    assert response_data["scorers"][1]["serialized_scorer"] == "serialized_safety_scorer"


def test_list_scorer_versions(mock_get_request_message, mock_tracking_store):
    experiment_id = "123"
    name = "accuracy_scorer"

    mock_get_request_message.return_value = ListScorerVersions(
        experiment_id=experiment_id, name=name
    )

    # Create mock scorers with multiple versions
    scorers = [
        ScorerVersion(
            experiment_id=123,
            scorer_name="accuracy_scorer",
            scorer_version=1,
            serialized_scorer="serialized_accuracy_scorer_v1",
            creation_time=12345,
        ),
        ScorerVersion(
            experiment_id=123,
            scorer_name="accuracy_scorer",
            scorer_version=2,
            serialized_scorer="serialized_accuracy_scorer_v2",
            creation_time=12345,
        ),
    ]

    mock_tracking_store.list_scorer_versions.return_value = scorers

    resp = _list_scorer_versions()

    # Verify the tracking store was called with correct arguments
    mock_tracking_store.list_scorer_versions.assert_called_once_with(experiment_id, name)

    # Verify the response
    response_data = json.loads(resp.get_data())
    assert len(response_data["scorers"]) == 2
    assert response_data["scorers"][0]["scorer_version"] == 1
    assert response_data["scorers"][0]["serialized_scorer"] == "serialized_accuracy_scorer_v1"
    assert response_data["scorers"][1]["scorer_version"] == 2
    assert response_data["scorers"][1]["serialized_scorer"] == "serialized_accuracy_scorer_v2"


def test_get_scorer_with_version(mock_get_request_message, mock_tracking_store):
    experiment_id = "123"
    name = "accuracy_scorer"
    version = 2

    mock_get_request_message.return_value = GetScorer(
        experiment_id=experiment_id, name=name, version=version
    )

    # Mock the return value as a ScorerVersion entity
    mock_scorer_version = ScorerVersion(
        experiment_id=123,
        scorer_name="accuracy_scorer",
        scorer_version=2,
        serialized_scorer="serialized_accuracy_scorer_v2",
        creation_time=1640995200000,
    )
    mock_tracking_store.get_scorer.return_value = mock_scorer_version

    resp = _get_scorer()

    # Verify the tracking store was called with correct arguments (positional)
    mock_tracking_store.get_scorer.assert_called_once_with(experiment_id, name, version)

    # Verify the response
    response_data = json.loads(resp.get_data())
    assert response_data["scorer"]["experiment_id"] == 123
    assert response_data["scorer"]["scorer_name"] == "accuracy_scorer"
    assert response_data["scorer"]["scorer_version"] == 2
    assert response_data["scorer"]["serialized_scorer"] == "serialized_accuracy_scorer_v2"
    assert response_data["scorer"]["creation_time"] == 1640995200000


def test_get_scorer_without_version(mock_get_request_message, mock_tracking_store):
    experiment_id = "123"
    name = "accuracy_scorer"

    mock_get_request_message.return_value = GetScorer(experiment_id=experiment_id, name=name)

    # Mock the return value as a ScorerVersion entity
    mock_scorer_version = ScorerVersion(
        experiment_id=123,
        scorer_name="accuracy_scorer",
        scorer_version=3,
        serialized_scorer="serialized_accuracy_scorer_latest",
        creation_time=1640995200000,
    )
    mock_tracking_store.get_scorer.return_value = mock_scorer_version

    resp = _get_scorer()

    # Verify the tracking store was called with correct arguments (positional, version=None)
    mock_tracking_store.get_scorer.assert_called_once_with(experiment_id, name, None)

    # Verify the response
    response_data = json.loads(resp.get_data())
    assert response_data["scorer"]["experiment_id"] == 123
    assert response_data["scorer"]["scorer_name"] == "accuracy_scorer"
    assert response_data["scorer"]["scorer_version"] == 3
    assert response_data["scorer"]["serialized_scorer"] == "serialized_accuracy_scorer_latest"
    assert response_data["scorer"]["creation_time"] == 1640995200000


def test_delete_scorer_with_version(mock_get_request_message, mock_tracking_store):
    experiment_id = "123"
    name = "accuracy_scorer"
    version = 2

    mock_get_request_message.return_value = DeleteScorer(
        experiment_id=experiment_id, name=name, version=version
    )

    resp = _delete_scorer()

    # Verify the tracking store was called with correct arguments (positional)
    mock_tracking_store.delete_scorer.assert_called_once_with(experiment_id, name, version)

    # Verify the response (should be empty for delete operations)
    response_data = json.loads(resp.get_data())
    assert response_data == {}


def test_delete_scorer_without_version(mock_get_request_message, mock_tracking_store):
    experiment_id = "123"
    name = "accuracy_scorer"

    mock_get_request_message.return_value = DeleteScorer(experiment_id=experiment_id, name=name)

    resp = _delete_scorer()

    # Verify the tracking store was called with correct arguments (positional, version=None)
    mock_tracking_store.delete_scorer.assert_called_once_with(experiment_id, name, None)

    # Verify the response (should be empty for delete operations)
    response_data = json.loads(resp.get_data())
    assert response_data == {}


def test_calculate_trace_filter_correlation(mock_get_request_message, mock_tracking_store):
    experiment_ids = ["123", "456"]
    filter_string1 = "span.type = 'LLM'"
    filter_string2 = "feedback.quality > 0.8"
    base_filter = "request_time > 1000"

    mock_request = CalculateTraceFilterCorrelation(
        experiment_ids=experiment_ids,
        filter_string1=filter_string1,
        filter_string2=filter_string2,
        base_filter=base_filter,
    )
    mock_get_request_message.return_value = mock_request

    mock_result = TraceFilterCorrelationResult(
        npmi=0.456,
        npmi_smoothed=0.445,
        filter1_count=100,
        filter2_count=80,
        joint_count=50,
        total_count=200,
    )
    mock_tracking_store.calculate_trace_filter_correlation.return_value = mock_result

    resp = _calculate_trace_filter_correlation()

    mock_tracking_store.calculate_trace_filter_correlation.assert_called_once_with(
        experiment_ids=experiment_ids,
        filter_string1=filter_string1,
        filter_string2=filter_string2,
        base_filter=base_filter,
    )

    response_data = json.loads(resp.get_data())
    assert response_data["npmi"] == 0.456
    assert response_data["npmi_smoothed"] == 0.445
    assert response_data["filter1_count"] == 100
    assert response_data["filter2_count"] == 80
    assert response_data["joint_count"] == 50
    assert response_data["total_count"] == 200


def test_calculate_trace_filter_correlation_without_base_filter(
    mock_get_request_message, mock_tracking_store
):
    experiment_ids = ["123"]
    filter_string1 = "span.type = 'LLM'"
    filter_string2 = "feedback.quality > 0.8"

    mock_request = CalculateTraceFilterCorrelation(
        experiment_ids=experiment_ids,
        filter_string1=filter_string1,
        filter_string2=filter_string2,
    )
    mock_get_request_message.return_value = mock_request

    mock_result = TraceFilterCorrelationResult(
        npmi=0.789,
        npmi_smoothed=0.775,
        filter1_count=50,
        filter2_count=40,
        joint_count=30,
        total_count=100,
    )
    mock_tracking_store.calculate_trace_filter_correlation.return_value = mock_result

    resp = _calculate_trace_filter_correlation()

    mock_tracking_store.calculate_trace_filter_correlation.assert_called_once_with(
        experiment_ids=experiment_ids,
        filter_string1=filter_string1,
        filter_string2=filter_string2,
        base_filter=None,
    )

    response_data = json.loads(resp.get_data())
    assert response_data["npmi"] == 0.789
    assert response_data["npmi_smoothed"] == 0.775
    assert response_data["filter1_count"] == 50
    assert response_data["filter2_count"] == 40
    assert response_data["joint_count"] == 30
    assert response_data["total_count"] == 100


def test_calculate_trace_filter_correlation_with_nan_npmi(
    mock_get_request_message, mock_tracking_store
):
    experiment_ids = ["123"]
    filter_string1 = "span.type = 'LLM'"
    filter_string2 = "feedback.quality > 0.8"

    mock_request = CalculateTraceFilterCorrelation(
        experiment_ids=experiment_ids,
        filter_string1=filter_string1,
        filter_string2=filter_string2,
    )
    mock_get_request_message.return_value = mock_request

    mock_result = TraceFilterCorrelationResult(
        npmi=float("nan"),
        npmi_smoothed=None,
        filter1_count=0,
        filter2_count=0,
        joint_count=0,
        total_count=100,
    )
    mock_tracking_store.calculate_trace_filter_correlation.return_value = mock_result

    resp = _calculate_trace_filter_correlation()

    mock_tracking_store.calculate_trace_filter_correlation.assert_called_once_with(
        experiment_ids=experiment_ids,
        filter_string1=filter_string1,
        filter_string2=filter_string2,
        base_filter=None,
    )

    response_data = json.loads(resp.get_data())
    assert "npmi" not in response_data
    assert "npmi_smoothed" not in response_data
    assert response_data["filter1_count"] == 0
    assert response_data["filter2_count"] == 0
    assert response_data["joint_count"] == 0
    assert response_data["total_count"] == 100


def test_databricks_tracking_store_registration():
    registry = TrackingStoreRegistryWrapper()

    # Test that the correct store type is returned for databricks scheme
    store = registry.get_store("databricks", artifact_uri=None)
    assert isinstance(store, DatabricksTracingRestStore)

    # Verify that the store was created with the right get_host_creds function
    # The RestStore should have a get_host_creds attribute that is a partial function
    assert hasattr(store, "get_host_creds")
    assert store.get_host_creds.func.__name__ == "get_databricks_host_creds"
    assert store.get_host_creds.args == ("databricks",)


def test_databricks_model_registry_store_registration():
    registry = ModelRegistryStoreRegistryWrapper()

    # Test that the correct store type is returned for databricks
    store = registry.get_store("databricks")
    assert isinstance(store, ModelRegistryRestStore)

    # Verify that the store was created with the right get_host_creds function
    assert hasattr(store, "get_host_creds")
    assert store.get_host_creds.func.__name__ == "get_databricks_host_creds"
    assert store.get_host_creds.args == ("databricks",)

    # Test that the correct store type is returned for databricks-uc
    uc_store = registry.get_store("databricks-uc")
    assert isinstance(uc_store, UcModelRegistryStore)

    # Verify that the UC store was created with the right get_host_creds function
    # Note: UcModelRegistryStore uses get_databricks_host_creds internally,
    # not get_databricks_uc_host_creds
    assert hasattr(uc_store, "get_host_creds")
    assert uc_store.get_host_creds.func.__name__ == "get_databricks_host_creds"
    assert uc_store.get_host_creds.args == ("databricks-uc",)

    # Also verify it has tracking_uri set
    assert hasattr(uc_store, "tracking_uri")
    # The tracking_uri will be set based on environment/test config
    # In test environment, it may be set to a test sqlite database
    assert uc_store.tracking_uri is not None


def test_search_experiments_empty_page_token(mock_get_request_message, mock_tracking_store):
    # Create proto without setting page_token - it defaults to empty string
    search_experiments_proto = SearchExperiments()
    search_experiments_proto.max_results = 10

    # Verify that proto's default page_token is empty string
    assert search_experiments_proto.page_token == ""

    mock_get_request_message.return_value = search_experiments_proto
    mock_tracking_store.search_experiments.return_value = PagedList([], None)

    _search_experiments()

    # Verify that search_experiments was called with page_token=None (not empty string)
    mock_tracking_store.search_experiments.assert_called_once()
    call_kwargs = mock_tracking_store.search_experiments.call_args.kwargs
    assert call_kwargs.get("page_token") is None
    assert call_kwargs.get("max_results") == 10


def test_search_registered_models_empty_page_token(
    mock_get_request_message, mock_model_registry_store
):
    # Create proto without setting page_token - it defaults to empty string
    search_registered_models_proto = SearchRegisteredModels()
    search_registered_models_proto.max_results = 10

    # Verify that proto's default page_token is empty string
    assert search_registered_models_proto.page_token == ""

    mock_get_request_message.return_value = search_registered_models_proto
    mock_model_registry_store.search_registered_models.return_value = PagedList([], None)

    _search_registered_models()

    # Verify that search_registered_models was called with page_token=None (not empty string)
    mock_model_registry_store.search_registered_models.assert_called_once()
    call_kwargs = mock_model_registry_store.search_registered_models.call_args.kwargs
    assert call_kwargs.get("page_token") is None
    assert call_kwargs.get("max_results") == 10


def test_search_model_versions_empty_page_token(
    mock_get_request_message, mock_model_registry_store
):
    # Create proto without setting page_token - it defaults to empty string
    search_model_versions_proto = SearchModelVersions()
    search_model_versions_proto.max_results = 10

    # Verify that proto's default page_token is empty string
    assert search_model_versions_proto.page_token == ""

    mock_get_request_message.return_value = search_model_versions_proto
    mock_model_registry_store.search_model_versions.return_value = PagedList([], None)

    _search_model_versions()

    # Verify that search_model_versions was called with page_token=None (not empty string)
    mock_model_registry_store.search_model_versions.assert_called_once()
    call_kwargs = mock_model_registry_store.search_model_versions.call_args.kwargs
    assert call_kwargs.get("page_token") is None
    assert call_kwargs.get("max_results") == 10


def test_search_traces_v3_empty_page_token(mock_get_request_message, mock_tracking_store):
    # Create proto without setting page_token - it defaults to empty string
    # SearchTracesV3 requires locations field
    search_traces_proto = SearchTracesV3()
    location = TraceLocation()
    location.mlflow_experiment.experiment_id = "1"
    search_traces_proto.locations.append(location)
    search_traces_proto.max_results = 10

    # Verify that proto's default page_token is empty string
    assert search_traces_proto.page_token == ""

    mock_get_request_message.return_value = search_traces_proto
    mock_tracking_store.search_traces.return_value = ([], None)

    _search_traces_v3()

    # Verify that search_traces was called with page_token=None (not empty string)
    mock_tracking_store.search_traces.assert_called_once()
    call_kwargs = mock_tracking_store.search_traces.call_args.kwargs
    assert call_kwargs.get("page_token") is None
    assert call_kwargs.get("max_results") == 10


def test_deprecated_search_traces_v2_empty_page_token(
    mock_get_request_message, mock_tracking_store
):
    # Create proto without setting page_token - it defaults to empty string
    search_traces_proto = SearchTraces()
    search_traces_proto.max_results = 10

    # Verify that proto's default page_token is empty string
    assert search_traces_proto.page_token == ""

    mock_get_request_message.return_value = search_traces_proto
    mock_tracking_store.search_traces.return_value = ([], None)

    _deprecated_search_traces_v2()

    # Verify that search_traces was called with page_token=None (not empty string)
    mock_tracking_store.search_traces.assert_called_once()
    call_kwargs = mock_tracking_store.search_traces.call_args.kwargs
    assert call_kwargs.get("page_token") is None
    assert call_kwargs.get("max_results") == 10


def test_search_logged_models_empty_page_token(mock_get_request_message, mock_tracking_store):
    # Create proto without setting page_token - it defaults to empty string
    search_logged_models_proto = SearchLoggedModels()
    search_logged_models_proto.max_results = 10

    # Verify that proto's default page_token is empty string
    assert search_logged_models_proto.page_token == ""

    mock_get_request_message.return_value = search_logged_models_proto
    mock_tracking_store.search_logged_models.return_value = PagedList([], None)

    _search_logged_models()

    # Verify that search_logged_models was called with page_token=None (not empty string)
    mock_tracking_store.search_logged_models.assert_called_once()
    call_kwargs = mock_tracking_store.search_logged_models.call_args.kwargs
    assert call_kwargs.get("page_token") is None
    assert call_kwargs.get("max_results") == 10


def test_list_webhooks_empty_page_token(mock_get_request_message, mock_model_registry_store):
    # Create proto without setting page_token - it defaults to empty string
    list_webhooks_proto = ListWebhooks()
    list_webhooks_proto.max_results = 10

    # Verify that proto's default page_token is empty string
    assert list_webhooks_proto.page_token == ""

    mock_get_request_message.return_value = list_webhooks_proto
    mock_model_registry_store.list_webhooks.return_value = PagedList([], None)

    _list_webhooks()

    # Verify that list_webhooks was called with page_token=None (not empty string)
    mock_model_registry_store.list_webhooks.assert_called_once()
    call_kwargs = mock_model_registry_store.list_webhooks.call_args.kwargs
    assert call_kwargs.get("page_token") is None
    assert call_kwargs.get("max_results") == 10


def test_batch_get_traces_handler(mock_get_request_message, mock_tracking_store):
    trace_id_1 = "test-trace-123"
    trace_id_2 = "test-trace-456"

    get_traces_proto = BatchGetTraces(trace_ids=[trace_id_1, trace_id_2])

    mock_get_request_message.return_value = get_traces_proto

    otel_span = OTelReadableSpan(
        name="test",
        context=build_otel_context(123, 234),
        parent=None,
        start_time=100,
        end_time=200,
        attributes={
            "mlflow.spanInputs": json.dumps("inputs"),
            "mlflow.spanOutputs": json.dumps("outputs"),
            "mlflow.spanType": json.dumps("span_type"),
        },
    )
    mock_span = Span(otel_span)

    # Create mock traces to return
    mock_trace_1 = Trace(
        info=TraceInfo(
            trace_id=trace_id_1,
            trace_location=EntityTraceLocation.from_experiment_id("1"),
            request_time=1234567890,
            execution_duration=5000,
            state=TraceState.OK,
        ),
        data=TraceData(spans=[mock_span]),
    )

    mock_trace_2 = Trace(
        info=TraceInfo(
            trace_id=trace_id_2,
            trace_location=EntityTraceLocation.from_experiment_id("1"),
            request_time=1234567890,
            execution_duration=3000,
            state=TraceState.OK,
        ),
        data=TraceData(spans=[mock_span]),
    )

    mock_tracking_store.batch_get_traces.return_value = [mock_trace_1, mock_trace_2]

    # Call the handler
    response = _batch_get_traces()

    # Verify the store was called with the correct trace IDs
    mock_tracking_store.batch_get_traces.assert_called_once_with([trace_id_1, trace_id_2], None)

    # Verify response was created
    assert response is not None
    assert response.status_code == 200
    traces = json.loads(response.get_data())["traces"]
    assert len(traces) == 2
    assert len(traces[0]["spans"]) == 1
    assert len(traces[1]["spans"]) == 1


def test_batch_get_traces_handler_empty_list(mock_get_request_message, mock_tracking_store):
    get_traces_proto = BatchGetTraces()

    mock_get_request_message.return_value = get_traces_proto
    mock_tracking_store.batch_get_traces.return_value = []

    response = _batch_get_traces()

    mock_tracking_store.batch_get_traces.assert_called_once_with([], None)

    # Verify response was created
    assert response is not None
    assert response.status_code == 200


def test_get_trace_handler(mock_get_request_message, mock_tracking_store):
    trace_id = "test-trace-123"

    get_trace_proto = GetTrace(trace_id=trace_id, allow_partial=True)
    mock_get_request_message.return_value = get_trace_proto

    otel_span = OTelReadableSpan(
        name="test",
        context=build_otel_context(123, 234),
        parent=None,
        start_time=100,
        end_time=200,
        attributes={
            "mlflow.spanInputs": json.dumps("inputs"),
            "mlflow.spanOutputs": json.dumps("outputs"),
            "mlflow.spanType": json.dumps("span_type"),
        },
    )
    mock_span = Span(otel_span)

    mock_trace = Trace(
        info=TraceInfo(
            trace_id=trace_id,
            trace_location=EntityTraceLocation.from_experiment_id("1"),
            request_time=1234567890,
            execution_duration=5000,
            state=TraceState.OK,
        ),
        data=TraceData(spans=[mock_span]),
    )

    mock_tracking_store.get_trace.return_value = mock_trace

    response = _get_trace()

    mock_tracking_store.get_trace.assert_called_once_with(trace_id, allow_partial=True)

    assert response is not None
    assert response.status_code == 200
    response_data = json.loads(response.get_data())
    assert "trace" in response_data
    trace = response_data["trace"]
    assert trace["trace_info"]["trace_id"] == trace_id
    assert len(trace["spans"]) == 1


def test_get_trace_handler_with_allow_partial_false(mock_get_request_message, mock_tracking_store):
    trace_id = "test-trace-456"

    get_trace_proto = GetTrace(trace_id=trace_id, allow_partial=False)
    mock_get_request_message.return_value = get_trace_proto

    otel_span = OTelReadableSpan(
        name="test",
        context=build_otel_context(123, 234),
        parent=None,
        start_time=100,
        end_time=200,
        attributes={},
    )
    mock_span = Span(otel_span)

    mock_trace = Trace(
        info=TraceInfo(
            trace_id=trace_id,
            trace_location=EntityTraceLocation.from_experiment_id("1"),
            request_time=1234567890,
            execution_duration=5000,
            state=TraceState.OK,
        ),
        data=TraceData(spans=[mock_span]),
    )

    mock_tracking_store.get_trace.return_value = mock_trace

    response = _get_trace()

    mock_tracking_store.get_trace.assert_called_once_with(trace_id, allow_partial=False)

    assert response is not None
    assert response.status_code == 200
    response_data = json.loads(response.get_data())
    assert "trace" in response_data


def test_get_trace_handler_not_found(mock_get_request_message, mock_tracking_store):
    trace_id = "non-existent-trace"

    get_trace_proto = GetTrace(trace_id=trace_id)
    mock_get_request_message.return_value = get_trace_proto

    mock_tracking_store.get_trace.side_effect = MlflowException(
        f"Trace with ID {trace_id} is not found.",
        error_code=RESOURCE_DOES_NOT_EXIST,
    )

    response = _get_trace()

    mock_tracking_store.get_trace.assert_called_once_with(trace_id, allow_partial=False)

    assert response is not None
    assert response.status_code == 404
    response_data = json.loads(response.get_data())
    assert "error_code" in response_data
    assert response_data["error_code"] == "RESOURCE_DOES_NOT_EXIST"


def test_get_trace_artifact_handler(mock_tracking_store):
    trace_id = "test-trace-artifact-123"

    otel_span = OTelReadableSpan(
        name="test_span",
        context=build_otel_context(123, 234),
        parent=None,
        start_time=100,
        end_time=200,
        attributes={
            "mlflow.spanInputs": json.dumps({"input": "test_input"}),
            "mlflow.spanOutputs": json.dumps({"output": "test_output"}),
        },
    )
    mock_span = Span(otel_span)

    mock_trace = Trace(
        info=TraceInfo(
            trace_id=trace_id,
            trace_location=EntityTraceLocation.from_experiment_id("1"),
            request_time=1234567890,
            execution_duration=5000,
            state=TraceState.OK,
        ),
        data=TraceData(spans=[mock_span]),
    )

    mock_tracking_store.get_trace.return_value = mock_trace
    mock_tracking_store.batch_get_traces.return_value = [mock_trace]

    with app.test_request_context(method="GET", query_string={"request_id": trace_id}):
        response = get_trace_artifact_handler()

    # Verify the store was called correctly
    mock_tracking_store.get_trace.assert_called_once_with(trace_id, allow_partial=True)

    # Verify response headers and status
    assert response is not None
    assert response.status_code == 200
    assert response.headers["Content-Disposition"] == "attachment; filename=traces.json"


def test_get_trace_artifact_handler_missing_request_id(mock_tracking_store):
    with app.test_request_context(method="GET"):
        response = get_trace_artifact_handler()

    assert response.status_code == 400
    response_data = json.loads(response.get_data())
    assert "error_code" in response_data
    assert response_data["error_code"] == "BAD_REQUEST"
    assert 'must include the "request_id" query parameter' in response_data["message"]


def test_get_trace_artifact_handler_trace_not_found(mock_tracking_store):
    trace_id = "non-existent-trace"
    mock_tracking_store.get_trace.side_effect = MlflowException(
        f"Trace with ID {trace_id} is not found.",
        error_code=RESOURCE_DOES_NOT_EXIST,
    )

    with app.test_request_context(method="GET", query_string={"request_id": trace_id}):
        response = get_trace_artifact_handler()

    mock_tracking_store.get_trace.assert_called_once_with(trace_id, allow_partial=True)

    assert response.status_code == 404
    response_data = json.loads(response.get_data())
    assert "error_code" in response_data
    assert response_data["error_code"] == "RESOURCE_DOES_NOT_EXIST"
    assert f"Trace with ID {trace_id} is not found" in response_data["message"]


def test_get_trace_artifact_handler_fallback_to_batch_get_traces(mock_tracking_store):
    trace_id = "test-trace-batch-123"

    otel_span = OTelReadableSpan(
        name="test_span_batch",
        context=build_otel_context(456, 789),
        parent=None,
        start_time=100,
        end_time=200,
        attributes={
            "mlflow.spanInputs": json.dumps({"input": "batch_input"}),
            "mlflow.spanOutputs": json.dumps({"output": "batch_output"}),
        },
    )
    mock_span = Span(otel_span)

    mock_trace = Trace(
        info=TraceInfo(
            trace_id=trace_id,
            trace_location=EntityTraceLocation.from_experiment_id("2"),
            request_time=1234567890,
            execution_duration=3000,
            state=TraceState.OK,
        ),
        data=TraceData(spans=[mock_span]),
    )

    # Simulate get_trace not being implemented
    mock_tracking_store.get_trace.side_effect = MlflowNotImplementedException(
        "get_trace is not implemented"
    )
    mock_tracking_store.batch_get_traces.return_value = [mock_trace]

    with app.test_request_context(method="GET", query_string={"request_id": trace_id}):
        response = get_trace_artifact_handler()

    # Verify both methods were called
    mock_tracking_store.get_trace.assert_called_once_with(trace_id, allow_partial=True)
    mock_tracking_store.batch_get_traces.assert_called_once_with([trace_id], None)

    # Verify successful response
    assert response is not None
    assert response.status_code == 200
    assert response.headers["Content-Disposition"] == "attachment; filename=traces.json"


def test_get_trace_artifact_handler_batch_get_traces_not_found(mock_tracking_store):
    trace_id = "non-existent-batch-trace"

    # Simulate get_trace not being implemented
    mock_tracking_store.get_trace.side_effect = MlflowNotImplementedException(
        "get_trace is not implemented"
    )
    # batch_get_traces returns empty list (trace not found)
    mock_tracking_store.batch_get_traces.return_value = []

    with app.test_request_context(method="GET", query_string={"request_id": trace_id}):
        response = get_trace_artifact_handler()

    # Verify both methods were called
    mock_tracking_store.get_trace.assert_called_once_with(trace_id, allow_partial=True)
    mock_tracking_store.batch_get_traces.assert_called_once_with([trace_id], None)

    # Verify 404 response
    assert response.status_code == 404
    response_data = json.loads(response.get_data())
    assert "error_code" in response_data
    assert response_data["error_code"] == "RESOURCE_DOES_NOT_EXIST"
    assert f"Trace with id={trace_id} not found" in response_data["message"]


def test_get_trace_artifact_handler_fallback_to_artifact_repo(mock_tracking_store):
    trace_id = "test-trace-artifact-repo-123"

    trace_info = TraceInfo(
        trace_id=trace_id,
        trace_location=EntityTraceLocation.from_experiment_id("3"),
        request_time=1234567890,
        execution_duration=4000,
        state=TraceState.OK,
    )

    trace_data = {
        "spans": [
            {
                "name": "artifact_span",
                "context": {"trace_id": trace_id, "span_id": "123"},
                "parent_id": None,
                "start_time": 100,
                "end_time": 200,
                "status_code": "OK",
                "status_message": "",
                "attributes": {},
                "events": [],
            }
        ]
    }

    # Simulate batch_get_traces not being implemented
    mock_tracking_store.get_trace.side_effect = MlflowNotImplementedException(
        "get_trace is not implemented"
    )
    mock_tracking_store.batch_get_traces.side_effect = MlflowNotImplementedException(
        "batch_get_traces is not implemented"
    )
    mock_tracking_store.get_trace_info.return_value = trace_info

    # Mock the artifact repo
    mock_artifact_repo = mock.MagicMock()
    mock_artifact_repo.download_trace_data.return_value = trace_data

    with mock.patch(
        "mlflow.server.handlers._get_trace_artifact_repo", return_value=mock_artifact_repo
    ):
        with app.test_request_context(method="GET", query_string={"request_id": trace_id}):
            response = get_trace_artifact_handler()

    # Verify the fallback path was taken
    mock_tracking_store.get_trace.assert_called_once_with(trace_id, allow_partial=True)
    mock_tracking_store.batch_get_traces.assert_called_once_with([trace_id], None)
    mock_tracking_store.get_trace_info.assert_called_once_with(trace_id)
    mock_artifact_repo.download_trace_data.assert_called_once()

    # Verify successful response
    assert response is not None
    assert response.status_code == 200
    assert response.headers["Content-Disposition"] == "attachment; filename=traces.json"


def test_delete_trace_tag_v2_handler(mock_get_request_message, mock_tracking_store):
    """Test v2 delete_trace_tag handler with request_id parameter.

    Verifies that when the Flask route uses request_id path parameter,
    the _delete_trace_tag handler is called and invokes store.delete_trace_tag().
    """

    request_id = "tr-123v2"
    tag_key = "tk"

    # Create the request message
    request_msg = DeleteTraceTag(key=tag_key)
    mock_get_request_message.return_value = request_msg

    # Call the v2 handler with request_id parameter
    response = _delete_trace_tag(request_id=request_id)

    # Verify the store method was called with correct parameters
    mock_tracking_store.delete_trace_tag.assert_called_once_with(request_id, tag_key)

    assert response is not None
    assert response.status_code == 200


def test_delete_trace_tag_v3_handler(mock_get_request_message, mock_tracking_store):
    """Test v3 delete_trace_tag handler with trace_id parameter.

    Verifies that when the Flask route uses trace_id path parameter,
    the _delete_trace_tag_v3 handler is called and invokes store.delete_trace_tag().
    This is similar to v2 but uses the v3 proto message and route parameter naming.
    """

    trace_id = "tr-v3-456"
    tag_key = "tk"

    # Create the request message with V3
    request_msg = DeleteTraceTagV3(key=tag_key)
    mock_get_request_message.return_value = request_msg

    # Call the v3 handler with trace_id parameter
    response = _delete_trace_tag_v3(trace_id=trace_id)

    # Verify the store method was called with correct parameters
    # Both v2 and v3 call the same store method
    mock_tracking_store.delete_trace_tag.assert_called_once_with(trace_id, tag_key)

    assert response is not None
    assert response.status_code == 200


def test_set_trace_tag_v2_handler(mock_get_request_message, mock_tracking_store):
    """Test v2 set_trace_tag handler with request_id parameter.

    Verifies that when the Flask route uses request_id path parameter,
    the _set_trace_tag handler is called and invokes store.set_trace_tag().
    """
    trace_id = "tr-test-v2-123"
    tag_key = "tk"
    tag_value = "tv"

    # Create the request message
    request_msg = SetTraceTag(key=tag_key, value=tag_value)
    mock_get_request_message.return_value = request_msg

    # Call the v2 handler with request_id parameter
    response = _set_trace_tag(request_id=trace_id)

    # Verify the store method was called with correct parameters
    mock_tracking_store.set_trace_tag.assert_called_once_with(trace_id, tag_key, tag_value)

    # Verify response was created (200 status)
    assert response is not None
    assert response.status_code == 200


def test_set_trace_tag_v3_handler(mock_get_request_message, mock_tracking_store):
    """Test v3 set_trace_tag handler with trace_id parameter.

    Verifies that when the Flask route uses trace_id path parameter,
    the _set_trace_tag_v3 handler is called and invokes store.set_trace_tag().
    This is similar to v2 but uses the v3 proto message and route parameter naming.
    """
    trace_id = "tr-test-v3-456"
    tag_key = "tk"
    tag_value = "tv"

    # Create the request message (v3 version)
    request_msg = SetTraceTagV3(key=tag_key, value=tag_value)
    mock_get_request_message.return_value = request_msg

    # Call the v3 handler with trace_id parameter
    response = _set_trace_tag_v3(trace_id=trace_id)

    # Verify the store method was called with correct parameters
    # Note: Both handlers call the same store method
    mock_tracking_store.set_trace_tag.assert_called_once_with(trace_id, tag_key, tag_value)

    # Verify response was created (200 status)
    assert response is not None
    assert response.status_code == 200


def test_link_prompts_to_trace_handler(mock_get_request_message, mock_tracking_store):
    """Test link_prompts_to_trace handler.

    Verifies that the handler correctly parses the request and calls
    store.link_prompts_to_trace() with the appropriate PromptVersion objects.
    """
    trace_id = "tr-test-123"
    prompt_versions_refs = [
        LinkPromptsToTrace.PromptVersionRef(name="prompt1", version="1"),
        LinkPromptsToTrace.PromptVersionRef(name="prompt2", version="2"),
    ]

    # Create the request message
    request_msg = LinkPromptsToTrace(trace_id=trace_id, prompt_versions=prompt_versions_refs)
    mock_get_request_message.return_value = request_msg

    # Call the handler
    response = _link_prompts_to_trace()

    # Verify the store method was called with correct parameters
    # The handler should convert PromptVersionRef to PromptVersion objects
    call_args = mock_tracking_store.link_prompts_to_trace.call_args
    assert call_args[1]["trace_id"] == trace_id

    prompt_versions = call_args[1]["prompt_versions"]
    assert len(prompt_versions) == 2
    assert isinstance(prompt_versions[0], PromptVersion)
    assert prompt_versions[0].name == "prompt1"
    assert prompt_versions[0].version == 1
    assert isinstance(prompt_versions[1], PromptVersion)
    assert prompt_versions[1].name == "prompt2"
    assert prompt_versions[1].version == 2

    # Verify response was created (200 status)
    assert response is not None
    assert response.status_code == 200


@pytest.mark.skipif(not _PROVIDER_BACKEND_AVAILABLE, reason="litellm is required for LiteLLM tests")
def test_list_providers():
    with app.test_client() as c:
        response = c.get("/ajax-api/3.0/mlflow/gateway/supported-providers")
        assert response.status_code == 200
        data = response.get_json()
        assert "providers" in data
        assert isinstance(data["providers"], list)
        assert len(data["providers"]) > 0
        assert "openai" in data["providers"]


@pytest.mark.skipif(not _PROVIDER_BACKEND_AVAILABLE, reason="litellm is required for LiteLLM tests")
def test_list_models():
    with app.test_client() as c:
        response = c.get("/ajax-api/3.0/mlflow/gateway/supported-models?provider=openai")
        assert response.status_code == 200
        data = response.get_json()
        assert "models" in data
        assert isinstance(data["models"], list)
        assert len(data["models"]) > 0


@pytest.mark.skipif(not _PROVIDER_BACKEND_AVAILABLE, reason="litellm is required for LiteLLM tests")
def test_list_models_all_providers():
    with app.test_client() as c:
        response = c.get("/ajax-api/3.0/mlflow/gateway/supported-models")
        assert response.status_code == 200
        data = response.get_json()
        assert "models" in data
        assert isinstance(data["models"], list)
        assert len(data["models"]) > 0


@pytest.mark.skipif(not _PROVIDER_BACKEND_AVAILABLE, reason="litellm is required for LiteLLM tests")
def test_get_provider_config():
    with app.test_client() as c:
        response = c.get("/ajax-api/3.0/mlflow/gateway/provider-config?provider=openai")
        assert response.status_code == 200
        data = response.get_json()
        assert "auth_modes" in data
        assert "default_mode" in data
        assert data["default_mode"] == "api_key"
        assert len(data["auth_modes"]) >= 1
        api_key_mode = data["auth_modes"][0]
        assert api_key_mode["mode"] == "api_key"


@pytest.mark.skipif(not _PROVIDER_BACKEND_AVAILABLE, reason="litellm is required for LiteLLM tests")
def test_get_provider_config_with_multiple_auth_modes():
    with app.test_client() as c:
        response = c.get("/ajax-api/3.0/mlflow/gateway/provider-config?provider=bedrock")
        assert response.status_code == 200
        data = response.get_json()

        assert "auth_modes" in data
        assert data["default_mode"] == "access_keys"
        assert len(data["auth_modes"]) >= 2

        access_keys_mode = next(m for m in data["auth_modes"] if m["mode"] == "access_keys")
        assert len(access_keys_mode["secret_fields"]) == 2
        assert any(f["name"] == "aws_secret_access_key" for f in access_keys_mode["secret_fields"])
        assert any(f["name"] == "aws_region_name" for f in access_keys_mode["config_fields"])

        iam_role_mode = next(m for m in data["auth_modes"] if m["mode"] == "iam_role")
        assert any(f["name"] == "aws_role_name" for f in iam_role_mode["config_fields"])


@pytest.mark.skipif(not _PROVIDER_BACKEND_AVAILABLE, reason="litellm is required for LiteLLM tests")
def test_get_provider_config_missing_provider():
    with app.test_client() as c:
        response = c.get("/ajax-api/3.0/mlflow/gateway/provider-config")
        assert response.status_code == 400


@pytest.mark.skipif(not _PROVIDER_BACKEND_AVAILABLE, reason="litellm is required for LiteLLM tests")
def test_litellm_not_available():
    with mock.patch("mlflow.utils.providers._PROVIDER_BACKEND_AVAILABLE", False):
        with app.test_client() as c:
            response = c.get("/ajax-api/3.0/mlflow/gateway/supported-providers")
            assert response.status_code == 400
            data = response.get_json()
            assert "LiteLLM is not installed" in data["message"]


<<<<<<< HEAD
def test_invoke_scorer_missing_experiment_id():
    with app.test_client() as c:
        response = c.post(
            "/ajax-api/3.0/mlflow/scorer/invoke",
            json={"serialized_scorer": "test", "trace_ids": ["trace1"]},
        )
        assert response.status_code == 400
        data = response.get_json()
        assert "experiment_id" in data["message"]


def test_invoke_scorer_missing_serialized_scorer():
    with app.test_client() as c:
        response = c.post(
            "/ajax-api/3.0/mlflow/scorer/invoke",
            json={"experiment_id": "123", "trace_ids": ["trace1"]},
        )
        assert response.status_code == 400
        data = response.get_json()
        assert "serialized_scorer" in data["message"]


def test_invoke_scorer_missing_trace_ids():
    with app.test_client() as c:
        response = c.post(
            "/ajax-api/3.0/mlflow/scorer/invoke",
            json={"experiment_id": "123", "serialized_scorer": "test"},
        )
        assert response.status_code == 400
        data = response.get_json()
        assert "trace_ids" in data["message"]
=======
def test_get_ui_telemetry_handler(
    test_app_context, mock_telemetry_config_cache, bypass_telemetry_env_check
):
    config = {
        "disable_telemetry": False,
        "disable_ui_telemetry": False,
        "disable_ui_events": ["event1", "event2"],
        "ui_rollout_percentage": 50,
    }

    with mock.patch(
        "mlflow.server.handlers.fetch_ui_telemetry_config", return_value=config
    ) as mock_fetch:
        response = get_ui_telemetry_handler()

        assert response is not None
        assert response.status_code == 200

        response_data = json.loads(response.get_data())

        assert response_data["disable_ui_telemetry"] is False
        assert response_data["disable_ui_events"] == ["event1", "event2"]
        # rollout percent gets converted to a float as that is the proto definition
        assert response_data["ui_rollout_percentage"] == 50.0
        assert "config" in mock_telemetry_config_cache
        assert mock_fetch.call_count == 1
        mock_fetch.reset_mock()

        # subsequent call should hit cache
        response = get_ui_telemetry_handler()
        mock_fetch.assert_not_called()
        assert response_data["disable_ui_telemetry"] is False
        assert response_data["disable_ui_events"] == ["event1", "event2"]
        assert response_data["ui_rollout_percentage"] == 50.0


def test_get_ui_telemetry_handler_disabled_by_config(
    test_app_context, mock_telemetry_config_cache, bypass_telemetry_env_check
):
    config = {
        "disable_telemetry": True,
        "disable_ui_telemetry": False,
        "disable_ui_events": [],
        "ui_rollout_percentage": 0,
    }

    with mock.patch(
        "mlflow.server.handlers.fetch_ui_telemetry_config", return_value=config
    ) as mock_fetch:
        response = get_ui_telemetry_handler()
        assert response is not None
        assert response.status_code == 200
        response_data = json.loads(response.get_data())

        # if disable_telemetry is True, the server should always report
        # that UI telemetry is disabled regardless of disable_ui_telemetry
        assert response_data["disable_ui_telemetry"] is True
        assert response_data["ui_rollout_percentage"] == 0.0
        assert response_data["disable_ui_events"] == []
        assert mock_fetch.call_count == 1


def test_get_ui_telemetry_handler_disabled_by_env(
    test_app_context, mock_telemetry_config_cache, bypass_telemetry_env_check, monkeypatch
):
    monkeypatch.setenv("DO_NOT_TRACK", "true")
    with mock.patch("mlflow.server.handlers.fetch_ui_telemetry_config") as mock_fetch:
        response = get_ui_telemetry_handler()
        assert response is not None
        assert response.status_code == 200
        response_data = json.loads(response.get_data())

        # if telemetry is disabled by env var, the server should always report
        # that UI telemetry is disabled, and no config fetch should happen
        mock_fetch.assert_not_called()
        assert response_data["disable_ui_telemetry"] is True
        assert response_data["ui_rollout_percentage"] == 0.0
        assert response_data["disable_ui_events"] == []


def test_get_ui_telemetry_handler_fallback_values(
    test_app_context, mock_telemetry_config_cache, bypass_telemetry_env_check
):
    config_without_ui_fields = {
        "disable_telemetry": False,
        "rollout_percentage": 100,
    }

    # test fallback values if we forget to define UI config fields
    with mock.patch("requests.get", return_value=config_without_ui_fields):
        response = get_ui_telemetry_handler()

        assert response is not None
        assert response.status_code == 200

        response_data = json.loads(response.get_data())

        assert response_data["disable_ui_telemetry"] is True
        assert response_data["ui_rollout_percentage"] == 0
        assert response_data["disable_ui_events"] == []

    # test fallback values if we fail to fetch the config
    with mock.patch("requests.get", return_value=mock.Mock(status_code=404)):
        response = get_ui_telemetry_handler()

        assert response.status_code == 200

        response_data = json.loads(response.get_data())
        assert response_data["disable_ui_telemetry"] is True
        assert response_data["ui_rollout_percentage"] == 0
        assert response_data["disable_ui_events"] == []


def test_post_ui_telemetry_handler_success(
    test_app, mock_telemetry_config_cache, bypass_telemetry_env_check
):
    event1 = {
        "event_name": "test_event_1",
        "timestamp_ns": 1234567890000000,
        "params": {"key1": "value1"},
        "installation_id": "install-123",
        "session_id": "session-456",
    }

    event2 = {
        "event_name": "test_event_2",
        "timestamp_ns": 1234567890000001,
        "params": {"key2": "value2"},
        "installation_id": "install-123",
        "session_id": "session-456",
    }
    request = json.dumps({"records": [event1, event2]})
    config = {"disable_ui_telemetry": False, "disable_telemetry": False}
    mock_client = mock.MagicMock()

    with (
        test_app.test_request_context(
            "/ui-telemetry", method="POST", data=request, content_type="application/json"
        ),
        mock.patch("mlflow.server.handlers.fetch_ui_telemetry_config", return_value=config),
        mock.patch("mlflow.server.handlers.get_telemetry_client", return_value=mock_client),
    ):
        response = post_ui_telemetry_handler()

        assert response is not None
        assert response.status_code == 200

        response_data = json.loads(response.get_data())

        assert response_data["status"] == "success"
        assert mock_client.add_records.call_count == 1
        assert mock_client.add_records.call_args[0][0] == [
            Record(**event1, duration_ms=0, status=Status.SUCCESS),
            Record(**event2, duration_ms=0, status=Status.SUCCESS),
        ]


def test_post_ui_telemetry_handler_telemetry_disabled_by_config(
    test_app, mock_telemetry_config_cache, bypass_telemetry_env_check
):
    event = {
        "event_name": "test_event_1",
        "timestamp_ns": 1234567890000000,
        "params": {"key1": "value1"},
        "installation_id": "install-123",
        "session_id": "session-456",
    }

    request = json.dumps({"records": [event]})

    config = {"disable_ui_telemetry": True}

    mock_client = mock.MagicMock()

    with (
        test_app.test_request_context(
            "/ui-telemetry", method="POST", data=request, content_type="application/json"
        ),
        mock.patch("mlflow.server.handlers.fetch_ui_telemetry_config", return_value=config),
        mock.patch("mlflow.server.handlers.get_telemetry_client", return_value=mock_client),
    ):
        response = post_ui_telemetry_handler()

        assert response is not None
        assert response.status_code == 200

        response_data = json.loads(response.get_data())

        assert response_data["status"] == "disabled"
        mock_client.add_record.assert_not_called()


def test_post_ui_telemetry_handler_telemetry_disabled_by_env(
    test_app, mock_telemetry_config_cache, bypass_telemetry_env_check, monkeypatch
):
    monkeypatch.setenv("DO_NOT_TRACK", "true")
    request = json.dumps({"records": []})
    with (
        test_app.test_request_context(
            "/ui-telemetry", method="POST", data=request, content_type="application/json"
        ),
        mock.patch("mlflow.server.handlers.fetch_ui_telemetry_config") as mock_fetch,
        mock.patch("mlflow.server.handlers.get_telemetry_client") as mock_get_client,
    ):
        response = post_ui_telemetry_handler()

        assert response is not None
        assert response.status_code == 200

        response_data = json.loads(response.get_data())

        assert response_data["status"] == "disabled"

        # assert that no fetch happens and no client is retrieved
        mock_fetch.assert_not_called()
        mock_get_client.assert_not_called()
>>>>>>> a33bcfad
<|MERGE_RESOLUTION|>--- conflicted
+++ resolved
@@ -2547,7 +2547,6 @@
             assert "LiteLLM is not installed" in data["message"]
 
 
-<<<<<<< HEAD
 def test_invoke_scorer_missing_experiment_id():
     with app.test_client() as c:
         response = c.post(
@@ -2579,7 +2578,23 @@
         assert response.status_code == 400
         data = response.get_json()
         assert "trace_ids" in data["message"]
-=======
+
+
+def test_invoke_scorer_not_implemented():
+    with app.test_client() as c:
+        response = c.post(
+            "/ajax-api/3.0/mlflow/scorer/invoke",
+            json={
+                "experiment_id": "123",
+                "serialized_scorer": "test",
+                "trace_ids": ["trace1", "trace2"],
+            },
+        )
+        assert response.status_code == 501
+        data = response.get_json()
+        assert "not yet implemented" in data["message"]
+
+
 def test_get_ui_telemetry_handler(
     test_app_context, mock_telemetry_config_cache, bypass_telemetry_env_check
 ):
@@ -2795,5 +2810,4 @@
 
         # assert that no fetch happens and no client is retrieved
         mock_fetch.assert_not_called()
-        mock_get_client.assert_not_called()
->>>>>>> a33bcfad
+        mock_get_client.assert_not_called()