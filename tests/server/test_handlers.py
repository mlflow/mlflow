import json
import uuid
from dataclasses import asdict
from unittest import mock

import pytest
from opentelemetry.sdk.trace import ReadableSpan as OTelReadableSpan

import mlflow
from mlflow.entities import ScorerVersion, Span, Trace, TraceData, TraceInfo, TraceState, ViewType
from mlflow.entities.model_registry import (
    ModelVersion,
    ModelVersionTag,
    PromptVersion,
    RegisteredModel,
    RegisteredModelTag,
)
from mlflow.entities.model_registry.prompt_version import IS_PROMPT_TAG_KEY, PROMPT_TEXT_TAG_KEY
from mlflow.entities.trace_location import TraceLocation as EntityTraceLocation
from mlflow.entities.trace_metrics import (
    AggregationType,
    MetricAggregation,
    MetricDataPoint,
    MetricViewType,
)
from mlflow.exceptions import MlflowException, MlflowNotImplementedException
from mlflow.protos.databricks_pb2 import (
    INTERNAL_ERROR,
    INVALID_PARAMETER_VALUE,
    RESOURCE_DOES_NOT_EXIST,
    ErrorCode,
)
from mlflow.protos.model_registry_pb2 import (
    CreateModelVersion,
    CreateRegisteredModel,
    DeleteModelVersion,
    DeleteModelVersionTag,
    DeleteRegisteredModel,
    DeleteRegisteredModelAlias,
    DeleteRegisteredModelTag,
    GetLatestVersions,
    GetModelVersion,
    GetModelVersionByAlias,
    GetModelVersionDownloadUri,
    GetRegisteredModel,
    RenameRegisteredModel,
    SearchModelVersions,
    SearchRegisteredModels,
    SetModelVersionTag,
    SetRegisteredModelAlias,
    SetRegisteredModelTag,
    TransitionModelVersionStage,
    UpdateModelVersion,
    UpdateRegisteredModel,
)
from mlflow.protos.service_pb2 import (
    BatchGetTraces,
    CalculateTraceFilterCorrelation,
    CreateExperiment,
    DeleteScorer,
    DeleteTraceTag,
    DeleteTraceTagV3,
    GetScorer,
    GetTrace,
    LinkPromptsToTrace,
    ListScorers,
    ListScorerVersions,
    QueryTraceMetrics,
    RegisterScorer,
    SearchExperiments,
    SearchLoggedModels,
    SearchRuns,
    SearchTraces,
    SearchTracesV3,
    SetTraceTag,
    SetTraceTagV3,
    TraceLocation,
)
from mlflow.protos.webhooks_pb2 import ListWebhooks
from mlflow.server import (
    ARTIFACTS_DESTINATION_ENV_VAR,
    BACKEND_STORE_URI_ENV_VAR,
    SERVE_ARTIFACTS_ENV_VAR,
    app,
)
from mlflow.server.handlers import (
    ModelRegistryStoreRegistryWrapper,
    TrackingStoreRegistryWrapper,
    _batch_get_traces,
    _calculate_trace_filter_correlation,
    _convert_path_parameter_to_flask_format,
    _create_dataset_handler,
    _create_experiment,
    _create_model_version,
    _create_registered_model,
    _delete_artifact_mlflow_artifacts,
    _delete_dataset_handler,
    _delete_dataset_tag_handler,
    _delete_model_version,
    _delete_model_version_tag,
    _delete_registered_model,
    _delete_registered_model_alias,
    _delete_registered_model_tag,
    _delete_scorer,
    _delete_trace_tag,
    _delete_trace_tag_v3,
    _deprecated_search_traces_v2,
    _get_dataset_experiment_ids_handler,
    _get_dataset_handler,
    _get_dataset_records_handler,
    _get_latest_versions,
    _get_model_version,
    _get_model_version_by_alias,
    _get_model_version_download_uri,
    _get_registered_model,
    _get_request_message,
    _get_scorer,
    _get_trace,
    _get_trace_artifact_repo,
    _link_prompts_to_trace,
    _list_scorer_versions,
    _list_scorers,
    _list_webhooks,
    _log_batch,
    _query_trace_metrics,
    _register_scorer,
    _rename_registered_model,
    _search_evaluation_datasets_handler,
    _search_experiments,
    _search_logged_models,
    _search_model_versions,
    _search_registered_models,
    _search_runs,
    _search_traces_v3,
    _set_dataset_tags_handler,
    _set_model_version_tag,
    _set_registered_model_alias,
    _set_registered_model_tag,
    _set_trace_tag,
    _set_trace_tag_v3,
    _transition_stage,
    _update_model_version,
    _update_registered_model,
    _upsert_dataset_records_handler,
    _validate_source_run,
    catch_mlflow_exception,
    get_endpoints,
    get_trace_artifact_handler,
    get_ui_telemetry_handler,
    post_ui_telemetry_handler,
)
from mlflow.store._unity_catalog.registry.rest_store import UcModelRegistryStore
from mlflow.store.artifact.azure_blob_artifact_repo import AzureBlobArtifactRepository
from mlflow.store.artifact.local_artifact_repo import LocalArtifactRepository
from mlflow.store.artifact.s3_artifact_repo import S3ArtifactRepository
from mlflow.store.entities.paged_list import PagedList
from mlflow.store.model_registry import (
    SEARCH_MODEL_VERSION_MAX_RESULTS_THRESHOLD,
    SEARCH_REGISTERED_MODEL_MAX_RESULTS_DEFAULT,
)
from mlflow.store.model_registry.rest_store import RestStore as ModelRegistryRestStore
from mlflow.store.tracking import MAX_RESULTS_QUERY_TRACE_METRICS
from mlflow.store.tracking.databricks_rest_store import DatabricksTracingRestStore
from mlflow.telemetry.schemas import Record, Status
from mlflow.tracing.analysis import TraceFilterCorrelationResult
from mlflow.tracing.utils import build_otel_context
from mlflow.utils.mlflow_tags import MLFLOW_ARTIFACT_LOCATION
from mlflow.utils.proto_json_utils import message_to_json
from mlflow.utils.providers import _PROVIDER_BACKEND_AVAILABLE
from mlflow.utils.validation import MAX_BATCH_LOG_REQUEST_SIZE


@pytest.fixture
def mock_get_request_message():
    with mock.patch("mlflow.server.handlers._get_request_message") as m:
        yield m


@pytest.fixture
def mock_get_request_json():
    with mock.patch("mlflow.server.handlers._get_request_json") as m:
        yield m


@pytest.fixture
def mock_tracking_store():
    with mock.patch("mlflow.server.handlers._get_tracking_store") as m:
        mock_store = mock.MagicMock()
        m.return_value = mock_store
        yield mock_store


@pytest.fixture
def mock_model_registry_store():
    with mock.patch("mlflow.server.handlers._get_model_registry_store") as m:
        mock_store = mock.MagicMock()
        mock_store.list_webhooks_by_event.return_value = PagedList([], None)
        m.return_value = mock_store
        yield mock_store


@pytest.fixture
def enable_serve_artifacts(monkeypatch):
    monkeypatch.setenv(SERVE_ARTIFACTS_ENV_VAR, "true")


@pytest.fixture
def mock_evaluation_dataset():
    from mlflow.protos.datasets_pb2 import Dataset as ProtoDataset

    dataset = mock.MagicMock()
    dataset.dataset_id = "d-1234567890abcdef1234567890abcdef"
    dataset.name = "test_dataset"
    dataset.digest = "abc123"
    dataset.created_time = 1234567890
    dataset.last_update_time = 1234567890
    dataset.created_by = "test_user"
    dataset.last_updated_by = "test_user"
    dataset.tags = {"env": "test", "version": "1.0"}
    dataset.experiment_ids = ["0", "1"]
    dataset._records = []
    dataset.schema = json.dumps(
        {"inputs": {"question": "string"}, "expectations": {"accuracy": "float"}}
    )
    dataset.profile = json.dumps({"record_count": 0})

    proto_dataset = ProtoDataset()
    proto_dataset.dataset_id = dataset.dataset_id
    proto_dataset.name = dataset.name
    proto_dataset.digest = dataset.digest
    proto_dataset.created_time = dataset.created_time
    proto_dataset.last_update_time = dataset.last_update_time
    proto_dataset.created_by = dataset.created_by
    proto_dataset.last_updated_by = dataset.last_updated_by
    proto_dataset.schema = dataset.schema
    proto_dataset.profile = dataset.profile

    dataset.to_proto = mock.MagicMock(return_value=proto_dataset)

    return dataset


@pytest.fixture
def mock_telemetry_config_cache():
    with mock.patch("mlflow.server.handlers._telemetry_config_cache", {}) as m:
        yield m


@pytest.fixture
def bypass_telemetry_env_check(monkeypatch):
    monkeypatch.setattr(mlflow.telemetry.utils, "_IS_MLFLOW_TESTING_TELEMETRY", False)
    monkeypatch.setattr(mlflow.telemetry.utils, "_IS_IN_CI_ENV_OR_TESTING", False)
    monkeypatch.setattr(mlflow.telemetry.utils, "_IS_MLFLOW_DEV_VERSION", False)


def test_health():
    with app.test_client() as c:
        response = c.get("/health")
        assert response.status_code == 200
        assert response.get_data().decode() == "OK"


def test_version():
    with app.test_client() as c:
        response = c.get("/version")
        assert response.status_code == 200
        assert response.get_data().decode() == mlflow.__version__


def test_get_endpoints():
    endpoints = get_endpoints()
    create_experiment_endpoint = [e for e in endpoints if e[1] == _create_experiment]
    assert len(create_experiment_endpoint) == 2


def test_convert_path_parameter_to_flask_format():
    converted = _convert_path_parameter_to_flask_format("/mlflow/trace")
    assert "/mlflow/trace" == converted

    converted = _convert_path_parameter_to_flask_format("/mlflow/trace/{request_id}")
    assert "/mlflow/trace/<request_id>" == converted

    converted = _convert_path_parameter_to_flask_format("/mlflow/{foo}/{bar}/{baz}")
    assert "/mlflow/<foo>/<bar>/<baz>" == converted


def test_all_model_registry_endpoints_available():
    endpoints = {handler: method for (path, handler, method) in get_endpoints()}

    # Test that each of the handler is enabled as an endpoint with appropriate method.
    expected_endpoints = {
        "POST": [
            _create_registered_model,
            _create_model_version,
            _rename_registered_model,
            _transition_stage,
        ],
        "PATCH": [_update_registered_model, _update_model_version],
        "DELETE": [_delete_registered_model, _delete_registered_model],
        "GET": [
            _search_model_versions,
            _get_latest_versions,
            _get_registered_model,
            _get_model_version,
            _get_model_version_download_uri,
        ],
    }
    # TODO: efficient mechanism to test endpoint path
    for method, handlers in expected_endpoints.items():
        for handler in handlers:
            assert handler in endpoints
            assert endpoints[handler] == [method]


def test_can_parse_json():
    request = mock.MagicMock()
    request.method = "POST"
    request.content_type = "application/json"
    request.get_json = mock.MagicMock()
    request.get_json.return_value = {"name": "hello"}
    msg = _get_request_message(CreateExperiment(), flask_request=request)
    assert msg.name == "hello"


def test_can_parse_post_json_with_unknown_fields():
    request = mock.MagicMock()
    request.method = "POST"
    request.content_type = "application/json"
    request.get_json = mock.MagicMock()
    request.get_json.return_value = {"name": "hello", "WHAT IS THIS FIELD EVEN": "DOING"}
    msg = _get_request_message(CreateExperiment(), flask_request=request)
    assert msg.name == "hello"


def test_can_parse_post_json_with_content_type_params():
    request = mock.MagicMock()
    request.method = "POST"
    request.content_type = "application/json; charset=utf-8"
    request.get_json = mock.MagicMock()
    request.get_json.return_value = {"name": "hello"}
    msg = _get_request_message(CreateExperiment(), flask_request=request)
    assert msg.name == "hello"


def test_can_parse_get_json_with_unknown_fields():
    request = mock.MagicMock()
    request.method = "GET"
    request.args = {"name": "hello", "superDuperUnknown": "field"}
    msg = _get_request_message(CreateExperiment(), flask_request=request)
    assert msg.name == "hello"


# Previous versions of the client sent a doubly string encoded JSON blob,
# so this test ensures continued compliance with such clients.
def test_can_parse_json_string():
    request = mock.MagicMock()
    request.method = "POST"
    request.content_type = "application/json"
    request.get_json = mock.MagicMock()
    request.get_json.return_value = '{"name": "hello2"}'
    msg = _get_request_message(CreateExperiment(), flask_request=request)
    assert msg.name == "hello2"


def test_can_block_post_request_with_invalid_content_type():
    request = mock.MagicMock()
    request.method = "POST"
    request.content_type = "text/plain"
    request.get_json = mock.MagicMock()
    request.get_json.return_value = {"name": "hello"}
    with pytest.raises(MlflowException, match=r"Bad Request. Content-Type"):
        _get_request_message(CreateExperiment(), flask_request=request)


def test_can_block_post_request_with_missing_content_type():
    request = mock.MagicMock()
    request.method = "POST"
    request.content_type = None
    request.get_json = mock.MagicMock()
    request.get_json.return_value = {"name": "hello"}
    with pytest.raises(MlflowException, match=r"Bad Request. Content-Type"):
        _get_request_message(CreateExperiment(), flask_request=request)


def test_search_runs_default_view_type(mock_get_request_message, mock_tracking_store):
    """
    Search Runs default view type is filled in as ViewType.ACTIVE_ONLY
    """
    mock_get_request_message.return_value = SearchRuns(experiment_ids=["0"])
    mock_tracking_store.search_runs.return_value = PagedList([], None)
    _search_runs()
    _, kwargs = mock_tracking_store.search_runs.call_args
    assert kwargs["run_view_type"] == ViewType.ACTIVE_ONLY


def test_search_runs_empty_page_token(mock_get_request_message, mock_tracking_store):
    """
    Test that empty page_token from protobuf is converted to None before calling store
    """
    # Create proto without setting page_token
    search_runs_proto = SearchRuns()
    search_runs_proto.experiment_ids.append("0")
    search_runs_proto.max_results = 10
    # Verify protobuf returns empty string for unset field
    assert search_runs_proto.page_token == ""

    mock_get_request_message.return_value = search_runs_proto
    mock_tracking_store.search_runs.return_value = PagedList([], None)

    _search_runs()

    # Verify store was called with None, not empty string
    mock_tracking_store.search_runs.assert_called_once()
    call_kwargs = mock_tracking_store.search_runs.call_args.kwargs
    assert call_kwargs["page_token"] is None  # page_token should be None, not ""


def test_log_batch_api_req(mock_get_request_json):
    mock_get_request_json.return_value = "a" * (MAX_BATCH_LOG_REQUEST_SIZE + 1)
    response = _log_batch()
    assert response.status_code == 400
    json_response = json.loads(response.get_data())
    assert json_response["error_code"] == ErrorCode.Name(INVALID_PARAMETER_VALUE)
    assert (
        f"Batched logging API requests must be at most {MAX_BATCH_LOG_REQUEST_SIZE} bytes"
        in json_response["message"]
    )


def test_catch_mlflow_exception():
    @catch_mlflow_exception
    def test_handler():
        raise MlflowException("test error", error_code=INTERNAL_ERROR)

    response = test_handler()
    json_response = json.loads(response.get_data())
    assert response.status_code == 500
    assert json_response["error_code"] == ErrorCode.Name(INTERNAL_ERROR)
    assert json_response["message"] == "test error"


def test_mlflow_server_with_installed_plugin(tmp_path, monkeypatch):
    from mlflow_test_plugin.file_store import PluginFileStore

    monkeypatch.setenv(BACKEND_STORE_URI_ENV_VAR, f"file-plugin:{tmp_path}")
    monkeypatch.setattr(mlflow.server.handlers, "_tracking_store", None)
    plugin_file_store = mlflow.server.handlers._get_tracking_store()
    assert isinstance(plugin_file_store, PluginFileStore)
    assert plugin_file_store.is_plugin


def jsonify(obj):
    def _jsonify(obj):
        return json.loads(message_to_json(obj.to_proto()))

    if isinstance(obj, list):
        return [_jsonify(o) for o in obj]
    else:
        return _jsonify(obj)


# Tests for Model Registry handlers
def test_create_registered_model(mock_get_request_message, mock_model_registry_store):
    tags = [
        RegisteredModelTag(key="key", value="value"),
        RegisteredModelTag(key="anotherKey", value="some other value"),
    ]
    mock_get_request_message.return_value = CreateRegisteredModel(
        name="model_1", tags=[tag.to_proto() for tag in tags]
    )
    rm = RegisteredModel("model_1", tags=tags)
    mock_model_registry_store.create_registered_model.return_value = rm
    resp = _create_registered_model()
    _, args = mock_model_registry_store.create_registered_model.call_args
    assert args["name"] == "model_1"
    assert {tag.key: tag.value for tag in args["tags"]} == {tag.key: tag.value for tag in tags}
    assert json.loads(resp.get_data()) == {"registered_model": jsonify(rm)}


def test_get_registered_model(mock_get_request_message, mock_model_registry_store):
    name = "model1"
    mock_get_request_message.return_value = GetRegisteredModel(name=name)
    rmd = RegisteredModel(
        name=name,
        creation_timestamp=111,
        last_updated_timestamp=222,
        description="Test model",
        latest_versions=[],
    )
    mock_model_registry_store.get_registered_model.return_value = rmd
    resp = _get_registered_model()
    _, args = mock_model_registry_store.get_registered_model.call_args
    assert args == {"name": name}
    assert json.loads(resp.get_data()) == {"registered_model": jsonify(rmd)}


def test_update_registered_model(mock_get_request_message, mock_model_registry_store):
    name = "model_1"
    description = "Test model"
    mock_get_request_message.return_value = UpdateRegisteredModel(
        name=name, description=description
    )
    rm2 = RegisteredModel(name, description=description)
    mock_model_registry_store.update_registered_model.return_value = rm2
    resp = _update_registered_model()
    _, args = mock_model_registry_store.update_registered_model.call_args
    assert args == {"name": name, "description": "Test model"}
    assert json.loads(resp.get_data()) == {"registered_model": jsonify(rm2)}


def test_rename_registered_model(mock_get_request_message, mock_model_registry_store):
    name = "model_1"
    new_name = "model_2"
    mock_get_request_message.return_value = RenameRegisteredModel(name=name, new_name=new_name)
    rm2 = RegisteredModel(new_name)
    mock_model_registry_store.rename_registered_model.return_value = rm2
    resp = _rename_registered_model()
    _, args = mock_model_registry_store.rename_registered_model.call_args
    assert args == {"name": name, "new_name": new_name}
    assert json.loads(resp.get_data()) == {"registered_model": jsonify(rm2)}


def test_delete_registered_model(mock_get_request_message, mock_model_registry_store):
    name = "model_1"
    mock_get_request_message.return_value = DeleteRegisteredModel(name=name)
    _delete_registered_model()
    _, args = mock_model_registry_store.delete_registered_model.call_args
    assert args == {"name": name}


def test_search_registered_models(mock_get_request_message, mock_model_registry_store):
    rmds = [
        RegisteredModel(
            name="model_1",
            creation_timestamp=111,
            last_updated_timestamp=222,
            description="Test model",
            latest_versions=[],
        ),
        RegisteredModel(
            name="model_2",
            creation_timestamp=111,
            last_updated_timestamp=333,
            description="Another model",
            latest_versions=[],
        ),
    ]
    mock_get_request_message.return_value = SearchRegisteredModels()
    mock_model_registry_store.search_registered_models.return_value = PagedList(rmds, None)
    resp = _search_registered_models()
    _, args = mock_model_registry_store.search_registered_models.call_args
    assert args == {
        "filter_string": "",
        "max_results": SEARCH_REGISTERED_MODEL_MAX_RESULTS_DEFAULT,
        "order_by": [],
        "page_token": None,
    }
    assert json.loads(resp.get_data()) == {"registered_models": jsonify(rmds)}

    mock_get_request_message.return_value = SearchRegisteredModels(filter="hello")
    mock_model_registry_store.search_registered_models.return_value = PagedList(rmds[:1], "tok")
    resp = _search_registered_models()
    _, args = mock_model_registry_store.search_registered_models.call_args
    assert args == {
        "filter_string": "hello",
        "max_results": SEARCH_REGISTERED_MODEL_MAX_RESULTS_DEFAULT,
        "order_by": [],
        "page_token": None,
    }
    assert json.loads(resp.get_data()) == {
        "registered_models": jsonify(rmds[:1]),
        "next_page_token": "tok",
    }

    mock_get_request_message.return_value = SearchRegisteredModels(filter="hi", max_results=5)
    mock_model_registry_store.search_registered_models.return_value = PagedList([rmds[0]], "tik")
    resp = _search_registered_models()
    _, args = mock_model_registry_store.search_registered_models.call_args
    assert args == {"filter_string": "hi", "max_results": 5, "order_by": [], "page_token": None}
    assert json.loads(resp.get_data()) == {
        "registered_models": jsonify([rmds[0]]),
        "next_page_token": "tik",
    }

    mock_get_request_message.return_value = SearchRegisteredModels(
        filter="hey", max_results=500, order_by=["a", "B desc"], page_token="prev"
    )
    mock_model_registry_store.search_registered_models.return_value = PagedList(rmds, "DONE")
    resp = _search_registered_models()
    _, args = mock_model_registry_store.search_registered_models.call_args
    assert args == {
        "filter_string": "hey",
        "max_results": 500,
        "order_by": ["a", "B desc"],
        "page_token": "prev",
    }
    assert json.loads(resp.get_data()) == {
        "registered_models": jsonify(rmds),
        "next_page_token": "DONE",
    }


def test_get_latest_versions(mock_get_request_message, mock_model_registry_store):
    name = "model1"
    mock_get_request_message.return_value = GetLatestVersions(name=name)
    mvds = [
        ModelVersion(
            name=name,
            version="5",
            creation_timestamp=1,
            last_updated_timestamp=12,
            description="v 5",
            user_id="u1",
            current_stage="Production",
            source="A/B",
            run_id=uuid.uuid4().hex,
            status="READY",
            status_message=None,
        ),
        ModelVersion(
            name=name,
            version="1",
            creation_timestamp=1,
            last_updated_timestamp=1200,
            description="v 1",
            user_id="u1",
            current_stage="Archived",
            source="A/B2",
            run_id=uuid.uuid4().hex,
            status="READY",
            status_message=None,
        ),
        ModelVersion(
            name=name,
            version="12",
            creation_timestamp=100,
            last_updated_timestamp=None,
            description="v 12",
            user_id="u2",
            current_stage="Staging",
            source="A/B3",
            run_id=uuid.uuid4().hex,
            status="READY",
            status_message=None,
        ),
    ]
    mock_model_registry_store.get_latest_versions.return_value = mvds
    resp = _get_latest_versions()
    _, args = mock_model_registry_store.get_latest_versions.call_args
    assert args == {"name": name, "stages": []}
    assert json.loads(resp.get_data()) == {"model_versions": jsonify(mvds)}

    for stages in [[], ["None"], ["Staging"], ["Staging", "Production"]]:
        mock_get_request_message.return_value = GetLatestVersions(name=name, stages=stages)
        _get_latest_versions()
        _, args = mock_model_registry_store.get_latest_versions.call_args
        assert args == {"name": name, "stages": stages}


def test_create_model_version(mock_get_request_message, mock_model_registry_store):
    run_id = uuid.uuid4().hex
    tags = [
        ModelVersionTag(key="key", value="value"),
        ModelVersionTag(key="anotherKey", value="some other value"),
    ]
    run_link = "localhost:5000/path/to/run"
    mock_get_request_message.return_value = CreateModelVersion(
        name="model_1",
        source=f"runs:/{run_id}",
        run_id=run_id,
        run_link=run_link,
        tags=[tag.to_proto() for tag in tags],
    )
    mv = ModelVersion(
        name="model_1", version="12", creation_timestamp=123, tags=tags, run_link=run_link
    )
    mock_model_registry_store.create_model_version.return_value = mv
    resp = _create_model_version()
    _, args = mock_model_registry_store.create_model_version.call_args
    assert args["name"] == "model_1"
    assert args["source"] == f"runs:/{run_id}"
    assert args["run_id"] == run_id
    assert {tag.key: tag.value for tag in args["tags"]} == {tag.key: tag.value for tag in tags}
    assert args["run_link"] == run_link
    assert json.loads(resp.get_data()) == {"model_version": jsonify(mv)}


def test_set_registered_model_tag(mock_get_request_message, mock_model_registry_store):
    name = "model1"
    tag = RegisteredModelTag(key="some weird key", value="some value")
    mock_get_request_message.return_value = SetRegisteredModelTag(
        name=name, key=tag.key, value=tag.value
    )
    _set_registered_model_tag()
    _, args = mock_model_registry_store.set_registered_model_tag.call_args
    assert args == {"name": name, "tag": tag}


def test_delete_registered_model_tag(mock_get_request_message, mock_model_registry_store):
    name = "model1"
    key = "some weird key"
    mock_get_request_message.return_value = DeleteRegisteredModelTag(name=name, key=key)
    _delete_registered_model_tag()
    _, args = mock_model_registry_store.delete_registered_model_tag.call_args
    assert args == {"name": name, "key": key}


def test_get_model_version_details(mock_get_request_message, mock_model_registry_store):
    mock_get_request_message.return_value = GetModelVersion(name="model1", version="32")
    mvd = ModelVersion(
        name="model1",
        version="5",
        creation_timestamp=1,
        last_updated_timestamp=12,
        description="v 5",
        user_id="u1",
        current_stage="Production",
        source="A/B",
        run_id=uuid.uuid4().hex,
        status="READY",
        status_message=None,
    )
    mock_model_registry_store.get_model_version.return_value = mvd
    resp = _get_model_version()
    _, args = mock_model_registry_store.get_model_version.call_args
    assert args == {"name": "model1", "version": "32"}
    assert json.loads(resp.get_data()) == {"model_version": jsonify(mvd)}


def test_update_model_version(mock_get_request_message, mock_model_registry_store):
    name = "model1"
    version = "32"
    description = "Great model!"
    mock_get_request_message.return_value = UpdateModelVersion(
        name=name, version=version, description=description
    )

    mv = ModelVersion(name=name, version=version, creation_timestamp=123, description=description)
    mock_model_registry_store.update_model_version.return_value = mv
    _update_model_version()
    _, args = mock_model_registry_store.update_model_version.call_args
    assert args == {"name": name, "version": version, "description": description}


def test_transition_model_version_stage(mock_get_request_message, mock_model_registry_store):
    name = "model1"
    version = "32"
    stage = "Production"
    mock_get_request_message.return_value = TransitionModelVersionStage(
        name=name, version=version, stage=stage
    )
    mv = ModelVersion(name=name, version=version, creation_timestamp=123, current_stage=stage)
    mock_model_registry_store.transition_model_version_stage.return_value = mv
    _transition_stage()
    _, args = mock_model_registry_store.transition_model_version_stage.call_args
    assert args == {
        "name": name,
        "version": version,
        "stage": stage,
        "archive_existing_versions": False,
    }


def test_delete_model_version(mock_get_request_message, mock_model_registry_store):
    name = "model1"
    version = "32"
    mock_get_request_message.return_value = DeleteModelVersion(name=name, version=version)
    _delete_model_version()
    _, args = mock_model_registry_store.delete_model_version.call_args
    assert args == {"name": name, "version": version}


def test_get_model_version_download_uri(mock_get_request_message, mock_model_registry_store):
    name = "model1"
    version = "32"
    mock_get_request_message.return_value = GetModelVersionDownloadUri(name=name, version=version)
    mock_model_registry_store.get_model_version_download_uri.return_value = "some/download/path"
    resp = _get_model_version_download_uri()
    _, args = mock_model_registry_store.get_model_version_download_uri.call_args
    assert args == {"name": name, "version": version}
    assert json.loads(resp.get_data()) == {"artifact_uri": "some/download/path"}


def test_search_model_versions(mock_get_request_message, mock_model_registry_store):
    mvds = [
        ModelVersion(
            name="model_1",
            version="5",
            creation_timestamp=100,
            last_updated_timestamp=3200,
            description="v 5",
            user_id="u1",
            current_stage="Production",
            source="A/B/CD",
            run_id=uuid.uuid4().hex,
            status="READY",
            status_message=None,
        ),
        ModelVersion(
            name="model_1",
            version="12",
            creation_timestamp=110,
            last_updated_timestamp=2000,
            description="v 12",
            user_id="u2",
            current_stage="Production",
            source="A/B/CD",
            run_id=uuid.uuid4().hex,
            status="READY",
            status_message=None,
        ),
        ModelVersion(
            name="ads_model",
            version="8",
            creation_timestamp=200,
            last_updated_timestamp=1000,
            description="v 8",
            user_id="u1",
            current_stage="Staging",
            source="A/B/CD",
            run_id=uuid.uuid4().hex,
            status="READY",
            status_message=None,
        ),
        ModelVersion(
            name="fraud_detection_model",
            version="345",
            creation_timestamp=1000,
            last_updated_timestamp=999,
            description="newest version",
            user_id="u12",
            current_stage="None",
            source="A/B/CD",
            run_id=uuid.uuid4().hex,
            status="READY",
            status_message=None,
        ),
    ]
    mock_get_request_message.return_value = SearchModelVersions(filter="source_path = 'A/B/CD'")
    mock_model_registry_store.search_model_versions.return_value = PagedList(mvds, None)
    resp = _search_model_versions()
    mock_model_registry_store.search_model_versions.assert_called_with(
        filter_string="source_path = 'A/B/CD'",
        max_results=SEARCH_MODEL_VERSION_MAX_RESULTS_THRESHOLD,
        order_by=[],
        page_token=None,
    )
    assert json.loads(resp.get_data()) == {"model_versions": jsonify(mvds)}

    mock_get_request_message.return_value = SearchModelVersions(filter="name='model_1'")
    mock_model_registry_store.search_model_versions.return_value = PagedList(mvds[:1], "tok")
    resp = _search_model_versions()
    mock_model_registry_store.search_model_versions.assert_called_with(
        filter_string="name='model_1'",
        max_results=SEARCH_MODEL_VERSION_MAX_RESULTS_THRESHOLD,
        order_by=[],
        page_token=None,
    )
    assert json.loads(resp.get_data()) == {
        "model_versions": jsonify(mvds[:1]),
        "next_page_token": "tok",
    }

    mock_get_request_message.return_value = SearchModelVersions(filter="version<=12", max_results=2)
    mock_model_registry_store.search_model_versions.return_value = PagedList(
        [mvds[0], mvds[2]], "next"
    )
    resp = _search_model_versions()
    mock_model_registry_store.search_model_versions.assert_called_with(
        filter_string="version<=12", max_results=2, order_by=[], page_token=None
    )
    assert json.loads(resp.get_data()) == {
        "model_versions": jsonify([mvds[0], mvds[2]]),
        "next_page_token": "next",
    }

    mock_get_request_message.return_value = SearchModelVersions(
        filter="version<=12", max_results=2, order_by=["version DESC"], page_token="prev"
    )
    mock_model_registry_store.search_model_versions.return_value = PagedList(mvds[1:3], "next")
    resp = _search_model_versions()
    mock_model_registry_store.search_model_versions.assert_called_with(
        filter_string="version<=12", max_results=2, order_by=["version DESC"], page_token="prev"
    )
    assert json.loads(resp.get_data()) == {
        "model_versions": jsonify(mvds[1:3]),
        "next_page_token": "next",
    }


def test_set_model_version_tag(mock_get_request_message, mock_model_registry_store):
    name = "model1"
    version = "1"
    tag = ModelVersionTag(key="some weird key", value="some value")
    mock_get_request_message.return_value = SetModelVersionTag(
        name=name, version=version, key=tag.key, value=tag.value
    )
    _set_model_version_tag()
    _, args = mock_model_registry_store.set_model_version_tag.call_args
    assert args == {"name": name, "version": version, "tag": tag}


def test_delete_model_version_tag(mock_get_request_message, mock_model_registry_store):
    name = "model1"
    version = "1"
    key = "some weird key"
    mock_get_request_message.return_value = DeleteModelVersionTag(
        name=name, version=version, key=key
    )
    _delete_model_version_tag()
    _, args = mock_model_registry_store.delete_model_version_tag.call_args
    assert args == {"name": name, "version": version, "key": key}


def test_set_registered_model_alias(mock_get_request_message, mock_model_registry_store):
    name = "model1"
    alias = "test_alias"
    version = "1"
    mock_get_request_message.return_value = SetRegisteredModelAlias(
        name=name, alias=alias, version=version
    )
    _set_registered_model_alias()
    _, args = mock_model_registry_store.set_registered_model_alias.call_args
    assert args == {"name": name, "alias": alias, "version": version}


def test_delete_registered_model_alias(mock_get_request_message, mock_model_registry_store):
    name = "model1"
    alias = "test_alias"
    mock_get_request_message.return_value = DeleteRegisteredModelAlias(name=name, alias=alias)
    _delete_registered_model_alias()
    _, args = mock_model_registry_store.delete_registered_model_alias.call_args
    assert args == {"name": name, "alias": alias}


def test_get_model_version_by_alias(mock_get_request_message, mock_model_registry_store):
    name = "model1"
    alias = "test_alias"
    mock_get_request_message.return_value = GetModelVersionByAlias(name=name, alias=alias)
    mvd = ModelVersion(
        name="model1",
        version="5",
        creation_timestamp=1,
        last_updated_timestamp=12,
        description="v 5",
        user_id="u1",
        current_stage="Production",
        source="A/B",
        run_id=uuid.uuid4().hex,
        status="READY",
        status_message=None,
        aliases=["test_alias"],
    )
    mock_model_registry_store.get_model_version_by_alias.return_value = mvd
    resp = _get_model_version_by_alias()
    _, args = mock_model_registry_store.get_model_version_by_alias.call_args
    assert args == {"name": name, "alias": alias}
    assert json.loads(resp.get_data()) == {"model_version": jsonify(mvd)}


@pytest.mark.parametrize(
    "path",
    [
        "/path",
        "path/../to/file",
        "/etc/passwd",
        "/etc/passwd%00.jpg",
        "/file://etc/passwd",
        "%2E%2E%2F%2E%2E%2Fpath",
    ],
)
def test_delete_artifact_mlflow_artifacts_throws_for_malicious_path(enable_serve_artifacts, path):
    response = _delete_artifact_mlflow_artifacts(path)
    assert response.status_code == 400
    json_response = json.loads(response.get_data())
    assert json_response["error_code"] == ErrorCode.Name(INVALID_PARAMETER_VALUE)
    assert json_response["message"] == "Invalid path"


@pytest.mark.parametrize(
    "uri",
    [
        "http://host#/abc/etc/",
        "http://host/;..%2F..%2Fetc",
    ],
)
def test_local_file_read_write_by_pass_vulnerability(uri):
    request = mock.MagicMock()
    request.method = "POST"
    request.content_type = "application/json; charset=utf-8"
    request.get_json = mock.MagicMock()
    request.get_json.return_value = {
        "name": "hello",
        "artifact_location": uri,
    }
    msg = _get_request_message(CreateExperiment(), flask_request=request)
    with mock.patch("mlflow.server.handlers._get_request_message", return_value=msg):
        response = _create_experiment()
        json_response = json.loads(response.get_data())
        assert (
            json_response["message"] == "'artifact_location' URL can't include fragments or params."
        )

    # Test if source is a local filesystem path, `_validate_source` validates that the run
    # artifact_uri is also a local filesystem path.
    run_id = uuid.uuid4().hex
    with mock.patch("mlflow.server.handlers._get_tracking_store") as mock_get_tracking_store:
        mock_get_tracking_store().get_run(
            run_id
        ).info.artifact_uri = f"http://host/{run_id}/artifacts/abc"

        with pytest.raises(
            MlflowException,
            match=(
                "the run_id request parameter has to be specified and the local "
                "path has to be contained within the artifact directory of the "
                "run specified by the run_id"
            ),
        ):
            _validate_source_run("/local/path/xyz", run_id)


@pytest.mark.parametrize(
    ("location", "expected_class", "expected_uri"),
    [
        ("file:///0/traces/123", LocalArtifactRepository, "file:///0/traces/123"),
        ("s3://bucket/0/traces/123", S3ArtifactRepository, "s3://bucket/0/traces/123"),
        (
            "wasbs://container@account.blob.core.windows.net/bucket/1/traces/123",
            AzureBlobArtifactRepository,
            "wasbs://container@account.blob.core.windows.net/bucket/1/traces/123",
        ),
        # Proxy URI must be resolved to the actual storage URI
        (
            "https://127.0.0.1/api/2.0/mlflow-artifacts/artifacts/2/traces/123",
            S3ArtifactRepository,
            "s3://bucket/2/traces/123",
        ),
        ("mlflow-artifacts:/1/traces/123", S3ArtifactRepository, "s3://bucket/1/traces/123"),
    ],
)
def test_get_trace_artifact_repo(location, expected_class, expected_uri, monkeypatch):
    monkeypatch.setenv(SERVE_ARTIFACTS_ENV_VAR, "true")
    monkeypatch.setenv(ARTIFACTS_DESTINATION_ENV_VAR, "s3://bucket")
    trace_info = TraceInfo(
        trace_id="123",
        trace_location=EntityTraceLocation.from_experiment_id("0"),
        request_time=0,
        execution_duration=1,
        state=TraceState.OK,
        tags={MLFLOW_ARTIFACT_LOCATION: location},
    )
    repo = _get_trace_artifact_repo(trace_info)
    assert isinstance(repo, expected_class)
    assert repo.artifact_uri == expected_uri


### Prompt Registry Tests ###
def test_create_prompt_as_registered_model(mock_get_request_message, mock_model_registry_store):
    tags = [RegisteredModelTag(key=IS_PROMPT_TAG_KEY, value="true")]
    mock_get_request_message.return_value = CreateRegisteredModel(
        name="model_1", tags=[tag.to_proto() for tag in tags]
    )
    rm = RegisteredModel("model_1", tags=tags)
    mock_model_registry_store.create_registered_model.return_value = rm
    resp = _create_registered_model()
    _, args = mock_model_registry_store.create_registered_model.call_args
    assert args["name"] == "model_1"
    assert {tag.key: tag.value for tag in args["tags"]} == {tag.key: tag.value for tag in tags}
    assert json.loads(resp.get_data()) == {"registered_model": jsonify(rm)}


def test_create_prompt_as_model_version(mock_get_request_message, mock_model_registry_store):
    tags = [
        ModelVersionTag(key=IS_PROMPT_TAG_KEY, value="true"),
        ModelVersionTag(key=PROMPT_TEXT_TAG_KEY, value="some prompt text"),
    ]
    mock_get_request_message.return_value = CreateModelVersion(
        name="model_1",
        tags=[tag.to_proto() for tag in tags],
        source=None,
        run_id=None,
        run_link=None,
    )
    mv = ModelVersion(
        name="prompt_1", version="12", creation_timestamp=123, tags=tags, run_link=None
    )
    mock_model_registry_store.create_model_version.return_value = mv
    resp = _create_model_version()
    _, args = mock_model_registry_store.create_model_version.call_args
    assert args["name"] == "model_1"
    assert args["source"] == ""
    assert args["run_id"] == ""
    assert {tag.key: tag.value for tag in args["tags"]} == {tag.key: tag.value for tag in tags}
    assert args["run_link"] == ""
    assert json.loads(resp.get_data()) == {"model_version": jsonify(mv)}


def test_create_evaluation_dataset(mock_tracking_store, mock_evaluation_dataset):
    mock_tracking_store.create_dataset.return_value = mock_evaluation_dataset

    with app.test_request_context(
        method="POST",
        json={
            "name": "test_dataset",
            "experiment_ids": ["0", "1"],
            "tags": json.dumps({"env": "test"}),
        },
    ):
        _create_dataset_handler()

    mock_tracking_store.create_dataset.assert_called_once_with(
        name="test_dataset",
        experiment_ids=["0", "1"],
        tags={"env": "test"},
    )


def test_get_evaluation_dataset(mock_tracking_store, mock_evaluation_dataset):
    mock_tracking_store.get_dataset.return_value = mock_evaluation_dataset

    dataset_id = "d-1234567890abcdef1234567890abcdef"
    with app.test_request_context(method="GET"):
        _get_dataset_handler(dataset_id)

    mock_tracking_store.get_dataset.assert_called_once_with(dataset_id)


def test_delete_evaluation_dataset(mock_tracking_store):
    dataset_id = "d-1234567890abcdef1234567890abcdef"
    with app.test_request_context(method="DELETE"):
        _delete_dataset_handler(dataset_id)

    mock_tracking_store.delete_dataset.assert_called_once_with(dataset_id)


def test_search_datasets(mock_tracking_store):
    from mlflow.protos.datasets_pb2 import Dataset as ProtoDataset

    datasets = []
    for i in range(2):
        ds = mock.MagicMock()
        ds.name = f"dataset_{i}"
        proto = ProtoDataset()
        proto.dataset_id = f"d-{i:032d}"
        proto.name = ds.name
        ds.to_proto.return_value = proto
        datasets.append(ds)

    paged_list = PagedList(datasets, "next_token")
    mock_tracking_store.search_datasets.return_value = paged_list

    with app.test_request_context(
        method="POST",
        json={
            "experiment_ids": ["0", "1"],
            "filter_string": "name = 'dataset_1'",
            "max_results": 10,
            "order_by": ["name DESC"],
            "page_token": "token123",
        },
    ):
        _search_evaluation_datasets_handler()

    mock_tracking_store.search_datasets.assert_called_once_with(
        experiment_ids=["0", "1"],
        filter_string="name = 'dataset_1'",
        max_results=10,
        order_by=["name DESC"],
        page_token="token123",
    )


def test_set_dataset_tags(mock_tracking_store):
    dataset_id = "d-1234567890abcdef1234567890abcdef"
    with app.test_request_context(
        method="POST",
        json={
            "tags": json.dumps({"env": "production", "version": "2.0"}),
        },
    ):
        _set_dataset_tags_handler(dataset_id)

    mock_tracking_store.set_dataset_tags.assert_called_once_with(
        dataset_id=dataset_id,
        tags={"env": "production", "version": "2.0"},
    )


def test_delete_dataset_tag(mock_tracking_store):
    dataset_id = "d-1234567890abcdef1234567890abcdef"
    key = "deprecated_tag"
    with app.test_request_context(method="DELETE"):
        _delete_dataset_tag_handler(dataset_id, key)

    mock_tracking_store.delete_dataset_tag.assert_called_once_with(
        dataset_id=dataset_id,
        key=key,
    )


def test_upsert_dataset_records(mock_tracking_store):
    mock_tracking_store.upsert_dataset_records.return_value = {
        "inserted": 2,
        "updated": 0,
    }

    dataset_id = "d-1234567890abcdef1234567890abcdef"
    records = [
        {"inputs": {"q": "test1"}, "expectations": {"score": 0.9}},
        {"inputs": {"q": "test2"}, "expectations": {"score": 0.8}},
    ]

    with app.test_request_context(
        method="POST",
        json={
            "records": json.dumps(records),
        },
    ):
        resp = _upsert_dataset_records_handler(dataset_id)

    mock_tracking_store.upsert_dataset_records.assert_called_once_with(
        dataset_id=dataset_id,
        records=records,
    )

    response_data = json.loads(resp.get_data())
    assert response_data["inserted_count"] == 2
    assert response_data["updated_count"] == 0


def test_get_dataset_experiment_ids(mock_tracking_store):
    mock_tracking_store.get_dataset_experiment_ids.return_value = [
        "exp1",
        "exp2",
        "exp3",
    ]

    dataset_id = "d-1234567890abcdef1234567890abcdef"
    with app.test_request_context(method="GET"):
        resp = _get_dataset_experiment_ids_handler(dataset_id)

    mock_tracking_store.get_dataset_experiment_ids.assert_called_once_with(dataset_id=dataset_id)

    response_data = json.loads(resp.get_data())
    assert response_data["experiment_ids"] == ["exp1", "exp2", "exp3"]


def test_get_dataset_records(mock_tracking_store):
    records = []
    for i in range(3):
        record = mock.MagicMock()
        record.dataset_id = "d-1234567890abcdef1234567890abcdef"
        record.dataset_record_id = f"r-00{i}"
        record.inputs = {"question": f"test{i}"}
        record.expectations = {"score": 0.9 - i * 0.1}
        record.tags = {}
        record.created_time = 1234567890 + i
        record.last_update_time = 1234567890 + i
        record.to_dict.return_value = {
            "dataset_id": record.dataset_id,
            "dataset_record_id": record.dataset_record_id,
            "inputs": record.inputs,
            "expectations": record.expectations,
            "tags": record.tags,
            "created_time": record.created_time,
            "last_update_time": record.last_update_time,
        }
        records.append(record)

    mock_tracking_store._load_dataset_records.return_value = (records, None)

    dataset_id = "d-1234567890abcdef1234567890abcdef"
    with app.test_request_context(method="GET"):
        resp = _get_dataset_records_handler(dataset_id)

    mock_tracking_store._load_dataset_records.assert_called_with(
        dataset_id, max_results=1000, page_token=None
    )

    response_data = json.loads(resp.get_data())
    records_data = json.loads(response_data["records"])
    assert len(records_data) == 3
    assert records_data[0]["dataset_record_id"] == "r-000"

    mock_tracking_store._load_dataset_records.return_value = (records[:2], "token_page2")

    with app.test_request_context(
        method="GET",
        json={
            "max_results": 2,
            "page_token": None,
        },
    ):
        resp = _get_dataset_records_handler(dataset_id)

    mock_tracking_store._load_dataset_records.assert_called_with(
        dataset_id, max_results=2, page_token=None
    )

    response_data = json.loads(resp.get_data())
    records_data = json.loads(response_data["records"])
    assert len(records_data) == 2
    assert response_data["next_page_token"] == "token_page2"

    mock_tracking_store._load_dataset_records.return_value = (records[2:], None)

    with app.test_request_context(
        method="GET",
        json={
            "max_results": 2,
            "page_token": "token_page2",
        },
    ):
        resp = _get_dataset_records_handler(dataset_id)

    mock_tracking_store._load_dataset_records.assert_called_with(
        dataset_id, max_results=2, page_token="token_page2"
    )

    response_data = json.loads(resp.get_data())
    records_data = json.loads(response_data["records"])
    assert len(records_data) == 1
    assert "next_page_token" not in response_data or response_data["next_page_token"] == ""


def test_get_dataset_records_empty(mock_tracking_store):
    mock_tracking_store._load_dataset_records.return_value = ([], None)

    dataset_id = "d-1234567890abcdef1234567890abcdef"
    with app.test_request_context(method="GET"):
        resp = _get_dataset_records_handler(dataset_id)

    response_data = json.loads(resp.get_data())
    records_data = json.loads(response_data["records"])
    assert len(records_data) == 0
    assert "next_page_token" not in response_data or response_data["next_page_token"] == ""


def test_get_dataset_records_pagination(mock_tracking_store):
    dataset_id = "d-1234567890abcdef1234567890abcdef"
    all_records = []
    for i in range(50):
        record = mock.Mock()
        record.dataset_record_id = f"r-{i:03d}"
        record.inputs = {"q": f"Question {i}"}
        record.expectations = {"a": f"Answer {i}"}
        record.tags = {}
        record.source_type = "TRACE"
        record.source_id = f"trace-{i}"
        record.created_time = 1609459200 + i
        record.to_dict.return_value = {
            "dataset_record_id": f"r-{i:03d}",
            "inputs": {"q": f"Question {i}"},
            "expectations": {"a": f"Answer {i}"},
            "tags": {},
            "source_type": "TRACE",
            "source_id": f"trace-{i}",
            "created_time": 1609459200 + i,
        }
        all_records.append(record)
    mock_tracking_store._load_dataset_records.return_value = (all_records[:20], "token_20")

    with app.test_request_context(
        method="GET",
        json={"max_results": 20},
    ):
        resp = _get_dataset_records_handler(dataset_id)

    mock_tracking_store._load_dataset_records.assert_called_with(
        dataset_id, max_results=20, page_token=None
    )

    response_data = json.loads(resp.get_data())
    records_data = json.loads(response_data["records"])
    assert len(records_data) == 20
    assert response_data["next_page_token"] == "token_20"
    assert records_data[0]["dataset_record_id"] == "r-000"
    assert records_data[19]["dataset_record_id"] == "r-019"
    mock_tracking_store._load_dataset_records.return_value = (all_records[20:40], "token_40")

    with app.test_request_context(
        method="GET",
        json={"max_results": 20, "page_token": "token_20"},
    ):
        resp = _get_dataset_records_handler(dataset_id)

    mock_tracking_store._load_dataset_records.assert_called_with(
        dataset_id, max_results=20, page_token="token_20"
    )

    response_data = json.loads(resp.get_data())
    records_data = json.loads(response_data["records"])
    assert len(records_data) == 20
    assert response_data["next_page_token"] == "token_40"
    assert records_data[0]["dataset_record_id"] == "r-020"
    mock_tracking_store._load_dataset_records.return_value = (all_records[40:], None)

    with app.test_request_context(
        method="GET",
        json={"max_results": 20, "page_token": "token_40"},
    ):
        resp = _get_dataset_records_handler(dataset_id)

    response_data = json.loads(resp.get_data())
    records_data = json.loads(response_data["records"])
    assert len(records_data) == 10
    assert "next_page_token" not in response_data or response_data["next_page_token"] == ""
    assert records_data[0]["dataset_record_id"] == "r-040"
    assert records_data[9]["dataset_record_id"] == "r-049"


def test_register_scorer(mock_get_request_message, mock_tracking_store):
    experiment_id = "123"
    name = "accuracy_scorer"
    serialized_scorer = "serialized_scorer_data"

    mock_get_request_message.return_value = RegisterScorer(
        experiment_id=experiment_id, name=name, serialized_scorer=serialized_scorer
    )

    mock_scorer_version = ScorerVersion(
        experiment_id=experiment_id,
        scorer_name=name,
        scorer_version=1,
        serialized_scorer=serialized_scorer,
        creation_time=1234567890,
        scorer_id="test-scorer-id",
    )
    mock_tracking_store.register_scorer.return_value = mock_scorer_version

    resp = _register_scorer()

    mock_tracking_store.register_scorer.assert_called_once_with(
        experiment_id, name, serialized_scorer
    )

    response_data = json.loads(resp.get_data())
    assert response_data == {
        "version": 1,
        "scorer_id": "test-scorer-id",
        "experiment_id": experiment_id,
        "name": name,
        "serialized_scorer": serialized_scorer,
        "creation_time": 1234567890,
    }


def test_list_scorers(mock_get_request_message, mock_tracking_store):
    experiment_id = "123"

    mock_get_request_message.return_value = ListScorers(experiment_id=experiment_id)

    # Create mock scorers
    scorers = [
        ScorerVersion(
            experiment_id=123,
            scorer_name="accuracy_scorer",
            scorer_version=1,
            serialized_scorer="serialized_accuracy_scorer",
            creation_time=12345,
        ),
        ScorerVersion(
            experiment_id=123,
            scorer_name="safety_scorer",
            scorer_version=2,
            serialized_scorer="serialized_safety_scorer",
            creation_time=12345,
        ),
    ]

    mock_tracking_store.list_scorers.return_value = scorers

    resp = _list_scorers()

    # Verify the tracking store was called with correct arguments
    mock_tracking_store.list_scorers.assert_called_once_with(experiment_id)

    # Verify the response
    response_data = json.loads(resp.get_data())
    assert len(response_data["scorers"]) == 2
    assert response_data["scorers"][0]["scorer_name"] == "accuracy_scorer"
    assert response_data["scorers"][0]["scorer_version"] == 1
    assert response_data["scorers"][0]["serialized_scorer"] == "serialized_accuracy_scorer"
    assert response_data["scorers"][1]["scorer_name"] == "safety_scorer"
    assert response_data["scorers"][1]["scorer_version"] == 2
    assert response_data["scorers"][1]["serialized_scorer"] == "serialized_safety_scorer"


def test_list_scorer_versions(mock_get_request_message, mock_tracking_store):
    experiment_id = "123"
    name = "accuracy_scorer"

    mock_get_request_message.return_value = ListScorerVersions(
        experiment_id=experiment_id, name=name
    )

    # Create mock scorers with multiple versions
    scorers = [
        ScorerVersion(
            experiment_id=123,
            scorer_name="accuracy_scorer",
            scorer_version=1,
            serialized_scorer="serialized_accuracy_scorer_v1",
            creation_time=12345,
        ),
        ScorerVersion(
            experiment_id=123,
            scorer_name="accuracy_scorer",
            scorer_version=2,
            serialized_scorer="serialized_accuracy_scorer_v2",
            creation_time=12345,
        ),
    ]

    mock_tracking_store.list_scorer_versions.return_value = scorers

    resp = _list_scorer_versions()

    # Verify the tracking store was called with correct arguments
    mock_tracking_store.list_scorer_versions.assert_called_once_with(experiment_id, name)

    # Verify the response
    response_data = json.loads(resp.get_data())
    assert len(response_data["scorers"]) == 2
    assert response_data["scorers"][0]["scorer_version"] == 1
    assert response_data["scorers"][0]["serialized_scorer"] == "serialized_accuracy_scorer_v1"
    assert response_data["scorers"][1]["scorer_version"] == 2
    assert response_data["scorers"][1]["serialized_scorer"] == "serialized_accuracy_scorer_v2"


def test_get_scorer_with_version(mock_get_request_message, mock_tracking_store):
    experiment_id = "123"
    name = "accuracy_scorer"
    version = 2

    mock_get_request_message.return_value = GetScorer(
        experiment_id=experiment_id, name=name, version=version
    )

    # Mock the return value as a ScorerVersion entity
    mock_scorer_version = ScorerVersion(
        experiment_id=123,
        scorer_name="accuracy_scorer",
        scorer_version=2,
        serialized_scorer="serialized_accuracy_scorer_v2",
        creation_time=1640995200000,
    )
    mock_tracking_store.get_scorer.return_value = mock_scorer_version

    resp = _get_scorer()

    # Verify the tracking store was called with correct arguments (positional)
    mock_tracking_store.get_scorer.assert_called_once_with(experiment_id, name, version)

    # Verify the response
    response_data = json.loads(resp.get_data())
    assert response_data["scorer"]["experiment_id"] == 123
    assert response_data["scorer"]["scorer_name"] == "accuracy_scorer"
    assert response_data["scorer"]["scorer_version"] == 2
    assert response_data["scorer"]["serialized_scorer"] == "serialized_accuracy_scorer_v2"
    assert response_data["scorer"]["creation_time"] == 1640995200000


def test_get_scorer_without_version(mock_get_request_message, mock_tracking_store):
    experiment_id = "123"
    name = "accuracy_scorer"

    mock_get_request_message.return_value = GetScorer(experiment_id=experiment_id, name=name)

    # Mock the return value as a ScorerVersion entity
    mock_scorer_version = ScorerVersion(
        experiment_id=123,
        scorer_name="accuracy_scorer",
        scorer_version=3,
        serialized_scorer="serialized_accuracy_scorer_latest",
        creation_time=1640995200000,
    )
    mock_tracking_store.get_scorer.return_value = mock_scorer_version

    resp = _get_scorer()

    # Verify the tracking store was called with correct arguments (positional, version=None)
    mock_tracking_store.get_scorer.assert_called_once_with(experiment_id, name, None)

    # Verify the response
    response_data = json.loads(resp.get_data())
    assert response_data["scorer"]["experiment_id"] == 123
    assert response_data["scorer"]["scorer_name"] == "accuracy_scorer"
    assert response_data["scorer"]["scorer_version"] == 3
    assert response_data["scorer"]["serialized_scorer"] == "serialized_accuracy_scorer_latest"
    assert response_data["scorer"]["creation_time"] == 1640995200000


def test_delete_scorer_with_version(mock_get_request_message, mock_tracking_store):
    experiment_id = "123"
    name = "accuracy_scorer"
    version = 2

    mock_get_request_message.return_value = DeleteScorer(
        experiment_id=experiment_id, name=name, version=version
    )

    resp = _delete_scorer()

    # Verify the tracking store was called with correct arguments (positional)
    mock_tracking_store.delete_scorer.assert_called_once_with(experiment_id, name, version)

    # Verify the response (should be empty for delete operations)
    response_data = json.loads(resp.get_data())
    assert response_data == {}


def test_delete_scorer_without_version(mock_get_request_message, mock_tracking_store):
    experiment_id = "123"
    name = "accuracy_scorer"

    mock_get_request_message.return_value = DeleteScorer(experiment_id=experiment_id, name=name)

    resp = _delete_scorer()

    # Verify the tracking store was called with correct arguments (positional, version=None)
    mock_tracking_store.delete_scorer.assert_called_once_with(experiment_id, name, None)

    # Verify the response (should be empty for delete operations)
    response_data = json.loads(resp.get_data())
    assert response_data == {}


def test_calculate_trace_filter_correlation(mock_get_request_message, mock_tracking_store):
    experiment_ids = ["123", "456"]
    filter_string1 = "span.type = 'LLM'"
    filter_string2 = "feedback.quality > 0.8"
    base_filter = "request_time > 1000"

    mock_request = CalculateTraceFilterCorrelation(
        experiment_ids=experiment_ids,
        filter_string1=filter_string1,
        filter_string2=filter_string2,
        base_filter=base_filter,
    )
    mock_get_request_message.return_value = mock_request

    mock_result = TraceFilterCorrelationResult(
        npmi=0.456,
        npmi_smoothed=0.445,
        filter1_count=100,
        filter2_count=80,
        joint_count=50,
        total_count=200,
    )
    mock_tracking_store.calculate_trace_filter_correlation.return_value = mock_result

    resp = _calculate_trace_filter_correlation()

    mock_tracking_store.calculate_trace_filter_correlation.assert_called_once_with(
        experiment_ids=experiment_ids,
        filter_string1=filter_string1,
        filter_string2=filter_string2,
        base_filter=base_filter,
    )

    response_data = json.loads(resp.get_data())
    assert response_data["npmi"] == 0.456
    assert response_data["npmi_smoothed"] == 0.445
    assert response_data["filter1_count"] == 100
    assert response_data["filter2_count"] == 80
    assert response_data["joint_count"] == 50
    assert response_data["total_count"] == 200


def test_calculate_trace_filter_correlation_without_base_filter(
    mock_get_request_message, mock_tracking_store
):
    experiment_ids = ["123"]
    filter_string1 = "span.type = 'LLM'"
    filter_string2 = "feedback.quality > 0.8"

    mock_request = CalculateTraceFilterCorrelation(
        experiment_ids=experiment_ids,
        filter_string1=filter_string1,
        filter_string2=filter_string2,
    )
    mock_get_request_message.return_value = mock_request

    mock_result = TraceFilterCorrelationResult(
        npmi=0.789,
        npmi_smoothed=0.775,
        filter1_count=50,
        filter2_count=40,
        joint_count=30,
        total_count=100,
    )
    mock_tracking_store.calculate_trace_filter_correlation.return_value = mock_result

    resp = _calculate_trace_filter_correlation()

    mock_tracking_store.calculate_trace_filter_correlation.assert_called_once_with(
        experiment_ids=experiment_ids,
        filter_string1=filter_string1,
        filter_string2=filter_string2,
        base_filter=None,
    )

    response_data = json.loads(resp.get_data())
    assert response_data["npmi"] == 0.789
    assert response_data["npmi_smoothed"] == 0.775
    assert response_data["filter1_count"] == 50
    assert response_data["filter2_count"] == 40
    assert response_data["joint_count"] == 30
    assert response_data["total_count"] == 100


def test_calculate_trace_filter_correlation_with_nan_npmi(
    mock_get_request_message, mock_tracking_store
):
    experiment_ids = ["123"]
    filter_string1 = "span.type = 'LLM'"
    filter_string2 = "feedback.quality > 0.8"

    mock_request = CalculateTraceFilterCorrelation(
        experiment_ids=experiment_ids,
        filter_string1=filter_string1,
        filter_string2=filter_string2,
    )
    mock_get_request_message.return_value = mock_request

    mock_result = TraceFilterCorrelationResult(
        npmi=float("nan"),
        npmi_smoothed=None,
        filter1_count=0,
        filter2_count=0,
        joint_count=0,
        total_count=100,
    )
    mock_tracking_store.calculate_trace_filter_correlation.return_value = mock_result

    resp = _calculate_trace_filter_correlation()

    mock_tracking_store.calculate_trace_filter_correlation.assert_called_once_with(
        experiment_ids=experiment_ids,
        filter_string1=filter_string1,
        filter_string2=filter_string2,
        base_filter=None,
    )

    response_data = json.loads(resp.get_data())
    assert "npmi" not in response_data
    assert "npmi_smoothed" not in response_data
    assert response_data["filter1_count"] == 0
    assert response_data["filter2_count"] == 0
    assert response_data["joint_count"] == 0
    assert response_data["total_count"] == 100


def test_databricks_tracking_store_registration():
    registry = TrackingStoreRegistryWrapper()

    # Test that the correct store type is returned for databricks scheme
    store = registry.get_store("databricks", artifact_uri=None)
    assert isinstance(store, DatabricksTracingRestStore)

    # Verify that the store was created with the right get_host_creds function
    # The RestStore should have a get_host_creds attribute that is a partial function
    assert hasattr(store, "get_host_creds")
    assert store.get_host_creds.func.__name__ == "get_databricks_host_creds"
    assert store.get_host_creds.args == ("databricks",)


def test_databricks_model_registry_store_registration():
    registry = ModelRegistryStoreRegistryWrapper()

    # Test that the correct store type is returned for databricks
    store = registry.get_store("databricks")
    assert isinstance(store, ModelRegistryRestStore)

    # Verify that the store was created with the right get_host_creds function
    assert hasattr(store, "get_host_creds")
    assert store.get_host_creds.func.__name__ == "get_databricks_host_creds"
    assert store.get_host_creds.args == ("databricks",)

    # Test that the correct store type is returned for databricks-uc
    uc_store = registry.get_store("databricks-uc")
    assert isinstance(uc_store, UcModelRegistryStore)

    # Verify that the UC store was created with the right get_host_creds function
    # Note: UcModelRegistryStore uses get_databricks_host_creds internally,
    # not get_databricks_uc_host_creds
    assert hasattr(uc_store, "get_host_creds")
    assert uc_store.get_host_creds.func.__name__ == "get_databricks_host_creds"
    assert uc_store.get_host_creds.args == ("databricks-uc",)

    # Also verify it has tracking_uri set
    assert hasattr(uc_store, "tracking_uri")
    # The tracking_uri will be set based on environment/test config
    # In test environment, it may be set to a test sqlite database
    assert uc_store.tracking_uri is not None


def test_search_experiments_empty_page_token(mock_get_request_message, mock_tracking_store):
    # Create proto without setting page_token - it defaults to empty string
    search_experiments_proto = SearchExperiments()
    search_experiments_proto.max_results = 10

    # Verify that proto's default page_token is empty string
    assert search_experiments_proto.page_token == ""

    mock_get_request_message.return_value = search_experiments_proto
    mock_tracking_store.search_experiments.return_value = PagedList([], None)

    _search_experiments()

    # Verify that search_experiments was called with page_token=None (not empty string)
    mock_tracking_store.search_experiments.assert_called_once()
    call_kwargs = mock_tracking_store.search_experiments.call_args.kwargs
    assert call_kwargs.get("page_token") is None
    assert call_kwargs.get("max_results") == 10


def test_search_registered_models_empty_page_token(
    mock_get_request_message, mock_model_registry_store
):
    # Create proto without setting page_token - it defaults to empty string
    search_registered_models_proto = SearchRegisteredModels()
    search_registered_models_proto.max_results = 10

    # Verify that proto's default page_token is empty string
    assert search_registered_models_proto.page_token == ""

    mock_get_request_message.return_value = search_registered_models_proto
    mock_model_registry_store.search_registered_models.return_value = PagedList([], None)

    _search_registered_models()

    # Verify that search_registered_models was called with page_token=None (not empty string)
    mock_model_registry_store.search_registered_models.assert_called_once()
    call_kwargs = mock_model_registry_store.search_registered_models.call_args.kwargs
    assert call_kwargs.get("page_token") is None
    assert call_kwargs.get("max_results") == 10


def test_search_model_versions_empty_page_token(
    mock_get_request_message, mock_model_registry_store
):
    # Create proto without setting page_token - it defaults to empty string
    search_model_versions_proto = SearchModelVersions()
    search_model_versions_proto.max_results = 10

    # Verify that proto's default page_token is empty string
    assert search_model_versions_proto.page_token == ""

    mock_get_request_message.return_value = search_model_versions_proto
    mock_model_registry_store.search_model_versions.return_value = PagedList([], None)

    _search_model_versions()

    # Verify that search_model_versions was called with page_token=None (not empty string)
    mock_model_registry_store.search_model_versions.assert_called_once()
    call_kwargs = mock_model_registry_store.search_model_versions.call_args.kwargs
    assert call_kwargs.get("page_token") is None
    assert call_kwargs.get("max_results") == 10


def test_search_traces_v3_empty_page_token(mock_get_request_message, mock_tracking_store):
    # Create proto without setting page_token - it defaults to empty string
    # SearchTracesV3 requires locations field
    search_traces_proto = SearchTracesV3()
    location = TraceLocation()
    location.mlflow_experiment.experiment_id = "1"
    search_traces_proto.locations.append(location)
    search_traces_proto.max_results = 10

    # Verify that proto's default page_token is empty string
    assert search_traces_proto.page_token == ""

    mock_get_request_message.return_value = search_traces_proto
    mock_tracking_store.search_traces.return_value = ([], None)

    _search_traces_v3()

    # Verify that search_traces was called with page_token=None (not empty string)
    mock_tracking_store.search_traces.assert_called_once()
    call_kwargs = mock_tracking_store.search_traces.call_args.kwargs
    assert call_kwargs.get("page_token") is None
    assert call_kwargs.get("max_results") == 10


def test_deprecated_search_traces_v2_empty_page_token(
    mock_get_request_message, mock_tracking_store
):
    # Create proto without setting page_token - it defaults to empty string
    search_traces_proto = SearchTraces()
    search_traces_proto.max_results = 10

    # Verify that proto's default page_token is empty string
    assert search_traces_proto.page_token == ""

    mock_get_request_message.return_value = search_traces_proto
    mock_tracking_store.search_traces.return_value = ([], None)

    _deprecated_search_traces_v2()

    # Verify that search_traces was called with page_token=None (not empty string)
    mock_tracking_store.search_traces.assert_called_once()
    call_kwargs = mock_tracking_store.search_traces.call_args.kwargs
    assert call_kwargs.get("page_token") is None
    assert call_kwargs.get("max_results") == 10


def test_search_logged_models_empty_page_token(mock_get_request_message, mock_tracking_store):
    # Create proto without setting page_token - it defaults to empty string
    search_logged_models_proto = SearchLoggedModels()
    search_logged_models_proto.max_results = 10

    # Verify that proto's default page_token is empty string
    assert search_logged_models_proto.page_token == ""

    mock_get_request_message.return_value = search_logged_models_proto
    mock_tracking_store.search_logged_models.return_value = PagedList([], None)

    _search_logged_models()

    # Verify that search_logged_models was called with page_token=None (not empty string)
    mock_tracking_store.search_logged_models.assert_called_once()
    call_kwargs = mock_tracking_store.search_logged_models.call_args.kwargs
    assert call_kwargs.get("page_token") is None
    assert call_kwargs.get("max_results") == 10


def test_list_webhooks_empty_page_token(mock_get_request_message, mock_model_registry_store):
    # Create proto without setting page_token - it defaults to empty string
    list_webhooks_proto = ListWebhooks()
    list_webhooks_proto.max_results = 10

    # Verify that proto's default page_token is empty string
    assert list_webhooks_proto.page_token == ""

    mock_get_request_message.return_value = list_webhooks_proto
    mock_model_registry_store.list_webhooks.return_value = PagedList([], None)

    _list_webhooks()

    # Verify that list_webhooks was called with page_token=None (not empty string)
    mock_model_registry_store.list_webhooks.assert_called_once()
    call_kwargs = mock_model_registry_store.list_webhooks.call_args.kwargs
    assert call_kwargs.get("page_token") is None
    assert call_kwargs.get("max_results") == 10


def test_batch_get_traces_handler(mock_get_request_message, mock_tracking_store):
    trace_id_1 = "test-trace-123"
    trace_id_2 = "test-trace-456"

    get_traces_proto = BatchGetTraces(trace_ids=[trace_id_1, trace_id_2])

    mock_get_request_message.return_value = get_traces_proto

    otel_span = OTelReadableSpan(
        name="test",
        context=build_otel_context(123, 234),
        parent=None,
        start_time=100,
        end_time=200,
        attributes={
            "mlflow.spanInputs": json.dumps("inputs"),
            "mlflow.spanOutputs": json.dumps("outputs"),
            "mlflow.spanType": json.dumps("span_type"),
        },
    )
    mock_span = Span(otel_span)

    # Create mock traces to return
    mock_trace_1 = Trace(
        info=TraceInfo(
            trace_id=trace_id_1,
            trace_location=EntityTraceLocation.from_experiment_id("1"),
            request_time=1234567890,
            execution_duration=5000,
            state=TraceState.OK,
        ),
        data=TraceData(spans=[mock_span]),
    )

    mock_trace_2 = Trace(
        info=TraceInfo(
            trace_id=trace_id_2,
            trace_location=EntityTraceLocation.from_experiment_id("1"),
            request_time=1234567890,
            execution_duration=3000,
            state=TraceState.OK,
        ),
        data=TraceData(spans=[mock_span]),
    )

    mock_tracking_store.batch_get_traces.return_value = [mock_trace_1, mock_trace_2]

    # Call the handler
    response = _batch_get_traces()

    # Verify the store was called with the correct trace IDs
    mock_tracking_store.batch_get_traces.assert_called_once_with([trace_id_1, trace_id_2], None)

    # Verify response was created
    assert response is not None
    assert response.status_code == 200
    traces = json.loads(response.get_data())["traces"]
    assert len(traces) == 2
    assert len(traces[0]["spans"]) == 1
    assert len(traces[1]["spans"]) == 1


def test_batch_get_traces_handler_empty_list(mock_get_request_message, mock_tracking_store):
    get_traces_proto = BatchGetTraces()

    mock_get_request_message.return_value = get_traces_proto
    mock_tracking_store.batch_get_traces.return_value = []

    response = _batch_get_traces()

    mock_tracking_store.batch_get_traces.assert_called_once_with([], None)

    # Verify response was created
    assert response is not None
    assert response.status_code == 200


def test_get_trace_handler(mock_get_request_message, mock_tracking_store):
    trace_id = "test-trace-123"

    get_trace_proto = GetTrace(trace_id=trace_id, allow_partial=True)
    mock_get_request_message.return_value = get_trace_proto

    otel_span = OTelReadableSpan(
        name="test",
        context=build_otel_context(123, 234),
        parent=None,
        start_time=100,
        end_time=200,
        attributes={
            "mlflow.spanInputs": json.dumps("inputs"),
            "mlflow.spanOutputs": json.dumps("outputs"),
            "mlflow.spanType": json.dumps("span_type"),
        },
    )
    mock_span = Span(otel_span)

    mock_trace = Trace(
        info=TraceInfo(
            trace_id=trace_id,
            trace_location=EntityTraceLocation.from_experiment_id("1"),
            request_time=1234567890,
            execution_duration=5000,
            state=TraceState.OK,
        ),
        data=TraceData(spans=[mock_span]),
    )

    mock_tracking_store.get_trace.return_value = mock_trace

    response = _get_trace()

    mock_tracking_store.get_trace.assert_called_once_with(trace_id, allow_partial=True)

    assert response is not None
    assert response.status_code == 200
    response_data = json.loads(response.get_data())
    assert "trace" in response_data
    trace = response_data["trace"]
    assert trace["trace_info"]["trace_id"] == trace_id
    assert len(trace["spans"]) == 1


def test_get_trace_handler_with_allow_partial_false(mock_get_request_message, mock_tracking_store):
    trace_id = "test-trace-456"

    get_trace_proto = GetTrace(trace_id=trace_id, allow_partial=False)
    mock_get_request_message.return_value = get_trace_proto

    otel_span = OTelReadableSpan(
        name="test",
        context=build_otel_context(123, 234),
        parent=None,
        start_time=100,
        end_time=200,
        attributes={},
    )
    mock_span = Span(otel_span)

    mock_trace = Trace(
        info=TraceInfo(
            trace_id=trace_id,
            trace_location=EntityTraceLocation.from_experiment_id("1"),
            request_time=1234567890,
            execution_duration=5000,
            state=TraceState.OK,
        ),
        data=TraceData(spans=[mock_span]),
    )

    mock_tracking_store.get_trace.return_value = mock_trace

    response = _get_trace()

    mock_tracking_store.get_trace.assert_called_once_with(trace_id, allow_partial=False)

    assert response is not None
    assert response.status_code == 200
    response_data = json.loads(response.get_data())
    assert "trace" in response_data


def test_get_trace_handler_not_found(mock_get_request_message, mock_tracking_store):
    trace_id = "non-existent-trace"

    get_trace_proto = GetTrace(trace_id=trace_id)
    mock_get_request_message.return_value = get_trace_proto

    mock_tracking_store.get_trace.side_effect = MlflowException(
        f"Trace with ID {trace_id} is not found.",
        error_code=RESOURCE_DOES_NOT_EXIST,
    )

    response = _get_trace()

    mock_tracking_store.get_trace.assert_called_once_with(trace_id, allow_partial=False)

    assert response is not None
    assert response.status_code == 404
    response_data = json.loads(response.get_data())
    assert "error_code" in response_data
    assert response_data["error_code"] == "RESOURCE_DOES_NOT_EXIST"


def test_get_trace_artifact_handler(mock_tracking_store):
    trace_id = "test-trace-artifact-123"

    otel_span = OTelReadableSpan(
        name="test_span",
        context=build_otel_context(123, 234),
        parent=None,
        start_time=100,
        end_time=200,
        attributes={
            "mlflow.spanInputs": json.dumps({"input": "test_input"}),
            "mlflow.spanOutputs": json.dumps({"output": "test_output"}),
        },
    )
    mock_span = Span(otel_span)

    mock_trace = Trace(
        info=TraceInfo(
            trace_id=trace_id,
            trace_location=EntityTraceLocation.from_experiment_id("1"),
            request_time=1234567890,
            execution_duration=5000,
            state=TraceState.OK,
        ),
        data=TraceData(spans=[mock_span]),
    )

    mock_tracking_store.get_trace.return_value = mock_trace
    mock_tracking_store.batch_get_traces.return_value = [mock_trace]

    with app.test_request_context(method="GET", query_string={"request_id": trace_id}):
        response = get_trace_artifact_handler()

    # Verify the store was called correctly
    mock_tracking_store.get_trace.assert_called_once_with(trace_id, allow_partial=True)

    # Verify response headers and status
    assert response is not None
    assert response.status_code == 200
    assert response.headers["Content-Disposition"] == "attachment; filename=traces.json"


def test_get_trace_artifact_handler_missing_request_id(mock_tracking_store):
    with app.test_request_context(method="GET"):
        response = get_trace_artifact_handler()

    assert response.status_code == 400
    response_data = json.loads(response.get_data())
    assert "error_code" in response_data
    assert response_data["error_code"] == "BAD_REQUEST"
    assert 'must include the "request_id" query parameter' in response_data["message"]


def test_get_trace_artifact_handler_trace_not_found(mock_tracking_store):
    trace_id = "non-existent-trace"
    mock_tracking_store.get_trace.side_effect = MlflowException(
        f"Trace with ID {trace_id} is not found.",
        error_code=RESOURCE_DOES_NOT_EXIST,
    )

    with app.test_request_context(method="GET", query_string={"request_id": trace_id}):
        response = get_trace_artifact_handler()

    mock_tracking_store.get_trace.assert_called_once_with(trace_id, allow_partial=True)

    assert response.status_code == 404
    response_data = json.loads(response.get_data())
    assert "error_code" in response_data
    assert response_data["error_code"] == "RESOURCE_DOES_NOT_EXIST"
    assert f"Trace with ID {trace_id} is not found" in response_data["message"]


def test_get_trace_artifact_handler_fallback_to_batch_get_traces(mock_tracking_store):
    trace_id = "test-trace-batch-123"

    otel_span = OTelReadableSpan(
        name="test_span_batch",
        context=build_otel_context(456, 789),
        parent=None,
        start_time=100,
        end_time=200,
        attributes={
            "mlflow.spanInputs": json.dumps({"input": "batch_input"}),
            "mlflow.spanOutputs": json.dumps({"output": "batch_output"}),
        },
    )
    mock_span = Span(otel_span)

    mock_trace = Trace(
        info=TraceInfo(
            trace_id=trace_id,
            trace_location=EntityTraceLocation.from_experiment_id("2"),
            request_time=1234567890,
            execution_duration=3000,
            state=TraceState.OK,
        ),
        data=TraceData(spans=[mock_span]),
    )

    # Simulate get_trace not being implemented
    mock_tracking_store.get_trace.side_effect = MlflowNotImplementedException(
        "get_trace is not implemented"
    )
    mock_tracking_store.batch_get_traces.return_value = [mock_trace]

    with app.test_request_context(method="GET", query_string={"request_id": trace_id}):
        response = get_trace_artifact_handler()

    # Verify both methods were called
    mock_tracking_store.get_trace.assert_called_once_with(trace_id, allow_partial=True)
    mock_tracking_store.batch_get_traces.assert_called_once_with([trace_id], None)

    # Verify successful response
    assert response is not None
    assert response.status_code == 200
    assert response.headers["Content-Disposition"] == "attachment; filename=traces.json"


def test_get_trace_artifact_handler_batch_get_traces_not_found(mock_tracking_store):
    trace_id = "non-existent-batch-trace"

    # Simulate get_trace not being implemented
    mock_tracking_store.get_trace.side_effect = MlflowNotImplementedException(
        "get_trace is not implemented"
    )
    # batch_get_traces returns empty list (trace not found)
    mock_tracking_store.batch_get_traces.return_value = []

    with app.test_request_context(method="GET", query_string={"request_id": trace_id}):
        response = get_trace_artifact_handler()

    # Verify both methods were called
    mock_tracking_store.get_trace.assert_called_once_with(trace_id, allow_partial=True)
    mock_tracking_store.batch_get_traces.assert_called_once_with([trace_id], None)

    # Verify 404 response
    assert response.status_code == 404
    response_data = json.loads(response.get_data())
    assert "error_code" in response_data
    assert response_data["error_code"] == "RESOURCE_DOES_NOT_EXIST"
    assert f"Trace with id={trace_id} not found" in response_data["message"]


def test_get_trace_artifact_handler_fallback_to_artifact_repo(mock_tracking_store):
    trace_id = "test-trace-artifact-repo-123"

    trace_info = TraceInfo(
        trace_id=trace_id,
        trace_location=EntityTraceLocation.from_experiment_id("3"),
        request_time=1234567890,
        execution_duration=4000,
        state=TraceState.OK,
    )

    trace_data = {
        "spans": [
            {
                "name": "artifact_span",
                "context": {"trace_id": trace_id, "span_id": "123"},
                "parent_id": None,
                "start_time": 100,
                "end_time": 200,
                "status_code": "OK",
                "status_message": "",
                "attributes": {},
                "events": [],
            }
        ]
    }

    # Simulate batch_get_traces not being implemented
    mock_tracking_store.get_trace.side_effect = MlflowNotImplementedException(
        "get_trace is not implemented"
    )
    mock_tracking_store.batch_get_traces.side_effect = MlflowNotImplementedException(
        "batch_get_traces is not implemented"
    )
    mock_tracking_store.get_trace_info.return_value = trace_info

    # Mock the artifact repo
    mock_artifact_repo = mock.MagicMock()
    mock_artifact_repo.download_trace_data.return_value = trace_data

    with mock.patch(
        "mlflow.server.handlers._get_trace_artifact_repo", return_value=mock_artifact_repo
    ):
        with app.test_request_context(method="GET", query_string={"request_id": trace_id}):
            response = get_trace_artifact_handler()

    # Verify the fallback path was taken
    mock_tracking_store.get_trace.assert_called_once_with(trace_id, allow_partial=True)
    mock_tracking_store.batch_get_traces.assert_called_once_with([trace_id], None)
    mock_tracking_store.get_trace_info.assert_called_once_with(trace_id)
    mock_artifact_repo.download_trace_data.assert_called_once()

    # Verify successful response
    assert response is not None
    assert response.status_code == 200
    assert response.headers["Content-Disposition"] == "attachment; filename=traces.json"


def test_delete_trace_tag_v2_handler(mock_get_request_message, mock_tracking_store):
    """Test v2 delete_trace_tag handler with request_id parameter.

    Verifies that when the Flask route uses request_id path parameter,
    the _delete_trace_tag handler is called and invokes store.delete_trace_tag().
    """

    request_id = "tr-123v2"
    tag_key = "tk"

    # Create the request message
    request_msg = DeleteTraceTag(key=tag_key)
    mock_get_request_message.return_value = request_msg

    # Call the v2 handler with request_id parameter
    response = _delete_trace_tag(request_id=request_id)

    # Verify the store method was called with correct parameters
    mock_tracking_store.delete_trace_tag.assert_called_once_with(request_id, tag_key)

    assert response is not None
    assert response.status_code == 200


def test_delete_trace_tag_v3_handler(mock_get_request_message, mock_tracking_store):
    """Test v3 delete_trace_tag handler with trace_id parameter.

    Verifies that when the Flask route uses trace_id path parameter,
    the _delete_trace_tag_v3 handler is called and invokes store.delete_trace_tag().
    This is similar to v2 but uses the v3 proto message and route parameter naming.
    """

    trace_id = "tr-v3-456"
    tag_key = "tk"

    # Create the request message with V3
    request_msg = DeleteTraceTagV3(key=tag_key)
    mock_get_request_message.return_value = request_msg

    # Call the v3 handler with trace_id parameter
    response = _delete_trace_tag_v3(trace_id=trace_id)

    # Verify the store method was called with correct parameters
    # Both v2 and v3 call the same store method
    mock_tracking_store.delete_trace_tag.assert_called_once_with(trace_id, tag_key)

    assert response is not None
    assert response.status_code == 200


def test_set_trace_tag_v2_handler(mock_get_request_message, mock_tracking_store):
    """Test v2 set_trace_tag handler with request_id parameter.

    Verifies that when the Flask route uses request_id path parameter,
    the _set_trace_tag handler is called and invokes store.set_trace_tag().
    """
    trace_id = "tr-test-v2-123"
    tag_key = "tk"
    tag_value = "tv"

    # Create the request message
    request_msg = SetTraceTag(key=tag_key, value=tag_value)
    mock_get_request_message.return_value = request_msg

    # Call the v2 handler with request_id parameter
    response = _set_trace_tag(request_id=trace_id)

    # Verify the store method was called with correct parameters
    mock_tracking_store.set_trace_tag.assert_called_once_with(trace_id, tag_key, tag_value)

    # Verify response was created (200 status)
    assert response is not None
    assert response.status_code == 200


def test_set_trace_tag_v3_handler(mock_get_request_message, mock_tracking_store):
    """Test v3 set_trace_tag handler with trace_id parameter.

    Verifies that when the Flask route uses trace_id path parameter,
    the _set_trace_tag_v3 handler is called and invokes store.set_trace_tag().
    This is similar to v2 but uses the v3 proto message and route parameter naming.
    """
    trace_id = "tr-test-v3-456"
    tag_key = "tk"
    tag_value = "tv"

    # Create the request message (v3 version)
    request_msg = SetTraceTagV3(key=tag_key, value=tag_value)
    mock_get_request_message.return_value = request_msg

    # Call the v3 handler with trace_id parameter
    response = _set_trace_tag_v3(trace_id=trace_id)

    # Verify the store method was called with correct parameters
    # Note: Both handlers call the same store method
    mock_tracking_store.set_trace_tag.assert_called_once_with(trace_id, tag_key, tag_value)

    # Verify response was created (200 status)
    assert response is not None
    assert response.status_code == 200


def test_link_prompts_to_trace_handler(mock_get_request_message, mock_tracking_store):
    """Test link_prompts_to_trace handler.

    Verifies that the handler correctly parses the request and calls
    store.link_prompts_to_trace() with the appropriate PromptVersion objects.
    """
    trace_id = "tr-test-123"
    prompt_versions_refs = [
        LinkPromptsToTrace.PromptVersionRef(name="prompt1", version="1"),
        LinkPromptsToTrace.PromptVersionRef(name="prompt2", version="2"),
    ]

    # Create the request message
    request_msg = LinkPromptsToTrace(trace_id=trace_id, prompt_versions=prompt_versions_refs)
    mock_get_request_message.return_value = request_msg

    # Call the handler
    response = _link_prompts_to_trace()

    # Verify the store method was called with correct parameters
    # The handler should convert PromptVersionRef to PromptVersion objects
    call_args = mock_tracking_store.link_prompts_to_trace.call_args
    assert call_args[1]["trace_id"] == trace_id

    prompt_versions = call_args[1]["prompt_versions"]
    assert len(prompt_versions) == 2
    assert isinstance(prompt_versions[0], PromptVersion)
    assert prompt_versions[0].name == "prompt1"
    assert prompt_versions[0].version == 1
    assert isinstance(prompt_versions[1], PromptVersion)
    assert prompt_versions[1].name == "prompt2"
    assert prompt_versions[1].version == 2

    # Verify response was created (200 status)
    assert response is not None
    assert response.status_code == 200


@pytest.mark.skipif(not _PROVIDER_BACKEND_AVAILABLE, reason="litellm is required for LiteLLM tests")
def test_list_providers():
    with app.test_client() as c:
        response = c.get("/ajax-api/3.0/mlflow/gateway/supported-providers")
        assert response.status_code == 200
        data = response.get_json()
        assert "providers" in data
        assert isinstance(data["providers"], list)
        assert len(data["providers"]) > 0
        assert "openai" in data["providers"]


@pytest.mark.skipif(not _PROVIDER_BACKEND_AVAILABLE, reason="litellm is required for LiteLLM tests")
def test_list_models():
    with app.test_client() as c:
        response = c.get("/ajax-api/3.0/mlflow/gateway/supported-models?provider=openai")
        assert response.status_code == 200
        data = response.get_json()
        assert "models" in data
        assert isinstance(data["models"], list)
        assert len(data["models"]) > 0


@pytest.mark.skipif(not _PROVIDER_BACKEND_AVAILABLE, reason="litellm is required for LiteLLM tests")
def test_list_models_all_providers():
    with app.test_client() as c:
        response = c.get("/ajax-api/3.0/mlflow/gateway/supported-models")
        assert response.status_code == 200
        data = response.get_json()
        assert "models" in data
        assert isinstance(data["models"], list)
        assert len(data["models"]) > 0


@pytest.mark.skipif(not _PROVIDER_BACKEND_AVAILABLE, reason="litellm is required for LiteLLM tests")
def test_get_provider_config():
    with app.test_client() as c:
        response = c.get("/ajax-api/3.0/mlflow/gateway/provider-config?provider=openai")
        assert response.status_code == 200
        data = response.get_json()
        assert "auth_modes" in data
        assert "default_mode" in data
        assert data["default_mode"] == "api_key"
        assert len(data["auth_modes"]) >= 1
        api_key_mode = data["auth_modes"][0]
        assert api_key_mode["mode"] == "api_key"


@pytest.mark.skipif(not _PROVIDER_BACKEND_AVAILABLE, reason="litellm is required for LiteLLM tests")
def test_get_provider_config_with_multiple_auth_modes():
    with app.test_client() as c:
        response = c.get("/ajax-api/3.0/mlflow/gateway/provider-config?provider=bedrock")
        assert response.status_code == 200
        data = response.get_json()

        assert "auth_modes" in data
        assert data["default_mode"] == "access_keys"
        assert len(data["auth_modes"]) >= 2

        access_keys_mode = next(m for m in data["auth_modes"] if m["mode"] == "access_keys")
        assert len(access_keys_mode["secret_fields"]) == 2
        assert any(f["name"] == "aws_secret_access_key" for f in access_keys_mode["secret_fields"])
        assert any(f["name"] == "aws_region_name" for f in access_keys_mode["config_fields"])

        iam_role_mode = next(m for m in data["auth_modes"] if m["mode"] == "iam_role")
        assert any(f["name"] == "aws_role_name" for f in iam_role_mode["config_fields"])


@pytest.mark.skipif(not _PROVIDER_BACKEND_AVAILABLE, reason="litellm is required for LiteLLM tests")
def test_get_provider_config_missing_provider():
    with app.test_client() as c:
        response = c.get("/ajax-api/3.0/mlflow/gateway/provider-config")
        assert response.status_code == 400


@pytest.mark.skipif(not _PROVIDER_BACKEND_AVAILABLE, reason="litellm is required for LiteLLM tests")
def test_litellm_not_available():
    with mock.patch("mlflow.utils.providers._PROVIDER_BACKEND_AVAILABLE", False):
        with app.test_client() as c:
            response = c.get("/ajax-api/3.0/mlflow/gateway/supported-providers")
            assert response.status_code == 400
            data = response.get_json()
            assert "LiteLLM is not installed" in data["message"]


<<<<<<< HEAD
def test_query_trace_metrics_handler(mock_get_request_message, mock_tracking_store):
    experiment_ids = ["exp1", "exp2"]
    metric_name = "latency"

    # Create aggregation protos
    aggregations_proto = [
        MetricAggregation(aggregation_type=AggregationType.AVG).to_proto(),
        MetricAggregation(
            aggregation_type=AggregationType.PERCENTILE, percentile_value=95.0
        ).to_proto(),
    ]

    # Create the request message
    request_msg = QueryTraceMetrics(
        experiment_ids=experiment_ids,
        view_type=MetricViewType.TRACES.to_proto(),
        metric_name=metric_name,
        aggregations=aggregations_proto,
        dimensions=["status", "model"],
        filters=["status = 'OK'"],
        time_interval_seconds=3600,
        start_time_ms=1000000,
        end_time_ms=2000000,
        max_results=100,
        page_token="token123",
    )
    mock_get_request_message.return_value = request_msg

    # Create mock result
    mock_data_points = [
        MetricDataPoint(
            metric_name="latency",
            dimensions={"status": "OK", "model": "gpt-4"},
            values={"AVG": 150.5, "P95.0": 200.0},
        ),
        MetricDataPoint(
            metric_name="latency",
            dimensions={"status": "ERROR", "model": "gpt-4"},
            values={"AVG": 50.0, "P95.0": 75.0},
        ),
    ]

    # Create a mock result object with next_page_token attribute
    mock_result = mock.MagicMock()
    mock_result.__iter__ = mock.MagicMock(return_value=iter(mock_data_points))
    mock_result.token = "next_token"
    mock_tracking_store.query_trace_metrics.return_value = mock_result

    # Call the handler
    response = _query_trace_metrics()

    mock_tracking_store.query_trace_metrics.assert_called_once_with(
        experiment_ids=experiment_ids,
        view_type=MetricViewType.TRACES,
        metric_name=metric_name,
        aggregations=[
            MetricAggregation(aggregation_type=AggregationType.AVG),
            MetricAggregation(aggregation_type=AggregationType.PERCENTILE, percentile_value=95.0),
        ],
        dimensions=["status", "model"],
        filters=["status = 'OK'"],
        time_interval_seconds=3600,
        start_time_ms=1000000,
        end_time_ms=2000000,
        max_results=100,
        page_token="token123",
    )

    assert response is not None
    assert response.status_code == 200
    response_data = json.loads(response.get_data())
    assert "data_points" in response_data
    assert len(response_data["data_points"]) == 2
    assert response_data["data_points"][0] == asdict(mock_data_points[0])
    assert response_data["data_points"][1] == asdict(mock_data_points[1])
    assert response_data["next_page_token"] == "next_token"


def test_query_trace_metrics_handler_empty_result(mock_get_request_message, mock_tracking_store):
    request_msg = QueryTraceMetrics(
        experiment_ids=["exp1"],
        view_type=MetricViewType.TRACES.to_proto(),
        metric_name="latency",
        aggregations=[MetricAggregation(aggregation_type=AggregationType.AVG).to_proto()],
    )
    mock_get_request_message.return_value = request_msg

    mock_result = mock.MagicMock()
    mock_result.__iter__ = mock.MagicMock(return_value=iter([]))
    mock_result.token = None
    mock_tracking_store.query_trace_metrics.return_value = mock_result

    response = _query_trace_metrics()

    mock_tracking_store.query_trace_metrics.assert_called_once_with(
        experiment_ids=["exp1"],
        view_type=MetricViewType.TRACES,
        metric_name="latency",
        aggregations=[MetricAggregation(aggregation_type=AggregationType.AVG)],
        dimensions=None,
        filters=None,
        time_interval_seconds=None,
        start_time_ms=None,
        end_time_ms=None,
        max_results=MAX_RESULTS_QUERY_TRACE_METRICS,
        page_token=None,
    )

    assert response is not None
    assert response.status_code == 200
    response_data = json.loads(response.get_data())
    assert response_data == {}
=======
def test_invoke_scorer_missing_experiment_id():
    with app.test_client() as c:
        response = c.post(
            "/ajax-api/3.0/mlflow/scorer/invoke",
            json={"serialized_scorer": "test", "trace_ids": ["trace1"]},
        )
        assert response.status_code == 400
        data = response.get_json()
        assert "experiment_id" in data["message"]


def test_invoke_scorer_missing_serialized_scorer():
    with app.test_client() as c:
        response = c.post(
            "/ajax-api/3.0/mlflow/scorer/invoke",
            json={"experiment_id": "123", "trace_ids": ["trace1"]},
        )
        assert response.status_code == 400
        data = response.get_json()
        assert "serialized_scorer" in data["message"]


def test_invoke_scorer_missing_trace_ids():
    with app.test_client() as c:
        response = c.post(
            "/ajax-api/3.0/mlflow/scorer/invoke",
            json={"experiment_id": "123", "serialized_scorer": "test"},
        )
        assert response.status_code == 400
        data = response.get_json()
        assert "trace_ids" in data["message"]


def test_invoke_scorer_not_implemented():
    with app.test_client() as c:
        response = c.post(
            "/ajax-api/3.0/mlflow/scorer/invoke",
            json={
                "experiment_id": "123",
                "serialized_scorer": "test",
                "trace_ids": ["trace1", "trace2"],
            },
        )
        assert response.status_code == 501
        data = response.get_json()
        assert "not yet implemented" in data["message"]
>>>>>>> 3ce5cf57


def test_get_ui_telemetry_handler(
    test_app_context, mock_telemetry_config_cache, bypass_telemetry_env_check
):
    config = {
        "disable_telemetry": False,
        "disable_ui_telemetry": False,
        "disable_ui_events": ["event1", "event2"],
        "ui_rollout_percentage": 50,
    }

    with mock.patch(
        "mlflow.server.handlers.fetch_ui_telemetry_config", return_value=config
    ) as mock_fetch:
        response = get_ui_telemetry_handler()

        assert response is not None
        assert response.status_code == 200

        response_data = json.loads(response.get_data())

        assert response_data["disable_ui_telemetry"] is False
        assert response_data["disable_ui_events"] == ["event1", "event2"]
        # rollout percent gets converted to a float as that is the proto definition
        assert response_data["ui_rollout_percentage"] == 50.0
        assert "config" in mock_telemetry_config_cache
        assert mock_fetch.call_count == 1
        mock_fetch.reset_mock()

        # subsequent call should hit cache
        response = get_ui_telemetry_handler()
        mock_fetch.assert_not_called()
        assert response_data["disable_ui_telemetry"] is False
        assert response_data["disable_ui_events"] == ["event1", "event2"]
        assert response_data["ui_rollout_percentage"] == 50.0


def test_get_ui_telemetry_handler_disabled_by_config(
    test_app_context, mock_telemetry_config_cache, bypass_telemetry_env_check
):
    config = {
        "disable_telemetry": True,
        "disable_ui_telemetry": False,
        "disable_ui_events": [],
        "ui_rollout_percentage": 0,
    }

    with mock.patch(
        "mlflow.server.handlers.fetch_ui_telemetry_config", return_value=config
    ) as mock_fetch:
        response = get_ui_telemetry_handler()
        assert response is not None
        assert response.status_code == 200
        response_data = json.loads(response.get_data())

        # if disable_telemetry is True, the server should always report
        # that UI telemetry is disabled regardless of disable_ui_telemetry
        assert response_data["disable_ui_telemetry"] is True
        assert response_data["ui_rollout_percentage"] == 0.0
        assert response_data["disable_ui_events"] == []
        assert mock_fetch.call_count == 1


def test_get_ui_telemetry_handler_disabled_by_env(
    test_app_context, mock_telemetry_config_cache, bypass_telemetry_env_check, monkeypatch
):
    monkeypatch.setenv("DO_NOT_TRACK", "true")
    with mock.patch("mlflow.server.handlers.fetch_ui_telemetry_config") as mock_fetch:
        response = get_ui_telemetry_handler()
        assert response is not None
        assert response.status_code == 200
        response_data = json.loads(response.get_data())

        # if telemetry is disabled by env var, the server should always report
        # that UI telemetry is disabled, and no config fetch should happen
        mock_fetch.assert_not_called()
        assert response_data["disable_ui_telemetry"] is True
        assert response_data["ui_rollout_percentage"] == 0.0
        assert response_data["disable_ui_events"] == []


def test_get_ui_telemetry_handler_fallback_values(
    test_app_context, mock_telemetry_config_cache, bypass_telemetry_env_check
):
    config_without_ui_fields = {
        "disable_telemetry": False,
        "rollout_percentage": 100,
    }

    # test fallback values if we forget to define UI config fields
    with mock.patch("requests.get", return_value=config_without_ui_fields):
        response = get_ui_telemetry_handler()

        assert response is not None
        assert response.status_code == 200

        response_data = json.loads(response.get_data())

        assert response_data["disable_ui_telemetry"] is True
        assert response_data["ui_rollout_percentage"] == 0
        assert response_data["disable_ui_events"] == []

    # test fallback values if we fail to fetch the config
    with mock.patch("requests.get", return_value=mock.Mock(status_code=404)):
        response = get_ui_telemetry_handler()

        assert response.status_code == 200

        response_data = json.loads(response.get_data())
        assert response_data["disable_ui_telemetry"] is True
        assert response_data["ui_rollout_percentage"] == 0
        assert response_data["disable_ui_events"] == []


def test_post_ui_telemetry_handler_success(
    test_app, mock_telemetry_config_cache, bypass_telemetry_env_check
):
    event1 = {
        "event_name": "test_event_1",
        "timestamp_ns": 1234567890000000,
        "params": {"key1": "value1"},
        "installation_id": "install-123",
        "session_id": "session-456",
    }

    event2 = {
        "event_name": "test_event_2",
        "timestamp_ns": 1234567890000001,
        "params": {"key2": "value2"},
        "installation_id": "install-123",
        "session_id": "session-456",
    }
    request = json.dumps({"records": [event1, event2]})
    config = {"disable_ui_telemetry": False, "disable_telemetry": False}
    mock_client = mock.MagicMock()

    with (
        test_app.test_request_context(
            "/ui-telemetry", method="POST", data=request, content_type="application/json"
        ),
        mock.patch("mlflow.server.handlers.fetch_ui_telemetry_config", return_value=config),
        mock.patch("mlflow.server.handlers.get_telemetry_client", return_value=mock_client),
    ):
        response = post_ui_telemetry_handler()

        assert response is not None
        assert response.status_code == 200

        response_data = json.loads(response.get_data())

        assert response_data["status"] == "success"
        assert mock_client.add_records.call_count == 1
        assert mock_client.add_records.call_args[0][0] == [
            Record(**event1, duration_ms=0, status=Status.SUCCESS),
            Record(**event2, duration_ms=0, status=Status.SUCCESS),
        ]


def test_post_ui_telemetry_handler_telemetry_disabled_by_config(
    test_app, mock_telemetry_config_cache, bypass_telemetry_env_check
):
    event = {
        "event_name": "test_event_1",
        "timestamp_ns": 1234567890000000,
        "params": {"key1": "value1"},
        "installation_id": "install-123",
        "session_id": "session-456",
    }

    request = json.dumps({"records": [event]})

    config = {"disable_ui_telemetry": True}

    mock_client = mock.MagicMock()

    with (
        test_app.test_request_context(
            "/ui-telemetry", method="POST", data=request, content_type="application/json"
        ),
        mock.patch("mlflow.server.handlers.fetch_ui_telemetry_config", return_value=config),
        mock.patch("mlflow.server.handlers.get_telemetry_client", return_value=mock_client),
    ):
        response = post_ui_telemetry_handler()

        assert response is not None
        assert response.status_code == 200

        response_data = json.loads(response.get_data())

        assert response_data["status"] == "disabled"
        mock_client.add_record.assert_not_called()


def test_post_ui_telemetry_handler_telemetry_disabled_by_env(
    test_app, mock_telemetry_config_cache, bypass_telemetry_env_check, monkeypatch
):
    monkeypatch.setenv("DO_NOT_TRACK", "true")
    request = json.dumps({"records": []})
    with (
        test_app.test_request_context(
            "/ui-telemetry", method="POST", data=request, content_type="application/json"
        ),
        mock.patch("mlflow.server.handlers.fetch_ui_telemetry_config") as mock_fetch,
        mock.patch("mlflow.server.handlers.get_telemetry_client") as mock_get_client,
    ):
        response = post_ui_telemetry_handler()

        assert response is not None
        assert response.status_code == 200

        response_data = json.loads(response.get_data())

        assert response_data["status"] == "disabled"

        # assert that no fetch happens and no client is retrieved
        mock_fetch.assert_not_called()
        mock_get_client.assert_not_called()<|MERGE_RESOLUTION|>--- conflicted
+++ resolved
@@ -2557,7 +2557,6 @@
             assert "LiteLLM is not installed" in data["message"]
 
 
-<<<<<<< HEAD
 def test_query_trace_metrics_handler(mock_get_request_message, mock_tracking_store):
     experiment_ids = ["exp1", "exp2"]
     metric_name = "latency"
@@ -2670,7 +2669,8 @@
     assert response.status_code == 200
     response_data = json.loads(response.get_data())
     assert response_data == {}
-=======
+
+
 def test_invoke_scorer_missing_experiment_id():
     with app.test_client() as c:
         response = c.post(
@@ -2717,7 +2717,6 @@
         assert response.status_code == 501
         data = response.get_json()
         assert "not yet implemented" in data["message"]
->>>>>>> 3ce5cf57
 
 
 def test_get_ui_telemetry_handler(
