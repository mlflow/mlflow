import os
import signal
import subprocess
import sys
import time
from typing import Any

import pytest
import requests

pytestmark = pytest.mark.skipif(
    os.name == "nt", reason="MLflow job execution is not supported on Windows"
)


def simple_job_fun(x: int, y: int) -> dict[str, Any]:
    return {
        "a": x + y,
        "b": x * y,
    }


@pytest.fixture(scope="module")
<<<<<<< HEAD
def server_url(tmp_path_factory: pytest.TempPathFactory) -> str:
=======
def server_url(tmp_path_factory):
    from tests.helper_functions import get_safe_port

>>>>>>> 4020099b
    tmp_path = tmp_path_factory.mktemp("server_mod")
    backend_store_uri = f"sqlite:///{tmp_path / 'mlflow.db'!s}"

    port = get_safe_port()
    server_proc = None
    try:
        server_proc = subprocess.Popen(
            [
                sys.executable,
                "-m",
                "mlflow",
                "server",
                "-h",
                "127.0.0.1",
                "-p",
                str(port),
                "--backend-store-uri",
                backend_store_uri,
            ],
            env={
                **os.environ,
                "PYTHONPATH": os.path.dirname(__file__),
            },
            start_new_session=True,  # new session & process group
        )
        time.sleep(10)  # wait for server to spin up
        yield f"http://127.0.0.1:{port}"
    finally:
        if server_proc is not None:
            # NOTE that we need to kill subprocesses
            # (uvicorn server / huey task runner)
            # so `killpg` is needed.
            os.killpg(server_proc.pid, signal.SIGTERM)


def wait_job_finalize(server_url: str, job_id: str, timeout: float) -> None:
    beg_time = time.time()
    while time.time() - beg_time <= timeout:
        response = requests.get(f"{server_url}/ajax-api/3.0/jobs/{job_id}")
        response.raise_for_status()
        job_json = response.json()
        if job_json["status"] in ["SUCCEEDED", "FAILED", "TIMEOUT"]:
            return
        time.sleep(0.5)
    raise TimeoutError("The job is not finalized within the timeout.")


def test_job_endpoint(server_url: str):
    payload = {
        "function_fullname": "test_endpoint.simple_job_fun",
        "params": {"x": 3, "y": 4},
    }
    response = requests.post(f"{server_url}/ajax-api/3.0/jobs/", json=payload)
    response.raise_for_status()
    job_id = response.json()["job_id"]
    wait_job_finalize(server_url, job_id, 2)
    response2 = requests.get(f"{server_url}/ajax-api/3.0/jobs/{job_id}")
    response2.raise_for_status()
    job_json = response2.json()
    job_json.pop("creation_time")
    assert job_json == {
        "job_id": job_id,
        "function_fullname": "test_endpoint.simple_job_fun",
        "params": {"x": 3, "y": 4},
        "timeout": None,
        "status": "SUCCEEDED",
        "result": {"a": 7, "b": 12},
        "retry_count": 0,
    }<|MERGE_RESOLUTION|>--- conflicted
+++ resolved
@@ -21,13 +21,9 @@
 
 
 @pytest.fixture(scope="module")
-<<<<<<< HEAD
 def server_url(tmp_path_factory: pytest.TempPathFactory) -> str:
-=======
-def server_url(tmp_path_factory):
     from tests.helper_functions import get_safe_port
 
->>>>>>> 4020099b
     tmp_path = tmp_path_factory.mktemp("server_mod")
     backend_store_uri = f"sqlite:///{tmp_path / 'mlflow.db'!s}"
 
