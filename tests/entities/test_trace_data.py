--- conflicted
+++ resolved
@@ -141,8 +141,6 @@
     assert trace.data.intermediate_outputs == intermediate_outputs
 
 
-<<<<<<< HEAD
-=======
 def test_intermediate_outputs_from_spans():
     @mlflow.trace()
     def retrieved_documents():
@@ -168,7 +166,6 @@
     }
 
 
->>>>>>> 8bba9a6f
 def test_intermediate_outputs_no_value():
     def run():
         with mlflow.start_span(name="run") as span:
