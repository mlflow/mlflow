--- conflicted
+++ resolved
@@ -37,11 +37,7 @@
     trace_data_dict = trace_data.to_dict()
     span_to_events = {span["name"]: span.get("events") for span in trace_data_dict["spans"]}
 
-<<<<<<< HEAD
-    assert trace_data_dict_copy == {
-=======
     assert trace_data_dict == {
->>>>>>> d18a4e2d
         "spans": [
             {
                 "name": "predict",
