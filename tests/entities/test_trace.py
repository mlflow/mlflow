import importlib
import importlib.util
import json
import re
from datetime import datetime
from typing import Any
from unittest import mock

import pytest

import mlflow
import mlflow.tracking.context.default_context
from mlflow.entities import (
    AssessmentSource,
    Feedback,
    SpanType,
    Trace,
    TraceData,
    TraceInfo,
    TraceLocation,
)
from mlflow.entities.assessment import Expectation
from mlflow.entities.trace_state import TraceState
from mlflow.environment_variables import MLFLOW_TRACKING_USERNAME
from mlflow.exceptions import MlflowException
from mlflow.tracing.constant import TRACE_SCHEMA_VERSION_KEY
from mlflow.tracing.utils import TraceJSONEncoder
from mlflow.utils.mlflow_tags import MLFLOW_ARTIFACT_LOCATION
from mlflow.utils.proto_json_utils import (
    milliseconds_to_proto_timestamp,
)

from tests.tracing.helper import (
    V2_TRACE_DICT,
    create_test_trace_info,
    create_test_trace_info_with_uc_table,
)


def _test_model(datetime=datetime.now()):
    class TestModel:
        @mlflow.trace()
        def predict(self, x, y):
            z = x + y
            z = self.add_one(z)
            return z  # noqa: RET504

        @mlflow.trace(
            span_type=SpanType.LLM,
            name="add_one_with_custom_name",
            attributes={
                "delta": 1,
                "metadata": {"foo": "bar"},
                # Test for non-json-serializable input
                "datetime": datetime,
            },
        )
        def add_one(self, z):
            return z + 1

    return TestModel()


def test_json_deserialization(monkeypatch):
    monkeypatch.setattr(mlflow.tracking.context.default_context, "_get_source_name", lambda: "test")
    monkeypatch.setenv(MLFLOW_TRACKING_USERNAME.name, "bob")
    datetime_now = datetime.now()

    model = _test_model(datetime_now)
    model.predict(2, 5)

    trace = mlflow.get_trace(mlflow.get_last_active_trace_id())
    trace_json = trace.to_json()

    trace_json_as_dict = json.loads(trace_json)
    assert trace_json_as_dict == {
        "info": {
            "trace_id": trace.info.request_id,
            "trace_location": {
                "mlflow_experiment": {
                    "experiment_id": "0",
                },
                "type": "MLFLOW_EXPERIMENT",
            },
            "request_time": milliseconds_to_proto_timestamp(trace.info.timestamp_ms),
            "execution_duration_ms": trace.info.execution_time_ms,
            "state": "OK",
            "request_preview": '{"x": 2, "y": 5}',
            "response_preview": "8",
            "trace_metadata": {
                "mlflow.traceInputs": '{"x": 2, "y": 5}',
                "mlflow.traceOutputs": "8",
                "mlflow.source.name": mock.ANY,
                "mlflow.source.type": "LOCAL",
                "mlflow.source.git.branch": mock.ANY,
                "mlflow.source.git.commit": mock.ANY,
                "mlflow.source.git.repoURL": mock.ANY,
                "mlflow.user": mock.ANY,
                "mlflow.trace.sizeBytes": mock.ANY,
                "mlflow.trace.sizeStats": mock.ANY,
                "mlflow.trace_schema.version": "3",
            },
            "tags": {
                "mlflow.traceName": "predict",
                "mlflow.artifactLocation": trace.info.tags[MLFLOW_ARTIFACT_LOCATION],
                "mlflow.trace.spansLocation": mock.ANY,
            },
        },
        "data": {
            "spans": [
                {
                    "name": "predict",
                    "trace_id": mock.ANY,
                    "span_id": mock.ANY,
                    "parent_span_id": None,
                    "start_time_unix_nano": trace.data.spans[0].start_time_ns,
                    "end_time_unix_nano": trace.data.spans[0].end_time_ns,
                    "events": [],
                    "status": {
                        "code": "STATUS_CODE_OK",
                        "message": "",
                    },
                    "attributes": {
                        "mlflow.traceRequestId": json.dumps(trace.info.request_id),
                        "mlflow.spanType": '"UNKNOWN"',
                        "mlflow.spanFunctionName": '"predict"',
                        "mlflow.spanInputs": '{"x": 2, "y": 5}',
                        "mlflow.spanOutputs": "8",
                    },
                },
                {
                    "name": "add_one_with_custom_name",
                    "trace_id": mock.ANY,
                    "span_id": mock.ANY,
                    "parent_span_id": mock.ANY,
                    "start_time_unix_nano": trace.data.spans[1].start_time_ns,
                    "end_time_unix_nano": trace.data.spans[1].end_time_ns,
                    "events": [],
                    "status": {
                        "code": "STATUS_CODE_OK",
                        "message": "",
                    },
                    "attributes": {
                        "mlflow.traceRequestId": json.dumps(trace.info.request_id),
                        "mlflow.spanType": '"LLM"',
                        "mlflow.spanFunctionName": '"add_one"',
                        "mlflow.spanInputs": '{"z": 7}',
                        "mlflow.spanOutputs": "8",
                        "delta": "1",
                        "datetime": json.dumps(str(datetime_now)),
                        "metadata": '{"foo": "bar"}',
                    },
                },
            ],
        },
    }


@pytest.mark.skipif(
    importlib.util.find_spec("pydantic") is None, reason="Pydantic is not installed"
)
def test_trace_serialize_pydantic_model():
    from pydantic import BaseModel

    class MyModel(BaseModel):
        x: int
        y: str

    data = MyModel(x=1, y="foo")
    data_json = json.dumps(data, cls=TraceJSONEncoder)
    assert data_json == '{"x": 1, "y": "foo"}'
    assert json.loads(data_json) == {"x": 1, "y": "foo"}


@pytest.mark.skipif(
    importlib.util.find_spec("langchain") is None, reason="langchain is not installed"
)
def test_trace_serialize_langchain_base_message():
    from langchain_core.messages import BaseMessage

    message = BaseMessage(
        content=[
            {
                "role": "system",
                "content": "Hello, World!",
            },
            {
                "role": "user",
                "content": "Hi!",
            },
        ],
        type="chat",
    )

    message_json = json.dumps(message, cls=TraceJSONEncoder)
    # LangChain message model contains a few more default fields actually. But we
    # only check if the following subset of the expected dictionary is present in
    # the loaded JSON rather than exact equality, because the LangChain BaseModel
    # has been changing frequently and the additional default fields may differ
    # across versions installed on developers' machines.
    expected_dict_subset = {
        "content": [
            {
                "role": "system",
                "content": "Hello, World!",
            },
            {
                "role": "user",
                "content": "Hi!",
            },
        ],
        "type": "chat",
    }
    loaded = json.loads(message_json)
    assert expected_dict_subset.items() <= loaded.items()


def test_trace_to_from_dict_and_json():
    model = _test_model()
    model.predict(2, 5)

    trace = mlflow.get_trace(mlflow.get_last_active_trace_id())

    spans = trace.search_spans(span_type=SpanType.LLM)
    assert len(spans) == 1

    spans = trace.search_spans(name="predict")
    assert len(spans) == 1

    trace_dict = trace.to_dict()
    trace_from_dict = Trace.from_dict(trace_dict)
    trace_json = trace.to_json()
    trace_from_json = Trace.from_json(trace_json)
    for loaded_trace in [trace_from_dict, trace_from_json]:
        assert trace.info == loaded_trace.info
        assert trace.data.request == loaded_trace.data.request
        assert trace.data.response == loaded_trace.data.response
        assert len(trace.data.spans) == len(loaded_trace.data.spans)
        for i in range(len(trace.data.spans)):
            for attr in [
                "name",
                "request_id",
                "span_id",
                "start_time_ns",
                "end_time_ns",
                "parent_id",
                "status",
                "inputs",
                "outputs",
                "_trace_id",
                "attributes",
                "events",
            ]:
                assert getattr(trace.data.spans[i], attr) == getattr(
                    loaded_trace.data.spans[i], attr
                )


def test_trace_pandas_dataframe_columns():
    t = Trace(
        info=create_test_trace_info("a"),
        data=TraceData(),
    )
    assert Trace.pandas_dataframe_columns() == list(t.to_pandas_dataframe_row())

    t = Trace(
        info=create_test_trace_info_with_uc_table("a", "catalog", "schema"),
        data=TraceData(),
    )
    assert Trace.pandas_dataframe_columns() == list(t.to_pandas_dataframe_row())


@pytest.mark.parametrize(
    ("span_type", "name", "expected"),
    [
        (None, None, ["run", "add_one_1", "add_one_2", "add_two", "multiply_by_two"]),
        (SpanType.CHAIN, None, ["run"]),
        (None, "add_two", ["add_two"]),
        (None, re.compile(r"add.*"), ["add_one_1", "add_one_2", "add_two"]),
        (None, re.compile(r"^add"), ["add_one_1", "add_one_2", "add_two"]),
        (None, re.compile(r"_two$"), ["add_two", "multiply_by_two"]),
        (None, re.compile(r".*ONE", re.IGNORECASE), ["add_one_1", "add_one_2"]),
        (SpanType.TOOL, "multiply_by_two", ["multiply_by_two"]),
        (SpanType.AGENT, None, []),
        (None, "non_existent", []),
    ],
)
def test_search_spans(span_type, name, expected):
    @mlflow.trace(span_type=SpanType.CHAIN)
    def run(x: int) -> int:
        x = add_one(x)
        x = add_one(x)
        x = add_two(x)
        return multiply_by_two(x)

    @mlflow.trace(span_type=SpanType.TOOL)
    def add_one(x: int) -> int:
        return x + 1

    @mlflow.trace(span_type=SpanType.TOOL)
    def add_two(x: int) -> int:
        return x + 2

    @mlflow.trace(span_type=SpanType.TOOL)
    def multiply_by_two(x: int) -> int:
        return x * 2

    run(2)
    trace = mlflow.get_trace(mlflow.get_last_active_trace_id())

    spans = trace.search_spans(span_type=span_type, name=name)

    assert [span.name for span in spans] == expected


def test_search_spans_raise_for_invalid_param_type():
    @mlflow.trace(span_type=SpanType.CHAIN)
    def run(x: int) -> int:
        return x + 1

    run(2)
    trace = mlflow.get_trace(mlflow.get_last_active_trace_id())

    with pytest.raises(MlflowException, match="Invalid type for 'span_type'"):
        trace.search_spans(span_type=123)

    with pytest.raises(MlflowException, match="Invalid type for 'name'"):
        trace.search_spans(name=123)


def test_from_v2_dict():
    trace = Trace.from_dict(V2_TRACE_DICT)
    assert trace.info.request_id == "58f4e27101304034b15c512b603bf1b2"
    assert trace.info.request_time == 100
    assert trace.info.execution_duration == 200
    assert len(trace.data.spans) == 2

    # Verify that schema version was updated from "2" to current version during V2 to V3 conversion
    assert trace.info.trace_metadata[TRACE_SCHEMA_VERSION_KEY] == "2"

    # Verify that other metadata was preserved
    assert trace.info.trace_metadata["mlflow.traceInputs"] == '{"x": 2, "y": 5}'
    assert trace.info.trace_metadata["mlflow.traceOutputs"] == "8"


def test_request_response_smart_truncation():
    @mlflow.trace
    def f(messages: list[dict[str, Any]]) -> dict[str, Any]:
        return {"choices": [{"message": {"role": "assistant", "content": "Hi!" * 1000}}]}

    # NB: Since MLflow OSS backend still uses v2 tracing schema, the most accurate way to
    # check if the preview is truncated properly is to mock the upload_trace_data call.
    with mock.patch(
        "mlflow.tracing.export.mlflow_v3.TracingClient._upload_trace_data"
    ) as mock_upload_trace_data:
        f([{"role": "user", "content": "Hello!" * 1000}])

    trace_info = mock_upload_trace_data.call_args[0][0]
    assert len(trace_info.request_preview) == 1000
    assert trace_info.request_preview.startswith("Hello!")
    assert len(trace_info.response_preview) == 1000
    assert trace_info.response_preview.startswith("Hi!")


def test_request_response_smart_truncation_non_chat_format():
    # Non-chat request/response will be naively truncated
    @mlflow.trace
    def f(question: str) -> list[str]:
        return ["a" * 5000, "b" * 5000, "c" * 5000]

    with mock.patch(
        "mlflow.tracing.export.mlflow_v3.TracingClient._upload_trace_data"
    ) as mock_upload_trace_data:
        f("start" + "a" * 1000)

    trace_info = mock_upload_trace_data.call_args[0][0]
    assert len(trace_info.request_preview) == 1000
    assert trace_info.request_preview.startswith('{"question": "startaaa')
    assert len(trace_info.response_preview) == 1000
    assert trace_info.response_preview.startswith('["aaaaa')


def test_request_response_custom_truncation():
    @mlflow.trace
    def f(messages: list[dict[str, Any]]) -> dict[str, Any]:
        mlflow.update_current_trace(
            request_preview="custom request preview",
            response_preview="custom response preview",
        )
        return {"choices": [{"message": {"role": "assistant", "content": "Hi!" * 10000}}]}

    with mock.patch(
        "mlflow.tracing.export.mlflow_v3.TracingClient._upload_trace_data"
    ) as mock_upload_trace_data:
        f([{"role": "user", "content": "Hello!" * 10000}])

    trace_info = mock_upload_trace_data.call_args[0][0]
    assert trace_info.request_preview == "custom request preview"
    assert trace_info.response_preview == "custom response preview"


def test_search_assessments():
    assessments = [
        Feedback(
            trace_id="trace_id",
            name="relevance",
            value=False,
            source=AssessmentSource(source_type="HUMAN", source_id="user_1"),
            rationale="The judge is wrong",
            span_id=None,
            overrides="2",
        ),
        Feedback(
            trace_id="trace_id",
            name="relevance",
            value=True,
            source=AssessmentSource(source_type="LLM_JUDGE", source_id="databricks"),
            span_id=None,
            valid=False,
        ),
        Feedback(
            trace_id="trace_id",
            name="relevance",
            value=True,
            source=AssessmentSource(source_type="LLM_JUDGE", source_id="databricks"),
            span_id="123",
        ),
        Expectation(
            trace_id="trace_id",
            name="guidelines",
            value="The response should be concise and to the point.",
            source=AssessmentSource(source_type="LLM_JUDGE", source_id="databricks"),
            span_id="123",
        ),
    ]
    trace_info = TraceInfo(
        trace_id="trace_id",
        client_request_id="client_request_id",
        trace_location=TraceLocation.from_experiment_id("123"),
        request_preview="request",
        response_preview="response",
        request_time=1234567890,
        execution_duration=100,
        assessments=assessments,
        state=TraceState.OK,
    )
    trace = Trace(
        info=trace_info,
        data=TraceData(
            spans=[],
        ),
    )

    assert trace.search_assessments() == [assessments[0], assessments[2], assessments[3]]
    assert trace.search_assessments(all=True) == assessments
    assert trace.search_assessments("relevance") == [assessments[0], assessments[2]]
    assert trace.search_assessments("relevance", all=True) == assessments[:3]
    assert trace.search_assessments(span_id="123") == [assessments[2], assessments[3]]
    assert trace.search_assessments(span_id="123", name="relevance") == [assessments[2]]
    assert trace.search_assessments(type="expectation") == [assessments[3]]


<<<<<<< HEAD
def test_trace_to_and_from_proto():
    @mlflow.trace
    def invoke(x):
        return x + 1

    @mlflow.trace
    def test(x):
        return invoke(x)

    test(1)
    trace = mlflow.get_trace(mlflow.get_last_active_trace_id())
    proto_trace = trace.to_proto()
    assert proto_trace.trace_info.trace_id == trace.info.request_id
    assert proto_trace.trace_info.trace_location == trace.info.trace_location.to_proto()
    assert len(proto_trace.spans) == 2
    assert proto_trace.spans[0].name == "test"
    assert proto_trace.spans[1].name == "invoke"

    trace_from_proto = Trace.from_proto(proto_trace)
    assert trace_from_proto.to_dict() == trace.to_dict()
=======
def test_trace_from_dict_load_old_trace():
    trace_dict = {
        "info": {
            "trace_id": "tr-ee17184669c265ffdcf9299b36f6dccc",
            "trace_location": {
                "type": "MLFLOW_EXPERIMENT",
                "mlflow_experiment": {"experiment_id": "0"},
            },
            "request_time": "2025-10-22T04:14:54.524Z",
            "state": "OK",
            "trace_metadata": {
                "mlflow.trace_schema.version": "3",
                "mlflow.traceInputs": '"abc"',
                "mlflow.source.type": "LOCAL",
                "mlflow.source.git.branch": "branch-3.4",
                "mlflow.source.name": "a.py",
                "mlflow.source.git.commit": "78d075062b120597050bf2b3839a426feea5ea4c",
                "mlflow.user": "serena.ruan",
                "mlflow.traceOutputs": '"def"',
                "mlflow.source.git.repoURL": "git@github.com:mlflow/mlflow.git",
                "mlflow.trace.sizeBytes": "1226",
            },
            "tags": {
                "mlflow.artifactLocation": "mlflow-artifacts:/0/traces",
                "mlflow.traceName": "test",
            },
            "request_preview": '"abc"',
            "response_preview": '"def"',
            "execution_duration_ms": 60,
        },
        "data": {
            "spans": [
                {
                    "trace_id": "7hcYRmnCZf/c+SmbNvbczA==",
                    "span_id": "3ElmHER9IVU=",
                    "trace_state": "",
                    "parent_span_id": "",
                    "name": "test",
                    "start_time_unix_nano": 1761106494524157000,
                    "end_time_unix_nano": 1761106494584860000,
                    "attributes": {
                        "mlflow.spanOutputs": '"def"',
                        "mlflow.spanType": '"UNKNOWN"',
                        "mlflow.spanInputs": '"abc"',
                        "mlflow.traceRequestId": '"tr-ee17184669c265ffdcf9299b36f6dccc"',
                        "test": '"test"',
                    },
                    "status": {"message": "", "code": "STATUS_CODE_OK"},
                }
            ]
        },
    }
    trace = Trace.from_dict(trace_dict)
    assert trace.info.trace_id == "tr-ee17184669c265ffdcf9299b36f6dccc"
    assert trace.info.request_time == 1761106494524
    assert trace.info.execution_duration == 60
    assert trace.info.trace_location == TraceLocation.from_experiment_id("0")
    assert len(trace.data.spans) == 1
    assert trace.data.spans[0].name == "test"
    assert trace.data.spans[0].inputs == "abc"
    assert trace.data.spans[0].outputs == "def"
    assert trace.data.spans[0].start_time_ns == 1761106494524157000
    assert trace.data.spans[0].end_time_ns == 1761106494584860000
>>>>>>> e2f39351
<|MERGE_RESOLUTION|>--- conflicted
+++ resolved
@@ -460,7 +460,6 @@
     assert trace.search_assessments(type="expectation") == [assessments[3]]
 
 
-<<<<<<< HEAD
 def test_trace_to_and_from_proto():
     @mlflow.trace
     def invoke(x):
@@ -481,7 +480,8 @@
 
     trace_from_proto = Trace.from_proto(proto_trace)
     assert trace_from_proto.to_dict() == trace.to_dict()
-=======
+
+
 def test_trace_from_dict_load_old_trace():
     trace_dict = {
         "info": {
@@ -544,5 +544,4 @@
     assert trace.data.spans[0].inputs == "abc"
     assert trace.data.spans[0].outputs == "def"
     assert trace.data.spans[0].start_time_ns == 1761106494524157000
-    assert trace.data.spans[0].end_time_ns == 1761106494584860000
->>>>>>> e2f39351
+    assert trace.data.spans[0].end_time_ns == 1761106494584860000