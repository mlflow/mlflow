--- conflicted
+++ resolved
@@ -147,10 +147,6 @@
 
     def test_searchable_attributes(self):
         self.assertSequenceEqual(
-<<<<<<< HEAD
-            {"status", "artifact_uri", "start_time", "user_id"},
-=======
-            {"status", "artifact_uri", "start_time", "end_time"},
->>>>>>> 3f92b645
+            {"status", "artifact_uri", "start_time", "user_id", "end_time"},
             set(RunInfo.get_searchable_attributes()),
         )