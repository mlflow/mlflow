import json
from datetime import datetime

import opentelemetry.trace as trace_api
import pytest
from opentelemetry.proto.trace.v1.trace_pb2 import Span as OTelProtoSpan
from opentelemetry.proto.trace.v1.trace_pb2 import Status as OTelProtoStatus
from opentelemetry.sdk.trace import Event as OTelEvent
from opentelemetry.sdk.trace import ReadableSpan as OTelReadableSpan
from opentelemetry.trace import Status as OTelStatus
from opentelemetry.trace import StatusCode as OTelStatusCode

import mlflow
from mlflow.entities import LiveSpan, Span, SpanEvent, SpanStatus, SpanStatusCode, SpanType
from mlflow.entities.span import NoOpSpan, create_mlflow_span
from mlflow.exceptions import MlflowException
from mlflow.tracing.provider import _get_tracer, trace_disabled
from mlflow.tracing.utils import build_otel_context, encode_span_id, encode_trace_id


def test_create_live_span():
    trace_id = "tr-12345"

    tracer = _get_tracer("test")
    with tracer.start_as_current_span("parent") as parent_span:
        span = create_mlflow_span(parent_span, trace_id=trace_id, span_type=SpanType.LLM)
        assert isinstance(span, LiveSpan)
        assert span.trace_id == trace_id
        assert span._trace_id == encode_trace_id(parent_span.context.trace_id)
        assert span.span_id == encode_span_id(parent_span.context.span_id)
        assert span.name == "parent"
        assert span.start_time_ns == parent_span.start_time
        assert span.end_time_ns is None
        assert span.parent_id is None

        span.set_inputs({"input": 1})
        span.set_outputs(2)
        assert span.inputs == {"input": 1}
        assert span.outputs == 2

        span.set_attribute("key", 3)
        assert span.get_attribute("key") == 3

        # non-serializable value should be stored as string
        non_serializable = datetime.now()
        span.set_attribute("non_serializable", non_serializable)
        assert span.get_attribute("non_serializable") == str(non_serializable)
        assert parent_span._attributes == {
            "mlflow.traceRequestId": json.dumps(trace_id),
            "mlflow.spanInputs": '{"input": 1}',
            "mlflow.spanOutputs": "2",
            "mlflow.spanType": '"LLM"',
            "key": "3",
            "non_serializable": json.dumps(str(non_serializable)),
        }

        span.set_status("OK")
        assert span.status == SpanStatus(SpanStatusCode.OK)

        span.add_event(SpanEvent("test_event", timestamp=99999, attributes={"foo": "bar"}))
        assert len(span.events) == 1
        assert span.events[0].name == "test_event"
        assert span.events[0].timestamp == 99999
        assert span.events[0].attributes == {"foo": "bar"}

        # Test child span
        with tracer.start_as_current_span("child") as child_span:
            span = create_mlflow_span(child_span, trace_id=trace_id)
            assert isinstance(span, LiveSpan)
            assert span.name == "child"
            assert span.parent_id == encode_span_id(parent_span.context.span_id)


def test_create_non_live_span():
    trace_id = "tr-12345"
    parent_span_context = trace_api.SpanContext(
        trace_id=12345, span_id=111, is_remote=False, trace_flags=trace_api.TraceFlags(1)
    )
    readable_span = OTelReadableSpan(
        name="test",
        context=trace_api.SpanContext(
            trace_id=12345, span_id=222, is_remote=False, trace_flags=trace_api.TraceFlags(1)
        ),
        parent=parent_span_context,
        attributes={
            "mlflow.traceRequestId": json.dumps(trace_id),
            "mlflow.spanInputs": '{"input": 1, "nested": {"foo": "bar"}}',
            "mlflow.spanOutputs": "2",
            "key": "3",
        },
        start_time=99999,
        end_time=100000,
    )
    span = create_mlflow_span(readable_span, trace_id)

    assert isinstance(span, Span)
    assert not isinstance(span, LiveSpan)
    assert not isinstance(span, NoOpSpan)
    assert span.trace_id == trace_id
    assert span._trace_id == encode_trace_id(12345)
    assert span.span_id == encode_span_id(222)
    assert span.name == "test"
    assert span.start_time_ns == 99999
    assert span.end_time_ns == 100000
    assert span.parent_id == encode_span_id(111)
    assert span.inputs == {"input": 1, "nested": {"foo": "bar"}}
    assert span.outputs == 2
    assert span.status == SpanStatus(SpanStatusCode.UNSET, description="")
    assert span.get_attribute("key") == 3

    # Non-live span should not implement setter methods
    with pytest.raises(AttributeError, match="set_inputs"):
        span.set_inputs({"input": 1})


def test_create_noop_span():
    trace_id = "tr-12345"

    @trace_disabled
    def f():
        tracer = _get_tracer("test")
        with tracer.start_as_current_span("span") as otel_span:
            span = create_mlflow_span(otel_span, trace_id=trace_id)
        assert isinstance(span, NoOpSpan)

    # create from None
    span = create_mlflow_span(None, trace_id=trace_id)
    assert isinstance(span, NoOpSpan)


def test_create_raise_for_invalid_otel_span():
    with pytest.raises(MlflowException, match=r"The `otel_span` argument must be"):
        create_mlflow_span(otel_span=123, trace_id="tr-12345")


@pytest.mark.parametrize(
    "status",
    [SpanStatus("OK"), SpanStatus(SpanStatusCode.ERROR, "Error!"), "OK", "ERROR"],
)
def test_set_status(status):
    with mlflow.start_span("test_span") as span:
        span.set_status(status)

    assert isinstance(span.status, SpanStatus)


def test_set_status_raise_for_invalid_value():
    with mlflow.start_span("test_span") as span:
        with pytest.raises(MlflowException, match=r"INVALID is not a valid SpanStatusCode value."):
            span.set_status("INVALID")


def test_dict_conversion():
    with mlflow.start_span("parent"):
        with mlflow.start_span("child", span_type=SpanType.LLM) as span:
            span.set_inputs({"input": 1})
            span.set_outputs(2)
            span.set_attribute("key", 3)
            span.set_status("OK")
            span.add_event(SpanEvent("test_event", timestamp=0, attributes={"foo": "bar"}))

    span_dict = span.to_dict()
    recovered_span = Span.from_dict(span_dict)

    assert span.trace_id == recovered_span.trace_id
    assert span._trace_id == recovered_span._trace_id
    assert span.span_id == recovered_span.span_id
    assert span.name == recovered_span.name
    assert span.span_type == recovered_span.span_type
    assert span.start_time_ns == recovered_span.start_time_ns
    assert span.end_time_ns == recovered_span.end_time_ns
    assert span.parent_id == recovered_span.parent_id
    assert span.status == recovered_span.status
    assert span.inputs == recovered_span.inputs
    assert span.outputs == recovered_span.outputs
    assert span.attributes == recovered_span.attributes
    assert span.events == recovered_span.events

    # Loaded span should not implement setter methods
    with pytest.raises(AttributeError, match="set_status"):
        recovered_span.set_status("OK")


def test_dict_conversion_with_exception_event():
    with pytest.raises(ValueError, match="Test exception"):
        with mlflow.start_span("test") as span:
            raise ValueError("Test exception")

    span_dict = span.to_dict()
    recovered_span = Span.from_dict(span_dict)

    assert span.request_id == recovered_span.request_id
    assert span._trace_id == recovered_span._trace_id
    assert span.span_id == recovered_span.span_id
    assert span.name == recovered_span.name
    assert span.span_type == recovered_span.span_type
    assert span.start_time_ns == recovered_span.start_time_ns
    assert span.end_time_ns == recovered_span.end_time_ns
    assert span.parent_id == recovered_span.parent_id
    assert span.status == recovered_span.status
    assert span.inputs == recovered_span.inputs
    assert span.outputs == recovered_span.outputs
    assert span.attributes == recovered_span.attributes
    assert span.events == recovered_span.events

    # Loaded span should not implement setter methods
    with pytest.raises(AttributeError, match="set_status"):
        recovered_span.set_status("OK")


def test_from_v2_dict():
    span = Span.from_dict(
        {
            "name": "test",
            "context": {
                "span_id": "8a90fc46e65ea5a4",
                "trace_id": "0125978dc5c5a9456d7ca9ef1f7cf4af",
            },
            "parent_id": None,
            "start_time": 1738662897576578992,
            "end_time": 1738662899068969049,
            "status_code": "OK",
            "status_message": "",
            "attributes": {
                "mlflow.traceRequestId": '"tr-123"',
                "mlflow.spanType": '"LLM"',
                "mlflow.spanInputs": '{"input": 1}',
                "mlflow.spanOutputs": "2",
                "key": "3",
            },
            "events": [],
        }
    )

    assert span.request_id == "tr-123"
    assert span.name == "test"
    assert span.span_type == SpanType.LLM
    assert span.parent_id is None
    assert span.status == SpanStatus(SpanStatusCode.OK, description="")
    assert span.inputs == {"input": 1}
    assert span.outputs == 2
    assert span.events == []


def test_to_immutable_span():
    trace_id = "tr-12345"

    tracer = _get_tracer("test")
    with tracer.start_as_current_span("parent") as parent_span:
        live_span = LiveSpan(parent_span, trace_id=trace_id, span_type=SpanType.LLM)
        live_span.set_inputs({"input": 1})
        live_span.set_outputs(2)
        live_span.set_attribute("key", 3)
        live_span.set_status("OK")
        live_span.add_event(SpanEvent("test_event", timestamp=0, attributes={"foo": "bar"}))

    span = live_span.to_immutable_span()

    assert isinstance(span, Span)
    assert span.trace_id == trace_id
    assert span._trace_id == encode_trace_id(parent_span.context.trace_id)
    assert span.span_id == encode_span_id(parent_span.context.span_id)
    assert span.name == "parent"
    assert span.start_time_ns == parent_span.start_time
    assert span.end_time_ns is not None
    assert span.parent_id is None
    assert span.inputs == {"input": 1}
    assert span.outputs == 2
    assert span.get_attribute("key") == 3
    assert span.status == SpanStatus(SpanStatusCode.OK, description="")
    assert span.events == [SpanEvent("test_event", timestamp=0, attributes={"foo": "bar"})]

    with pytest.raises(AttributeError, match="set_attribute"):
        span.set_attribute("OK")


def test_from_dict_raises_when_trace_id_is_empty():
    with pytest.raises(MlflowException, match=r"Failed to create a Span object from "):
        Span.from_dict(
            {
                "name": "predict",
                "context": {
                    "trace_id": "12345",
                    "span_id": "12345",
                },
                "parent_id": None,
                "start_time": 0,
                "end_time": 1,
                "status_code": "OK",
                "status_message": "",
                "attributes": {
                    "mlflow.traceRequestId": None,
                },
                "events": [],
            }
        )


def test_set_attribute_directly_to_otel_span():
    with mlflow.start_span("test") as span:
        span._span.set_attribute("int", 1)
        span._span.set_attribute("str", "a")

    assert span.get_attribute("int") == 1
    assert span.get_attribute("str") == "a"


@pytest.fixture
def sample_otel_span_for_conversion():
    """Create a sample OTelReadableSpan for testing."""
    return OTelReadableSpan(
        name="test_span",
        context=build_otel_context(
            trace_id=0x12345678901234567890123456789012,
            span_id=0x1234567890123456,
        ),
        parent=build_otel_context(
            trace_id=0x12345678901234567890123456789012,
            span_id=0x0987654321098765,
        ),
        start_time=1000000000,
        end_time=2000000000,
        attributes={
<<<<<<< HEAD
            "mlflow.traceRequestId": '{"test": "trace_id"}',
=======
            "mlflow.traceRequestId": "tr-12345678901234567890123456789012",
>>>>>>> 364cbe4d
            "mlflow.spanType": "LLM",
            "mlflow.spanInputs": '{"prompt": "Hello"}',
            "mlflow.spanOutputs": '{"response": "Hi"}',
            "custom_attr": '{"key": "value"}',
        },
        status=OTelStatus(OTelStatusCode.OK, "Success"),
        events=[
            OTelEvent(
                name="event1",
                timestamp=1500000000,
                attributes={"event_key": "event_value"},
            )
        ],
    )


@pytest.mark.parametrize(
    "attributes",
    [
        # Empty attributes
        {},
        # String attributes
        {"str_key": "str_value"},
        # Numeric attributes
        {"int_key": 42, "float_key": 3.14},
        # Boolean attributes
        {"bool_key": True, "false_key": False},
        # Bytes attributes
        {"bytes_key": b"binary_data"},
        # List attributes
        {"list_str": ["a", "b", "c"], "list_int": [1, 2, 3], "list_float": [1.1, 2.2]},
        # Dict attributes
        {"dict_key": {"nested": "value", "number": 123}},
        # Mixed complex attributes
        {
            "complex": {
                "nested_list": [1, "two", 3.0],
                "nested_dict": {"deep": {"deeper": "value"}},
            },
            "simple": "string",
        },
    ],
)
def test_otel_attribute_conversion(attributes):
    """Test attribute conversion with various data types."""
    from opentelemetry.proto.common.v1.common_pb2 import KeyValue

    from mlflow.tracing.utils.otlp import _decode_otel_proto_anyvalue, _set_otel_proto_anyvalue

    # Convert attributes to proto format
    proto_attrs = []
    for key, value in attributes.items():
        kv = KeyValue()
        kv.key = key
        _set_otel_proto_anyvalue(kv.value, value)
        proto_attrs.append(kv)

    # Decode back and verify
    decoded = {}
    for kv in proto_attrs:
        decoded[kv.key] = _decode_otel_proto_anyvalue(kv.value)

    assert decoded == attributes


def test_span_to_otel_proto_conversion(sample_otel_span_for_conversion):
    """Test converting MLflow Span to OTel protobuf."""
    # Create MLflow span from OTel span
    mlflow_span = Span(sample_otel_span_for_conversion)

    # Convert to OTel proto
    otel_proto = mlflow_span._to_otel_proto()

    # Verify basic fields
    assert otel_proto.name == "test_span"
    assert otel_proto.start_time_unix_nano == 1000000000
    assert otel_proto.end_time_unix_nano == 2000000000

    # Verify IDs (should be in bytes format)
    assert len(otel_proto.trace_id) == 16  # 128-bit trace ID
    assert len(otel_proto.span_id) == 8  # 64-bit span ID
    assert len(otel_proto.parent_span_id) == 8

    # Verify status
    assert otel_proto.status.code == OTelProtoStatus.STATUS_CODE_OK
    # OTel SDK clears description for non-ERROR statuses
    assert otel_proto.status.message == ""

    # Verify attributes exist
    assert len(otel_proto.attributes) == 5
    attr_keys = {attr.key for attr in otel_proto.attributes}
    assert "mlflow.spanType" in attr_keys
    assert "custom_attr" in attr_keys

    # Verify events
    assert len(otel_proto.events) == 1
    assert otel_proto.events[0].name == "event1"
    assert otel_proto.events[0].time_unix_nano == 1500000000


def test_span_from_otel_proto_conversion():
    """Test converting OTel protobuf to MLflow Span."""
    # Create OTel proto span
    otel_proto = OTelProtoSpan()
    otel_proto.trace_id = bytes.fromhex("12345678901234567890123456789012")
    otel_proto.span_id = bytes.fromhex("1234567890123456")
    otel_proto.parent_span_id = bytes.fromhex("0987654321098765")
    otel_proto.name = "proto_span"
    otel_proto.start_time_unix_nano = 1000000000
    otel_proto.end_time_unix_nano = 2000000000

    # Add status
    otel_proto.status.code = OTelProtoStatus.STATUS_CODE_ERROR
    otel_proto.status.message = "Error occurred"

    # Add attributes
    from mlflow.tracing.utils.otlp import _set_otel_proto_anyvalue

    attr1 = otel_proto.attributes.add()
    attr1.key = "mlflow.traceRequestId"
    _set_otel_proto_anyvalue(attr1.value, '{"request": "id"}')

    attr2 = otel_proto.attributes.add()
    attr2.key = "mlflow.spanType"
    _set_otel_proto_anyvalue(attr2.value, "CHAIN")

    attr3 = otel_proto.attributes.add()
    attr3.key = "custom"
    _set_otel_proto_anyvalue(attr3.value, {"nested": {"value": 123}})

    # Add event
    event = otel_proto.events.add()
    event.name = "test_event"
    event.time_unix_nano = 1500000000
    event_attr = event.attributes.add()
    event_attr.key = "event_data"
    _set_otel_proto_anyvalue(event_attr.value, "event_value")

    # Convert to MLflow span
    mlflow_span = Span._from_otel_proto(otel_proto)

    # Verify basic fields
    assert mlflow_span.name == "proto_span"
    assert mlflow_span.start_time_ns == 1000000000
    assert mlflow_span.end_time_ns == 2000000000

    # Verify IDs
    assert mlflow_span.span_id == "1234567890123456"
    assert mlflow_span.parent_id == "0987654321098765"

    # Verify status
    assert mlflow_span.status.status_code == SpanStatusCode.ERROR
    assert mlflow_span.status.description == "Error occurred"

    # Verify attributes
    assert mlflow_span.span_type == "CHAIN"
    assert mlflow_span.get_attribute("custom") == {"nested": {"value": 123}}

    # Verify events
    assert len(mlflow_span.events) == 1
    assert mlflow_span.events[0].name == "test_event"
    assert mlflow_span.events[0].timestamp == 1500000000
    assert mlflow_span.events[0].attributes["event_data"] == "event_value"


def test_otel_roundtrip_conversion(sample_otel_span_for_conversion):
    """Test that conversion roundtrip preserves data."""
    # Start with OTel span -> MLflow span
    mlflow_span = Span(sample_otel_span_for_conversion)

    # Convert to OTel proto
    otel_proto = mlflow_span._to_otel_proto()

    # Convert back to MLflow span
    roundtrip_span = Span._from_otel_proto(otel_proto)

    # Verify key fields are preserved
    assert roundtrip_span.name == mlflow_span.name
    assert roundtrip_span.span_id == mlflow_span.span_id
    assert roundtrip_span.parent_id == mlflow_span.parent_id
    assert roundtrip_span.start_time_ns == mlflow_span.start_time_ns
    assert roundtrip_span.end_time_ns == mlflow_span.end_time_ns
    assert roundtrip_span.status.status_code == mlflow_span.status.status_code
    assert roundtrip_span.status.description == mlflow_span.status.description

    # Verify span attributes are preserved
    assert roundtrip_span.span_type == mlflow_span.span_type
    assert roundtrip_span.inputs == mlflow_span.inputs
    assert roundtrip_span.outputs == mlflow_span.outputs

    # Verify ALL attributes are preserved by iterating through them
    # Get all attribute keys from both spans
    original_attributes = mlflow_span.attributes
    roundtrip_attributes = roundtrip_span.attributes

    # Check we have the same number of attributes
    assert len(original_attributes) == len(roundtrip_attributes)

    # Check each attribute is preserved correctly
    for attr_key in original_attributes:
        assert attr_key in roundtrip_attributes, f"Attribute {attr_key} missing after roundtrip"
        original_value = original_attributes[attr_key]
        roundtrip_value = roundtrip_attributes[attr_key]
        assert original_value == roundtrip_value, (
            f"Attribute {attr_key} changed: {original_value} != {roundtrip_value}"
        )

    # Also explicitly verify specific important attributes
    # The original span has a custom_attr that should be preserved
    original_custom_attr = mlflow_span.get_attribute("custom_attr")
    roundtrip_custom_attr = roundtrip_span.get_attribute("custom_attr")
    assert original_custom_attr == roundtrip_custom_attr
    assert original_custom_attr == {"key": "value"}

    # Verify the trace request ID is preserved
    assert roundtrip_span.request_id == mlflow_span.request_id
<<<<<<< HEAD
    assert roundtrip_span.request_id == {"test": "trace_id"}
=======
    assert roundtrip_span.request_id == "tr-12345678901234567890123456789012"
>>>>>>> 364cbe4d

    # Verify events
    assert len(roundtrip_span.events) == len(mlflow_span.events)
    for orig_event, rt_event in zip(mlflow_span.events, roundtrip_span.events):
        assert rt_event.name == orig_event.name
        assert rt_event.timestamp == orig_event.timestamp
        assert rt_event.attributes == orig_event.attributes<|MERGE_RESOLUTION|>--- conflicted
+++ resolved
@@ -321,11 +321,7 @@
         start_time=1000000000,
         end_time=2000000000,
         attributes={
-<<<<<<< HEAD
-            "mlflow.traceRequestId": '{"test": "trace_id"}',
-=======
             "mlflow.traceRequestId": "tr-12345678901234567890123456789012",
->>>>>>> 364cbe4d
             "mlflow.spanType": "LLM",
             "mlflow.spanInputs": '{"prompt": "Hello"}',
             "mlflow.spanOutputs": '{"response": "Hi"}',
@@ -542,11 +538,7 @@
 
     # Verify the trace request ID is preserved
     assert roundtrip_span.request_id == mlflow_span.request_id
-<<<<<<< HEAD
-    assert roundtrip_span.request_id == {"test": "trace_id"}
-=======
     assert roundtrip_span.request_id == "tr-12345678901234567890123456789012"
->>>>>>> 364cbe4d
 
     # Verify events
     assert len(roundtrip_span.events) == len(mlflow_span.events)
