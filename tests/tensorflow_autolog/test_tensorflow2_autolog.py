# pep8: disable=E501

import collections
import pytest
from distutils.version import LooseVersion

import numpy as np
import pandas as pd
import tensorflow as tf
from tensorflow.keras import layers

import mlflow
import mlflow.tensorflow
import mlflow.keras
from mlflow.utils.autologging_utils import BatchMetricsLogger
from unittest.mock import patch

import os

np.random.seed(1337)

SavedModelInfo = collections.namedtuple(
    "SavedModelInfo",
    ["path", "meta_graph_tags", "signature_def_key", "inference_df", "expected_results_df"],
)


@pytest.fixture(autouse=True)
def clear_session():
    yield
    tf.keras.backend.clear_session()


@pytest.fixture
def random_train_data():
    return np.random.random((150, 4))


@pytest.fixture
def random_one_hot_labels():
    n, n_class = (150, 3)
    classes = np.random.randint(0, n_class, n)
    labels = np.zeros((n, n_class))
    labels[np.arange(n), classes] = 1
    return labels


@pytest.fixture(params=[True, False])
def manual_run(request):
    if request.param:
        mlflow.start_run()
    yield
    mlflow.end_run()


def create_tf_keras_model():
    model = tf.keras.Sequential()

    model.add(layers.Dense(16, activation="relu", input_shape=(4,)))
    model.add(layers.Dense(3, activation="softmax"))

    model.compile(
        optimizer=tf.keras.optimizers.Adam(), loss="categorical_crossentropy", metrics=["accuracy"]
    )
    return model


@pytest.mark.large
@pytest.mark.parametrize("fit_variant", ["fit", "fit_generator"])
def test_tf_keras_autolog_ends_auto_created_run(
    random_train_data, random_one_hot_labels, fit_variant
):
    mlflow.tensorflow.autolog()

    data = random_train_data
    labels = random_one_hot_labels

    model = create_tf_keras_model()

    if fit_variant == "fit_generator":

        def generator():
            while True:
                yield data, labels

        model.fit_generator(generator(), epochs=10, steps_per_epoch=1)
    else:
        model.fit(data, labels, epochs=10)

    assert mlflow.active_run() is None


@pytest.mark.large
@pytest.mark.parametrize("log_models", [True, False])
def test_tf_keras_autolog_log_models_configuration(
    random_train_data, random_one_hot_labels, log_models
):
    # pylint: disable=unused-argument
    mlflow.tensorflow.autolog(log_models=log_models)

    data = random_train_data
    labels = random_one_hot_labels

    model = create_tf_keras_model()

    model.fit(data, labels, epochs=10)

    client = mlflow.tracking.MlflowClient()
    run_id = client.list_run_infos(experiment_id="0")[0].run_id
    artifacts = client.list_artifacts(run_id)
    artifacts = map(lambda x: x.path, artifacts)
    assert ("model" in artifacts) == log_models


@pytest.mark.large
@pytest.mark.parametrize("fit_variant", ["fit", "fit_generator"])
def test_tf_keras_autolog_persists_manually_created_run(
    random_train_data, random_one_hot_labels, fit_variant
):
    mlflow.tensorflow.autolog()
    with mlflow.start_run() as run:
        data = random_train_data
        labels = random_one_hot_labels

        model = create_tf_keras_model()

        if fit_variant == "fit_generator":

            def generator():
                while True:
                    yield data, labels

            model.fit_generator(generator(), epochs=10, steps_per_epoch=1)
        else:
            model.fit(data, labels, epochs=10)

        assert mlflow.active_run()
        assert mlflow.active_run().info.run_id == run.info.run_id


@pytest.fixture
def tf_keras_random_data_run(
    random_train_data, random_one_hot_labels, manual_run, fit_variant, initial_epoch
):
    # pylint: disable=unused-argument
    mlflow.tensorflow.autolog(every_n_iter=5)

    data = random_train_data
    labels = random_one_hot_labels

    model = create_tf_keras_model()

    if fit_variant == "fit_generator":

        def generator():
            while True:
                yield data, labels

        history = model.fit_generator(
            generator(), epochs=initial_epoch + 10, steps_per_epoch=1, initial_epoch=initial_epoch
        )
    else:
        history = model.fit(
            data, labels, epochs=initial_epoch + 10, steps_per_epoch=1, initial_epoch=initial_epoch
        )

    client = mlflow.tracking.MlflowClient()
    return client.get_run(client.list_run_infos(experiment_id="0")[0].run_id), history


@pytest.mark.large
@pytest.mark.parametrize("fit_variant", ["fit", "fit_generator"])
@pytest.mark.parametrize("initial_epoch", [0, 10])
def test_tf_keras_autolog_logs_expected_data(tf_keras_random_data_run):
    run, history = tf_keras_random_data_run
    data = run.data
    assert "accuracy" in data.metrics
    assert "loss" in data.metrics
    # Testing explicitly passed parameters are logged correctly
    assert "epochs" in data.params
    assert data.params["epochs"] == str(history.epoch[-1] + 1)
    assert "steps_per_epoch" in data.params
    assert data.params["steps_per_epoch"] == "1"
    # Testing default parameters are logged correctly
    assert "initial_epoch" in data.params
    assert data.params["initial_epoch"] == str(history.epoch[0])
    # Testing unwanted parameters are not logged
    assert "callbacks" not in data.params
    assert "validation_data" not in data.params
    # Testing optimizer parameters are logged
    assert "opt_name" in data.params
    assert data.params["opt_name"] == "Adam"
    assert "opt_learning_rate" in data.params
    assert "opt_decay" in data.params
    assert "opt_beta_1" in data.params
    assert "opt_beta_2" in data.params
    assert "opt_epsilon" in data.params
    assert "opt_amsgrad" in data.params
    assert data.params["opt_amsgrad"] == "False"
    client = mlflow.tracking.MlflowClient()
    all_epoch_acc = client.get_metric_history(run.info.run_id, "accuracy")
    assert all(x.step % 5 == 0 for x in all_epoch_acc)
    artifacts = client.list_artifacts(run.info.run_id)
    artifacts = map(lambda x: x.path, artifacts)
    assert "model_summary.txt" in artifacts


@pytest.mark.large
def test_tf_keras_autolog_logs_metrics_for_single_epoch_training(
    random_train_data, random_one_hot_labels
):
    """
    tf.Keras exhibits inconsistent epoch indexing behavior in comparison with other
    TF2 APIs (e.g., tf.Estimator). tf.Keras uses zero-indexing for epochs,
    while other APIs use one-indexing. Accordingly, this test verifies that metrics are
    produced in the boundary case where a model is trained for a single epoch, ensuring
    that we don't miss the zero index in the tf.Keras case.
    """
    mlflow.tensorflow.autolog(every_n_iter=5)

    model = create_tf_keras_model()
    with mlflow.start_run() as run:
        model.fit(
            random_train_data, random_one_hot_labels, epochs=1,
        )

    client = mlflow.tracking.MlflowClient()
    run_metrics = client.get_run(run.info.run_id).data.metrics
    assert "accuracy" in run_metrics
    assert "loss" in run_metrics


@pytest.mark.large
def test_tf_keras_autolog_names_positional_parameters_correctly(
    random_train_data, random_one_hot_labels
):
    mlflow.tensorflow.autolog(every_n_iter=5)

    data = random_train_data
    labels = random_one_hot_labels

    model = create_tf_keras_model()

    with mlflow.start_run():
        # Pass `batch_size` as a positional argument for testing purposes
        model.fit(data, labels, 8, epochs=10, steps_per_epoch=1)
        run_id = mlflow.active_run().info.run_id

    client = mlflow.tracking.MlflowClient()
    run_info = client.get_run(run_id)
    assert run_info.data.params.get("batch_size") == "8"


@pytest.mark.large
@pytest.mark.parametrize("fit_variant", ["fit", "fit_generator"])
@pytest.mark.parametrize("initial_epoch", [0, 10])
def test_tf_keras_autolog_model_can_load_from_artifact(tf_keras_random_data_run, random_train_data):
    run, _ = tf_keras_random_data_run

    client = mlflow.tracking.MlflowClient()
    artifacts = client.list_artifacts(run.info.run_id)
    artifacts = map(lambda x: x.path, artifacts)
    assert "model" in artifacts
    assert "tensorboard_logs" in artifacts
    model = mlflow.keras.load_model("runs:/" + run.info.run_id + "/model")
    model.predict(random_train_data)


@pytest.fixture
def tf_keras_random_data_run_with_callback(
    random_train_data,
    random_one_hot_labels,
    manual_run,
    callback,
    restore_weights,
    patience,
    initial_epoch,
):
    # pylint: disable=unused-argument
    mlflow.tensorflow.autolog(every_n_iter=1)

    data = random_train_data
    labels = random_one_hot_labels

    model = create_tf_keras_model()
    if callback == "early":
        # min_delta is set as such to guarantee early stopping
        callback = tf.keras.callbacks.EarlyStopping(
            monitor="loss",
            patience=patience,
            min_delta=99999999,
            restore_best_weights=restore_weights,
            verbose=1,
        )
    else:

        class CustomCallback(tf.keras.callbacks.Callback):
            def on_train_end(self, logs=None):
                print("Training completed")

        callback = CustomCallback()

    history = model.fit(
        data, labels, epochs=initial_epoch + 10, callbacks=[callback], initial_epoch=initial_epoch
    )

    client = mlflow.tracking.MlflowClient()
    return client.get_run(client.list_run_infos(experiment_id="0")[0].run_id), history, callback


@pytest.mark.large
@pytest.mark.parametrize("restore_weights", [True])
@pytest.mark.parametrize("callback", ["early"])
@pytest.mark.parametrize("patience", [0, 1, 5])
@pytest.mark.parametrize("initial_epoch", [0, 10])
def test_tf_keras_autolog_early_stop_logs(tf_keras_random_data_run_with_callback):
    run, history, callback = tf_keras_random_data_run_with_callback
    metrics = run.data.metrics
    params = run.data.params
    assert "patience" in params
    assert params["patience"] == str(callback.patience)
    assert "monitor" in params
    assert params["monitor"] == "loss"
    assert "verbose" not in params
    assert "mode" not in params
    assert "stopped_epoch" in metrics
    assert "restored_epoch" in metrics
    restored_epoch = int(metrics["restored_epoch"])
    assert int(metrics["stopped_epoch"]) - max(1, callback.patience) == restored_epoch
    assert "loss" in history.history
    num_of_epochs = len(history.history["loss"])
    client = mlflow.tracking.MlflowClient()
    metric_history = client.get_metric_history(run.info.run_id, "loss")
    # Check the test epoch numbers are correct
    assert num_of_epochs == max(1, callback.patience) + 1
    # Check that MLflow has logged the metrics of the "best" model
    assert len(metric_history) == num_of_epochs + 1
    # Check that MLflow has logged the correct data
    assert history.history["loss"][history.epoch.index(restored_epoch)] == metric_history[-1].value


@pytest.mark.large
@pytest.mark.parametrize("restore_weights", [True])
@pytest.mark.parametrize("callback", ["early"])
@pytest.mark.parametrize("patience", [0, 1, 5])
@pytest.mark.parametrize("initial_epoch", [0, 10])
def test_tf_keras_autolog_batch_metrics_logger_logs_expected_metrics(
    callback, restore_weights, patience, initial_epoch
):
    patched_metrics_data = []

    # Mock patching BatchMetricsLogger.record_metrics()
    # to ensure that expected metrics are being logged.
    original = BatchMetricsLogger.record_metrics

    with patch(
        "mlflow.utils.autologging_utils.BatchMetricsLogger.record_metrics", autospec=True
    ) as record_metrics_mock:

        def record_metrics_side_effect(self, metrics, step=None):
            patched_metrics_data.extend(metrics.items())
            original(self, metrics, step)

        record_metrics_mock.side_effect = record_metrics_side_effect
        run, _, callback = tf_keras_random_data_run_with_callback(
            random_train_data(),
            random_one_hot_labels(),
            manual_run,
            callback,
            restore_weights,
            patience,
            initial_epoch,
        )
    patched_metrics_data = dict(patched_metrics_data)
    original_metrics = run.data.metrics

    for metric_name in original_metrics:
        assert metric_name in patched_metrics_data

    restored_epoch = int(patched_metrics_data["restored_epoch"])
    assert int(patched_metrics_data["stopped_epoch"]) - max(1, callback.patience) == restored_epoch


@pytest.mark.large
@pytest.mark.parametrize("restore_weights", [True])
@pytest.mark.parametrize("callback", ["early"])
@pytest.mark.parametrize("patience", [11])
@pytest.mark.parametrize("initial_epoch", [0, 10])
def test_tf_keras_autolog_early_stop_no_stop_does_not_log(tf_keras_random_data_run_with_callback):
    run, history, callback = tf_keras_random_data_run_with_callback
    metrics = run.data.metrics
    params = run.data.params
    assert "patience" in params
    assert params["patience"] == str(callback.patience)
    assert "monitor" in params
    assert params["monitor"] == "loss"
    assert "verbose" not in params
    assert "mode" not in params
    assert "stopped_epoch" in metrics
    assert metrics["stopped_epoch"] == 0
    assert "restored_epoch" not in metrics
    assert "loss" in history.history
    num_of_epochs = len(history.history["loss"])
    client = mlflow.tracking.MlflowClient()
    metric_history = client.get_metric_history(run.info.run_id, "loss")
    # Check the test epoch numbers are correct
    assert num_of_epochs == 10
    assert len(metric_history) == num_of_epochs


@pytest.mark.large
@pytest.mark.parametrize("restore_weights", [False])
@pytest.mark.parametrize("callback", ["early"])
@pytest.mark.parametrize("patience", [5])
@pytest.mark.parametrize("initial_epoch", [0, 10])
def test_tf_keras_autolog_early_stop_no_restore_doesnt_log(tf_keras_random_data_run_with_callback):
    run, history, callback = tf_keras_random_data_run_with_callback
    metrics = run.data.metrics
    params = run.data.params
    assert "patience" in params
    assert params["patience"] == str(callback.patience)
    assert "monitor" in params
    assert params["monitor"] == "loss"
    assert "verbose" not in params
    assert "mode" not in params
    assert "stopped_epoch" in metrics
    assert "restored_epoch" not in metrics
    assert "loss" in history.history
    num_of_epochs = len(history.history["loss"])
    client = mlflow.tracking.MlflowClient()
    metric_history = client.get_metric_history(run.info.run_id, "loss")
    # Check the test epoch numbers are correct
    assert num_of_epochs == callback.patience + 1
    assert len(metric_history) == num_of_epochs


@pytest.mark.large
@pytest.mark.parametrize("restore_weights", [False])
@pytest.mark.parametrize("callback", ["not-early"])
@pytest.mark.parametrize("patience", [5])
@pytest.mark.parametrize("initial_epoch", [0, 10])
def test_tf_keras_autolog_non_early_stop_callback_no_log(tf_keras_random_data_run_with_callback):
    run, history = tf_keras_random_data_run_with_callback[:-1]
    metrics = run.data.metrics
    params = run.data.params
    assert "patience" not in params
    assert "monitor" not in params
    assert "verbose" not in params
    assert "mode" not in params
    assert "stopped_epoch" not in metrics
    assert "restored_epoch" not in metrics
    assert "loss" in history.history
    num_of_epochs = len(history.history["loss"])
    client = mlflow.tracking.MlflowClient()
    metric_history = client.get_metric_history(run.info.run_id, "loss")
    # Check the test epoch numbers are correct
    assert num_of_epochs == 10
    assert len(metric_history) == num_of_epochs


@pytest.mark.large
@pytest.mark.parametrize("fit_variant", ["fit", "fit_generator"])
def test_tf_keras_autolog_does_not_delete_logging_directory_for_tensorboard_callback(
    tmpdir, random_train_data, random_one_hot_labels, fit_variant
):
    tensorboard_callback_logging_dir_path = str(tmpdir.mkdir("tb_logs"))
    tensorboard_callback = tf.keras.callbacks.TensorBoard(
        tensorboard_callback_logging_dir_path, histogram_freq=0
    )

    mlflow.tensorflow.autolog()

    data = random_train_data
    labels = random_one_hot_labels

    model = create_tf_keras_model()

    if fit_variant == "fit_generator":

        def generator():
            while True:
                yield data, labels

        model.fit_generator(
            generator(), epochs=10, steps_per_epoch=1, callbacks=[tensorboard_callback]
        )
    else:
        model.fit(data, labels, epochs=10, callbacks=[tensorboard_callback])

    assert os.path.exists(tensorboard_callback_logging_dir_path)


@pytest.mark.large
@pytest.mark.parametrize("fit_variant", ["fit", "fit_generator"])
def test_tf_keras_autolog_logs_to_and_deletes_temporary_directory_when_tensorboard_callback_absent(
    tmpdir, random_train_data, random_one_hot_labels, fit_variant
):
    from unittest import mock
    from mlflow.tensorflow import _TensorBoardLogDir

    mlflow.tensorflow.autolog()

    mock_log_dir_inst = _TensorBoardLogDir(location=str(tmpdir.mkdir("tb_logging")), is_temp=True)
    with mock.patch("mlflow.tensorflow._TensorBoardLogDir", autospec=True) as mock_log_dir_class:
        mock_log_dir_class.return_value = mock_log_dir_inst

        data = random_train_data
        labels = random_one_hot_labels

        model = create_tf_keras_model()

        if fit_variant == "fit_generator":

            def generator():
                while True:
                    yield data, labels

            model.fit_generator(generator(), epochs=10, steps_per_epoch=1)
        else:
            model.fit(data, labels, epochs=10)

        assert not os.path.exists(mock_log_dir_inst.location)


def create_tf_estimator_model(directory, export, training_steps=500, use_v1_estimator=False):
    CSV_COLUMN_NAMES = ["SepalLength", "SepalWidth", "PetalLength", "PetalWidth", "Species"]

    train = pd.read_csv(
        os.path.join(os.path.dirname(__file__), "iris_training.csv"),
        names=CSV_COLUMN_NAMES,
        header=0,
    )

    train_y = train.pop("Species")

    def input_fn(features, labels, training=True, batch_size=256):
        """An input function for training or evaluating"""
        # Convert the inputs to a Dataset.
        dataset = tf.data.Dataset.from_tensor_slices((dict(features), labels))

        # Shuffle and repeat if you are in training mode.
        if training:
            dataset = dataset.shuffle(1000).repeat()

        return dataset.batch(batch_size)

    my_feature_columns = []
    for key in train.keys():
        my_feature_columns.append(tf.feature_column.numeric_column(key=key))

    feature_spec = {}
    for feature in CSV_COLUMN_NAMES:
        feature_spec[feature] = tf.Variable([], dtype=tf.float64, name=feature)

    receiver_fn = tf.estimator.export.build_raw_serving_input_receiver_fn(feature_spec)

    # If flag set to true, then use the v1 classifier that extends Estimator
    # If flag set to false, then use the v2 classifier that extends EstimatorV2
    if use_v1_estimator:
        classifier = tf.compat.v1.estimator.DNNClassifier(
            feature_columns=my_feature_columns,
            # Two hidden layers of 10 nodes each.
            hidden_units=[30, 10],
            # The model must choose between 3 classes.
            n_classes=3,
            model_dir=directory,
        )
    else:
        classifier = tf.estimator.DNNClassifier(
            feature_columns=my_feature_columns,
            # Two hidden layers of 10 nodes each.
            hidden_units=[30, 10],
            # The model must choose between 3 classes.
            n_classes=3,
            model_dir=directory,
        )

    classifier.train(input_fn=lambda: input_fn(train, train_y, training=True), steps=training_steps)
    if export:
        classifier.export_saved_model(directory, receiver_fn)


@pytest.mark.large
@pytest.mark.parametrize("export", [True, False])
def test_tf_estimator_autolog_ends_auto_created_run(tmpdir, export):
    directory = tmpdir.mkdir("test")
    mlflow.tensorflow.autolog()
    create_tf_estimator_model(str(directory), export)
    assert mlflow.active_run() is None


@pytest.mark.large
@pytest.mark.parametrize("export", [True, False])
def test_tf_estimator_autolog_persists_manually_created_run(tmpdir, export):
    directory = tmpdir.mkdir("test")
    with mlflow.start_run() as run:
        create_tf_estimator_model(str(directory), export)
        assert mlflow.active_run()
        assert mlflow.active_run().info.run_id == run.info.run_id


@pytest.fixture
def tf_estimator_random_data_run(tmpdir, manual_run, export):
    # pylint: disable=unused-argument
    directory = tmpdir.mkdir("test")
    mlflow.tensorflow.autolog()
    create_tf_estimator_model(str(directory), export)
    client = mlflow.tracking.MlflowClient()
    return client.get_run(client.list_run_infos(experiment_id="0")[0].run_id)


@pytest.mark.large
@pytest.mark.parametrize("export", [True, False])
def test_tf_estimator_autolog_logs_metrics(tf_estimator_random_data_run):
    assert "loss" in tf_estimator_random_data_run.data.metrics
    assert "steps" in tf_estimator_random_data_run.data.params
    client = mlflow.tracking.MlflowClient()
    metrics = client.get_metric_history(tf_estimator_random_data_run.info.run_id, "loss")
    assert all((x.step - 1) % 100 == 0 for x in metrics)


@pytest.mark.large
<<<<<<< HEAD
def test_tf_estimator_v1_autolog_logs_metrics(tmpdir):
    mlflow.tensorflow.autolog()

    create_tf_estimator_model(tmpdir, export=False, use_v1_estimator=True)
    client = mlflow.tracking.MlflowClient()
    tf_estimator_v1_run = client.get_run(client.list_run_infos(experiment_id="0")[0].run_id)

    assert "loss" in tf_estimator_v1_run.data.metrics
    assert "steps" in tf_estimator_v1_run.data.params
    metrics = client.get_metric_history(tf_estimator_v1_run.info.run_id, "loss")
    assert all((x.step - 1) % 100 == 0 for x in metrics)
=======
@pytest.mark.parametrize("export", [True, False])
def test_tf_estimator_autolog_logs_tensorboard_logs(tf_estimator_random_data_run):
    client = mlflow.tracking.MlflowClient()
    artifacts = client.list_artifacts(tf_estimator_random_data_run.info.run_id)
    assert any(["tensorboard_logs" in a.path and a.is_dir for a in artifacts])
>>>>>>> 4ba469ea


@pytest.mark.large
def test_tf_estimator_autolog_logs_metrics_in_exclusive_mode(tmpdir):
    mlflow.tensorflow.autolog(exclusive=True)

    create_tf_estimator_model(tmpdir, export=False)
    client = mlflow.tracking.MlflowClient()
    tf_estimator_run = client.get_run(client.list_run_infos(experiment_id="0")[0].run_id)

    assert "loss" in tf_estimator_run.data.metrics
    assert "steps" in tf_estimator_run.data.params
    metrics = client.get_metric_history(tf_estimator_run.info.run_id, "loss")
    assert all((x.step - 1) % 100 == 0 for x in metrics)


@pytest.mark.large
def test_tf_estimator_autolog_logs_metics_for_single_epoch_training(tmpdir):
    """
    Epoch indexing behavior is consistent across TensorFlow 2: tf.Keras uses
    zero-indexing for epochs, while other APIs (e.g., tf.Estimator) use one-indexing.
    This test verifies that metrics are produced for tf.Estimator training sessions
    in the boundary casewhere a model is trained for a single epoch, ensuring that
    we capture metrics from the first epoch at index 1.
    """
    mlflow.tensorflow.autolog()
    with mlflow.start_run() as run:
        create_tf_estimator_model(str(tmpdir), export=False, training_steps=1)
    client = mlflow.tracking.MlflowClient()
    metrics = client.get_metric_history(run.info.run_id, "loss")
    assert len(metrics) == 1
    assert metrics[0].step == 1


@pytest.mark.large
@pytest.mark.parametrize("export", [True])
def test_tf_estimator_autolog_model_can_load_from_artifact(tf_estimator_random_data_run):
    client = mlflow.tracking.MlflowClient()
    artifacts = client.list_artifacts(tf_estimator_random_data_run.info.run_id)
    artifacts = map(lambda x: x.path, artifacts)
    assert "model" in artifacts
    mlflow.tensorflow.load_model("runs:/" + tf_estimator_random_data_run.info.run_id + "/model")


@pytest.mark.large
@pytest.mark.parametrize("export", [True, False])
def test_duplicate_autolog_second_overrides(tf_estimator_random_data_run):
    client = mlflow.tracking.MlflowClient()
    metrics = client.get_metric_history(tf_estimator_random_data_run.info.run_id, "loss")
    assert all((x.step - 1) % 4 == 0 for x in metrics)


@pytest.mark.large
def test_flush_queue_is_thread_safe():
    """
    Autologging augments TensorBoard event logging hooks with MLflow `log_metric` API
    calls. To prevent these API calls from blocking TensorBoard event logs, `log_metric`
    API calls are scheduled via `_flush_queue` on a background thread. Accordingly, this test
    verifies that `_flush_queue` is thread safe.
    """
    from threading import Thread
    from mlflow.entities import Metric
    from mlflow.tensorflow import _flush_queue, _metric_queue_lock

    client = mlflow.tracking.MlflowClient()
    run = client.create_run(experiment_id="0")
    metric_queue_item = (run.info.run_id, Metric("foo", 0.1, 100, 1))
    mlflow.tensorflow._metric_queue.append(metric_queue_item)

    # Verify that, if another thread holds a lock on the metric queue leveraged by
    # _flush_queue, _flush_queue terminates and does not modify the queue
    _metric_queue_lock.acquire()
    flush_thread1 = Thread(target=_flush_queue)
    flush_thread1.start()
    flush_thread1.join()
    assert len(mlflow.tensorflow._metric_queue) == 1
    assert mlflow.tensorflow._metric_queue[0] == metric_queue_item
    _metric_queue_lock.release()

    # Verify that, if no other thread holds a lock on the metric queue leveraged by
    # _flush_queue, _flush_queue flushes the queue as expected
    flush_thread2 = Thread(target=_flush_queue)
    flush_thread2.start()
    flush_thread2.join()
    assert len(mlflow.tensorflow._metric_queue) == 0


def get_text_vec_model(train_samples):
    # Taken from: https://github.com/mlflow/mlflow/issues/3910

    from tensorflow.keras.layers.experimental.preprocessing import TextVectorization

    VOCAB_SIZE = 10
    SEQUENCE_LENGTH = 16
    EMBEDDING_DIM = 16

    vectorizer_layer = TextVectorization(
        input_shape=(1,),
        max_tokens=VOCAB_SIZE,
        output_mode="int",
        output_sequence_length=SEQUENCE_LENGTH,
    )
    vectorizer_layer.adapt(train_samples)
    model = tf.keras.Sequential(
        [
            vectorizer_layer,
            tf.keras.layers.Embedding(
                VOCAB_SIZE, EMBEDDING_DIM, name="embedding", mask_zero=True, input_shape=(1,),
            ),
            tf.keras.layers.GlobalAveragePooling1D(),
            tf.keras.layers.Dense(16, activation="relu"),
            tf.keras.layers.Dense(1, activation="tanh"),
        ]
    )
    model.compile(optimizer="adam", loss="mse", metrics="mae")
    return model


@pytest.mark.skipif(
    LooseVersion(tf.__version__) < LooseVersion("2.3.0"),
    reason=(
        "Deserializing a model with `TextVectorization` and `Embedding`"
        "fails in tensorflow < 2.3.0. See this issue:"
        "https://github.com/tensorflow/tensorflow/issues/38250"
    ),
)
def test_autolog_text_vec_model(tmpdir):
    """
    Verifies autolog successfully saves a model that can't be saved in the H5 format
    """
    mlflow.tensorflow.autolog()

    train_samples = np.array(["this is an example", "another example"])
    train_labels = np.array([0.4, 0.2])
    model = get_text_vec_model(train_samples)

    # Saving in the H5 format should fail
    with pytest.raises(NotImplementedError, match="is not supported in h5"):
        model.save(tmpdir.join("model.h5").strpath, save_format="h5")

    with mlflow.start_run() as run:
        model.fit(train_samples, train_labels, epochs=1)

    loaded_model = mlflow.keras.load_model("runs:/" + run.info.run_id + "/model")
    np.testing.assert_array_equal(loaded_model.predict(train_samples), model.predict(train_samples))<|MERGE_RESOLUTION|>--- conflicted
+++ resolved
@@ -619,8 +619,6 @@
     assert all((x.step - 1) % 100 == 0 for x in metrics)
 
 
-@pytest.mark.large
-<<<<<<< HEAD
 def test_tf_estimator_v1_autolog_logs_metrics(tmpdir):
     mlflow.tensorflow.autolog()
 
@@ -632,13 +630,14 @@
     assert "steps" in tf_estimator_v1_run.data.params
     metrics = client.get_metric_history(tf_estimator_v1_run.info.run_id, "loss")
     assert all((x.step - 1) % 100 == 0 for x in metrics)
-=======
+
+
+@pytest.mark.large
 @pytest.mark.parametrize("export", [True, False])
 def test_tf_estimator_autolog_logs_tensorboard_logs(tf_estimator_random_data_run):
     client = mlflow.tracking.MlflowClient()
     artifacts = client.list_artifacts(tf_estimator_random_data_run.info.run_id)
     assert any(["tensorboard_logs" in a.path and a.is_dir for a in artifacts])
->>>>>>> 4ba469ea
 
 
 @pytest.mark.large
