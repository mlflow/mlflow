import subprocess
import re

import pytest
from tests.helper_functions import _is_importable


def skip_if_pylint_unavailable():
    return pytest.mark.skipif(
        not _is_importable("pylint"), reason="pylint is required to run tests in this module"
    )


def get_pylint_msg_ids():
    from pylint.constants import MSG_TYPES

    res = subprocess.run(["pylint", "--list-msgs"], stdout=subprocess.PIPE, check=True)
    stdout = res.stdout.decode("utf-8")
    letters = "".join(MSG_TYPES.keys())
<<<<<<< HEAD
    return set(re.findall(rf"\(([{letters}][0-9]{{4}})\)", stdout))
=======
    return set(re.findall(rf"\(([{letters}][0-9]{{4}})\)", stdout))


def create_message(msg_id, node):
    import pylint.testutils

    return pylint.testutils.Message(msg_id=msg_id, node=node)


def extract_node(code):
    import astroid

    return astroid.extract_node(code)
>>>>>>> 5224ad10
<|MERGE_RESOLUTION|>--- conflicted
+++ resolved
@@ -17,11 +17,7 @@
     res = subprocess.run(["pylint", "--list-msgs"], stdout=subprocess.PIPE, check=True)
     stdout = res.stdout.decode("utf-8")
     letters = "".join(MSG_TYPES.keys())
-<<<<<<< HEAD
     return set(re.findall(rf"\(([{letters}][0-9]{{4}})\)", stdout))
-=======
-    return set(re.findall(rf"\(([{letters}][0-9]{{4}})\)", stdout))
-
 
 def create_message(msg_id, node):
     import pylint.testutils
@@ -32,5 +28,4 @@
 def extract_node(code):
     import astroid
 
-    return astroid.extract_node(code)
->>>>>>> 5224ad10
+    return astroid.extract_node(code)