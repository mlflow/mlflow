import warnings
from importlib.metadata import PackageNotFoundError
from typing import Optional
from unittest import mock

import pytest

from mlflow.mismatch import _check_version_mismatch


@pytest.mark.parametrize(
    ("mlflow_version", "skinny_version"),
    [
        ("1.0.0", "1.0.0"),
        ("1.0.0.dev0", "1.0.0"),
        ("1.0.0", "1.0.0.dev0"),
        ("1.0.0.dev0", "1.0.0.dev0"),
        ("1.0.0", None),
        (None, "1.0.0"),
        (None, None),
    ],
)
@pytest.mark.parametrize(
    "tracing_version",
    [None, "1.0.0", "1.0.0.dev0"],
)
def test_check_version_mismatch_no_warn(
<<<<<<< HEAD
    mlflow_version: Optional[str], skinny_version: Optional[str], tracing_version: Optional[str]
=======
    mlflow_version: str | None, skinny_version: str | None, tracing_version: str | None
>>>>>>> 3e5f3478
):
    def mock_version(package_name: str) -> str:
        if package_name == "mlflow":
            if mlflow_version is None:
                raise PackageNotFoundError
            return mlflow_version
        elif package_name == "mlflow-skinny":
            if skinny_version is None:
                raise PackageNotFoundError
            return skinny_version
        elif package_name == "mlflow-tracing":
            if tracing_version is None:
                raise PackageNotFoundError
            return tracing_version
        raise ValueError(f"Unexpected package: {package_name}")

    with mock.patch("importlib.metadata.version", side_effect=mock_version) as mv:
        with warnings.catch_warnings():
            warnings.simplefilter("error")
            _check_version_mismatch()

        mv.assert_called()


@pytest.mark.parametrize(
    ("mlflow_version", "skinny_version", "tracing_version", "expected"),
    [
        ("1.0.0", "1.0.1", "1.0.0", r"mlflow-skinny \(1.0.1\)"),
        ("1.0.0", "1.0.0", "1.0.1", r"mlflow-tracing \(1.0.1\)"),
        ("1.0.1", "1.0.0", "1.0.0", r"mlflow-skinny \(1.0.0\), mlflow-tracing \(1.0.0\)"),
    ],
)
def test_check_version_mismatch_warn(
    mlflow_version: str,
    skinny_version: str,
    tracing_version: str,
    expected: str,
):
    def mock_version(package_name: str) -> str:
        if package_name == "mlflow":
            return mlflow_version
        elif package_name == "mlflow-skinny":
            return skinny_version
        elif package_name == "mlflow-tracing":
            if tracing_version is None:
                raise PackageNotFoundError
            return tracing_version
        raise ValueError(f"Unexpected package: {package_name}")

    with mock.patch("importlib.metadata.version", side_effect=mock_version) as mv:
        with pytest.warns(
            UserWarning,
            match=rf"Versions of mlflow \([.\w]+\) and child packages {expected} are different",
        ):
            _check_version_mismatch()

        mv.assert_called()<|MERGE_RESOLUTION|>--- conflicted
+++ resolved
@@ -1,6 +1,5 @@
 import warnings
 from importlib.metadata import PackageNotFoundError
-from typing import Optional
 from unittest import mock
 
 import pytest
@@ -25,11 +24,7 @@
     [None, "1.0.0", "1.0.0.dev0"],
 )
 def test_check_version_mismatch_no_warn(
-<<<<<<< HEAD
-    mlflow_version: Optional[str], skinny_version: Optional[str], tracing_version: Optional[str]
-=======
     mlflow_version: str | None, skinny_version: str | None, tracing_version: str | None
->>>>>>> 3e5f3478
 ):
     def mock_version(package_name: str) -> str:
         if package_name == "mlflow":
