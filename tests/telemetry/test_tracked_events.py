--- conflicted
+++ resolved
@@ -756,20 +756,12 @@
                     return_value=(mock_response, 10),
                 ),
                 mock.patch(
-<<<<<<< HEAD
-                    "mlflow.genai.judges.adapters.databricks_adapter._invoke_databricks_serving_endpoint"
-=======
                     "mlflow.genai.judges.adapters.databricks_serving_endpoint_adapter._invoke_databricks_serving_endpoint"
->>>>>>> 3a2ee2d7
                 ) as mock_databricks,
             ):
                 # For databricks provider, mock the databricks model invocation
                 if expected_provider in ["databricks", "endpoints"]:
-<<<<<<< HEAD
-                    from mlflow.genai.judges.adapters.databricks_adapter import (
-=======
                     from mlflow.genai.judges.adapters.databricks_serving_endpoint_adapter import (
->>>>>>> 3a2ee2d7
                         InvokeDatabricksModelOutput,
                     )
 
