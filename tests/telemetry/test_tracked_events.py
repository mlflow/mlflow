--- conflicted
+++ resolved
@@ -8,13 +8,9 @@
 
 import mlflow
 from mlflow import MlflowClient
-<<<<<<< HEAD
-from mlflow.entities import EvaluationDataset, Feedback
+from mlflow.entities import EvaluationDataset Feedback, Metric, Param, RunTag
+from mlflow.entities.webhook import WebhookAction, WebhookEntity, WebhookEvent
 from mlflow.genai.datasets import create_dataset
-=======
-from mlflow.entities import Feedback, Metric, Param, RunTag
-from mlflow.entities.webhook import WebhookAction, WebhookEntity, WebhookEvent
->>>>>>> d6ba6644
 from mlflow.genai.optimize.types import LLMParams, OptimizerOutput
 from mlflow.genai.scorers import scorer
 from mlflow.genai.scorers.builtin_scorers import RelevanceToQuery
@@ -33,14 +29,11 @@
     GenAIEvaluateEvent,
     GetLoggedModelEvent,
     LogAssessmentEvent,
-<<<<<<< HEAD
-    MergeRecordsEvent,
-=======
     LogBatchEvent,
     LogDatasetEvent,
     LogMetricEvent,
     LogParamEvent,
->>>>>>> d6ba6644
+    MergeRecordsEvent,
     PromptOptimizationEvent,
     StartTraceEvent,
 )
@@ -374,7 +367,6 @@
     validate_telemetry_record(mock_telemetry_client, mock_requests, PromptOptimizationEvent.name)
 
 
-<<<<<<< HEAD
 def test_create_dataset(mock_requests, mock_telemetry_client: TelemetryClient):
     with mock.patch("mlflow.tracking._tracking_service.utils._get_store") as mock_store:
         mock_store_instance = mock.MagicMock()
@@ -412,7 +404,8 @@
         validate_telemetry_record(
             mock_telemetry_client, mock_requests, MergeRecordsEvent.name, expected_params
         )
-=======
+
+
 def test_log_dataset(mock_requests, mock_telemetry_client: TelemetryClient):
     with mlflow.start_run() as run:
         dataset = mlflow.data.from_pandas(pd.DataFrame({"x": [1, 2, 3], "y": [4, 5, 6]}))
@@ -595,5 +588,4 @@
     mock_telemetry_client.flush()
 
     mlflow.pyfunc.load_model("models:/test/1")
-    validate_telemetry_record(mock_telemetry_client, mock_requests, GetLoggedModelEvent.name)
->>>>>>> d6ba6644
+    validate_telemetry_record(mock_telemetry_client, mock_requests, GetLoggedModelEvent.name)