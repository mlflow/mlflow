import json
import time
from unittest import mock

import pandas as pd
import pytest
import sklearn.neighbors as knn

import mlflow
from mlflow import MlflowClient
from mlflow.entities import Feedback, Metric, Param, RunTag
from mlflow.entities.webhook import WebhookAction, WebhookEntity, WebhookEvent
from mlflow.genai.optimize.types import LLMParams, OptimizerOutput
from mlflow.genai.scorers import scorer
from mlflow.genai.scorers.builtin_scorers import RelevanceToQuery
from mlflow.pyfunc.model import ResponsesAgent, ResponsesAgentRequest, ResponsesAgentResponse
from mlflow.telemetry.client import TelemetryClient
from mlflow.telemetry.events import (
    CreateExperimentEvent,
    CreateLoggedModelEvent,
    CreateModelVersionEvent,
    CreatePromptEvent,
    CreateRegisteredModelEvent,
    CreateRunEvent,
    CreateWebhookEvent,
    EvaluateEvent,
    GenAIEvaluateEvent,
    GetLoggedModelEvent,
    LogAssessmentEvent,
    LogBatchEvent,
    LogParamEvent,
    PromptOptimizationEvent,
    StartTraceEvent,
)
from mlflow.tracking.fluent import _initialize_logged_model

from tests.telemetry.helper_functions import validate_telemetry_record


class TestModel(mlflow.pyfunc.PythonModel):
    def predict(self, model_input: list[str]) -> str:
        return "test"


@pytest.fixture
def mlflow_client():
    return MlflowClient()


@pytest.fixture(autouse=True)
def mock_get_telemetry_client(mock_telemetry_client: TelemetryClient):
    with mock.patch(
        "mlflow.telemetry.track.get_telemetry_client", return_value=mock_telemetry_client
    ):
        yield


def test_create_logged_model(mock_requests, mock_telemetry_client: TelemetryClient):
    event_name = CreateLoggedModelEvent.name
    mlflow.create_external_model(name="model")
    validate_telemetry_record(
        mock_telemetry_client, mock_requests, event_name, {"flavor": "external"}
    )

    mlflow.initialize_logged_model(name="model", tags={"key": "value"})
    validate_telemetry_record(
        mock_telemetry_client, mock_requests, event_name, {"flavor": "initialize"}
    )

    _initialize_logged_model(name="model", flavor="keras")
    validate_telemetry_record(mock_telemetry_client, mock_requests, event_name, {"flavor": "keras"})

    mlflow.pyfunc.log_model(
        name="model",
        python_model=TestModel(),
    )
    validate_telemetry_record(
        mock_telemetry_client, mock_requests, event_name, {"flavor": "pyfunc.CustomPythonModel"}
    )

    mlflow.sklearn.log_model(
        knn.KNeighborsClassifier(),
        name="model",
    )
    validate_telemetry_record(
        mock_telemetry_client, mock_requests, event_name, {"flavor": "sklearn"}
    )

    class SimpleResponsesAgent(ResponsesAgent):
        def predict(self, request: ResponsesAgentRequest) -> ResponsesAgentResponse:
            mock_response = {
                "output": [
                    {
                        "type": "message",
                        "id": "1234",
                        "status": "completed",
                        "role": "assistant",
                        "content": [
                            {
                                "type": "output_text",
                                "text": request.input[0].content,
                            }
                        ],
                    }
                ],
            }
            return ResponsesAgentResponse(**mock_response)

    mlflow.pyfunc.log_model(
        name="model",
        python_model=SimpleResponsesAgent(),
    )
    validate_telemetry_record(
        mock_telemetry_client, mock_requests, event_name, {"flavor": "pyfunc.ResponsesAgent"}
    )


def test_create_experiment(mock_requests, mlflow_client, mock_telemetry_client: TelemetryClient):
    event_name = CreateExperimentEvent.name
    mlflow.create_experiment(name="test_experiment")
    validate_telemetry_record(mock_telemetry_client, mock_requests, event_name)

    mlflow_client.create_experiment(name="test_experiment1")
    validate_telemetry_record(mock_telemetry_client, mock_requests, event_name)


def test_create_run(mock_requests, mlflow_client, mock_telemetry_client: TelemetryClient):
    event_name = CreateRunEvent.name
    exp_id = mlflow.create_experiment(name="test_experiment")
    with mlflow.start_run(experiment_id=exp_id):
        validate_telemetry_record(
            mock_telemetry_client, mock_requests, event_name, check_params=False
        )

    mlflow_client.create_run(experiment_id=exp_id)
    validate_telemetry_record(mock_telemetry_client, mock_requests, event_name, check_params=False)


def test_create_run_with_imports(mock_requests, mock_telemetry_client: TelemetryClient):
    event_name = CreateRunEvent.name
    import pyspark.ml  # noqa: F401

    with mlflow.start_run():
        data = validate_telemetry_record(
            mock_telemetry_client, mock_requests, event_name, check_params=False
        )
        assert "pyspark.ml" in json.loads(data["params"])["imports"]


def test_create_registered_model(
    mock_requests, mlflow_client, mock_telemetry_client: TelemetryClient
):
    event_name = CreateRegisteredModelEvent.name
    mlflow_client.create_registered_model(name="test_model1")
    validate_telemetry_record(
        mock_telemetry_client,
        mock_requests,
        event_name,
        {"is_prompt": False},
    )

    mlflow.pyfunc.log_model(
        name="model",
        python_model=TestModel(),
        registered_model_name="test_model",
    )
    validate_telemetry_record(
        mock_telemetry_client,
        mock_requests,
        event_name,
        {"is_prompt": False},
    )


def test_create_model_version(mock_requests, mlflow_client, mock_telemetry_client: TelemetryClient):
    event_name = CreateModelVersionEvent.name
    mlflow_client.create_registered_model(name="test_model")
    mlflow_client.create_model_version(
        name="test_model", source="test_source", run_id="test_run_id"
    )
    validate_telemetry_record(
        mock_telemetry_client,
        mock_requests,
        event_name,
        {"is_prompt": False},
    )

    mlflow.pyfunc.log_model(
        name="model",
        python_model=TestModel(),
        registered_model_name="test_model",
    )
    validate_telemetry_record(
        mock_telemetry_client,
        mock_requests,
        event_name,
        {"is_prompt": False},
    )

    mlflow.genai.register_prompt(
        name="ai_assistant_prompt",
        template="Respond to the user's message as a {{style}} AI. {{greeting}}",
        commit_message="Initial version of AI assistant",
    )
    validate_telemetry_record(
        mock_telemetry_client,
        mock_requests,
        event_name,
        {"is_prompt": True},
    )


def test_start_trace(mock_requests, mlflow_client, mock_telemetry_client: TelemetryClient):
    event_name = StartTraceEvent.name
    with mlflow.start_span(name="test_span"):
        pass
    validate_telemetry_record(mock_telemetry_client, mock_requests, event_name)

    @mlflow.trace
    def test_func():
        pass

    test_func()
    validate_telemetry_record(mock_telemetry_client, mock_requests, event_name)

    trace_id = mlflow_client.start_trace(name="test_trace").trace_id
    mlflow_client.end_trace(trace_id=trace_id)
    validate_telemetry_record(mock_telemetry_client, mock_requests, event_name)


def test_create_prompt(mock_requests, mlflow_client, mock_telemetry_client: TelemetryClient):
    mlflow_client.create_prompt(name="test_prompt")
    validate_telemetry_record(mock_telemetry_client, mock_requests, CreatePromptEvent.name)

    # OSS prompt registry uses create_registered_model with a special tag
    mlflow.genai.register_prompt(
        name="greeting_prompt",
        template="Respond to the user's message as a {{style}} AI. {{greeting}}",
    )
    expected_params = {"is_prompt": True}
    validate_telemetry_record(
        mock_telemetry_client,
        mock_requests,
        CreateRegisteredModelEvent.name,
        expected_params,
    )


def test_log_assessment(mock_requests, mock_telemetry_client: TelemetryClient):
    with mlflow.start_span(name="test_span") as span:
        feedback = Feedback(
            name="faithfulness",
            value=0.9,
            rationale="The model is faithful to the input.",
            metadata={"model": "gpt-4o-mini"},
        )

        mlflow.log_assessment(trace_id=span.trace_id, assessment=feedback)
    validate_telemetry_record(mock_telemetry_client, mock_requests, LogAssessmentEvent.name)


def test_evaluate(mock_requests, mock_telemetry_client: TelemetryClient):
    mlflow.models.evaluate(
        data=pd.DataFrame({"x": [1, 2, 3], "y": [4, 5, 6]}),
        model=lambda x: x["x"] * 2,
        extra_metrics=[mlflow.metrics.latency()],
    )
    validate_telemetry_record(mock_telemetry_client, mock_requests, EvaluateEvent.name)


def test_create_webhook(mock_requests, mock_telemetry_client: TelemetryClient):
    client = MlflowClient()
    client.create_webhook(
        name="test_webhook",
        url="https://example.com/webhook",
        events=[WebhookEvent(WebhookEntity.MODEL_VERSION, WebhookAction.CREATED)],
    )
    expected_params = {"events": ["model_version.created"]}
    validate_telemetry_record(
        mock_telemetry_client, mock_requests, CreateWebhookEvent.name, expected_params
    )


def test_genai_evaluate(mock_requests, mock_telemetry_client: TelemetryClient):
    @mlflow.genai.scorer
    def sample_scorer(inputs, outputs, expectations):
        return 1.0

    model = TestModel()
    data = [
        {
            "inputs": {"model_input": ["What is the capital of France?"]},
            "outputs": "The capital of France is Paris.",
        }
    ]
    with mock.patch("mlflow.genai.judges.is_context_relevant"):
        mlflow.genai.evaluate(
            data=data, scorers=[sample_scorer, RelevanceToQuery()], predict_fn=model.predict
        )
        expected_params = {"builtin_scorers": ["relevance_to_query"]}
        validate_telemetry_record(
            mock_telemetry_client, mock_requests, GenAIEvaluateEvent.name, expected_params
        )


def test_prompt_optimization(mock_requests, mock_telemetry_client: TelemetryClient):
    sample_prompt = mlflow.genai.register_prompt(
        name="test_translation_prompt",
        template="Translate the following text to {{language}}: {{input_text}}",
    )
    sample_data = pd.DataFrame(
        {
            "inputs": [
                {"input_text": "Hello", "language": "Spanish"},
                {"input_text": "World", "language": "French"},
            ],
            "expectations": [{"translation": "Hola"}, {"translation": "Monde"}],
        }
    )

    @scorer
    def sample_scorer(inputs, outputs, expectations):
        return 1.0

    with mock.patch(
        "mlflow.genai.optimize.base._DSPyMIPROv2Optimizer.optimize",
        return_value=OptimizerOutput(
            final_eval_score=1.0,
            initial_eval_score=0.5,
            optimizer_name="DSPy/MIPROv2",
            optimized_prompt="optimized",
        ),
    ):
        mlflow.genai.optimize_prompt(
            target_llm_params=LLMParams(model_name="test/model"),
            prompt=f"prompts:/{sample_prompt.name}/{sample_prompt.version}",
            train_data=sample_data,
            scorers=[sample_scorer],
        )
    validate_telemetry_record(mock_telemetry_client, mock_requests, PromptOptimizationEvent.name)


<<<<<<< HEAD
def test_log_param(mock_requests, mock_telemetry_client: TelemetryClient):
    with mlflow.start_run():
        mlflow.log_param("test_param", "test_value")
        validate_telemetry_record(
            mock_telemetry_client, mock_requests, LogParamEvent.name, {"synchronous": True}
        )

        mlflow.log_param("test_param", "test_value", synchronous=False)
        validate_telemetry_record(
            mock_telemetry_client, mock_requests, LogParamEvent.name, {"synchronous": False}
        )

        client = mlflow.MlflowClient()
        client.log_param(
            run_id=mlflow.active_run().info.run_id,
            key="test_param",
            value="test_value",
        )
        validate_telemetry_record(
            mock_telemetry_client,
            mock_requests,
            LogParamEvent.name,
            {"synchronous": True},
        )


def test_log_batch(mock_requests, mock_telemetry_client: TelemetryClient):
    with mlflow.start_run():
        mlflow.log_params(params={"test_param": "test_value"})
        validate_telemetry_record(
            mock_telemetry_client,
            mock_requests,
            LogBatchEvent.name,
            {"metrics": False, "params": True, "tags": False, "synchronous": True},
        )

        mlflow.log_params(params={"test_param": "test_value"}, synchronous=False)
        validate_telemetry_record(
            mock_telemetry_client,
            mock_requests,
            LogBatchEvent.name,
            {"metrics": False, "params": True, "tags": False, "synchronous": False},
        )

        mlflow.log_metrics(metrics={"test_metric": 1.0})
        validate_telemetry_record(
            mock_telemetry_client,
            mock_requests,
            LogBatchEvent.name,
            {"metrics": True, "params": False, "tags": False, "synchronous": True},
        )

        mlflow.log_metrics(metrics={"test_metric": 1.0}, synchronous=False)
        validate_telemetry_record(
            mock_telemetry_client,
            mock_requests,
            LogBatchEvent.name,
            {"metrics": True, "params": False, "tags": False, "synchronous": False},
        )

        mlflow.set_tags(tags={"test_tag": "test_value"})
        validate_telemetry_record(
            mock_telemetry_client,
            mock_requests,
            LogBatchEvent.name,
            {"metrics": False, "params": False, "tags": True, "synchronous": True},
        )

        mlflow.set_tags(tags={"test_tag": "test_value"}, synchronous=False)

        validate_telemetry_record(
            mock_telemetry_client,
            mock_requests,
            LogBatchEvent.name,
            {"metrics": False, "params": False, "tags": True, "synchronous": False},
        )

        client = mlflow.MlflowClient()
        client.log_batch(
            run_id=mlflow.active_run().info.run_id,
            metrics=[Metric(key="test_metric", value=1.0, timestamp=int(time.time()), step=0)],
            params=[Param(key="test_param", value="test_value")],
            tags=[RunTag(key="test_tag", value="test_value")],
        )
        validate_telemetry_record(
            mock_telemetry_client,
            mock_requests,
            LogBatchEvent.name,
            {"metrics": True, "params": True, "tags": True, "synchronous": True},
        )
=======
def test_get_logged_model(mock_requests, mock_telemetry_client: TelemetryClient, tmp_path):
    model_info = mlflow.sklearn.log_model(
        knn.KNeighborsClassifier(),
        name="model",
    )
    mock_telemetry_client.flush()

    mlflow.sklearn.load_model(model_info.model_uri)
    validate_telemetry_record(mock_telemetry_client, mock_requests, GetLoggedModelEvent.name)

    mlflow.pyfunc.load_model(model_info.model_uri)
    validate_telemetry_record(mock_telemetry_client, mock_requests, GetLoggedModelEvent.name)

    model_def = """
import mlflow
from mlflow.models import set_model

class TestModel(mlflow.pyfunc.PythonModel):
    def predict(self, context, model_input: list[str], params=None) -> list[str]:
        return model_input

set_model(TestModel())
"""
    model_path = tmp_path / "model.py"
    model_path.write_text(model_def)
    model_info = mlflow.pyfunc.log_model(
        name="model",
        python_model=model_path,
    )
    mock_telemetry_client.flush()

    mlflow.pyfunc.load_model(model_info.model_uri)
    validate_telemetry_record(mock_telemetry_client, mock_requests, GetLoggedModelEvent.name)

    # test load model after registry
    mlflow.register_model(model_info.model_uri, name="test")
    mock_telemetry_client.flush()

    mlflow.pyfunc.load_model("models:/test/1")
    validate_telemetry_record(mock_telemetry_client, mock_requests, GetLoggedModelEvent.name)
>>>>>>> 92c1055e
<|MERGE_RESOLUTION|>--- conflicted
+++ resolved
@@ -340,7 +340,6 @@
     validate_telemetry_record(mock_telemetry_client, mock_requests, PromptOptimizationEvent.name)
 
 
-<<<<<<< HEAD
 def test_log_param(mock_requests, mock_telemetry_client: TelemetryClient):
     with mlflow.start_run():
         mlflow.log_param("test_param", "test_value")
@@ -431,7 +430,8 @@
             LogBatchEvent.name,
             {"metrics": True, "params": True, "tags": True, "synchronous": True},
         )
-=======
+
+
 def test_get_logged_model(mock_requests, mock_telemetry_client: TelemetryClient, tmp_path):
     model_info = mlflow.sklearn.log_model(
         knn.KNeighborsClassifier(),
@@ -471,5 +471,4 @@
     mock_telemetry_client.flush()
 
     mlflow.pyfunc.load_model("models:/test/1")
-    validate_telemetry_record(mock_telemetry_client, mock_requests, GetLoggedModelEvent.name)
->>>>>>> 92c1055e
+    validate_telemetry_record(mock_telemetry_client, mock_requests, GetLoggedModelEvent.name)