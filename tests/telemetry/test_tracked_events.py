--- conflicted
+++ resolved
@@ -34,11 +34,8 @@
     LogDatasetEvent,
     LogMetricEvent,
     LogParamEvent,
-<<<<<<< HEAD
+    McpRunEvent,
     MergeRecordsEvent,
-=======
-    McpRunEvent,
->>>>>>> 653dd26e
     PromptOptimizationEvent,
     StartTraceEvent,
 )
