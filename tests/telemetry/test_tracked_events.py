--- conflicted
+++ resolved
@@ -8,12 +8,9 @@
 import mlflow
 from mlflow import MlflowClient
 from mlflow.entities import Feedback
-<<<<<<< HEAD
 from mlflow.entities.webhook import WebhookAction, WebhookEntity, WebhookEvent
-=======
 from mlflow.genai.optimize.types import LLMParams, OptimizerOutput
 from mlflow.genai.scorers import scorer
->>>>>>> a2959a8a
 from mlflow.telemetry.client import TelemetryClient
 from mlflow.telemetry.events import (
     CreateExperimentEvent,
@@ -228,7 +225,6 @@
     validate_telemetry_record(mock_telemetry_client, mock_requests, EvaluateEvent.name)
 
 
-<<<<<<< HEAD
 def test_create_webhook(mock_requests, mock_telemetry_client: TelemetryClient):
     client = MlflowClient()
     client.create_webhook(
@@ -240,7 +236,8 @@
     validate_telemetry_record(
         mock_telemetry_client, mock_requests, CreateWebhookEvent.name, expected_params
     )
-=======
+
+
 def test_prompt_optimization(mock_requests, mock_telemetry_client: TelemetryClient):
     sample_prompt = mlflow.genai.register_prompt(
         name="test_translation_prompt",
@@ -275,5 +272,4 @@
             train_data=sample_data,
             scorers=[sample_scorer],
         )
-    validate_telemetry_record(mock_telemetry_client, mock_requests, PromptOptimizationEvent.name)
->>>>>>> a2959a8a
+    validate_telemetry_record(mock_telemetry_client, mock_requests, PromptOptimizationEvent.name)