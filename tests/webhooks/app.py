--- conflicted
+++ resolved
@@ -33,13 +33,9 @@
     actual_payload = payload.get("data", payload)
     webhook_data = {
         "endpoint": "/insecure-webhook",
-<<<<<<< HEAD
         "payload": actual_payload,
-=======
->>>>>>> 4ee7bec3
         "headers": dict(request.headers),
         "status_code": 200,
-        "payload": await request.json(),
         "error": None,
     }
     with LOG_FILE.open("a") as f:
@@ -145,13 +141,9 @@
     actual_payload = payload.get("data", payload)
     webhook_data = {
         "endpoint": "/secure-webhook",
-<<<<<<< HEAD
         "payload": actual_payload,
-=======
->>>>>>> 4ee7bec3
         "headers": dict(request.headers),
         "status_code": 200,
-        "payload": payload,
         "error": None,
     }
 
