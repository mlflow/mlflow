# pylint: disable=unused-argument

import inspect
import time
import pytest
from unittest.mock import Mock, call
from unittest import mock


import mlflow
from mlflow.utils import gorilla
from mlflow.tracking.client import MlflowClient
from mlflow.utils.autologging_utils import (
    log_fn_args_as_params,
    wrap_patch,
    resolve_input_example_and_signature,
    batch_metrics_logger,
    BatchMetricsLogger,
    autologging_integration,
    get_autologging_config,
    autologging_is_disabled,
)
from mlflow.utils.autologging_utils import AUTOLOGGING_INTEGRATIONS


pytestmark = pytest.mark.large


# Example function signature we are testing on
# def fn(arg1, default1=1, default2=2):
#     pass


two_default_test_args = [
    (["arg1", "default1"], {"default2": 42}, ["arg1", "default1", "default2"], [1, 2], {}),
    (["arg1", "default1", "default2"], {}, ["arg1", "default1", "default2"], [1, 2], {}),
    (["arg1"], {"default1": 42, "default2": 42}, ["arg1", "default1", "default2"], [1, 2], {}),
    (
        [],
        {"arg1": 42, "default1": 42, "default2": 42},
        ["arg1", "default1", "default2"],
        [1, 2],
        {},
    ),
    (["user_arg"], {"default1": 42}, ["arg1", "default1", "default2"], [1, 2], {"default2": 2}),
    (["user_arg"], {"default2": 42}, ["arg1", "default1", "default2"], [1, 2], {"default1": 1}),
    ([], {"arg1": 42, "default1": 42}, ["arg1", "default1", "default2"], [1, 2], {"default2": 2}),
    (["arg1", "default1"], {}, ["arg1", "default1", "default2"], [1, 2], {"default2": 2}),
    (["arg1"], {}, ["arg1", "default1", "default2"], [1, 2], {"default1": 1, "default2": 2}),
    ([], {"arg1": 42}, ["arg1", "default1", "default2"], [1, 2], {"default1": 1, "default2": 2}),
]


# Test function signature for the following tests
# def fn_default_default(default1=1, default2=2, default3=3):
#     pass


three_default_test_args = [
    (
        [],
        {},
        ["default1", "default2", "default3"],
        [1, 2, 3],
        {"default1": 1, "default2": 2, "default3": 3},
    ),
    (
        [],
        {"default2": 42},
        ["default1", "default2", "default3"],
        [1, 2, 3],
        {"default1": 1, "default3": 3},
    ),
]


@pytest.fixture
def start_run():
    mlflow.start_run()
    yield
    mlflow.end_run()


def dummy_fn(arg1, arg2="value2", arg3="value3"):  # pylint: disable=W0613
    pass


log_test_args = [
    ([], {"arg1": "value_x", "arg2": "value_y"}, ["value_x", "value_y", "value3"]),
    (["value_x"], {"arg2": "value_y"}, ["value_x", "value_y", "value3"]),
    (["value_x"], {"arg3": "value_z"}, ["value_x", "value2", "value_z"]),
    (["value_x", "value_y"], {}, ["value_x", "value_y", "value3"]),
    (["value_x", "value_y", "value_z"], {}, ["value_x", "value_y", "value_z"]),
    (
        [],
        {"arg1": "value_x", "arg2": "value_y", "arg3": "value_z"},
        ["value_x", "value_y", "value_z"],
    ),
]


@pytest.mark.parametrize("args,kwargs,expected", log_test_args)
def test_log_fn_args_as_params(args, kwargs, expected, start_run):  # pylint: disable=W0613
    log_fn_args_as_params(dummy_fn, args, kwargs)
    client = mlflow.tracking.MlflowClient()
    params = client.get_run(mlflow.active_run().info.run_id).data.params
    for arg, value in zip(["arg1", "arg2", "arg3"], expected):
        assert arg in params
        assert params[arg] == value


def test_log_fn_args_as_params_ignores_unwanted_parameters(start_run):  # pylint: disable=W0613
    args, kwargs, unlogged = ("arg1", {"arg2": "value"}, ["arg1", "arg2", "arg3"])
    log_fn_args_as_params(dummy_fn, args, kwargs, unlogged)
    client = mlflow.tracking.MlflowClient()
    params = client.get_run(mlflow.active_run().info.run_id).data.params
    assert len(params.keys()) == 0


def get_func_attrs(f):
    assert callable(f)

    return (f.__name__, f.__doc__, f.__module__, inspect.signature(f))


def test_wrap_patch_with_class():
    class Math:
        def add(self, a, b):
            """add"""
            return a + b

    def new_add(self, *args, **kwargs):
        """new add"""
        orig = gorilla.get_original_attribute(self, "add")
        return 2 * orig(*args, **kwargs)

    before = get_func_attrs(Math.add)
    wrap_patch(Math, Math.add.__name__, new_add)
    after = get_func_attrs(Math.add)

    assert after == before
    assert Math().add(1, 2) == 6


def sample_function_to_patch(a, b):
    return a + b


def test_wrap_patch_with_module():
    import sys

    this_module = sys.modules[__name__]

    def new_sample_function(a, b):
        """new mlflow.log_param"""
        return a - b

    before_attrs = get_func_attrs(mlflow.log_param)
    assert sample_function_to_patch(10, 5) == 15

    wrap_patch(this_module, sample_function_to_patch.__name__, new_sample_function)
    after_attrs = get_func_attrs(mlflow.log_param)
    assert after_attrs == before_attrs
    assert sample_function_to_patch(10, 5) == 5


@pytest.fixture()
def logger():
    return Mock()


def get_input_example():
    return "data"


def infer_model_signature(_):
    return "signature"


def test_if_getting_input_example_fails(logger):
    error_msg = "NoneType has no whatever"

    def throws():
        raise Exception(error_msg)

    input_example, signature = resolve_input_example_and_signature(
        throws, infer_model_signature, True, True, logger
    )

    assert input_example is None
    assert signature is None
    calls = [
        call("Failed to gather input example: " + error_msg),
        call(
            "Failed to infer model signature: "
            + "could not sample data to infer model signature: "
            + error_msg
        ),
    ]
    assert logger.warning.has_calls(calls)


def test_if_model_signature_inference_fails(logger):
    error_msg = "stack overflow"

    def throws(_):
        raise Exception(error_msg)

    input_example, signature = resolve_input_example_and_signature(
        get_input_example, throws, True, True, logger
    )

    assert input_example == "data"
    assert signature is None
    logger.warning.assert_called_with("Failed to infer model signature: " + error_msg)


def test_happy_path_works(logger):
    input_example, signature = resolve_input_example_and_signature(
        get_input_example, infer_model_signature, True, True, logger
    )

    assert input_example == "data"
    assert signature == "signature"
    logger.warning.assert_not_called()


def test_avoids_collecting_input_example_if_not_needed(logger):
    # We create a get_input_example that modifies the value of x
    # If get_input_example was not invoked, x should not have been modified.

    x = {"data": 0}

    def modifies():
        x["data"] = 1

    resolve_input_example_and_signature(modifies, infer_model_signature, False, False, logger)

    assert x["data"] == 0
    logger.warning.assert_not_called()


def test_avoids_inferring_signature_if_not_needed(logger):
    # We create an infer_model_signature that modifies the value of x
    # If infer_model_signature was not invoked, x should not have been modified.

    x = {"data": 0}

    def modifies(_):
        x["data"] = 1

    resolve_input_example_and_signature(get_input_example, modifies, True, False, logger)

    assert x["data"] == 0
    logger.warning.assert_not_called()


def test_batch_metrics_logger_logs_all_metrics(start_run,):
    run_id = mlflow.active_run().info.run_id
    with batch_metrics_logger(run_id) as metrics_logger:
        for i in range(100):
            metrics_logger.record_metrics({hex(i): i}, i)

    metrics_on_run = mlflow.tracking.MlflowClient().get_run(run_id).data.metrics

    for i in range(100):
        assert hex(i) in metrics_on_run
        assert metrics_on_run[hex(i)] == i


def test_batch_metrics_logger_flush_logs_to_mlflow(start_run):
    run_id = mlflow.active_run().info.run_id

    # Need to patch _should_flush() to return False, so that we can manually flush the logger
    with mock.patch(
        "mlflow.utils.autologging_utils.BatchMetricsLogger._should_flush", return_value=False
    ):
        metrics_logger = BatchMetricsLogger(run_id)
        metrics_logger.record_metrics({"my_metric": 10}, 5)

        # Recorded metrics should not be logged to mlflow run before flushing BatchMetricsLogger
        metrics_on_run = mlflow.tracking.MlflowClient().get_run(run_id).data.metrics
        assert "my_metric" not in metrics_on_run

        metrics_logger.flush()

        # Recorded metric should be logged to mlflow run after flushing BatchMetricsLogger
        metrics_on_run = mlflow.tracking.MlflowClient().get_run(run_id).data.metrics
        assert "my_metric" in metrics_on_run
        assert metrics_on_run["my_metric"] == 10


def test_batch_metrics_logger_runs_training_and_logging_in_correct_ratio(start_run,):
    with mock.patch.object(MlflowClient, "log_batch") as log_batch_mock:
        run_id = mlflow.active_run().info.run_id
        with batch_metrics_logger(run_id) as metrics_logger:
            metrics_logger.record_metrics({"x": 1}, step=0)  # data doesn't matter

            # first metrics should be logged immediately to record a previous timestamp and
            #   batch log time
            log_batch_mock.assert_called_once()

            metrics_logger.total_log_batch_time = 1
            metrics_logger.total_training_time = 1

            log_batch_mock.reset_mock()  # resets the 'calls' of this mock

            # the above 'training' took 1 second. So with target training-to-logging time ratio of
            #   10:1, 9 more 'training' should happen without sending the batch and then after the
            #   10th training the batch should be sent.
            for i in range(2, 11):
                metrics_logger.record_metrics({"x": 1}, step=0)
                log_batch_mock.assert_not_called()
                metrics_logger.total_training_time = i

            # at this point, average log batch time is 1, and total training time is 9
            # thus the next record_metrics call should send the batch.
            metrics_logger.record_metrics({"x": 1}, step=0)
            log_batch_mock.assert_called_once()

            # update log_batch time to reflect the 'mocked' training time
            metrics_logger.total_log_batch_time = 2

            log_batch_mock.reset_mock()  # reset the recorded calls

            for i in range(12, 21):
                metrics_logger.record_metrics({"x": 1}, step=0)
                log_batch_mock.assert_not_called()
                metrics_logger.total_training_time = i

            metrics_logger.record_metrics({"x": 1}, step=0)
            log_batch_mock.assert_called_once()


def test_batch_metrics_logger_chunks_metrics_when_batch_logging(start_run,):
    with mock.patch.object(MlflowClient, "log_batch") as log_batch_mock:
        run_id = mlflow.active_run().info.run_id
        with batch_metrics_logger(run_id) as metrics_logger:
            metrics_logger.record_metrics({hex(x): x for x in range(5000)}, step=0)
            run_id = mlflow.active_run().info.run_id

            for call_idx, call in enumerate(log_batch_mock.call_args_list):
                _, kwargs = call

                assert kwargs["run_id"] == run_id
                assert len(kwargs["metrics"]) == 1000
                for metric_idx, metric in enumerate(kwargs["metrics"]):
                    assert metric.key == hex(call_idx * 1000 + metric_idx)
                    assert metric.value == call_idx * 1000 + metric_idx
                    assert metric.step == 0


def test_batch_metrics_logger_records_time_correctly(start_run,):
    with mock.patch.object(MlflowClient, "log_batch", wraps=lambda *args, **kwargs: time.sleep(1)):
        run_id = mlflow.active_run().info.run_id
        with batch_metrics_logger(run_id) as metrics_logger:
            metrics_logger.record_metrics({"x": 1}, step=0)

            assert metrics_logger.total_log_batch_time >= 1

            time.sleep(2)

            metrics_logger.record_metrics({"x": 1}, step=0)

            assert metrics_logger.total_training_time >= 2


def test_batch_metrics_logger_logs_timestamps_as_int_milliseconds(start_run,):
    with mock.patch.object(MlflowClient, "log_batch") as log_batch_mock, mock.patch(
        "time.time", return_value=123.45678901234567890
    ):
        run_id = mlflow.active_run().info.run_id
        with batch_metrics_logger(run_id) as metrics_logger:
            metrics_logger.record_metrics({"x": 1}, step=0)

        _, kwargs = log_batch_mock.call_args

        logged_metric = kwargs["metrics"][0]

        assert logged_metric.timestamp == 123456


def test_batch_metrics_logger_continues_if_log_batch_fails(start_run,):
    with mock.patch.object(MlflowClient, "log_batch") as log_batch_mock:
        log_batch_mock.side_effect = [Exception("asdf"), None]

        run_id = mlflow.active_run().info.run_id
        with batch_metrics_logger(run_id) as metrics_logger:
            # this call should fail to record since log_batch raised exception
            metrics_logger.record_metrics({"x": 1}, step=0)

            metrics_logger.record_metrics({"y": 2}, step=1)

        # even though the first call to log_batch failed, the BatchMetricsLogger should continue
        #   logging subsequent batches
        last_call = log_batch_mock.call_args_list[-1]

        _, kwargs = last_call

        assert kwargs["run_id"] == run_id
        assert len(kwargs["metrics"]) == 1
        metric = kwargs["metrics"][0]
        assert metric.key == "y"
        assert metric.value == 2
        assert metric.step == 1


def test_autologging_integration_calls_underlying_function_correctly():
    @autologging_integration("test_integration")
    def autolog(foo=7, disable=False):
        return foo

    assert autolog(foo=10) == 10


def test_autologging_integration_stores_and_updates_config():
    @autologging_integration("test_integration")
    def autolog(foo=7, bar=10, disable=False):
        return foo

    autolog()
    assert AUTOLOGGING_INTEGRATIONS["test_integration"] == {"foo": 7, "bar": 10, "disable": False}
    autolog(bar=11)
    assert AUTOLOGGING_INTEGRATIONS["test_integration"] == {"foo": 7, "bar": 11, "disable": False}
    autolog(6, disable=True)
    assert AUTOLOGGING_INTEGRATIONS["test_integration"] == {"foo": 6, "bar": 10, "disable": True}
    autolog(1, 2, False)
    assert AUTOLOGGING_INTEGRATIONS["test_integration"] == {"foo": 1, "bar": 2, "disable": False}


def test_autologging_integration_forwards_positional_and_keyword_arguments_as_expected():
<<<<<<< HEAD

=======
>>>>>>> 0abbb6cd
    @autologging_integration("test_integration")
    def autolog(foo=7, bar=10, disable=False):
        return foo, bar, disable

    assert autolog(1, bar=2, disable=True) == (1, 2, True)


def test_autologging_integration_validates_structure_of_autolog_function():
    def fn_missing_disable_conf():
        pass

    def fn_bad_disable_conf_1(disable=True):
        pass

    # Try to use a falsy value that isn't "false"
    def fn_bad_disable_conf_2(disable=0):
        pass

    for fn in [fn_missing_disable_conf, fn_bad_disable_conf_1, fn_bad_disable_conf_2]:
        with pytest.raises(Exception, match="must specify a 'disable' argument"):
            autologging_integration("test")(fn)

    # Failure to apply the @autologging_integration decorator should not create a
    # placeholder for configuration state
    assert "test" not in AUTOLOGGING_INTEGRATIONS


def test_get_autologging_config_returns_configured_values_or_defaults_as_expected():

    assert get_autologging_config("nonexistent_integration", "foo") is None

    @autologging_integration("test_integration_for_config")
    def autolog(foo="bar", t=7, disable=False):
        pass

    # Before `autolog()` has been invoked, config values should not be available
    assert get_autologging_config("test_integration_for_config", "foo") is None
    assert get_autologging_config("test_integration_for_config", "disable") is None
<<<<<<< HEAD
    assert get_autologging_config("test_integration_for_config", "t", 10) is 10
=======
    assert get_autologging_config("test_integration_for_config", "t", 10) == 10
>>>>>>> 0abbb6cd

    autolog()

    assert get_autologging_config("test_integration_for_config", "foo") == "bar"
    assert get_autologging_config("test_integration_for_config", "disable") is False
<<<<<<< HEAD
    assert get_autologging_config("test_integration_for_config", "t", 10) is 7
=======
    assert get_autologging_config("test_integration_for_config", "t", 10) == 7
>>>>>>> 0abbb6cd
    assert get_autologging_config("test_integration_for_config", "nonexistent") is None

    autolog(foo="baz")

    assert get_autologging_config("test_integration_for_config", "foo") == "baz"


def test_autologging_is_disabled_returns_expected_values():

    assert autologging_is_disabled("nonexistent_integration") is True

    @autologging_integration("test_integration_for_disable_check")
    def autolog(disable=False):
        pass

    # Before `autolog()` has been invoked, `autologging_is_disabled` should return False
    assert autologging_is_disabled("test_integration_for_disable_check") is True

    autolog(disable=True)

    assert autologging_is_disabled("test_integration_for_disable_check") is True

    autolog(disable=False)

    assert autologging_is_disabled("test_integration_for_disable_check") is False<|MERGE_RESOLUTION|>--- conflicted
+++ resolved
@@ -429,10 +429,6 @@
 
 
 def test_autologging_integration_forwards_positional_and_keyword_arguments_as_expected():
-<<<<<<< HEAD
-
-=======
->>>>>>> 0abbb6cd
     @autologging_integration("test_integration")
     def autolog(foo=7, bar=10, disable=False):
         return foo, bar, disable
@@ -471,21 +467,13 @@
     # Before `autolog()` has been invoked, config values should not be available
     assert get_autologging_config("test_integration_for_config", "foo") is None
     assert get_autologging_config("test_integration_for_config", "disable") is None
-<<<<<<< HEAD
-    assert get_autologging_config("test_integration_for_config", "t", 10) is 10
-=======
     assert get_autologging_config("test_integration_for_config", "t", 10) == 10
->>>>>>> 0abbb6cd
 
     autolog()
 
     assert get_autologging_config("test_integration_for_config", "foo") == "bar"
     assert get_autologging_config("test_integration_for_config", "disable") is False
-<<<<<<< HEAD
-    assert get_autologging_config("test_integration_for_config", "t", 10) is 7
-=======
     assert get_autologging_config("test_integration_for_config", "t", 10) == 7
->>>>>>> 0abbb6cd
     assert get_autologging_config("test_integration_for_config", "nonexistent") is None
 
     autolog(foo="baz")
