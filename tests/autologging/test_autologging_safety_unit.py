--- conflicted
+++ resolved
@@ -430,12 +430,8 @@
         assert formatting_arg == exc_to_throw
 
 
-<<<<<<< HEAD
-def test_exception_safe_function_exhibits_expected_behavior_in_test_mode(test_mode_on,):
-=======
 @pytest.mark.usefixtures(test_mode_on.__name__)
 def test_exception_safe_function_exhibits_expected_behavior_in_test_mode():
->>>>>>> 0abbb6cd
     assert autologging_utils._is_testing()
 
     @exception_safe_function
@@ -481,12 +477,8 @@
         assert formatting_arg == exc_to_throw
 
 
-<<<<<<< HEAD
-def test_exception_safe_class_exhibits_expected_behavior_in_test_mode(test_mode_on,):
-=======
 @pytest.mark.usefixtures(test_mode_on.__name__)
 def test_exception_safe_class_exhibits_expected_behavior_in_test_mode():
->>>>>>> 0abbb6cd
     assert autologging_utils._is_testing()
 
     class NonThrowingClass(metaclass=ExceptionSafeClass):
@@ -652,14 +644,9 @@
         assert RunStatus.from_string(status2) == RunStatus.FINISHED
 
 
-<<<<<<< HEAD
-def test_validate_args_succeeds_when_arg_sets_are_equivalent_or_identical(test_mode_on,):
-    args = [1, "b", ["c"]]
-=======
 @pytest.mark.usefixtures(test_mode_on.__name__)
 def test_validate_args_succeeds_when_arg_sets_are_equivalent_or_identical():
     args = (1, "b", ["c"])
->>>>>>> 0abbb6cd
     kwargs = {
         "foo": ["bar"],
         "biz": {"baz": 5},
@@ -677,14 +664,9 @@
     _validate_args(None, kwargs, None, kwargs_copy)
 
 
-<<<<<<< HEAD
-def test_validate_args_throws_when_extra_args_are_not_functions_classes_or_lists(test_mode_on,):
-    user_call_args = [1, "b", ["c"]]
-=======
 @pytest.mark.usefixtures(test_mode_on.__name__)
 def test_validate_args_throws_when_extra_args_are_not_functions_classes_or_lists():
     user_call_args = (1, "b", ["c"])
->>>>>>> 0abbb6cd
     user_call_kwargs = {
         "foo": ["bar"],
         "biz": {"baz": 5},
@@ -706,14 +688,9 @@
         )
 
 
-<<<<<<< HEAD
-def test_validate_args_throws_when_extra_args_are_not_exception_safe(test_mode_on,):
-    user_call_args = [1, "b", ["c"]]
-=======
 @pytest.mark.usefixtures(test_mode_on.__name__)
 def test_validate_args_throws_when_extra_args_are_not_exception_safe():
     user_call_args = (1, "b", ["c"])
->>>>>>> 0abbb6cd
     user_call_kwargs = {
         "foo": ["bar"],
         "biz": {"baz": 5},
@@ -746,16 +723,9 @@
         )
 
 
-<<<<<<< HEAD
-def test_validate_args_succeeds_when_extra_args_are_exception_safe_functions_or_classes(
-    test_mode_on,
-):
-    user_call_args = [1, "b", ["c"]]
-=======
 @pytest.mark.usefixtures(test_mode_on.__name__)
 def test_validate_args_succeeds_when_extra_args_are_exception_safe_functions_or_classes():
     user_call_args = (1, "b", ["c"])
->>>>>>> 0abbb6cd
     user_call_kwargs = {
         "foo": ["bar"],
     }
@@ -774,14 +744,9 @@
     _validate_args(user_call_args, user_call_kwargs, autologging_call_args, autologging_call_kwargs)
 
 
-<<<<<<< HEAD
-def test_validate_args_throws_when_args_are_omitted(test_mode_on,):
-    user_call_args = [1, "b", ["c"], {"d": "e"}]
-=======
 @pytest.mark.usefixtures(test_mode_on.__name__)
 def test_validate_args_throws_when_args_are_omitted():
     user_call_args = (1, "b", ["c"], {"d": "e"})
->>>>>>> 0abbb6cd
     user_call_kwargs = {
         "foo": ["bar"],
         "biz": {"baz": 4, "fuzz": 5},
@@ -832,14 +797,9 @@
         )
 
 
-<<<<<<< HEAD
-def test_validate_args_throws_when_arg_types_or_values_are_changed(test_mode_on,):
-    user_call_args = [1, "b", ["c"]]
-=======
 @pytest.mark.usefixtures(test_mode_on.__name__)
 def test_validate_args_throws_when_arg_types_or_values_are_changed():
     user_call_args = (1, "b", ["c"])
->>>>>>> 0abbb6cd
     user_call_kwargs = {
         "foo": ["bar"],
     }
