--- conflicted
+++ resolved
@@ -992,7 +992,6 @@
         )
 
 
-<<<<<<< HEAD
 def test_validate_autologging_run_validates_autologging_tag_correctly():
     with mlflow.start_run():
         run_id_1 = mlflow.active_run().info.run_id
@@ -1047,7 +1046,8 @@
     )
     with pytest.raises(AssertionError, match="has a non-terminal status"):
         _validate_autologging_run("test_integration", run_id_non_terminal)
-=======
+
+
 def test_try_mlflow_log_emits_exceptions_as_warnings_in_standard_mode():
     assert not autologging_utils._is_testing()
 
@@ -1066,5 +1066,4 @@
         raise Exception("bad implementation")
 
     with pytest.raises(Exception, match="bad implementation"):
-        try_mlflow_log(throwing_function)
->>>>>>> 14ca5b61
+        try_mlflow_log(throwing_function)