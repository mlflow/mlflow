--- conflicted
+++ resolved
@@ -50,15 +50,9 @@
             metrics = {"accuracy_score": accuracy_score}
             artifacts = {}
             if not is_baseline_model:
-<<<<<<< HEAD
                 self._log_metrics(self.run_id, metrics)
                 confusion_matrix = sk_metrics.confusion_matrix(self.y, y_pred)
                 confusion_matrix_artifact_name = "confusion_matrix"
-=======
-                self._log_metrics(self.run_id, metrics, self.dataset.name)
-                confusion_matrix = sk_metrics.confusion_matrix(self.y, y_pred)
-                confusion_matrix_artifact_name = f"confusion_matrix_on_{self.dataset.name}"
->>>>>>> ca98d871
                 confusion_matrix_artifact = Array2DEvaluationArtifact(
                     uri=get_artifact_uri(self.run_id, confusion_matrix_artifact_name + ".csv"),
                     content=confusion_matrix,
@@ -80,13 +74,7 @@
                 img_buf.seek(0)
                 confusion_matrix_image = Image.open(img_buf)
 
-<<<<<<< HEAD
                 confusion_matrix_image_artifact_name = "confusion_matrix_image"
-=======
-                confusion_matrix_image_artifact_name = (
-                    f"confusion_matrix_image_on_{self.dataset.name}"
-                )
->>>>>>> ca98d871
                 confusion_matrix_image_artifact = ImageEvaluationArtifact(
                     uri=get_artifact_uri(
                         self.run_id, confusion_matrix_image_artifact_name + ".png"
@@ -112,11 +100,7 @@
                 "mean_squared_error": mean_squared_error,
             }
             if not is_baseline_model:
-<<<<<<< HEAD
                 self._log_metrics(self.run_id, metrics)
-=======
-                self._log_metrics(self.run_id, metrics, self.dataset.name)
->>>>>>> ca98d871
             artifacts = {}
         else:
             raise ValueError(f"Unsupported model type {self.model_type}")
