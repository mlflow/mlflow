from typing import Any
from urllib.parse import urlparse

from mlflow.data.dataset_source import DatasetSource
from mlflow.exceptions import MlflowException
from mlflow.protos.databricks_pb2 import INVALID_PARAMETER_VALUE


class DummyDatasetSource(DatasetSource):
    def __init__(self, uri):
        self._uri = uri

    @property
    def uri(self):
        return self._uri

    @staticmethod
    def _get_source_type() -> str:
        return "dummy"

    def load(self) -> str:
        # Ignore the "dummy" URI scheme and download the local path
<<<<<<< HEAD
        # Import at module level should work now with lazy registration
=======
>>>>>>> 54339706
        from mlflow.artifacts import download_artifacts

        parsed_uri = urlparse(self._uri)
        return download_artifacts(parsed_uri.path)

    @staticmethod
    def _can_resolve(raw_source: Any) -> bool:
        if not isinstance(raw_source, str):
            return False

        try:
            parsed_source = urlparse(raw_source)
            return parsed_source.scheme == "dummy"
        except Exception:
            return False

    @classmethod
    def _resolve(cls, raw_source: Any) -> DatasetSource:
        return cls(raw_source)

    def _to_dict(self) -> dict[Any, Any]:
        return {"uri": self.uri}

    @classmethod
    def _from_dict(cls, source_dict: dict[Any, Any]) -> DatasetSource:
        uri = source_dict.get("uri")
        if uri is None:
            raise MlflowException(
                'Failed to parse dummy dataset source. Missing expected key: "uri"',
                INVALID_PARAMETER_VALUE,
            )

        return cls(uri=uri)<|MERGE_RESOLUTION|>--- conflicted
+++ resolved
@@ -20,10 +20,6 @@
 
     def load(self) -> str:
         # Ignore the "dummy" URI scheme and download the local path
-<<<<<<< HEAD
-        # Import at module level should work now with lazy registration
-=======
->>>>>>> 54339706
         from mlflow.artifacts import download_artifacts
 
         parsed_uri = urlparse(self._uri)
