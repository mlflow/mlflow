--- conflicted
+++ resolved
@@ -1060,59 +1060,6 @@
     )
 
 
-<<<<<<< HEAD
-class CustomModel(mlflow.pyfunc.PythonModel):
-    def __init__(self):
-        pass
-
-    def predict(self, context, model_input, parameters=None):
-        import custom_module
-
-        return custom_module.predict()
-
-
-def test_model_with_code_path_does_not_use_cached_module(tmp_path):
-    dir1 = tmp_path.joinpath("1")
-    dir2 = tmp_path.joinpath("2")
-    dir1.mkdir()
-    dir2.mkdir()
-    mod1 = dir1.joinpath("custom_module.py")
-    mod2 = dir2.joinpath("custom_module.py")
-    mod1.write_text(
-        """
-def predict():
-    return 1
-"""
-    )
-    mod2.write_text(
-        """
-def predict():
-    return 2
-"""
-    )
-
-    custom_model = CustomModel()
-    with mlflow.start_run():
-        model_info1 = mlflow.pyfunc.log_model(
-            artifact_path="model1",
-            python_model=custom_model,
-            code_path=[str(mod1)],
-        )
-        model_info2 = mlflow.pyfunc.log_model(
-            artifact_path="model2",
-            python_model=custom_model,
-            code_path=[str(mod2)],
-        )
-
-    model_input = pd.DataFrame([[1, 2, 3]])
-    loaded_model1 = mlflow.pyfunc.load_model(model_info1.model_uri)
-    assert loaded_model1.predict(model_input) == 1
-    loaded_model2 = mlflow.pyfunc.load_model(model_info2.model_uri)
-    assert loaded_model2.predict(model_input) == 2
-
-
-=======
->>>>>>> ea711b49
 def test_model_with_code_path_containing_main(tmp_path):
     """Test that the __main__ module is unaffected by model loading"""
     directory = tmp_path.joinpath("model_with_main")
