from __future__ import annotations

import json
import os
import sys
import types
import uuid
from pathlib import Path
from subprocess import PIPE, Popen
from typing import Any, Dict, List
from unittest import mock

import cloudpickle
import numpy as np
import pandas as pd
import pandas.testing
import pytest
import sklearn
import sklearn.datasets
import sklearn.linear_model
import sklearn.neighbors
import yaml

import mlflow
import mlflow.pyfunc
import mlflow.pyfunc.model
import mlflow.pyfunc.scoring_server as pyfunc_scoring_server
import mlflow.sklearn
from mlflow.entities import Trace
from mlflow.environment_variables import (
    MLFLOW_LOG_MODEL_COMPRESSION,
    MLFLOW_RECORD_ENV_VARS_IN_MODEL_LOGGING,
)
from mlflow.exceptions import MlflowException
from mlflow.models import Model, infer_signature
from mlflow.models.auth_policy import AuthPolicy, SystemAuthPolicy, UserAuthPolicy
from mlflow.models.dependencies_schemas import DependenciesSchemasType
from mlflow.models.model import _DATABRICKS_FS_LOADER_MODULE
from mlflow.models.resources import (
    DatabricksFunction,
    DatabricksGenieSpace,
    DatabricksServingEndpoint,
    DatabricksSQLWarehouse,
    DatabricksTable,
    DatabricksUCConnection,
    DatabricksVectorSearchIndex,
)
from mlflow.models.utils import _read_example
from mlflow.pyfunc.context import Context, set_prediction_context
from mlflow.pyfunc.model import _load_pyfunc
from mlflow.store.artifact.s3_artifact_repo import S3ArtifactRepository
from mlflow.tracing.export.inference_table import pop_trace
from mlflow.tracking.artifact_utils import (
    _download_artifact_from_uri,
)
from mlflow.types.schema import ColSpec, Map, Schema
from mlflow.types.type_hints import _infer_schema_from_list_type_hint
from mlflow.utils.environment import _mlflow_conda_env
from mlflow.utils.file_utils import TempDir
from mlflow.utils.model_utils import _get_flavor_configuration
from mlflow.utils.requirements_utils import _get_installed_version

import tests
from tests.helper_functions import (
    _assert_pip_requirements,
    _compare_conda_env_requirements,
    _mlflow_major_version_string,
    assert_register_model_called_with_local_model_path,
    pyfunc_serve_and_score_model,
)
from tests.tracing.helper import get_traces


def get_model_class():
    """
    Defines a custom Python model class that wraps a scikit-learn estimator.
    This can be invoked within a pytest fixture to define the class in the ``__main__`` scope.
    Alternatively, it can be invoked within a module to define the class in the module's scope.
    """

    class CustomSklearnModel(mlflow.pyfunc.PythonModel):
        def __init__(self, predict_fn):
            self.predict_fn = predict_fn

        def load_context(self, context):
            super().load_context(context)

            self.model = (
                mlflow.sklearn.load_model(model_uri=context.artifacts["sk_model"])
                if context.artifacts and "sk_model" in context.artifacts
                else None
            )

        def predict(self, context, model_input, params=None):
            return self.predict_fn(self.model, model_input)

    return CustomSklearnModel


class ModuleScopedSklearnModel(get_model_class()):
    """
    A custom Python model class defined in the test module scope.
    """


@pytest.fixture(scope="module")
def main_scoped_model_class():
    """
    A custom Python model class defined in the ``__main__`` scope.
    """
    return get_model_class()


@pytest.fixture(scope="module")
def iris_data():
    iris = sklearn.datasets.load_iris()
    x = iris.data[:, :2]
    y = iris.target
    return x, y


@pytest.fixture(scope="module")
def sklearn_knn_model(iris_data):
    x, y = iris_data
    knn_model = sklearn.neighbors.KNeighborsClassifier()
    knn_model.fit(x, y)
    return knn_model


@pytest.fixture(scope="module")
def sklearn_logreg_model(iris_data):
    x, y = iris_data
    linear_lr = sklearn.linear_model.LogisticRegression()
    linear_lr.fit(x, y)
    return linear_lr


@pytest.fixture
def model_path(tmp_path):
    return os.path.join(tmp_path, "model")


@pytest.fixture
def pyfunc_custom_env(tmp_path):
    conda_env = os.path.join(tmp_path, "conda_env.yml")
    _mlflow_conda_env(
        conda_env,
        additional_pip_deps=["scikit-learn", "pytest", "cloudpickle"],
    )
    return conda_env


def _conda_env():
    # NB: We need mlflow as a dependency in the environment.
    return _mlflow_conda_env(
        additional_pip_deps=[
            f"cloudpickle=={cloudpickle.__version__}",
            f"scikit-learn=={sklearn.__version__}",
        ],
    )


def test_model_save_load(sklearn_knn_model, main_scoped_model_class, iris_data, tmp_path):
    sklearn_model_path = os.path.join(tmp_path, "sklearn_model")
    mlflow.sklearn.save_model(sk_model=sklearn_knn_model, path=sklearn_model_path)

    def test_predict(sk_model, model_input):
        return sk_model.predict(model_input) * 2

    pyfunc_model_path = os.path.join(tmp_path, "pyfunc_model")

    mlflow.pyfunc.save_model(
        path=pyfunc_model_path,
        artifacts={"sk_model": sklearn_model_path},
        conda_env=_conda_env(),
        python_model=main_scoped_model_class(test_predict),
    )

    loaded_pyfunc_model = mlflow.pyfunc.load_model(model_uri=pyfunc_model_path)
    np.testing.assert_array_equal(
        loaded_pyfunc_model.predict(iris_data[0]),
        test_predict(sk_model=sklearn_knn_model, model_input=iris_data[0]),
    )


@pytest.mark.skip(
    reason="In MLflow 3.0, `log_model` does not start a run. Consider removing this test."
)
def test_pyfunc_model_log_load_no_active_run(sklearn_knn_model, main_scoped_model_class, iris_data):
    sklearn_artifact_path = "sk_model_no_run"
    with mlflow.start_run():
        mlflow.sklearn.log_model(sklearn_knn_model, name=sklearn_artifact_path)
        sklearn_model_uri = f"runs:/{mlflow.active_run().info.run_id}/{sklearn_artifact_path}"

    def test_predict(sk_model, model_input):
        return sk_model.predict(model_input) * 2

    pyfunc_artifact_path = "pyfunc_model"
    assert mlflow.active_run() is None
    mlflow.pyfunc.log_model(
        name=pyfunc_artifact_path,
        artifacts={"sk_model": sklearn_model_uri},
        python_model=main_scoped_model_class(test_predict),
    )
    pyfunc_model_uri = f"runs:/{mlflow.active_run().info.run_id}/{pyfunc_artifact_path}"
    loaded_pyfunc_model = mlflow.pyfunc.load_model(model_uri=pyfunc_model_uri)
    np.testing.assert_array_equal(
        loaded_pyfunc_model.predict(iris_data[0]),
        test_predict(sk_model=sklearn_knn_model, model_input=iris_data[0]),
    )
    mlflow.end_run()


def test_model_log_load(sklearn_knn_model, main_scoped_model_class, iris_data):
    sklearn_artifact_path = "sk_model"
    with mlflow.start_run():
        sklearn_model_info = mlflow.sklearn.log_model(sklearn_knn_model, name=sklearn_artifact_path)

    def test_predict(sk_model, model_input):
        return sk_model.predict(model_input) * 2

    pyfunc_artifact_path = "pyfunc_model"
    with mlflow.start_run():
        pyfunc_model_info = mlflow.pyfunc.log_model(
            name=pyfunc_artifact_path,
            artifacts={"sk_model": sklearn_model_info.model_uri},
            python_model=main_scoped_model_class(test_predict),
        )
        pyfunc_model_path = _download_artifact_from_uri(pyfunc_model_info.model_uri)
        model_config = Model.load(os.path.join(pyfunc_model_path, "MLmodel"))

    loaded_pyfunc_model = mlflow.pyfunc.load_model(model_uri=pyfunc_model_info.model_uri)
    assert model_config.to_yaml() == loaded_pyfunc_model.metadata.to_yaml()
    np.testing.assert_array_equal(
        loaded_pyfunc_model.predict(iris_data[0]),
        test_predict(sk_model=sklearn_knn_model, model_input=iris_data[0]),
    )


def test_python_model_predict_compatible_without_params(sklearn_knn_model, iris_data):
    class CustomSklearnModelWithoutParams(mlflow.pyfunc.PythonModel):
        def __init__(self, predict_fn):
            self.predict_fn = predict_fn

        def load_context(self, context):
            super().load_context(context)

            self.model = mlflow.sklearn.load_model(model_uri=context.artifacts["sk_model"])

        def predict(self, context, model_input):
            return self.predict_fn(self.model, model_input)

    sklearn_artifact_path = "sk_model"
    with mlflow.start_run():
        model_info = mlflow.sklearn.log_model(sklearn_knn_model, name=sklearn_artifact_path)
        sklearn_model_uri = model_info.model_uri

    def test_predict(sk_model, model_input):
        return sk_model.predict(model_input) * 2

    pyfunc_artifact_path = "pyfunc_model"
    with mlflow.start_run():
        model_info = mlflow.pyfunc.log_model(
            name=pyfunc_artifact_path,
            artifacts={"sk_model": sklearn_model_uri},
            python_model=CustomSklearnModelWithoutParams(test_predict),
        )
        pyfunc_model_path = _download_artifact_from_uri(model_info.model_uri)
        model_config = Model.load(os.path.join(pyfunc_model_path, "MLmodel"))

    loaded_pyfunc_model = mlflow.pyfunc.load_model(model_uri=model_info.model_uri)
    assert model_config.to_yaml() == loaded_pyfunc_model.metadata.to_yaml()
    np.testing.assert_array_equal(
        loaded_pyfunc_model.predict(iris_data[0]),
        test_predict(sk_model=sklearn_knn_model, model_input=iris_data[0]),
    )


def test_signature_and_examples_are_saved_correctly(iris_data, main_scoped_model_class, tmp_path):
    sklearn_model_path = str(tmp_path.joinpath("sklearn_model"))
    mlflow.sklearn.save_model(sk_model=sklearn_knn_model, path=sklearn_model_path)

    def test_predict(sk_model, model_input):
        return sk_model.predict(model_input) * 2

    data = iris_data
    signature_ = infer_signature(*data)
    example_ = data[0][:3]
    for signature in (None, signature_):
        for example in (None, example_):
            with TempDir() as tmp:
                path = tmp.path("model")
                mlflow.pyfunc.save_model(
                    path=path,
                    artifacts={"sk_model": sklearn_model_path},
                    python_model=main_scoped_model_class(test_predict),
                    signature=signature,
                    input_example=example,
                )
                mlflow_model = Model.load(path)
                assert signature == mlflow_model.signature
                if example is None:
                    assert mlflow_model.saved_input_example_info is None
                else:
                    np.testing.assert_array_equal(_read_example(mlflow_model, path), example)


class DummyModel(mlflow.pyfunc.PythonModel):
    def predict(self, context, model_input, params=None):
        return model_input


def test_log_model_calls_register_model(sklearn_knn_model, main_scoped_model_class):
    with mlflow.start_run():
        with mock.patch(
            "mlflow.tracking._model_registry.fluent._register_model"
        ) as register_model_mock:
            registered_model_name = "AdsModel1"
            pyfunc_model_info = mlflow.pyfunc.log_model(
                name="pyfunc_model",
                python_model=DummyModel(),
                registered_model_name=registered_model_name,
            )
        assert_register_model_called_with_local_model_path(
            register_model_mock, pyfunc_model_info.model_uri, registered_model_name
        )


def test_log_model_no_registered_model_name(sklearn_knn_model, main_scoped_model_class):
    with mlflow.start_run():
        with mock.patch(
            "mlflow.tracking._model_registry.fluent._register_model"
        ) as register_model_mock:
            mlflow.pyfunc.log_model(
                name="pyfunc_model",
                python_model=DummyModel(),
            )
        register_model_mock.assert_not_called()


def test_model_load_from_remote_uri_succeeds(
    sklearn_knn_model, main_scoped_model_class, tmp_path, mock_s3_bucket, iris_data
):
    artifact_root = f"s3://{mock_s3_bucket}"
    artifact_repo = S3ArtifactRepository(artifact_root)

    sklearn_model_path = os.path.join(tmp_path, "sklearn_model")
    mlflow.sklearn.save_model(sk_model=sklearn_knn_model, path=sklearn_model_path)
    sklearn_artifact_path = "sk_model"
    artifact_repo.log_artifacts(sklearn_model_path, artifact_path=sklearn_artifact_path)

    def test_predict(sk_model, model_input):
        return sk_model.predict(model_input) * 2

    pyfunc_model_path = os.path.join(tmp_path, "pyfunc_model")
    mlflow.pyfunc.save_model(
        path=pyfunc_model_path,
        artifacts={"sk_model": sklearn_model_path},
        python_model=main_scoped_model_class(test_predict),
        conda_env=_conda_env(),
    )

    pyfunc_artifact_path = "pyfunc_model"
    artifact_repo.log_artifacts(pyfunc_model_path, artifact_path=pyfunc_artifact_path)

    model_uri = artifact_root + "/" + pyfunc_artifact_path
    loaded_pyfunc_model = mlflow.pyfunc.load_model(model_uri=model_uri)
    np.testing.assert_array_equal(
        loaded_pyfunc_model.predict(iris_data[0]),
        test_predict(sk_model=sklearn_knn_model, model_input=iris_data[0]),
    )


def test_add_to_model_adds_specified_kwargs_to_mlmodel_configuration():
    custom_kwargs = {
        "key1": "value1",
        "key2": 20,
        "key3": range(10),
    }
    model_config = Model()
    mlflow.pyfunc.add_to_model(
        model=model_config,
        loader_module=os.path.basename(__file__)[:-3],
        data="data",
        code="code",
        env=None,
        **custom_kwargs,
    )

    assert mlflow.pyfunc.FLAVOR_NAME in model_config.flavors
    assert all(item in model_config.flavors[mlflow.pyfunc.FLAVOR_NAME] for item in custom_kwargs)


def test_pyfunc_model_serving_without_conda_env_activation_succeeds_with_main_scoped_class(
    sklearn_knn_model, main_scoped_model_class, iris_data, tmp_path
):
    sklearn_model_path = os.path.join(tmp_path, "sklearn_model")
    mlflow.sklearn.save_model(sk_model=sklearn_knn_model, path=sklearn_model_path)

    def test_predict(sk_model, model_input):
        return sk_model.predict(model_input) * 2

    pyfunc_model_path = os.path.join(tmp_path, "pyfunc_model")
    mlflow.pyfunc.save_model(
        path=pyfunc_model_path,
        artifacts={"sk_model": sklearn_model_path},
        python_model=main_scoped_model_class(test_predict),
        conda_env=_conda_env(),
    )
    loaded_pyfunc_model = mlflow.pyfunc.load_model(model_uri=pyfunc_model_path)

    sample_input = pd.DataFrame(iris_data[0])
    scoring_response = pyfunc_serve_and_score_model(
        model_uri=pyfunc_model_path,
        data=sample_input,
        content_type=pyfunc_scoring_server.CONTENT_TYPE_JSON,
        extra_args=["--env-manager", "local"],
    )
    assert scoring_response.status_code == 200
    np.testing.assert_array_equal(
        np.array(json.loads(scoring_response.text)["predictions"]),
        loaded_pyfunc_model.predict(sample_input),
    )


def test_pyfunc_model_serving_with_conda_env_activation_succeeds_with_main_scoped_class(
    sklearn_knn_model, main_scoped_model_class, iris_data, tmp_path
):
    sklearn_model_path = os.path.join(tmp_path, "sklearn_model")
    mlflow.sklearn.save_model(sk_model=sklearn_knn_model, path=sklearn_model_path)

    def test_predict(sk_model, model_input):
        return sk_model.predict(model_input) * 2

    pyfunc_model_path = os.path.join(tmp_path, "pyfunc_model")
    mlflow.pyfunc.save_model(
        path=pyfunc_model_path,
        artifacts={"sk_model": sklearn_model_path},
        python_model=main_scoped_model_class(test_predict),
        conda_env=_conda_env(),
    )
    loaded_pyfunc_model = mlflow.pyfunc.load_model(model_uri=pyfunc_model_path)

    sample_input = pd.DataFrame(iris_data[0])
    scoring_response = pyfunc_serve_and_score_model(
        model_uri=pyfunc_model_path,
        data=sample_input,
        content_type=pyfunc_scoring_server.CONTENT_TYPE_JSON,
    )
    assert scoring_response.status_code == 200
    np.testing.assert_array_equal(
        np.array(json.loads(scoring_response.text)["predictions"]),
        loaded_pyfunc_model.predict(sample_input),
    )


def test_pyfunc_model_serving_without_conda_env_activation_succeeds_with_module_scoped_class(
    sklearn_knn_model, iris_data, tmp_path
):
    sklearn_model_path = os.path.join(tmp_path, "sklearn_model")
    mlflow.sklearn.save_model(sk_model=sklearn_knn_model, path=sklearn_model_path)

    def test_predict(sk_model, model_input):
        return sk_model.predict(model_input) * 2

    pyfunc_model_path = os.path.join(tmp_path, "pyfunc_model")
    mlflow.pyfunc.save_model(
        path=pyfunc_model_path,
        artifacts={"sk_model": sklearn_model_path},
        python_model=ModuleScopedSklearnModel(test_predict),
        code_paths=[os.path.dirname(tests.__file__)],
        conda_env=_conda_env(),
    )
    loaded_pyfunc_model = mlflow.pyfunc.load_model(model_uri=pyfunc_model_path)

    sample_input = pd.DataFrame(iris_data[0])
    scoring_response = pyfunc_serve_and_score_model(
        model_uri=pyfunc_model_path,
        data=sample_input,
        content_type=pyfunc_scoring_server.CONTENT_TYPE_JSON,
        extra_args=["--env-manager", "local"],
    )
    assert scoring_response.status_code == 200
    np.testing.assert_array_equal(
        np.array(json.loads(scoring_response.text)["predictions"]),
        loaded_pyfunc_model.predict(sample_input),
    )


def test_pyfunc_cli_predict_command_without_conda_env_activation_succeeds(
    sklearn_knn_model, main_scoped_model_class, iris_data, tmp_path
):
    sklearn_model_path = os.path.join(tmp_path, "sklearn_model")
    mlflow.sklearn.save_model(sk_model=sklearn_knn_model, path=sklearn_model_path)

    def test_predict(sk_model, model_input):
        return sk_model.predict(model_input) * 2

    pyfunc_model_path = os.path.join(tmp_path, "pyfunc_model")
    mlflow.pyfunc.save_model(
        path=pyfunc_model_path,
        artifacts={"sk_model": sklearn_model_path},
        python_model=main_scoped_model_class(test_predict),
        conda_env=_conda_env(),
    )
    loaded_pyfunc_model = mlflow.pyfunc.load_model(model_uri=pyfunc_model_path)

    sample_input = pd.DataFrame(iris_data[0])
    input_csv_path = os.path.join(tmp_path, "input with spaces.csv")
    sample_input.to_csv(input_csv_path, header=True, index=False)
    output_json_path = os.path.join(tmp_path, "output.json")
    process = Popen(
        [
            "mlflow",
            "models",
            "predict",
            "--model-uri",
            pyfunc_model_path,
            "-i",
            input_csv_path,
            "--content-type",
            "csv",
            "-o",
            output_json_path,
            "--env-manager",
            "local",
        ],
        stdout=PIPE,
        stderr=PIPE,
        preexec_fn=os.setsid,
    )
    _, stderr = process.communicate()
    assert process.wait() == 0, f"stderr = \n\n{stderr}\n\n"
    with open(output_json_path) as f:
        result_df = pd.DataFrame(data=json.load(f)["predictions"])
    np.testing.assert_array_equal(
        result_df.values.transpose()[0], loaded_pyfunc_model.predict(sample_input)
    )


def test_pyfunc_cli_predict_command_with_conda_env_activation_succeeds(
    sklearn_knn_model, main_scoped_model_class, iris_data, tmp_path
):
    sklearn_model_path = os.path.join(tmp_path, "sklearn_model")
    mlflow.sklearn.save_model(sk_model=sklearn_knn_model, path=sklearn_model_path)

    def test_predict(sk_model, model_input):
        return sk_model.predict(model_input) * 2

    pyfunc_model_path = os.path.join(tmp_path, "pyfunc_model")
    mlflow.pyfunc.save_model(
        path=pyfunc_model_path,
        artifacts={"sk_model": sklearn_model_path},
        python_model=main_scoped_model_class(test_predict),
        conda_env=_conda_env(),
    )
    loaded_pyfunc_model = mlflow.pyfunc.load_model(model_uri=pyfunc_model_path)

    sample_input = pd.DataFrame(iris_data[0])
    input_csv_path = os.path.join(tmp_path, "input with spaces.csv")
    sample_input.to_csv(input_csv_path, header=True, index=False)
    output_json_path = os.path.join(tmp_path, "output.json")
    process = Popen(
        [
            "mlflow",
            "models",
            "predict",
            "--model-uri",
            pyfunc_model_path,
            "-i",
            input_csv_path,
            "--content-type",
            "csv",
            "-o",
            output_json_path,
        ],
        stderr=PIPE,
        stdout=PIPE,
        preexec_fn=os.setsid,
    )
    stdout, stderr = process.communicate()
    assert process.wait() == 0, f"stdout = \n\n{stdout}\n\n stderr = \n\n{stderr}\n\n"
    with open(output_json_path) as f:
        result_df = pandas.DataFrame(json.load(f)["predictions"])
    np.testing.assert_array_equal(
        result_df.values.transpose()[0], loaded_pyfunc_model.predict(sample_input)
    )


def test_save_model_persists_specified_conda_env_in_mlflow_model_directory(
    sklearn_knn_model, main_scoped_model_class, pyfunc_custom_env, tmp_path
):
    sklearn_model_path = os.path.join(tmp_path, "sklearn_model")
    mlflow.sklearn.save_model(
        sk_model=sklearn_knn_model,
        path=sklearn_model_path,
        serialization_format=mlflow.sklearn.SERIALIZATION_FORMAT_CLOUDPICKLE,
    )

    pyfunc_model_path = os.path.join(tmp_path, "pyfunc_model")
    mlflow.pyfunc.save_model(
        path=pyfunc_model_path,
        artifacts={"sk_model": sklearn_model_path},
        python_model=main_scoped_model_class(predict_fn=None),
        conda_env=pyfunc_custom_env,
    )

    pyfunc_conf = _get_flavor_configuration(
        model_path=pyfunc_model_path, flavor_name=mlflow.pyfunc.FLAVOR_NAME
    )
    saved_conda_env_path = os.path.join(pyfunc_model_path, pyfunc_conf[mlflow.pyfunc.ENV]["conda"])
    assert os.path.exists(saved_conda_env_path)
    assert saved_conda_env_path != pyfunc_custom_env

    with open(pyfunc_custom_env) as f:
        pyfunc_custom_env_parsed = yaml.safe_load(f)
    with open(saved_conda_env_path) as f:
        saved_conda_env_parsed = yaml.safe_load(f)
    assert saved_conda_env_parsed == pyfunc_custom_env_parsed


def test_save_model_persists_requirements_in_mlflow_model_directory(
    sklearn_knn_model, main_scoped_model_class, pyfunc_custom_env, tmp_path
):
    sklearn_model_path = os.path.join(tmp_path, "sklearn_model")
    mlflow.sklearn.save_model(
        sk_model=sklearn_knn_model,
        path=sklearn_model_path,
        serialization_format=mlflow.sklearn.SERIALIZATION_FORMAT_CLOUDPICKLE,
    )

    pyfunc_model_path = os.path.join(tmp_path, "pyfunc_model")
    mlflow.pyfunc.save_model(
        path=pyfunc_model_path,
        artifacts={"sk_model": sklearn_model_path},
        python_model=main_scoped_model_class(predict_fn=None),
        conda_env=pyfunc_custom_env,
    )

    saved_pip_req_path = os.path.join(pyfunc_model_path, "requirements.txt")
    _compare_conda_env_requirements(pyfunc_custom_env, saved_pip_req_path)


def test_log_model_with_pip_requirements(sklearn_knn_model, main_scoped_model_class, tmp_path):
    expected_mlflow_version = _mlflow_major_version_string()
    python_model = main_scoped_model_class(predict_fn=None)
    sklearn_model_path = os.path.join(tmp_path, "sklearn_model")
    mlflow.sklearn.save_model(sk_model=sklearn_knn_model, path=sklearn_model_path)
    # Path to a requirements file
    req_file = tmp_path.joinpath("requirements.txt")
    req_file.write_text("a")
    with mlflow.start_run():
        model_info = mlflow.pyfunc.log_model(
            name="model",
            python_model=python_model,
            pip_requirements=str(req_file),
            artifacts={"sk_model": sklearn_model_path},
        )
        _assert_pip_requirements(
            model_info.model_uri,
            [expected_mlflow_version, "a"],
            strict=True,
        )

    # List of requirements
    with mlflow.start_run():
        model_info = mlflow.pyfunc.log_model(
            name="model",
            python_model=python_model,
            pip_requirements=[f"-r {req_file}", "b"],
            artifacts={"sk_model": sklearn_model_path},
        )
        _assert_pip_requirements(
            model_info.model_uri,
            [expected_mlflow_version, "a", "b"],
            strict=True,
        )

    # Constraints file
    with mlflow.start_run():
        model_info = mlflow.pyfunc.log_model(
            name="model",
            python_model=python_model,
            pip_requirements=[f"-c {req_file}", "b"],
            artifacts={"sk_model": sklearn_model_path},
        )
        _assert_pip_requirements(
            model_info.model_uri,
            [expected_mlflow_version, "b", "-c constraints.txt"],
            ["a"],
            strict=True,
        )


def test_log_model_with_extra_pip_requirements(
    sklearn_knn_model, main_scoped_model_class, tmp_path
):
    expected_mlflow_version = _mlflow_major_version_string()
    sklearn_model_path = str(tmp_path.joinpath("sklearn_model"))
    mlflow.sklearn.save_model(sk_model=sklearn_knn_model, path=sklearn_model_path)

    python_model = main_scoped_model_class(predict_fn=None)
    default_reqs = mlflow.pyfunc.get_default_pip_requirements()

    # Path to a requirements file
    req_file = tmp_path.joinpath("requirements.txt")
    req_file.write_text("a")
    with mlflow.start_run():
        model_info = mlflow.pyfunc.log_model(
            name="model",
            python_model=python_model,
            artifacts={"sk_model": sklearn_model_path},
            extra_pip_requirements=str(req_file),
        )
        _assert_pip_requirements(
            model_info.model_uri,
            [expected_mlflow_version, *default_reqs, "a"],
        )

    # List of requirements
    with mlflow.start_run():
        model_info = mlflow.pyfunc.log_model(
            name="model",
            artifacts={"sk_model": sklearn_model_path},
            python_model=python_model,
            extra_pip_requirements=[f"-r {req_file}", "b"],
        )
        _assert_pip_requirements(
            model_info.model_uri,
            [expected_mlflow_version, *default_reqs, "a", "b"],
        )

    # Constraints file
    with mlflow.start_run():
        model_info = mlflow.pyfunc.log_model(
            name="model",
            artifacts={"sk_model": sklearn_model_path},
            python_model=python_model,
            extra_pip_requirements=[f"-c {req_file}", "b"],
        )
        _assert_pip_requirements(
            model_info.model_uri,
            [expected_mlflow_version, *default_reqs, "b", "-c constraints.txt"],
            ["a"],
        )


def test_log_model_persists_specified_conda_env_in_mlflow_model_directory(
    sklearn_knn_model, main_scoped_model_class, pyfunc_custom_env
):
    sklearn_artifact_path = "sk_model"
    with mlflow.start_run():
        sklearn_model_info = mlflow.sklearn.log_model(sklearn_knn_model, name=sklearn_artifact_path)

    pyfunc_artifact_path = "pyfunc_model"
    with mlflow.start_run():
        pyfunc_model_info = mlflow.pyfunc.log_model(
            name=pyfunc_artifact_path,
            artifacts={"sk_model": sklearn_model_info.model_uri},
            python_model=main_scoped_model_class(predict_fn=None),
            conda_env=pyfunc_custom_env,
        )
        pyfunc_model_path = _download_artifact_from_uri(pyfunc_model_info.model_uri)

    pyfunc_conf = _get_flavor_configuration(
        model_path=pyfunc_model_path, flavor_name=mlflow.pyfunc.FLAVOR_NAME
    )
    saved_conda_env_path = os.path.join(pyfunc_model_path, pyfunc_conf[mlflow.pyfunc.ENV]["conda"])
    assert os.path.exists(saved_conda_env_path)
    assert saved_conda_env_path != pyfunc_custom_env

    with open(pyfunc_custom_env) as f:
        pyfunc_custom_env_parsed = yaml.safe_load(f)
    with open(saved_conda_env_path) as f:
        saved_conda_env_parsed = yaml.safe_load(f)
    assert saved_conda_env_parsed == pyfunc_custom_env_parsed


def test_model_log_persists_requirements_in_mlflow_model_directory(
    sklearn_knn_model, main_scoped_model_class, pyfunc_custom_env
):
    sklearn_artifact_path = "sk_model"
    with mlflow.start_run():
        sklearn_model_info = mlflow.sklearn.log_model(sklearn_knn_model, name=sklearn_artifact_path)

    pyfunc_artifact_path = "pyfunc_model"
    with mlflow.start_run():
        pyfunc_model_info = mlflow.pyfunc.log_model(
            name=pyfunc_artifact_path,
            artifacts={"sk_model": sklearn_model_info.model_uri},
            python_model=main_scoped_model_class(predict_fn=None),
            conda_env=pyfunc_custom_env,
        )
        pyfunc_model_path = _download_artifact_from_uri(pyfunc_model_info.model_uri)

    saved_pip_req_path = os.path.join(pyfunc_model_path, "requirements.txt")
    _compare_conda_env_requirements(pyfunc_custom_env, saved_pip_req_path)


def test_save_model_without_specified_conda_env_uses_default_env_with_expected_dependencies(
    sklearn_logreg_model, main_scoped_model_class, tmp_path
):
    sklearn_model_path = os.path.join(tmp_path, "sklearn_model")
    mlflow.sklearn.save_model(sk_model=sklearn_logreg_model, path=sklearn_model_path)

    pyfunc_model_path = os.path.join(tmp_path, "pyfunc_model")
    mlflow.pyfunc.save_model(
        path=pyfunc_model_path,
        artifacts={"sk_model": sklearn_model_path},
        python_model=main_scoped_model_class(predict_fn=None),
        conda_env=_conda_env(),
    )
    _assert_pip_requirements(pyfunc_model_path, mlflow.pyfunc.get_default_pip_requirements())


def test_log_model_without_specified_conda_env_uses_default_env_with_expected_dependencies(
    sklearn_knn_model, main_scoped_model_class
):
    sklearn_artifact_path = "sk_model"
    with mlflow.start_run():
        sklearn_model_info = mlflow.sklearn.log_model(sklearn_knn_model, name=sklearn_artifact_path)

    pyfunc_artifact_path = "pyfunc_model"
    with mlflow.start_run():
        pyfunc_model_info = mlflow.pyfunc.log_model(
            name=pyfunc_artifact_path,
            artifacts={
                "sk_model": sklearn_model_info.model_uri,
            },
            python_model=main_scoped_model_class(predict_fn=None),
        )
    _assert_pip_requirements(
        pyfunc_model_info.model_uri, mlflow.pyfunc.get_default_pip_requirements()
    )


def test_save_model_correctly_resolves_directory_artifact_with_nested_contents(
    tmp_path, model_path, iris_data
):
    directory_artifact_path = os.path.join(tmp_path, "directory_artifact")
    nested_file_relative_path = os.path.join(
        "my", "somewhat", "heavily", "nested", "directory", "myfile.txt"
    )
    nested_file_path = os.path.join(directory_artifact_path, nested_file_relative_path)
    os.makedirs(os.path.dirname(nested_file_path))
    nested_file_text = "some sample file text"
    with open(nested_file_path, "w") as f:
        f.write(nested_file_text)

    class ArtifactValidationModel(mlflow.pyfunc.PythonModel):
        def predict(self, context, model_input, params=None):
            expected_file_path = os.path.join(
                context.artifacts["testdir"], nested_file_relative_path
            )
            if not os.path.exists(expected_file_path):
                return False
            else:
                with open(expected_file_path) as f:
                    return f.read() == nested_file_text

    mlflow.pyfunc.save_model(
        path=model_path,
        artifacts={"testdir": directory_artifact_path},
        python_model=ArtifactValidationModel(),
        conda_env=_conda_env(),
    )

    loaded_model = mlflow.pyfunc.load_model(model_uri=model_path)
    assert loaded_model.predict(iris_data[0])


def test_save_model_with_no_artifacts_does_not_produce_artifacts_dir(model_path):
    mlflow.pyfunc.save_model(
        path=model_path,
        python_model=ModuleScopedSklearnModel(predict_fn=None),
        artifacts=None,
        conda_env=_conda_env(),
    )

    assert os.path.exists(model_path)
    assert "artifacts" not in os.listdir(model_path)
    pyfunc_conf = _get_flavor_configuration(
        model_path=model_path, flavor_name=mlflow.pyfunc.FLAVOR_NAME
    )
    assert mlflow.pyfunc.model.CONFIG_KEY_ARTIFACTS not in pyfunc_conf


def test_save_model_with_python_model_argument_of_invalid_type_raises_exception(
    tmp_path,
):
    with pytest.raises(
        MlflowException,
        match="must be a PythonModel instance, callable object, or path to a",
    ):
        mlflow.pyfunc.save_model(path=os.path.join(tmp_path, "model1"), python_model=5)

    with pytest.raises(
        MlflowException,
        match="must be a PythonModel instance, callable object, or path to a",
    ):
        mlflow.pyfunc.save_model(
            path=os.path.join(tmp_path, "model2"), python_model=["not a python model"]
        )
    with pytest.raises(MlflowException, match="The provided model path"):
        mlflow.pyfunc.save_model(
            path=os.path.join(tmp_path, "model3"), python_model="not a valid filepath"
        )


def test_save_model_with_unsupported_argument_combinations_throws_exception(model_path):
    with pytest.raises(
        MlflowException,
        match="Either `loader_module` or `python_model` must be specified",
    ) as exc_info:
        mlflow.pyfunc.save_model(
            path=model_path,
            artifacts={"artifact": "/path/to/artifact"},
            python_model=None,
        )

    python_model = ModuleScopedSklearnModel(predict_fn=None)
    loader_module = __name__
    with pytest.raises(
        MlflowException,
        match="The following sets of parameters cannot be specified together",
    ) as exc_info:
        mlflow.pyfunc.save_model(
            path=model_path, python_model=python_model, loader_module=loader_module
        )
    assert str(python_model) in str(exc_info)
    assert str(loader_module) in str(exc_info)

    with pytest.raises(
        MlflowException,
        match="The following sets of parameters cannot be specified together",
    ) as exc_info:
        mlflow.pyfunc.save_model(
            path=model_path,
            python_model=python_model,
            data_path="/path/to/data",
            artifacts={"artifact": "/path/to/artifact"},
        )

    with pytest.raises(
        MlflowException,
        match="Either `loader_module` or `python_model` must be specified",
    ):
        mlflow.pyfunc.save_model(path=model_path, python_model=None, loader_module=None)


def test_log_model_with_unsupported_argument_combinations_throws_exception():
    match = (
        "Either `loader_module` or `python_model` must be specified. A `loader_module` "
        "should be a python module. A `python_model` should be a subclass of "
        "PythonModel"
    )
    with mlflow.start_run(), pytest.raises(MlflowException, match=match):
        mlflow.pyfunc.log_model(
            name="pyfunc_model",
            artifacts={"artifact": "/path/to/artifact"},
            python_model=None,
        )

    python_model = ModuleScopedSklearnModel(predict_fn=None)
    loader_module = __name__
    with (
        mlflow.start_run(),
        pytest.raises(
            MlflowException,
            match="The following sets of parameters cannot be specified together",
        ) as exc_info,
    ):
        mlflow.pyfunc.log_model(
            name="pyfunc_model",
            python_model=python_model,
            loader_module=loader_module,
        )
    assert str(python_model) in str(exc_info)
    assert str(loader_module) in str(exc_info)

    with (
        mlflow.start_run(),
        pytest.raises(
            MlflowException,
            match="The following sets of parameters cannot be specified together",
        ) as exc_info,
    ):
        mlflow.pyfunc.log_model(
            name="pyfunc_model",
            python_model=python_model,
            data_path="/path/to/data",
            artifacts={"artifact1": "/path/to/artifact"},
        )

    with (
        mlflow.start_run(),
        pytest.raises(
            MlflowException,
            match="Either `loader_module` or `python_model` must be specified",
        ),
    ):
        mlflow.pyfunc.log_model(name="pyfunc_model", python_model=None, loader_module=None)


def test_repr_can_be_called_without_run_id_or_artifact_path():
    model_meta = Model(
        artifact_path=None,
        run_id=None,
        flavors={"python_function": {"loader_module": "someFlavour"}},
    )

    class TestModel:
        def predict(self, model_input, params=None):
            return model_input

    model_impl = TestModel()

    assert "flavor: someFlavour" in mlflow.pyfunc.PyFuncModel(model_meta, model_impl).__repr__()


def test_load_model_with_differing_cloudpickle_version_at_micro_granularity_logs_warning(
    model_path,
):
    class TestModel(mlflow.pyfunc.PythonModel):
        def predict(self, context, model_input, params=None):
            return model_input

    mlflow.pyfunc.save_model(path=model_path, python_model=TestModel())
    saver_cloudpickle_version = "0.5.8"
    model_config_path = os.path.join(model_path, "MLmodel")
    model_config = Model.load(model_config_path)
    model_config.flavors[mlflow.pyfunc.FLAVOR_NAME][
        mlflow.pyfunc.model.CONFIG_KEY_CLOUDPICKLE_VERSION
    ] = saver_cloudpickle_version
    model_config.save(model_config_path)

    log_messages = []

    def custom_warn(message_text, *args, **kwargs):
        log_messages.append(message_text % args % kwargs)

    loader_cloudpickle_version = "0.5.7"
    with (
        mock.patch("mlflow.pyfunc._logger.warning") as warn_mock,
        mock.patch("cloudpickle.__version__") as cloudpickle_version_mock,
    ):
        cloudpickle_version_mock.__str__ = lambda *args, **kwargs: loader_cloudpickle_version
        warn_mock.side_effect = custom_warn
        mlflow.pyfunc.load_model(model_uri=model_path)

    assert any(
        "differs from the version of CloudPickle that is currently running" in log_message
        and saver_cloudpickle_version in log_message
        and loader_cloudpickle_version in log_message
        for log_message in log_messages
    )


def test_load_model_with_missing_cloudpickle_version_logs_warning(model_path):
    class TestModel(mlflow.pyfunc.PythonModel):
        def predict(self, context, model_input, params=None):
            return model_input

    mlflow.pyfunc.save_model(path=model_path, python_model=TestModel())
    model_config_path = os.path.join(model_path, "MLmodel")
    model_config = Model.load(model_config_path)
    del model_config.flavors[mlflow.pyfunc.FLAVOR_NAME][
        mlflow.pyfunc.model.CONFIG_KEY_CLOUDPICKLE_VERSION
    ]
    model_config.save(model_config_path)

    log_messages = []

    def custom_warn(message_text, *args, **kwargs):
        log_messages.append(message_text % args % kwargs)

    with mock.patch("mlflow.pyfunc._logger.warning") as warn_mock:
        warn_mock.side_effect = custom_warn
        mlflow.pyfunc.load_model(model_uri=model_path)

    assert any(
        (
            "The version of CloudPickle used to save the model could not be found"
            " in the MLmodel configuration"
        )
        in log_message
        for log_message in log_messages
    )


def test_save_and_load_model_with_special_chars(
    sklearn_knn_model, main_scoped_model_class, iris_data, tmp_path
):
    sklearn_model_path = os.path.join(tmp_path, "sklearn_  model")
    mlflow.sklearn.save_model(sk_model=sklearn_knn_model, path=sklearn_model_path)

    def test_predict(sk_model, model_input):
        return sk_model.predict(model_input) * 2

    # Intentionally create a path that has non-url-compatible characters
    pyfunc_model_path = os.path.join(tmp_path, "pyfunc_ :% model")

    mlflow.pyfunc.save_model(
        path=pyfunc_model_path,
        artifacts={"sk_model": sklearn_model_path},
        conda_env=_conda_env(),
        python_model=main_scoped_model_class(test_predict),
    )

    loaded_pyfunc_model = mlflow.pyfunc.load_model(model_uri=pyfunc_model_path)
    np.testing.assert_array_equal(
        loaded_pyfunc_model.predict(iris_data[0]),
        test_predict(sk_model=sklearn_knn_model, model_input=iris_data[0]),
    )


def test_model_with_code_path_containing_main(tmp_path):
    """Test that the __main__ module is unaffected by model loading"""
    directory = tmp_path.joinpath("model_with_main")
    directory.mkdir()
    main = directory.joinpath("__main__.py")
    main.write_text("# empty main")
    with mlflow.start_run():
        model_info = mlflow.pyfunc.log_model(
            name="model",
            python_model=mlflow.pyfunc.model.PythonModel(),
            code_paths=[str(directory)],
        )

    assert "__main__" in sys.modules
    mlflow.pyfunc.load_model(model_info.model_uri)
    assert "__main__" in sys.modules


def test_model_save_load_with_metadata(tmp_path):
    pyfunc_model_path = os.path.join(tmp_path, "pyfunc_model")

    mlflow.pyfunc.save_model(
        path=pyfunc_model_path,
        conda_env=_conda_env(),
        python_model=mlflow.pyfunc.model.PythonModel(),
        metadata={"metadata_key": "metadata_value"},
    )

    reloaded_model = mlflow.pyfunc.load_model(model_uri=pyfunc_model_path)
    assert reloaded_model.metadata.metadata["metadata_key"] == "metadata_value"


def test_model_log_with_metadata():
    pyfunc_artifact_path = "pyfunc_model"
    with mlflow.start_run():
        mlflow.pyfunc.log_model(
            name=pyfunc_artifact_path,
            python_model=mlflow.pyfunc.model.PythonModel(),
            metadata={"metadata_key": "metadata_value"},
        )
        pyfunc_model_uri = f"runs:/{mlflow.active_run().info.run_id}/{pyfunc_artifact_path}"

    reloaded_model = mlflow.pyfunc.load_model(model_uri=pyfunc_model_uri)
    assert reloaded_model.metadata.metadata["metadata_key"] == "metadata_value"


class SklearnModel(mlflow.pyfunc.PythonModel):
    def __init__(self) -> None:
        from sklearn.linear_model import LinearRegression

        self.model = LinearRegression()

    def predict(self, context, model_input, params=None):
        return self.model.predict(model_input)


def test_dependency_inference_does_not_exclude_mlflow_dependencies(tmp_path):
    mlflow.pyfunc.save_model(
        path=tmp_path,
        python_model=SklearnModel(),
    )
    requiments = tmp_path.joinpath("requirements.txt").read_text()
    assert f"scikit-learn=={sklearn.__version__}" in requiments


def test_functional_python_model_no_type_hints(tmp_path):
    def python_model(x):
        return x

    mlflow.pyfunc.save_model(path=tmp_path, python_model=python_model, input_example=[{"a": "b"}])
    model = Model.load(tmp_path)
    assert model.signature.inputs == Schema([ColSpec("string", name="a")])
    assert model.signature.outputs == Schema([ColSpec("string", name="a")])


def list_to_list(x: List[str]) -> List[str]:  # noqa: UP006
    return x


def list_dict_to_list(x: List[Dict[str, str]]) -> List[str]:  # noqa: UP006
    return ["".join((*d.keys(), *d.values())) for d in x]  # join keys and values


def test_functional_python_model_list_dict_to_list_without_example(tmp_path):
    mlflow.pyfunc.save_model(
        path=tmp_path, python_model=list_dict_to_list, pip_requirements=["pandas"]
    )
    model = Model.load(tmp_path)
    assert model.signature.inputs == Schema([ColSpec(Map("string"))])
    assert model.signature.outputs == Schema([ColSpec("string")])
    loaded_model = mlflow.pyfunc.load_model(tmp_path)
    assert loaded_model.predict([{"a": "x"}, {"a": "y"}]) == ["ax", "ay"]


@pytest.mark.parametrize(
    ("input_example"),
    [
        [0],
        [{"a": "b"}],
    ],
)
def test_functional_python_model_list_invalid_example(tmp_path, input_example):
    with mock.patch("mlflow.models.signature._logger.warning") as mock_warning:
        mlflow.pyfunc.save_model(
            path=tmp_path, python_model=list_to_list, input_example=input_example
        )
        assert any(
            "Input example is not compatible with the type hint" in call[0][0]
            for call in mock_warning.call_args_list
        )


@pytest.mark.parametrize(
    "input_example",
    [
        ["a"],
        [{0: "a"}],
        [{"a": 0}],
    ],
)
def test_functional_python_model_list_dict_invalid_example(tmp_path, input_example):
    with mock.patch("mlflow.models.signature._logger.warning") as mock_warning:
        mlflow.pyfunc.save_model(
            path=tmp_path, python_model=list_dict_to_list, input_example=input_example
        )
        assert any(
            "Input example is not compatible with the type hint" in call[0][0]
            for call in mock_warning.call_args_list
        )


def test_functional_python_model_list_dict_to_list(tmp_path):
    mlflow.pyfunc.save_model(
        path=tmp_path,
        python_model=list_dict_to_list,
        input_example=[{"a": "x", "b": "y"}],
    )
    model = Model.load(tmp_path)
    assert model.signature.inputs == Schema([ColSpec(Map("string"))])
    assert model.signature.outputs == Schema([ColSpec("string")])
    loaded_model = mlflow.pyfunc.load_model(tmp_path)
    assert loaded_model.predict([{"a": "x", "b": "y"}]) == ["abxy"]


def list_dict_to_list_dict(x: list[dict[str, str]]) -> list[dict[str, str]]:
    return [{v: k for k, v in d.items()} for d in x]  # swap keys and values


def test_functional_python_model_list_dict_to_list_dict():
    with mlflow.start_run():
        model_info = mlflow.pyfunc.log_model(
            name="test_model",
            python_model=list_dict_to_list_dict,
            input_example=[{"a": "x", "b": "y"}],
        )

    assert model_info.signature.inputs.to_dict() == [
        {"type": "map", "values": {"type": "string"}, "required": True}
    ]
    assert model_info.signature.outputs.to_dict() == [
        {"type": "map", "values": {"type": "string"}, "required": True}
    ]

    pyfunc_model = mlflow.pyfunc.load_model(model_info.model_uri)
    assert pyfunc_model.predict([{"a": "x", "b": "y"}]) == [{"x": "a", "y": "b"}]


def test_list_dict_with_signature_override():
    class CustomModel(mlflow.pyfunc.PythonModel):
        def predict(self, context, model_input: list[dict[str, str]], params=None):
            return model_input

    signature = infer_signature([{"a": "x", "b": "y"}, {"a": "z"}])
    with mlflow.start_run():
        model_info = mlflow.pyfunc.log_model(
            name="test_model",
            python_model=CustomModel(),
            signature=signature,
        )
    assert model_info.signature.inputs == _infer_schema_from_list_type_hint(list[dict[str, str]])
    pyfunc_model = mlflow.pyfunc.load_model(model_info.model_uri)
    assert pyfunc_model.predict([{"a": "z"}]) == [{"a": "z"}]


def list_dict_to_list_dict_pep585(x: list[dict[str, str]]) -> list[dict[str, str]]:
    return [{v: k for k, v in d.items()} for d in x]  # swap keys and values


def test_functional_python_model_list_dict_to_list_dict_with_example_pep585(tmp_path):
    mlflow.pyfunc.save_model(
        path=tmp_path,
        python_model=list_dict_to_list_dict_pep585,
        input_example=[{"a": "x", "b": "y"}],
    )
    model = Model.load(tmp_path)
    assert model.signature.inputs.to_dict() == [
        {"type": "map", "values": {"type": "string"}, "required": True},
    ]
    assert model.signature.outputs.to_dict() == [
        {"type": "map", "values": {"type": "string"}, "required": True},
    ]
    loaded_model = mlflow.pyfunc.load_model(tmp_path)
    assert loaded_model.predict([{"a": "x", "b": "y"}]) == [{"x": "a", "y": "b"}]


def multiple_arguments(x: list[str], y: list[str]) -> list[str]:
    return x + y


def test_functional_python_model_multiple_arguments(tmp_path):
    with pytest.raises(
        MlflowException, match=r"must accept exactly one argument\. Found 2 arguments\."
    ):
        mlflow.pyfunc.save_model(path=tmp_path, python_model=multiple_arguments)


def no_arguments() -> list[str]:
    return []


def test_functional_python_model_no_arguments(tmp_path):
    with pytest.raises(
        MlflowException, match=r"must accept exactly one argument\. Found 0 arguments\."
    ):
        mlflow.pyfunc.save_model(path=tmp_path, python_model=no_arguments)


def requires_sklearn(x: list[str]) -> list[str]:
    import sklearn  # noqa: F401

    return x


def test_functional_python_model_infer_requirements(tmp_path):
    mlflow.pyfunc.save_model(path=tmp_path, python_model=requires_sklearn, input_example=["a"])
    assert "scikit-learn==" in tmp_path.joinpath("requirements.txt").read_text()


def test_functional_python_model_throws_when_required_arguments_are_missing(tmp_path):
    mlflow.pyfunc.save_model(
        path=tmp_path / uuid.uuid4().hex,
        python_model=requires_sklearn,
        input_example=["a"],
    )
    mlflow.pyfunc.save_model(
        path=tmp_path / uuid.uuid4().hex,
        python_model=requires_sklearn,
        pip_requirements=["scikit-learn"],
    )
    mlflow.pyfunc.save_model(
        path=tmp_path / uuid.uuid4().hex,
        python_model=requires_sklearn,
        extra_pip_requirements=["scikit-learn"],
    )
    with pytest.raises(MlflowException, match="at least one of"):
        mlflow.pyfunc.save_model(path=tmp_path / uuid.uuid4().hex, python_model=requires_sklearn)


class AnnotatedPythonModel(mlflow.pyfunc.PythonModel):
    def predict(self, context: dict[str, Any], model_input: list[str], params=None) -> list[str]:
        assert isinstance(model_input, list)
        assert all(isinstance(x, str) for x in model_input)
        return model_input


def test_class_python_model_type_hints(tmp_path):
    mlflow.pyfunc.save_model(path=tmp_path, python_model=AnnotatedPythonModel())
    model = Model.load(tmp_path)
    assert model.signature.inputs.to_dict() == [{"type": "string", "required": True}]
    assert model.signature.outputs.to_dict() == [{"type": "string", "required": True}]
    model = mlflow.pyfunc.load_model(tmp_path)
    assert model.predict(["a", "b"]) == ["a", "b"]


def test_python_model_predict_with_params():
    with mlflow.start_run():
        model_info = mlflow.pyfunc.log_model(
            name="test_model",
            python_model=AnnotatedPythonModel(),
        )

    loaded_model = mlflow.pyfunc.load_model(model_info.model_uri)
    assert loaded_model.predict(["a", "b"], params={"foo": [0, 1]}) == ["a", "b"]
    assert loaded_model.predict(["a", "b"], params={"foo": np.array([0, 1])}) == [
        "a",
        "b",
    ]


def test_python_model_with_type_hint_errors_with_different_signature():
    signature = infer_signature(["input1", "input2"], params={"foo": [8]})

    with mlflow.start_run():
        with mock.patch("mlflow.pyfunc._logger.warning") as warn_mock:
            mlflow.pyfunc.log_model(
                name="test_model",
                python_model=AnnotatedPythonModel(),
                signature=signature,
            )
        warn_mock.assert_called_once()
        assert (
            "Provided signature does not match the signature inferred from"
            in warn_mock.call_args[0][0]
        )


def test_artifact_path_posix(sklearn_knn_model, main_scoped_model_class, tmp_path):
    sklearn_model_path = tmp_path.joinpath("sklearn_model")
    mlflow.sklearn.save_model(sk_model=sklearn_knn_model, path=sklearn_model_path)

    def test_predict(sk_model, model_input):
        return sk_model.predict(model_input) * 2

    pyfunc_model_path = tmp_path.joinpath("pyfunc_model")

    mlflow.pyfunc.save_model(
        path=pyfunc_model_path,
        artifacts={"sk_model": str(sklearn_model_path)},
        conda_env=_conda_env(),
        python_model=main_scoped_model_class(test_predict),
    )

    artifacts = _load_pyfunc(pyfunc_model_path).context.artifacts
    assert all("\\" not in artifact_uri for artifact_uri in artifacts.values())


def test_load_model_fails_for_feature_store_models(tmp_path):
    feature_store = os.path.join(tmp_path, "feature_store")
    os.mkdir(feature_store)
    feature_spec = os.path.join(feature_store, "feature_spec.yaml")
    with open(feature_spec, "w+") as f:
        f.write("contents")

    with mlflow.start_run() as run:
        mlflow.pyfunc.log_model(
            name="model",
            data_path=feature_store,
            loader_module=_DATABRICKS_FS_LOADER_MODULE,
            code_paths=[__file__],
        )
    with pytest.raises(
        MlflowException,
        match="Note: mlflow.pyfunc.load_model is not supported for Feature Store models",
    ):
        mlflow.pyfunc.load_model(f"runs:/{run.info.run_id}/model")


def test_pyfunc_model_infer_signature_from_type_hints():
    class TestModel(mlflow.pyfunc.PythonModel):
        def predict(self, context, model_input: list[str], params=None) -> list[str]:
            return model_input

    with mlflow.start_run():
        model_info = mlflow.pyfunc.log_model(
            name="test_model",
            python_model=TestModel(),
            input_example=["a"],
        )
    pyfunc_model = mlflow.pyfunc.load_model(model_info.model_uri)
    assert pyfunc_model.metadata.get_input_schema() == Schema([ColSpec("string")])
    assert pyfunc_model.predict(["a", "b"]) == ["a", "b"]


def test_streamable_model_save_load(iris_data, tmp_path):
    class StreamableModel(mlflow.pyfunc.PythonModel):
        def __init__(self):
            pass

        def predict(self, context, model_input, params=None):
            pass

        def predict_stream(self, context, model_input, params=None):
            yield "test1"
            yield "test2"

    pyfunc_model_path = os.path.join(tmp_path, "pyfunc_model")

    python_model = StreamableModel()

    mlflow.pyfunc.save_model(
        path=pyfunc_model_path,
        python_model=python_model,
    )

    loaded_pyfunc_model = mlflow.pyfunc.load_model(model_uri=pyfunc_model_path)

    stream_result = loaded_pyfunc_model.predict_stream("single-input")
    assert isinstance(stream_result, types.GeneratorType)

    assert list(stream_result) == ["test1", "test2"]


def test_streamable_model_save_load(tmp_path):
    pyfunc_model_path = os.path.join(tmp_path, "pyfunc_model")

    mlflow.pyfunc.save_model(
        path=pyfunc_model_path,
        python_model="tests/pyfunc/sample_code/streamable_model_code.py",
    )

    loaded_pyfunc_model = mlflow.pyfunc.load_model(model_uri=pyfunc_model_path)

    stream_result = loaded_pyfunc_model.predict_stream("single-input")
    assert isinstance(stream_result, types.GeneratorType)

    assert list(stream_result) == ["test1", "test2"]


def test_model_save_load_with_resources(tmp_path):
    pyfunc_model_path = os.path.join(tmp_path, "pyfunc_model")
    pyfunc_model_path_2 = os.path.join(tmp_path, "pyfunc_model_2")

    expected_resources = {
        "api_version": "1",
        "databricks": {
            "serving_endpoint": [
                {"name": "databricks-mixtral-8x7b-instruct"},
                {"name": "databricks-bge-large-en"},
                {"name": "azure-eastus-model-serving-2_vs_endpoint"},
            ],
            "vector_search_index": [{"name": "rag.studio_bugbash.databricks_docs_index"}],
            "sql_warehouse": [{"name": "testid"}],
            "function": [
                {"name": "rag.studio.test_function_a"},
                {"name": "rag.studio.test_function_b"},
            ],
            "genie_space": [{"name": "genie_space_id_1"}, {"name": "genie_space_id_2"}],
            "uc_connection": [{"name": "test_connection_1"}, {"name": "test_connection_2"}],
            "table": [{"name": "rag.studio.table_a"}, {"name": "rag.studio.table_b"}],
        },
    }
    mlflow.pyfunc.save_model(
        path=pyfunc_model_path,
        conda_env=_conda_env(),
        python_model=mlflow.pyfunc.model.PythonModel(),
        resources=[
            DatabricksServingEndpoint(endpoint_name="databricks-mixtral-8x7b-instruct"),
            DatabricksServingEndpoint(endpoint_name="databricks-bge-large-en"),
            DatabricksServingEndpoint(endpoint_name="azure-eastus-model-serving-2_vs_endpoint"),
            DatabricksVectorSearchIndex(index_name="rag.studio_bugbash.databricks_docs_index"),
            DatabricksSQLWarehouse(warehouse_id="testid"),
            DatabricksFunction(function_name="rag.studio.test_function_a"),
            DatabricksFunction(function_name="rag.studio.test_function_b"),
            DatabricksGenieSpace(genie_space_id="genie_space_id_1"),
            DatabricksGenieSpace(genie_space_id="genie_space_id_2"),
            DatabricksUCConnection(connection_name="test_connection_1"),
            DatabricksUCConnection(connection_name="test_connection_2"),
            DatabricksTable(table_name="rag.studio.table_a"),
            DatabricksTable(table_name="rag.studio.table_b"),
        ],
    )

    reloaded_model = Model.load(pyfunc_model_path)
    assert reloaded_model.resources == expected_resources

    yaml_file = tmp_path.joinpath("resources.yaml")
    with open(yaml_file, "w") as f:
        f.write(
            """
            api_version: "1"
            databricks:
                vector_search_index:
                - name: rag.studio_bugbash.databricks_docs_index
                serving_endpoint:
                - name: databricks-mixtral-8x7b-instruct
                - name: databricks-bge-large-en
                - name: azure-eastus-model-serving-2_vs_endpoint
                sql_warehouse:
                - name: testid
                function:
                - name: rag.studio.test_function_a
                - name: rag.studio.test_function_b
                genie_space:
                - name: genie_space_id_1
                - name: genie_space_id_2
                uc_connection:
                - name: test_connection_1
                - name: test_connection_2
                table:
                - name: rag.studio.table_a
                - name: rag.studio.table_b
            """
        )

    mlflow.pyfunc.save_model(
        path=pyfunc_model_path_2,
        conda_env=_conda_env(),
        python_model=mlflow.pyfunc.model.PythonModel(),
        resources=yaml_file,
    )
    reloaded_model = Model.load(pyfunc_model_path_2)
    assert reloaded_model.resources == expected_resources


def test_model_save_load_with_invokers_resources(tmp_path):
    pyfunc_model_path = os.path.join(tmp_path, "pyfunc_model")
    pyfunc_model_path_2 = os.path.join(tmp_path, "pyfunc_model_2")

    expected_resources = {
        "api_version": "1",
        "databricks": {
            "serving_endpoint": [
                {"name": "databricks-mixtral-8x7b-instruct", "on_behalf_of_user": True},
                {"name": "databricks-bge-large-en"},
                {"name": "azure-eastus-model-serving-2_vs_endpoint"},
            ],
            "vector_search_index": [
                {"name": "rag.studio_bugbash.databricks_docs_index", "on_behalf_of_user": True}
            ],
            "sql_warehouse": [{"name": "testid"}],
            "function": [
                {"name": "rag.studio.test_function_a", "on_behalf_of_user": True},
                {"name": "rag.studio.test_function_b"},
            ],
            "genie_space": [
                {"name": "genie_space_id_1", "on_behalf_of_user": True},
                {"name": "genie_space_id_2"},
            ],
            "uc_connection": [{"name": "test_connection_1"}, {"name": "test_connection_2"}],
            "table": [
                {"name": "rag.studio.table_a", "on_behalf_of_user": True},
                {"name": "rag.studio.table_b"},
            ],
        },
    }
    mlflow.pyfunc.save_model(
        path=pyfunc_model_path,
        conda_env=_conda_env(),
        python_model=mlflow.pyfunc.model.PythonModel(),
        resources=[
            DatabricksServingEndpoint(
                endpoint_name="databricks-mixtral-8x7b-instruct", on_behalf_of_user=True
            ),
            DatabricksServingEndpoint(endpoint_name="databricks-bge-large-en"),
            DatabricksServingEndpoint(endpoint_name="azure-eastus-model-serving-2_vs_endpoint"),
            DatabricksVectorSearchIndex(
                index_name="rag.studio_bugbash.databricks_docs_index", on_behalf_of_user=True
            ),
            DatabricksSQLWarehouse(warehouse_id="testid"),
            DatabricksFunction(function_name="rag.studio.test_function_a", on_behalf_of_user=True),
            DatabricksFunction(function_name="rag.studio.test_function_b"),
            DatabricksGenieSpace(genie_space_id="genie_space_id_1", on_behalf_of_user=True),
            DatabricksGenieSpace(genie_space_id="genie_space_id_2"),
            DatabricksUCConnection(connection_name="test_connection_1"),
            DatabricksUCConnection(connection_name="test_connection_2"),
            DatabricksTable(table_name="rag.studio.table_a", on_behalf_of_user=True),
            DatabricksTable(table_name="rag.studio.table_b"),
        ],
    )

    reloaded_model = Model.load(pyfunc_model_path)
    assert reloaded_model.resources == expected_resources

    yaml_file = tmp_path.joinpath("resources.yaml")
    with open(yaml_file, "w") as f:
        f.write(
            """
            api_version: "1"
            databricks:
                vector_search_index:
                - name: rag.studio_bugbash.databricks_docs_index
                  on_behalf_of_user: True
                serving_endpoint:
                - name: databricks-mixtral-8x7b-instruct
                  on_behalf_of_user: True
                - name: databricks-bge-large-en
                - name: azure-eastus-model-serving-2_vs_endpoint
                sql_warehouse:
                - name: testid
                function:
                - name: rag.studio.test_function_a
                  on_behalf_of_user: True
                - name: rag.studio.test_function_b
                genie_space:
                - name: genie_space_id_1
                  on_behalf_of_user: True
                - name: genie_space_id_2
                uc_connection:
                - name: test_connection_1
                - name: test_connection_2
                table:
                - name: rag.studio.table_a
                  on_behalf_of_user: True
                - name: rag.studio.table_b
            """
        )

    mlflow.pyfunc.save_model(
        path=pyfunc_model_path_2,
        conda_env=_conda_env(),
        python_model=mlflow.pyfunc.model.PythonModel(),
        resources=yaml_file,
    )

    reloaded_model = Model.load(pyfunc_model_path_2)
    assert reloaded_model.resources == expected_resources


def test_model_log_with_invokers_resources(tmp_path):
    pyfunc_artifact_path = "pyfunc_model"

    expected_resources = {
        "api_version": "1",
        "databricks": {
            "serving_endpoint": [
                {"name": "databricks-mixtral-8x7b-instruct"},
                {"name": "databricks-bge-large-en", "on_behalf_of_user": True},
                {"name": "azure-eastus-model-serving-2_vs_endpoint"},
            ],
            "vector_search_index": [
                {"name": "rag.studio_bugbash.databricks_docs_index", "on_behalf_of_user": True}
            ],
            "sql_warehouse": [{"name": "testid", "on_behalf_of_user": True}],
            "function": [
                {"name": "rag.studio.test_function_a"},
                {"name": "rag.studio.test_function_b", "on_behalf_of_user": True},
            ],
            "genie_space": [
                {"name": "genie_space_id_1"},
                {"name": "genie_space_id_2", "on_behalf_of_user": True},
            ],
            "uc_connection": [
                {"name": "test_connection_1"},
                {"name": "test_connection_2", "on_behalf_of_user": True},
            ],
            "table": [
                {"name": "rag.studio.table_a"},
                {"name": "rag.studio.table_b", "on_behalf_of_user": True},
            ],
        },
    }
    with mlflow.start_run() as run:
        mlflow.pyfunc.log_model(
            name=pyfunc_artifact_path,
            python_model=mlflow.pyfunc.model.PythonModel(),
            resources=[
                DatabricksServingEndpoint(endpoint_name="databricks-mixtral-8x7b-instruct"),
                DatabricksServingEndpoint(
                    endpoint_name="databricks-bge-large-en", on_behalf_of_user=True
                ),
                DatabricksServingEndpoint(endpoint_name="azure-eastus-model-serving-2_vs_endpoint"),
                DatabricksVectorSearchIndex(
                    index_name="rag.studio_bugbash.databricks_docs_index", on_behalf_of_user=True
                ),
                DatabricksSQLWarehouse(warehouse_id="testid", on_behalf_of_user=True),
                DatabricksFunction(function_name="rag.studio.test_function_a"),
                DatabricksFunction(
                    function_name="rag.studio.test_function_b", on_behalf_of_user=True
                ),
                DatabricksGenieSpace(genie_space_id="genie_space_id_1"),
                DatabricksGenieSpace(genie_space_id="genie_space_id_2", on_behalf_of_user=True),
                DatabricksUCConnection(connection_name="test_connection_1"),
                DatabricksUCConnection(connection_name="test_connection_2", on_behalf_of_user=True),
                DatabricksTable(table_name="rag.studio.table_a"),
                DatabricksTable(table_name="rag.studio.table_b", on_behalf_of_user=True),
            ],
        )
    pyfunc_model_uri = f"runs:/{run.info.run_id}/{pyfunc_artifact_path}"
    pyfunc_model_path = _download_artifact_from_uri(pyfunc_model_uri)
    reloaded_model = Model.load(os.path.join(pyfunc_model_path, "MLmodel"))
    assert reloaded_model.resources == expected_resources

    yaml_file = tmp_path.joinpath("resources.yaml")
    with open(yaml_file, "w") as f:
        f.write(
            """
            api_version: "1"
            databricks:
                vector_search_index:
                - name: rag.studio_bugbash.databricks_docs_index
                  on_behalf_of_user: True
                serving_endpoint:
                - name: databricks-mixtral-8x7b-instruct
                - name: databricks-bge-large-en
                  on_behalf_of_user: True
                - name: azure-eastus-model-serving-2_vs_endpoint
                sql_warehouse:
                - name: testid
                  on_behalf_of_user: True
                function:
                - name: rag.studio.test_function_a
                - name: rag.studio.test_function_b
                  on_behalf_of_user: True
                genie_space:
                - name: genie_space_id_1
                - name: genie_space_id_2
                  on_behalf_of_user: True
                uc_connection:
                - name: test_connection_1
                - name: test_connection_2
                  on_behalf_of_user: True
                table:
                - name: "rag.studio.table_a"
                - name: "rag.studio.table_b"
                  on_behalf_of_user: True
            """
        )

    with mlflow.start_run() as run:
        mlflow.pyfunc.log_model(
            name=pyfunc_artifact_path,
            python_model=mlflow.pyfunc.model.PythonModel(),
            resources=yaml_file,
        )
    pyfunc_model_uri = f"runs:/{run.info.run_id}/{pyfunc_artifact_path}"
    pyfunc_model_path = _download_artifact_from_uri(pyfunc_model_uri)
    reloaded_model = Model.load(os.path.join(pyfunc_model_path, "MLmodel"))
    assert reloaded_model.resources == expected_resources


def test_model_log_with_resources(tmp_path):
    pyfunc_artifact_path = "pyfunc_model"

    expected_resources = {
        "api_version": "1",
        "databricks": {
            "serving_endpoint": [
                {"name": "databricks-mixtral-8x7b-instruct"},
                {"name": "databricks-bge-large-en"},
                {"name": "azure-eastus-model-serving-2_vs_endpoint"},
            ],
            "vector_search_index": [{"name": "rag.studio_bugbash.databricks_docs_index"}],
            "sql_warehouse": [{"name": "testid"}],
            "function": [
                {"name": "rag.studio.test_function_a"},
                {"name": "rag.studio.test_function_b"},
            ],
            "genie_space": [
                {"name": "genie_space_id_1"},
                {"name": "genie_space_id_2"},
            ],
            "uc_connection": [{"name": "test_connection_1"}, {"name": "test_connection_2"}],
            "table": [{"name": "rag.studio.table_a"}, {"name": "rag.studio.table_b"}],
        },
    }
    with mlflow.start_run() as run:
        mlflow.pyfunc.log_model(
            name=pyfunc_artifact_path,
            python_model=mlflow.pyfunc.model.PythonModel(),
            resources=[
                DatabricksServingEndpoint(endpoint_name="databricks-mixtral-8x7b-instruct"),
                DatabricksServingEndpoint(endpoint_name="databricks-bge-large-en"),
                DatabricksServingEndpoint(endpoint_name="azure-eastus-model-serving-2_vs_endpoint"),
                DatabricksVectorSearchIndex(index_name="rag.studio_bugbash.databricks_docs_index"),
                DatabricksSQLWarehouse(warehouse_id="testid"),
                DatabricksFunction(function_name="rag.studio.test_function_a"),
                DatabricksFunction(function_name="rag.studio.test_function_b"),
                DatabricksGenieSpace(genie_space_id="genie_space_id_1"),
                DatabricksGenieSpace(genie_space_id="genie_space_id_2"),
                DatabricksUCConnection(connection_name="test_connection_1"),
                DatabricksUCConnection(connection_name="test_connection_2"),
                DatabricksTable(table_name="rag.studio.table_a"),
                DatabricksTable(table_name="rag.studio.table_b"),
            ],
        )
    pyfunc_model_uri = f"runs:/{run.info.run_id}/{pyfunc_artifact_path}"
    pyfunc_model_path = _download_artifact_from_uri(pyfunc_model_uri)
    reloaded_model = Model.load(os.path.join(pyfunc_model_path, "MLmodel"))
    assert reloaded_model.resources == expected_resources

    yaml_file = tmp_path.joinpath("resources.yaml")
    with open(yaml_file, "w") as f:
        f.write(
            """
            api_version: "1"
            databricks:
                vector_search_index:
                - name: rag.studio_bugbash.databricks_docs_index
                serving_endpoint:
                - name: databricks-mixtral-8x7b-instruct
                - name: databricks-bge-large-en
                - name: azure-eastus-model-serving-2_vs_endpoint
                sql_warehouse:
                - name: testid
                function:
                - name: rag.studio.test_function_a
                - name: rag.studio.test_function_b
                genie_space:
                - name: genie_space_id_1
                - name: genie_space_id_2
                uc_connection:
                - name: test_connection_1
                - name: test_connection_2
                table:
                - name: "rag.studio.table_a"
                - name: "rag.studio.table_b"
            """
        )

    with mlflow.start_run() as run:
        mlflow.pyfunc.log_model(
            name=pyfunc_artifact_path,
            python_model=mlflow.pyfunc.model.PythonModel(),
            resources=yaml_file,
        )
    pyfunc_model_uri = f"runs:/{run.info.run_id}/{pyfunc_artifact_path}"
    pyfunc_model_path = _download_artifact_from_uri(pyfunc_model_uri)
    reloaded_model = Model.load(os.path.join(pyfunc_model_path, "MLmodel"))
    assert reloaded_model.resources == expected_resources


def test_pyfunc_as_code_log_and_load():
    with mlflow.start_run():
        model_info = mlflow.pyfunc.log_model(
            name="model",
            python_model="tests/pyfunc/sample_code/python_model.py",
        )

    loaded_model = mlflow.pyfunc.load_model(model_info.model_uri)
    model_input = "asdf"
    expected_output = f"This was the input: {model_input}"
    assert loaded_model.predict(model_input) == expected_output


def test_pyfunc_as_code_log_and_load_with_path():
    with mlflow.start_run():
        model_info = mlflow.pyfunc.log_model(
            name="model",
            python_model=Path("tests/pyfunc/sample_code/python_model.py"),
        )

    loaded_model = mlflow.pyfunc.load_model(model_info.model_uri)
    model_input = "asdf"
    expected_output = f"This was the input: {model_input}"
    assert loaded_model.predict(model_input) == expected_output


def test_pyfunc_as_code_with_config(tmp_path):
    temp_file = tmp_path / "config.yml"
    temp_file.write_text("timeout: 400")

    with mlflow.start_run():
        model_info = mlflow.pyfunc.log_model(
            name="model",
            python_model="tests/pyfunc/sample_code/python_model_with_config.py",
            model_config=str(temp_file),
        )

    loaded_model = mlflow.pyfunc.load_model(model_info.model_uri)
    model_input = "input"
    expected_output = f"Predict called with input {model_input}, timeout 400"
    assert loaded_model.predict(model_input) == expected_output


def test_pyfunc_as_code_with_path_config(tmp_path):
    temp_file = tmp_path / "config.yml"
    temp_file.write_text("timeout: 400")

    with mlflow.start_run():
        model_info = mlflow.pyfunc.log_model(
            name="model",
            python_model="tests/pyfunc/sample_code/python_model_with_config.py",
            model_config=temp_file,
        )

    loaded_model = mlflow.pyfunc.load_model(model_info.model_uri)
    model_input = "input"
    expected_output = f"Predict called with input {model_input}, timeout 400"
    assert loaded_model.predict(model_input) == expected_output


def test_pyfunc_as_code_with_dict_config():
    with mlflow.start_run():
        model_info = mlflow.pyfunc.log_model(
            name="model",
            python_model="tests/pyfunc/sample_code/python_model_with_config.py",
            model_config={"timeout": 400},
        )

    loaded_model = mlflow.pyfunc.load_model(model_info.model_uri)
    model_input = "input"
    expected_output = f"Predict called with input {model_input}, timeout 400"
    assert loaded_model.predict(model_input) == expected_output


def test_pyfunc_as_code_log_and_load_with_code_paths():
    with mlflow.start_run():
        model_info = mlflow.pyfunc.log_model(
            name="model",
            python_model="tests/pyfunc/sample_code/python_model_with_utils.py",
            code_paths=["tests/pyfunc/sample_code/utils.py"],
        )

    loaded_model = mlflow.pyfunc.load_model(model_info.model_uri)
    model_input = "asdf"
    expected_output = f"My utils function received this input: {model_input}"
    assert loaded_model.predict(model_input) == expected_output


def test_pyfunc_as_code_with_dependencies():
    with mlflow.start_run():
        model_info = mlflow.pyfunc.log_model(
            name="model",
            python_model="tests/pyfunc/sample_code/code_with_dependencies.py",
            pip_requirements=["pandas"],
        )

    loaded_model = mlflow.pyfunc.load_model(model_info.model_uri)
    model_input = "user_123"
    expected_output = f"Input: {model_input}. Retriever called with ID: {model_input}. Output: 42."
    assert loaded_model.predict(model_input) == expected_output

    pyfunc_model_path = _download_artifact_from_uri(model_info.model_uri)
    reloaded_model = Model.load(os.path.join(pyfunc_model_path, "MLmodel"))
    assert reloaded_model.metadata["dependencies_schemas"] == {
        "retrievers": [
            {
                "doc_uri": "doc-uri",
                "name": "retriever",
                "other_columns": ["column1", "column2"],
                "primary_key": "primary-key",
                "text_column": "text-column",
            }
        ]
    }


@pytest.mark.parametrize("is_in_db_model_serving", ["true", "false"])
@pytest.mark.parametrize("stream", [True, False])
def test_pyfunc_as_code_with_dependencies_store_dependencies_schemas_in_trace(
    monkeypatch, is_in_db_model_serving, stream
):
    monkeypatch.setenv("IS_IN_DB_MODEL_SERVING_ENV", is_in_db_model_serving)
    monkeypatch.setenv("ENABLE_MLFLOW_TRACING", "true")
    is_in_db_model_serving = is_in_db_model_serving == "true"
    with mlflow.start_run():
        model_info = mlflow.pyfunc.log_model(
            name="model",
            python_model="tests/pyfunc/sample_code/code_with_dependencies.py",
            pip_requirements=["pandas"],
        )

    loaded_model = mlflow.pyfunc.load_model(model_info.model_uri)
    model_input = "user_123"
    expected_output = f"Input: {model_input}. Retriever called with ID: {model_input}. Output: 42."
    func = loaded_model.predict_stream if stream else loaded_model.predict

    def _get_result(output):
        return list(output)[0] if stream else output

    if is_in_db_model_serving:
        with set_prediction_context(Context(request_id="1234")):
            assert _get_result(func(model_input)) == expected_output
    else:
        assert _get_result(func(model_input)) == expected_output

    pyfunc_model_path = _download_artifact_from_uri(model_info.model_uri)
    reloaded_model = Model.load(os.path.join(pyfunc_model_path, "MLmodel"))
    expected_dependencies_schemas = {
        DependenciesSchemasType.RETRIEVERS.value: [
            {
                "doc_uri": "doc-uri",
                "name": "retriever",
                "other_columns": ["column1", "column2"],
                "primary_key": "primary-key",
                "text_column": "text-column",
            }
        ]
    }
    assert reloaded_model.metadata["dependencies_schemas"] == expected_dependencies_schemas

    if is_in_db_model_serving:
        trace_dict = pop_trace("1234")
        trace = Trace.from_dict(trace_dict)
        assert trace.info.trace_id.startswith("tr-")
        assert trace.info.client_request_id == "1234"
    else:
        trace = get_traces()[0]
    assert trace.info.tags[DependenciesSchemasType.RETRIEVERS.value] == json.dumps(
        expected_dependencies_schemas[DependenciesSchemasType.RETRIEVERS.value]
    )


@pytest.mark.parametrize("stream", [True, False])
def test_no_traces_collected_for_pyfunc_as_code_with_dependencies_if_no_tracing_enabled(
    monkeypatch, stream
):
    # This sets model without trace inside code_with_dependencies.py file
    monkeypatch.setenv("TEST_TRACE", "false")
    with mlflow.start_run():
        model_info = mlflow.pyfunc.log_model(
            name="model",
            python_model="tests/pyfunc/sample_code/code_with_dependencies.py",
            pip_requirements=["pandas"],
        )

    loaded_model = mlflow.pyfunc.load_model(model_info.model_uri)
    model_input = "user_123"
    expected_output = f"Input: {model_input}. Retriever called with ID: {model_input}. Output: 42."
    if stream:
        assert next(loaded_model.predict_stream(model_input)) == expected_output
    else:
        assert loaded_model.predict(model_input) == expected_output

    pyfunc_model_path = _download_artifact_from_uri(model_info.model_uri)
    reloaded_model = Model.load(os.path.join(pyfunc_model_path, "MLmodel"))
    expected_dependencies_schemas = {
        DependenciesSchemasType.RETRIEVERS.value: [
            {
                "doc_uri": "doc-uri",
                "name": "retriever",
                "other_columns": ["column1", "column2"],
                "primary_key": "primary-key",
                "text_column": "text-column",
            }
        ]
    }
    assert reloaded_model.metadata["dependencies_schemas"] == expected_dependencies_schemas

    # no traces will be logged at all
    traces = get_traces()
    assert len(traces) == 0


def test_pyfunc_as_code_log_and_load_wrong_path():
    with pytest.raises(
        MlflowException,
        match="The provided model path",
    ):
        with mlflow.start_run():
            mlflow.pyfunc.log_model(
                name="model",
                python_model="asdf",
            )


def test_predict_as_code():
    with mlflow.start_run():
        model_info = mlflow.pyfunc.log_model(
            name="model",
            python_model="tests/pyfunc/sample_code/func_code.py",
            input_example=["string"],
        )

    loaded_model = mlflow.pyfunc.load_model(model_info.model_uri)
    model_input = "asdf"
    expected_output = pd.DataFrame([model_input])
    pandas.testing.assert_frame_equal(loaded_model.predict([model_input]), expected_output)


def test_predict_as_code_with_type_hint():
    with mlflow.start_run():
        model_info = mlflow.pyfunc.log_model(
            name="model",
            python_model="tests/pyfunc/sample_code/func_code_with_type_hint.py",
            input_example=["string"],
        )

    loaded_model = mlflow.pyfunc.load_model(model_info.model_uri)
    model_input = "asdf"
    expected_output = [model_input]
    assert loaded_model.predict([model_input]) == expected_output


def test_predict_as_code_with_config():
    with mlflow.start_run():
        model_info = mlflow.pyfunc.log_model(
            name="model",
            python_model="tests/pyfunc/sample_code/func_code_with_config.py",
            input_example=["string"],
            model_config="tests/pyfunc/sample_code/config.yml",
        )

    loaded_model = mlflow.pyfunc.load_model(model_info.model_uri)
    model_input = "asdf"
    expected_output = f"This was the input: {model_input}, timeout 300"
    assert loaded_model.predict([model_input]) == expected_output


def test_model_as_code_pycache_cleaned_up():
    with mlflow.start_run():
        model_info = mlflow.pyfunc.log_model(
            name="model",
            python_model="tests/pyfunc/sample_code/python_model.py",
        )

    path = _download_artifact_from_uri(model_info.model_uri)
    assert list(Path(path).rglob("__pycache__")) == []


def test_model_pip_requirements_pin_numpy_when_pandas_included():
    class TestModel(mlflow.pyfunc.PythonModel):
        def predict(self, context, model_input, params=None):
            return model_input

    expected_mlflow_version = _mlflow_major_version_string()

    # no numpy when pandas > 2.1.2
    with mlflow.start_run():
        model_info = mlflow.pyfunc.log_model(
            name="model", python_model=TestModel(), input_example="abc"
        )
        _assert_pip_requirements(
            model_info.model_uri,
            [
                expected_mlflow_version,
                f"cloudpickle=={cloudpickle.__version__}",
                f"pandas=={pandas.__version__}",
            ],
            strict=True,
        )

    original_get_installed_version = _get_installed_version

    def mock_get_installed_version(package, module=None):
        if package == "pandas":
            return "2.1.0"
        return original_get_installed_version(package, module)

    # include numpy when pandas < 2.1.2
    with (
        mlflow.start_run(),
        mock.patch(
            "mlflow.utils.requirements_utils._get_installed_version",
            side_effect=mock_get_installed_version,
        ),
    ):
        model_info = mlflow.pyfunc.log_model(
            name="model", python_model=TestModel(), input_example="abc"
        )
        _assert_pip_requirements(
            model_info.model_uri,
            [
                expected_mlflow_version,
                "pandas==2.1.0",
                f"numpy=={np.__version__}",
                f"cloudpickle=={cloudpickle.__version__}",
            ],
            strict=True,
        )

    # no input_example, so pandas not included in requirements
    with mlflow.start_run():
        model_info = mlflow.pyfunc.log_model(name="model", python_model=TestModel())
        _assert_pip_requirements(
            model_info.model_uri,
            [expected_mlflow_version, f"cloudpickle=={cloudpickle.__version__}"],
            strict=True,
        )


def test_environment_variables_used_during_model_logging(monkeypatch):
    class MyModel(mlflow.pyfunc.PythonModel):
        def predict(self, context, model_input, params=None):
            monkeypatch.setenv("TEST_API_KEY", "test_env")
            monkeypatch.setenv("ANOTHER_API_KEY", "test_env")
            monkeypatch.setenv("INVALID_ENV_VAR", "var")
            # existing env var is tracked
            os.environ["TEST_API_KEY"]
            # existing env var fetched by getenv is tracked
            os.getenv("ANOTHER_API_KEY")
            # existing env var not in allowlist is not tracked
            os.environ.get("INVALID_ENV_VAR")
            # non-existing env var is not tracked
            os.environ.get("INVALID_API_KEY")
            return model_input

    with mlflow.start_run():
        model_info = mlflow.pyfunc.log_model(
            name="model", python_model=MyModel(), input_example="data"
        )
    assert "TEST_API_KEY" in model_info.env_vars
    assert "ANOTHER_API_KEY" in model_info.env_vars
    assert "INVALID_ENV_VAR" not in model_info.env_vars
    assert "INVALID_API_KEY" not in model_info.env_vars
    pyfunc_model = mlflow.pyfunc.load_model(model_info.model_uri)
    assert pyfunc_model.metadata.env_vars == model_info.env_vars

    # if no input_example provided, we do not run predict, and no env vars are captured
    with mlflow.start_run():
        model_info = mlflow.pyfunc.log_model(name="model", python_model=MyModel())
    assert model_info.env_vars is None

    # disable logging by setting environment variable
    monkeypatch.setenv(MLFLOW_RECORD_ENV_VARS_IN_MODEL_LOGGING.name, "false")
    with mlflow.start_run():
        model_info = mlflow.pyfunc.log_model(
            name="model", python_model=MyModel(), input_example="data"
        )
    assert model_info.env_vars is None


def test_pyfunc_model_without_context_in_predict():
    class Model(mlflow.pyfunc.PythonModel):
        def predict(self, model_input, params=None):
            return model_input

        def predict_stream(self, model_input, params=None):
            yield model_input

    m = Model()
    assert m.predict("abc") == "abc"
    assert next(iter(m.predict_stream("abc"))) == "abc"

    with mlflow.start_run():
        model_info = mlflow.pyfunc.log_model(name="model", python_model=m, input_example="abc")
    pyfunc_model = mlflow.pyfunc.load_model(model_info.model_uri)
    assert pyfunc_model.predict("abc") is not None
    assert next(iter(pyfunc_model.predict_stream("abc"))) is not None


def test_callable_python_model_without_context_in_predict():
    def predict(model_input):
        return model_input

    assert predict("abc") == "abc"
    with mlflow.start_run():
        model_info = mlflow.pyfunc.log_model(
            name="model", python_model=predict, input_example="abc"
        )
    pyfunc_model = mlflow.pyfunc.load_model(model_info.model_uri)
    assert pyfunc_model.predict("abc") is not None


def test_pyfunc_model_with_wrong_predict_signature_warning():
    with pytest.warns(
        FutureWarning,
        match=r"Model's `predict` method contains invalid parameters: {'messages'}",
    ):

        class Model(mlflow.pyfunc.PythonModel):
            def predict(self, context, messages, params=None):
                return messages

    with pytest.warns(
        FutureWarning,
        match=r"Model's `predict_stream` method contains invalid parameters: {'_'}",
    ):

        class Model(mlflow.pyfunc.PythonModel):
            def predict(self, model_input, params=None):
                return model_input

            def predict_stream(self, _, model_input, params=None):
                yield model_input


def test_pyfunc_model_input_example_with_signature():
    class Model(mlflow.pyfunc.PythonModel):
        def predict(self, context, model_input, params=None):
            return model_input

    signature = infer_signature(["a", "b", "c"])
    with mlflow.start_run():
        with pytest.warns(
            UserWarning, match=r"An input example was not provided when logging the model"
        ):
            mlflow.pyfunc.log_model(name="model", python_model=Model(), signature=signature)

    with mlflow.start_run():
        with pytest.raises(
            MlflowException, match=r"Input example does not match the model signature"
        ):
            mlflow.pyfunc.log_model(
                name="model", python_model=Model(), signature=signature, input_example=123
            )


@pytest.mark.parametrize("save_model", [True, False])
@pytest.mark.parametrize("use_user_auth_policy", [True, False])
@pytest.mark.parametrize("use_system_policy", [True, False])
def test_model_log_with_auth_policy(tmp_path, save_model, use_user_auth_policy, use_system_policy):
    pyfunc_save_artifact_path = os.path.join(tmp_path, "pyfunc_model_save")
    pyfunc_log_artifact_path = "pyfunc_model_log"

    expected_auth_policy = {"system_auth_policy": {}, "user_auth_policy": {}}

    system_auth_policy = None
    if use_system_policy:
        system_auth_policy = SystemAuthPolicy(
            resources=[
                DatabricksServingEndpoint(endpoint_name="databricks-mixtral-8x7b-instruct"),
                DatabricksVectorSearchIndex(index_name="rag.studio_bugbash.databricks_docs_index"),
                DatabricksFunction(function_name="rag.studio.test_function_a"),
                DatabricksUCConnection(connection_name="test_connection_1"),
            ]
        )
        expected_auth_policy["system_auth_policy"] = {
            "resources": {
                "api_version": "1",
                "databricks": {
                    "function": [{"name": "rag.studio.test_function_a"}],
                    "serving_endpoint": [{"name": "databricks-mixtral-8x7b-instruct"}],
                    "uc_connection": [{"name": "test_connection_1"}],
                    "vector_search_index": [{"name": "rag.studio_bugbash.databricks_docs_index"}],
                },
            }
        }

    user_auth_policy = None
    if use_user_auth_policy:
        user_auth_policy = UserAuthPolicy(
            api_scopes=[
                "catalog.catalogs",
                "vectorsearch.vector-search-indexes",
                "workspace.workspace",
            ]
        )
        expected_auth_policy["user_auth_policy"] = {
            "api_scopes": [
                "catalog.catalogs",
                "vectorsearch.vector-search-indexes",
                "workspace.workspace",
            ]
        }

    auth_policy = AuthPolicy(
        user_auth_policy=user_auth_policy, system_auth_policy=system_auth_policy
    )

    if save_model:
        mlflow.pyfunc.save_model(
            path=pyfunc_save_artifact_path,
            conda_env=_conda_env(),
            python_model=mlflow.pyfunc.model.PythonModel(),
            auth_policy=auth_policy,
        )
        reloaded_model = Model.load(pyfunc_save_artifact_path)
    else:
        with mlflow.start_run() as run:
            mlflow.pyfunc.log_model(
                name=pyfunc_log_artifact_path,
                python_model=mlflow.pyfunc.model.PythonModel(),
                auth_policy=auth_policy,
            )

        pyfunc_model_uri = f"runs:/{run.info.run_id}/{pyfunc_log_artifact_path}"
        pyfunc_model_path = _download_artifact_from_uri(pyfunc_model_uri)
        reloaded_model = Model.load(os.path.join(pyfunc_model_path, "MLmodel"))

    assert reloaded_model.auth_policy == expected_auth_policy


def test_both_resources_and_auth_policy():
    pyfunc_log_artifact_path = "pyfunc_model_log"
    system_auth_policy = SystemAuthPolicy(
        resources=[DatabricksServingEndpoint(endpoint_name="databricks-mixtral-8x7b-instruct")]
    )
    user_auth_policy = UserAuthPolicy(api_scopes=["workspace.workspace"])
    auth_policy = AuthPolicy(
        user_auth_policy=user_auth_policy, system_auth_policy=system_auth_policy
    )

    with mlflow.start_run() as _:
        with pytest.raises(
            ValueError, match="Only one of `resources`, and `auth_policy` can be specified."
        ):
            mlflow.pyfunc.log_model(
                name=pyfunc_log_artifact_path,
                python_model=mlflow.pyfunc.model.PythonModel(),
                auth_policy=auth_policy,
                resources=[
                    DatabricksServingEndpoint(endpoint_name="databricks-mixtral-8x7b-instruct")
                ],
            )


<<<<<<< HEAD
@pytest.mark.parametrize("compression", ["lzma", "bzip2", "gzip"])
def test_model_save_load_compression(
    monkeypatch, sklearn_knn_model, main_scoped_model_class, iris_data, tmp_path, compression
):
    monkeypatch.setenv(MLFLOW_LOG_MODEL_COMPRESSION.name, compression)
    sklearn_model_path = os.path.join(tmp_path, "sklearn_model")
    mlflow.sklearn.save_model(sk_model=sklearn_knn_model, path=sklearn_model_path)

    def test_predict(sk_model, model_input):
        return sk_model.predict(model_input) * 2

    pyfunc_model_path = os.path.join(tmp_path, "pyfunc_model")

    mlflow.pyfunc.save_model(
        path=pyfunc_model_path,
        artifacts={"sk_model": sklearn_model_path},
        conda_env=_conda_env(),
        python_model=main_scoped_model_class(test_predict),
    )

    loaded_pyfunc_model = mlflow.pyfunc.load_model(model_uri=pyfunc_model_path)
    np.testing.assert_array_equal(
        loaded_pyfunc_model.predict(iris_data[0]),
        test_predict(sk_model=sklearn_knn_model, model_input=iris_data[0]),
    )
=======
def test_load_model_warning():
    class Model(mlflow.pyfunc.PythonModel):
        def predict(self, model_input: list[str]):
            return model_input

    with mlflow.start_run() as run:
        mlflow.pyfunc.log_model(
            python_model=Model(),
            name="model",
            input_example=["a", "b", "c"],
        )

    with pytest.warns(UserWarning, match=r"`runs:/<run_id>/artifact_path` is deprecated"):
        mlflow.pyfunc.load_model(f"runs:/{run.info.run_id}/model")
>>>>>>> 7449a9ff
<|MERGE_RESOLUTION|>--- conflicted
+++ resolved
@@ -2471,7 +2471,6 @@
             )
 
 
-<<<<<<< HEAD
 @pytest.mark.parametrize("compression", ["lzma", "bzip2", "gzip"])
 def test_model_save_load_compression(
     monkeypatch, sklearn_knn_model, main_scoped_model_class, iris_data, tmp_path, compression
@@ -2497,7 +2496,8 @@
         loaded_pyfunc_model.predict(iris_data[0]),
         test_predict(sk_model=sklearn_knn_model, model_input=iris_data[0]),
     )
-=======
+
+
 def test_load_model_warning():
     class Model(mlflow.pyfunc.PythonModel):
         def predict(self, model_input: list[str]):
@@ -2511,5 +2511,4 @@
         )
 
     with pytest.warns(UserWarning, match=r"`runs:/<run_id>/artifact_path` is deprecated"):
-        mlflow.pyfunc.load_model(f"runs:/{run.info.run_id}/model")
->>>>>>> 7449a9ff
+        mlflow.pyfunc.load_model(f"runs:/{run.info.run_id}/model")