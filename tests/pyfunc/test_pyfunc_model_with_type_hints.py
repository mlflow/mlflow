import datetime
import json
import os
import subprocess
import sys
from typing import Any, Dict, List, NamedTuple, Optional, Union
from unittest import mock

import pandas as pd
import pydantic
import pytest
from packaging.version import Version
from pyspark.sql import SparkSession
from pyspark.sql.types import (
    ArrayType,
    IntegerType,
    MapType,
    Row,
    StringType,
    StructField,
    StructType,
)

import mlflow
from mlflow.environment_variables import _MLFLOW_IS_IN_SERVING_ENVIRONMENT
from mlflow.exceptions import MlflowException
from mlflow.models import convert_input_example_to_serving_input
from mlflow.models.signature import _extract_type_hints, infer_signature
from mlflow.pyfunc.model import ChatAgent, ChatModel, _FunctionPythonModel
from mlflow.pyfunc.scoring_server import CONTENT_TYPE_JSON
from mlflow.pyfunc.utils import pyfunc
from mlflow.pyfunc.utils.environment import _simulate_serving_environment
from mlflow.types.agent import ChatAgentMessage, ChatAgentResponse, ChatContext
from mlflow.types.llm import ChatMessage, ChatParams
from mlflow.types.schema import AnyType, Array, ColSpec, DataType, Map, Object, Property, Schema
from mlflow.types.type_hints import TypeFromExample
from mlflow.utils.env_manager import VIRTUALENV
from mlflow.utils.pydantic_utils import model_dump_compat

from tests.helper_functions import pyfunc_serve_and_score_model


@pytest.fixture(scope="module")
def spark():
    with SparkSession.builder.master("local[*]").getOrCreate() as s:
        yield s


class CustomExample(pydantic.BaseModel):
    long_field: int
    str_field: str
    bool_field: bool
    double_field: float
    any_field: Any
<<<<<<< HEAD
    optional_str: Optional[str] = None  # _noqa: UP045
=======
    optional_str: Optional[str] = None  # noqa: UP045
>>>>>>> 3e5f3478
    str_or_none: str | None = None


class Message(pydantic.BaseModel):
    role: str
    content: str


class CustomExample2(pydantic.BaseModel):
    custom_field: dict[str, Any]
    messages: list[Message]
<<<<<<< HEAD
    optional_int: Optional[int] = None  # _noqa: UP045
=======
    optional_int: Optional[int] = None  # noqa: UP045
>>>>>>> 3e5f3478
    int_or_none: int | None = None


@pytest.mark.parametrize(
    ("type_hint", "expected_schema", "input_example"),
    [
        # scalars
        (list[int], Schema([ColSpec(type=DataType.long)]), [123]),
        (list[str], Schema([ColSpec(type=DataType.string)]), ["string"]),
        (list[bool], Schema([ColSpec(type=DataType.boolean)]), [True]),
        (list[float], Schema([ColSpec(type=DataType.double)]), [1.23]),
        (list[bytes], Schema([ColSpec(type=DataType.binary)]), [b"bytes"]),
        (
            list[datetime.datetime],
            Schema([ColSpec(type=DataType.datetime)]),
            [datetime.datetime.now()],
        ),
        # lists
        (list[list[str]], Schema([ColSpec(type=Array(DataType.string))]), [["a", "b"]]),
        (List[List[str]], Schema([ColSpec(type=Array(DataType.string))]), [["a"], ["b"]]),  # noqa: UP006
        (
            list[list[list[str]]],
            Schema([ColSpec(type=Array(Array(DataType.string)))]),
            [[["a", "b"], ["c"]]],
        ),
        (
            List[List[List[str]]],  # noqa: UP006
            Schema([ColSpec(type=Array(Array(DataType.string)))]),
            [[["a"], ["b"]]],
        ),
        (
            list[list[dict[str, str]]],
            Schema([ColSpec(type=Array(Map(DataType.string)))]),
            [[{"a": "b"}]],
        ),
        # dictionaries
        (
            list[dict[str, str]],
            Schema([ColSpec(type=Map(DataType.string))]),
            [{"a": "b"}, {"c": "d"}],
        ),
        (list[dict[str, int]], Schema([ColSpec(type=Map(DataType.long))]), [{"a": 1}, {"a": 2}]),
        (list[Dict[str, int]], Schema([ColSpec(type=Map(DataType.long))]), [{"a": 1, "b": 2}]),  # noqa: UP006
        (
            list[dict[str, list[str]]],
            Schema([ColSpec(type=Map(Array(DataType.string)))]),
            [{"a": ["b"]}],
        ),
        (
            List[Dict[str, List[str]]],  # noqa: UP006
            Schema([ColSpec(type=Map(Array(DataType.string)))]),
            [{"a": ["a", "b"]}],
        ),
        # Union
<<<<<<< HEAD
        (list[Union[int, str]], Schema([ColSpec(type=AnyType())]), [1, "a", 234]),  # _noqa: UP007
=======
        (list[Union[int, str]], Schema([ColSpec(type=AnyType())]), [1, "a", 234]),  # noqa: UP007
>>>>>>> 3e5f3478
        (list[int | str], Schema([ColSpec(type=AnyType())]), [1, "a", 234]),
        # Any
        (list[Any], Schema([ColSpec(type=AnyType())]), [1, "a", 234]),
        (list[list[Any]], Schema([ColSpec(type=Array(AnyType()))]), [[True], ["abc"], [123]]),
        # Pydantic Models
        (
            list[CustomExample],
            Schema(
                [
                    ColSpec(
                        type=Object(
                            [
                                Property(name="long_field", dtype=DataType.long),
                                Property(name="str_field", dtype=DataType.string),
                                Property(name="bool_field", dtype=DataType.boolean),
                                Property(name="double_field", dtype=DataType.double),
                                Property(name="any_field", dtype=AnyType()),
                                Property(
                                    name="optional_str", dtype=DataType.string, required=False
                                ),
                                Property(name="str_or_none", dtype=DataType.string, required=False),
                            ]
                        )
                    ),
                ]
            ),
            [
                {
                    "long_field": 123,
                    "str_field": "abc",
                    "bool_field": True,
                    "double_field": 1.23,
                    "any_field": ["any", 123],
                    "optional_str": "optional",
                    "str_or_none": "str_or_none",
                }
            ],
        ),
        (
            list[CustomExample2],
            Schema(
                [
                    ColSpec(
                        type=Object(
                            [
                                Property(name="custom_field", dtype=Map(AnyType())),
                                Property(
                                    name="messages",
                                    dtype=Array(
                                        Object(
                                            [
                                                Property(name="role", dtype=DataType.string),
                                                Property(name="content", dtype=DataType.string),
                                            ]
                                        )
                                    ),
                                ),
                                Property(name="optional_int", dtype=DataType.long, required=False),
                                Property(name="int_or_none", dtype=DataType.long, required=False),
                            ]
                        )
                    )
                ]
            ),
            [
                {
                    "custom_field": {"a": 1},
                    "messages": [{"role": "admin", "content": "hello"}],
                    "optional_int": 123,
                    "int_or_none": 456,
                }
            ],
        ),
    ],
)
@pytest.mark.parametrize(
    ("model_type", "has_input_example"),
    # if python_model is callable, input_example should be provided
    [
        ("callable", True),
        ("python_model", True),
        ("python_model", False),
        ("python_model_no_context", True),
        ("python_model_no_context", False),
    ],
)
def test_pyfunc_model_infer_signature_from_type_hints(
    type_hint, expected_schema, input_example, has_input_example, model_type
):
    kwargs = {}
    if model_type == "callable":

        def predict(model_input: type_hint) -> type_hint:
            return model_input

        kwargs["python_model"] = predict
    elif model_type == "python_model":

        class TestModel(mlflow.pyfunc.PythonModel):
            def predict(self, context, model_input: type_hint, params=None) -> type_hint:
                return model_input

        kwargs["python_model"] = TestModel()
    elif model_type == "python_model_no_context":

        class TestModel(mlflow.pyfunc.PythonModel):
            def predict(self, model_input: type_hint, params=None) -> type_hint:
                return model_input

        kwargs["python_model"] = TestModel()

    if has_input_example:
        kwargs["input_example"] = input_example
    with mlflow.start_run():
        with mock.patch("mlflow.models.model._logger.warning") as mock_warning:
            model_info = mlflow.pyfunc.log_model(name="test_model", **kwargs)
        assert not any(
            "Failed to validate serving input example" in call[0][0]
            for call in mock_warning.call_args_list
        )
    assert model_info.signature._is_signature_from_type_hint is True
    assert model_info.signature.inputs == expected_schema
    pyfunc_model = mlflow.pyfunc.load_model(model_info.model_uri)
    result = pyfunc_model.predict(input_example)
    if isinstance(result[0], pydantic.BaseModel):
        result = [model_dump_compat(r) for r in result]
    assert result == input_example

    # test serving
    payload = convert_input_example_to_serving_input(input_example)
    scoring_response = pyfunc_serve_and_score_model(
        model_uri=model_info.model_uri,
        data=payload,
        content_type=CONTENT_TYPE_JSON,
        extra_args=["--env-manager", "local"],
    )
    assert scoring_response.status_code == 200


class CustomExample3(pydantic.BaseModel):
    custom_field: dict[str, list[str]]
    messages: list[Message]
<<<<<<< HEAD
    optional_int: Optional[int] = None  # _noqa: UP045
=======
    optional_int: Optional[int] = None  # noqa: UP045
>>>>>>> 3e5f3478
    int_or_none: int | None = None


@pytest.mark.parametrize(
    ("type_hint", "result_type", "input_example"),
    [
        # scalars
        # bytes and datetime are not supported in spark_udf
        (list[int], None, [1, 2, 3]),
        (list[str], None, ["a", "b", "c"]),
        (list[bool], None, [True, False, True]),
        (list[float], None, [1.23, 2.34, 3.45]),
        # lists
        (list[list[str]], ArrayType(StringType()), [["a", "b"], ["c", "d"]]),
        # dictionaries
        (
            list[dict[str, str]],
            MapType(StringType(), StringType()),
            [{"a": "b"}, {"c": "d"}],
        ),
        (
            list[dict[str, list[str]]],
            MapType(StringType(), ArrayType(StringType())),
            [{"a": ["b"]}, {"c": ["d"]}],
        ),
        # Union type is not supported because fields in the same column of spark DataFrame
        # must be of same type
        # Any type is not supported yet
        # (list[Any], Schema([ColSpec(type=AnyType())]), ["a", "b", "c"]),
        # Pydantic Models
        (
            list[CustomExample3],
            StructType(
                [
                    StructField("custom_field", MapType(StringType(), ArrayType(StringType()))),
                    StructField(
                        "messages",
                        ArrayType(
                            StructType(
                                [
                                    StructField("role", StringType(), False),
                                    StructField("content", StringType(), False),
                                ]
                            )
                        ),
                    ),
                    StructField("optional_int", IntegerType()),
                    StructField("int_or_none", IntegerType()),
                ]
            ),
            [
                {
                    "custom_field": {"a": ["a", "b", "c"]},
                    "messages": [
                        {"role": "admin", "content": "hello"},
                        {"role": "user", "content": "hi"},
                    ],
                    "optional_int": 123,
                    "int_or_none": 456,
                },
                {
                    "custom_field": {"a": ["a", "b", "c"]},
                    "messages": [
                        {"role": "admin", "content": "hello"},
                    ],
                    "optional_int": None,
                    "int_or_none": None,
                },
            ],
        ),
    ],
)
def test_spark_udf(spark, type_hint, result_type, input_example):
    class Model(mlflow.pyfunc.PythonModel):
        def predict(self, model_input: type_hint) -> type_hint:
            return model_input

    with mlflow.start_run():
        model_info = mlflow.pyfunc.log_model(
            name="model", python_model=Model(), input_example=input_example
        )

    # test spark_udf
    udf = mlflow.pyfunc.spark_udf(spark, model_info.model_uri, result_type=result_type)
    # the spark dataframe must put the input data in a single column
    if result_type is None:
        # rely on spark to auto-infer schema
        df = spark.createDataFrame(pd.DataFrame({"input": input_example}))
    else:
        schema = StructType([StructField("input", result_type)])
        df = spark.createDataFrame(pd.DataFrame({"input": input_example}), schema=schema)
    df = df.withColumn("response", udf("input"))
    pdf = df.toPandas()
    assert [
        x.asDict(recursive=True) if isinstance(x, Row) else x for x in pdf["response"].tolist()
    ] == input_example


def test_pyfunc_model_with_no_op_type_hint_pass_signature_works():
    def predict(model_input: pd.DataFrame) -> pd.DataFrame:
        return model_input

    input_example = pd.DataFrame({"a": [1]})
    signature = infer_signature(input_example, predict(input_example))
    with mlflow.start_run():
        model_info = mlflow.pyfunc.log_model(
            name="test_model",
            python_model=predict,
            input_example=input_example,
            signature=signature,
        )
    assert model_info.signature.inputs == Schema([ColSpec(type=DataType.long, name="a")])
    pyfunc = mlflow.pyfunc.load_model(model_info.model_uri)
    pd.testing.assert_frame_equal(pyfunc.predict(input_example), input_example)

    class Model(mlflow.pyfunc.PythonModel):
        def predict(self, model_input: pd.DataFrame, params=None) -> pd.DataFrame:
            return model_input

    with mlflow.start_run():
        model_info = mlflow.pyfunc.log_model(
            name="test_model",
            python_model=Model(),
            input_example=input_example,
        )
    assert model_info.signature.inputs == Schema([ColSpec(type=DataType.long, name="a")])
    pyfunc = mlflow.pyfunc.load_model(model_info.model_uri)
    pd.testing.assert_frame_equal(pyfunc.predict(input_example), input_example)


def test_pyfunc_model_infer_signature_from_type_hints_errors(recwarn):
    def predict(model_input: list[int]) -> int:
        return model_input

    with mlflow.start_run():
        with mock.patch("mlflow.models.signature._logger.warning") as mock_warning:
            mlflow.pyfunc.log_model(
                name="test_model", python_model=predict, input_example=["string"]
            )
        assert (
            "Input example is not compatible with the type hint of the `predict` function."
            in mock_warning.call_args[0][0]
        )

    def predict(model_input: list[int]) -> str:
        return model_input

    output_hints = _extract_type_hints(predict, 0).output
    with mlflow.start_run():
        with mock.patch("mlflow.models.signature._logger.warning") as mock_warning:
            model_info = mlflow.pyfunc.log_model(
                name="test_model", python_model=predict, input_example=[123]
            )
        assert (
            f"Failed to validate output `[123]` against type hint `{output_hints}`"
            in mock_warning.call_args[0][0]
        )
        assert model_info.signature.inputs == Schema([ColSpec(type=DataType.long)])
        assert model_info.signature.outputs == Schema([ColSpec(AnyType())])

    class Model(mlflow.pyfunc.PythonModel):
        def predict(self, model_input: pd.DataFrame, params=None) -> pd.DataFrame:
            return model_input

    with mlflow.start_run():
        with mock.patch("mlflow.pyfunc._logger.warning") as mock_warning:
            mlflow.pyfunc.log_model(name="test_model", python_model=Model())
        assert (
            "cannot be used to infer model signature and input example is not provided, "
            "model signature cannot be inferred."
        ) in mock_warning.call_args[0][0]

    with mlflow.start_run():
        with mock.patch("mlflow.pyfunc._logger.warning") as mock_warning:
            mlflow.pyfunc.log_model(
                name="test_model", python_model=Model(), input_example=pd.DataFrame()
            )
        assert "Failed to infer model signature from input example" in mock_warning.call_args[0][0]


def save_model_file_for_code_based_logging(type_hint, tmp_path, model_type, extra_def=""):
    if model_type == "callable":
        model_def = f"""
def predict(model_input: {type_hint}) -> {type_hint}:
    return model_input

set_model(predict)
"""
    elif model_type == "python_model":
        model_def = f"""
class TestModel(mlflow.pyfunc.PythonModel):
    def predict(self, context, model_input: {type_hint}, params=None) -> {type_hint}:
        return model_input

set_model(TestModel())
"""
    file_content = f"""
import mlflow
from mlflow.models import set_model

import datetime
import pydantic
from typing import Any, Optional, Union

{extra_def}
{model_def}
"""
    model_path = tmp_path / "model.py"
    model_path.write_text(file_content)
    return {"python_model": model_path}


class TypeHintExample(NamedTuple):
    type_hint: str
    input_example: Any
    extra_def: str = ""


@pytest.mark.parametrize(
    "type_hint_example",
    [
        TypeHintExample("list[int]", [123]),
        TypeHintExample("list[str]", ["string"]),
        TypeHintExample("list[bool]", [True]),
        TypeHintExample("list[float]", [1.23]),
        TypeHintExample("list[bytes]", [b"bytes"]),
        TypeHintExample("list[datetime.datetime]", [datetime.datetime.now()]),
        TypeHintExample("list[Any]", ["any"]),
        TypeHintExample("list[list[str]]", [["a"], ["b"]]),
        TypeHintExample("list[dict[str, int]]", [{"a": 1}]),
        TypeHintExample("list[Union[int, str]]", [123, "abc"]),
        TypeHintExample("list[int | str]", [123, "abc"]),
        TypeHintExample(
            "list[CustomExample2]",
            [
                CustomExample2(
                    custom_field={"a": 1},
                    messages=[Message(role="admin", content="hello")],
                    optional_int=123,
                )
            ],
            """
class Message(pydantic.BaseModel):
    role: str
    content: str


class CustomExample2(pydantic.BaseModel):
    custom_field: dict[str, Any]
    messages: list[Message]
    optional_int: Optional[int] = None
""",
        ),
    ],
)
@pytest.mark.parametrize(
    ("model_type", "has_input_example"),
    # if python_model is callable, input_example should be provided
    [("callable", True), ("python_model", True), ("python_model", False)],
)
def test_pyfunc_model_with_type_hints_code_based_logging(
    tmp_path, type_hint_example, model_type, has_input_example
):
    kwargs = save_model_file_for_code_based_logging(
        type_hint_example.type_hint,
        tmp_path,
        model_type,
        type_hint_example.extra_def,
    )
    input_example = type_hint_example.input_example
    if has_input_example:
        kwargs["input_example"] = input_example

    with mlflow.start_run():
        model_info = mlflow.pyfunc.log_model(name="test_model", **kwargs)

    assert model_info.signature is not None
    assert model_info.signature._is_signature_from_type_hint is True
    pyfunc_model = mlflow.pyfunc.load_model(model_info.model_uri)
    assert pyfunc_model.predict(input_example) == input_example


def test_functional_python_model_only_input_type_hints():
    def python_model(x: list[str]):
        return x

    with mlflow.start_run():
        model_info = mlflow.pyfunc.log_model(
            name="model", python_model=python_model, input_example=["a"]
        )
    assert model_info.signature.inputs == Schema([ColSpec(type=DataType.string)])
    assert model_info.signature.outputs == Schema([ColSpec(AnyType())])


def test_functional_python_model_only_output_type_hints():
    def python_model(x) -> list[str]:
        return x

    with mlflow.start_run():
        model_info = mlflow.pyfunc.log_model(
            name="model", python_model=python_model, input_example=["a"]
        )
    assert model_info.signature.inputs == Schema([ColSpec(type=DataType.string)])
    assert model_info.signature.outputs == Schema([ColSpec(type=DataType.string, name=0)])


class CallableObject:
    def __call__(self, x: list[str]) -> list[str]:
        return x


def test_functional_python_model_callable_object():
    with mlflow.start_run():
        model_info = mlflow.pyfunc.log_model(
            name="model", python_model=CallableObject(), input_example=["a"]
        )
    assert model_info.signature.inputs == Schema([ColSpec(type=DataType.string)])
    assert model_info.signature.outputs == Schema([ColSpec(type=DataType.string)])
    loaded_model = mlflow.pyfunc.load_model(model_info.model_uri)
    assert loaded_model.predict(["a", "b"]) == ["a", "b"]


def test_python_model_local_testing():
    class ModelWOTypeHint(mlflow.pyfunc.PythonModel):
        def predict(self, model_input, params=None) -> list[str]:
            return model_input

    class ModelWithTypeHint(mlflow.pyfunc.PythonModel):
        def predict(self, model_input: list[dict[str, str]], params=None) -> list[str]:
            return [m["x"] for m in model_input]

    model1 = ModelWOTypeHint()
    assert model1.predict("a") == "a"
    model2 = ModelWithTypeHint()
    assert model2.predict([{"x": "a"}, {"x": "b"}]) == ["a", "b"]
    with pytest.raises(MlflowException, match=r"Expected dict, but got str"):
        model2.predict(["a"])


def test_python_model_with_optional_input_local_testing():
    class Model(mlflow.pyfunc.PythonModel):
        def predict(self, model_input: list[dict[str, str | None]], params=None) -> Any:
            return [x["key"] if x.get("key") else "default" for x in model_input]

    model = Model()
    assert model.predict([{"key": None}]) == ["default"]
    assert model.predict([{"key": "a"}]) == ["a"]
    with pytest.raises(MlflowException, match=r"Expected list, but got str"):
        model.predict("a")


def test_callable_local_testing():
    @pyfunc
    def predict(model_input: list[str]) -> list[str]:
        return model_input

    assert predict(["a"]) == ["a"]
    with pytest.raises(MlflowException, match=r"Expected list, but got str"):
        predict("a")

    @pyfunc
    def predict(messages: list[Message]) -> dict[str, str]:
        return {m.role: m.content for m in messages}

    assert predict([Message(role="admin", content="hello")]) == {"admin": "hello"}
    assert predict(
        [{"role": "admin", "content": "hello"}, {"role": "user", "content": "hello"}]
    ) == {"admin": "hello", "user": "hello"}
    pdf = pd.DataFrame([[{"role": "admin", "content": "hello"}]])
    assert predict(pdf) == {"admin": "hello"}

    with mlflow.start_run():
        model_info = mlflow.pyfunc.log_model(
            name="model",
            python_model=predict,
            input_example=[{"role": "admin", "content": "hello"}],
        )
    pyfunc_model = mlflow.pyfunc.load_model(model_info.model_uri)
    assert pyfunc_model.predict([Message(role="admin", content="hello")]) == {"admin": "hello"}
    assert pyfunc_model.predict(
        [{"role": "admin", "content": "hello"}, {"role": "user", "content": "hello"}]
    ) == {"admin": "hello", "user": "hello"}
    assert pyfunc_model.predict(pdf) == {"admin": "hello"}

    # without decorator
    def predict(messages: list[Message]) -> dict[str, str]:
        return {m.role: m.content for m in messages}

    with pytest.raises(AttributeError, match=r"'dict' object has no attribute 'role'"):
        predict([{"role": "admin", "content": "hello"}])

    with mlflow.start_run():
        model_info = mlflow.pyfunc.log_model(
            name="model",
            python_model=predict,
            input_example=[{"role": "admin", "content": "hello"}],
        )
    pyfunc_model = mlflow.pyfunc.load_model(model_info.model_uri)
    assert pyfunc_model.predict([{"role": "admin", "content": "hello"}]) == {"admin": "hello"}


def test_no_warning_for_unsupported_type_hint_with_decorator(recwarn):
    warn_msg = "Type hint used in the model's predict function is not supported"

    @pyfunc
    def predict(model_input: pd.DataFrame) -> pd.DataFrame:
        return model_input

    data = pd.DataFrame({"a": [1]})
    predict(data)
    assert not any(warn_msg in str(w.message) for w in recwarn)

    with mlflow.start_run():
        mlflow.pyfunc.log_model(name="model", python_model=predict, input_example=data)
    assert not any(warn_msg in str(w.message) for w in recwarn)

    class Model(mlflow.pyfunc.PythonModel):
        def predict(self, model_input: pd.DataFrame, params=None) -> pd.DataFrame:
            return model_input

    model = Model()
    model.predict(data)
    assert not any(warn_msg in str(w.message) for w in recwarn)

    with mlflow.start_run():
        mlflow.pyfunc.log_model(name="model", python_model=model, input_example=data)
    assert not any(warn_msg in str(w.message) for w in recwarn)


def test_python_model_local_testing_data_validation():
    class Model(mlflow.pyfunc.PythonModel):
        def predict(self, model_input: list[Message], params=None) -> dict[str, str]:
            return {m.role: m.content for m in model_input}

    model = Model()
    assert model.predict([Message(role="admin", content="hello")]) == {"admin": "hello"}
    assert model.predict(
        [{"role": "admin", "content": "hello"}, {"role": "user", "content": "hello"}]
    ) == {"admin": "hello", "user": "hello"}
    pdf = pd.DataFrame([[{"role": "admin", "content": "hello"}]])
    assert model.predict(pdf) == {"admin": "hello"}

    with mlflow.start_run():
        model_info = mlflow.pyfunc.log_model(
            name="model", python_model=model, input_example=[{"role": "admin", "content": "hello"}]
        )
    pyfunc_model = mlflow.pyfunc.load_model(model_info.model_uri)
    assert pyfunc_model.predict([Message(role="admin", content="hello")]) == {"admin": "hello"}
    assert pyfunc_model.predict(
        [{"role": "admin", "content": "hello"}, {"role": "user", "content": "hello"}]
    ) == {"admin": "hello", "user": "hello"}
    assert pyfunc_model.predict(pdf) == {"admin": "hello"}


def test_python_model_local_testing_same_as_pyfunc_predict():
    class MyModel(mlflow.pyfunc.PythonModel):
        def predict(self, context, model_input: list[str], params=None) -> list[str]:
            return model_input

    model = MyModel()
    with pytest.raises(MlflowException, match=r"Expected list, but got str") as e_local:
        model.predict(None, "a")

    with mlflow.start_run():
        model_info = mlflow.pyfunc.log_model(name="model", python_model=model, input_example=["a"])
    pyfunc_model = mlflow.pyfunc.load_model(model_info.model_uri)
    with pytest.raises(MlflowException, match=r"Expected list, but got str") as e_pyfunc:
        pyfunc_model.predict("a")

    assert e_local.value.message == e_pyfunc.value.message


def test_unsupported_type_hint_in_python_model(recwarn):
    invalid_type_hint_msg = "Type hint used in the model's predict function is not supported"

    class MyModel(mlflow.pyfunc.PythonModel):
        def predict(self, model_input: list[object], params=None) -> str:
            if isinstance(model_input, list):
                return model_input[0]
            return "abc"

    assert any(invalid_type_hint_msg in str(w.message) for w in recwarn)
    recwarn.clear()

    model = MyModel()
    assert model.predict(["a"]) == "a"
    assert not any(invalid_type_hint_msg in str(w.message) for w in recwarn)

    with mlflow.start_run():
        mlflow.pyfunc.log_model(name="model", python_model=MyModel())
    assert any("Unsupported type hint" in str(w.message) for w in recwarn)


def test_unsupported_type_hint_in_callable(recwarn):
    @pyfunc
    def predict(model_input: list[object]) -> str:
        if isinstance(model_input, list):
            return model_input[0]
        return "abc"

    invalid_type_hint_msg = "Type hint used in the model's predict function is not supported"
    assert any(invalid_type_hint_msg in str(w.message) for w in recwarn)
    recwarn.clear()
    # The warning should not be raised again when the function is called
    assert predict(["a"]) == "a"
    assert not any(invalid_type_hint_msg in str(w.message) for w in recwarn)

    with mlflow.start_run():
        mlflow.pyfunc.log_model(name="model", python_model=predict, input_example=["a"])
    assert any("Unsupported type hint" in str(w.message) for w in recwarn)
    recwarn.clear()

    # without decorator
    def predict(model_input: list[object]) -> str:
        if isinstance(model_input, list):
            return model_input[0]
        return "abc"

    assert predict(["a"]) == "a"
    assert not any(invalid_type_hint_msg in str(w.message) for w in recwarn)

    with mlflow.start_run():
        with pytest.warns(UserWarning, match=r"Unsupported type hint"):
            mlflow.pyfunc.log_model(name="model", python_model=predict, input_example=["a"])


def test_log_model_warn_only_if_model_with_valid_type_hint_not_decorated(recwarn):
    def predict(model_input: list[str]) -> list[str]:
        return model_input

    with mlflow.start_run():
        mlflow.pyfunc.log_model(name="model", python_model=predict, input_example=["a"])
        assert any("Decorate your function" in str(w.message) for w in recwarn)
        recwarn.clear()

    class Model(mlflow.pyfunc.PythonModel):
        def predict(self, model_input: list[str], params=None) -> list[str]:
            return model_input

    def predict_df(model_input: pd.DataFrame) -> pd.DataFrame:
        return model_input

    with mlflow.start_run():
        mlflow.pyfunc.log_model(name="model", python_model=Model(), input_example=["a"])
    assert not any("Decorate your function" in str(w.message) for w in recwarn)
    recwarn.clear()
    with mlflow.start_run():
        mlflow.pyfunc.log_model(
            name="model", python_model=predict_df, input_example=pd.DataFrame({"a": [1]})
        )
    assert not any("Decorate your function" in str(w.message) for w in recwarn)


def test_serving_environment(monkeypatch):
    with _simulate_serving_environment():
        assert os.environ[_MLFLOW_IS_IN_SERVING_ENVIRONMENT.name] == "true"
    assert os.environ.get(_MLFLOW_IS_IN_SERVING_ENVIRONMENT.name) is None

    monkeypatch.setenv(_MLFLOW_IS_IN_SERVING_ENVIRONMENT.name, "false")
    with _simulate_serving_environment():
        assert os.environ[_MLFLOW_IS_IN_SERVING_ENVIRONMENT.name] == "true"
    assert os.environ[_MLFLOW_IS_IN_SERVING_ENVIRONMENT.name] == "false"


def test_predict_model_with_type_hints():
    class TestModel(mlflow.pyfunc.PythonModel):
        def predict(self, model_input: list[str]) -> list[str]:
            return model_input

    with mlflow.start_run():
        model_info = mlflow.pyfunc.log_model(
            name="model",
            python_model=TestModel(),
        )

    mlflow.models.predict(
        model_uri=model_info.model_uri,
        input_data=["a", "b", "c"],
        # uv env manager works in local testing but not in CI
        # because setuptools also exists in https://download.pytorch.org/whl/cpu, but it might
        # not include the version we need, and uv by default finds the first index that
        # has the package, this could cause version not found error
        env_manager=VIRTUALENV,
    )


def test_predict_with_wrong_signature_warns():
    message = r"Model's `predict` method contains invalid parameters"
    with pytest.warns(FutureWarning, match=message):

        class ModelWOTypeHint(mlflow.pyfunc.PythonModel):
            def predict(self, context, messages, params=None):
                return messages

    with pytest.warns(FutureWarning, match=message):

        class ModelWithTypeHint(mlflow.pyfunc.PythonModel):
            def predict(self, messages: list[str], params=None) -> list[str]:
                return messages

    # applying @pyfunc on the callable should trigger the warning
    with pytest.warns(FutureWarning, match=message):

        @pyfunc
        def predict(messages: list[str]) -> list[str]:
            return messages

    with pytest.warns(FutureWarning, match=message):

        @pyfunc
        def predict(messages):
            return message

    # no @pyfunc decorator, then logging it should trigger the warning
    def predict(messages) -> list[str]:
        return messages

    with mlflow.start_run():
        with pytest.warns(FutureWarning, match=message):
            mlflow.pyfunc.log_model(name="model", python_model=predict, input_example=["a"])


def test_model_with_wrong_predict_signature_works():
    class Model(mlflow.pyfunc.PythonModel):
        def predict(self, messages: list[Message], params=None) -> list[str]:
            return [m.content for m in messages]

    model = Model()
    input_example = [{"role": "admin", "content": "hello"}]
    expected_response = ["hello"]
    assert model.predict(input_example) == expected_response
    assert model.predict(messages=input_example) == expected_response

    @pyfunc
    def predict(messages: list[Message]) -> list[str]:
        return [m.content for m in messages]

    assert predict(input_example) == expected_response
    assert predict(messages=input_example) == expected_response


def test_warning_message_when_logging_model():
    class TestModel(mlflow.pyfunc.PythonModel):
        def predict(self, context, model_input, params=None):
            raise ValueError("test")

    # no type hint + invalid input example
    with mlflow.start_run():
        with mock.patch("mlflow.pyfunc._logger.warning") as mock_warning:
            mlflow.pyfunc.log_model(name="model", python_model=TestModel(), input_example="abc")
        assert "Failed to infer model signature from input example" in mock_warning.call_args[0][0]

    # invalid type hint + invalid input example
    class TestModel(mlflow.pyfunc.PythonModel):
        def predict(self, model_input: list[object], params=None) -> str:
            raise ValueError("test")

    with mlflow.start_run():
        with mock.patch("mlflow.pyfunc._logger.warning") as mock_warning:
            mlflow.pyfunc.log_model(name="model", python_model=TestModel(), input_example="abc")
        assert "Failed to infer model signature from input example" in mock_warning.call_args[0][0]

    # type hint that cannot be used to infer model signature + no input example
    class TestModel(mlflow.pyfunc.PythonModel):
        def predict(self, model_input: pd.DataFrame, params=None):
            return model_input

    model = TestModel()
    with mlflow.start_run():
        with mock.patch("mlflow.pyfunc._logger.warning") as mock_warning:
            mlflow.pyfunc.log_model(name="model", python_model=model)
        assert (
            "Failed to infer model signature: "
            f"Type hint {model.predict_type_hints} cannot be used to infer model signature and "
            "input example is not provided, model signature cannot be inferred."
        ) in mock_warning.call_args[0][0]


def assert_equal(data1, data2):
    if isinstance(data1, pd.DataFrame):
        pd.testing.assert_frame_equal(data1, data2)
    elif isinstance(data1, pd.Series):
        pd.testing.assert_series_equal(data1, data2)
    else:
        assert data1 == data2


def _type_from_example_models():
    class Model(mlflow.pyfunc.PythonModel):
        def predict(self, model_input: TypeFromExample):
            return model_input

    def predict(model_input: TypeFromExample):
        return model_input

    return [Model(), predict]


@pytest.fixture(params=_type_from_example_models())
def type_from_example_model(request):
    return request.param


@pytest.mark.parametrize(
    "input_example",
    [
        # list[scalar]
        ["x", "y", "z"],
        [1, 2, 3],
        [1.0, 2.0, 3.0],
        [True, False, True],
        # list[dict]
        [{"x": True}],
        [{"a": 1, "b": 2}],
        [{"role": "user", "content": "hello"}, {"role": "admin", "content": "hi"}],
        # pd DataFrame
        pd.DataFrame({"a": [1, 2, 3], "b": ["x", "y", "z"]}),
    ],
)
def test_type_hint_from_example(input_example, type_from_example_model):
    if callable(type_from_example_model):
        assert_equal(type_from_example_model(input_example), input_example)
    else:
        assert_equal(type_from_example_model.predict(input_example), input_example)

    with mlflow.start_run():
        with mock.patch("mlflow.models.model._logger.warning") as mock_warning:
            model_info = mlflow.pyfunc.log_model(
                name="model", python_model=type_from_example_model, input_example=input_example
            )
        assert not any(
            "Failed to validate serving input example" in call[0][0]
            for call in mock_warning.call_args_list
        )
    pyfunc_model = mlflow.pyfunc.load_model(model_info.model_uri)
    result = pyfunc_model.predict(input_example)
    assert_equal(result, input_example)

    # test serving
    payload = convert_input_example_to_serving_input(input_example)
    scoring_response = pyfunc_serve_and_score_model(
        model_uri=model_info.model_uri,
        data=payload,
        content_type=CONTENT_TYPE_JSON,
        extra_args=["--env-manager", "local"],
    )
    assert scoring_response.status_code == 200
    if isinstance(input_example, pd.DataFrame):
        assert_equal(
            json.loads(scoring_response.content)["predictions"], input_example.to_dict("records")
        )
    else:
        assert_equal(json.loads(scoring_response.content)["predictions"], input_example)


def test_type_hint_from_example_invalid_input(type_from_example_model):
    with mlflow.start_run():
        with mock.patch("mlflow.models.model._logger.warning") as mock_warning:
            model_info = mlflow.pyfunc.log_model(
                name="model", python_model=type_from_example_model, input_example=[1, 2, 3]
            )
        assert not any(
            "Failed to validate serving input example" in call[0][0]
            for call in mock_warning.call_args_list
        )
    pyfunc_model = mlflow.pyfunc.load_model(model_info.model_uri)
    with pytest.raises(MlflowException, match="Failed to enforce schema of data"):
        pyfunc_model.predict(["1", "2", "3"])


@pytest.mark.skipif(
    Version(pydantic.VERSION).major <= 1,
    reason="pydantic v1 has default value None if the field is Optional",
)
def test_invalid_type_hint_raise_exception():
    class Message(pydantic.BaseModel):
        role: str
        # this doesn't include default value
        content: str | None

    with pytest.raises(MlflowException, match="To disable data validation, remove the type hint"):

        class TestModel(mlflow.pyfunc.PythonModel):
            def predict(self, model_input: list[Message], params=None):
                return model_input

    with pytest.raises(MlflowException, match="To disable data validation, remove the type hint"):

        @pyfunc
        def predict(model_input: list[Message]):
            return model_input


def test_python_model_without_type_hint_warning():
    msg = r"Add type hints to the `predict` method"
    with pytest.warns(UserWarning, match=msg):

        class PythonModelWithoutTypeHint(mlflow.pyfunc.PythonModel):
            def predict(self, model_input, params=None):
                return model_input

    with pytest.warns(UserWarning, match=msg):

        @pyfunc
        def predict(model_input):
            return model_input

    def predict(model_input):
        return model_input

    with mlflow.start_run():
        with pytest.warns(UserWarning, match=msg):
            mlflow.pyfunc.log_model(name="model", python_model=predict, input_example="abc")


@mock.patch("mlflow.pyfunc.utils.data_validation.color_warning")
def test_type_hint_warning_not_shown_for_builtin_subclasses(mock_warning):
    # Class outside "mlflow" module should warn
    class PythonModelWithoutTypeHint(mlflow.pyfunc.PythonModel):
        def predict(self, model_input, params=None):
            return model_input

    assert mock_warning.call_count == 1
    assert "Add type hints to the `predict` method" in mock_warning.call_args[0][0]
    mock_warning.reset_mock()

    # Class inside "mlflow" module should not warn
    ChatModel.__init_subclass__()
    assert mock_warning.call_count == 0

    _FunctionPythonModel.__init_subclass__()
    assert mock_warning.call_count == 0

    # Subclass of ChatModel should not warn (exception to the rule)
    class ChatModelSubclass(ChatModel):
        def predict(self, model_input: list[ChatMessage], params: ChatParams | None = None):
            return model_input

    assert mock_warning.call_count == 0

    # Subclass of ChatAgent should not warn as well (valid pydantic type hint)
    class SimpleChatAgent(ChatAgent):
        def predict(
            self,
            messages: list[ChatAgentMessage],
            context: ChatContext | None = None,
            custom_inputs: dict[str, Any] | None = None,
        ) -> ChatAgentResponse:
            pass

    assert mock_warning.call_count == 0

    # Check import does not trigger any warning (from builtin sub-classes)
    # Note: DO NOT USE importlib.reload as classes in the reloaded
    # module are different than original ones, which could cause unintended
    # side effects in other tests.
    subprocess.check_call(
        [
            sys.executable,
            "-W",
            "error::UserWarning:mlflow.pyfunc.model",
            "-c",
            "import mlflow.pyfunc.model",
        ]
    )


def test_load_context_type_hint():
    class MyModel(mlflow.pyfunc.PythonModel):
        def load_context(self, context):
            self.context_loaded = True

        def predict(self, model_input: list[str], params=None) -> list[str]:
            assert getattr(self, "context_loaded", False), "load_context was not executed"
            return model_input

    input_example = ["Hello", "World"]
    signature = infer_signature(input_example, input_example)

    with mlflow.start_run() as run:
        with mock.patch("mlflow.models.signature._logger.warning") as mock_warning:
            mlflow.pyfunc.log_model(
                name="model",
                python_model=MyModel(),
                input_example=input_example,
                signature=signature,
            )
        assert not any(
            "Failed to run the predict function on input example" in call[0][0]
            for call in mock_warning.call_args_list
        )
        model_uri = f"runs:/{run.info.run_id}/model"

    pyfunc_model = mlflow.pyfunc.load_model(model_uri)
    underlying_model = pyfunc_model._model_impl.python_model
    assert getattr(underlying_model, "context_loaded", False), (
        "load_context was not called as expected."
    )

    new_data = ["New", "Data"]
    prediction = pyfunc_model.predict(new_data)
    assert prediction == new_data<|MERGE_RESOLUTION|>--- conflicted
+++ resolved
@@ -52,11 +52,7 @@
     bool_field: bool
     double_field: float
     any_field: Any
-<<<<<<< HEAD
-    optional_str: Optional[str] = None  # _noqa: UP045
-=======
     optional_str: Optional[str] = None  # noqa: UP045
->>>>>>> 3e5f3478
     str_or_none: str | None = None
 
 
@@ -68,11 +64,7 @@
 class CustomExample2(pydantic.BaseModel):
     custom_field: dict[str, Any]
     messages: list[Message]
-<<<<<<< HEAD
-    optional_int: Optional[int] = None  # _noqa: UP045
-=======
     optional_int: Optional[int] = None  # noqa: UP045
->>>>>>> 3e5f3478
     int_or_none: int | None = None
 
 
@@ -127,11 +119,7 @@
             [{"a": ["a", "b"]}],
         ),
         # Union
-<<<<<<< HEAD
-        (list[Union[int, str]], Schema([ColSpec(type=AnyType())]), [1, "a", 234]),  # _noqa: UP007
-=======
         (list[Union[int, str]], Schema([ColSpec(type=AnyType())]), [1, "a", 234]),  # noqa: UP007
->>>>>>> 3e5f3478
         (list[int | str], Schema([ColSpec(type=AnyType())]), [1, "a", 234]),
         # Any
         (list[Any], Schema([ColSpec(type=AnyType())]), [1, "a", 234]),
@@ -274,11 +262,7 @@
 class CustomExample3(pydantic.BaseModel):
     custom_field: dict[str, list[str]]
     messages: list[Message]
-<<<<<<< HEAD
-    optional_int: Optional[int] = None  # _noqa: UP045
-=======
     optional_int: Optional[int] = None  # noqa: UP045
->>>>>>> 3e5f3478
     int_or_none: int | None = None
 
 
