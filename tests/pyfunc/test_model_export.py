from __future__ import print_function

import mock
import os
import json
import sys
from distutils.version import StrictVersion
from subprocess import Popen, STDOUT

import numpy as np
import pandas as pd
import pandas.testing
import pytest
import sklearn.datasets
import sklearn.linear_model
import sklearn.neighbors
import yaml

import mlflow
import mlflow.pyfunc
import mlflow.pyfunc.cli
import mlflow.pyfunc.scoring_server as pyfunc_scoring_server
import mlflow.sklearn
from mlflow.models import Model
<<<<<<< HEAD
from mlflow.tracking.utils import get_artifact_uri as utils_get_artifact_uri

import tests
from tests.helper_functions import pyfunc_serve_and_score_model


def get_model_class():
    """
    Defines a custom Python model class that wraps a scikit-learn estimator.
    This can be invoked within a pytest fixture to define the class in the ``__main__`` scope.
    Alternatively, it can be invoked within a module to define the class in the module's scope.
    """
    class CustomSklearnModel(mlflow.pyfunc.PythonModel):

        def __init__(self, context):
            super(CustomSklearnModel, self).__init__(context)
            self.model = mlflow.sklearn.load_model(path=context.artifacts["sk_model"])

        def predict(self, model_input):
            return self.context.parameters["predict_fn"](self.model, model_input)

    return CustomSklearnModel


class SklearnModel(get_model_class()):
    """
    A custom Python model class defined in the test module scope. This is intended to be used for
    testing model export where the specified model class is a fully-qualified class name, as opposed
    to a ``type`` object.
    """
    pass


@pytest.fixture(scope="module")
def model_class():
    """
    A custom Python model class defined in the ``__main__`` scope. This is intended to be used
    for testing model export where the specified model class is a ``type`` object; in these cases,
    CloudPickle is used to serialize the model class, and it requires that the class be defined
    in ``__main__``.
    """
    return get_model_class()


@pytest.fixture(scope="module")
def iris_data():
    iris = sklearn.datasets.load_iris()
    x = iris.data[:, :2]
    y = iris.target
    return x,y


@pytest.fixture(scope="module")
def sklearn_knn_model(iris_data):
    x, y = iris_data
    knn_model = sklearn.neighbors.KNeighborsClassifier()
    knn_model.fit(x, y)
    return knn_model


@pytest.fixture(scope="module")
def sklearn_logreg_model(iris_data):
    x, y = iris_data
    linear_lr = sklearn.linear_model.LogisticRegression()
    linear_lr.fit(x, y)
    return linear_lr


@pytest.fixture
def model_path(tmpdir):
    return os.path.join(str(tmpdir), "model")


def test_model_save_load(sklearn_knn_model, model_class, iris_data, tmpdir):
    sklearn_model_path = os.path.join(str(tmpdir), "sklearn_model")
    mlflow.sklearn.save_model(sk_model=sklearn_knn_model, path=sklearn_model_path)

    def test_predict(sk_model, model_input):
        return sk_model.predict(model_input) * 2

    pyfunc_model_path = os.path.join(str(tmpdir), "pyfunc_model")
    mlflow.pyfunc.save_model(path=pyfunc_model_path,
                             artifacts={
                                "sk_model": sklearn_model_path
                             },
                             parameters={
                                "predict_fn": test_predict
                             },
                             model_class=model_class)

    loaded_pyfunc_model = mlflow.pyfunc.load_pyfunc(path=pyfunc_model_path)
    np.testing.assert_array_equal(
            loaded_pyfunc_model.predict(model_input=iris_data[0]),
            test_predict(sk_model=sklearn_knn_model, model_input=iris_data[0]))


def test_model_log_load(sklearn_knn_model, model_class, iris_data):
    sklearn_artifact_path = "sk_model"
    with mlflow.start_run():
        mlflow.sklearn.log_model(sk_model=sklearn_knn_model, artifact_path=sklearn_artifact_path)
        sklearn_run_id = mlflow.active_run().info.run_uuid

    def test_predict(sk_model, model_input):
        return sk_model.predict(model_input) * 2

    pyfunc_artifact_path = "pyfunc_model"
    with mlflow.start_run():
        mlflow.pyfunc.log_model(artifact_path=pyfunc_artifact_path,
                                artifacts={
                                    "sk_model": utils_get_artifact_uri(
                                        artifact_path=sklearn_artifact_path,
                                        run_id=sklearn_run_id)
                                },
                                parameters={
                                    "predict_fn": test_predict
                                },
                                model_class=model_class)
        pyfunc_run_id = mlflow.active_run().info.run_uuid

    loaded_pyfunc_model = mlflow.pyfunc.load_pyfunc(path=pyfunc_artifact_path, run_id=pyfunc_run_id)
    np.testing.assert_array_equal(
            loaded_pyfunc_model.predict(model_input=iris_data[0]),
            test_predict(sk_model=sklearn_knn_model, model_input=iris_data[0]))


def test_add_to_model_adds_specified_kwargs_to_mlmodel_configuration():
    custom_kwargs = {
        "key1": "value1",
        "key2": 20,
        "key3": range(10),
    }
    model_config = Model()
    mlflow.pyfunc.add_to_model(model=model_config,
                               loader_module=os.path.basename(__file__)[:-3],
                               data="data",
                               code="code",
                               env=None,
                               **custom_kwargs)

    assert mlflow.pyfunc.FLAVOR_NAME in model_config.flavors
    assert all([item in model_config.flavors[mlflow.pyfunc.FLAVOR_NAME] for item in custom_kwargs])


def test_pyfunc_model_serving_without_conda_env_activation_succeeds_with_model_class_type_object(
        sklearn_knn_model, model_class, iris_data, tmpdir):
    sklearn_model_path = os.path.join(str(tmpdir), "sklearn_model")
    mlflow.sklearn.save_model(sk_model=sklearn_knn_model, path=sklearn_model_path)

    def test_predict(sk_model, model_input):
        return sk_model.predict(model_input) * 2

    pyfunc_model_path = os.path.join(str(tmpdir), "pyfunc_model")
    mlflow.pyfunc.save_model(path=pyfunc_model_path,
                             artifacts={
                                "sk_model": sklearn_model_path
                             },
                             parameters={
                                "predict_fn": test_predict
                             },
                             model_class=model_class)
    loaded_pyfunc_model = mlflow.pyfunc.load_pyfunc(path=pyfunc_model_path)

    sample_input = pd.DataFrame(iris_data[0])
    scoring_response = pyfunc_serve_and_score_model(
            model_path=pyfunc_model_path,
            data=sample_input,
            content_type=pyfunc_scoring_server.CONTENT_TYPE_JSON_SPLIT_ORIENTED,
            extra_args=["--no-conda"])
    assert scoring_response.status_code == 200
    np.testing.assert_array_equal(
        np.array(json.loads(scoring_response.text)),
        loaded_pyfunc_model.predict(sample_input))


def test_pyfunc_model_serving_with_conda_env_activation_succeeds_with_model_class_type_object(
        sklearn_knn_model, model_class, iris_data, tmpdir):
    sklearn_model_path = os.path.join(str(tmpdir), "sklearn_model")
    mlflow.sklearn.save_model(sk_model=sklearn_knn_model, path=sklearn_model_path)

    def test_predict(sk_model, model_input):
        return sk_model.predict(model_input) * 2

    pyfunc_model_path = os.path.join(str(tmpdir), "pyfunc_model")
    mlflow.pyfunc.save_model(path=pyfunc_model_path,
                             artifacts={
                                "sk_model": sklearn_model_path
                             },
                             parameters={
                                "predict_fn": test_predict
                             },
                             model_class=model_class)
    loaded_pyfunc_model = mlflow.pyfunc.load_pyfunc(path=pyfunc_model_path)

    sample_input = pd.DataFrame(iris_data[0])
    scoring_response = pyfunc_serve_and_score_model(
            model_path=pyfunc_model_path,
            data=sample_input,
            content_type=pyfunc_scoring_server.CONTENT_TYPE_JSON_SPLIT_ORIENTED)
    assert scoring_response.status_code == 200
    np.testing.assert_array_equal(
        np.array(json.loads(scoring_response.text)),
        loaded_pyfunc_model.predict(sample_input))


def test_pyfunc_model_serving_without_conda_env_activation_succeeds_with_qualified_model_class_name(
        sklearn_knn_model, iris_data, tmpdir):
    sklearn_model_path = os.path.join(str(tmpdir), "sklearn_model")
    mlflow.sklearn.save_model(sk_model=sklearn_knn_model, path=sklearn_model_path)

    def test_predict(sk_model, model_input):
        return sk_model.predict(model_input) * 2

    pyfunc_model_path = os.path.join(str(tmpdir), "pyfunc_model")
    mlflow.pyfunc.save_model(path=pyfunc_model_path,
                             artifacts={
                                "sk_model": sklearn_model_path
                             },
                             parameters={
                                "predict_fn": test_predict
                             },
                             model_class=".".join([__name__, SklearnModel.__name__]),
                             code_paths=[os.path.dirname(tests.__file__)])
    loaded_pyfunc_model = mlflow.pyfunc.load_pyfunc(path=pyfunc_model_path)

    sample_input = pd.DataFrame(iris_data[0])
    scoring_response = pyfunc_serve_and_score_model(
            model_path=pyfunc_model_path,
            data=sample_input,
            content_type=pyfunc_scoring_server.CONTENT_TYPE_JSON_SPLIT_ORIENTED,
            extra_args=["--no-conda"])
    assert scoring_response.status_code == 200
    np.testing.assert_array_equal(
        np.array(json.loads(scoring_response.text)),
        loaded_pyfunc_model.predict(sample_input))


def test_pyfunc_cli_predict_command_without_conda_env_activation_succeeds(
        sklearn_knn_model, model_class, iris_data, tmpdir):
    sklearn_model_path = os.path.join(str(tmpdir), "sklearn_model")
    mlflow.sklearn.save_model(sk_model=sklearn_knn_model, path=sklearn_model_path)

    def test_predict(sk_model, model_input):
        return sk_model.predict(model_input) * 2

    pyfunc_model_path = os.path.join(str(tmpdir), "pyfunc_model")
    mlflow.pyfunc.save_model(path=pyfunc_model_path,
                             artifacts={
                                "sk_model": sklearn_model_path
                             },
                             parameters={
                                "predict_fn": test_predict
                             },
                             model_class=model_class)
    loaded_pyfunc_model = mlflow.pyfunc.load_pyfunc(path=pyfunc_model_path)

    sample_input = pd.DataFrame(iris_data[0])
    input_csv_path = os.path.join(str(tmpdir), "input with spaces.csv")
    sample_input.to_csv(input_csv_path, header=True, index=False)
    output_csv_path = os.path.join(str(tmpdir), "output.csv")
    process = Popen(['mlflow', 'pyfunc', 'predict',
                     '--model-path', pyfunc_model_path,
                     '-i', input_csv_path,
                     '-o', output_csv_path,
                     '--no-conda'],
                    stderr=STDOUT,
                    preexec_fn=os.setsid)
    process.wait()
    result_df = pandas.read_csv(output_csv_path, header=None)
    np.testing.assert_array_equal(result_df.values.transpose()[0],
                                  loaded_pyfunc_model.predict(sample_input))


def test_pyfunc_cli_predict_command_with_conda_env_activation_succeeds(
        sklearn_knn_model, model_class, iris_data, tmpdir):
    sklearn_model_path = os.path.join(str(tmpdir), "sklearn_model")
    mlflow.sklearn.save_model(sk_model=sklearn_knn_model, path=sklearn_model_path)

    def test_predict(sk_model, model_input):
        return sk_model.predict(model_input) * 2

    pyfunc_model_path = os.path.join(str(tmpdir), "pyfunc_model")
    mlflow.pyfunc.save_model(path=pyfunc_model_path,
                             artifacts={
                                "sk_model": sklearn_model_path
                             },
                             parameters={
                                "predict_fn": test_predict
                             },
                             model_class=model_class)
    loaded_pyfunc_model = mlflow.pyfunc.load_pyfunc(path=pyfunc_model_path)

    sample_input = pd.DataFrame(iris_data[0])
    input_csv_path = os.path.join(str(tmpdir), "input with spaces.csv")
    sample_input.to_csv(input_csv_path, header=True, index=False)
    output_csv_path = os.path.join(str(tmpdir), "output.csv")
    process = Popen(['mlflow', 'pyfunc', 'predict',
                     '--model-path', pyfunc_model_path,
                     '-i', input_csv_path,
                     '-o', output_csv_path],
                    stderr=STDOUT,
                    preexec_fn=os.setsid)
    process.wait()
    result_df = pandas.read_csv(output_csv_path, header=None)
    np.testing.assert_array_equal(result_df.values.transpose()[0],
                                  loaded_pyfunc_model.predict(sample_input))


def test_save_model_specifying_model_dependency_with_different_major_python_verison_logs_warning(
        sklearn_knn_model, model_class, tmpdir):
    sklearn_model_path = os.path.join(str(tmpdir), "sklearn_model")
    mlflow.sklearn.save_model(sk_model=sklearn_knn_model, path=sklearn_model_path)
    sk_model_config_path = os.path.join(sklearn_model_path, "MLmodel")
    sk_model_config = Model.load(sk_model_config_path)
    assert mlflow.pyfunc.FLAVOR_NAME in sk_model_config.flavors
    sk_model_config.flavors[mlflow.pyfunc.FLAVOR_NAME][mlflow.pyfunc.PY_VERSION] = (
        "2.7.0" if sys.version_info >= (3,0) else "3.6.0"
    )
    sk_model_config.save(sk_model_config_path)

    log_messages = []
    def custom_warn(message_text, *args, **kwargs):
        log_messages.append(message_text.format(*args, **kwargs))

    with mock.patch("mlflow.pyfunc._logger.warn") as warn_mock:
        warn_mock.side_effect = custom_warn
        mlflow.pyfunc.save_model(path=os.path.join(str(tmpdir), "pyfunc_model"),
                             artifacts={
                                "sk_model": sklearn_model_path
                             },
                             parameters={
                                "predict_fn": lambda sk_model, model_input: None
                             },
                             model_class=model_class)

    assert any([
        "MLflow model that was saved with a different major version of Python" in log_message
        for log_message in log_messages
    ])


def test_save_model_specifying_model_dependency_with_same_major_python_version_does_not_log_warning(
        sklearn_knn_model, model_class, tmpdir):
    sklearn_model_path = os.path.join(str(tmpdir), "sklearn_model")
    mlflow.sklearn.save_model(sk_model=sklearn_knn_model, path=sklearn_model_path)
    sk_model_config_path = os.path.join(sklearn_model_path, "MLmodel")
    sk_model_config = Model.load(sk_model_config_path)
    sk_model_py_version = sk_model_config.flavors.get(mlflow.pyfunc.FLAVOR_NAME, {}).get(
        mlflow.pyfunc.PY_VERSION, None)
    assert sk_model_py_version is not None
    assert StrictVersion(sk_model_py_version).version[0] == sys.version_info.major

    log_messages = []
    def custom_warn(message_text, *args, **kwargs):
        log_messages.append(message_text.format(*args, **kwargs))

    with mock.patch("mlflow.pyfunc._logger.warn") as warn_mock:
        warn_mock.side_effect = custom_warn
        mlflow.pyfunc.save_model(path=os.path.join(str(tmpdir), "pyfunc_model"),
                             artifacts={
                                "sk_model": sklearn_model_path
                             },
                             parameters={
                                "predict_fn": lambda sk_model, model_input: None
                             },
                             model_class=model_class)

    assert not any([
        "MLflow model that was saved with a different major version of Python" in log_message
        for log_message in log_messages
    ])


def test_save_model_specifying_model_dependency_with_different_cloudpickle_verison_logs_warning(
        sklearn_knn_model, model_class, tmpdir):
    sklearn_model_path = os.path.join(str(tmpdir), "sklearn_model")
    with mock.patch("cloudpickle.__version__") as cloudpickle_version_mock:
        cloudpickle_version_mock.__str__ = lambda *args, **kwargs: "0.4.6"
        mlflow.sklearn.save_model(
            sk_model=sklearn_knn_model,
            path=sklearn_model_path,
            serialization_format=mlflow.sklearn.SERIALIZATION_FORMAT_CLOUDPICKLE)

    log_messages = []
    def custom_warn(message_text, *args, **kwargs):
        log_messages.append(message_text.format(*args, **kwargs))

    with mock.patch("mlflow.pyfunc._logger.warn") as warn_mock,\
            mock.patch("cloudpickle.__version__") as cloudpickle_version_mock:
        warn_mock.side_effect = custom_warn
        cloudpickle_version_mock.__str__ = lambda *args, **kwargs: "0.5.8"
        mlflow.pyfunc.save_model(path=os.path.join(str(tmpdir), "pyfunc_model"),
                             artifacts={
                                "sk_model": sklearn_model_path
                             },
                             parameters={
                                "predict_fn": lambda sk_model, model_input: None
                             },
                             model_class=model_class)

    assert any([
        "MLflow model that contains a dependency on either a different version or a"
        " range of versions of the CloudPickle library" in log_message
        for log_message in log_messages
    ])


def test_save_model_specifying_model_dependency_with_same_cloudpickle_verison_does_not_log_warning(
        sklearn_knn_model, model_class, tmpdir):
    sklearn_model_path = os.path.join(str(tmpdir), "sklearn_model")
    mlflow.sklearn.save_model(sk_model=sklearn_knn_model,
                          path=sklearn_model_path,
                          serialization_format=mlflow.sklearn.SERIALIZATION_FORMAT_CLOUDPICKLE)

    log_messages = []
    def custom_warn(message_text, *args, **kwargs):
        log_messages.append(message_text.format(*args, **kwargs))

    with mock.patch("mlflow.pyfunc._logger.warn") as warn_mock:
        warn_mock.side_effect = custom_warn
        mlflow.pyfunc.save_model(path=os.path.join(str(tmpdir), "pyfunc_model"),
                             artifacts={
                                "sk_model": sklearn_model_path
                             },
                             parameters={
                                "predict_fn": lambda sk_model, model_input: None
                             },
                             model_class=model_class)

    assert not any([
        "MLflow model that contains a dependency on either a different version or a"
        " range of versions of the CloudPickle library" in log_message
        for log_message in log_messages
    ])

=======
from mlflow.utils.file_utils import TempDir


def _load_pyfunc(path):
    with open(path, "rb") as f:
        if six.PY2:
            return pickle.load(f)
        else:
            return pickle.load(f, encoding='latin1')  # pylint: disable=unexpected-keyword-arg


class TestModelExport(unittest.TestCase):
    def setUp(self):
        self._tmp = tempfile.mkdtemp()
        iris = sklearn.datasets.load_iris()
        self._X = iris.data[:, :2]  # we only take the first two features.
        self._y = iris.target
        self._knn = sklearn.neighbors.KNeighborsClassifier()
        self._knn.fit(self._X, self._y)
        self._knn_predict = self._knn.predict(self._X)
        self._linear_lr = sklearn.linear_model.LogisticRegression()
        self._linear_lr.fit(self._X, self._y)
        self._linear_lr_predict = self._linear_lr.predict(self._X)

    def test_model_save_load(self):
        with TempDir() as tmp:
            model_path = tmp.path("knn.pkl")
            with open(model_path, "wb") as f:
                pickle.dump(self._knn, f)
            path = tmp.path("knn")
            m = Model(run_id="test", artifact_path="testtest")
            pyfunc.save_model(dst_path=path,
                              data_path=model_path,
                              loader_module=os.path.basename(__file__)[:-3],
                              code_path=[__file__],
                              model=m)
            m2 = Model.load(os.path.join(path, "MLmodel"))
            print("m1", m.__dict__)
            print("m2", m2.__dict__)
            assert m.__dict__ == m2.__dict__
            assert pyfunc.FLAVOR_NAME in m2.flavors
            assert pyfunc.PY_VERSION in m2.flavors[pyfunc.FLAVOR_NAME]
            x = pyfunc.load_pyfunc(path)
            xpred = x.predict(self._X)
            np.testing.assert_array_equal(self._knn_predict, xpred)

    def test_model_log(self):
        with TempDir(chdr=True, remove_on_exit=True) as tmp:
            model_path = tmp.path("linear.pkl")
            with open(model_path, "wb") as f:
                pickle.dump(self._linear_lr, f)
            tracking_dir = os.path.abspath(tmp.path("mlruns"))
            mlflow.set_tracking_uri("file://%s" % tracking_dir)
            mlflow.start_run()
            try:
                pyfunc.log_model(artifact_path="linear",
                                 data_path=model_path,
                                 loader_module=os.path.basename(__file__)[:-3],
                                 code_path=[__file__])

                run_id = mlflow.active_run().info.run_uuid
                path = tracking.utils._get_model_log_dir("linear", run_id)
                m = Model.load(os.path.join(path, "MLmodel"))
                print(m.__dict__)
                assert pyfunc.FLAVOR_NAME in m.flavors
                assert pyfunc.PY_VERSION in m.flavors[pyfunc.FLAVOR_NAME]
                x = pyfunc.load_pyfunc("linear", run_id=run_id)
                xpred = x.predict(self._X)
                np.testing.assert_array_equal(self._linear_lr_predict, xpred)
            finally:
                mlflow.end_run()
                mlflow.set_tracking_uri(None)
                # Remove the log directory in order to avoid adding new tests to pytest...
                shutil.rmtree(tracking_dir)

    def test_add_to_model_adds_specified_kwargs_to_mlmodel_configuration(self):
        custom_kwargs = {
            "key1": "value1",
            "key2": 20,
            "key3": range(10),
        }
        model_config = Model()
        pyfunc.add_to_model(model=model_config,
                            loader_module=os.path.basename(__file__)[:-3],
                            data="data",
                            code="code",
                            env=None,
                            **custom_kwargs)

        assert pyfunc.FLAVOR_NAME in model_config.flavors
        assert all([item in model_config.flavors[pyfunc.FLAVOR_NAME] for item in custom_kwargs])

    def _create_conda_env_file(self, tmp):
        conda_env_path = tmp.path("conda.yml")
        with open(conda_env_path, "w") as f:
            f.write("""
                    name: mlflow
                    channels:
                      - defaults
                    dependencies:
                      - pip:
                        - -e {}
                    """.format(os.path.abspath(os.path.join(mlflow.__path__[0], '..'))))
        return conda_env_path

    def _model_serve_with_conda_env(self, extra_args):
        with TempDir() as tmp:
            model_path = tmp.path("knn.pkl")
            with open(model_path, "wb") as f:
                pickle.dump(self._knn, f)
            path = tmp.path("knn")

            pyfunc.save_model(dst_path=path,
                              data_path=model_path,
                              loader_module=os.path.basename(__file__)[:-3],
                              code_path=[__file__],
                              conda_env=self._create_conda_env_file(tmp)
                              )
            input_csv_path = tmp.path("input.csv")
            pandas.DataFrame(self._X).to_csv(input_csv_path, header=True, index=False)
            port = 5000
            process = Popen(['mlflow', 'pyfunc', 'serve',
                             '--model-path', path, '--port', str(port)] + extra_args,
                            stderr=STDOUT,
                            preexec_fn=os.setsid)
            time.sleep(5)
            try:
                assert process.poll() is None, "server died prematurely"
                success = False
                failcount = 0
                while not success and failcount < 3 and process.poll() is None:
                    try:
                        response = requests.post("http://localhost:{}/invocations".format(port),
                                                 data=open(input_csv_path, 'rb'),
                                                 headers={'Content-type': 'text/csv'})
                        response.close()
                        success = True
                    except requests.ConnectionError:
                        time.sleep(5)
                        failcount += 1
            finally:
                os.killpg(os.getpgid(process.pid), signal.SIGTERM)  # kill process + children
                time.sleep(0.5)
                assert process.poll() is not None, "server not dead"

            # check result
            if not success:
                raise RuntimeError("Fail to connect to the server")
            else:
                result_df = pandas.read_json(response.content)
                np.testing.assert_array_equal(result_df.values.transpose()[0],
                                              self._knn.predict(self._X))

    def test_model_serve_with_conda(self):
        self._model_serve_with_conda_env(extra_args=[])

    def test_model_serve_with_no_conda(self):
        self._model_serve_with_conda_env(extra_args=['--no-conda'])

    def test_cli_predict(self):
        with TempDir() as tmp:
            model_path = tmp.path("knn.pkl")
            with open(model_path, "wb") as f:
                pickle.dump(self._knn, f)
            path = tmp.path("knn")
            pyfunc.save_model(dst_path=path,
                              data_path=model_path,
                              loader_module=os.path.basename(__file__)[:-3],
                              code_path=[__file__],
                              )
            input_csv_path = tmp.path("input with spaces.csv")
            pandas.DataFrame(self._X).to_csv(input_csv_path, header=True, index=False)
            output_csv_path = tmp.path("output.csv")
            runner = CliRunner(env={"LC_ALL": "en_US.UTF-8", "LANG": "en_US.UTF-8"})
            result = runner.invoke(mlflow.pyfunc.cli.commands,
                                   ['predict', '--model-path', path, '-i',
                                    input_csv_path, '-o', output_csv_path])
            print("result", result.output)
            print(result.exc_info)
            print(result.exception)
            assert result.exit_code == 0
            result_df = pandas.read_csv(output_csv_path, header=None)
            np.testing.assert_array_equal(result_df.values.transpose()[0],
                                          self._knn.predict(self._X))

    def _cli_predict_with_conda_env(self, extra_args):
        with TempDir() as tmp:
            model_path = tmp.path("knn.pkl")
            with open(model_path, "wb") as f:
                pickle.dump(self._knn, f)

            # create a conda yaml that installs mlflow from source in-place mode
            path = tmp.path("knn")
            pyfunc.save_model(dst_path=path,
                              data_path=model_path,
                              loader_module=os.path.basename(__file__)[:-3],
                              code_path=[__file__],
                              conda_env=self._create_conda_env_file(tmp)
                              )
            input_csv_path = tmp.path("input with spaces.csv")
            pandas.DataFrame(self._X).to_csv(input_csv_path, header=True, index=False)
            output_csv_path = tmp.path("output.csv")
            process = Popen(['mlflow', 'pyfunc', 'predict',
                             '--model-path', path,
                             '-i', input_csv_path,
                             '-o', output_csv_path] + extra_args,
                            stderr=STDOUT,
                            preexec_fn=os.setsid)
            process.wait()
            result_df = pandas.read_csv(output_csv_path, header=None)
            np.testing.assert_array_equal(result_df.values.transpose()[0],
                                          self._knn.predict(self._X))

    def test_cli_predict_with_conda(self):
        """Run prediction in MLModel specified conda env"""
        self._cli_predict_with_conda_env([])

    def test_cli_predict_with_no_conda(self):
        """Run prediction in current conda env"""
        self._cli_predict_with_conda_env(['--no-conda'])
>>>>>>> 9fa1c996
<|MERGE_RESOLUTION|>--- conflicted
+++ resolved
@@ -22,7 +22,6 @@
 import mlflow.pyfunc.scoring_server as pyfunc_scoring_server
 import mlflow.sklearn
 from mlflow.models import Model
-<<<<<<< HEAD
 from mlflow.tracking.utils import get_artifact_uri as utils_get_artifact_uri
 
 import tests
@@ -455,227 +454,4 @@
         "MLflow model that contains a dependency on either a different version or a"
         " range of versions of the CloudPickle library" in log_message
         for log_message in log_messages
-    ])
-
-=======
-from mlflow.utils.file_utils import TempDir
-
-
-def _load_pyfunc(path):
-    with open(path, "rb") as f:
-        if six.PY2:
-            return pickle.load(f)
-        else:
-            return pickle.load(f, encoding='latin1')  # pylint: disable=unexpected-keyword-arg
-
-
-class TestModelExport(unittest.TestCase):
-    def setUp(self):
-        self._tmp = tempfile.mkdtemp()
-        iris = sklearn.datasets.load_iris()
-        self._X = iris.data[:, :2]  # we only take the first two features.
-        self._y = iris.target
-        self._knn = sklearn.neighbors.KNeighborsClassifier()
-        self._knn.fit(self._X, self._y)
-        self._knn_predict = self._knn.predict(self._X)
-        self._linear_lr = sklearn.linear_model.LogisticRegression()
-        self._linear_lr.fit(self._X, self._y)
-        self._linear_lr_predict = self._linear_lr.predict(self._X)
-
-    def test_model_save_load(self):
-        with TempDir() as tmp:
-            model_path = tmp.path("knn.pkl")
-            with open(model_path, "wb") as f:
-                pickle.dump(self._knn, f)
-            path = tmp.path("knn")
-            m = Model(run_id="test", artifact_path="testtest")
-            pyfunc.save_model(dst_path=path,
-                              data_path=model_path,
-                              loader_module=os.path.basename(__file__)[:-3],
-                              code_path=[__file__],
-                              model=m)
-            m2 = Model.load(os.path.join(path, "MLmodel"))
-            print("m1", m.__dict__)
-            print("m2", m2.__dict__)
-            assert m.__dict__ == m2.__dict__
-            assert pyfunc.FLAVOR_NAME in m2.flavors
-            assert pyfunc.PY_VERSION in m2.flavors[pyfunc.FLAVOR_NAME]
-            x = pyfunc.load_pyfunc(path)
-            xpred = x.predict(self._X)
-            np.testing.assert_array_equal(self._knn_predict, xpred)
-
-    def test_model_log(self):
-        with TempDir(chdr=True, remove_on_exit=True) as tmp:
-            model_path = tmp.path("linear.pkl")
-            with open(model_path, "wb") as f:
-                pickle.dump(self._linear_lr, f)
-            tracking_dir = os.path.abspath(tmp.path("mlruns"))
-            mlflow.set_tracking_uri("file://%s" % tracking_dir)
-            mlflow.start_run()
-            try:
-                pyfunc.log_model(artifact_path="linear",
-                                 data_path=model_path,
-                                 loader_module=os.path.basename(__file__)[:-3],
-                                 code_path=[__file__])
-
-                run_id = mlflow.active_run().info.run_uuid
-                path = tracking.utils._get_model_log_dir("linear", run_id)
-                m = Model.load(os.path.join(path, "MLmodel"))
-                print(m.__dict__)
-                assert pyfunc.FLAVOR_NAME in m.flavors
-                assert pyfunc.PY_VERSION in m.flavors[pyfunc.FLAVOR_NAME]
-                x = pyfunc.load_pyfunc("linear", run_id=run_id)
-                xpred = x.predict(self._X)
-                np.testing.assert_array_equal(self._linear_lr_predict, xpred)
-            finally:
-                mlflow.end_run()
-                mlflow.set_tracking_uri(None)
-                # Remove the log directory in order to avoid adding new tests to pytest...
-                shutil.rmtree(tracking_dir)
-
-    def test_add_to_model_adds_specified_kwargs_to_mlmodel_configuration(self):
-        custom_kwargs = {
-            "key1": "value1",
-            "key2": 20,
-            "key3": range(10),
-        }
-        model_config = Model()
-        pyfunc.add_to_model(model=model_config,
-                            loader_module=os.path.basename(__file__)[:-3],
-                            data="data",
-                            code="code",
-                            env=None,
-                            **custom_kwargs)
-
-        assert pyfunc.FLAVOR_NAME in model_config.flavors
-        assert all([item in model_config.flavors[pyfunc.FLAVOR_NAME] for item in custom_kwargs])
-
-    def _create_conda_env_file(self, tmp):
-        conda_env_path = tmp.path("conda.yml")
-        with open(conda_env_path, "w") as f:
-            f.write("""
-                    name: mlflow
-                    channels:
-                      - defaults
-                    dependencies:
-                      - pip:
-                        - -e {}
-                    """.format(os.path.abspath(os.path.join(mlflow.__path__[0], '..'))))
-        return conda_env_path
-
-    def _model_serve_with_conda_env(self, extra_args):
-        with TempDir() as tmp:
-            model_path = tmp.path("knn.pkl")
-            with open(model_path, "wb") as f:
-                pickle.dump(self._knn, f)
-            path = tmp.path("knn")
-
-            pyfunc.save_model(dst_path=path,
-                              data_path=model_path,
-                              loader_module=os.path.basename(__file__)[:-3],
-                              code_path=[__file__],
-                              conda_env=self._create_conda_env_file(tmp)
-                              )
-            input_csv_path = tmp.path("input.csv")
-            pandas.DataFrame(self._X).to_csv(input_csv_path, header=True, index=False)
-            port = 5000
-            process = Popen(['mlflow', 'pyfunc', 'serve',
-                             '--model-path', path, '--port', str(port)] + extra_args,
-                            stderr=STDOUT,
-                            preexec_fn=os.setsid)
-            time.sleep(5)
-            try:
-                assert process.poll() is None, "server died prematurely"
-                success = False
-                failcount = 0
-                while not success and failcount < 3 and process.poll() is None:
-                    try:
-                        response = requests.post("http://localhost:{}/invocations".format(port),
-                                                 data=open(input_csv_path, 'rb'),
-                                                 headers={'Content-type': 'text/csv'})
-                        response.close()
-                        success = True
-                    except requests.ConnectionError:
-                        time.sleep(5)
-                        failcount += 1
-            finally:
-                os.killpg(os.getpgid(process.pid), signal.SIGTERM)  # kill process + children
-                time.sleep(0.5)
-                assert process.poll() is not None, "server not dead"
-
-            # check result
-            if not success:
-                raise RuntimeError("Fail to connect to the server")
-            else:
-                result_df = pandas.read_json(response.content)
-                np.testing.assert_array_equal(result_df.values.transpose()[0],
-                                              self._knn.predict(self._X))
-
-    def test_model_serve_with_conda(self):
-        self._model_serve_with_conda_env(extra_args=[])
-
-    def test_model_serve_with_no_conda(self):
-        self._model_serve_with_conda_env(extra_args=['--no-conda'])
-
-    def test_cli_predict(self):
-        with TempDir() as tmp:
-            model_path = tmp.path("knn.pkl")
-            with open(model_path, "wb") as f:
-                pickle.dump(self._knn, f)
-            path = tmp.path("knn")
-            pyfunc.save_model(dst_path=path,
-                              data_path=model_path,
-                              loader_module=os.path.basename(__file__)[:-3],
-                              code_path=[__file__],
-                              )
-            input_csv_path = tmp.path("input with spaces.csv")
-            pandas.DataFrame(self._X).to_csv(input_csv_path, header=True, index=False)
-            output_csv_path = tmp.path("output.csv")
-            runner = CliRunner(env={"LC_ALL": "en_US.UTF-8", "LANG": "en_US.UTF-8"})
-            result = runner.invoke(mlflow.pyfunc.cli.commands,
-                                   ['predict', '--model-path', path, '-i',
-                                    input_csv_path, '-o', output_csv_path])
-            print("result", result.output)
-            print(result.exc_info)
-            print(result.exception)
-            assert result.exit_code == 0
-            result_df = pandas.read_csv(output_csv_path, header=None)
-            np.testing.assert_array_equal(result_df.values.transpose()[0],
-                                          self._knn.predict(self._X))
-
-    def _cli_predict_with_conda_env(self, extra_args):
-        with TempDir() as tmp:
-            model_path = tmp.path("knn.pkl")
-            with open(model_path, "wb") as f:
-                pickle.dump(self._knn, f)
-
-            # create a conda yaml that installs mlflow from source in-place mode
-            path = tmp.path("knn")
-            pyfunc.save_model(dst_path=path,
-                              data_path=model_path,
-                              loader_module=os.path.basename(__file__)[:-3],
-                              code_path=[__file__],
-                              conda_env=self._create_conda_env_file(tmp)
-                              )
-            input_csv_path = tmp.path("input with spaces.csv")
-            pandas.DataFrame(self._X).to_csv(input_csv_path, header=True, index=False)
-            output_csv_path = tmp.path("output.csv")
-            process = Popen(['mlflow', 'pyfunc', 'predict',
-                             '--model-path', path,
-                             '-i', input_csv_path,
-                             '-o', output_csv_path] + extra_args,
-                            stderr=STDOUT,
-                            preexec_fn=os.setsid)
-            process.wait()
-            result_df = pandas.read_csv(output_csv_path, header=None)
-            np.testing.assert_array_equal(result_df.values.transpose()[0],
-                                          self._knn.predict(self._X))
-
-    def test_cli_predict_with_conda(self):
-        """Run prediction in MLModel specified conda env"""
-        self._cli_predict_with_conda_env([])
-
-    def test_cli_predict_with_no_conda(self):
-        """Run prediction in current conda env"""
-        self._cli_predict_with_conda_env(['--no-conda'])
->>>>>>> 9fa1c996
+    ])