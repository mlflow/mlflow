--- conflicted
+++ resolved
@@ -1,10 +1,6 @@
 import json
-<<<<<<< HEAD
 from enum import Enum
-from typing import Union
-=======
 from typing import Any, Optional, Union
->>>>>>> a0989b37
 
 import fastapi
 from pydantic import BaseModel
