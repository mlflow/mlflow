--- conflicted
+++ resolved
@@ -758,7 +758,6 @@
         assert logged_model_id != model.model_id
 
 
-<<<<<<< HEAD
 @pytest.mark.parametrize(
     "sentinel",
     [
@@ -768,7 +767,7 @@
 )
 def test_parse_tools_handles_openai_not_given_sentinel(sentinel):
     assert _parse_tools({"tools": sentinel}) == []
-=======
+
 @skip_when_testing_trace_sdk
 @pytest.mark.asyncio
 async def test_model_loading_set_active_model_id_without_fetching_logged_model(client):
@@ -797,5 +796,4 @@
     span = traces[0].data.spans[0]
     model_id = traces[0].info.request_metadata[SpanAttributeKey.MODEL_ID]
     assert model_id is not None
-    assert span.inputs["messages"][0]["content"] == f"test {model_id}"
->>>>>>> df5dc56c
+    assert span.inputs["messages"][0]["content"] == f"test {model_id}"