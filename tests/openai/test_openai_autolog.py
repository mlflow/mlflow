import json
from unittest import mock

import httpx
import openai
import pytest
from packaging.version import Version
from pydantic import BaseModel

import mlflow
from mlflow.entities.span import SpanType
from mlflow.exceptions import MlflowException
from mlflow.openai.utils.chat_schema import _parse_tools
from mlflow.tracing.constant import (
    STREAM_CHUNK_EVENT_VALUE_KEY,
    SpanAttributeKey,
    TokenUsageKey,
    TraceMetadataKey,
)

from tests.openai.mock_openai import EMPTY_CHOICES
from tests.tracing.helper import get_traces, skip_when_testing_trace_sdk

MOCK_TOOLS = [
    {
        "type": "function",
        "function": {
            "name": "add",
            "description": "Add two numbers",
            "parameters": {
                "type": "object",
                "properties": {
                    "a": {"type": "number"},
                    "b": {"type": "number"},
                },
                "required": ["a", "b"],
            },
        },
    }
]


@pytest.fixture(params=[True, False], ids=["sync", "async"])
def client(request, monkeypatch, mock_openai):
    monkeypatch.setenvs(
        {
            "OPENAI_API_KEY": "test",
            "OPENAI_API_BASE": mock_openai,
        }
    )
    if request.param:
        client = openai.OpenAI(api_key="test", base_url=mock_openai)
        client._is_async = False
        return client
    else:
        client = openai.AsyncOpenAI(api_key="test", base_url=mock_openai)
        client._is_async = True
        return client


@pytest.fixture
def completion_models():
    model_infos = []
    for temp in [0.1, 0.2, 0.3]:
        model_infos.append(
            mlflow.openai.log_model(
                "gpt-4o-mini",
                "completions",
                name="model",
                temperature=temp,
                prompt="Say {text}",
                pip_requirements=["mlflow"],  # Hard code for speed up
            )
        )
    return model_infos


@pytest.fixture
def embedding_models():
    float_model = mlflow.openai.log_model(
        "text-embedding-ada-002",
        "embeddings",
        name="model",
        encoding_format="float",
        pip_requirements=["mlflow"],  # Hard code for speed up
    )
    base64_model = mlflow.openai.log_model(
        "text-embedding-ada-002",
        "embeddings",
        name="model",
        encoding_format="base64",
        pip_requirements=["mlflow"],  # Hard code for speed up
    )
    return [float_model, base64_model]


@pytest.mark.asyncio
async def test_chat_completions_autolog(client):
    mlflow.openai.autolog()

    messages = [{"role": "user", "content": "test"}]
    response = client.chat.completions.create(
        messages=messages,
        model="gpt-4o-mini",
        temperature=0,
    )

    if client._is_async:
        await response

    traces = get_traces()
    assert len(traces) == 1
    trace = traces[0]
    assert trace is not None
    assert trace.info.status == "OK"
    assert len(trace.data.spans) == 1
    span = trace.data.spans[0]
    assert span.span_type == SpanType.CHAT_MODEL
    assert span.inputs == {"messages": messages, "model": "gpt-4o-mini", "temperature": 0}
    assert span.outputs["id"] == "chatcmpl-123"
    assert span.attributes["model"] == "gpt-4o-mini"
    assert span.attributes["temperature"] == 0

    assert span.get_attribute(SpanAttributeKey.CHAT_USAGE) == {
        TokenUsageKey.INPUT_TOKENS: 9,
        TokenUsageKey.OUTPUT_TOKENS: 12,
        TokenUsageKey.TOTAL_TOKENS: 21,
    }
    assert span.get_attribute(SpanAttributeKey.MESSAGE_FORMAT) == "openai.chat.completions"
    assert TraceMetadataKey.SOURCE_RUN not in trace.info.request_metadata
    assert trace.info.token_usage == {
        TokenUsageKey.INPUT_TOKENS: 9,
        TokenUsageKey.OUTPUT_TOKENS: 12,
        TokenUsageKey.TOTAL_TOKENS: 21,
    }


@pytest.mark.asyncio
async def test_chat_completions_autolog_under_current_active_span(client):
    # If a user have an active span, the autologging should create a child span under it.
    mlflow.openai.autolog()

    messages = [{"role": "user", "content": "test"}]
    with mlflow.start_span(name="parent"):
        for _ in range(3):
            response = client.chat.completions.create(
                messages=messages,
                model="gpt-4o-mini",
                temperature=0,
            )

            if client._is_async:
                await response

    traces = get_traces()
    assert len(traces) == 1
    trace = traces[0]
    assert trace is not None
    assert trace.info.status == "OK"
    assert len(trace.data.spans) == 4
    parent_span = trace.data.spans[0]
    assert parent_span.name == "parent"
    child_span = trace.data.spans[1]
    assert child_span.name == "AsyncCompletions_1" if client._is_async else "Completions_1"
    assert child_span.inputs == {"messages": messages, "model": "gpt-4o-mini", "temperature": 0}
    assert child_span.outputs["id"] == "chatcmpl-123"
    assert child_span.parent_id == parent_span.span_id

    # Token usage should be aggregated correctly
    assert trace.info.token_usage == {
        TokenUsageKey.INPUT_TOKENS: 27,
        TokenUsageKey.OUTPUT_TOKENS: 36,
        TokenUsageKey.TOTAL_TOKENS: 63,
    }


@pytest.mark.asyncio
@pytest.mark.parametrize("include_usage", [True, False])
async def test_chat_completions_autolog_streaming(client, include_usage):
    mlflow.openai.autolog()

    stream_options_supported = Version(openai.__version__) >= Version("1.26")

    if not stream_options_supported and include_usage:
        pytest.skip("OpenAI SDK version does not support usage tracking in streaming")

    messages = [{"role": "user", "content": "test"}]

    input_params = {
        "messages": messages,
        "model": "gpt-4o-mini",
        "temperature": 0,
        "stream": True,
    }
    if stream_options_supported:
        input_params["stream_options"] = {"include_usage": include_usage}

    stream = client.chat.completions.create(**input_params)

    if client._is_async:
        async for _ in await stream:
            pass
    else:
        for _ in stream:
            pass

    trace = mlflow.get_trace(mlflow.get_last_active_trace_id())
    assert trace is not None
    assert trace.info.status == "OK"
    assert len(trace.data.spans) == 1
    span = trace.data.spans[0]
    assert span.span_type == SpanType.CHAT_MODEL
    assert span.inputs == input_params

    # Reconstructed response from streaming chunks
    assert isinstance(span.outputs, dict)
    assert span.outputs["id"] == "chatcmpl-123"
    assert span.outputs["object"] == "chat.completion"
    assert span.outputs["model"] == "gpt-4o-mini"
    assert span.outputs["system_fingerprint"] == "fp_44709d6fcb"
    assert "choices" in span.outputs
    assert span.outputs["choices"][0]["message"]["role"] == "assistant"
    assert span.outputs["choices"][0]["message"]["content"] == "Hello world"

    # Usage should be preserved when include_usage=True
    if include_usage:
        assert "usage" in span.outputs
        assert span.outputs["usage"]["prompt_tokens"] == 9
        assert span.outputs["usage"]["completion_tokens"] == 12
        assert span.outputs["usage"]["total_tokens"] == 21

    stream_event_data = trace.data.spans[0].events
    assert stream_event_data[0].name == "mlflow.chunk.item.0"
    chunk_1 = json.loads(stream_event_data[0].attributes[STREAM_CHUNK_EVENT_VALUE_KEY])
    assert chunk_1["id"] == "chatcmpl-123"
    assert chunk_1["choices"][0]["delta"]["content"] == "Hello"
    assert stream_event_data[1].name == "mlflow.chunk.item.1"
    chunk_2 = json.loads(stream_event_data[1].attributes[STREAM_CHUNK_EVENT_VALUE_KEY])
    assert chunk_2["id"] == "chatcmpl-123"
    assert chunk_2["choices"][0]["delta"]["content"] == " world"

    if include_usage:
        assert trace.info.token_usage == {
            TokenUsageKey.INPUT_TOKENS: 9,
            TokenUsageKey.OUTPUT_TOKENS: 12,
            TokenUsageKey.TOTAL_TOKENS: 21,
        }


@pytest.mark.asyncio
async def test_chat_completions_autolog_tracing_error(client):
    mlflow.openai.autolog()
    messages = [{"role": "user", "content": "test"}]
    with pytest.raises(openai.UnprocessableEntityError, match="Input should be less"):  # noqa: PT012
        response = client.chat.completions.create(
            messages=messages,
            model="gpt-4o-mini",
            temperature=5.0,
        )

        if client._is_async:
            await response

    trace = mlflow.get_trace(mlflow.get_last_active_trace_id())
    assert trace.info.status == "ERROR"

    assert len(trace.data.spans) == 1
    span = trace.data.spans[0]
    assert span.name == "AsyncCompletions" if client._is_async else "Completions"
    assert span.inputs["messages"][0]["content"] == "test"
    assert span.outputs is None

    assert span.events[0].name == "exception"
    assert span.events[0].attributes["exception.type"] == "UnprocessableEntityError"


@pytest.mark.asyncio
async def test_chat_completions_autolog_tracing_error_with_parent_span(client):
    mlflow.openai.autolog()

    if client._is_async:

        @mlflow.trace
        async def create_completions(text: str) -> str:
            try:
                response = await client.chat.completions.create(
                    messages=[{"role": "user", "content": text}],
                    model="gpt-4o-mini",
                    temperature=5.0,
                )
                return response.choices[0].delta.content
            except openai.OpenAIError as e:
                raise MlflowException("Failed to create completions") from e

        with pytest.raises(MlflowException, match="Failed to create completions"):
            await create_completions("test")

    else:

        @mlflow.trace
        def create_completions(text: str) -> str:
            try:
                response = client.chat.completions.create(
                    messages=[{"role": "user", "content": text}],
                    model="gpt-4o-mini",
                    temperature=5.0,
                )
                return response.choices[0].delta.content
            except openai.OpenAIError as e:
                raise MlflowException("Failed to create completions") from e

        with pytest.raises(MlflowException, match="Failed to create completions"):
            create_completions("test")

    trace = mlflow.get_trace(mlflow.get_last_active_trace_id())
    assert trace.info.status == "ERROR"

    assert len(trace.data.spans) == 2
    parent_span = trace.data.spans[0]
    assert parent_span.name == "create_completions"
    assert parent_span.inputs == {"text": "test"}
    assert parent_span.outputs is None
    assert parent_span.status.status_code == "ERROR"
    assert parent_span.events[0].name == "exception"
    assert parent_span.events[0].attributes["exception.type"] == "mlflow.exceptions.MlflowException"
    assert parent_span.events[0].attributes["exception.message"] == "Failed to create completions"

    child_span = trace.data.spans[1]
    assert child_span.name == "AsyncCompletions" if client._is_async else "Completions"
    assert child_span.inputs["messages"][0]["content"] == "test"
    assert child_span.outputs is None
    assert child_span.status.status_code == "ERROR"
    assert child_span.events[0].name == "exception"
    assert child_span.events[0].attributes["exception.type"] == "UnprocessableEntityError"


@pytest.mark.asyncio
async def test_chat_completions_streaming_empty_choices(client):
    mlflow.openai.autolog()
    stream = client.chat.completions.create(
        messages=[{"role": "user", "content": EMPTY_CHOICES}],
        model="gpt-4o-mini",
        stream=True,
    )

    if client._is_async:
        chunks = []
        async for chunk in await stream:
            chunks.append(chunk)
    else:
        chunks = list(stream)

    # Ensure the stream has a chunk with empty choices
    assert chunks[0].choices == []

    trace = mlflow.get_trace(mlflow.get_last_active_trace_id())
    assert trace.info.status == "OK"


@pytest.mark.asyncio
async def test_completions_autolog(client):
    mlflow.openai.autolog()

    response = client.completions.create(
        prompt="test",
        model="gpt-4o-mini",
        temperature=0,
    )

    if client._is_async:
        await response

    trace = mlflow.get_trace(mlflow.get_last_active_trace_id())
    assert trace is not None
    assert trace.info.status == "OK"
    assert len(trace.data.spans) == 1
    span = trace.data.spans[0]
    assert span.span_type == SpanType.LLM
    assert span.inputs == {"prompt": "test", "model": "gpt-4o-mini", "temperature": 0}
    assert span.outputs["id"] == "cmpl-uqkvlQyYK7bGYrRHQ0eXlWi7"
    assert span.get_attribute(SpanAttributeKey.MESSAGE_FORMAT) == "openai.completions"
    assert TraceMetadataKey.SOURCE_RUN not in trace.info.request_metadata


@pytest.mark.asyncio
async def test_completions_autolog_streaming_empty_choices(client):
    mlflow.openai.autolog()
    stream = client.completions.create(
        prompt=EMPTY_CHOICES,
        model="gpt-4o-mini",
        stream=True,
    )

    if client._is_async:
        chunks = []
        async for chunk in await stream:
            chunks.append(chunk)
    else:
        chunks = list(stream)

    # Ensure the stream has a chunk with empty choices
    assert chunks[0].choices == []

    trace = mlflow.get_trace(mlflow.get_last_active_trace_id())
    assert trace.info.status == "OK"


@pytest.mark.asyncio
async def test_completions_autolog_streaming(client):
    mlflow.openai.autolog()

    stream = client.completions.create(
        prompt="test",
        model="gpt-4o-mini",
        temperature=0,
        stream=True,
    )
    if client._is_async:
        async for _ in await stream:
            pass
    else:
        for _ in stream:
            pass

    trace = mlflow.get_trace(mlflow.get_last_active_trace_id())
    assert trace is not None
    assert trace.info.status == "OK"
    assert len(trace.data.spans) == 1
    span = trace.data.spans[0]
    assert span.span_type == SpanType.LLM
    assert span.inputs == {
        "prompt": "test",
        "model": "gpt-4o-mini",
        "temperature": 0,
        "stream": True,
    }
    assert span.outputs == "Hello world"  # aggregated string of streaming response

    stream_event_data = trace.data.spans[0].events

    assert stream_event_data[0].name == "mlflow.chunk.item.0"
    chunk_1 = json.loads(stream_event_data[0].attributes[STREAM_CHUNK_EVENT_VALUE_KEY])
    assert chunk_1["id"] == "cmpl-uqkvlQyYK7bGYrRHQ0eXlWi7"
    assert chunk_1["choices"][0]["text"] == "Hello"
    assert stream_event_data[1].name == "mlflow.chunk.item.1"
    chunk_2 = json.loads(stream_event_data[1].attributes[STREAM_CHUNK_EVENT_VALUE_KEY])
    assert chunk_2["id"] == "cmpl-uqkvlQyYK7bGYrRHQ0eXlWi7"
    assert chunk_2["choices"][0]["text"] == " world"


@pytest.mark.asyncio
async def test_embeddings_autolog(client):
    mlflow.openai.autolog()

    response = client.embeddings.create(
        input="test",
        model="text-embedding-ada-002",
    )

    if client._is_async:
        await response

    trace = mlflow.get_trace(mlflow.get_last_active_trace_id())
    assert trace is not None
    assert trace.info.status == "OK"
    assert len(trace.data.spans) == 1
    span = trace.data.spans[0]
    assert span.span_type == SpanType.EMBEDDING
    assert span.inputs == {"input": "test", "model": "text-embedding-ada-002"}
    assert span.outputs["data"][0]["embedding"] == list(range(1536))

    assert TraceMetadataKey.SOURCE_RUN not in trace.info.request_metadata


@skip_when_testing_trace_sdk
@pytest.mark.asyncio
async def test_autolog_use_active_run_id(client):
    mlflow.openai.autolog()

    messages = [{"role": "user", "content": "test"}]

    async def _call_create():
        response = client.chat.completions.create(messages=messages, model="gpt-4o-mini")
        if client._is_async:
            await response
        return response

    with mlflow.start_run() as run_1:
        await _call_create()

    with mlflow.start_run() as run_2:
        await _call_create()
        await _call_create()

    with mlflow.start_run() as run_3:
        mlflow.openai.autolog()
        await _call_create()

    traces = get_traces()[::-1]  # reverse order to sort by timestamp in ascending order
    assert len(traces) == 4

    assert traces[0].info.request_metadata[TraceMetadataKey.SOURCE_RUN] == run_1.info.run_id
    assert traces[1].info.request_metadata[TraceMetadataKey.SOURCE_RUN] == run_2.info.run_id
    assert traces[2].info.request_metadata[TraceMetadataKey.SOURCE_RUN] == run_2.info.run_id
    assert traces[3].info.request_metadata[TraceMetadataKey.SOURCE_RUN] == run_3.info.run_id


@pytest.mark.asyncio
async def test_autolog_raw_response(client):
    mlflow.openai.autolog()

    messages = [{"role": "user", "content": "test"}]

    resp = client.chat.completions.with_raw_response.create(
        model="gpt-4o-mini",
        messages=messages,
        tools=MOCK_TOOLS,
    )

    if client._is_async:
        resp = await resp

    resp = resp.parse()  # ensure the raw response is returned

    assert resp.choices[0].message.content == '[{"role": "user", "content": "test"}]'
    trace = mlflow.get_trace(mlflow.get_last_active_trace_id())
    assert len(trace.data.spans) == 1
    span = trace.data.spans[0]
    assert span.span_type == SpanType.CHAT_MODEL
    assert isinstance(span.outputs, dict)
    assert (
        span.outputs["choices"][0]["message"]["content"] == '[{"role": "user", "content": "test"}]'
    )
    assert span.attributes[SpanAttributeKey.CHAT_TOOLS] == MOCK_TOOLS

    assert trace.info.token_usage == {
        TokenUsageKey.INPUT_TOKENS: 9,
        TokenUsageKey.OUTPUT_TOKENS: 12,
        TokenUsageKey.TOTAL_TOKENS: 21,
    }


@pytest.mark.asyncio
async def test_autolog_raw_response_stream(client):
    mlflow.openai.autolog()

    messages = [{"role": "user", "content": "test"}]

    resp = client.chat.completions.with_raw_response.create(
        model="gpt-4o-mini",
        messages=messages,
        tools=MOCK_TOOLS,
        stream=True,
    )

    if client._is_async:
        resp = await resp

    resp = resp.parse()  # ensure the raw response is returned

    if client._is_async:
        chunks = [c.choices[0].delta.content async for c in resp]
    else:
        chunks = [c.choices[0].delta.content for c in resp]
    assert chunks == ["Hello", " world"]
    trace = mlflow.get_trace(mlflow.get_last_active_trace_id())
    assert len(trace.data.spans) == 1
    span = trace.data.spans[0]
    assert span.span_type == SpanType.CHAT_MODEL
<<<<<<< HEAD
    assert span.outputs == "Hello world"
=======

    # Reconstructed response from streaming chunks
    assert isinstance(span.outputs, dict)
    assert span.outputs["id"] == "chatcmpl-123"
    assert span.outputs["object"] == "chat.completion"
    assert span.outputs["model"] == "gpt-4o-mini"
    assert span.outputs["choices"][0]["message"]["content"] == "Hello world"

    assert span.attributes[SpanAttributeKey.CHAT_MESSAGES] == (
        messages + [{"role": "assistant", "content": "Hello world"}]
    )
>>>>>>> be61b6df
    assert span.attributes[SpanAttributeKey.CHAT_TOOLS] == MOCK_TOOLS


@pytest.mark.skipif(
    Version(openai.__version__) < Version("1.40"), reason="Requires OpenAI SDK >= 1.40"
)
@pytest.mark.asyncio
async def test_response_format(client):
    mlflow.openai.autolog()

    class Person(BaseModel):
        name: str
        age: int

    mock_response = {
        "id": "chatcmpl-Ax4UAd5xf32KjgLkS1SEEY9oorI9m",
        "object": "chat.completion",
        "created": 1738641958,
        "model": "gpt-4o-2024-08-06",
        "choices": [
            {
                "index": 0,
                "message": {
                    "role": "assistant",
                    "content": '{"name":"Angelo","age":42}',
                    "refusal": None,
                },
                "logprobs": None,
                "finish_reason": "stop",
            }
        ],
        "usage": {
            "prompt_tokens": 68,
            "completion_tokens": 11,
            "total_tokens": 79,
            "prompt_tokens_details": {"cached_tokens": 0, "audio_tokens": 0},
            "completion_tokens_details": {
                "reasoning_tokens": 0,
                "audio_tokens": 0,
                "accepted_prediction_tokens": 0,
                "rejected_prediction_tokens": 0,
            },
        },
        "service_tier": "default",
        "system_fingerprint": "fp_50cad350e4",
    }

    if client._is_async:
        patch_target = "httpx.AsyncClient.send"

        async def send_patch(self, request, *args, **kwargs):
            return httpx.Response(
                status_code=200,
                request=request,
                json=mock_response,
            )
    else:
        patch_target = "httpx.Client.send"

        def send_patch(self, request, *args, **kwargs):
            return httpx.Response(
                status_code=200,
                request=request,
                json=mock_response,
            )

    with mock.patch(patch_target, send_patch):
        response = client.beta.chat.completions.parse(
            messages=[
                {"role": "system", "content": "Extract info from text"},
                {"role": "user", "content": "I am Angelo and I am 42."},
            ],
            model="gpt-4o",
            temperature=0,
            response_format=Person,
        )

        if client._is_async:
            response = await response

    assert response.choices[0].message.parsed == Person(name="Angelo", age=42)
    trace = mlflow.get_trace(mlflow.get_last_active_trace_id())
    assert len(trace.data.spans) == 1
    span = trace.data.spans[0]
    assert span.outputs["choices"][0]["message"]["content"] == '{"name":"Angelo","age":42}'
    assert span.span_type == SpanType.CHAT_MODEL

    assert trace.info.trace_metadata.get(TraceMetadataKey.TOKEN_USAGE) == json.dumps(
        {
            TokenUsageKey.INPUT_TOKENS: 68,
            TokenUsageKey.OUTPUT_TOKENS: 11,
            TokenUsageKey.TOTAL_TOKENS: 79,
        }
    )


@skip_when_testing_trace_sdk
@pytest.mark.asyncio
async def test_autolog_link_traces_to_loaded_model_chat_completions(client, completion_models):
    mlflow.openai.autolog()

    for model_info in completion_models:
        model_dict = mlflow.openai.load_model(model_info.model_uri)
        resp = client.chat.completions.create(
            messages=[{"role": "user", "content": f"test {model_info.model_id}"}],
            model=model_dict["model"],
            temperature=model_dict["temperature"],
        )
        if client._is_async:
            await resp

    traces = get_traces()
    assert len(traces) == len(completion_models)
    for trace in traces:
        span = trace.data.spans[0]
        model_id = trace.info.request_metadata[TraceMetadataKey.MODEL_ID]
        assert model_id is not None
        assert span.inputs["messages"][0]["content"] == f"test {model_id}"


@skip_when_testing_trace_sdk
@pytest.mark.asyncio
async def test_autolog_link_traces_to_loaded_model_completions(client, completion_models):
    mlflow.openai.autolog()

    for model_info in completion_models:
        model_dict = mlflow.openai.load_model(model_info.model_uri)
        resp = client.completions.create(
            prompt=f"test {model_info.model_id}",
            model=model_dict["model"],
            temperature=model_dict["temperature"],
        )
        if client._is_async:
            await resp

    traces = get_traces()
    assert len(traces) == len(completion_models)
    for trace in traces:
        span = trace.data.spans[0]
        model_id = trace.info.request_metadata[TraceMetadataKey.MODEL_ID]
        assert model_id is not None
        assert span.inputs["prompt"] == f"test {model_id}"


@skip_when_testing_trace_sdk
@pytest.mark.asyncio
async def test_autolog_link_traces_to_loaded_model_embeddings(client, embedding_models):
    mlflow.openai.autolog()

    for model_info in embedding_models:
        model_dict = mlflow.openai.load_model(model_info.model_uri)
        resp = client.embeddings.create(
            input=f"test {model_info.model_id}",
            model=model_dict["model"],
            encoding_format=model_dict["encoding_format"],
        )
        if client._is_async:
            await resp

    traces = get_traces()
    assert len(traces) == len(embedding_models)
    for trace in traces:
        span = trace.data.spans[0]
        model_id = trace.info.request_metadata[TraceMetadataKey.MODEL_ID]
        assert model_id is not None
        assert span.inputs["input"] == f"test {model_id}"


@skip_when_testing_trace_sdk
def test_autolog_link_traces_to_loaded_model_embeddings_pyfunc(
    monkeypatch, mock_openai, embedding_models
):
    monkeypatch.setenvs(
        {
            "OPENAI_API_KEY": "test",
            "OPENAI_API_BASE": mock_openai,
        }
    )

    mlflow.openai.autolog()

    for model_info in embedding_models:
        pyfunc_model = mlflow.pyfunc.load_model(model_info.model_uri)
        assert mlflow.get_active_model_id() == model_info.model_id
        pyfunc_model.predict(f"test {model_info.model_id}")

    traces = get_traces()
    assert len(traces) == len(embedding_models)
    for trace in traces:
        span = trace.data.spans[0]
        model_id = trace.info.request_metadata[TraceMetadataKey.MODEL_ID]
        assert model_id is not None
        assert span.inputs["input"] == [f"test {model_id}"]


@skip_when_testing_trace_sdk
def test_autolog_link_traces_to_active_model(monkeypatch, mock_openai, embedding_models):
    monkeypatch.setenvs(
        {
            "OPENAI_API_KEY": "test",
            "OPENAI_API_BASE": mock_openai,
        }
    )

    model = mlflow.create_external_model(name="test_model")
    mlflow.set_active_model(model_id=model.model_id)
    mlflow.openai.autolog()

    for model_info in embedding_models:
        pyfunc_model = mlflow.pyfunc.load_model(model_info.model_uri)
        pyfunc_model.predict(model_info.model_id)

    traces = get_traces()
    assert len(traces) == len(embedding_models)
    for trace in traces:
        span = trace.data.spans[0]
        assert trace.info.request_metadata[TraceMetadataKey.MODEL_ID] == model.model_id
        logged_model_id = span.inputs["input"][0]
        assert logged_model_id != model.model_id


@pytest.mark.parametrize(
    "sentinel",
    [None, 42, object()],
)
def test_parse_tools_handles_openai_not_given_sentinel(sentinel):
    assert _parse_tools({"tools": sentinel}) == []


@skip_when_testing_trace_sdk
@pytest.mark.asyncio
async def test_model_loading_set_active_model_id_without_fetching_logged_model(
    client, completion_models
):
    mlflow.openai.autolog()

    model_info = completion_models[0]
    with mock.patch("mlflow.get_logged_model", side_effect=Exception("get_logged_model failed")):
        model_dict = mlflow.openai.load_model(model_info.model_uri)
    resp = client.chat.completions.create(
        messages=[{"role": "user", "content": f"test {model_info.model_id}"}],
        model=model_dict["model"],
        temperature=model_dict["temperature"],
    )
    if client._is_async:
        await resp

    traces = get_traces()
    assert len(traces) == 1
    span = traces[0].data.spans[0]
    model_id = traces[0].info.request_metadata[TraceMetadataKey.MODEL_ID]
    assert model_id is not None
    assert span.inputs["messages"][0]["content"] == f"test {model_id}"<|MERGE_RESOLUTION|>--- conflicted
+++ resolved
@@ -567,9 +567,6 @@
     assert len(trace.data.spans) == 1
     span = trace.data.spans[0]
     assert span.span_type == SpanType.CHAT_MODEL
-<<<<<<< HEAD
-    assert span.outputs == "Hello world"
-=======
 
     # Reconstructed response from streaming chunks
     assert isinstance(span.outputs, dict)
@@ -577,11 +574,6 @@
     assert span.outputs["object"] == "chat.completion"
     assert span.outputs["model"] == "gpt-4o-mini"
     assert span.outputs["choices"][0]["message"]["content"] == "Hello world"
-
-    assert span.attributes[SpanAttributeKey.CHAT_MESSAGES] == (
-        messages + [{"role": "assistant", "content": "Hello world"}]
-    )
->>>>>>> be61b6df
     assert span.attributes[SpanAttributeKey.CHAT_TOOLS] == MOCK_TOOLS
 
 
