from __future__ import annotations

import io
import json
import re
from os.path import join as path_join
from pathlib import Path
from tempfile import TemporaryDirectory
from typing import Dict, List
from unittest import mock

import matplotlib.pyplot as plt
import numpy as np
import pandas as pd
import pytest
from PIL import Image, ImageChops
from sklearn.datasets import load_breast_cancer, load_iris
from sklearn.linear_model import LinearRegression, LogisticRegression
from sklearn.metrics import f1_score, precision_score, recall_score
from sklearn.pipeline import Pipeline
from sklearn.preprocessing import FunctionTransformer
from sklearn.svm import LinearSVC

import mlflow
from mlflow.exceptions import MlflowException
from mlflow.metrics import (
    MetricValue,
    make_metric,
)
from mlflow.metrics.genai import model_utils
from mlflow.models import Model
from mlflow.models.evaluation.artifacts import (
    CsvEvaluationArtifact,
    ImageEvaluationArtifact,
    JsonEvaluationArtifact,
    NumpyEvaluationArtifact,
    ParquetEvaluationArtifact,
    PickleEvaluationArtifact,
    TextEvaluationArtifact,
)
from mlflow.models.evaluation.base import evaluate
from mlflow.models.evaluation.default_evaluator import (
    _compute_df_mode_or_mean,
    _CustomArtifact,
    _evaluate_custom_artifacts,
    _evaluate_metric,
    _extract_output_and_other_columns,
    _extract_predict_fn,
    _extract_raw_model,
    _gen_classifier_curve,
    _get_aggregate_metrics_values,
    _get_binary_classifier_metrics,
    _get_binary_sum_up_label_pred_prob,
    _get_multiclass_classifier_metrics,
    _get_regressor_metrics,
    _infer_model_type_by_labels,
    _Metric,
)

from tests.evaluate.test_evaluation import (
    baseline_model_uri,  # noqa: F401
    binary_logistic_regressor_model_uri,  # noqa: F401
    breast_cancer_dataset,  # noqa: F401
    diabetes_dataset,  # noqa: F401
    diabetes_spark_dataset,  # noqa: F401
    get_pipeline_model_dataset,
    get_run_data,
    iris_dataset,  # noqa: F401
    iris_pandas_df_dataset,  # noqa: F401
    iris_pandas_df_num_cols_dataset,  # noqa: F401
    linear_regressor_model_uri,  # noqa: F401
    multiclass_logistic_regressor_model_uri,  # noqa: F401
    pipeline_model_uri,  # noqa: F401
    spark_linear_regressor_model_uri,  # noqa: F401
    svm_model_uri,  # noqa: F401
)


def assert_dict_equal(d1, d2, rtol):
    for k in d1:
        assert k in d2
        assert np.isclose(d1[k], d2[k], rtol=rtol)


def evaluate_model_helper(
    model,
    baseline_model,
    data,
    targets,
    model_type: str,
    evaluators=None,
    evaluator_config=None,
    eval_baseline_model_only=False,
):
    """
    Helper function for testing mlflow.evaluate
    To test if evaluation for baseline model does not log metrics and artifacts;
    we set "disable_candidate_model" to true for the evaluator_config so that the
    DefaultEvaluator will evaluate only the baseline_model with logging
    disabled. This code path is only for testing purposes.
    """
    if eval_baseline_model_only:
        if not evaluator_config:
            evaluator_config = {"_disable_candidate_model": True}
        elif not evaluators or evaluators == "default":
            evaluator_config.update({"_disable_candidate_model": True})
        else:
            for config in evaluator_config.values():
                config.update({"_disable_candidate_model": True})

    return evaluate(
        model=model,
        data=data,
        model_type=model_type,
        targets=targets,
        evaluators=evaluators,
        evaluator_config=evaluator_config,
        baseline_model=baseline_model,
    )


def check_metrics_not_logged_for_baseline_model_evaluation(
    logged_metrics, result_metrics, expected_metrics
):
    """
    Helper function for checking metrics of evaluation of baseline_model
     - Metrics should not be logged
     - Metrics should be returned in EvaluationResult as expected
    """
    assert logged_metrics == {}
    for metric_key in expected_metrics:
        assert np.isclose(expected_metrics[metric_key], result_metrics[metric_key], rtol=1e-3)


def check_artifacts_are_not_generated_for_baseline_model_evaluation(
    logged_artifacts, result_artifacts
):
    """
    Helper function for unit tests for checking artifacts of evaluation of baseline model
        - No Artifact is returned nor logged
    """
    assert logged_artifacts == []
    assert result_artifacts == {}


@pytest.mark.parametrize(
    ("baseline_model_uri", "use_sample_weights"),
    [
        ("None", False),
        ("None", True),
        ("linear_regressor_model_uri", False),
    ],
    indirect=["baseline_model_uri"],
)
def test_regressor_evaluation(
    linear_regressor_model_uri,
    diabetes_dataset,
    baseline_model_uri,
    use_sample_weights,
):
    sample_weights = (
        np.random.rand(len(diabetes_dataset.labels_data)) if use_sample_weights else None
    )

    with mlflow.start_run() as run:
        result = evaluate_model_helper(
            linear_regressor_model_uri,
            baseline_model_uri,
            diabetes_dataset._constructor_args["data"],
            model_type="regressor",
            targets=diabetes_dataset._constructor_args["targets"],
            evaluators="default",
            eval_baseline_model_only=False,
            evaluator_config={
                "sample_weights": sample_weights,
            },
        )

    _, metrics, tags, artifacts = get_run_data(run.info.run_id)

    model = mlflow.pyfunc.load_model(linear_regressor_model_uri)

    y = diabetes_dataset.labels_data
    y_pred = model.predict(diabetes_dataset.features_data)

    expected_metrics = _get_regressor_metrics(y, y_pred, sample_weights=sample_weights)
    expected_metrics["score"] = model._model_impl.score(
        diabetes_dataset.features_data, diabetes_dataset.labels_data, sample_weight=sample_weights
    )

    assert json.loads(tags["mlflow.datasets"]) == [
        {**diabetes_dataset._metadata, "model": model.metadata.model_uuid}
    ]

    for metric_key, expected_metric_val in expected_metrics.items():
        assert np.isclose(
            expected_metric_val,
            metrics[metric_key],
            rtol=1e-3,
        )
        assert np.isclose(expected_metric_val, result.metrics[metric_key], rtol=1e-3)

    assert json.loads(tags["mlflow.datasets"]) == [
        {**diabetes_dataset._metadata, "model": model.metadata.model_uuid}
    ]

    assert set(artifacts) == {
        "shap_beeswarm_plot.png",
        "shap_feature_importance_plot.png",
        "shap_summary_plot.png",
    }

    assert result.artifacts.keys() == {
        "shap_beeswarm_plot",
        "shap_feature_importance_plot",
        "shap_summary_plot",
    }


def test_regressor_evaluation_disable_logging_metrics_and_artifacts(
    linear_regressor_model_uri,
    diabetes_dataset,
):
    with mlflow.start_run() as run:
        result = evaluate_model_helper(
            linear_regressor_model_uri,
            linear_regressor_model_uri,
            diabetes_dataset._constructor_args["data"],
            model_type="regressor",
            targets=diabetes_dataset._constructor_args["targets"],
            evaluators="default",
            eval_baseline_model_only=True,
        )

    _, logged_metrics, tags, artifacts = get_run_data(run.info.run_id)

    model = mlflow.pyfunc.load_model(linear_regressor_model_uri)

    y = diabetes_dataset.labels_data
    y_pred = model.predict(diabetes_dataset.features_data)

    expected_metrics = _get_regressor_metrics(y, y_pred, sample_weights=None)
    expected_metrics["score"] = model._model_impl.score(
        diabetes_dataset.features_data, diabetes_dataset.labels_data
    )

    check_metrics_not_logged_for_baseline_model_evaluation(
        expected_metrics=expected_metrics,
        result_metrics=result.baseline_model_metrics,
        logged_metrics=logged_metrics,
    )

    assert "mlflow.datassets" not in tags

    check_artifacts_are_not_generated_for_baseline_model_evaluation(
        logged_artifacts=artifacts,
        result_artifacts=result.artifacts,
    )


def test_regressor_evaluation_with_int_targets(
    linear_regressor_model_uri, diabetes_dataset, tmp_path
):
    with mlflow.start_run():
        result = evaluate(
            linear_regressor_model_uri,
            diabetes_dataset._constructor_args["data"],
            model_type="regressor",
            targets=diabetes_dataset._constructor_args["targets"].astype(np.int64),
            evaluators="default",
        )
        result.save(tmp_path)


@pytest.mark.parametrize(
    ("baseline_model_uri", "use_sample_weights"),
    [
        ("None", False),
        ("None", True),
        ("multiclass_logistic_regressor_baseline_model_uri_4", False),
    ],
    indirect=["baseline_model_uri"],
)
def test_multi_classifier_evaluation(
    multiclass_logistic_regressor_model_uri,
    iris_dataset,
    baseline_model_uri,
    use_sample_weights,
):
    sample_weights = np.random.rand(len(iris_dataset.labels_data)) if use_sample_weights else None

    with mlflow.start_run() as run:
        result = evaluate_model_helper(
            multiclass_logistic_regressor_model_uri,
            baseline_model_uri,
            iris_dataset._constructor_args["data"],
            model_type="classifier",
            targets=iris_dataset._constructor_args["targets"],
            evaluators="default",
            eval_baseline_model_only=False,
            evaluator_config={
                "sample_weights": sample_weights,
            },
        )

    _, metrics, tags, artifacts = get_run_data(run.info.run_id)

    model = mlflow.pyfunc.load_model(multiclass_logistic_regressor_model_uri)

    _, raw_model = _extract_raw_model(model)
    predict_fn, predict_proba_fn = _extract_predict_fn(model, raw_model)
    y = iris_dataset.labels_data
    y_pred = predict_fn(iris_dataset.features_data)
    y_probs = predict_proba_fn(iris_dataset.features_data)

    expected_metrics = _get_multiclass_classifier_metrics(
        y_true=y, y_pred=y_pred, y_proba=y_probs, sample_weights=sample_weights
    )
    expected_metrics["score"] = model._model_impl.score(
        iris_dataset.features_data, iris_dataset.labels_data, sample_weight=sample_weights
    )

    for metric_key, expected_metric_val in expected_metrics.items():
        assert np.isclose(expected_metric_val, metrics[metric_key], rtol=1e-3)
        assert np.isclose(expected_metric_val, result.metrics[metric_key], rtol=1e-3)

    assert json.loads(tags["mlflow.datasets"]) == [
        {**iris_dataset._metadata, "model": model.metadata.model_uuid}
    ]

    assert set(artifacts) == {
        "shap_beeswarm_plot.png",
        "per_class_metrics.csv",
        "roc_curve_plot.png",
        "precision_recall_curve_plot.png",
        "shap_feature_importance_plot.png",
        "explainer",
        "confusion_matrix.png",
        "shap_summary_plot.png",
    }
    assert result.artifacts.keys() == {
        "per_class_metrics",
        "roc_curve_plot",
        "precision_recall_curve_plot",
        "confusion_matrix",
        "shap_beeswarm_plot",
        "shap_summary_plot",
        "shap_feature_importance_plot",
    }


def test_multi_classifier_evaluation_disable_logging_metrics_and_artifacts(
    multiclass_logistic_regressor_model_uri,
    iris_dataset,
):
    with mlflow.start_run() as run:
        result = evaluate_model_helper(
            multiclass_logistic_regressor_model_uri,
            multiclass_logistic_regressor_model_uri,
            iris_dataset._constructor_args["data"],
            model_type="classifier",
            targets=iris_dataset._constructor_args["targets"],
            evaluators="default",
            eval_baseline_model_only=True,
        )

    _, logged_metrics, tags, artifacts = get_run_data(run.info.run_id)

    model = mlflow.pyfunc.load_model(multiclass_logistic_regressor_model_uri)

    _, raw_model = _extract_raw_model(model)
    predict_fn, predict_proba_fn = _extract_predict_fn(model, raw_model)
    y = iris_dataset.labels_data
    y_pred = predict_fn(iris_dataset.features_data)
    y_probs = predict_proba_fn(iris_dataset.features_data)

    expected_metrics = _get_multiclass_classifier_metrics(
        y_true=y, y_pred=y_pred, y_proba=y_probs, sample_weights=None
    )
    expected_metrics["score"] = model._model_impl.score(
        iris_dataset.features_data, iris_dataset.labels_data
    )

    check_metrics_not_logged_for_baseline_model_evaluation(
        expected_metrics=expected_metrics,
        result_metrics=result.baseline_model_metrics,
        logged_metrics=logged_metrics,
    )

    assert "mlflow.datassets" not in tags

    check_artifacts_are_not_generated_for_baseline_model_evaluation(
        logged_artifacts=artifacts,
        result_artifacts=result.artifacts,
    )


@pytest.mark.parametrize(
    ("baseline_model_uri", "use_sample_weights"),
    [
        ("None", False),
        ("binary_logistic_regressor_model_uri", False),
        ("binary_logistic_regressor_model_uri", True),
    ],
    indirect=["baseline_model_uri"],
)
def test_bin_classifier_evaluation(
    binary_logistic_regressor_model_uri,
    breast_cancer_dataset,
    baseline_model_uri,
    use_sample_weights,
):
    sample_weights = (
        np.random.rand(len(breast_cancer_dataset.labels_data)) if use_sample_weights else None
    )

    with mlflow.start_run() as run:
        result = evaluate_model_helper(
            binary_logistic_regressor_model_uri,
            baseline_model_uri,
            breast_cancer_dataset._constructor_args["data"],
            model_type="classifier",
            targets=breast_cancer_dataset._constructor_args["targets"],
            evaluators="default",
            eval_baseline_model_only=False,
            evaluator_config={
                "sample_weights": sample_weights,
            },
        )

    _, metrics, tags, artifacts = get_run_data(run.info.run_id)

    model = mlflow.pyfunc.load_model(binary_logistic_regressor_model_uri)

    _, raw_model = _extract_raw_model(model)
    predict_fn, predict_proba_fn = _extract_predict_fn(model, raw_model)
    y = breast_cancer_dataset.labels_data
    y_pred = predict_fn(breast_cancer_dataset.features_data)
    y_probs = predict_proba_fn(breast_cancer_dataset.features_data)

    expected_metrics = _get_binary_classifier_metrics(
        y_true=y, y_pred=y_pred, y_proba=y_probs, sample_weights=sample_weights
    )
    expected_metrics["score"] = model._model_impl.score(
        breast_cancer_dataset.features_data,
        breast_cancer_dataset.labels_data,
        sample_weight=sample_weights,
    )

    for metric_key, expected_metric_val in expected_metrics.items():
        assert np.isclose(
            expected_metric_val,
            metrics[metric_key],
            rtol=1e-3,
        )
        assert np.isclose(expected_metric_val, result.metrics[metric_key], rtol=1e-3)

    assert json.loads(tags["mlflow.datasets"]) == [
        {**breast_cancer_dataset._metadata, "model": model.metadata.model_uuid}
    ]

    assert set(artifacts) == {
        "shap_feature_importance_plot.png",
        "lift_curve_plot.png",
        "shap_beeswarm_plot.png",
        "precision_recall_curve_plot.png",
        "confusion_matrix.png",
        "shap_summary_plot.png",
        "roc_curve_plot.png",
    }
    assert result.artifacts.keys() == {
        "roc_curve_plot",
        "precision_recall_curve_plot",
        "lift_curve_plot",
        "confusion_matrix",
        "shap_beeswarm_plot",
        "shap_summary_plot",
        "shap_feature_importance_plot",
    }


def test_bin_classifier_evaluation_disable_logging_metrics_and_artifacts(
    binary_logistic_regressor_model_uri,
    breast_cancer_dataset,
):
    with mlflow.start_run() as run:
        result = evaluate_model_helper(
            binary_logistic_regressor_model_uri,
            binary_logistic_regressor_model_uri,
            breast_cancer_dataset._constructor_args["data"],
            model_type="classifier",
            targets=breast_cancer_dataset._constructor_args["targets"],
            evaluators="default",
            eval_baseline_model_only=True,
        )

    _, logged_metrics, tags, artifacts = get_run_data(run.info.run_id)

    model = mlflow.pyfunc.load_model(binary_logistic_regressor_model_uri)

    _, raw_model = _extract_raw_model(model)
    predict_fn, predict_proba_fn = _extract_predict_fn(model, raw_model)
    y = breast_cancer_dataset.labels_data
    y_pred = predict_fn(breast_cancer_dataset.features_data)
    y_probs = predict_proba_fn(breast_cancer_dataset.features_data)

    expected_metrics = _get_binary_classifier_metrics(
        y_true=y, y_pred=y_pred, y_proba=y_probs, sample_weights=None
    )
    expected_metrics["score"] = model._model_impl.score(
        breast_cancer_dataset.features_data, breast_cancer_dataset.labels_data
    )

    check_metrics_not_logged_for_baseline_model_evaluation(
        expected_metrics=expected_metrics,
        result_metrics=result.baseline_model_metrics,
        logged_metrics=logged_metrics,
    )

    assert "mlflow.datassets" not in tags

    check_artifacts_are_not_generated_for_baseline_model_evaluation(
        logged_artifacts=artifacts,
        result_artifacts=result.artifacts,
    )


@pytest.mark.parametrize(
    "baseline_model_uri",
    [
        ("None"),
        ("spark_linear_regressor_model_uri"),
    ],
    indirect=["baseline_model_uri"],
)
def test_spark_regressor_model_evaluation(
    spark_linear_regressor_model_uri,
    diabetes_spark_dataset,
    baseline_model_uri,
):
    with mlflow.start_run() as run:
        result = evaluate_model_helper(
            spark_linear_regressor_model_uri,
            baseline_model_uri,
            diabetes_spark_dataset._constructor_args["data"],
            model_type="regressor",
            targets=diabetes_spark_dataset._constructor_args["targets"],
            evaluators="default",
            eval_baseline_model_only=False,
        )

    _, metrics, tags, artifacts = get_run_data(run.info.run_id)

    model = mlflow.pyfunc.load_model(spark_linear_regressor_model_uri)

    X = diabetes_spark_dataset.features_data
    y = diabetes_spark_dataset.labels_data
    y_pred = model.predict(X)

    expected_metrics = _get_regressor_metrics(y, y_pred, sample_weights=None)

    for metric_key, expected_metric_val in expected_metrics.items():
        assert np.isclose(
            expected_metric_val,
            metrics[metric_key],
            rtol=1e-3,
        )
        assert np.isclose(expected_metric_val, result.metrics[metric_key], rtol=1e-3)

    model = mlflow.pyfunc.load_model(spark_linear_regressor_model_uri)

    assert json.loads(tags["mlflow.datasets"]) == [
        {**diabetes_spark_dataset._metadata, "model": model.metadata.model_uuid}
    ]

    assert set(artifacts) == set()
    assert result.artifacts == {}


def test_spark_regressor_model_evaluation_disable_logging_metrics_and_artifacts(
    spark_linear_regressor_model_uri,
    diabetes_spark_dataset,
):
    with mlflow.start_run() as run:
        result = evaluate_model_helper(
            spark_linear_regressor_model_uri,
            spark_linear_regressor_model_uri,
            diabetes_spark_dataset._constructor_args["data"],
            model_type="regressor",
            targets=diabetes_spark_dataset._constructor_args["targets"],
            evaluators="default",
            eval_baseline_model_only=True,
        )

    _, logged_metrics, tags, artifacts = get_run_data(run.info.run_id)

    model = mlflow.pyfunc.load_model(spark_linear_regressor_model_uri)

    X = diabetes_spark_dataset.features_data
    y = diabetes_spark_dataset.labels_data
    y_pred = model.predict(X)

    expected_metrics = _get_regressor_metrics(y, y_pred, sample_weights=None)

    check_metrics_not_logged_for_baseline_model_evaluation(
        expected_metrics=expected_metrics,
        result_metrics=result.baseline_model_metrics,
        logged_metrics=logged_metrics,
    )

    assert "mlflow.datassets" not in tags

    check_artifacts_are_not_generated_for_baseline_model_evaluation(
        logged_artifacts=artifacts,
        result_artifacts=result.artifacts,
    )


@pytest.mark.parametrize(
    "baseline_model_uri",
    [
        ("None"),
        ("svm_model_uri"),
    ],
    indirect=["baseline_model_uri"],
)
def test_svm_classifier_evaluation(svm_model_uri, breast_cancer_dataset, baseline_model_uri):
    with mlflow.start_run() as run:
        result = evaluate_model_helper(
            svm_model_uri,
            baseline_model_uri,
            breast_cancer_dataset._constructor_args["data"],
            model_type="classifier",
            targets=breast_cancer_dataset._constructor_args["targets"],
            evaluators="default",
            eval_baseline_model_only=False,
        )

    _, metrics, tags, artifacts = get_run_data(run.info.run_id)

    model = mlflow.pyfunc.load_model(svm_model_uri)

    _, raw_model = _extract_raw_model(model)
    predict_fn, _ = _extract_predict_fn(model, raw_model)
    y = breast_cancer_dataset.labels_data
    y_pred = predict_fn(breast_cancer_dataset.features_data)

    expected_metrics = _get_binary_classifier_metrics(y_true=y, y_pred=y_pred, sample_weights=None)
    expected_metrics["score"] = model._model_impl.score(
        breast_cancer_dataset.features_data, breast_cancer_dataset.labels_data
    )

    for metric_key, expected_metric_val in expected_metrics.items():
        assert np.isclose(
            expected_metric_val,
            metrics[metric_key],
            rtol=1e-3,
        )
        assert np.isclose(expected_metric_val, result.metrics[metric_key], rtol=1e-3)

    assert json.loads(tags["mlflow.datasets"]) == [
        {**breast_cancer_dataset._metadata, "model": model.metadata.model_uuid}
    ]

    assert set(artifacts) == {
        "confusion_matrix.png",
        "shap_feature_importance_plot.png",
        "shap_beeswarm_plot.png",
        "shap_summary_plot.png",
    }
    assert result.artifacts.keys() == {
        "confusion_matrix",
        "shap_beeswarm_plot",
        "shap_summary_plot",
        "shap_feature_importance_plot",
    }


def _evaluate_explainer_with_exceptions(model_uri, dataset):
    with mlflow.start_run():
        evaluate(
            model_uri,
            dataset._constructor_args["data"],
            model_type="classifier",
            targets=dataset._constructor_args["targets"],
            evaluators="default",
            evaluator_config={
                "ignore_exceptions": False,
            },
        )


def test_default_explainer_pandas_df_str_cols(
    multiclass_logistic_regressor_model_uri, iris_pandas_df_dataset
):
    _evaluate_explainer_with_exceptions(
        multiclass_logistic_regressor_model_uri, iris_pandas_df_dataset
    )


def test_default_explainer_pandas_df_num_cols(
    multiclass_logistic_regressor_model_uri, iris_pandas_df_num_cols_dataset
):
    _evaluate_explainer_with_exceptions(
        multiclass_logistic_regressor_model_uri, iris_pandas_df_num_cols_dataset
    )


def test_svm_classifier_evaluation_disable_logging_metrics_and_artifacts(
    svm_model_uri, breast_cancer_dataset
):
    with mlflow.start_run() as run:
        result = evaluate_model_helper(
            svm_model_uri,
            svm_model_uri,
            breast_cancer_dataset._constructor_args["data"],
            model_type="classifier",
            targets=breast_cancer_dataset._constructor_args["targets"],
            evaluators="default",
            eval_baseline_model_only=True,
        )

    _, logged_metrics, tags, artifacts = get_run_data(run.info.run_id)

    model = mlflow.pyfunc.load_model(svm_model_uri)

    _, raw_model = _extract_raw_model(model)
    predict_fn, _ = _extract_predict_fn(model, raw_model)
    y = breast_cancer_dataset.labels_data
    y_pred = predict_fn(breast_cancer_dataset.features_data)

    expected_metrics = _get_binary_classifier_metrics(y_true=y, y_pred=y_pred, sample_weights=None)
    expected_metrics["score"] = model._model_impl.score(
        breast_cancer_dataset.features_data, breast_cancer_dataset.labels_data
    )

    check_metrics_not_logged_for_baseline_model_evaluation(
        expected_metrics=expected_metrics,
        result_metrics=result.baseline_model_metrics,
        logged_metrics=logged_metrics,
    )

    assert "mlflow.datassets" not in tags

    check_artifacts_are_not_generated_for_baseline_model_evaluation(
        logged_artifacts=artifacts,
        result_artifacts=result.artifacts,
    )


@pytest.mark.parametrize(
    "baseline_model_uri",
    [
        ("None"),
        ("pipeline_model_uri"),
    ],
    indirect=["baseline_model_uri"],
)
def test_pipeline_model_kernel_explainer_on_categorical_features(
    pipeline_model_uri, baseline_model_uri
):
    from mlflow.models.evaluation._shap_patch import _PatchedKernelExplainer

    data, target_col = get_pipeline_model_dataset()
    with mlflow.start_run() as run:
        evaluate_model_helper(
            pipeline_model_uri,
            baseline_model_uri,
            data[0::3],
            model_type="classifier",
            targets=target_col,
            evaluators="default",
            evaluator_config={"explainability_algorithm": "kernel"},
            eval_baseline_model_only=False,
        )
    run_data = get_run_data(run.info.run_id)
    assert {
        "shap_beeswarm_plot.png",
        "shap_feature_importance_plot.png",
        "shap_summary_plot.png",
        "explainer",
    }.issubset(run_data.artifacts)

    explainer = mlflow.shap.load_explainer(f"runs:/{run.info.run_id}/explainer")
    assert isinstance(explainer, _PatchedKernelExplainer)


def test_compute_df_mode_or_mean():
    df = pd.DataFrame(
        {
            "a": [2.0, 2.0, 5.0],
            "b": [3, 3, 5],
            "c": [2.0, 2.0, 6.5],
            "d": [True, False, True],
            "e": ["abc", "b", "abc"],
            "f": [1.5, 2.5, np.nan],
            "g": ["ab", "ab", None],
            "h": pd.Series([2.0, 2.0, 6.5], dtype="category"),
        }
    )
    result = _compute_df_mode_or_mean(df)
    assert result == {
        "a": 2,
        "b": 3,
        "c": 3.5,
        "d": True,
        "e": "abc",
        "f": 2.0,
        "g": "ab",
        "h": 2.0,
    }

    # Test on dataframe that all columns are continuous.
    df2 = pd.DataFrame(
        {
            "c": [2.0, 2.0, 6.5],
            "f": [1.5, 2.5, np.nan],
        }
    )
    assert _compute_df_mode_or_mean(df2) == {"c": 3.5, "f": 2.0}

    # Test on dataframe that all columns are not continuous.
    df2 = pd.DataFrame(
        {
            "d": [True, False, True],
            "g": ["ab", "ab", None],
        }
    )
    assert _compute_df_mode_or_mean(df2) == {"d": True, "g": "ab"}


def test_infer_model_type_by_labels():
    assert _infer_model_type_by_labels(["a", "b"]) == "classifier"
    assert _infer_model_type_by_labels([True, False]) == "classifier"
    assert _infer_model_type_by_labels([1, 2.5]) == "regressor"
    assert _infer_model_type_by_labels(pd.Series(["a", "b"], dtype="category")) == "classifier"
    assert _infer_model_type_by_labels(pd.Series([1.5, 2.5], dtype="category")) == "classifier"
    assert _infer_model_type_by_labels([1, 2, 3]) is None


def test_extract_raw_model_and_predict_fn(
    binary_logistic_regressor_model_uri, breast_cancer_dataset
):
    model = mlflow.pyfunc.load_model(binary_logistic_regressor_model_uri)

    model_loader_module, raw_model = _extract_raw_model(model)
    predict_fn, predict_proba_fn = _extract_predict_fn(model, raw_model)

    assert model_loader_module == "mlflow.sklearn"
    assert isinstance(raw_model, LogisticRegression)
    np.testing.assert_allclose(
        predict_fn(breast_cancer_dataset.features_data),
        raw_model.predict(breast_cancer_dataset.features_data),
    )
    np.testing.assert_allclose(
        predict_proba_fn(breast_cancer_dataset.features_data),
        raw_model.predict_proba(breast_cancer_dataset.features_data),
    )


@pytest.mark.parametrize("use_sample_weights", [True, False])
def test_get_regressor_metrics(use_sample_weights):
    y = [1.1, 2.1, -3.5]
    y_pred = [1.5, 2.0, -3.0]
    sample_weights = [1, 2, 3] if use_sample_weights else None

    metrics = _get_regressor_metrics(y, y_pred, sample_weights)

    if use_sample_weights:
        expected_metrics = {
            "example_count": 3,
            "mean_absolute_error": 0.35000000000000003,
            "mean_squared_error": 0.155,
            "root_mean_squared_error": 0.39370039370059057,
            "sum_on_target": -5.199999999999999,
            "mean_on_target": -1.7333333333333332,
            "r2_score": 0.9780003154076644,
            "max_error": 0.5,
            "mean_absolute_percentage_error": 0.1479076479076479,
        }
    else:
        expected_metrics = {
            "example_count": 3,
            "mean_absolute_error": 0.3333333333333333,
            "mean_squared_error": 0.13999999999999999,
            "root_mean_squared_error": 0.3741657386773941,
            "sum_on_target": -0.2999999999999998,
            "mean_on_target": -0.09999999999999994,
            "r2_score": 0.976457399103139,
            "max_error": 0.5,
            "mean_absolute_percentage_error": 0.18470418470418468,
        }

    assert_dict_equal(metrics, expected_metrics, rtol=1e-3)


def test_get_binary_sum_up_label_pred_prob():
    y = [0, 1, 2]
    y_pred = [0, 2, 1]
    y_probs = [[0.7, 0.1, 0.2], [0.2, 0.3, 0.5], [0.25, 0.4, 0.35]]

    results = []
    for idx, label in enumerate([0, 1, 2]):
        y_bin, y_pred_bin, y_prob_bin = _get_binary_sum_up_label_pred_prob(
            idx, label, y, y_pred, y_probs
        )
        results.append((list(y_bin), list(y_pred_bin), list(y_prob_bin)))

    assert results == [
        ([1, 0, 0], [1, 0, 0], [0.7, 0.2, 0.25]),
        ([0, 1, 0], [0, 0, 1], [0.1, 0.3, 0.4]),
        ([0, 0, 1], [0, 1, 0], [0.2, 0.5, 0.35]),
    ]


@pytest.mark.parametrize("use_sample_weights", [True, False])
def test_get_binary_classifier_metrics(use_sample_weights):
    y = [0, 1, 0, 1, 0, 1, 0, 1, 1, 0]
    y_pred = [0, 1, 1, 0, 1, 1, 0, 1, 1, 0]
    sample_weights = [0.1, 0.1, 0.1, 0.1, 0.1, 0.1, 1, 1, 1, 1] if use_sample_weights else None

    if use_sample_weights:
        expected_metrics = {
            "example_count": 10,
            "true_negatives": 3,
            "true_positives": 4,
            "false_negatives": 1,
            "false_positives": 2,
            "accuracy_score": 0.9347826086956524,
            "f1_score": 0.9361702127659577,
            "precision_score": 0.9166666666666667,
            "recall_score": 0.9565217391304349,
        }
    else:
        expected_metrics = {
            "example_count": 10,
            "true_negatives": 3,
            "true_positives": 4,
            "false_negatives": 1,
            "false_positives": 2,
            "accuracy_score": 0.7,
            "f1_score": 0.7272727272727272,
            "precision_score": 0.6666666666666666,
            "recall_score": 0.8,
        }

    metrics = _get_binary_classifier_metrics(y_true=y, y_pred=y_pred, sample_weights=sample_weights)
    assert_dict_equal(metrics, expected_metrics, rtol=1e-3)


@pytest.mark.parametrize("use_sample_weights", [True, False])
def test_get_multiclass_classifier_metrics(use_sample_weights):
    y = [0, 1, 2, 1, 2]
    y_pred = [0, 2, 1, 1, 0]
    y_probs = [
        [0.7, 0.1, 0.2],
        [0.2, 0.3, 0.5],
        [0.25, 0.4, 0.35],
        [0.3, 0.4, 0.3],
        [0.8, 0.1, 0.1],
    ]
    sample_weights = [1, 0.1, 0.1, 1, 0.1] if use_sample_weights else None

    if use_sample_weights:
        expected_metrics = {
            "example_count": 5,
            "accuracy_score": 0.8695652173913042,
            "f1_score": 0.8488612836438922,
            "log_loss": 0.7515668165194579,
            "precision_score": 0.8300395256916996,
            "recall_score": 0.8695652173913042,
            "roc_auc": 0.8992673992673993,
        }
    else:
        expected_metrics = {
            "example_count": 5,
            "accuracy_score": 0.4,
            "f1_score": 0.3333333333333333,
            "log_loss": 1.1658691395263094,
            "precision_score": 0.3,
            "recall_score": 0.4,
            "roc_auc": 0.5833333333333334,
        }

    metrics = _get_multiclass_classifier_metrics(
        y_true=y, y_pred=y_pred, y_proba=y_probs, labels=[0, 1, 2], sample_weights=sample_weights
    )
    assert_dict_equal(metrics, expected_metrics, 1e-3)


def test_gen_binary_precision_recall_curve_no_sample_weights():
    y = [0, 1, 0, 1, 0, 1, 0, 1, 1, 0]
    y_prob = [0.1, 0.9, 0.8, 0.2, 0.7, 0.8, 0.3, 0.6, 0.65, 0.4]

    results = _gen_classifier_curve(
        is_binomial=True,
        y=y,
        y_probs=y_prob,
        labels=[0, 1],
        pos_label=1,
        curve_type="pr",
        sample_weights=None,
    )
    np.testing.assert_allclose(
        results.plot_fn_args["data_series"][0][1],
        np.array([1.0, 1.0, 0.8, 0.8, 0.8, 0.6, 0.4, 0.4, 0.2, 0.0]),
        rtol=1e-3,
    )
    np.testing.assert_allclose(
        results.plot_fn_args["data_series"][0][2],
        np.array([0.5, 0.55555556, 0.5, 0.57142857, 0.66666667, 0.6, 0.5, 0.66666667, 1.0, 1.0]),
        rtol=1e-3,
    )
    assert results.plot_fn_args["xlabel"] == "Recall (Positive label: 1)"
    assert results.plot_fn_args["ylabel"] == "Precision (Positive label: 1)"
    assert results.plot_fn_args["title"] == "Precision recall curve"
    assert results.plot_fn_args["line_kwargs"] == {"drawstyle": "steps-post", "linewidth": 1}
    assert np.isclose(results.auc, 0.69777777, rtol=1e-3)


def test_gen_binary_precision_recall_curve_with_sample_weights():
    y = [0, 1, 0, 1, 0, 1, 0, 1, 1, 0]
    y_prob = [0.1, 0.9, 0.8, 0.2, 0.7, 0.8, 0.3, 0.6, 0.65, 0.4]
    sample_weights = [0.5, 0.5, 0.5, 0.5, 0.5, 1, 1, 1, 0.1, 0.1]

    results = _gen_classifier_curve(
        is_binomial=True,
        y=y,
        y_probs=y_prob,
        labels=[0, 1],
        pos_label=1,
        curve_type="pr",
        sample_weights=sample_weights,
    )
    np.testing.assert_allclose(
        results.plot_fn_args["data_series"][0][1],
        np.array(
            [
                1.0,
                1.0,
                0.83870968,
                0.83870968,
                0.83870968,
                0.51612903,
                0.48387097,
                0.48387097,
                0.16129032,
                0.0,
            ]
        ),
        rtol=1e-3,
    )
    np.testing.assert_allclose(
        results.plot_fn_args["data_series"][0][2],
        np.array(
            [
                0.54386,
                0.59615385,
                0.55319149,
                0.7027027,
                0.72222222,
                0.61538462,
                0.6,
                0.75,
                1.0,
                1.0,
            ]
        ),
        rtol=1e-3,
    )
    assert results.plot_fn_args["xlabel"] == "Recall (Positive label: 1)"
    assert results.plot_fn_args["ylabel"] == "Precision (Positive label: 1)"
    assert results.plot_fn_args["line_kwargs"] == {"drawstyle": "steps-post", "linewidth": 1}
    assert np.isclose(results.auc, 0.7522056796250345, rtol=1e-3)


def test_gen_binary_roc_curve_no_sample_weights():
    y = [0, 1, 0, 1, 0, 1, 0, 1, 1, 0]
    y_prob = [0.1, 0.9, 0.8, 0.2, 0.7, 0.8, 0.3, 0.6, 0.65, 0.4]

    results = _gen_classifier_curve(
        is_binomial=True,
        y=y,
        y_probs=y_prob,
        labels=[0, 1],
        pos_label=1,
        curve_type="roc",
        sample_weights=None,
    )
    np.testing.assert_allclose(
        results.plot_fn_args["data_series"][0][1],
        np.array([0.0, 0.0, 0.2, 0.4, 0.4, 0.8, 0.8, 1.0]),
        rtol=1e-3,
    )
    np.testing.assert_allclose(
        results.plot_fn_args["data_series"][0][2],
        np.array([0.0, 0.2, 0.4, 0.4, 0.8, 0.8, 1.0, 1.0]),
        rtol=1e-3,
    )
    assert results.plot_fn_args["xlabel"] == "False Positive Rate (Positive label: 1)"
    assert results.plot_fn_args["ylabel"] == "True Positive Rate (Positive label: 1)"
    assert results.plot_fn_args["title"] == "ROC curve"
    assert results.plot_fn_args["line_kwargs"] == {"drawstyle": "steps-post", "linewidth": 1}
    assert np.isclose(results.auc, 0.66, rtol=1e-3)


def test_gen_binary_roc_curve_with_sample_weights():
    y = [0, 1, 0, 1, 0, 1, 0, 1, 1, 0]
    y_prob = [0.1, 0.9, 0.8, 0.2, 0.7, 0.8, 0.3, 0.6, 0.65, 0.4]
    sample_weights = [0.5, 0.5, 0.5, 0.5, 0.5, 1, 1, 1, 0.1, 0.1]

    results = _gen_classifier_curve(
        is_binomial=True,
        y=y,
        y_probs=y_prob,
        labels=[0, 1],
        pos_label=1,
        curve_type="roc",
        sample_weights=sample_weights,
    )
    np.testing.assert_allclose(
        results.plot_fn_args["data_series"][0][1],
        np.array(
            [
                0.0,
                0.0,
                0.19230769,
                0.38461538,
                0.38461538,
                0.38461538,
                0.42307692,
                0.80769231,
                0.80769231,
                1.0,
            ]
        ),
        rtol=1e-3,
    )
    np.testing.assert_allclose(
        results.plot_fn_args["data_series"][0][2],
        np.array(
            [
                0.0,
                0.16129032,
                0.48387097,
                0.48387097,
                0.51612903,
                0.83870968,
                0.83870968,
                0.83870968,
                1.0,
                1.0,
            ]
        ),
        rtol=1e-3,
    )
    assert results.plot_fn_args["xlabel"] == "False Positive Rate (Positive label: 1)"
    assert results.plot_fn_args["ylabel"] == "True Positive Rate (Positive label: 1)"
    assert results.plot_fn_args["line_kwargs"] == {"drawstyle": "steps-post", "linewidth": 1}
    assert np.isclose(results.auc, 0.702, rtol=1e-3)


def test_gen_multiclass_precision_recall_curve_no_sample_weights():
    y = [0, 1, 2, 1, 2]
    y_probs = [
        [0.7, 0.1, 0.2],
        [0.2, 0.3, 0.5],
        [0.25, 0.4, 0.35],
        [0.3, 0.4, 0.3],
        [0.8, 0.1, 0.1],
    ]

    results = _gen_classifier_curve(
        is_binomial=False,
        y=y,
        y_probs=y_probs,
        labels=[0, 1, 2],
        pos_label=None,
        curve_type="pr",
        sample_weights=None,
    )
    expected_x_data_list = [
        [1.0, 1.0, 1.0, 1.0, 0.0, 0.0],
        [1.0, 1.0, 0.5, 0.0],
        [1.0, 0.5, 0.5, 0.5, 0.0, 0.0],
    ]
    expected_y_data_list = [
        [0.2, 0.25, 0.333333, 0.5, 0.0, 1.0],
        [0.4, 0.66666667, 0.5, 1.0],
        [0.4, 0.25, 0.33333333, 0.5, 0.0, 1.0],
    ]
    line_labels = ["label=0,AP=0.500", "label=1,AP=0.583", "label=2,AP=0.450"]
    for index, (name, x_data, y_data) in enumerate(results.plot_fn_args["data_series"]):
        assert name == line_labels[index]
        np.testing.assert_allclose(x_data, expected_x_data_list[index], rtol=1e-3)
        np.testing.assert_allclose(y_data, expected_y_data_list[index], rtol=1e-3)

    assert results.plot_fn_args["xlabel"] == "Recall"
    assert results.plot_fn_args["ylabel"] == "Precision"
    assert results.plot_fn_args["title"] == "Precision recall curve"
    assert results.plot_fn_args["line_kwargs"] == {"drawstyle": "steps-post", "linewidth": 1}

    expected_auc = [0.5, 0.583333, 0.45]
    np.testing.assert_allclose(results.auc, expected_auc, rtol=1e-3)


def test_gen_multiclass_precision_recall_curve_with_sample_weights():
    y = [0, 1, 2, 1, 2]
    y_probs = [
        [0.7, 0.1, 0.2],
        [0.2, 0.3, 0.5],
        [0.25, 0.4, 0.35],
        [0.3, 0.4, 0.3],
        [0.8, 0.1, 0.1],
    ]
    sample_weights = [0.5, 0.5, 0.5, 0.25, 0.75]

    results = _gen_classifier_curve(
        is_binomial=False,
        y=y,
        y_probs=y_probs,
        labels=[0, 1, 2],
        pos_label=None,
        curve_type="pr",
        sample_weights=sample_weights,
    )
    expected_x_data_list = [
        [1.0, 1.0, 1.0, 1.0, 0.0, 0.0],
        [1.0, 1.0, 0.333333, 0.0],
        [1.0, 0.4, 0.4, 0.4, 0.0, 0.0],
    ]
    expected_y_data_list = [
        [0.2, 0.25, 0.333333, 0.4, 0.0, 1.0],
        [0.3, 0.6, 0.333333, 1.0],
        [0.5, 0.285714, 0.4, 0.5, 0.0, 1.0],
    ]
    line_labels = ["label=0,AP=0.400", "label=1,AP=0.511", "label=2,AP=0.500"]
    for index, (name, x_data, y_data) in enumerate(results.plot_fn_args["data_series"]):
        assert name == line_labels[index]
        np.testing.assert_allclose(x_data, expected_x_data_list[index], rtol=1e-3)
        np.testing.assert_allclose(y_data, expected_y_data_list[index], rtol=1e-3)

    assert results.plot_fn_args["xlabel"] == "Recall"
    assert results.plot_fn_args["ylabel"] == "Precision"
    assert results.plot_fn_args["line_kwargs"] == {"drawstyle": "steps-post", "linewidth": 1}

    expected_auc = [0.4, 0.511111, 0.5]
    np.testing.assert_allclose(results.auc, expected_auc, rtol=1e-3)


def test_gen_multiclass_roc_curve_no_sample_weights():
    y = [0, 1, 2, 1, 2]
    y_probs = [
        [0.7, 0.1, 0.2],
        [0.2, 0.3, 0.5],
        [0.25, 0.4, 0.35],
        [0.3, 0.4, 0.3],
        [0.8, 0.1, 0.1],
    ]

    results = _gen_classifier_curve(
        is_binomial=False,
        y=y,
        y_probs=y_probs,
        labels=[0, 1, 2],
        pos_label=None,
        curve_type="roc",
        sample_weights=None,
    )

    expected_x_data_list = [
        [0.0, 0.25, 0.25, 1.0],
        [0.0, 0.33333333, 0.33333333, 1.0],
        [0.0, 0.33333333, 0.33333333, 1.0, 1.0],
    ]
    expected_y_data_list = [[0.0, 0.0, 1.0, 1.0], [0.0, 0.5, 1.0, 1.0], [0.0, 0.0, 0.5, 0.5, 1.0]]
    line_labels = ["label=0,AUC=0.750", "label=1,AUC=0.750", "label=2,AUC=0.333"]
    for index, (name, x_data, y_data) in enumerate(results.plot_fn_args["data_series"]):
        assert name == line_labels[index]
        np.testing.assert_allclose(x_data, expected_x_data_list[index], rtol=1e-3)
        np.testing.assert_allclose(y_data, expected_y_data_list[index], rtol=1e-3)

    assert results.plot_fn_args["xlabel"] == "False Positive Rate"
    assert results.plot_fn_args["ylabel"] == "True Positive Rate"
    assert results.plot_fn_args["title"] == "ROC curve"
    assert results.plot_fn_args["line_kwargs"] == {"drawstyle": "steps-post", "linewidth": 1}

    expected_auc = [0.75, 0.75, 0.3333]
    np.testing.assert_allclose(results.auc, expected_auc, rtol=1e-3)


def test_gen_multiclass_roc_curve_with_sample_weights():
    y = [0, 1, 2, 1, 2]
    y_probs = [
        [0.7, 0.1, 0.2],
        [0.2, 0.3, 0.5],
        [0.25, 0.4, 0.35],
        [0.3, 0.4, 0.3],
        [0.8, 0.1, 0.1],
    ]
    sample_weights = [0.5, 0.5, 0.5, 0.25, 0.75]

    results = _gen_classifier_curve(
        is_binomial=False,
        y=y,
        y_probs=y_probs,
        labels=[0, 1, 2],
        pos_label=None,
        curve_type="roc",
        sample_weights=sample_weights,
    )

    expected_x_data_list = [
        [0.0, 0.375, 0.375, 0.5, 1.0],
        [0.0, 0.285714, 0.285714, 1.0],
        [0.0, 0.4, 0.4, 0.6, 1.0, 1.0],
    ]
    expected_y_data_list = [
        [0.0, 0.0, 1.0, 1.0, 1.0],
        [0.0, 0.333333, 1.0, 1.0],
        [0.0, 0.0, 0.4, 0.4, 0.4, 1.0],
    ]
    line_labels = ["label=0,AUC=0.625", "label=1,AUC=0.762", "label=2,AUC=0.240"]
    for index, (name, x_data, y_data) in enumerate(results.plot_fn_args["data_series"]):
        assert name == line_labels[index]
        np.testing.assert_allclose(x_data, expected_x_data_list[index], rtol=1e-3)
        np.testing.assert_allclose(y_data, expected_y_data_list[index], rtol=1e-3)

    assert results.plot_fn_args["xlabel"] == "False Positive Rate"
    assert results.plot_fn_args["ylabel"] == "True Positive Rate"
    assert results.plot_fn_args["line_kwargs"] == {"drawstyle": "steps-post", "linewidth": 1}

    expected_auc = [0.625, 0.761905, 0.24]
    np.testing.assert_allclose(results.auc, expected_auc, rtol=1e-3)


def test_evaluate_metric_backwards_compatible():
    eval_df = pd.DataFrame({"prediction": [1.2, 1.9, 3.2], "target": [1, 2, 3]})
    builtin_metrics = _get_regressor_metrics(
        eval_df["target"], eval_df["prediction"], sample_weights=None
    )
    metrics = _get_aggregate_metrics_values(builtin_metrics)

    def old_fn(eval_df, builtin_metrics):
        return builtin_metrics["mean_absolute_error"] * 1.5

    eval_fn_args = [eval_df, builtin_metrics]
<<<<<<< HEAD
    res_metric = _evaluate_metric(_Metric(old_fn, "old_fn", 0, None), eval_fn_args)
=======
    res_metric = _evaluate_metric(_Metric(old_fn, "old_fn", 0), eval_fn_args)
>>>>>>> ea1935e1
    assert res_metric.scores is None
    assert res_metric.justifications is None
    assert res_metric.aggregate_results["old_fn"] == builtin_metrics["mean_absolute_error"] * 1.5

    new_eval_fn_args = [eval_df, None, metrics]

    def new_fn(predictions, targets=None, metrics=None):
        return metrics["mean_absolute_error"].aggregate_results["mean_absolute_error"] * 1.5

<<<<<<< HEAD
    res_metric = _evaluate_metric(_Metric(new_fn, "new_fn", 0, None), new_eval_fn_args)
=======
    res_metric = _evaluate_metric(_Metric(new_fn, "new_fn", 0), new_eval_fn_args)
>>>>>>> ea1935e1
    assert res_metric.scores is None
    assert res_metric.justifications is None
    assert res_metric.aggregate_results["new_fn"] == builtin_metrics["mean_absolute_error"] * 1.5


def test_evaluate_custom_metric_incorrect_return_formats():
    eval_df = pd.DataFrame({"prediction": [1.2, 1.9, 3.2], "target": [1, 2, 3]})
    builtin_metrics = _get_regressor_metrics(
        eval_df["target"], eval_df["prediction"], sample_weights=None
    )
    eval_fn_args = [eval_df, builtin_metrics]

    def dummy_fn(*_):
        pass

    with mock.patch("mlflow.models.evaluation.default_evaluator._logger.warning") as mock_warning:
        _evaluate_metric(_Metric(dummy_fn, "dummy_fn", 0, None), eval_fn_args)
        mock_warning.assert_called_once_with(
            "Did not log metric 'dummy_fn' at index 0 in the `extra_metrics` parameter"
            " because it returned None."
        )

    def incorrect_return_type(*_):
        return ["stuff"], 3

    with mock.patch("mlflow.models.evaluation.default_evaluator._logger.warning") as mock_warning:
        _evaluate_metric(
<<<<<<< HEAD
            _Metric(incorrect_return_type, incorrect_return_type.__name__, 0, None), eval_fn_args
=======
            _Metric(incorrect_return_type, incorrect_return_type.__name__, 0), eval_fn_args
>>>>>>> ea1935e1
        )
        mock_warning.assert_called_once_with(
            f"Did not log metric '{incorrect_return_type.__name__}' at index 0 in the "
            "`extra_metrics` parameter because it did not return a MetricValue."
        )

    def non_list_scores(*_):
        return MetricValue(scores=5)

    with mock.patch("mlflow.models.evaluation.default_evaluator._logger.warning") as mock_warning:
<<<<<<< HEAD
        _evaluate_metric(_Metric(non_list_scores, non_list_scores.__name__, 0, None), eval_fn_args)
=======
        _evaluate_metric(_Metric(non_list_scores, non_list_scores.__name__, 0), eval_fn_args)
>>>>>>> ea1935e1
        mock_warning.assert_called_once_with(
            f"Did not log metric '{non_list_scores.__name__}' at index 0 in the "
            "`extra_metrics` parameter because it must return MetricValue with scores as a list."
        )

    def non_numeric_scores(*_):
        return MetricValue(scores=[{"val": "string"}])

    with mock.patch("mlflow.models.evaluation.default_evaluator._logger.warning") as mock_warning:
<<<<<<< HEAD
        _evaluate_metric(
            _Metric(non_numeric_scores, non_numeric_scores.__name__, 0, None), eval_fn_args
        )
=======
        _evaluate_metric(_Metric(non_numeric_scores, non_numeric_scores.__name__, 0), eval_fn_args)
>>>>>>> ea1935e1
        mock_warning.assert_called_once_with(
            f"Did not log metric '{non_numeric_scores.__name__}' at index 0 in the `extra_metrics`"
            " parameter because it must return MetricValue with numeric or string scores."
        )

    def non_list_justifications(*_):
        return MetricValue(justifications="string")

    with mock.patch("mlflow.models.evaluation.default_evaluator._logger.warning") as mock_warning:
        _evaluate_metric(
<<<<<<< HEAD
            _Metric(non_list_justifications, non_list_justifications.__name__, 0, None),
=======
            _Metric(non_list_justifications, non_list_justifications.__name__, 0),
>>>>>>> ea1935e1
            eval_fn_args,
        )
        mock_warning.assert_called_once_with(
            f"Did not log metric '{non_list_justifications.__name__}' at index 0 in the "
            "`extra_metrics` parameter because it must return MetricValue with justifications "
            "as a list."
        )

    def non_str_justifications(*_):
        return MetricValue(justifications=[3, 4])

    with mock.patch("mlflow.models.evaluation.default_evaluator._logger.warning") as mock_warning:
        _evaluate_metric(
<<<<<<< HEAD
            _Metric(non_str_justifications, non_str_justifications.__name__, 0, None), eval_fn_args
=======
            _Metric(non_str_justifications, non_str_justifications.__name__, 0), eval_fn_args
>>>>>>> ea1935e1
        )
        mock_warning.assert_called_once_with(
            f"Did not log metric '{non_str_justifications.__name__}' at index 0 in the "
            "`extra_metrics` parameter because it must return MetricValue with string "
            "justifications."
        )

    def non_dict_aggregates(*_):
        return MetricValue(aggregate_results=[5.0, 4.0])

    with mock.patch("mlflow.models.evaluation.default_evaluator._logger.warning") as mock_warning:
        _evaluate_metric(
<<<<<<< HEAD
            _Metric(non_dict_aggregates, non_dict_aggregates.__name__, 0, None), eval_fn_args
=======
            _Metric(non_dict_aggregates, non_dict_aggregates.__name__, 0), eval_fn_args
>>>>>>> ea1935e1
        )
        mock_warning.assert_called_once_with(
            f"Did not log metric '{non_dict_aggregates.__name__}' at index 0 in the "
            "`extra_metrics` parameter because it must return MetricValue with aggregate_results "
            "as a dict."
        )

    def wrong_type_aggregates(*_):
        return MetricValue(aggregate_results={"toxicity": 0.0, "hi": "hi"})

    with mock.patch("mlflow.models.evaluation.default_evaluator._logger.warning") as mock_warning:
        _evaluate_metric(
<<<<<<< HEAD
            _Metric(wrong_type_aggregates, wrong_type_aggregates.__name__, 0, None), eval_fn_args
=======
            _Metric(wrong_type_aggregates, wrong_type_aggregates.__name__, 0), eval_fn_args
>>>>>>> ea1935e1
        )
        mock_warning.assert_called_once_with(
            f"Did not log metric '{wrong_type_aggregates.__name__}' at index 0 in the "
            "`extra_metrics` parameter because it must return MetricValue with aggregate_results "
            "with str keys and numeric values."
        )


@pytest.mark.parametrize(
    "fn",
    [
        (
            lambda eval_df, _: MetricValue(
                scores=eval_df["prediction"].tolist(),
                aggregate_results={"prediction_sum": sum(eval_df["prediction"])},
            )
        ),
        (
            lambda eval_df, _: MetricValue(
                scores=eval_df["prediction"].tolist()[:-1] + [None],
                aggregate_results={"prediction_sum": None, "another_aggregate": 5.0},
            )
        ),
    ],
)
def test_evaluate_custom_metric_lambda(fn):
    eval_df = pd.DataFrame({"prediction": [1.2, 1.9, 3.2], "target": [1, 2, 3]})
    builtin_metrics = _get_regressor_metrics(
        eval_df["target"], eval_df["prediction"], sample_weights=None
    )
    metrics = _get_aggregate_metrics_values(builtin_metrics)
    eval_fn_args = [eval_df, metrics]
    with mock.patch("mlflow.models.evaluation.default_evaluator._logger.warning") as mock_warning:
<<<<<<< HEAD
        _evaluate_metric(_Metric(fn, "<lambda>", 0, None), eval_fn_args)
=======
        _evaluate_metric(_Metric(fn, "<lambda>", 0), eval_fn_args)
>>>>>>> ea1935e1
        mock_warning.assert_not_called()


def test_evaluate_custom_metric_success():
    eval_df = pd.DataFrame({"prediction": [1.2, 1.9, 3.2], "target": [1, 2, 3]})
    builtin_metrics = _get_regressor_metrics(
        eval_df["target"], eval_df["prediction"], sample_weights=None
    )

    def example_count_times_1_point_5(predictions, targets=None, metrics=None):
        return MetricValue(
            scores=[score * 1.5 for score in predictions.tolist()],
            justifications=["justification"] * len(predictions),
            aggregate_results={
                "example_count_times_1_point_5": metrics["example_count"].aggregate_results[
                    "example_count"
                ]
                * 1.5
            },
        )

    eval_fn_args = [eval_df["prediction"], None, _get_aggregate_metrics_values(builtin_metrics)]
<<<<<<< HEAD
    res_metric = _evaluate_metric(_Metric(example_count_times_1_point_5, "", 0, None), eval_fn_args)
=======
    res_metric = _evaluate_metric(_Metric(example_count_times_1_point_5, "", 0), eval_fn_args)
>>>>>>> ea1935e1
    assert (
        res_metric.aggregate_results["example_count_times_1_point_5"]
        == builtin_metrics["example_count"] * 1.5
    )
    assert res_metric.scores == [score * 1.5 for score in eval_df["prediction"].tolist()]
    assert res_metric.justifications == ["justification"] * len(eval_df["prediction"])


def test_evaluate_custom_artifacts_success():
    eval_df = pd.DataFrame({"prediction": [1.2, 1.9, 3.2], "target": [1, 2, 3]})
    metrics = _get_regressor_metrics(eval_df["target"], eval_df["prediction"], sample_weights=None)

    def example_custom_artifacts(given_df, _given_metrics, _artifact_dir):
        return {
            "pred_target_abs_diff": np.abs(given_df["prediction"] - given_df["target"]),
            "example_dictionary_artifact": {"a": 1, "b": 2},
        }

    res_artifacts = _evaluate_custom_artifacts(
        _CustomArtifact(example_custom_artifacts, "", 0, ""), eval_df, metrics
    )

    assert isinstance(res_artifacts, dict)
    assert "pred_target_abs_diff" in res_artifacts
    pd.testing.assert_series_equal(
        res_artifacts["pred_target_abs_diff"], np.abs(eval_df["prediction"] - eval_df["target"])
    )

    assert "example_dictionary_artifact" in res_artifacts
    assert res_artifacts["example_dictionary_artifact"] == {"a": 1, "b": 2}


def _get_results_for_custom_metrics_tests(
    model_uri, dataset, *, extra_metrics=None, custom_artifacts=None
):
    with mlflow.start_run() as run:
        result = evaluate(
            model_uri,
            dataset._constructor_args["data"],
            model_type="classifier",
            targets=dataset._constructor_args["targets"],
            evaluators="default",
            extra_metrics=extra_metrics,
            custom_artifacts=custom_artifacts,
        )
    _, metrics, _, artifacts = get_run_data(run.info.run_id)
    return result, metrics, artifacts


def test_custom_metric_produced_multiple_artifacts_with_same_name_throw_exception(
    binary_logistic_regressor_model_uri, breast_cancer_dataset
):
    def example_custom_artifact_1(_, __, ___):
        return {"test_json_artifact": {"a": 2, "b": [1, 2]}}

    def example_custom_artifact_2(_, __, ___):
        return {"test_json_artifact": {"a": 3, "b": [1, 2]}}

    with pytest.raises(
        MlflowException,
        match="cannot be logged because there already exists an artifact with the same name",
    ):
        _get_results_for_custom_metrics_tests(
            binary_logistic_regressor_model_uri,
            breast_cancer_dataset,
            custom_artifacts=[
                example_custom_artifact_1,
                example_custom_artifact_2,
            ],
        )


def test_custom_metric_mixed(binary_logistic_regressor_model_uri, breast_cancer_dataset):
    def true_count(predictions, targets=None, metrics=None):
        true_negatives = metrics["true_negatives"].aggregate_results["true_negatives"]
        true_positives = metrics["true_positives"].aggregate_results["true_positives"]
        return MetricValue(aggregate_results={"true_count": true_negatives + true_positives})

    def positive_count(eval_df, _metrics):
        return MetricValue(aggregate_results={"positive_count": np.sum(eval_df["prediction"])})

    def example_custom_artifact(_eval_df, _given_metrics, tmp_path):
        df = pd.DataFrame({"a": [1, 2, 3]})
        df.to_csv(path_join(tmp_path, "user_logged_df.csv"), index=False)
        np_array = np.array([1, 2, 3, 4, 5])
        np.save(path_join(tmp_path, "arr.npy"), np_array)
        return {
            "test_json_artifact": {"a": 3, "b": [1, 2]},
            "test_npy_artifact": path_join(tmp_path, "arr.npy"),
        }

    result, metrics, artifacts = _get_results_for_custom_metrics_tests(
        binary_logistic_regressor_model_uri,
        breast_cancer_dataset,
        extra_metrics=[
            make_metric(eval_fn=true_count, greater_is_better=True),
            make_metric(eval_fn=positive_count, greater_is_better=True),
        ],
        custom_artifacts=[example_custom_artifact],
    )

    model = mlflow.pyfunc.load_model(binary_logistic_regressor_model_uri)

    _, raw_model = _extract_raw_model(model)
    predict_fn, _ = _extract_predict_fn(model, raw_model)
    y = breast_cancer_dataset.labels_data
    y_pred = predict_fn(breast_cancer_dataset.features_data)

    expected_metrics = _get_binary_classifier_metrics(y_true=y, y_pred=y_pred, sample_weights=None)

    assert "true_count" in metrics
    assert np.isclose(
        metrics["true_count"],
        expected_metrics["true_negatives"] + expected_metrics["true_positives"],
        rtol=1e-3,
    )
    assert "true_count" in result.metrics
    assert np.isclose(
        result.metrics["true_count"],
        expected_metrics["true_negatives"] + expected_metrics["true_positives"],
        rtol=1e-3,
    )

    assert "positive_count" in metrics
    assert np.isclose(metrics["positive_count"], np.sum(y_pred), rtol=1e-3)
    assert "positive_count" in result.metrics
    assert np.isclose(result.metrics["positive_count"], np.sum(y_pred), rtol=1e-3)

    assert "test_json_artifact" in result.artifacts
    assert "test_json_artifact.json" in artifacts
    assert isinstance(result.artifacts["test_json_artifact"], JsonEvaluationArtifact)
    assert result.artifacts["test_json_artifact"].content == {"a": 3, "b": [1, 2]}

    assert "test_npy_artifact" in result.artifacts
    assert "test_npy_artifact.npy" in artifacts
    assert isinstance(result.artifacts["test_npy_artifact"], NumpyEvaluationArtifact)
    np.testing.assert_array_equal(
        result.artifacts["test_npy_artifact"].content, np.array([1, 2, 3, 4, 5])
    )


def test_custom_metric_logs_artifacts_from_paths(
    binary_logistic_regressor_model_uri, breast_cancer_dataset
):
    fig_x = 8.0
    fig_y = 5.0
    fig_dpi = 100.0
    img_formats = ("png", "jpeg", "jpg")

    def example_custom_artifact(_, __, tmp_path):
        example_artifacts = {}

        # images
        for ext in img_formats:
            fig = plt.figure(figsize=(fig_x, fig_y), dpi=fig_dpi)
            plt.plot([1, 2, 3])
            fig.savefig(path_join(tmp_path, f"test.{ext}"), format=ext)
            plt.clf()
            example_artifacts[f"test_{ext}_artifact"] = path_join(tmp_path, f"test.{ext}")

        # json
        with open(path_join(tmp_path, "test.json"), "w") as f:
            json.dump([1, 2, 3], f)
        example_artifacts["test_json_artifact"] = path_join(tmp_path, "test.json")

        # numpy
        np_array = np.array([1, 2, 3, 4, 5])
        np.save(path_join(tmp_path, "test.npy"), np_array)
        example_artifacts["test_npy_artifact"] = path_join(tmp_path, "test.npy")

        # csv
        df = pd.DataFrame({"a": [1, 2, 3]})
        df.to_csv(path_join(tmp_path, "test.csv"), index=False)
        example_artifacts["test_csv_artifact"] = path_join(tmp_path, "test.csv")

        # parquet
        df = pd.DataFrame({"test": [1, 2, 3]})
        df.to_parquet(path_join(tmp_path, "test.parquet"))
        example_artifacts["test_parquet_artifact"] = path_join(tmp_path, "test.parquet")

        # text
        with open(path_join(tmp_path, "test.txt"), "w") as f:
            f.write("hello world")
        example_artifacts["test_text_artifact"] = path_join(tmp_path, "test.txt")

        return example_artifacts

    result, _, artifacts = _get_results_for_custom_metrics_tests(
        binary_logistic_regressor_model_uri,
        breast_cancer_dataset,
        custom_artifacts=[example_custom_artifact],
    )

    with TemporaryDirectory() as tmp_dir:
        for img_ext in img_formats:
            assert f"test_{img_ext}_artifact" in result.artifacts
            assert f"test_{img_ext}_artifact.{img_ext}" in artifacts
            assert isinstance(result.artifacts[f"test_{img_ext}_artifact"], ImageEvaluationArtifact)

            fig = plt.figure(figsize=(fig_x, fig_y), dpi=fig_dpi)
            plt.plot([1, 2, 3])
            fig.savefig(path_join(tmp_dir, f"test.{img_ext}"), format=img_ext)
            plt.clf()

            saved_img = Image.open(path_join(tmp_dir, f"test.{img_ext}"))
            result_img = result.artifacts[f"test_{img_ext}_artifact"].content

            for img in (saved_img, result_img):
                img_ext_qualified = "jpeg" if img_ext == "jpg" else img_ext
                assert img.format.lower() == img_ext_qualified
                assert img.size == (fig_x * fig_dpi, fig_y * fig_dpi)
                assert pytest.approx(img.info.get("dpi"), 0.001) == (fig_dpi, fig_dpi)

    assert "test_json_artifact" in result.artifacts
    assert "test_json_artifact.json" in artifacts
    assert isinstance(result.artifacts["test_json_artifact"], JsonEvaluationArtifact)
    assert result.artifacts["test_json_artifact"].content == [1, 2, 3]

    assert "test_npy_artifact" in result.artifacts
    assert "test_npy_artifact.npy" in artifacts
    assert isinstance(result.artifacts["test_npy_artifact"], NumpyEvaluationArtifact)
    np.testing.assert_array_equal(
        result.artifacts["test_npy_artifact"].content, np.array([1, 2, 3, 4, 5])
    )

    assert "test_csv_artifact" in result.artifacts
    assert "test_csv_artifact.csv" in artifacts
    assert isinstance(result.artifacts["test_csv_artifact"], CsvEvaluationArtifact)
    pd.testing.assert_frame_equal(
        result.artifacts["test_csv_artifact"].content, pd.DataFrame({"a": [1, 2, 3]})
    )

    assert "test_parquet_artifact" in result.artifacts
    assert "test_parquet_artifact.parquet" in artifacts
    assert isinstance(result.artifacts["test_parquet_artifact"], ParquetEvaluationArtifact)
    pd.testing.assert_frame_equal(
        result.artifacts["test_parquet_artifact"].content, pd.DataFrame({"test": [1, 2, 3]})
    )

    assert "test_text_artifact" in result.artifacts
    assert "test_text_artifact.txt" in artifacts
    assert isinstance(result.artifacts["test_text_artifact"], TextEvaluationArtifact)
    assert result.artifacts["test_text_artifact"].content == "hello world"


class _ExampleToBePickledObject:
    def __init__(self):
        self.a = [1, 2, 3]
        self.b = "hello"

    def __eq__(self, o: object) -> bool:
        return self.a == o.a and self.b == self.b


def test_custom_metric_logs_artifacts_from_objects(
    binary_logistic_regressor_model_uri, breast_cancer_dataset
):
    fig = plt.figure()
    plt.plot([1, 2, 3])
    buf = io.BytesIO()
    fig.savefig(buf)
    buf.seek(0)
    img = Image.open(buf)

    def example_custom_artifacts(_, __, ___):
        return {
            "test_image_artifact": fig,
            "test_json_artifact": {
                "list": [1, 2, 3],
                "numpy_int": np.int64(0),
                "numpy_float": np.float64(0.5),
            },
            "test_npy_artifact": np.array([1, 2, 3, 4, 5]),
            "test_csv_artifact": pd.DataFrame({"a": [1, 2, 3]}),
            "test_json_text_artifact": '{"a": [1, 2, 3], "c": 3.4}',
            "test_pickled_artifact": _ExampleToBePickledObject(),
        }

    result, _, artifacts = _get_results_for_custom_metrics_tests(
        binary_logistic_regressor_model_uri,
        breast_cancer_dataset,
        custom_artifacts=[example_custom_artifacts],
    )

    assert "test_image_artifact" in result.artifacts
    assert "test_image_artifact.png" in artifacts
    assert isinstance(result.artifacts["test_image_artifact"], ImageEvaluationArtifact)
    img_diff = ImageChops.difference(result.artifacts["test_image_artifact"].content, img).getbbox()
    assert img_diff is None

    assert "test_json_artifact" in result.artifacts
    assert "test_json_artifact.json" in artifacts
    assert isinstance(result.artifacts["test_json_artifact"], JsonEvaluationArtifact)
    assert result.artifacts["test_json_artifact"].content == {
        "list": [1, 2, 3],
        "numpy_int": 0,
        "numpy_float": 0.5,
    }

    assert "test_npy_artifact" in result.artifacts
    assert "test_npy_artifact.npy" in artifacts
    assert isinstance(result.artifacts["test_npy_artifact"], NumpyEvaluationArtifact)
    np.testing.assert_array_equal(
        result.artifacts["test_npy_artifact"].content, np.array([1, 2, 3, 4, 5])
    )

    assert "test_csv_artifact" in result.artifacts
    assert "test_csv_artifact.csv" in artifacts
    assert isinstance(result.artifacts["test_csv_artifact"], CsvEvaluationArtifact)
    pd.testing.assert_frame_equal(
        result.artifacts["test_csv_artifact"].content, pd.DataFrame({"a": [1, 2, 3]})
    )

    assert "test_json_text_artifact" in result.artifacts
    assert "test_json_text_artifact.json" in artifacts
    assert isinstance(result.artifacts["test_json_text_artifact"], JsonEvaluationArtifact)
    assert result.artifacts["test_json_text_artifact"].content == {"a": [1, 2, 3], "c": 3.4}

    assert "test_pickled_artifact" in result.artifacts
    assert "test_pickled_artifact.pickle" in artifacts
    assert isinstance(result.artifacts["test_pickled_artifact"], PickleEvaluationArtifact)
    assert result.artifacts["test_pickled_artifact"].content == _ExampleToBePickledObject()


def test_evaluate_sklearn_model_score_skip_when_not_scorable(
    linear_regressor_model_uri, diabetes_dataset
):
    with mock.patch(
        "sklearn.linear_model.LinearRegression.score",
        side_effect=RuntimeError("LinearRegression.score failed"),
    ) as mock_score:
        with mlflow.start_run():
            result = evaluate(
                linear_regressor_model_uri,
                diabetes_dataset._constructor_args["data"],
                model_type="regressor",
                targets=diabetes_dataset._constructor_args["targets"],
                evaluators="default",
            )
        mock_score.assert_called_once()
        assert "score" not in result.metrics


@pytest.mark.parametrize(
    "model",
    [LogisticRegression(), LinearRegression()],
)
def test_autologging_is_disabled_during_evaluate(model):
    mlflow.sklearn.autolog()
    try:
        X, y = load_iris(as_frame=True, return_X_y=True)
        with mlflow.start_run() as run:
            model.fit(X, y)
            model_info = mlflow.sklearn.log_model(model, "model")
            result = evaluate(
                model_info.model_uri,
                X.assign(target=y),
                model_type="classifier" if isinstance(model, LogisticRegression) else "regressor",
                targets="target",
                evaluators="default",
            )

        run_data = get_run_data(run.info.run_id)
        duplicate_metrics = []
        for evaluate_metric_key in result.metrics.keys():
            matched_keys = [k for k in run_data.metrics.keys() if k.startswith(evaluate_metric_key)]
            if len(matched_keys) > 1:
                duplicate_metrics += matched_keys
        assert duplicate_metrics == []
    finally:
        mlflow.sklearn.autolog(disable=True)


def test_evaluation_works_with_model_pipelines_that_modify_input_data():
    iris = load_iris()
    X = pd.DataFrame(iris.data, columns=["0", "1", "2", "3"])
    y = pd.Series(iris.target)

    def add_feature(df):
        df["newfeature"] = 1
        return df

    # Define a transformer that modifies input data by adding an extra feature column
    add_feature_transformer = FunctionTransformer(add_feature, validate=False)
    model_pipeline = Pipeline(
        steps=[("add_feature", add_feature_transformer), ("predict", LogisticRegression())]
    )
    model_pipeline.fit(X, y)

    with mlflow.start_run() as run:
        pipeline_model_uri = mlflow.sklearn.log_model(model_pipeline, "model").model_uri

        evaluation_data = pd.DataFrame(load_iris().data, columns=["0", "1", "2", "3"])
        evaluation_data["labels"] = load_iris().target

        evaluate(
            pipeline_model_uri,
            evaluation_data,
            model_type="regressor",
            targets="labels",
            evaluators="default",
            evaluator_config={
                "log_model_explainability": True,
                # Use the kernel explainability algorithm, which fails if there is a mismatch
                # between the number of features in the input dataset and the number of features
                # expected by the model
                "explainability_algorithm": "kernel",
            },
        )

        _, _, _, artifacts = get_run_data(run.info.run_id)
        assert set(artifacts) >= {
            "shap_beeswarm_plot.png",
            "shap_feature_importance_plot.png",
            "shap_summary_plot.png",
        }


@pytest.mark.parametrize("prefix", ["train_", None])
def test_evaluation_metric_name_configs(prefix):
    X, y = load_iris(as_frame=True, return_X_y=True)
    with mlflow.start_run() as run:
        model = LogisticRegression()
        model.fit(X, y)
        model_info = mlflow.sklearn.log_model(model, "model")
        result = evaluate(
            model_info.model_uri,
            X.assign(target=y),
            model_type="classifier" if isinstance(model, LogisticRegression) else "regressor",
            targets="target",
            evaluators="default",
            evaluator_config={"metric_prefix": prefix},
        )

    _, metrics, _, _ = get_run_data(run.info.run_id)
    assert len(metrics) > 0

    if prefix is not None:
        assert f"{prefix}accuracy_score" in metrics
        assert f"{prefix}log_loss" in metrics
        assert f"{prefix}score" in metrics

        assert f"{prefix}accuracy_score" in result.metrics
        assert f"{prefix}log_loss" in result.metrics
        assert f"{prefix}score" in result.metrics


@pytest.mark.parametrize(
    "env_manager",
    ["virtualenv", "conda"],
)
def test_evaluation_with_env_restoration(
    multiclass_logistic_regressor_model_uri, iris_dataset, env_manager
):
    with mlflow.start_run() as run:
        result = evaluate(
            model=multiclass_logistic_regressor_model_uri,
            data=iris_dataset._constructor_args["data"],
            model_type="classifier",
            targets=iris_dataset._constructor_args["targets"],
            evaluators="default",
            env_manager=env_manager,
        )

    _, metrics, _, artifacts = get_run_data(run.info.run_id)

    model = mlflow.pyfunc.load_model(multiclass_logistic_regressor_model_uri)
    y = iris_dataset.labels_data
    y_pred = model.predict(iris_dataset.features_data)

    expected_metrics = _get_multiclass_classifier_metrics(y_true=y, y_pred=y_pred, y_proba=None)

    for metric_key, expected_metric_val in expected_metrics.items():
        assert np.isclose(expected_metric_val, metrics[metric_key], rtol=1e-3)
        assert np.isclose(expected_metric_val, result.metrics[metric_key], rtol=1e-3)

    assert set(artifacts) == {
        "per_class_metrics.csv",
        "confusion_matrix.png",
    }
    assert result.artifacts.keys() == {
        "per_class_metrics",
        "confusion_matrix",
    }


@pytest.mark.parametrize("pos_label", [None, 0, 1, 2])
def test_evaluation_binary_classification_with_pos_label(pos_label):
    X, y = load_breast_cancer(as_frame=True, return_X_y=True)
    X = X.iloc[:, :4].head(100)
    y = y.head(len(X))
    if pos_label == 2:
        y = [2 if trg == 1 else trg for trg in y]
    elif pos_label is None:
        # Use a different positive class other than the 1 to verify
        # that an unspecified `pos_label` doesn't cause problems
        # for binary classification tasks with nonstandard labels
        y = [10 if trg == 1 else trg for trg in y]
    with mlflow.start_run():
        model = LogisticRegression()
        model.fit(X, y)
        model_info = mlflow.sklearn.log_model(model, "model")
        result = evaluate(
            model_info.model_uri,
            X.assign(target=y),
            model_type="classifier",
            targets="target",
            evaluators="default",
            evaluator_config=None if pos_label is None else {"pos_label": pos_label},
        )
        y_pred = model.predict(X)
        pl = 10 if pos_label is None else pos_label
        precision = precision_score(y, y_pred, pos_label=pl)
        recall = recall_score(y, y_pred, pos_label=pl)
        f1 = f1_score(y, y_pred, pos_label=pl)
        np.testing.assert_allclose(result.metrics["precision_score"], precision)
        np.testing.assert_allclose(result.metrics["recall_score"], recall)
        np.testing.assert_allclose(result.metrics["f1_score"], f1)


@pytest.mark.parametrize("average", [None, "weighted", "macro", "micro"])
def test_evaluation_multiclass_classification_with_average(average):
    X, y = load_iris(as_frame=True, return_X_y=True)
    with mlflow.start_run():
        model = LogisticRegression()
        model.fit(X, y)
        model_info = mlflow.sklearn.log_model(model, "model")
        result = evaluate(
            model_info.model_uri,
            X.assign(target=y),
            model_type="classifier",
            targets="target",
            evaluators="default",
            evaluator_config=None if average is None else {"average": average},
        )
        y_pred = model.predict(X)
        avg = average or "weighted"
        precision = precision_score(y, y_pred, average=avg)
        recall = recall_score(y, y_pred, average=avg)
        f1 = f1_score(y, y_pred, average=avg)
        np.testing.assert_allclose(result.metrics["precision_score"], precision)
        np.testing.assert_allclose(result.metrics["recall_score"], recall)
        np.testing.assert_allclose(result.metrics["f1_score"], f1)


def test_custom_metrics():
    X, y = load_iris(as_frame=True, return_X_y=True)
    with mlflow.start_run():
        model = LogisticRegression().fit(X, y)
        model_info = mlflow.sklearn.log_model(model, "model")
        result = evaluate(
            model_info.model_uri,
            X.assign(target=y),
            model_type="classifier",
            targets="target",
            evaluators="default",
            extra_metrics=[
                make_metric(
                    eval_fn=lambda _eval_df, _builtin_metrics: MetricValue(
                        aggregate_results={"cm": 1.0}
                    ),
                    name="cm",
                    greater_is_better=True,
                    long_name="custom_metric",
                )
            ],
            evaluator_config={"log_model_explainability": False},  # For faster evaluation
        )
        np.testing.assert_allclose(result.metrics["cm"], 1.0)


def test_custom_artifacts():
    X, y = load_iris(as_frame=True, return_X_y=True)
    with mlflow.start_run():
        model = LogisticRegression().fit(X, y)
        model_info = mlflow.sklearn.log_model(model, "model")
        result = evaluate(
            model_info.model_uri,
            X.assign(target=y),
            model_type="classifier",
            targets="target",
            evaluators="default",
            custom_artifacts=[
                lambda *_args, **_kwargs: {"custom_artifact": {"k": "v"}},
            ],
            evaluator_config={"log_model_explainability": False},  # For faster evaluation
        )
        custom_artifact = result.artifacts["custom_artifact"]
        assert json.loads(Path(custom_artifact.uri).read_text()) == {"k": "v"}


def test_make_metric_name_inference():
    def metric(_df, _metrics):
        return 1

    metric = make_metric(eval_fn=metric, greater_is_better=True)
    assert metric.name == "metric"

    metric = make_metric(eval_fn=metric, greater_is_better=True, name="my_metric")
    assert metric.name == "my_metric"

    metric = make_metric(eval_fn=lambda _df, _metrics: 0, greater_is_better=True, name="metric")
    assert metric.name == "metric"

    with pytest.raises(
        MlflowException, match="`name` must be specified if `eval_fn` is a lambda function."
    ):
        make_metric(eval_fn=lambda _df, _metrics: 0, greater_is_better=True)

    class Callable:
        def __call__(self, _df, _metrics):
            return 1

    with pytest.raises(
        MlflowException,
        match="`name` must be specified if `eval_fn` does not have a `__name__` attribute.",
    ):
        make_metric(eval_fn=Callable(), greater_is_better=True)


def language_model(inputs: list[str]) -> list[str]:
    return inputs


def validate_question_answering_logged_data(
    logged_data, with_targets=True, predictions_name="outputs"
):
    columns = {
        "question",
        predictions_name,
        "toxicity/v1/score",
        "flesch_kincaid_grade_level/v1/score",
        "ari_grade_level/v1/score",
        "token_count",
    }
    if with_targets:
        columns.update({"answer"})

    assert set(logged_data.columns.tolist()) == columns

    assert logged_data["question"].tolist() == ["words random", "This is a sentence."]
    assert logged_data[predictions_name].tolist() == ["words random", "This is a sentence."]
    assert logged_data["toxicity/v1/score"][0] < 0.5
    assert logged_data["toxicity/v1/score"][1] < 0.5
    assert all(
        isinstance(grade, float) for grade in logged_data["flesch_kincaid_grade_level/v1/score"]
    )
    assert all(isinstance(grade, float) for grade in logged_data["ari_grade_level/v1/score"])
    assert all(isinstance(grade, int) for grade in logged_data["token_count"])

    if with_targets:
        assert logged_data["answer"].tolist() == ["words random", "This is a sentence."]


def test_missing_args_raises_exception():
    def dummy_fn1(param_1, param_2, targets, metrics):
        pass

    def dummy_fn2(param_3, param_4, builtin_metrics):
        pass

    with mlflow.start_run():
        model_info = mlflow.pyfunc.log_model(
            artifact_path="model", python_model=language_model, input_example=["a", "b"]
        )
        data = pd.DataFrame({"question": ["a", "b"], "answer": ["a", "b"]})

    metric_1 = make_metric(name="metric_1", eval_fn=dummy_fn1, greater_is_better=True)
    metric_2 = make_metric(name="metric_2", eval_fn=dummy_fn2, greater_is_better=True)

    error_message = (
        r"Error: Metric calculation failed for the following metrics:\n"
        r"Metric 'metric_1' requires the following:\n"
        r"- the 'targets' parameter needs to be specified\n"
        r"- missing columns \['param_1', 'param_2'\] need to be defined or mapped\n"
        r"Metric 'metric_2' requires the following:\n"
        r"- missing columns \['param_3', 'builtin_metrics'\] need to be defined or mapped\n\n"
        r"Below are the existing column names for the input/output data:\n"
        r"Input Columns: \['question', 'answer'\]\n"
        r"Output Columns: \['predictions'\]\n\n"
    )

    with pytest.raises(
        MlflowException,
        match=error_message,
    ):
        with mlflow.start_run():
            mlflow.evaluate(
                model_info.model_uri,
                data,
                evaluators="default",
                model_type="question-answering",
                extra_metrics=[metric_1, metric_2],
                evaluator_config={"col_mapping": {"param_4": "question"}},
            )


def test_custom_metrics_deprecated(
    binary_logistic_regressor_model_uri,
    breast_cancer_dataset,
):
    def dummy_fn(eval_df, metrics):
        pass

    with pytest.raises(
        MlflowException,
        match="The 'custom_metrics' parameter in mlflow.evaluate is deprecated. Please update "
        "your code to only use the 'extra_metrics' parameter instead.",
    ):
        with mlflow.start_run():
            mlflow.evaluate(
                binary_logistic_regressor_model_uri,
                breast_cancer_dataset._constructor_args["data"],
                targets=breast_cancer_dataset._constructor_args["targets"],
                evaluators="default",
                model_type="classifier",
                custom_metrics=[make_metric(eval_fn=dummy_fn, greater_is_better=True)],
                extra_metrics=[make_metric(eval_fn=dummy_fn, greater_is_better=True)],
            )

    message = "The 'custom_metrics' parameter in mlflow.evaluate is deprecated. Please update your "
    "code to use the 'extra_metrics' parameter instead."
    with pytest.warns(FutureWarning, match=message):
        with mlflow.start_run():
            mlflow.evaluate(
                binary_logistic_regressor_model_uri,
                breast_cancer_dataset._constructor_args["data"],
                targets=breast_cancer_dataset._constructor_args["targets"],
                evaluators="default",
                model_type="classifier",
                custom_metrics=[make_metric(eval_fn=dummy_fn, greater_is_better=True)],
            )


def test_evaluate_question_answering_with_targets():
    with mlflow.start_run() as run:
        model_info = mlflow.pyfunc.log_model(
            artifact_path="model", python_model=language_model, input_example=["a", "b"]
        )
        data = pd.DataFrame(
            {
                "question": ["words random", "This is a sentence."],
                "answer": ["words random", "This is a sentence."],
            }
        )
        results = mlflow.evaluate(
            model_info.model_uri,
            data,
            targets="answer",
            model_type="question-answering",
        )

    client = mlflow.MlflowClient()
    artifacts = [a.path for a in client.list_artifacts(run.info.run_id)]
    assert "eval_results_table.json" in artifacts
    logged_data = pd.DataFrame(**results.artifacts["eval_results_table"].content)
    validate_question_answering_logged_data(logged_data)
    assert set(results.metrics.keys()) == set(
        get_question_answering_metrics_keys(with_targets=True)
    )
    assert results.metrics["exact_match/v1"] == 1.0


def test_evaluate_question_answering_on_static_dataset_with_targets():
    with mlflow.start_run() as run:
        data = pd.DataFrame(
            {
                "question": ["words random", "This is a sentence."],
                "answer": ["words random", "This is a sentence."],
                "pred": ["words random", "This is a sentence."],
            }
        )
        results = mlflow.evaluate(
            data=data,
            targets="answer",
            predictions="pred",
            model_type="question-answering",
        )

    client = mlflow.MlflowClient()
    artifacts = [a.path for a in client.list_artifacts(run.info.run_id)]
    assert "eval_results_table.json" in artifacts
    logged_data = pd.DataFrame(**results.artifacts["eval_results_table"].content)
    validate_question_answering_logged_data(logged_data, predictions_name="pred")
    assert set(results.metrics.keys()) == {
        "toxicity/v1/variance",
        "toxicity/v1/ratio",
        "toxicity/v1/mean",
        "flesch_kincaid_grade_level/v1/variance",
        "ari_grade_level/v1/p90",
        "flesch_kincaid_grade_level/v1/p90",
        "flesch_kincaid_grade_level/v1/mean",
        "ari_grade_level/v1/mean",
        "ari_grade_level/v1/variance",
        "exact_match/v1",
        "toxicity/v1/p90",
    }
    assert results.metrics["exact_match/v1"] == 1.0
    assert results.metrics["toxicity/v1/ratio"] == 0.0


def question_classifier(inputs):
    return inputs["question"].map({"a": 0, "b": 1})


def test_evaluate_question_answering_with_numerical_targets():
    with mlflow.start_run() as run:
        model_info = mlflow.pyfunc.log_model(
            artifact_path="model", python_model=question_classifier, input_example=[0, 1]
        )
        data = pd.DataFrame({"question": ["a", "b"], "answer": [0, 1]})
        results = mlflow.evaluate(
            model_info.model_uri,
            data,
            targets="answer",
            model_type="question-answering",
        )

    client = mlflow.MlflowClient()
    artifacts = [a.path for a in client.list_artifacts(run.info.run_id)]
    assert "eval_results_table.json" in artifacts
    logged_data = pd.DataFrame(**results.artifacts["eval_results_table"].content)
    pd.testing.assert_frame_equal(
        logged_data.drop("token_count", axis=1),
        data.assign(outputs=[0, 1]),
    )
    assert results.metrics == {"exact_match/v1": 1.0}


def test_evaluate_question_answering_without_targets():
    with mlflow.start_run() as run:
        model_info = mlflow.pyfunc.log_model(
            artifact_path="model", python_model=language_model, input_example=["a", "b"]
        )
        data = pd.DataFrame({"question": ["words random", "This is a sentence."]})
        results = mlflow.evaluate(
            model_info.model_uri,
            data,
            model_type="question-answering",
        )

    client = mlflow.MlflowClient()
    artifacts = [a.path for a in client.list_artifacts(run.info.run_id)]
    assert "eval_results_table.json" in artifacts
    logged_data = pd.DataFrame(**results.artifacts["eval_results_table"].content)
    validate_question_answering_logged_data(logged_data, False)
    assert set(results.metrics.keys()) == set(
        get_question_answering_metrics_keys(with_targets=False)
    )


def validate_text_summarization_logged_data(logged_data, with_targets=True):
    columns = {
        "text",
        "outputs",
        "toxicity/v1/score",
        "flesch_kincaid_grade_level/v1/score",
        "ari_grade_level/v1/score",
        "token_count",
    }
    if with_targets:
        columns.update(
            {
                "summary",
                "rouge1/v1/score",
                "rouge2/v1/score",
                "rougeL/v1/score",
                "rougeLsum/v1/score",
            }
        )

    assert set(logged_data.columns.tolist()) == columns

    assert logged_data["text"].tolist() == ["a", "b"]
    assert logged_data["outputs"].tolist() == ["a", "b"]
    assert logged_data["toxicity/v1/score"][0] < 0.5
    assert logged_data["toxicity/v1/score"][1] < 0.5
    assert all(
        isinstance(grade, float) for grade in logged_data["flesch_kincaid_grade_level/v1/score"]
    )
    assert all(isinstance(grade, float) for grade in logged_data["ari_grade_level/v1/score"])
    assert all(isinstance(grade, int) for grade in logged_data["token_count"])

    if with_targets:
        assert logged_data["summary"].tolist() == ["a", "b"]
        assert logged_data["rouge1/v1/score"].tolist() == [1.0, 1.0]
        assert logged_data["rouge2/v1/score"].tolist() == [0.0, 0.0]
        assert logged_data["rougeL/v1/score"].tolist() == [1.0, 1.0]
        assert logged_data["rougeLsum/v1/score"].tolist() == [1.0, 1.0]


def get_text_metrics_keys():
    metric_names = ["toxicity", "flesch_kincaid_grade_level", "ari_grade_level"]
    standard_aggregations = ["mean", "variance", "p90"]
    version = "v1"

    metrics_keys = [
        f"{metric}/{version}/{agg}" for metric in metric_names for agg in standard_aggregations
    ]
    additional_aggregations = ["toxicity/v1/ratio"]
    return metrics_keys + additional_aggregations


def get_text_summarization_metrics_keys(with_targets=False):
    if with_targets:
        metric_names = ["rouge1", "rouge2", "rougeL", "rougeLsum"]
        standard_aggregations = ["mean", "variance", "p90"]
        version = "v1"

        metrics_keys = [
            f"{metric}/{version}/{agg}" for metric in metric_names for agg in standard_aggregations
        ]
    else:
        metrics_keys = []
    return get_text_metrics_keys() + metrics_keys


def get_question_answering_metrics_keys(with_targets=False):
    metrics_keys = ["exact_match/v1"] if with_targets else []
    return get_text_metrics_keys() + metrics_keys


def test_evaluate_text_summarization_with_targets():
    with mlflow.start_run() as run:
        model_info = mlflow.pyfunc.log_model(
            artifact_path="model", python_model=language_model, input_example=["a", "b"]
        )
        data = pd.DataFrame({"text": ["a", "b"], "summary": ["a", "b"]})
        results = mlflow.evaluate(
            model_info.model_uri,
            data,
            targets="summary",
            model_type="text-summarization",
        )

    client = mlflow.MlflowClient()
    artifacts = [a.path for a in client.list_artifacts(run.info.run_id)]
    assert "eval_results_table.json" in artifacts
    logged_data = pd.DataFrame(**results.artifacts["eval_results_table"].content)
    validate_text_summarization_logged_data(logged_data)

    metrics = results.metrics
    assert set(metrics.keys()) == set(get_text_summarization_metrics_keys(with_targets=True))


def test_evaluate_text_summarization_with_targets_no_type_hints():
    def another_language_model(x):
        x.rename(columns={"text": "outputs"}, inplace=True)
        return x

    with mlflow.start_run() as run:
        model_info = mlflow.pyfunc.log_model(
            artifact_path="model", python_model=another_language_model, input_example=["a", "b"]
        )
        data = pd.DataFrame({"text": ["a", "b"], "summary": ["a", "b"]})
        results = evaluate(
            model_info.model_uri,
            data,
            targets="summary",
            model_type="text-summarization",
            evaluators="default",
        )

    client = mlflow.MlflowClient()
    artifacts = [a.path for a in client.list_artifacts(run.info.run_id)]
    assert "eval_results_table.json" in artifacts
    logged_data = pd.DataFrame(**results.artifacts["eval_results_table"].content)
    validate_text_summarization_logged_data(logged_data)

    metrics = results.metrics
    assert set(metrics.keys()) == set(get_text_summarization_metrics_keys(with_targets=True))


def test_evaluate_text_summarization_without_targets():
    with mlflow.start_run() as run:
        model_info = mlflow.pyfunc.log_model(
            artifact_path="model", python_model=language_model, input_example=["a", "b"]
        )
        data = pd.DataFrame({"text": ["a", "b"]})
        results = mlflow.evaluate(
            model_info.model_uri,
            data,
            model_type="text-summarization",
        )

    client = mlflow.MlflowClient()
    artifacts = [a.path for a in client.list_artifacts(run.info.run_id)]
    assert "eval_results_table.json" in artifacts
    logged_data = pd.DataFrame(**results.artifacts["eval_results_table"].content)
    validate_text_summarization_logged_data(logged_data, with_targets=False)

    assert set(results.metrics.keys()) == set(
        get_text_summarization_metrics_keys(with_targets=False)
    )


def test_evaluate_text_summarization_fails_to_load_evaluate_metrics():
    from mlflow.metrics.metric_definitions import _cached_evaluate_load

    _cached_evaluate_load.cache_clear()

    with mlflow.start_run() as run:
        model_info = mlflow.pyfunc.log_model(
            artifact_path="model", python_model=language_model, input_example=["a", "b"]
        )

        data = pd.DataFrame({"text": ["a", "b"], "summary": ["a", "b"]})
        with mock.patch(
            "mlflow.metrics.metric_definitions._cached_evaluate_load",
            side_effect=ImportError("mocked error"),
        ) as mock_load:
            results = mlflow.evaluate(
                model_info.model_uri,
                data,
                targets="summary",
                model_type="text-summarization",
            )
            mock_load.assert_any_call("rouge")
            mock_load.assert_any_call("toxicity", module_type="measurement")

    client = mlflow.MlflowClient()
    artifacts = [a.path for a in client.list_artifacts(run.info.run_id)]
    assert "eval_results_table.json" in artifacts
    logged_data = pd.DataFrame(**results.artifacts["eval_results_table"].content)
    assert set(logged_data.columns.tolist()) == {
        "text",
        "summary",
        "outputs",
        "flesch_kincaid_grade_level/v1/score",
        "ari_grade_level/v1/score",
        "token_count",
    }
    assert logged_data["text"].tolist() == ["a", "b"]
    assert logged_data["summary"].tolist() == ["a", "b"]
    assert logged_data["outputs"].tolist() == ["a", "b"]


def test_evaluate_text_and_text_metrics():
    with mlflow.start_run() as run:
        model_info = mlflow.pyfunc.log_model(
            artifact_path="model", python_model=language_model, input_example=["a", "b"]
        )
        data = pd.DataFrame({"text": ["sentence not", "All women are bad."]})
        results = mlflow.evaluate(
            model_info.model_uri,
            data,
            model_type="text",
        )

    client = mlflow.MlflowClient()
    artifacts = [a.path for a in client.list_artifacts(run.info.run_id)]
    assert "eval_results_table.json" in artifacts
    logged_data = pd.DataFrame(**results.artifacts["eval_results_table"].content)
    assert set(logged_data.columns.tolist()) == {
        "text",
        "outputs",
        "toxicity/v1/score",
        "flesch_kincaid_grade_level/v1/score",
        "ari_grade_level/v1/score",
        "token_count",
    }
    assert logged_data["text"].tolist() == ["sentence not", "All women are bad."]
    assert logged_data["outputs"].tolist() == ["sentence not", "All women are bad."]
    # Hateful sentiments should be marked as toxic
    assert logged_data["toxicity/v1/score"][0] < 0.5
    assert logged_data["toxicity/v1/score"][1] > 0.5
    # Simple sentences should have a low grade level.
    assert logged_data["flesch_kincaid_grade_level/v1/score"][1] < 4
    assert logged_data["ari_grade_level/v1/score"][1] < 4
    assert set(results.metrics.keys()) == set(get_text_metrics_keys())


def very_toxic(predictions, targets=None, metrics=None):
    new_scores = [1.0 if score > 0.9 else 0.0 for score in metrics["toxicity/v1"].scores]
    return MetricValue(
        scores=new_scores,
        justifications=["toxic" if score == 1.0 else "not toxic" for score in new_scores],
        aggregate_results={"ratio": sum(new_scores) / len(new_scores)},
    )


def per_row_metric(predictions, targets=None, metrics=None):
    return MetricValue(scores=[1] * len(predictions))


def test_evaluate_text_custom_metrics():
    with mlflow.start_run() as run:
        model_info = mlflow.pyfunc.log_model(
            artifact_path="model", python_model=language_model, input_example=["a", "b"]
        )
        data = pd.DataFrame({"text": ["a", "b"], "target": ["a", "b"]})
        results = mlflow.evaluate(
            model_info.model_uri,
            data,
            targets="target",
            model_type="text",
            extra_metrics=[
                make_metric(eval_fn=very_toxic, greater_is_better=True, version="v2"),
                make_metric(eval_fn=per_row_metric, greater_is_better=False, name="no_version"),
            ],
        )

    client = mlflow.MlflowClient()
    artifacts = [a.path for a in client.list_artifacts(run.info.run_id)]
    assert "eval_results_table.json" in artifacts
    logged_data = pd.DataFrame(**results.artifacts["eval_results_table"].content)

    assert "very_toxic/v2/score" in logged_data.columns.tolist()
    assert "very_toxic/v2/justification" in logged_data.columns.tolist()
    assert all(isinstance(score, float) for score in logged_data["very_toxic/v2/score"])
    assert all(
        isinstance(justification, str)
        for justification in logged_data["very_toxic/v2/justification"]
    )
    assert "very_toxic/v2/ratio" in set(results.metrics.keys())
    assert "no_version/score" in logged_data.columns.tolist()


@pytest.mark.parametrize("metric_prefix", ["train_", None])
def test_eval_results_table_json_can_be_prefixed_with_metric_prefix(metric_prefix):
    with mlflow.start_run() as run:
        model_info = mlflow.pyfunc.log_model(
            artifact_path="model", python_model=language_model, input_example=["a", "b"]
        )
        data = pd.DataFrame({"text": ["a", "b"]})
        results = mlflow.evaluate(
            model_info.model_uri,
            data,
            model_type="text",
            evaluators="default",
            evaluator_config={
                "metric_prefix": metric_prefix,
            },
        )

    client = mlflow.MlflowClient()
    artifacts = [a.path for a in client.list_artifacts(run.info.run_id)]

    if metric_prefix is None:
        metric_prefix = ""

    assert f"{metric_prefix}eval_results_table.json" in artifacts
    logged_data = pd.DataFrame(**results.artifacts["eval_results_table"].content)
    assert set(logged_data.columns.tolist()) == {
        "text",
        "outputs",
        f"{metric_prefix}toxicity/v1/score",
        f"{metric_prefix}flesch_kincaid_grade_level/v1/score",
        f"{metric_prefix}ari_grade_level/v1/score",
        f"{metric_prefix}token_count",
    }


@pytest.mark.parametrize(
    "baseline_model_uri",
    [("svm_model_uri")],
    indirect=["baseline_model_uri"],
)
def test_default_evaluator_for_pyfunc_model(baseline_model_uri, breast_cancer_dataset):
    data = load_breast_cancer()
    raw_model = LinearSVC()
    raw_model.fit(data.data, data.target)

    mlflow_model = Model()
    mlflow.pyfunc.add_to_model(mlflow_model, loader_module="mlflow.sklearn")
    pyfunc_model = mlflow.pyfunc.PyFuncModel(model_meta=mlflow_model, model_impl=raw_model)

    with mlflow.start_run() as run:
        evaluate_model_helper(
            pyfunc_model,
            baseline_model_uri,
            breast_cancer_dataset._constructor_args["data"],
            model_type="classifier",
            targets=breast_cancer_dataset._constructor_args["targets"],
            evaluators="default",
            eval_baseline_model_only=False,
        )
    run_data = get_run_data(run.info.run_id)
    assert set(run_data.artifacts) == {
        "confusion_matrix.png",
        "shap_feature_importance_plot.png",
        "shap_beeswarm_plot.png",
        "shap_summary_plot.png",
    }


def test_extracting_output_and_other_columns():
    data_dict = {
        "text": ["text_a", "text_b"],
        "target": ["target_a", "target_b"],
        "other": ["other_a", "other_b"],
    }
    data_df = pd.DataFrame(data_dict)
    data_list_dict = [
        {
            "text": "text_a",
            "target": "target_a",
            "other": "other_a",
        },
        {
            "text": "text_b",
            "target": "target_b",
            "other": "other_b",
        },
    ]
    data_list = (["data_a", "data_b"],)
    data_dict_text = {
        "text": ["text_a", "text_b"],
    }

    output1, other1, prediction_col1 = _extract_output_and_other_columns(data_dict, "target")
    output2, other2, prediction_col2 = _extract_output_and_other_columns(data_df, "target")
    output3, other3, prediction_col3 = _extract_output_and_other_columns(data_list_dict, "target")
    output4, other4, prediction_col4 = _extract_output_and_other_columns(data_list, None)
    output5, other5, prediction_col5 = _extract_output_and_other_columns(pd.Series(data_list), None)
    output6, other6, prediction_col6 = _extract_output_and_other_columns(data_dict_text, None)
    output7, other7, prediction_col7 = _extract_output_and_other_columns(
        pd.DataFrame(data_dict_text), None
    )

    assert output1.equals(data_df["target"])
    assert other1.equals(data_df.drop(columns=["target"]))
    assert prediction_col1 == "target"
    assert output2.equals(data_df["target"])
    assert other2.equals(data_df.drop(columns=["target"]))
    assert prediction_col2 == "target"
    assert output3.equals(data_df["target"])
    assert other3.equals(data_df.drop(columns=["target"]))
    assert prediction_col3 == "target"
    assert output4 == data_list
    assert other4 is None
    assert prediction_col4 is None
    assert output5.equals(pd.Series(data_list))
    assert other5 is None
    assert prediction_col5 is None
    assert output6.equals(pd.Series(data_dict_text["text"]))
    assert other6 is None
    assert prediction_col6 == "text"
    assert output7.equals(pd.Series(data_dict_text["text"]))
    assert other7 is None
    assert prediction_col7 == "text"


def language_model_with_context(inputs: List[str]) -> List[Dict[str, str]]:
    return [
        {
            "context": f"context_{input}",
            "output": input,
        }
        for input in inputs
    ]


def test_constructing_eval_df_for_custom_metrics():
    test_eval_df_value = pd.DataFrame(
        {
            "predictions": ["text_a", "text_b"],
            "targets": ["target_a", "target_b"],
            "inputs": ["text_a", "text_b"],
            "truth": ["truth_a", "truth_b"],
            "context": ["context_text_a", "context_text_b"],
        }
    )

    def example_custom_artifact(_, __, ___):
        return {"test_json_artifact": {"a": 2, "b": [1, 2]}}

    def test_eval_df(predictions, targets, metrics, inputs, truth, context):
        global eval_df_value
        eval_df_value = pd.DataFrame(
            {
                "predictions": predictions,
                "targets": targets,
                "inputs": inputs,
                "truth": truth,
                "context": context,
            }
        )
        return predictions.eq(targets).mean()

    with mlflow.start_run():
        model_info = mlflow.pyfunc.log_model(
            artifact_path="model",
            python_model=language_model_with_context,
            input_example=["a", "b"],
        )
        data = pd.DataFrame(
            {
                "text": ["text_a", "text_b"],
                "truth": ["truth_a", "truth_b"],
                "targets": ["target_a", "target_b"],
            }
        )
        eval_results = mlflow.evaluate(
            model_info.model_uri,
            data,
            targets="targets",
            predictions="output",
            model_type="text",
            extra_metrics=[make_metric(eval_fn=test_eval_df, greater_is_better=True)],
            custom_artifacts=[example_custom_artifact],
            evaluators="default",
            evaluator_config={"col_mapping": {"inputs": "text"}},
        )

    assert eval_df_value.equals(test_eval_df_value)
    assert len(eval_results.artifacts) == 2
    assert len(eval_results.tables) == 1
    assert eval_results.tables["eval_results_table"].columns.tolist() == [
        "text",
        "truth",
        "targets",
        "output",
        "context",
        "token_count",
        "toxicity/v1/score",
        "flesch_kincaid_grade_level/v1/score",
        "ari_grade_level/v1/score",
    ]


def test_evaluate_no_model_type():
    with mlflow.start_run():
        model_info = mlflow.pyfunc.log_model(
            artifact_path="model", python_model=language_model, input_example=["a", "b"]
        )
        data = pd.DataFrame({"text": ["Hello world", "My name is MLflow"]})
        with pytest.raises(
            MlflowException,
            match="The extra_metrics argument must be specified model_type is None.",
        ):
            mlflow.evaluate(
                model_info.model_uri,
                data,
            )


def test_evaluate_no_model_type_with_builtin_metric():
    with mlflow.start_run():
        model_info = mlflow.pyfunc.log_model(
            artifact_path="model", python_model=language_model, input_example=["a", "b"]
        )
        data = pd.DataFrame({"text": ["Hello world", "My name is MLflow"]})
        results = mlflow.evaluate(
            model_info.model_uri,
            data,
            extra_metrics=[mlflow.metrics.toxicity()],
        )
        assert results.metrics.keys() == {
            "toxicity/v1/mean",
            "toxicity/v1/variance",
            "toxicity/v1/p90",
            "toxicity/v1/ratio",
        }
        assert len(results.tables) == 1
        assert results.tables["eval_results_table"].columns.tolist() == [
            "text",
            "outputs",
            "toxicity/v1/score",
        ]


def test_evaluate_no_model_type_with_custom_metric():
    with mlflow.start_run():
        model_info = mlflow.pyfunc.log_model(
            artifact_path="model", python_model=language_model, input_example=["a", "b"]
        )
        data = pd.DataFrame({"text": ["Hello world", "My name is MLflow"]})
        from mlflow.metrics import make_metric
        from mlflow.metrics.base import standard_aggregations

        def word_count_eval(predictions, targets=None, metrics=None):
            scores = []
            for prediction in predictions:
                scores.append(len(prediction.split(" ")))
            return MetricValue(
                scores=scores,
                aggregate_results=standard_aggregations(scores),
            )

        word_count = make_metric(eval_fn=word_count_eval, greater_is_better=True, name="word_count")

        results = mlflow.evaluate(model_info.model_uri, data, extra_metrics=[word_count])
        assert results.metrics.keys() == {
            "word_count/mean",
            "word_count/variance",
            "word_count/p90",
        }
        assert results.metrics["word_count/mean"] == 3.0
        assert len(results.tables) == 1
        assert results.tables["eval_results_table"].columns.tolist() == [
            "text",
            "outputs",
            "word_count/score",
        ]


def multi_output_model(inputs):
    return pd.DataFrame(
        {
            "answer": ["words random", "This is a sentence."],
            "source": ["words random", "This is a sentence."],
        }
    )


def test_default_metrics_as_extra_metrics():
    with mlflow.start_run() as run:
        model_info = mlflow.pyfunc.log_model(
            artifact_path="model", python_model=multi_output_model, input_example=["a"]
        )
        data = pd.DataFrame(
            {
                "question": ["words random", "This is a sentence."],
                "truth": ["words random", "This is a sentence."],
            }
        )
        results = evaluate(
            model_info.model_uri,
            data,
            targets="truth",
            predictions="answer",
            model_type="question-answering",
            extra_metrics=[
                mlflow.metrics.exact_match(),
            ],
            evaluators="default",
        )

    client = mlflow.MlflowClient()
    artifacts = [a.path for a in client.list_artifacts(run.info.run_id)]
    assert "eval_results_table.json" in artifacts
    assert "exact_match/v1" in results.metrics.keys()


def test_default_metrics_as_extra_metrics_static_dataset():
    with mlflow.start_run() as run:
        data = pd.DataFrame(
            {
                "question": ["words random", "This is a sentence."],
                "truth": ["words random", "This is a sentence."],
                "answer": ["words random", "This is a sentence."],
                "source": ["words random", "This is a sentence."],
            }
        )
        results = evaluate(
            data=data,
            targets="truth",
            predictions="answer",
            model_type="question-answering",
            extra_metrics=[
                mlflow.metrics.flesch_kincaid_grade_level(),
                mlflow.metrics.ari_grade_level(),
                mlflow.metrics.toxicity(),
                mlflow.metrics.exact_match(),
            ],
            evaluators="default",
        )

    client = mlflow.MlflowClient()
    artifacts = [a.path for a in client.list_artifacts(run.info.run_id)]
    assert "eval_results_table.json" in artifacts
    for metric in ["toxicity", "ari_grade_level", "flesch_kincaid_grade_level"]:
        for measure in ["mean", "p90", "variance"]:
            assert f"{metric}/v1/{measure}" in results.metrics.keys()
    assert "exact_match/v1" in results.metrics.keys()


<<<<<<< HEAD
def test_derived_metrics():
=======
def test_derived_metrics_basic_dependency_graph():
>>>>>>> ea1935e1
    def metric_1(predictions, targets, metrics):
        return MetricValue(
            scores=[0, 1],
            justifications=["first justification", "second justification"],
            aggregate_results={"aggregate": 0.5},
        )

    def metric_2(predictions, targets, metrics, metric_1):
        return MetricValue(
            scores=[score * 5 for score in metric_1.scores],
            justifications=[
                "metric_2: " + justification for justification in metric_1.justifications
            ],
            aggregate_results={
                **metric_1.aggregate_results,
                **metrics["toxicity/v1"].aggregate_results,
            },
        )

    def metric_3(predictions, targets, metric_1, metric_2):
        return MetricValue(
            scores=[score - 1 for score in metric_2.scores],
            justifications=metric_1.justifications,
            aggregate_results=metric_2.aggregate_results,
        )

    with mlflow.start_run():
        data = pd.DataFrame(
            {
                "question": ["words random", "This is a sentence."],
                "truth": ["words random", "This is a sentence."],
                "answer": ["words random", "This is a sentence."],
            }
        )
        results = evaluate(
            data=data,
            targets="truth",
            predictions="answer",
            model_type="text",
            extra_metrics=[
<<<<<<< HEAD
                make_metric(eval_fn=metric_1, greater_is_better=True),
                make_metric(eval_fn=metric_2, greater_is_better=True),
=======
                make_metric(eval_fn=metric_1, greater_is_better=True, version="v1"),
                make_metric(eval_fn=metric_2, greater_is_better=True, version="v2"),
>>>>>>> ea1935e1
                make_metric(eval_fn=metric_3, greater_is_better=True),
            ],
            evaluators="default",
        )

    logged_data = pd.DataFrame(**results.artifacts["eval_results_table"].content)
    assert set(logged_data.columns.tolist()) == {
        "question",
        "truth",
        "answer",
        "token_count",
        "toxicity/v1/score",
        "flesch_kincaid_grade_level/v1/score",
        "ari_grade_level/v1/score",
<<<<<<< HEAD
        "metric_1/score",
        "metric_2/score",
        "metric_3/score",
        "metric_1/justification",
        "metric_2/justification",
        "metric_3/justification",
    }

    assert logged_data["metric_1/score"].tolist() == [0, 1]
    assert logged_data["metric_2/score"].tolist() == [0, 5]
    assert logged_data["metric_3/score"].tolist() == [-1, 4]
    assert logged_data["metric_1/justification"].tolist() == [
        "first justification",
        "second justification",
    ]
    assert logged_data["metric_2/justification"].tolist() == [
=======
        "metric_1/v1/score",
        "metric_2/v2/score",
        "metric_3/score",
        "metric_1/v1/justification",
        "metric_2/v2/justification",
        "metric_3/justification",
    }

    assert logged_data["metric_1/v1/score"].tolist() == [0, 1]
    assert logged_data["metric_2/v2/score"].tolist() == [0, 5]
    assert logged_data["metric_3/score"].tolist() == [-1, 4]
    assert logged_data["metric_1/v1/justification"].tolist() == [
        "first justification",
        "second justification",
    ]
    assert logged_data["metric_2/v2/justification"].tolist() == [
>>>>>>> ea1935e1
        "metric_2: first justification",
        "metric_2: second justification",
    ]
    assert logged_data["metric_3/justification"].tolist() == [
        "first justification",
        "second justification",
    ]

<<<<<<< HEAD
    assert results.metrics["metric_1/aggregate"] == 0.5
    assert results.metrics["metric_2/aggregate"] == 0.5
    assert results.metrics["metric_3/aggregate"] == 0.5
    assert "metric_2/mean" in results.metrics.keys()
    assert "metric_2/variance" in results.metrics.keys()
    assert "metric_2/p90" in results.metrics.keys()
=======
    assert results.metrics["metric_1/v1/aggregate"] == 0.5
    assert results.metrics["metric_2/v2/aggregate"] == 0.5
    assert results.metrics["metric_3/aggregate"] == 0.5
    assert "metric_2/v2/mean" in results.metrics.keys()
    assert "metric_2/v2/variance" in results.metrics.keys()
    assert "metric_2/v2/p90" in results.metrics.keys()
>>>>>>> ea1935e1
    assert "metric_3/mean" in results.metrics.keys()
    assert "metric_3/variance" in results.metrics.keys()
    assert "metric_3/p90" in results.metrics.keys()


<<<<<<< HEAD
=======
def test_derived_metrics_complicated_dependency_graph():
    def metric_1(predictions, targets, metric_2, metric_3, metric_6):
        assert metric_2.scores == [2, 3]
        assert metric_3.scores == [3, 4]
        assert metric_6.scores == [6, 7]
        return MetricValue(scores=[1, 2])

    def metric_2(predictions, targets):
        return MetricValue(scores=[2, 3])

    def metric_3(predictions, targets, metric_4, metric_5):
        assert metric_4.scores == [4, 5]
        assert metric_5.scores == [5, 6]
        return MetricValue(scores=[3, 4])

    def metric_4(predictions, targets, metric_6):
        assert metric_6.scores == [6, 7]
        return MetricValue(scores=[4, 5])

    def metric_5(predictions, targets, metric_4, metric_6):
        assert metric_4.scores == [4, 5]
        assert metric_6.scores == [6, 7]
        return MetricValue(scores=[5, 6])

    def metric_6(predictions, targets, metric_2):
        assert metric_2.scores == [2, 3]
        return MetricValue(scores=[6, 7])

    data = pd.DataFrame(
        {
            "question": ["words random", "This is a sentence."],
            "truth": ["words random", "This is a sentence."],
            "answer": ["words random", "This is a sentence."],
        }
    )

    with mlflow.start_run():
        results = evaluate(
            data=data,
            predictions="answer",
            targets="truth",
            extra_metrics=[
                make_metric(eval_fn=metric_1, greater_is_better=True, version="v1"),
                make_metric(eval_fn=metric_2, greater_is_better=True, version="v2"),
                make_metric(eval_fn=metric_3, greater_is_better=True),
                make_metric(eval_fn=metric_4, greater_is_better=True),
                make_metric(eval_fn=metric_5, greater_is_better=True, version="v1"),
                make_metric(eval_fn=metric_6, greater_is_better=True, version="v3"),
            ],
            evaluators="default",
        )

    logged_data = pd.DataFrame(**results.artifacts["eval_results_table"].content)
    assert set(logged_data.columns.tolist()) == {
        "question",
        "truth",
        "answer",
        "metric_1/v1/score",
        "metric_2/v2/score",
        "metric_3/score",
        "metric_4/score",
        "metric_5/v1/score",
        "metric_6/v3/score",
    }

    assert logged_data["metric_1/v1/score"].tolist() == [1, 2]
    assert logged_data["metric_2/v2/score"].tolist() == [2, 3]
    assert logged_data["metric_3/score"].tolist() == [3, 4]
    assert logged_data["metric_4/score"].tolist() == [4, 5]
    assert logged_data["metric_5/v1/score"].tolist() == [5, 6]
    assert logged_data["metric_6/v3/score"].tolist() == [6, 7]

    def metric_7(predictions, targets, metric_8, metric_9):
        return MetricValue(scores=[7, 8])

    def metric_8(predictions, targets, metric_11):
        return MetricValue(scores=[8, 9])

    def metric_9(predictions, targets):
        return MetricValue(scores=[9, 10])

    def metric_10(predictions, targets, metric_9):
        return MetricValue(scores=[10, 11])

    def metric_11(predictions, targets, metric_7, metric_10):
        return MetricValue(scores=[11, 12])

    error_message = r"Error: Metric calculation failed for the following metrics:\n"

    with pytest.raises(
        MlflowException,
        match=error_message,
    ):
        with mlflow.start_run():
            mlflow.evaluate(
                data=data,
                predictions="answer",
                targets="truth",
                model_type="text",
                extra_metrics=[
                    make_metric(eval_fn=metric_7, greater_is_better=True),
                    make_metric(eval_fn=metric_8, greater_is_better=True),
                    make_metric(eval_fn=metric_9, greater_is_better=True),
                    make_metric(eval_fn=metric_10, greater_is_better=True),
                    make_metric(eval_fn=metric_11, greater_is_better=True),
                ],
                evaluators="default",
            )


>>>>>>> ea1935e1
def test_derived_metrics_circular_dependencies_raises_exception():
    def metric_1(predictions, targets, metric_2):
        return 0

    def metric_2(predictions, targets, metric_3):
        return 0

    def metric_3(predictions, targets, metric_1):
        return 0

    error_message = r"Error: Metric calculation failed for the following metrics:\n"

    data = pd.DataFrame(
        {
            "question": ["words random", "This is a sentence."],
            "answer": ["words random", "This is a sentence."],
        }
    )

    with pytest.raises(
        MlflowException,
        match=error_message,
    ):
        with mlflow.start_run():
            mlflow.evaluate(
                data=data,
                predictions="answer",
                model_type="text",
                extra_metrics=[
                    make_metric(eval_fn=metric_1, greater_is_better=True),
                    make_metric(eval_fn=metric_2, greater_is_better=True),
                    make_metric(eval_fn=metric_3, greater_is_better=True),
                ],
                evaluators="default",
            )


<<<<<<< HEAD
=======
def test_derived_metrics_missing_dependencies_raises_exception():
    def metric_1(predictions, targets, metric_2):
        return 0

    def metric_2(predictions, targets, metric_3):
        return 0

    error_message = r"Error: Metric calculation failed for the following metrics:\n"

    data = pd.DataFrame(
        {
            "question": ["words random", "This is a sentence."],
            "answer": ["words random", "This is a sentence."],
        }
    )

    with pytest.raises(
        MlflowException,
        match=error_message,
    ):
        with mlflow.start_run():
            mlflow.evaluate(
                data=data,
                predictions="answer",
                model_type="text",
                extra_metrics=[
                    make_metric(eval_fn=metric_1, greater_is_better=True),
                    make_metric(eval_fn=metric_2, greater_is_better=True),
                ],
                evaluators="default",
            )


def test_custom_metric_bad_names():
    def metric_fn(predictions, targets):
        return 0

    error_message = re.escape(
        "Invalid metric name 'metric/with/slash'. Metric names cannot include "
        "forward slashes ('/')."
    )
    with pytest.raises(
        MlflowException,
        match=error_message,
    ):
        make_metric(eval_fn=metric_fn, name="metric/with/slash", greater_is_better=True)

    with mock.patch("mlflow.models.evaluation.base._logger.warning") as mock_warning:
        make_metric(eval_fn=metric_fn, name="bad-metric-name", greater_is_better=True)
        mock_warning.assert_called_once_with(
            "The metric name 'bad-metric-name' provided is not a valid Python identifier, which "
            "will prevent its use as a base metric for derived metrics. Please use a valid "
            "identifier to enable creation of derived metrics that use the given metric."
        )

    with mock.patch("mlflow.models.evaluation.base._logger.warning") as mock_warning:
        make_metric(eval_fn=metric_fn, name="None", greater_is_better=True)
        mock_warning.assert_called_once_with(
            "The metric name 'None' is a reserved Python keyword, which will "
            "prevent its use as a base metric for derived metrics. Please use a valid identifier "
            "to enable creation of derived metrics that use the given metric."
        )

    with mock.patch("mlflow.models.evaluation.base._logger.warning") as mock_warning:
        make_metric(eval_fn=metric_fn, name="predictions", greater_is_better=True)
        mock_warning.assert_called_once_with(
            "The metric name 'predictions' is used as a special parameter in MLflow metrics, which "
            "will prevent its use as a base metric for derived metrics. Please use a different "
            "name to enable creation of derived metrics that use the given metric."
        )


>>>>>>> ea1935e1
def test_multi_output_model_error_handling():
    with mlflow.start_run():
        model_info = mlflow.pyfunc.log_model(
            artifact_path="model", python_model=multi_output_model, input_example=["a"]
        )
        data = pd.DataFrame(
            {
                "question": ["words random", "This is a sentence."],
                "truth": ["words random", "This is a sentence."],
            }
        )
        with pytest.raises(
            MlflowException,
            match="Output column name is not specified for the multi-output model.",
        ):
            evaluate(
                model_info.model_uri,
                data,
                targets="truth",
                model_type="question-answering",
                extra_metrics=[
                    mlflow.metrics.flesch_kincaid_grade_level(),
                    mlflow.metrics.ari_grade_level(),
                    mlflow.metrics.toxicity(),
                    mlflow.metrics.exact_match(),
                ],
                evaluators="default",
            )


def test_invalid_extra_metrics():
    with mlflow.start_run():
        model_info = mlflow.pyfunc.log_model(
            artifact_path="model", python_model=language_model, input_example=["a", "b"]
        )
        data = pd.DataFrame({"text": ["Hello world", "My name is MLflow"]})
        with pytest.raises(
            MlflowException,
            match="Please ensure that all extra metrics are instances of "
            "mlflow.metrics.EvaluationMetric.",
        ):
            mlflow.evaluate(
                model_info.model_uri,
                data,
                model_type="text",
                evaluators="default",
                extra_metrics=[mlflow.metrics.latency],
            )


def test_evaluate_with_latency():
    with mlflow.start_run() as run:
        model_info = mlflow.pyfunc.log_model(
            artifact_path="model", python_model=language_model, input_example=["a", "b"]
        )
        data = pd.DataFrame({"text": ["sentence not", "Hello world."]})
        results = mlflow.evaluate(
            model_info.model_uri,
            data,
            model_type="text",
            evaluators="default",
            extra_metrics=[mlflow.metrics.latency()],
        )

    client = mlflow.MlflowClient()
    artifacts = [a.path for a in client.list_artifacts(run.info.run_id)]
    assert "eval_results_table.json" in artifacts
    logged_data = pd.DataFrame(**results.artifacts["eval_results_table"].content)
    assert set(logged_data.columns.tolist()) == {
        "text",
        "outputs",
        "toxicity/v1/score",
        "flesch_kincaid_grade_level/v1/score",
        "ari_grade_level/v1/score",
        "latency",
        "token_count",
    }
    assert all(isinstance(grade, float) for grade in logged_data["latency"])


def test_evaluate_with_latency_static_dataset():
    with mlflow.start_run() as run:
        mlflow.pyfunc.log_model(
            artifact_path="model", python_model=language_model, input_example=["a", "b"]
        )
        data = pd.DataFrame(
            {
                "text": ["foo", "bar"],
                "model_output": ["FOO", "BAR"],
            }
        )
        results = mlflow.evaluate(
            data=data,
            model_type="text",
            evaluators="default",
            predictions="model_output",
            extra_metrics=[mlflow.metrics.latency()],
        )

    client = mlflow.MlflowClient()
    artifacts = [a.path for a in client.list_artifacts(run.info.run_id)]
    assert "eval_results_table.json" in artifacts
    logged_data = pd.DataFrame(**results.artifacts["eval_results_table"].content)
    assert set(logged_data.columns.tolist()) == {
        "text",
        "outputs",
        "toxicity/v1/score",
        "flesch_kincaid_grade_level/v1/score",
        "ari_grade_level/v1/score",
        "latency",
        "token_count",
    }
    assert all(isinstance(grade, float) for grade in logged_data["latency"])
    assert all(grade == 0.0 for grade in logged_data["latency"])


properly_formatted_openai_response1 = (
    '{\n  "score": 3,\n  "justification": "' "justification" '"\n}'
)


def test_evaluate_with_correctness():
    metric = mlflow.metrics.genai.make_genai_metric(
        name="correctness",
        definition=(
            "Correctness refers to how well the generated output matches "
            "or aligns with the reference or ground truth text that is considered "
            "accurate and appropriate for the given input. The ground truth serves as "
            "a benchmark against which the provided output is compared to determine the "
            "level of accuracy and fidelity."
        ),
        grading_prompt=(
            "Correctness: If the answer correctly answer the question, below "
            "are the details for different scores: "
            "- Score 0: the answer is completely incorrect, doesn’t mention anything about "
            "the question or is completely contrary to the correct answer. "
            "- Score 1: the answer provides some relevance to the question and answer "
            "one aspect of the question correctly. "
            "- Score 2: the answer mostly answer the question but is missing or hallucinating "
            "on one critical aspect. "
            "- Score 4: the answer correctly answer the question and not missing any "
            "major aspect"
        ),
        examples=[],
        version="v1",
        model="openai:/gpt-3.5-turbo-16k",
        grading_context_columns=["ground_truth"],
        parameters={"temperature": 0.0},
        aggregations=["mean", "variance", "p90"],
        greater_is_better=True,
    )

    with mock.patch.object(
        model_utils,
        "score_model_on_payload",
        return_value=properly_formatted_openai_response1,
    ):
        with mlflow.start_run():
            eval_df = pd.DataFrame(
                {
                    "inputs": [
                        "What is MLflow?",
                        "What is Spark?",
                        "What is Python?",
                    ],
                    "ground_truth": [
                        "MLflow is an open-source platform",
                        "Apache Spark is an open-source, distributed computing system",
                        "Python is a high-level programming language",
                    ],
                    "prediction": [
                        "MLflow is an open-source platform",
                        "Apache Spark is an open-source, distributed computing system",
                        "Python is a high-level programming language",
                    ],
                }
            )
            results = mlflow.evaluate(
                data=eval_df,
                evaluators="default",
                targets="ground_truth",
                predictions="prediction",
                extra_metrics=[metric],
            )

            assert results.metrics == {
                "correctness/v1/mean": 3.0,
                "correctness/v1/variance": 0.0,
                "correctness/v1/p90": 3.0,
            }


def test_evaluate_custom_metrics_string_values():
    with mlflow.start_run():
        model_info = mlflow.pyfunc.log_model(
            artifact_path="model", python_model=language_model, input_example=["a", "b"]
        )
        data = pd.DataFrame({"text": ["Hello world", "My name is MLflow"]})
        results = mlflow.evaluate(
            model_info.model_uri,
            data,
            extra_metrics=[
                make_metric(
                    eval_fn=lambda predictions, metrics, eval_config: MetricValue(
                        aggregate_results={"eval_config_value_average": eval_config}
                    ),
                    name="cm",
                    greater_is_better=True,
                    long_name="custom_metric",
                )
            ],
            evaluators="default",
            evaluator_config={"eval_config": 3},
        )
        assert results.metrics["cm/eval_config_value_average"] == 3


def validate_retriever_logged_data(logged_data, k=3):
    columns = {
        "question",
        "retrieved_context",
        f"precision_at_{k}/score",
        f"recall_at_{k}/score",
        f"ndcg_at_{k}/score",
        "ground_truth",
    }

    assert set(logged_data.columns.tolist()) == columns

    assert logged_data["question"].tolist() == ["q1?", "q1?", "q1?"]
    assert logged_data["retrieved_context"].tolist() == [["doc1", "doc3", "doc2"]] * 3
    assert (logged_data[f"precision_at_{k}/score"] <= 1).all()
    assert (logged_data[f"recall_at_{k}/score"] <= 1).all()
    assert (logged_data[f"ndcg_at_{k}/score"] <= 1).all()
    assert logged_data["ground_truth"].tolist() == [["doc1", "doc2"]] * 3


def test_evaluate_retriever():
    X = pd.DataFrame({"question": ["q1?"] * 3, "ground_truth": [["doc1", "doc2"]] * 3})

    def fn(X):
        return pd.DataFrame({"retrieved_context": [["doc1", "doc3", "doc2"]] * len(X)})

    with mlflow.start_run() as run:
        results = mlflow.evaluate(
            model=fn,
            data=X,
            targets="ground_truth",
            model_type="retriever",
            evaluators="default",
            evaluator_config={
                "k": 3,
            },
        )
    run = mlflow.get_run(run.info.run_id)
    assert run.data.metrics == {
        "precision_at_3/mean": 2 / 3,
        "precision_at_3/variance": 0,
        "precision_at_3/p90": 2 / 3,
        "recall_at_3/mean": 1.0,
        "recall_at_3/p90": 1.0,
        "recall_at_3/variance": 0.0,
        "ndcg_at_3/mean": pytest.approx(0.9197207891481877),
        "ndcg_at_3/p90": pytest.approx(0.9197207891481877),
        "ndcg_at_3/variance": 0.0,
    }
    client = mlflow.MlflowClient()
    artifacts = [a.path for a in client.list_artifacts(run.info.run_id)]
    assert "eval_results_table.json" in artifacts
    logged_data = pd.DataFrame(**results.artifacts["eval_results_table"].content)
    validate_retriever_logged_data(logged_data)

    # test with a big k to ensure we use min(k, len(retrieved_chunks))
    with mlflow.start_run() as run:
        results = mlflow.evaluate(
            model=fn,
            data=X,
            targets="ground_truth",
            model_type="retriever",
            evaluators="default",
            evaluator_config={
                "retriever_k": 6,
            },
        )
    run = mlflow.get_run(run.info.run_id)
    assert run.data.metrics == {
        "precision_at_6/mean": 2 / 3,
        "precision_at_6/variance": 0,
        "precision_at_6/p90": 2 / 3,
        "recall_at_6/mean": 1.0,
        "recall_at_6/p90": 1.0,
        "recall_at_6/variance": 0.0,
        "ndcg_at_6/mean": pytest.approx(0.9197207891481877),
        "ndcg_at_6/p90": pytest.approx(0.9197207891481877),
        "ndcg_at_6/variance": 0.0,
    }

    # test with default k
    with mlflow.start_run() as run:
        results = mlflow.evaluate(
            model=fn,
            data=X,
            targets="ground_truth",
            model_type="retriever",
        )
    run = mlflow.get_run(run.info.run_id)
    assert run.data.metrics == {
        "precision_at_3/mean": 2 / 3,
        "precision_at_3/variance": 0,
        "precision_at_3/p90": 2 / 3,
        "recall_at_3/mean": 1.0,
        "recall_at_3/p90": 1.0,
        "recall_at_3/variance": 0.0,
        "ndcg_at_3/mean": pytest.approx(0.9197207891481877),
        "ndcg_at_3/p90": pytest.approx(0.9197207891481877),
        "ndcg_at_3/variance": 0.0,
    }

    # test with multiple chunks from same doc
    def fn2(X):
        return pd.DataFrame({"retrieved_context": [["doc1", "doc1", "doc3"]] * len(X)})

    X = pd.DataFrame({"question": ["q1?"] * 3, "ground_truth": [["doc1", "doc3"]] * 3})

    with mlflow.start_run() as run:
        results = mlflow.evaluate(
            model=fn2,
            data=X,
            targets="ground_truth",
            model_type="retriever",
            evaluator_config={
                "default": {
                    "retriever_k": 3,
                }
            },
        )
    run = mlflow.get_run(run.info.run_id)
    assert run.data.metrics == {
        "precision_at_3/mean": 1,
        "precision_at_3/p90": 1,
        "precision_at_3/variance": 0.0,
        "recall_at_3/mean": 1.0,
        "recall_at_3/p90": 1.0,
        "recall_at_3/variance": 0.0,
        "ndcg_at_3/mean": 1.0,
        "ndcg_at_3/p90": 1.0,
        "ndcg_at_3/variance": 0.0,
    }

    # test with empty retrieved doc
    def fn3(X):
        return pd.DataFrame({"output": [[]] * len(X)})

    with mlflow.start_run() as run:
        mlflow.evaluate(
            model=fn3,
            data=X,
            targets="ground_truth",
            model_type="retriever",
            evaluator_config={
                "default": {
                    "retriever_k": 4,
                }
            },
        )
    run = mlflow.get_run(run.info.run_id)
    assert run.data.metrics == {
        "precision_at_4/mean": 0,
        "precision_at_4/p90": 0,
        "precision_at_4/variance": 0,
        "recall_at_4/mean": 0,
        "recall_at_4/p90": 0,
        "recall_at_4/variance": 0,
        "ndcg_at_4/mean": 0.0,
        "ndcg_at_4/p90": 0.0,
        "ndcg_at_4/variance": 0.0,
    }

    # test with a static dataset
    X_1 = pd.DataFrame(
        {
            "question": [["q1?"]] * 3,
            "targets_param": [["doc1", "doc2"]] * 3,
            "predictions_param": [["doc1", "doc4", "doc5"]] * 3,
        }
    )
    with mlflow.start_run() as run:
        mlflow.evaluate(
            data=X_1,
            predictions="predictions_param",
            targets="targets_param",
            model_type="retriever",
            extra_metrics=[mlflow.metrics.precision_at_k(4), mlflow.metrics.recall_at_k(4)],
        )
    run = mlflow.get_run(run.info.run_id)
    assert run.data.metrics == {
        "precision_at_3/mean": 1 / 3,
        "precision_at_3/p90": 1 / 3,
        "precision_at_3/variance": 0.0,
        "recall_at_3/mean": 0.5,
        "recall_at_3/p90": 0.5,
        "recall_at_3/variance": 0.0,
        "ndcg_at_3/mean": pytest.approx(0.6131471927654585),
        "ndcg_at_3/p90": pytest.approx(0.6131471927654585),
        "ndcg_at_3/variance": 0.0,
        "precision_at_4/mean": 1 / 3,
        "precision_at_4/p90": 1 / 3,
        "precision_at_4/variance": 0.0,
        "recall_at_4/mean": 0.5,
        "recall_at_4/p90": 0.5,
        "recall_at_4/variance": 0.0,
    }

    # test to make sure it silently fails with invalid k
    with mlflow.start_run() as run:
        mlflow.evaluate(
            data=X_1,
            predictions="predictions_param",
            targets="targets_param",
            model_type="retriever",
            extra_metrics=[mlflow.metrics.precision_at_k(-1)],
        )
    run = mlflow.get_run(run.info.run_id)
    assert run.data.metrics == {
        "precision_at_3/mean": 1 / 3,
        "precision_at_3/p90": 1 / 3,
        "precision_at_3/variance": 0.0,
        "recall_at_3/mean": 0.5,
        "recall_at_3/p90": 0.5,
        "recall_at_3/variance": 0.0,
        "ndcg_at_3/mean": pytest.approx(0.6131471927654585),
        "ndcg_at_3/p90": pytest.approx(0.6131471927654585),
        "ndcg_at_3/variance": 0.0,
    }

    # silent failure with evaluator_config method too!
    with mlflow.start_run() as run:
        mlflow.evaluate(
            data=X_1,
            predictions="predictions_param",
            targets="targets_param",
            model_type="retriever",
            evaluators="default",
            evaluator_config={
                "retriever_k": -1,
            },
        )
    run = mlflow.get_run(run.info.run_id)
    assert run.data.metrics == {}


def test_evaluate_retriever_builtin_metrics_no_model_type():
    X = pd.DataFrame({"question": ["q1?"] * 3, "ground_truth": [["doc1", "doc2"]] * 3})

    def fn(X):
        return {"retrieved_context": [["doc1", "doc3", "doc2"]] * len(X)}

    with mlflow.start_run() as run:
        results = mlflow.evaluate(
            model=fn,
            data=X,
            targets="ground_truth",
            extra_metrics=[
                mlflow.metrics.precision_at_k(4),
                mlflow.metrics.recall_at_k(4),
                mlflow.metrics.ndcg_at_k(4),
            ],
        )
    run = mlflow.get_run(run.info.run_id)
    assert (
        run.data.metrics
        == results.metrics
        == {
            "precision_at_4/mean": 2 / 3,
            "precision_at_4/p90": 2 / 3,
            "precision_at_4/variance": 0.0,
            "recall_at_4/mean": 1.0,
            "recall_at_4/p90": 1.0,
            "recall_at_4/variance": 0.0,
            "ndcg_at_4/mean": pytest.approx(0.9197207891481877),
            "ndcg_at_4/p90": pytest.approx(0.9197207891481877),
            "ndcg_at_4/variance": 0.0,
        }
    )
    client = mlflow.MlflowClient()
    artifacts = [a.path for a in client.list_artifacts(run.info.run_id)]
    assert "eval_results_table.json" in artifacts
    logged_data = pd.DataFrame(**results.artifacts["eval_results_table"].content)
    validate_retriever_logged_data(logged_data, 4)


def test_evaluate_with_numpy_array():
    data = [
        ["What is MLflow?"],
    ]
    ground_truth = [
        "MLflow is an open-source platform for managing the end-to-end machine learning",
    ]

    with mlflow.start_run():
        logged_model = mlflow.pyfunc.log_model(
            artifact_path="model", python_model=language_model, input_example=["a", "b"]
        )
        results = mlflow.evaluate(
            logged_model.model_uri,
            data,
            targets=ground_truth,
            extra_metrics=[mlflow.metrics.toxicity()],
        )

        assert results.metrics.keys() == {
            "toxicity/v1/mean",
            "toxicity/v1/variance",
            "toxicity/v1/p90",
            "toxicity/v1/ratio",
        }
        assert len(results.tables) == 1
        assert results.tables["eval_results_table"].columns.tolist() == [
            "feature_1",
            "target",
            "outputs",
            "toxicity/v1/score",
        ]


def test_target_prediction_col_mapping():
    metric = mlflow.metrics.genai.make_genai_metric(
        name="correctness",
        definition=(
            "Correctness refers to how well the generated output matches "
            "or aligns with the reference or ground truth text that is considered "
            "accurate and appropriate for the given input. The ground truth serves as "
            "a benchmark against which the provided output is compared to determine the "
            "level of accuracy and fidelity."
        ),
        grading_prompt=(
            "Correctness: If the answer correctly answer the question, below "
            "are the details for different scores: "
            "- Score 0: the answer is completely incorrect, doesn't mention anything about "
            "the question or is completely contrary to the correct answer. "
            "- Score 1: the answer provides some relevance to the question and answer "
            "one aspect of the question correctly. "
            "- Score 2: the answer mostly answer the question but is missing or hallucinating "
            "on one critical aspect. "
            "- Score 3: the answer correctly answer the question and not missing any "
            "major aspect"
        ),
        examples=[],
        version="v1",
        model="openai:/gpt-4",
        grading_context_columns=["renamed_ground_truth"],
        parameters={"temperature": 0.0},
        aggregations=["mean", "variance", "p90"],
        greater_is_better=True,
    )

    with mock.patch.object(
        model_utils,
        "score_model_on_payload",
        return_value=properly_formatted_openai_response1,
    ):
        with mlflow.start_run():
            eval_df = pd.DataFrame(
                {
                    "inputs": [
                        "What is MLflow?",
                        "What is Spark?",
                        "What is Python?",
                    ],
                    "ground_truth": [
                        "MLflow is an open-source platform",
                        "Apache Spark is an open-source, distributed computing system",
                        "Python is a high-level programming language",
                    ],
                    "prediction": [
                        "MLflow is an open-source platform",
                        "Apache Spark is an open-source, distributed computing system",
                        "Python is a high-level programming language",
                    ],
                }
            )
            results = mlflow.evaluate(
                data=eval_df,
                evaluators="default",
                targets="renamed_ground_truth",
                predictions="prediction",
                extra_metrics=[metric],
                evaluator_config={"col_mapping": {"renamed_ground_truth": "ground_truth"}},
            )

            assert results.metrics == {
                "correctness/v1/mean": 3.0,
                "correctness/v1/variance": 0.0,
                "correctness/v1/p90": 3.0,
            }


def test_evaluate_custom_metric_with_string_type():
    with mlflow.start_run():
        model_info = mlflow.pyfunc.log_model(
            artifact_path="model", python_model=language_model, input_example=["a", "b"]
        )
        data = pd.DataFrame({"text": ["Hello world", "My name is MLflow"]})
        from mlflow.metrics import make_metric

        def word_count_eval(predictions):
            scores = []
            avg = 0
            aggregate_results = {}
            for prediction in predictions:
                scores.append(prediction)
                avg += len(prediction.split(" "))

            avg /= len(predictions)
            aggregate_results["avg_len"] = avg

            return MetricValue(
                scores=scores,
                aggregate_results=aggregate_results,
            )

        word_count = make_metric(eval_fn=word_count_eval, greater_is_better=True, name="word_count")

        results = mlflow.evaluate(model_info.model_uri, data, extra_metrics=[word_count])
        assert results.metrics["word_count/avg_len"] == 3.0
        assert len(results.tables) == 1
        assert results.tables["eval_results_table"].columns.tolist() == [
            "text",
            "outputs",
            "word_count/score",
        ]
        pd.testing.assert_series_equal(
            results.tables["eval_results_table"]["word_count/score"],
            data["text"],
            check_names=False,
        )<|MERGE_RESOLUTION|>--- conflicted
+++ resolved
@@ -1345,11 +1345,7 @@
         return builtin_metrics["mean_absolute_error"] * 1.5
 
     eval_fn_args = [eval_df, builtin_metrics]
-<<<<<<< HEAD
-    res_metric = _evaluate_metric(_Metric(old_fn, "old_fn", 0, None), eval_fn_args)
-=======
     res_metric = _evaluate_metric(_Metric(old_fn, "old_fn", 0), eval_fn_args)
->>>>>>> ea1935e1
     assert res_metric.scores is None
     assert res_metric.justifications is None
     assert res_metric.aggregate_results["old_fn"] == builtin_metrics["mean_absolute_error"] * 1.5
@@ -1359,11 +1355,7 @@
     def new_fn(predictions, targets=None, metrics=None):
         return metrics["mean_absolute_error"].aggregate_results["mean_absolute_error"] * 1.5
 
-<<<<<<< HEAD
-    res_metric = _evaluate_metric(_Metric(new_fn, "new_fn", 0, None), new_eval_fn_args)
-=======
     res_metric = _evaluate_metric(_Metric(new_fn, "new_fn", 0), new_eval_fn_args)
->>>>>>> ea1935e1
     assert res_metric.scores is None
     assert res_metric.justifications is None
     assert res_metric.aggregate_results["new_fn"] == builtin_metrics["mean_absolute_error"] * 1.5
@@ -1391,11 +1383,7 @@
 
     with mock.patch("mlflow.models.evaluation.default_evaluator._logger.warning") as mock_warning:
         _evaluate_metric(
-<<<<<<< HEAD
-            _Metric(incorrect_return_type, incorrect_return_type.__name__, 0, None), eval_fn_args
-=======
             _Metric(incorrect_return_type, incorrect_return_type.__name__, 0), eval_fn_args
->>>>>>> ea1935e1
         )
         mock_warning.assert_called_once_with(
             f"Did not log metric '{incorrect_return_type.__name__}' at index 0 in the "
@@ -1406,11 +1394,7 @@
         return MetricValue(scores=5)
 
     with mock.patch("mlflow.models.evaluation.default_evaluator._logger.warning") as mock_warning:
-<<<<<<< HEAD
-        _evaluate_metric(_Metric(non_list_scores, non_list_scores.__name__, 0, None), eval_fn_args)
-=======
         _evaluate_metric(_Metric(non_list_scores, non_list_scores.__name__, 0), eval_fn_args)
->>>>>>> ea1935e1
         mock_warning.assert_called_once_with(
             f"Did not log metric '{non_list_scores.__name__}' at index 0 in the "
             "`extra_metrics` parameter because it must return MetricValue with scores as a list."
@@ -1420,13 +1404,7 @@
         return MetricValue(scores=[{"val": "string"}])
 
     with mock.patch("mlflow.models.evaluation.default_evaluator._logger.warning") as mock_warning:
-<<<<<<< HEAD
-        _evaluate_metric(
-            _Metric(non_numeric_scores, non_numeric_scores.__name__, 0, None), eval_fn_args
-        )
-=======
         _evaluate_metric(_Metric(non_numeric_scores, non_numeric_scores.__name__, 0), eval_fn_args)
->>>>>>> ea1935e1
         mock_warning.assert_called_once_with(
             f"Did not log metric '{non_numeric_scores.__name__}' at index 0 in the `extra_metrics`"
             " parameter because it must return MetricValue with numeric or string scores."
@@ -1437,11 +1415,7 @@
 
     with mock.patch("mlflow.models.evaluation.default_evaluator._logger.warning") as mock_warning:
         _evaluate_metric(
-<<<<<<< HEAD
-            _Metric(non_list_justifications, non_list_justifications.__name__, 0, None),
-=======
             _Metric(non_list_justifications, non_list_justifications.__name__, 0),
->>>>>>> ea1935e1
             eval_fn_args,
         )
         mock_warning.assert_called_once_with(
@@ -1455,11 +1429,7 @@
 
     with mock.patch("mlflow.models.evaluation.default_evaluator._logger.warning") as mock_warning:
         _evaluate_metric(
-<<<<<<< HEAD
-            _Metric(non_str_justifications, non_str_justifications.__name__, 0, None), eval_fn_args
-=======
             _Metric(non_str_justifications, non_str_justifications.__name__, 0), eval_fn_args
->>>>>>> ea1935e1
         )
         mock_warning.assert_called_once_with(
             f"Did not log metric '{non_str_justifications.__name__}' at index 0 in the "
@@ -1472,11 +1442,7 @@
 
     with mock.patch("mlflow.models.evaluation.default_evaluator._logger.warning") as mock_warning:
         _evaluate_metric(
-<<<<<<< HEAD
-            _Metric(non_dict_aggregates, non_dict_aggregates.__name__, 0, None), eval_fn_args
-=======
             _Metric(non_dict_aggregates, non_dict_aggregates.__name__, 0), eval_fn_args
->>>>>>> ea1935e1
         )
         mock_warning.assert_called_once_with(
             f"Did not log metric '{non_dict_aggregates.__name__}' at index 0 in the "
@@ -1489,11 +1455,7 @@
 
     with mock.patch("mlflow.models.evaluation.default_evaluator._logger.warning") as mock_warning:
         _evaluate_metric(
-<<<<<<< HEAD
-            _Metric(wrong_type_aggregates, wrong_type_aggregates.__name__, 0, None), eval_fn_args
-=======
             _Metric(wrong_type_aggregates, wrong_type_aggregates.__name__, 0), eval_fn_args
->>>>>>> ea1935e1
         )
         mock_warning.assert_called_once_with(
             f"Did not log metric '{wrong_type_aggregates.__name__}' at index 0 in the "
@@ -1527,11 +1489,7 @@
     metrics = _get_aggregate_metrics_values(builtin_metrics)
     eval_fn_args = [eval_df, metrics]
     with mock.patch("mlflow.models.evaluation.default_evaluator._logger.warning") as mock_warning:
-<<<<<<< HEAD
-        _evaluate_metric(_Metric(fn, "<lambda>", 0, None), eval_fn_args)
-=======
         _evaluate_metric(_Metric(fn, "<lambda>", 0), eval_fn_args)
->>>>>>> ea1935e1
         mock_warning.assert_not_called()
 
 
@@ -1554,11 +1512,7 @@
         )
 
     eval_fn_args = [eval_df["prediction"], None, _get_aggregate_metrics_values(builtin_metrics)]
-<<<<<<< HEAD
-    res_metric = _evaluate_metric(_Metric(example_count_times_1_point_5, "", 0, None), eval_fn_args)
-=======
     res_metric = _evaluate_metric(_Metric(example_count_times_1_point_5, "", 0), eval_fn_args)
->>>>>>> ea1935e1
     assert (
         res_metric.aggregate_results["example_count_times_1_point_5"]
         == builtin_metrics["example_count"] * 1.5
@@ -3027,11 +2981,7 @@
     assert "exact_match/v1" in results.metrics.keys()
 
 
-<<<<<<< HEAD
-def test_derived_metrics():
-=======
 def test_derived_metrics_basic_dependency_graph():
->>>>>>> ea1935e1
     def metric_1(predictions, targets, metrics):
         return MetricValue(
             scores=[0, 1],
@@ -3072,13 +3022,8 @@
             predictions="answer",
             model_type="text",
             extra_metrics=[
-<<<<<<< HEAD
-                make_metric(eval_fn=metric_1, greater_is_better=True),
-                make_metric(eval_fn=metric_2, greater_is_better=True),
-=======
                 make_metric(eval_fn=metric_1, greater_is_better=True, version="v1"),
                 make_metric(eval_fn=metric_2, greater_is_better=True, version="v2"),
->>>>>>> ea1935e1
                 make_metric(eval_fn=metric_3, greater_is_better=True),
             ],
             evaluators="default",
@@ -3093,24 +3038,6 @@
         "toxicity/v1/score",
         "flesch_kincaid_grade_level/v1/score",
         "ari_grade_level/v1/score",
-<<<<<<< HEAD
-        "metric_1/score",
-        "metric_2/score",
-        "metric_3/score",
-        "metric_1/justification",
-        "metric_2/justification",
-        "metric_3/justification",
-    }
-
-    assert logged_data["metric_1/score"].tolist() == [0, 1]
-    assert logged_data["metric_2/score"].tolist() == [0, 5]
-    assert logged_data["metric_3/score"].tolist() == [-1, 4]
-    assert logged_data["metric_1/justification"].tolist() == [
-        "first justification",
-        "second justification",
-    ]
-    assert logged_data["metric_2/justification"].tolist() == [
-=======
         "metric_1/v1/score",
         "metric_2/v2/score",
         "metric_3/score",
@@ -3127,7 +3054,6 @@
         "second justification",
     ]
     assert logged_data["metric_2/v2/justification"].tolist() == [
->>>>>>> ea1935e1
         "metric_2: first justification",
         "metric_2: second justification",
     ]
@@ -3136,28 +3062,17 @@
         "second justification",
     ]
 
-<<<<<<< HEAD
-    assert results.metrics["metric_1/aggregate"] == 0.5
-    assert results.metrics["metric_2/aggregate"] == 0.5
-    assert results.metrics["metric_3/aggregate"] == 0.5
-    assert "metric_2/mean" in results.metrics.keys()
-    assert "metric_2/variance" in results.metrics.keys()
-    assert "metric_2/p90" in results.metrics.keys()
-=======
     assert results.metrics["metric_1/v1/aggregate"] == 0.5
     assert results.metrics["metric_2/v2/aggregate"] == 0.5
     assert results.metrics["metric_3/aggregate"] == 0.5
     assert "metric_2/v2/mean" in results.metrics.keys()
     assert "metric_2/v2/variance" in results.metrics.keys()
     assert "metric_2/v2/p90" in results.metrics.keys()
->>>>>>> ea1935e1
     assert "metric_3/mean" in results.metrics.keys()
     assert "metric_3/variance" in results.metrics.keys()
     assert "metric_3/p90" in results.metrics.keys()
 
 
-<<<<<<< HEAD
-=======
 def test_derived_metrics_complicated_dependency_graph():
     def metric_1(predictions, targets, metric_2, metric_3, metric_6):
         assert metric_2.scores == [2, 3]
@@ -3268,7 +3183,6 @@
             )
 
 
->>>>>>> ea1935e1
 def test_derived_metrics_circular_dependencies_raises_exception():
     def metric_1(predictions, targets, metric_2):
         return 0
@@ -3306,8 +3220,6 @@
             )
 
 
-<<<<<<< HEAD
-=======
 def test_derived_metrics_missing_dependencies_raises_exception():
     def metric_1(predictions, targets, metric_2):
         return 0
@@ -3380,7 +3292,6 @@
         )
 
 
->>>>>>> ea1935e1
 def test_multi_output_model_error_handling():
     with mlflow.start_run():
         model_info = mlflow.pyfunc.log_model(
