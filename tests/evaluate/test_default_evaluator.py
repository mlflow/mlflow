from __future__ import annotations

import io
import json
from os.path import join as path_join
from pathlib import Path
from tempfile import TemporaryDirectory
from typing import Dict, List
from unittest import mock

import matplotlib.pyplot as plt
import numpy as np
import pandas as pd
import pytest
from PIL import Image, ImageChops
from sklearn.datasets import load_breast_cancer, load_iris
from sklearn.linear_model import LinearRegression, LogisticRegression
from sklearn.metrics import f1_score, precision_score, recall_score
from sklearn.pipeline import Pipeline
from sklearn.preprocessing import FunctionTransformer
from sklearn.svm import LinearSVC

import mlflow
from mlflow.exceptions import MlflowException
from mlflow.metrics import (
    MetricValue,
    make_metric,
)
from mlflow.models import Model
from mlflow.models.evaluation.artifacts import (
    CsvEvaluationArtifact,
    ImageEvaluationArtifact,
    JsonEvaluationArtifact,
    NumpyEvaluationArtifact,
    ParquetEvaluationArtifact,
    PickleEvaluationArtifact,
    TextEvaluationArtifact,
)
from mlflow.models.evaluation.base import evaluate
from mlflow.models.evaluation.default_evaluator import (
    _compute_df_mode_or_mean,
    _CustomArtifact,
    _CustomMetric,
    _evaluate_custom_artifacts,
    _evaluate_extra_metric,
    _extract_output_and_other_columns,
    _extract_predict_fn,
    _extract_raw_model,
    _gen_classifier_curve,
    _get_aggregate_metrics_values,
    _get_binary_classifier_metrics,
    _get_binary_sum_up_label_pred_prob,
    _get_multiclass_classifier_metrics,
    _get_regressor_metrics,
    _infer_model_type_by_labels,
)

from tests.evaluate.test_evaluation import (
    baseline_model_uri,  # noqa: F401
    binary_logistic_regressor_model_uri,  # noqa: F401
    breast_cancer_dataset,  # noqa: F401
    diabetes_dataset,  # noqa: F401
    diabetes_spark_dataset,  # noqa: F401
    get_pipeline_model_dataset,
    get_run_data,
    iris_dataset,  # noqa: F401
    iris_pandas_df_dataset,  # noqa: F401
    iris_pandas_df_num_cols_dataset,  # noqa: F401
    linear_regressor_model_uri,  # noqa: F401
    multiclass_logistic_regressor_model_uri,  # noqa: F401
    pipeline_model_uri,  # noqa: F401
    spark_linear_regressor_model_uri,  # noqa: F401
    svm_model_uri,  # noqa: F401
)


def assert_dict_equal(d1, d2, rtol):
    for k in d1:
        assert k in d2
        assert np.isclose(d1[k], d2[k], rtol=rtol)


def evaluate_model_helper(
    model,
    baseline_model,
    data,
    targets,
    model_type: str,
    evaluators=None,
    evaluator_config=None,
    eval_baseline_model_only=False,
):
    """
    Helper function for testing MLflow.evaluate
    To test if evaluation for baseline model does not log metrics and artifacts;
    we set "disable_candidate_model" to true for the evaluator_config so that the
    DefaultEvaluator will evaluate only the baseline_model with logging
    disabled. This code path is only for testing purposes.
    """
    if eval_baseline_model_only:
        if not evaluator_config:
            evaluator_config = {"_disable_candidate_model": True}
        elif not evaluators or evaluators == "default":
            evaluator_config.update({"_disable_candidate_model": True})
        else:
            for config in evaluator_config.values():
                config.update({"_disable_candidate_model": True})

    return evaluate(
        model=model,
        data=data,
        model_type=model_type,
        targets=targets,
        evaluators=evaluators,
        evaluator_config=evaluator_config,
        baseline_model=baseline_model,
    )


def check_metrics_not_logged_for_baseline_model_evaluation(
    logged_metrics, result_metrics, expected_metrics
):
    """
    Helper function for checking metrics of evaluation of baseline_model
     - Metrics should not be logged
     - Metrics should be returned in EvaluationResult as expected
    """
    assert logged_metrics == {}
    for metric_key in expected_metrics:
        assert np.isclose(expected_metrics[metric_key], result_metrics[metric_key], rtol=1e-3)


def check_artifacts_are_not_generated_for_baseline_model_evaluation(
    logged_artifacts, result_artifacts
):
    """
    Helper function for unit tests for checking artifacts of evaluation of baseline model
        - No Artifact is returned nor logged
    """
    assert logged_artifacts == []
    assert result_artifacts == {}


@pytest.mark.parametrize(
    ("baseline_model_uri", "use_sample_weights"),
    [
        ("None", False),
        ("None", True),
        ("linear_regressor_model_uri", False),
    ],
    indirect=["baseline_model_uri"],
)
def test_regressor_evaluation(
    linear_regressor_model_uri,
    diabetes_dataset,
    baseline_model_uri,
    use_sample_weights,
):
    sample_weights = (
        np.random.rand(len(diabetes_dataset.labels_data)) if use_sample_weights else None
    )

    with mlflow.start_run() as run:
        result = evaluate_model_helper(
            linear_regressor_model_uri,
            baseline_model_uri,
            diabetes_dataset._constructor_args["data"],
            model_type="regressor",
            targets=diabetes_dataset._constructor_args["targets"],
            evaluators="default",
            eval_baseline_model_only=False,
            evaluator_config={
                "sample_weights": sample_weights,
            },
        )

    _, metrics, tags, artifacts = get_run_data(run.info.run_id)

    model = mlflow.pyfunc.load_model(linear_regressor_model_uri)

    y = diabetes_dataset.labels_data
    y_pred = model.predict(diabetes_dataset.features_data)

    expected_metrics = _get_regressor_metrics(y, y_pred, sample_weights=sample_weights)
    expected_metrics["score"] = model._model_impl.score(
        diabetes_dataset.features_data, diabetes_dataset.labels_data, sample_weight=sample_weights
    )

    assert json.loads(tags["mlflow.datasets"]) == [
        {**diabetes_dataset._metadata, "model": model.metadata.model_uuid}
    ]

    for metric_key, expected_metric_val in expected_metrics.items():
        assert np.isclose(
            expected_metric_val,
            metrics[metric_key],
            rtol=1e-3,
        )
        assert np.isclose(expected_metric_val, result.metrics[metric_key], rtol=1e-3)

    assert json.loads(tags["mlflow.datasets"]) == [
        {**diabetes_dataset._metadata, "model": model.metadata.model_uuid}
    ]

    assert set(artifacts) == {
        "shap_beeswarm_plot.png",
        "shap_feature_importance_plot.png",
        "shap_summary_plot.png",
    }

    assert result.artifacts.keys() == {
        "shap_beeswarm_plot",
        "shap_feature_importance_plot",
        "shap_summary_plot",
    }


def test_regressor_evaluation_disable_logging_metrics_and_artifacts(
    linear_regressor_model_uri,
    diabetes_dataset,
):
    with mlflow.start_run() as run:
        result = evaluate_model_helper(
            linear_regressor_model_uri,
            linear_regressor_model_uri,
            diabetes_dataset._constructor_args["data"],
            model_type="regressor",
            targets=diabetes_dataset._constructor_args["targets"],
            evaluators="default",
            eval_baseline_model_only=True,
        )

    _, logged_metrics, tags, artifacts = get_run_data(run.info.run_id)

    model = mlflow.pyfunc.load_model(linear_regressor_model_uri)

    y = diabetes_dataset.labels_data
    y_pred = model.predict(diabetes_dataset.features_data)

    expected_metrics = _get_regressor_metrics(y, y_pred, sample_weights=None)
    expected_metrics["score"] = model._model_impl.score(
        diabetes_dataset.features_data, diabetes_dataset.labels_data
    )

    check_metrics_not_logged_for_baseline_model_evaluation(
        expected_metrics=expected_metrics,
        result_metrics=result.baseline_model_metrics,
        logged_metrics=logged_metrics,
    )

    assert "mlflow.datassets" not in tags

    check_artifacts_are_not_generated_for_baseline_model_evaluation(
        logged_artifacts=artifacts,
        result_artifacts=result.artifacts,
    )


def test_regressor_evaluation_with_int_targets(
    linear_regressor_model_uri, diabetes_dataset, tmp_path
):
    with mlflow.start_run():
        result = evaluate(
            linear_regressor_model_uri,
            diabetes_dataset._constructor_args["data"],
            model_type="regressor",
            targets=diabetes_dataset._constructor_args["targets"].astype(np.int64),
            evaluators="default",
        )
        result.save(tmp_path)


@pytest.mark.parametrize(
    ("baseline_model_uri", "use_sample_weights"),
    [
        ("None", False),
        ("None", True),
        ("multiclass_logistic_regressor_baseline_model_uri_4", False),
    ],
    indirect=["baseline_model_uri"],
)
def test_multi_classifier_evaluation(
    multiclass_logistic_regressor_model_uri,
    iris_dataset,
    baseline_model_uri,
    use_sample_weights,
):
    sample_weights = np.random.rand(len(iris_dataset.labels_data)) if use_sample_weights else None

    with mlflow.start_run() as run:
        result = evaluate_model_helper(
            multiclass_logistic_regressor_model_uri,
            baseline_model_uri,
            iris_dataset._constructor_args["data"],
            model_type="classifier",
            targets=iris_dataset._constructor_args["targets"],
            evaluators="default",
            eval_baseline_model_only=False,
            evaluator_config={
                "sample_weights": sample_weights,
            },
        )

    _, metrics, tags, artifacts = get_run_data(run.info.run_id)

    model = mlflow.pyfunc.load_model(multiclass_logistic_regressor_model_uri)

    _, raw_model = _extract_raw_model(model)
    predict_fn, predict_proba_fn = _extract_predict_fn(model, raw_model)
    y = iris_dataset.labels_data
    y_pred = predict_fn(iris_dataset.features_data)
    y_probs = predict_proba_fn(iris_dataset.features_data)

    expected_metrics = _get_multiclass_classifier_metrics(
        y_true=y, y_pred=y_pred, y_proba=y_probs, sample_weights=sample_weights
    )
    expected_metrics["score"] = model._model_impl.score(
        iris_dataset.features_data, iris_dataset.labels_data, sample_weight=sample_weights
    )

    for metric_key, expected_metric_val in expected_metrics.items():
        assert np.isclose(expected_metric_val, metrics[metric_key], rtol=1e-3)
        assert np.isclose(expected_metric_val, result.metrics[metric_key], rtol=1e-3)

    assert json.loads(tags["mlflow.datasets"]) == [
        {**iris_dataset._metadata, "model": model.metadata.model_uuid}
    ]

    assert set(artifacts) == {
        "shap_beeswarm_plot.png",
        "per_class_metrics.csv",
        "roc_curve_plot.png",
        "precision_recall_curve_plot.png",
        "shap_feature_importance_plot.png",
        "explainer",
        "confusion_matrix.png",
        "shap_summary_plot.png",
    }
    assert result.artifacts.keys() == {
        "per_class_metrics",
        "roc_curve_plot",
        "precision_recall_curve_plot",
        "confusion_matrix",
        "shap_beeswarm_plot",
        "shap_summary_plot",
        "shap_feature_importance_plot",
    }


def test_multi_classifier_evaluation_disable_logging_metrics_and_artifacts(
    multiclass_logistic_regressor_model_uri,
    iris_dataset,
):
    with mlflow.start_run() as run:
        result = evaluate_model_helper(
            multiclass_logistic_regressor_model_uri,
            multiclass_logistic_regressor_model_uri,
            iris_dataset._constructor_args["data"],
            model_type="classifier",
            targets=iris_dataset._constructor_args["targets"],
            evaluators="default",
            eval_baseline_model_only=True,
        )

    _, logged_metrics, tags, artifacts = get_run_data(run.info.run_id)

    model = mlflow.pyfunc.load_model(multiclass_logistic_regressor_model_uri)

    _, raw_model = _extract_raw_model(model)
    predict_fn, predict_proba_fn = _extract_predict_fn(model, raw_model)
    y = iris_dataset.labels_data
    y_pred = predict_fn(iris_dataset.features_data)
    y_probs = predict_proba_fn(iris_dataset.features_data)

    expected_metrics = _get_multiclass_classifier_metrics(
        y_true=y, y_pred=y_pred, y_proba=y_probs, sample_weights=None
    )
    expected_metrics["score"] = model._model_impl.score(
        iris_dataset.features_data, iris_dataset.labels_data
    )

    check_metrics_not_logged_for_baseline_model_evaluation(
        expected_metrics=expected_metrics,
        result_metrics=result.baseline_model_metrics,
        logged_metrics=logged_metrics,
    )

    assert "mlflow.datassets" not in tags

    check_artifacts_are_not_generated_for_baseline_model_evaluation(
        logged_artifacts=artifacts,
        result_artifacts=result.artifacts,
    )


@pytest.mark.parametrize(
    ("baseline_model_uri", "use_sample_weights"),
    [
        ("None", False),
        ("binary_logistic_regressor_model_uri", False),
        ("binary_logistic_regressor_model_uri", True),
    ],
    indirect=["baseline_model_uri"],
)
def test_bin_classifier_evaluation(
    binary_logistic_regressor_model_uri,
    breast_cancer_dataset,
    baseline_model_uri,
    use_sample_weights,
):
    sample_weights = (
        np.random.rand(len(breast_cancer_dataset.labels_data)) if use_sample_weights else None
    )

    with mlflow.start_run() as run:
        result = evaluate_model_helper(
            binary_logistic_regressor_model_uri,
            baseline_model_uri,
            breast_cancer_dataset._constructor_args["data"],
            model_type="classifier",
            targets=breast_cancer_dataset._constructor_args["targets"],
            evaluators="default",
            eval_baseline_model_only=False,
            evaluator_config={
                "sample_weights": sample_weights,
            },
        )

    _, metrics, tags, artifacts = get_run_data(run.info.run_id)

    model = mlflow.pyfunc.load_model(binary_logistic_regressor_model_uri)

    _, raw_model = _extract_raw_model(model)
    predict_fn, predict_proba_fn = _extract_predict_fn(model, raw_model)
    y = breast_cancer_dataset.labels_data
    y_pred = predict_fn(breast_cancer_dataset.features_data)
    y_probs = predict_proba_fn(breast_cancer_dataset.features_data)

    expected_metrics = _get_binary_classifier_metrics(
        y_true=y, y_pred=y_pred, y_proba=y_probs, sample_weights=sample_weights
    )
    expected_metrics["score"] = model._model_impl.score(
        breast_cancer_dataset.features_data,
        breast_cancer_dataset.labels_data,
        sample_weight=sample_weights,
    )

    for metric_key, expected_metric_val in expected_metrics.items():
        assert np.isclose(
            expected_metric_val,
            metrics[metric_key],
            rtol=1e-3,
        )
        assert np.isclose(expected_metric_val, result.metrics[metric_key], rtol=1e-3)

    assert json.loads(tags["mlflow.datasets"]) == [
        {**breast_cancer_dataset._metadata, "model": model.metadata.model_uuid}
    ]

    assert set(artifacts) == {
        "shap_feature_importance_plot.png",
        "lift_curve_plot.png",
        "shap_beeswarm_plot.png",
        "precision_recall_curve_plot.png",
        "confusion_matrix.png",
        "shap_summary_plot.png",
        "roc_curve_plot.png",
    }
    assert result.artifacts.keys() == {
        "roc_curve_plot",
        "precision_recall_curve_plot",
        "lift_curve_plot",
        "confusion_matrix",
        "shap_beeswarm_plot",
        "shap_summary_plot",
        "shap_feature_importance_plot",
    }


def test_bin_classifier_evaluation_disable_logging_metrics_and_artifacts(
    binary_logistic_regressor_model_uri,
    breast_cancer_dataset,
):
    with mlflow.start_run() as run:
        result = evaluate_model_helper(
            binary_logistic_regressor_model_uri,
            binary_logistic_regressor_model_uri,
            breast_cancer_dataset._constructor_args["data"],
            model_type="classifier",
            targets=breast_cancer_dataset._constructor_args["targets"],
            evaluators="default",
            eval_baseline_model_only=True,
        )

    _, logged_metrics, tags, artifacts = get_run_data(run.info.run_id)

    model = mlflow.pyfunc.load_model(binary_logistic_regressor_model_uri)

    _, raw_model = _extract_raw_model(model)
    predict_fn, predict_proba_fn = _extract_predict_fn(model, raw_model)
    y = breast_cancer_dataset.labels_data
    y_pred = predict_fn(breast_cancer_dataset.features_data)
    y_probs = predict_proba_fn(breast_cancer_dataset.features_data)

    expected_metrics = _get_binary_classifier_metrics(
        y_true=y, y_pred=y_pred, y_proba=y_probs, sample_weights=None
    )
    expected_metrics["score"] = model._model_impl.score(
        breast_cancer_dataset.features_data, breast_cancer_dataset.labels_data
    )

    check_metrics_not_logged_for_baseline_model_evaluation(
        expected_metrics=expected_metrics,
        result_metrics=result.baseline_model_metrics,
        logged_metrics=logged_metrics,
    )

    assert "mlflow.datassets" not in tags

    check_artifacts_are_not_generated_for_baseline_model_evaluation(
        logged_artifacts=artifacts,
        result_artifacts=result.artifacts,
    )


@pytest.mark.parametrize(
    "baseline_model_uri",
    [
        ("None"),
        ("spark_linear_regressor_model_uri"),
    ],
    indirect=["baseline_model_uri"],
)
def test_spark_regressor_model_evaluation(
    spark_linear_regressor_model_uri,
    diabetes_spark_dataset,
    baseline_model_uri,
):
    with mlflow.start_run() as run:
        result = evaluate_model_helper(
            spark_linear_regressor_model_uri,
            baseline_model_uri,
            diabetes_spark_dataset._constructor_args["data"],
            model_type="regressor",
            targets=diabetes_spark_dataset._constructor_args["targets"],
            evaluators="default",
            eval_baseline_model_only=False,
        )

    _, metrics, tags, artifacts = get_run_data(run.info.run_id)

    model = mlflow.pyfunc.load_model(spark_linear_regressor_model_uri)

    X = diabetes_spark_dataset.features_data
    y = diabetes_spark_dataset.labels_data
    y_pred = model.predict(X)

    expected_metrics = _get_regressor_metrics(y, y_pred, sample_weights=None)

    for metric_key, expected_metric_val in expected_metrics.items():
        assert np.isclose(
            expected_metric_val,
            metrics[metric_key],
            rtol=1e-3,
        )
        assert np.isclose(expected_metric_val, result.metrics[metric_key], rtol=1e-3)

    model = mlflow.pyfunc.load_model(spark_linear_regressor_model_uri)

    assert json.loads(tags["mlflow.datasets"]) == [
        {**diabetes_spark_dataset._metadata, "model": model.metadata.model_uuid}
    ]

    assert set(artifacts) == set()
    assert result.artifacts == {}


def test_spark_regressor_model_evaluation_disable_logging_metrics_and_artifacts(
    spark_linear_regressor_model_uri,
    diabetes_spark_dataset,
):
    with mlflow.start_run() as run:
        result = evaluate_model_helper(
            spark_linear_regressor_model_uri,
            spark_linear_regressor_model_uri,
            diabetes_spark_dataset._constructor_args["data"],
            model_type="regressor",
            targets=diabetes_spark_dataset._constructor_args["targets"],
            evaluators="default",
            eval_baseline_model_only=True,
        )

    _, logged_metrics, tags, artifacts = get_run_data(run.info.run_id)

    model = mlflow.pyfunc.load_model(spark_linear_regressor_model_uri)

    X = diabetes_spark_dataset.features_data
    y = diabetes_spark_dataset.labels_data
    y_pred = model.predict(X)

    expected_metrics = _get_regressor_metrics(y, y_pred, sample_weights=None)

    check_metrics_not_logged_for_baseline_model_evaluation(
        expected_metrics=expected_metrics,
        result_metrics=result.baseline_model_metrics,
        logged_metrics=logged_metrics,
    )

    assert "mlflow.datassets" not in tags

    check_artifacts_are_not_generated_for_baseline_model_evaluation(
        logged_artifacts=artifacts,
        result_artifacts=result.artifacts,
    )


@pytest.mark.parametrize(
    "baseline_model_uri",
    [
        ("None"),
        ("svm_model_uri"),
    ],
    indirect=["baseline_model_uri"],
)
def test_svm_classifier_evaluation(svm_model_uri, breast_cancer_dataset, baseline_model_uri):
    with mlflow.start_run() as run:
        result = evaluate_model_helper(
            svm_model_uri,
            baseline_model_uri,
            breast_cancer_dataset._constructor_args["data"],
            model_type="classifier",
            targets=breast_cancer_dataset._constructor_args["targets"],
            evaluators="default",
            eval_baseline_model_only=False,
        )

    _, metrics, tags, artifacts = get_run_data(run.info.run_id)

    model = mlflow.pyfunc.load_model(svm_model_uri)

    _, raw_model = _extract_raw_model(model)
    predict_fn, _ = _extract_predict_fn(model, raw_model)
    y = breast_cancer_dataset.labels_data
    y_pred = predict_fn(breast_cancer_dataset.features_data)

    expected_metrics = _get_binary_classifier_metrics(y_true=y, y_pred=y_pred, sample_weights=None)
    expected_metrics["score"] = model._model_impl.score(
        breast_cancer_dataset.features_data, breast_cancer_dataset.labels_data
    )

    for metric_key, expected_metric_val in expected_metrics.items():
        assert np.isclose(
            expected_metric_val,
            metrics[metric_key],
            rtol=1e-3,
        )
        assert np.isclose(expected_metric_val, result.metrics[metric_key], rtol=1e-3)

    assert json.loads(tags["mlflow.datasets"]) == [
        {**breast_cancer_dataset._metadata, "model": model.metadata.model_uuid}
    ]

    assert set(artifacts) == {
        "confusion_matrix.png",
        "shap_feature_importance_plot.png",
        "shap_beeswarm_plot.png",
        "shap_summary_plot.png",
    }
    assert result.artifacts.keys() == {
        "confusion_matrix",
        "shap_beeswarm_plot",
        "shap_summary_plot",
        "shap_feature_importance_plot",
    }


def _evaluate_explainer_with_exceptions(model_uri, dataset):
    with mlflow.start_run():
        evaluate(
            model_uri,
            dataset._constructor_args["data"],
            model_type="classifier",
            targets=dataset._constructor_args["targets"],
            evaluators="default",
            evaluator_config={
                "ignore_exceptions": False,
            },
        )


def test_default_explainer_pandas_df_str_cols(
    multiclass_logistic_regressor_model_uri, iris_pandas_df_dataset
):
    _evaluate_explainer_with_exceptions(
        multiclass_logistic_regressor_model_uri, iris_pandas_df_dataset
    )


def test_default_explainer_pandas_df_num_cols(
    multiclass_logistic_regressor_model_uri, iris_pandas_df_num_cols_dataset
):
    _evaluate_explainer_with_exceptions(
        multiclass_logistic_regressor_model_uri, iris_pandas_df_num_cols_dataset
    )


def test_svm_classifier_evaluation_disable_logging_metrics_and_artifacts(
    svm_model_uri, breast_cancer_dataset
):
    with mlflow.start_run() as run:
        result = evaluate_model_helper(
            svm_model_uri,
            svm_model_uri,
            breast_cancer_dataset._constructor_args["data"],
            model_type="classifier",
            targets=breast_cancer_dataset._constructor_args["targets"],
            evaluators="default",
            eval_baseline_model_only=True,
        )

    _, logged_metrics, tags, artifacts = get_run_data(run.info.run_id)

    model = mlflow.pyfunc.load_model(svm_model_uri)

    _, raw_model = _extract_raw_model(model)
    predict_fn, _ = _extract_predict_fn(model, raw_model)
    y = breast_cancer_dataset.labels_data
    y_pred = predict_fn(breast_cancer_dataset.features_data)

    expected_metrics = _get_binary_classifier_metrics(y_true=y, y_pred=y_pred, sample_weights=None)
    expected_metrics["score"] = model._model_impl.score(
        breast_cancer_dataset.features_data, breast_cancer_dataset.labels_data
    )

    check_metrics_not_logged_for_baseline_model_evaluation(
        expected_metrics=expected_metrics,
        result_metrics=result.baseline_model_metrics,
        logged_metrics=logged_metrics,
    )

    assert "mlflow.datassets" not in tags

    check_artifacts_are_not_generated_for_baseline_model_evaluation(
        logged_artifacts=artifacts,
        result_artifacts=result.artifacts,
    )


@pytest.mark.parametrize(
    "baseline_model_uri",
    [
        ("None"),
        ("pipeline_model_uri"),
    ],
    indirect=["baseline_model_uri"],
)
def test_pipeline_model_kernel_explainer_on_categorical_features(
    pipeline_model_uri, baseline_model_uri
):
    from mlflow.models.evaluation._shap_patch import _PatchedKernelExplainer

    data, target_col = get_pipeline_model_dataset()
    with mlflow.start_run() as run:
        evaluate_model_helper(
            pipeline_model_uri,
            baseline_model_uri,
            data[0::3],
            model_type="classifier",
            targets=target_col,
            evaluators="default",
            evaluator_config={"explainability_algorithm": "kernel"},
            eval_baseline_model_only=False,
        )
    run_data = get_run_data(run.info.run_id)
    assert {
        "shap_beeswarm_plot.png",
        "shap_feature_importance_plot.png",
        "shap_summary_plot.png",
        "explainer",
    }.issubset(run_data.artifacts)

    explainer = mlflow.shap.load_explainer(f"runs:/{run.info.run_id}/explainer")
    assert isinstance(explainer, _PatchedKernelExplainer)


def test_compute_df_mode_or_mean():
    df = pd.DataFrame(
        {
            "a": [2.0, 2.0, 5.0],
            "b": [3, 3, 5],
            "c": [2.0, 2.0, 6.5],
            "d": [True, False, True],
            "e": ["abc", "b", "abc"],
            "f": [1.5, 2.5, np.nan],
            "g": ["ab", "ab", None],
            "h": pd.Series([2.0, 2.0, 6.5], dtype="category"),
        }
    )
    result = _compute_df_mode_or_mean(df)
    assert result == {
        "a": 2,
        "b": 3,
        "c": 3.5,
        "d": True,
        "e": "abc",
        "f": 2.0,
        "g": "ab",
        "h": 2.0,
    }

    # Test on dataframe that all columns are continuous.
    df2 = pd.DataFrame(
        {
            "c": [2.0, 2.0, 6.5],
            "f": [1.5, 2.5, np.nan],
        }
    )
    assert _compute_df_mode_or_mean(df2) == {"c": 3.5, "f": 2.0}

    # Test on dataframe that all columns are not continuous.
    df2 = pd.DataFrame(
        {
            "d": [True, False, True],
            "g": ["ab", "ab", None],
        }
    )
    assert _compute_df_mode_or_mean(df2) == {"d": True, "g": "ab"}


def test_infer_model_type_by_labels():
    assert _infer_model_type_by_labels(["a", "b"]) == "classifier"
    assert _infer_model_type_by_labels([True, False]) == "classifier"
    assert _infer_model_type_by_labels([1, 2.5]) == "regressor"
    assert _infer_model_type_by_labels(pd.Series(["a", "b"], dtype="category")) == "classifier"
    assert _infer_model_type_by_labels(pd.Series([1.5, 2.5], dtype="category")) == "classifier"
    assert _infer_model_type_by_labels([1, 2, 3]) is None


def test_extract_raw_model_and_predict_fn(
    binary_logistic_regressor_model_uri, breast_cancer_dataset
):
    model = mlflow.pyfunc.load_model(binary_logistic_regressor_model_uri)

    model_loader_module, raw_model = _extract_raw_model(model)
    predict_fn, predict_proba_fn = _extract_predict_fn(model, raw_model)

    assert model_loader_module == "mlflow.sklearn"
    assert isinstance(raw_model, LogisticRegression)
    np.testing.assert_allclose(
        predict_fn(breast_cancer_dataset.features_data),
        raw_model.predict(breast_cancer_dataset.features_data),
    )
    np.testing.assert_allclose(
        predict_proba_fn(breast_cancer_dataset.features_data),
        raw_model.predict_proba(breast_cancer_dataset.features_data),
    )


@pytest.mark.parametrize("use_sample_weights", [True, False])
def test_get_regressor_metrics(use_sample_weights):
    y = [1.1, 2.1, -3.5]
    y_pred = [1.5, 2.0, -3.0]
    sample_weights = [1, 2, 3] if use_sample_weights else None

    metrics = _get_regressor_metrics(y, y_pred, sample_weights)

    if use_sample_weights:
        expected_metrics = {
            "example_count": 3,
            "mean_absolute_error": 0.35000000000000003,
            "mean_squared_error": 0.155,
            "root_mean_squared_error": 0.39370039370059057,
            "sum_on_target": -5.199999999999999,
            "mean_on_target": -1.7333333333333332,
            "r2_score": 0.9780003154076644,
            "max_error": 0.5,
            "mean_absolute_percentage_error": 0.1479076479076479,
        }
    else:
        expected_metrics = {
            "example_count": 3,
            "mean_absolute_error": 0.3333333333333333,
            "mean_squared_error": 0.13999999999999999,
            "root_mean_squared_error": 0.3741657386773941,
            "sum_on_target": -0.2999999999999998,
            "mean_on_target": -0.09999999999999994,
            "r2_score": 0.976457399103139,
            "max_error": 0.5,
            "mean_absolute_percentage_error": 0.18470418470418468,
        }

    assert_dict_equal(metrics, expected_metrics, rtol=1e-3)


def test_get_binary_sum_up_label_pred_prob():
    y = [0, 1, 2]
    y_pred = [0, 2, 1]
    y_probs = [[0.7, 0.1, 0.2], [0.2, 0.3, 0.5], [0.25, 0.4, 0.35]]

    results = []
    for idx, label in enumerate([0, 1, 2]):
        y_bin, y_pred_bin, y_prob_bin = _get_binary_sum_up_label_pred_prob(
            idx, label, y, y_pred, y_probs
        )
        results.append((list(y_bin), list(y_pred_bin), list(y_prob_bin)))

    assert results == [
        ([1, 0, 0], [1, 0, 0], [0.7, 0.2, 0.25]),
        ([0, 1, 0], [0, 0, 1], [0.1, 0.3, 0.4]),
        ([0, 0, 1], [0, 1, 0], [0.2, 0.5, 0.35]),
    ]


@pytest.mark.parametrize("use_sample_weights", [True, False])
def test_get_binary_classifier_metrics(use_sample_weights):
    y = [0, 1, 0, 1, 0, 1, 0, 1, 1, 0]
    y_pred = [0, 1, 1, 0, 1, 1, 0, 1, 1, 0]
    sample_weights = [0.1, 0.1, 0.1, 0.1, 0.1, 0.1, 1, 1, 1, 1] if use_sample_weights else None

    if use_sample_weights:
        expected_metrics = {
            "example_count": 10,
            "true_negatives": 3,
            "true_positives": 4,
            "false_negatives": 1,
            "false_positives": 2,
            "accuracy_score": 0.9347826086956524,
            "f1_score": 0.9361702127659577,
            "precision_score": 0.9166666666666667,
            "recall_score": 0.9565217391304349,
        }
    else:
        expected_metrics = {
            "example_count": 10,
            "true_negatives": 3,
            "true_positives": 4,
            "false_negatives": 1,
            "false_positives": 2,
            "accuracy_score": 0.7,
            "f1_score": 0.7272727272727272,
            "precision_score": 0.6666666666666666,
            "recall_score": 0.8,
        }

    metrics = _get_binary_classifier_metrics(y_true=y, y_pred=y_pred, sample_weights=sample_weights)
    assert_dict_equal(metrics, expected_metrics, rtol=1e-3)


@pytest.mark.parametrize("use_sample_weights", [True, False])
def test_get_multiclass_classifier_metrics(use_sample_weights):
    y = [0, 1, 2, 1, 2]
    y_pred = [0, 2, 1, 1, 0]
    y_probs = [
        [0.7, 0.1, 0.2],
        [0.2, 0.3, 0.5],
        [0.25, 0.4, 0.35],
        [0.3, 0.4, 0.3],
        [0.8, 0.1, 0.1],
    ]
    sample_weights = [1, 0.1, 0.1, 1, 0.1] if use_sample_weights else None

    if use_sample_weights:
        expected_metrics = {
            "example_count": 5,
            "accuracy_score": 0.8695652173913042,
            "f1_score": 0.8488612836438922,
            "log_loss": 0.7515668165194579,
            "precision_score": 0.8300395256916996,
            "recall_score": 0.8695652173913042,
            "roc_auc": 0.8992673992673993,
        }
    else:
        expected_metrics = {
            "example_count": 5,
            "accuracy_score": 0.4,
            "f1_score": 0.3333333333333333,
            "log_loss": 1.1658691395263094,
            "precision_score": 0.3,
            "recall_score": 0.4,
            "roc_auc": 0.5833333333333334,
        }

    metrics = _get_multiclass_classifier_metrics(
        y_true=y, y_pred=y_pred, y_proba=y_probs, labels=[0, 1, 2], sample_weights=sample_weights
    )
    assert_dict_equal(metrics, expected_metrics, 1e-3)


def test_gen_binary_precision_recall_curve_no_sample_weights():
    y = [0, 1, 0, 1, 0, 1, 0, 1, 1, 0]
    y_prob = [0.1, 0.9, 0.8, 0.2, 0.7, 0.8, 0.3, 0.6, 0.65, 0.4]

    results = _gen_classifier_curve(
        is_binomial=True,
        y=y,
        y_probs=y_prob,
        labels=[0, 1],
        pos_label=1,
        curve_type="pr",
        sample_weights=None,
    )
    np.testing.assert_allclose(
        results.plot_fn_args["data_series"][0][1],
        np.array([1.0, 1.0, 0.8, 0.8, 0.8, 0.6, 0.4, 0.4, 0.2, 0.0]),
        rtol=1e-3,
    )
    np.testing.assert_allclose(
        results.plot_fn_args["data_series"][0][2],
        np.array([0.5, 0.55555556, 0.5, 0.57142857, 0.66666667, 0.6, 0.5, 0.66666667, 1.0, 1.0]),
        rtol=1e-3,
    )
    assert results.plot_fn_args["xlabel"] == "Recall (Positive label: 1)"
    assert results.plot_fn_args["ylabel"] == "Precision (Positive label: 1)"
    assert results.plot_fn_args["title"] == "Precision recall curve"
    assert results.plot_fn_args["line_kwargs"] == {"drawstyle": "steps-post", "linewidth": 1}
    assert np.isclose(results.auc, 0.69777777, rtol=1e-3)


def test_gen_binary_precision_recall_curve_with_sample_weights():
    y = [0, 1, 0, 1, 0, 1, 0, 1, 1, 0]
    y_prob = [0.1, 0.9, 0.8, 0.2, 0.7, 0.8, 0.3, 0.6, 0.65, 0.4]
    sample_weights = [0.5, 0.5, 0.5, 0.5, 0.5, 1, 1, 1, 0.1, 0.1]

    results = _gen_classifier_curve(
        is_binomial=True,
        y=y,
        y_probs=y_prob,
        labels=[0, 1],
        pos_label=1,
        curve_type="pr",
        sample_weights=sample_weights,
    )
    np.testing.assert_allclose(
        results.plot_fn_args["data_series"][0][1],
        np.array(
            [
                1.0,
                1.0,
                0.83870968,
                0.83870968,
                0.83870968,
                0.51612903,
                0.48387097,
                0.48387097,
                0.16129032,
                0.0,
            ]
        ),
        rtol=1e-3,
    )
    np.testing.assert_allclose(
        results.plot_fn_args["data_series"][0][2],
        np.array(
            [
                0.54386,
                0.59615385,
                0.55319149,
                0.7027027,
                0.72222222,
                0.61538462,
                0.6,
                0.75,
                1.0,
                1.0,
            ]
        ),
        rtol=1e-3,
    )
    assert results.plot_fn_args["xlabel"] == "Recall (Positive label: 1)"
    assert results.plot_fn_args["ylabel"] == "Precision (Positive label: 1)"
    assert results.plot_fn_args["line_kwargs"] == {"drawstyle": "steps-post", "linewidth": 1}
    assert np.isclose(results.auc, 0.7522056796250345, rtol=1e-3)


def test_gen_binary_roc_curve_no_sample_weights():
    y = [0, 1, 0, 1, 0, 1, 0, 1, 1, 0]
    y_prob = [0.1, 0.9, 0.8, 0.2, 0.7, 0.8, 0.3, 0.6, 0.65, 0.4]

    results = _gen_classifier_curve(
        is_binomial=True,
        y=y,
        y_probs=y_prob,
        labels=[0, 1],
        pos_label=1,
        curve_type="roc",
        sample_weights=None,
    )
    np.testing.assert_allclose(
        results.plot_fn_args["data_series"][0][1],
        np.array([0.0, 0.0, 0.2, 0.4, 0.4, 0.8, 0.8, 1.0]),
        rtol=1e-3,
    )
    np.testing.assert_allclose(
        results.plot_fn_args["data_series"][0][2],
        np.array([0.0, 0.2, 0.4, 0.4, 0.8, 0.8, 1.0, 1.0]),
        rtol=1e-3,
    )
    assert results.plot_fn_args["xlabel"] == "False Positive Rate (Positive label: 1)"
    assert results.plot_fn_args["ylabel"] == "True Positive Rate (Positive label: 1)"
    assert results.plot_fn_args["title"] == "ROC curve"
    assert results.plot_fn_args["line_kwargs"] == {"drawstyle": "steps-post", "linewidth": 1}
    assert np.isclose(results.auc, 0.66, rtol=1e-3)


def test_gen_binary_roc_curve_with_sample_weights():
    y = [0, 1, 0, 1, 0, 1, 0, 1, 1, 0]
    y_prob = [0.1, 0.9, 0.8, 0.2, 0.7, 0.8, 0.3, 0.6, 0.65, 0.4]
    sample_weights = [0.5, 0.5, 0.5, 0.5, 0.5, 1, 1, 1, 0.1, 0.1]

    results = _gen_classifier_curve(
        is_binomial=True,
        y=y,
        y_probs=y_prob,
        labels=[0, 1],
        pos_label=1,
        curve_type="roc",
        sample_weights=sample_weights,
    )
    np.testing.assert_allclose(
        results.plot_fn_args["data_series"][0][1],
        np.array(
            [
                0.0,
                0.0,
                0.19230769,
                0.38461538,
                0.38461538,
                0.38461538,
                0.42307692,
                0.80769231,
                0.80769231,
                1.0,
            ]
        ),
        rtol=1e-3,
    )
    np.testing.assert_allclose(
        results.plot_fn_args["data_series"][0][2],
        np.array(
            [
                0.0,
                0.16129032,
                0.48387097,
                0.48387097,
                0.51612903,
                0.83870968,
                0.83870968,
                0.83870968,
                1.0,
                1.0,
            ]
        ),
        rtol=1e-3,
    )
    assert results.plot_fn_args["xlabel"] == "False Positive Rate (Positive label: 1)"
    assert results.plot_fn_args["ylabel"] == "True Positive Rate (Positive label: 1)"
    assert results.plot_fn_args["line_kwargs"] == {"drawstyle": "steps-post", "linewidth": 1}
    assert np.isclose(results.auc, 0.702, rtol=1e-3)


def test_gen_multiclass_precision_recall_curve_no_sample_weights():
    y = [0, 1, 2, 1, 2]
    y_probs = [
        [0.7, 0.1, 0.2],
        [0.2, 0.3, 0.5],
        [0.25, 0.4, 0.35],
        [0.3, 0.4, 0.3],
        [0.8, 0.1, 0.1],
    ]

    results = _gen_classifier_curve(
        is_binomial=False,
        y=y,
        y_probs=y_probs,
        labels=[0, 1, 2],
        pos_label=None,
        curve_type="pr",
        sample_weights=None,
    )
    expected_x_data_list = [
        [1.0, 1.0, 1.0, 1.0, 0.0, 0.0],
        [1.0, 1.0, 0.5, 0.0],
        [1.0, 0.5, 0.5, 0.5, 0.0, 0.0],
    ]
    expected_y_data_list = [
        [0.2, 0.25, 0.333333, 0.5, 0.0, 1.0],
        [0.4, 0.66666667, 0.5, 1.0],
        [0.4, 0.25, 0.33333333, 0.5, 0.0, 1.0],
    ]
    line_labels = ["label=0,AP=0.500", "label=1,AP=0.583", "label=2,AP=0.450"]
    for index, (name, x_data, y_data) in enumerate(results.plot_fn_args["data_series"]):
        assert name == line_labels[index]
        np.testing.assert_allclose(x_data, expected_x_data_list[index], rtol=1e-3)
        np.testing.assert_allclose(y_data, expected_y_data_list[index], rtol=1e-3)

    assert results.plot_fn_args["xlabel"] == "Recall"
    assert results.plot_fn_args["ylabel"] == "Precision"
    assert results.plot_fn_args["title"] == "Precision recall curve"
    assert results.plot_fn_args["line_kwargs"] == {"drawstyle": "steps-post", "linewidth": 1}

    expected_auc = [0.5, 0.583333, 0.45]
    np.testing.assert_allclose(results.auc, expected_auc, rtol=1e-3)


def test_gen_multiclass_precision_recall_curve_with_sample_weights():
    y = [0, 1, 2, 1, 2]
    y_probs = [
        [0.7, 0.1, 0.2],
        [0.2, 0.3, 0.5],
        [0.25, 0.4, 0.35],
        [0.3, 0.4, 0.3],
        [0.8, 0.1, 0.1],
    ]
    sample_weights = [0.5, 0.5, 0.5, 0.25, 0.75]

    results = _gen_classifier_curve(
        is_binomial=False,
        y=y,
        y_probs=y_probs,
        labels=[0, 1, 2],
        pos_label=None,
        curve_type="pr",
        sample_weights=sample_weights,
    )
    expected_x_data_list = [
        [1.0, 1.0, 1.0, 1.0, 0.0, 0.0],
        [1.0, 1.0, 0.333333, 0.0],
        [1.0, 0.4, 0.4, 0.4, 0.0, 0.0],
    ]
    expected_y_data_list = [
        [0.2, 0.25, 0.333333, 0.4, 0.0, 1.0],
        [0.3, 0.6, 0.333333, 1.0],
        [0.5, 0.285714, 0.4, 0.5, 0.0, 1.0],
    ]
    line_labels = ["label=0,AP=0.400", "label=1,AP=0.511", "label=2,AP=0.500"]
    for index, (name, x_data, y_data) in enumerate(results.plot_fn_args["data_series"]):
        assert name == line_labels[index]
        np.testing.assert_allclose(x_data, expected_x_data_list[index], rtol=1e-3)
        np.testing.assert_allclose(y_data, expected_y_data_list[index], rtol=1e-3)

    assert results.plot_fn_args["xlabel"] == "Recall"
    assert results.plot_fn_args["ylabel"] == "Precision"
    assert results.plot_fn_args["line_kwargs"] == {"drawstyle": "steps-post", "linewidth": 1}

    expected_auc = [0.4, 0.511111, 0.5]
    np.testing.assert_allclose(results.auc, expected_auc, rtol=1e-3)


def test_gen_multiclass_roc_curve_no_sample_weights():
    y = [0, 1, 2, 1, 2]
    y_probs = [
        [0.7, 0.1, 0.2],
        [0.2, 0.3, 0.5],
        [0.25, 0.4, 0.35],
        [0.3, 0.4, 0.3],
        [0.8, 0.1, 0.1],
    ]

    results = _gen_classifier_curve(
        is_binomial=False,
        y=y,
        y_probs=y_probs,
        labels=[0, 1, 2],
        pos_label=None,
        curve_type="roc",
        sample_weights=None,
    )

    expected_x_data_list = [
        [0.0, 0.25, 0.25, 1.0],
        [0.0, 0.33333333, 0.33333333, 1.0],
        [0.0, 0.33333333, 0.33333333, 1.0, 1.0],
    ]
    expected_y_data_list = [[0.0, 0.0, 1.0, 1.0], [0.0, 0.5, 1.0, 1.0], [0.0, 0.0, 0.5, 0.5, 1.0]]
    line_labels = ["label=0,AUC=0.750", "label=1,AUC=0.750", "label=2,AUC=0.333"]
    for index, (name, x_data, y_data) in enumerate(results.plot_fn_args["data_series"]):
        assert name == line_labels[index]
        np.testing.assert_allclose(x_data, expected_x_data_list[index], rtol=1e-3)
        np.testing.assert_allclose(y_data, expected_y_data_list[index], rtol=1e-3)

    assert results.plot_fn_args["xlabel"] == "False Positive Rate"
    assert results.plot_fn_args["ylabel"] == "True Positive Rate"
    assert results.plot_fn_args["title"] == "ROC curve"
    assert results.plot_fn_args["line_kwargs"] == {"drawstyle": "steps-post", "linewidth": 1}

    expected_auc = [0.75, 0.75, 0.3333]
    np.testing.assert_allclose(results.auc, expected_auc, rtol=1e-3)


def test_gen_multiclass_roc_curve_with_sample_weights():
    y = [0, 1, 2, 1, 2]
    y_probs = [
        [0.7, 0.1, 0.2],
        [0.2, 0.3, 0.5],
        [0.25, 0.4, 0.35],
        [0.3, 0.4, 0.3],
        [0.8, 0.1, 0.1],
    ]
    sample_weights = [0.5, 0.5, 0.5, 0.25, 0.75]

    results = _gen_classifier_curve(
        is_binomial=False,
        y=y,
        y_probs=y_probs,
        labels=[0, 1, 2],
        pos_label=None,
        curve_type="roc",
        sample_weights=sample_weights,
    )

    expected_x_data_list = [
        [0.0, 0.375, 0.375, 0.5, 1.0],
        [0.0, 0.285714, 0.285714, 1.0],
        [0.0, 0.4, 0.4, 0.6, 1.0, 1.0],
    ]
    expected_y_data_list = [
        [0.0, 0.0, 1.0, 1.0, 1.0],
        [0.0, 0.333333, 1.0, 1.0],
        [0.0, 0.0, 0.4, 0.4, 0.4, 1.0],
    ]
    line_labels = ["label=0,AUC=0.625", "label=1,AUC=0.762", "label=2,AUC=0.240"]
    for index, (name, x_data, y_data) in enumerate(results.plot_fn_args["data_series"]):
        assert name == line_labels[index]
        np.testing.assert_allclose(x_data, expected_x_data_list[index], rtol=1e-3)
        np.testing.assert_allclose(y_data, expected_y_data_list[index], rtol=1e-3)

    assert results.plot_fn_args["xlabel"] == "False Positive Rate"
    assert results.plot_fn_args["ylabel"] == "True Positive Rate"
    assert results.plot_fn_args["line_kwargs"] == {"drawstyle": "steps-post", "linewidth": 1}

    expected_auc = [0.625, 0.761905, 0.24]
    np.testing.assert_allclose(results.auc, expected_auc, rtol=1e-3)


def test_evaluate_extra_metric_backwards_compatible():
    eval_df = pd.DataFrame({"prediction": [1.2, 1.9, 3.2], "target": [1, 2, 3]})
    builtin_metrics = _get_regressor_metrics(
        eval_df["target"], eval_df["prediction"], sample_weights=None
    )
    metrics = _get_aggregate_metrics_values(builtin_metrics)

    def old_fn(eval_df, builtin_metrics):
        return builtin_metrics["mean_absolute_error"] * 1.5

    eval_fn_args = [eval_df, builtin_metrics]
    res_metric = _evaluate_extra_metric(_CustomMetric(old_fn, "old_fn", 0), eval_fn_args)
    assert res_metric.scores is None
    assert res_metric.justifications is None
    assert res_metric.aggregate_results["old_fn"] == builtin_metrics["mean_absolute_error"] * 1.5

    new_eval_fn_args = [eval_df, metrics]

    def new_fn_with_type_hint(eval_df, metrics: Dict[str, MetricValue]):
        return metrics["mean_absolute_error"].aggregate_results["mean_absolute_error"] * 1.5

    res_metric = _evaluate_extra_metric(
        _CustomMetric(new_fn_with_type_hint, "new_fn", 0), new_eval_fn_args
    )
    assert res_metric.scores is None
    assert res_metric.justifications is None
    assert res_metric.aggregate_results["new_fn"] == builtin_metrics["mean_absolute_error"] * 1.5


def test_evaluate_custom_metric_incorrect_return_formats():
    eval_df = pd.DataFrame({"prediction": [1.2, 1.9, 3.2], "target": [1, 2, 3]})
    builtin_metrics = _get_regressor_metrics(
        eval_df["target"], eval_df["prediction"], sample_weights=None
    )
    eval_fn_args = [eval_df, builtin_metrics]

    def dummy_fn(*_):
        pass

    with mock.patch("mlflow.models.evaluation.default_evaluator._logger.warning") as mock_warning:
        _evaluate_extra_metric(_CustomMetric(dummy_fn, "dummy_fn", 0), eval_fn_args)
        mock_warning.assert_called_once_with(
            "Did not log metric 'dummy_fn' at index 0 in the `extra_metrics` parameter"
            " because it returned None."
        )

    def incorrect_return_type(*_):
        return "stuff", 3

    with mock.patch("mlflow.models.evaluation.default_evaluator._logger.warning") as mock_warning:
        _evaluate_extra_metric(
            _CustomMetric(incorrect_return_type, incorrect_return_type.__name__, 0), eval_fn_args
        )
        mock_warning.assert_called_once_with(
            f"Did not log metric '{incorrect_return_type.__name__}' at index 0 in the "
            "`extra_metrics` parameter because it did not return a MetricValue."
        )

    def non_list_scores(*_):
        return MetricValue(scores=5)

    with mock.patch("mlflow.models.evaluation.default_evaluator._logger.warning") as mock_warning:
        _evaluate_extra_metric(
            _CustomMetric(non_list_scores, non_list_scores.__name__, 0), eval_fn_args
        )
        mock_warning.assert_called_once_with(
            f"Did not log metric '{non_list_scores.__name__}' at index 0 in the "
            "`extra_metrics` parameter because it must return MetricValue with scores as a list."
        )

    def non_numeric_scores(*_):
        return MetricValue(scores=["string"])

    with mock.patch("mlflow.models.evaluation.default_evaluator._logger.warning") as mock_warning:
        _evaluate_extra_metric(
            _CustomMetric(non_numeric_scores, non_numeric_scores.__name__, 0), eval_fn_args
        )
        mock_warning.assert_called_once_with(
            f"Did not log metric '{non_numeric_scores.__name__}' at index 0 in the "
            "`extra_metrics` parameter because it must return MetricValue with numeric scores."
        )

    def non_list_justifications(*_):
        return MetricValue(justifications="string")

    with mock.patch("mlflow.models.evaluation.default_evaluator._logger.warning") as mock_warning:
        _evaluate_extra_metric(
            _CustomMetric(non_list_justifications, non_list_justifications.__name__, 0),
            eval_fn_args,
        )
        mock_warning.assert_called_once_with(
            f"Did not log metric '{non_list_justifications.__name__}' at index 0 in the "
            "`extra_metrics` parameter because it must return MetricValue with justifications "
            "as a list."
        )

    def non_str_justifications(*_):
        return MetricValue(justifications=[3, 4])

    with mock.patch("mlflow.models.evaluation.default_evaluator._logger.warning") as mock_warning:
        _evaluate_extra_metric(
            _CustomMetric(non_str_justifications, non_str_justifications.__name__, 0), eval_fn_args
        )
        mock_warning.assert_called_once_with(
            f"Did not log metric '{non_str_justifications.__name__}' at index 0 in the "
            "`extra_metrics` parameter because it must return MetricValue with string "
            "justifications."
        )

    def non_dict_aggregates(*_):
        return MetricValue(aggregate_results=[5.0, 4.0])

    with mock.patch("mlflow.models.evaluation.default_evaluator._logger.warning") as mock_warning:
        _evaluate_extra_metric(
            _CustomMetric(non_dict_aggregates, non_dict_aggregates.__name__, 0), eval_fn_args
        )
        mock_warning.assert_called_once_with(
            f"Did not log metric '{non_dict_aggregates.__name__}' at index 0 in the "
            "`extra_metrics` parameter because it must return MetricValue with aggregate_results "
            "as a dict."
        )

    def wrong_type_aggregates(*_):
        return MetricValue(aggregate_results={"toxicity": 0.0, "hi": "hi"})

    with mock.patch("mlflow.models.evaluation.default_evaluator._logger.warning") as mock_warning:
        _evaluate_extra_metric(
            _CustomMetric(wrong_type_aggregates, wrong_type_aggregates.__name__, 0), eval_fn_args
        )
        mock_warning.assert_called_once_with(
            f"Did not log metric '{wrong_type_aggregates.__name__}' at index 0 in the "
            "`extra_metrics` parameter because it must return MetricValue with aggregate_results "
            "with str keys and numeric values."
        )


@pytest.mark.parametrize(
    "fn",
    [
        (
            lambda eval_df, _: MetricValue(
                scores=eval_df["prediction"].tolist(),
                aggregate_results={"prediction_sum": sum(eval_df["prediction"])},
            )
        ),
        (
            lambda eval_df, _: MetricValue(
                scores=eval_df["prediction"].tolist()[:-1] + [None],
                aggregate_results={"prediction_sum": None, "another_aggregate": 5.0},
            )
        ),
    ],
)
def test_evaluate_custom_metric_lambda(fn):
    eval_df = pd.DataFrame({"prediction": [1.2, 1.9, 3.2], "target": [1, 2, 3]})
    builtin_metrics = _get_regressor_metrics(
        eval_df["target"], eval_df["prediction"], sample_weights=None
    )
    metrics = _get_aggregate_metrics_values(builtin_metrics)
    eval_fn_args = [eval_df, metrics]
    with mock.patch("mlflow.models.evaluation.default_evaluator._logger.warning") as mock_warning:
        _evaluate_extra_metric(_CustomMetric(fn, "<lambda>", 0), eval_fn_args)
        mock_warning.assert_not_called()


def test_evaluate_custom_metric_success():
    eval_df = pd.DataFrame({"prediction": [1.2, 1.9, 3.2], "target": [1, 2, 3]})
    builtin_metrics = _get_regressor_metrics(
        eval_df["target"], eval_df["prediction"], sample_weights=None
    )

    def example_count_times_1_point_5(eval_df, metrics: Dict[str, MetricValue]):
        return MetricValue(
            scores=[score * 1.5 for score in eval_df["prediction"].tolist()],
            justifications=["justification"] * len(eval_df["prediction"]),
            aggregate_results={
                "example_count_times_1_point_5": metrics["example_count"].aggregate_results[
                    "example_count"
                ]
                * 1.5
            },
        )

    eval_fn_args = [eval_df, _get_aggregate_metrics_values(builtin_metrics)]
    res_metric = _evaluate_extra_metric(
        _CustomMetric(example_count_times_1_point_5, "", 0), eval_fn_args
    )
    assert (
        res_metric.aggregate_results["example_count_times_1_point_5"]
        == builtin_metrics["example_count"] * 1.5
    )
    assert res_metric.scores == [score * 1.5 for score in eval_df["prediction"].tolist()]
    assert res_metric.justifications == ["justification"] * len(eval_df["prediction"])


def test_evaluate_custom_artifacts_success():
    eval_df = pd.DataFrame({"prediction": [1.2, 1.9, 3.2], "target": [1, 2, 3]})
    metrics = _get_regressor_metrics(eval_df["target"], eval_df["prediction"], sample_weights=None)

    def example_custom_artifacts(given_df, _given_metrics, _artifact_dir):
        return {
            "pred_target_abs_diff": np.abs(given_df["prediction"] - given_df["target"]),
            "example_dictionary_artifact": {"a": 1, "b": 2},
        }

    res_artifacts = _evaluate_custom_artifacts(
        _CustomArtifact(example_custom_artifacts, "", 0, ""), eval_df, metrics
    )

    assert isinstance(res_artifacts, dict)
    assert "pred_target_abs_diff" in res_artifacts
    pd.testing.assert_series_equal(
        res_artifacts["pred_target_abs_diff"], np.abs(eval_df["prediction"] - eval_df["target"])
    )

    assert "example_dictionary_artifact" in res_artifacts
    assert res_artifacts["example_dictionary_artifact"] == {"a": 1, "b": 2}


def _get_results_for_custom_metrics_tests(
    model_uri, dataset, *, extra_metrics=None, custom_artifacts=None
):
    with mlflow.start_run() as run:
        result = evaluate(
            model_uri,
            dataset._constructor_args["data"],
            model_type="classifier",
            targets=dataset._constructor_args["targets"],
            evaluators="default",
            extra_metrics=extra_metrics,
            custom_artifacts=custom_artifacts,
        )
    _, metrics, _, artifacts = get_run_data(run.info.run_id)
    return result, metrics, artifacts


def test_custom_metric_produced_multiple_artifacts_with_same_name_throw_exception(
    binary_logistic_regressor_model_uri, breast_cancer_dataset
):
    def example_custom_artifact_1(_, __, ___):
        return {"test_json_artifact": {"a": 2, "b": [1, 2]}}

    def example_custom_artifact_2(_, __, ___):
        return {"test_json_artifact": {"a": 3, "b": [1, 2]}}

    with pytest.raises(
        MlflowException,
        match="cannot be logged because there already exists an artifact with the same name",
    ):
        _get_results_for_custom_metrics_tests(
            binary_logistic_regressor_model_uri,
            breast_cancer_dataset,
            custom_artifacts=[
                example_custom_artifact_1,
                example_custom_artifact_2,
            ],
        )


def test_custom_metric_mixed(binary_logistic_regressor_model_uri, breast_cancer_dataset):
    def true_count(_eval_df, metrics: Dict[str, MetricValue]):
        true_negatives = metrics["true_negatives"].aggregate_results["true_negatives"]
        true_positives = metrics["true_positives"].aggregate_results["true_positives"]
        return MetricValue(aggregate_results={"true_count": true_negatives + true_positives})

    def positive_count(eval_df, _metrics):
        return MetricValue(aggregate_results={"positive_count": np.sum(eval_df["prediction"])})

    def example_custom_artifact(_eval_df, _given_metrics, tmp_path):
        df = pd.DataFrame({"a": [1, 2, 3]})
        df.to_csv(path_join(tmp_path, "user_logged_df.csv"), index=False)
        np_array = np.array([1, 2, 3, 4, 5])
        np.save(path_join(tmp_path, "arr.npy"), np_array)
        return {
            "test_json_artifact": {"a": 3, "b": [1, 2]},
            "test_npy_artifact": path_join(tmp_path, "arr.npy"),
        }

    result, metrics, artifacts = _get_results_for_custom_metrics_tests(
        binary_logistic_regressor_model_uri,
        breast_cancer_dataset,
        extra_metrics=[
            make_metric(eval_fn=true_count, greater_is_better=True),
            make_metric(eval_fn=positive_count, greater_is_better=True),
        ],
        custom_artifacts=[example_custom_artifact],
    )

    model = mlflow.pyfunc.load_model(binary_logistic_regressor_model_uri)

    _, raw_model = _extract_raw_model(model)
    predict_fn, _ = _extract_predict_fn(model, raw_model)
    y = breast_cancer_dataset.labels_data
    y_pred = predict_fn(breast_cancer_dataset.features_data)

    expected_metrics = _get_binary_classifier_metrics(y_true=y, y_pred=y_pred, sample_weights=None)

    assert "true_count" in metrics
    assert np.isclose(
        metrics["true_count"],
        expected_metrics["true_negatives"] + expected_metrics["true_positives"],
        rtol=1e-3,
    )
    assert "true_count" in result.metrics
    assert np.isclose(
        result.metrics["true_count"],
        expected_metrics["true_negatives"] + expected_metrics["true_positives"],
        rtol=1e-3,
    )

    assert "positive_count" in metrics
    assert np.isclose(metrics["positive_count"], np.sum(y_pred), rtol=1e-3)
    assert "positive_count" in result.metrics
    assert np.isclose(result.metrics["positive_count"], np.sum(y_pred), rtol=1e-3)

    assert "test_json_artifact" in result.artifacts
    assert "test_json_artifact.json" in artifacts
    assert isinstance(result.artifacts["test_json_artifact"], JsonEvaluationArtifact)
    assert result.artifacts["test_json_artifact"].content == {"a": 3, "b": [1, 2]}

    assert "test_npy_artifact" in result.artifacts
    assert "test_npy_artifact.npy" in artifacts
    assert isinstance(result.artifacts["test_npy_artifact"], NumpyEvaluationArtifact)
    np.testing.assert_array_equal(
        result.artifacts["test_npy_artifact"].content, np.array([1, 2, 3, 4, 5])
    )


def test_custom_metric_logs_artifacts_from_paths(
    binary_logistic_regressor_model_uri, breast_cancer_dataset
):
    fig_x = 8.0
    fig_y = 5.0
    fig_dpi = 100.0
    img_formats = ("png", "jpeg", "jpg")

    def example_custom_artifact(_, __, tmp_path):
        example_artifacts = {}

        # images
        for ext in img_formats:
            fig = plt.figure(figsize=(fig_x, fig_y), dpi=fig_dpi)
            plt.plot([1, 2, 3])
            fig.savefig(path_join(tmp_path, f"test.{ext}"), format=ext)
            plt.clf()
            example_artifacts[f"test_{ext}_artifact"] = path_join(tmp_path, f"test.{ext}")

        # json
        with open(path_join(tmp_path, "test.json"), "w") as f:
            json.dump([1, 2, 3], f)
        example_artifacts["test_json_artifact"] = path_join(tmp_path, "test.json")

        # numpy
        np_array = np.array([1, 2, 3, 4, 5])
        np.save(path_join(tmp_path, "test.npy"), np_array)
        example_artifacts["test_npy_artifact"] = path_join(tmp_path, "test.npy")

        # csv
        df = pd.DataFrame({"a": [1, 2, 3]})
        df.to_csv(path_join(tmp_path, "test.csv"), index=False)
        example_artifacts["test_csv_artifact"] = path_join(tmp_path, "test.csv")

        # parquet
        df = pd.DataFrame({"test": [1, 2, 3]})
        df.to_parquet(path_join(tmp_path, "test.parquet"))
        example_artifacts["test_parquet_artifact"] = path_join(tmp_path, "test.parquet")

        # text
        with open(path_join(tmp_path, "test.txt"), "w") as f:
            f.write("hello world")
        example_artifacts["test_text_artifact"] = path_join(tmp_path, "test.txt")

        return example_artifacts

    result, _, artifacts = _get_results_for_custom_metrics_tests(
        binary_logistic_regressor_model_uri,
        breast_cancer_dataset,
        custom_artifacts=[example_custom_artifact],
    )

    with TemporaryDirectory() as tmp_dir:
        for img_ext in img_formats:
            assert f"test_{img_ext}_artifact" in result.artifacts
            assert f"test_{img_ext}_artifact.{img_ext}" in artifacts
            assert isinstance(result.artifacts[f"test_{img_ext}_artifact"], ImageEvaluationArtifact)

            fig = plt.figure(figsize=(fig_x, fig_y), dpi=fig_dpi)
            plt.plot([1, 2, 3])
            fig.savefig(path_join(tmp_dir, f"test.{img_ext}"), format=img_ext)
            plt.clf()

            saved_img = Image.open(path_join(tmp_dir, f"test.{img_ext}"))
            result_img = result.artifacts[f"test_{img_ext}_artifact"].content

            for img in (saved_img, result_img):
                img_ext_qualified = "jpeg" if img_ext == "jpg" else img_ext
                assert img.format.lower() == img_ext_qualified
                assert img.size == (fig_x * fig_dpi, fig_y * fig_dpi)
                assert pytest.approx(img.info.get("dpi"), 0.001) == (fig_dpi, fig_dpi)

    assert "test_json_artifact" in result.artifacts
    assert "test_json_artifact.json" in artifacts
    assert isinstance(result.artifacts["test_json_artifact"], JsonEvaluationArtifact)
    assert result.artifacts["test_json_artifact"].content == [1, 2, 3]

    assert "test_npy_artifact" in result.artifacts
    assert "test_npy_artifact.npy" in artifacts
    assert isinstance(result.artifacts["test_npy_artifact"], NumpyEvaluationArtifact)
    np.testing.assert_array_equal(
        result.artifacts["test_npy_artifact"].content, np.array([1, 2, 3, 4, 5])
    )

    assert "test_csv_artifact" in result.artifacts
    assert "test_csv_artifact.csv" in artifacts
    assert isinstance(result.artifacts["test_csv_artifact"], CsvEvaluationArtifact)
    pd.testing.assert_frame_equal(
        result.artifacts["test_csv_artifact"].content, pd.DataFrame({"a": [1, 2, 3]})
    )

    assert "test_parquet_artifact" in result.artifacts
    assert "test_parquet_artifact.parquet" in artifacts
    assert isinstance(result.artifacts["test_parquet_artifact"], ParquetEvaluationArtifact)
    pd.testing.assert_frame_equal(
        result.artifacts["test_parquet_artifact"].content, pd.DataFrame({"test": [1, 2, 3]})
    )

    assert "test_text_artifact" in result.artifacts
    assert "test_text_artifact.txt" in artifacts
    assert isinstance(result.artifacts["test_text_artifact"], TextEvaluationArtifact)
    assert result.artifacts["test_text_artifact"].content == "hello world"


class _ExampleToBePickledObject:
    def __init__(self):
        self.a = [1, 2, 3]
        self.b = "hello"

    def __eq__(self, o: object) -> bool:
        return self.a == o.a and self.b == self.b


def test_custom_metric_logs_artifacts_from_objects(
    binary_logistic_regressor_model_uri, breast_cancer_dataset
):
    fig = plt.figure()
    plt.plot([1, 2, 3])
    buf = io.BytesIO()
    fig.savefig(buf)
    buf.seek(0)
    img = Image.open(buf)

    def example_custom_artifacts(_, __, ___):
        return {
            "test_image_artifact": fig,
            "test_json_artifact": {
                "list": [1, 2, 3],
                "numpy_int": np.int64(0),
                "numpy_float": np.float64(0.5),
            },
            "test_npy_artifact": np.array([1, 2, 3, 4, 5]),
            "test_csv_artifact": pd.DataFrame({"a": [1, 2, 3]}),
            "test_json_text_artifact": '{"a": [1, 2, 3], "c": 3.4}',
            "test_pickled_artifact": _ExampleToBePickledObject(),
        }

    result, _, artifacts = _get_results_for_custom_metrics_tests(
        binary_logistic_regressor_model_uri,
        breast_cancer_dataset,
        custom_artifacts=[example_custom_artifacts],
    )

    assert "test_image_artifact" in result.artifacts
    assert "test_image_artifact.png" in artifacts
    assert isinstance(result.artifacts["test_image_artifact"], ImageEvaluationArtifact)
    img_diff = ImageChops.difference(result.artifacts["test_image_artifact"].content, img).getbbox()
    assert img_diff is None

    assert "test_json_artifact" in result.artifacts
    assert "test_json_artifact.json" in artifacts
    assert isinstance(result.artifacts["test_json_artifact"], JsonEvaluationArtifact)
    assert result.artifacts["test_json_artifact"].content == {
        "list": [1, 2, 3],
        "numpy_int": 0,
        "numpy_float": 0.5,
    }

    assert "test_npy_artifact" in result.artifacts
    assert "test_npy_artifact.npy" in artifacts
    assert isinstance(result.artifacts["test_npy_artifact"], NumpyEvaluationArtifact)
    np.testing.assert_array_equal(
        result.artifacts["test_npy_artifact"].content, np.array([1, 2, 3, 4, 5])
    )

    assert "test_csv_artifact" in result.artifacts
    assert "test_csv_artifact.csv" in artifacts
    assert isinstance(result.artifacts["test_csv_artifact"], CsvEvaluationArtifact)
    pd.testing.assert_frame_equal(
        result.artifacts["test_csv_artifact"].content, pd.DataFrame({"a": [1, 2, 3]})
    )

    assert "test_json_text_artifact" in result.artifacts
    assert "test_json_text_artifact.json" in artifacts
    assert isinstance(result.artifacts["test_json_text_artifact"], JsonEvaluationArtifact)
    assert result.artifacts["test_json_text_artifact"].content == {"a": [1, 2, 3], "c": 3.4}

    assert "test_pickled_artifact" in result.artifacts
    assert "test_pickled_artifact.pickle" in artifacts
    assert isinstance(result.artifacts["test_pickled_artifact"], PickleEvaluationArtifact)
    assert result.artifacts["test_pickled_artifact"].content == _ExampleToBePickledObject()


def test_evaluate_sklearn_model_score_skip_when_not_scorable(
    linear_regressor_model_uri, diabetes_dataset
):
    with mock.patch(
        "sklearn.linear_model.LinearRegression.score",
        side_effect=RuntimeError("LinearRegression.score failed"),
    ) as mock_score:
        with mlflow.start_run():
            result = evaluate(
                linear_regressor_model_uri,
                diabetes_dataset._constructor_args["data"],
                model_type="regressor",
                targets=diabetes_dataset._constructor_args["targets"],
                evaluators="default",
            )
        mock_score.assert_called_once()
        assert "score" not in result.metrics


@pytest.mark.parametrize(
    "model",
    [LogisticRegression(), LinearRegression()],
)
def test_autologging_is_disabled_during_evaluate(model):
    mlflow.sklearn.autolog()
    try:
        X, y = load_iris(as_frame=True, return_X_y=True)
        with mlflow.start_run() as run:
            model.fit(X, y)
            model_info = mlflow.sklearn.log_model(model, "model")
            result = evaluate(
                model_info.model_uri,
                X.assign(target=y),
                model_type="classifier" if isinstance(model, LogisticRegression) else "regressor",
                targets="target",
                evaluators="default",
            )

        run_data = get_run_data(run.info.run_id)
        duplicate_metrics = []
        for evaluate_metric_key in result.metrics.keys():
            matched_keys = [k for k in run_data.metrics.keys() if k.startswith(evaluate_metric_key)]
            if len(matched_keys) > 1:
                duplicate_metrics += matched_keys
        assert duplicate_metrics == []
    finally:
        mlflow.sklearn.autolog(disable=True)


def test_evaluation_works_with_model_pipelines_that_modify_input_data():
    iris = load_iris()
    X = pd.DataFrame(iris.data, columns=["0", "1", "2", "3"])
    y = pd.Series(iris.target)

    def add_feature(df):
        df["newfeature"] = 1
        return df

    # Define a transformer that modifies input data by adding an extra feature column
    add_feature_transformer = FunctionTransformer(add_feature, validate=False)
    model_pipeline = Pipeline(
        steps=[("add_feature", add_feature_transformer), ("predict", LogisticRegression())]
    )
    model_pipeline.fit(X, y)

    with mlflow.start_run() as run:
        pipeline_model_uri = mlflow.sklearn.log_model(model_pipeline, "model").model_uri

        evaluation_data = pd.DataFrame(load_iris().data, columns=["0", "1", "2", "3"])
        evaluation_data["labels"] = load_iris().target

        evaluate(
            pipeline_model_uri,
            evaluation_data,
            model_type="regressor",
            targets="labels",
            evaluators="default",
            evaluator_config={
                "log_model_explainability": True,
                # Use the kernel explainability algorithm, which fails if there is a mismatch
                # between the number of features in the input dataset and the number of features
                # expected by the model
                "explainability_algorithm": "kernel",
            },
        )

        _, _, _, artifacts = get_run_data(run.info.run_id)
        assert set(artifacts) >= {
            "shap_beeswarm_plot.png",
            "shap_feature_importance_plot.png",
            "shap_summary_plot.png",
        }


@pytest.mark.parametrize("prefix", ["train_", None])
def test_evaluation_metric_name_configs(prefix):
    X, y = load_iris(as_frame=True, return_X_y=True)
    with mlflow.start_run() as run:
        model = LogisticRegression()
        model.fit(X, y)
        model_info = mlflow.sklearn.log_model(model, "model")
        result = evaluate(
            model_info.model_uri,
            X.assign(target=y),
            model_type="classifier" if isinstance(model, LogisticRegression) else "regressor",
            targets="target",
            evaluators="default",
            evaluator_config={"metric_prefix": prefix},
        )

    _, metrics, _, _ = get_run_data(run.info.run_id)
    assert len(metrics) > 0

    if prefix is not None:
        assert all(metric_name.startswith(prefix) for metric_name in metrics)
        assert all(metric_name.startswith(prefix) for metric_name in result.metrics)


@pytest.mark.parametrize(
    "env_manager",
    ["virtualenv", "conda"],
)
def test_evaluation_with_env_restoration(
    multiclass_logistic_regressor_model_uri, iris_dataset, env_manager
):
    with mlflow.start_run() as run:
        result = evaluate(
            model=multiclass_logistic_regressor_model_uri,
            data=iris_dataset._constructor_args["data"],
            model_type="classifier",
            targets=iris_dataset._constructor_args["targets"],
            evaluators="default",
            env_manager=env_manager,
        )

    _, metrics, _, artifacts = get_run_data(run.info.run_id)

    model = mlflow.pyfunc.load_model(multiclass_logistic_regressor_model_uri)
    y = iris_dataset.labels_data
    y_pred = model.predict(iris_dataset.features_data)

    expected_metrics = _get_multiclass_classifier_metrics(y_true=y, y_pred=y_pred, y_proba=None)

    for metric_key, expected_metric_val in expected_metrics.items():
        assert np.isclose(expected_metric_val, metrics[metric_key], rtol=1e-3)
        assert np.isclose(expected_metric_val, result.metrics[metric_key], rtol=1e-3)

    assert set(artifacts) == {
        "per_class_metrics.csv",
        "confusion_matrix.png",
    }
    assert result.artifacts.keys() == {
        "per_class_metrics",
        "confusion_matrix",
    }


@pytest.mark.parametrize("pos_label", [None, 0, 1, 2])
def test_evaluation_binary_classification_with_pos_label(pos_label):
    X, y = load_breast_cancer(as_frame=True, return_X_y=True)
    X = X.iloc[:, :4].head(100)
    y = y.head(len(X))
    if pos_label == 2:
        y = [2 if trg == 1 else trg for trg in y]
    elif pos_label is None:
        # Use a different positive class other than the 1 to verify
        # that an unspecified `pos_label` doesn't cause problems
        # for binary classification tasks with nonstandard labels
        y = [10 if trg == 1 else trg for trg in y]
    with mlflow.start_run():
        model = LogisticRegression()
        model.fit(X, y)
        model_info = mlflow.sklearn.log_model(model, "model")
        result = evaluate(
            model_info.model_uri,
            X.assign(target=y),
            model_type="classifier",
            targets="target",
            evaluators="default",
            evaluator_config=None if pos_label is None else {"pos_label": pos_label},
        )
        y_pred = model.predict(X)
        pl = 10 if pos_label is None else pos_label
        precision = precision_score(y, y_pred, pos_label=pl)
        recall = recall_score(y, y_pred, pos_label=pl)
        f1 = f1_score(y, y_pred, pos_label=pl)
        np.testing.assert_allclose(result.metrics["precision_score"], precision)
        np.testing.assert_allclose(result.metrics["recall_score"], recall)
        np.testing.assert_allclose(result.metrics["f1_score"], f1)


@pytest.mark.parametrize("average", [None, "weighted", "macro", "micro"])
def test_evaluation_multiclass_classification_with_average(average):
    X, y = load_iris(as_frame=True, return_X_y=True)
    with mlflow.start_run():
        model = LogisticRegression()
        model.fit(X, y)
        model_info = mlflow.sklearn.log_model(model, "model")
        result = evaluate(
            model_info.model_uri,
            X.assign(target=y),
            model_type="classifier",
            targets="target",
            evaluators="default",
            evaluator_config=None if average is None else {"average": average},
        )
        y_pred = model.predict(X)
        avg = average or "weighted"
        precision = precision_score(y, y_pred, average=avg)
        recall = recall_score(y, y_pred, average=avg)
        f1 = f1_score(y, y_pred, average=avg)
        np.testing.assert_allclose(result.metrics["precision_score"], precision)
        np.testing.assert_allclose(result.metrics["recall_score"], recall)
        np.testing.assert_allclose(result.metrics["f1_score"], f1)


def test_custom_metrics():
    X, y = load_iris(as_frame=True, return_X_y=True)
    with mlflow.start_run():
        model = LogisticRegression().fit(X, y)
        model_info = mlflow.sklearn.log_model(model, "model")
        result = evaluate(
            model_info.model_uri,
            X.assign(target=y),
            model_type="classifier",
            targets="target",
            evaluators="default",
            extra_metrics=[
                make_metric(
                    eval_fn=lambda _eval_df, _builtin_metrics: MetricValue(
                        aggregate_results={"cm": 1.0}
                    ),
                    name="cm",
                    greater_is_better=True,
                    long_name="custom_metric",
                )
            ],
            evaluator_config={"log_model_explainability": False},  # For faster evaluation
        )
        np.testing.assert_allclose(result.metrics["cm"], 1.0)


def test_custom_artifacts():
    X, y = load_iris(as_frame=True, return_X_y=True)
    with mlflow.start_run():
        model = LogisticRegression().fit(X, y)
        model_info = mlflow.sklearn.log_model(model, "model")
        result = evaluate(
            model_info.model_uri,
            X.assign(target=y),
            model_type="classifier",
            targets="target",
            evaluators="default",
            custom_artifacts=[
                lambda *_args, **_kwargs: {"custom_artifact": {"k": "v"}},
            ],
            evaluator_config={"log_model_explainability": False},  # For faster evaluation
        )
        custom_artifact = result.artifacts["custom_artifact"]
        assert json.loads(Path(custom_artifact.uri).read_text()) == {"k": "v"}


def test_make_metric_name_inference():
    def metric(_df, _metrics):
        return 1

    metric = make_metric(eval_fn=metric, greater_is_better=True)
    assert metric.name == "metric"

    metric = make_metric(eval_fn=metric, greater_is_better=True, name="my_metric")
    assert metric.name == "my_metric"

    metric = make_metric(eval_fn=lambda _df, _metrics: 0, greater_is_better=True, name="metric")
    assert metric.name == "metric"

    with pytest.raises(
        MlflowException, match="`name` must be specified if `eval_fn` is a lambda function."
    ):
        make_metric(eval_fn=lambda _df, _metrics: 0, greater_is_better=True)

    class Callable:
        def __call__(self, _df, _metrics):
            return 1

    with pytest.raises(
        MlflowException,
        match="`name` must be specified if `eval_fn` does not have a `__name__` attribute.",
    ):
        make_metric(eval_fn=Callable(), greater_is_better=True)


def language_model(inputs: list[str]) -> list[str]:
    return inputs


def validate_question_answering_logged_data(logged_data, with_targets=True):
    columns = {
        "question",
        "outputs",
        "toxicity/v1/score",
        "flesch_kincaid_grade_level/v1/score",
        "ari_grade_level/v1/score",
        "perplexity/v1/score",
        "latency",
        "token_count",
    }
    if with_targets:
        columns.update({"answer"})

    assert set(logged_data.columns.tolist()) == columns

    assert logged_data["question"].tolist() == ["words random", "This is a sentence."]
    assert logged_data["outputs"].tolist() == ["words random", "This is a sentence."]
    assert logged_data["toxicity/v1/score"][0] < 0.5
    assert logged_data["toxicity/v1/score"][1] < 0.5
    assert logged_data["perplexity/v1/score"][0] > logged_data["perplexity/v1/score"][1]
    assert all(
        isinstance(grade, float) for grade in logged_data["flesch_kincaid_grade_level/v1/score"]
    )
    assert all(isinstance(grade, float) for grade in logged_data["ari_grade_level/v1/score"])
    assert all(isinstance(grade, float) for grade in logged_data["latency"])
    assert all(isinstance(grade, int) for grade in logged_data["token_count"])

    if with_targets:
        assert logged_data["answer"].tolist() == ["words random", "This is a sentence."]


def test_custom_metrics_deprecated():
    def dummy_fn(eval_df, metrics):
        pass

    with mlflow.start_run():
        model_info = mlflow.pyfunc.log_model(
            artifact_path="model", python_model=language_model, input_example=["a", "b"]
        )
        data = pd.DataFrame({"question": ["a", "b"], "answer": ["a", "b"]})

    with pytest.raises(
        MlflowException,
        match="The 'custom_metrics' parameter in mlflow.evaluate is deprecated. Please update "
        "your code to only use the 'extra_metrics' parameter instead.",
    ):
        with mlflow.start_run():
            mlflow.evaluate(
                model_info.model_uri,
                data,
                targets="answer",
                model_type="question-answering",
                custom_metrics=[make_metric(eval_fn=dummy_fn, greater_is_better=True)],
                extra_metrics=[make_metric(eval_fn=dummy_fn, greater_is_better=True)],
            )

    message = "The 'custom_metrics' parameter in mlflow.evaluate is deprecated. Please update your "
    "code to use the 'extra_metrics' parameter instead."
    with pytest.warns(FutureWarning, match=message):
        with mlflow.start_run():
            mlflow.evaluate(
                model_info.model_uri,
                data,
                targets="answer",
                model_type="question-answering",
                custom_metrics=[make_metric(eval_fn=dummy_fn, greater_is_better=True)],
            )


def test_evaluate_question_answering_with_targets():
    with mlflow.start_run() as run:
        model_info = mlflow.pyfunc.log_model(
            artifact_path="model", python_model=language_model, input_example=["a", "b"]
        )
        data = pd.DataFrame(
            {
                "question": ["words random", "This is a sentence."],
                "answer": ["words random", "This is a sentence."],
            }
        )
        results = mlflow.evaluate(
            model_info.model_uri,
            data,
            targets="answer",
            model_type="question-answering",
        )

    client = mlflow.MlflowClient()
    artifacts = [a.path for a in client.list_artifacts(run.info.run_id)]
    assert "eval_results_table.json" in artifacts
    logged_data = pd.DataFrame(**results.artifacts["eval_results_table"].content)
    validate_question_answering_logged_data(logged_data)
    assert set(results.metrics.keys()) == set(
        get_question_answering_metrics_keys(with_targets=True)
    )
    assert results.metrics["exact_match/v1"] == 1.0


def question_classifier(inputs):
    return inputs["question"].map({"a": 0, "b": 1})


def test_evaluate_question_answering_with_numerical_targets():
    with mlflow.start_run() as run:
        model_info = mlflow.pyfunc.log_model(
            artifact_path="model", python_model=question_classifier, input_example=[0, 1]
        )
        data = pd.DataFrame({"question": ["a", "b"], "answer": [0, 1]})
        results = mlflow.evaluate(
            model_info.model_uri,
            data,
            targets="answer",
            model_type="question-answering",
        )

    client = mlflow.MlflowClient()
    artifacts = [a.path for a in client.list_artifacts(run.info.run_id)]
    assert "eval_results_table.json" in artifacts
    logged_data = pd.DataFrame(**results.artifacts["eval_results_table"].content)
    pd.testing.assert_frame_equal(
        logged_data.drop("latency", axis=1).drop("token_count", axis=1),
        data.assign(outputs=[0, 1]),
    )
    assert results.metrics == {"exact_match/v1": 1.0}


def test_evaluate_question_answering_without_targets():
    with mlflow.start_run() as run:
        model_info = mlflow.pyfunc.log_model(
            artifact_path="model", python_model=language_model, input_example=["a", "b"]
        )
        data = pd.DataFrame({"question": ["words random", "This is a sentence."]})
        results = mlflow.evaluate(
            model_info.model_uri,
            data,
            model_type="question-answering",
        )

    client = mlflow.MlflowClient()
    artifacts = [a.path for a in client.list_artifacts(run.info.run_id)]
    assert "eval_results_table.json" in artifacts
    logged_data = pd.DataFrame(**results.artifacts["eval_results_table"].content)
    validate_question_answering_logged_data(logged_data, False)
    assert set(results.metrics.keys()) == set(
        get_question_answering_metrics_keys(with_targets=False)
    )


def validate_text_summarization_logged_data(logged_data, with_targets=True):
    columns = {
        "text",
        "outputs",
        "toxicity/v1/score",
        "flesch_kincaid_grade_level/v1/score",
        "ari_grade_level/v1/score",
        "perplexity/v1/score",
        "latency",
        "token_count",
    }
    if with_targets:
        columns.update(
            {
                "summary",
                "rouge1/v1/score",
                "rouge2/v1/score",
                "rougeL/v1/score",
                "rougeLsum/v1/score",
            }
        )

    assert set(logged_data.columns.tolist()) == columns

    assert logged_data["text"].tolist() == ["a", "b"]
    assert logged_data["outputs"].tolist() == ["a", "b"]
    assert logged_data["toxicity/v1/score"][0] < 0.5
    assert logged_data["toxicity/v1/score"][1] < 0.5
    assert all(
        isinstance(grade, float) for grade in logged_data["flesch_kincaid_grade_level/v1/score"]
    )
    assert all(isinstance(grade, float) for grade in logged_data["ari_grade_level/v1/score"])
    assert all(isinstance(grade, float) for grade in logged_data["latency"])
    assert all(isinstance(grade, int) for grade in logged_data["token_count"])

    if with_targets:
        assert logged_data["summary"].tolist() == ["a", "b"]
        assert logged_data["rouge1/v1/score"].tolist() == [1.0, 1.0]
        assert logged_data["rouge2/v1/score"].tolist() == [0.0, 0.0]
        assert logged_data["rougeL/v1/score"].tolist() == [1.0, 1.0]
        assert logged_data["rougeLsum/v1/score"].tolist() == [1.0, 1.0]


def get_text_metrics_keys():
    metric_names = ["perplexity", "toxicity", "flesch_kincaid_grade_level", "ari_grade_level"]
    standard_aggregations = ["mean", "variance", "p90"]
    version = "v1"

    metrics_keys = [
        f"{metric}/{version}/{agg}" for metric in metric_names for agg in standard_aggregations
    ]
    additional_aggregations = ["toxicity/v1/ratio"]
    return metrics_keys + additional_aggregations


def get_text_summarization_metrics_keys(with_targets=False):
    if with_targets:
        metric_names = ["rouge1", "rouge2", "rougeL", "rougeLsum"]
        standard_aggregations = ["mean", "variance", "p90"]
        version = "v1"

        metrics_keys = [
            f"{metric}/{version}/{agg}" for metric in metric_names for agg in standard_aggregations
        ]
    else:
        metrics_keys = []
    return get_text_metrics_keys() + metrics_keys


def get_question_answering_metrics_keys(with_targets=False):
    metrics_keys = ["exact_match/v1"] if with_targets else []
    return get_text_metrics_keys() + metrics_keys


def test_evaluate_text_summarization_with_targets():
    with mlflow.start_run() as run:
        model_info = mlflow.pyfunc.log_model(
            artifact_path="model", python_model=language_model, input_example=["a", "b"]
        )
        data = pd.DataFrame({"text": ["a", "b"], "summary": ["a", "b"]})
        results = mlflow.evaluate(
            model_info.model_uri,
            data,
            targets="summary",
            model_type="text-summarization",
        )

    client = mlflow.MlflowClient()
    artifacts = [a.path for a in client.list_artifacts(run.info.run_id)]
    assert "eval_results_table.json" in artifacts
    logged_data = pd.DataFrame(**results.artifacts["eval_results_table"].content)
    validate_text_summarization_logged_data(logged_data)

    metrics = results.metrics
    assert set(metrics.keys()) == set(get_text_summarization_metrics_keys(with_targets=True))


def another_language_model(x):
    return x


def test_evaluate_text_summarization_with_targets_no_type_hints():
    with mlflow.start_run() as run:
        model_info = mlflow.pyfunc.log_model(
            artifact_path="model", python_model=another_language_model, input_example=["a", "b"]
        )
        data = pd.DataFrame({"text": ["a", "b"], "summary": ["a", "b"]})
        results = mlflow.evaluate(
            model_info.model_uri,
            data,
            targets="summary",
            model_type="text-summarization",
        )

    client = mlflow.MlflowClient()
    artifacts = [a.path for a in client.list_artifacts(run.info.run_id)]
    assert "eval_results_table.json" in artifacts
    logged_data = pd.DataFrame(**results.artifacts["eval_results_table"].content)
    validate_text_summarization_logged_data(logged_data)

    metrics = results.metrics
    assert set(metrics.keys()) == set(get_text_summarization_metrics_keys(with_targets=True))


def test_evaluate_text_summarization_without_targets():
    with mlflow.start_run() as run:
        model_info = mlflow.pyfunc.log_model(
            artifact_path="model", python_model=language_model, input_example=["a", "b"]
        )
        data = pd.DataFrame({"text": ["a", "b"]})
        results = mlflow.evaluate(
            model_info.model_uri,
            data,
            model_type="text-summarization",
        )

    client = mlflow.MlflowClient()
    artifacts = [a.path for a in client.list_artifacts(run.info.run_id)]
    assert "eval_results_table.json" in artifacts
    logged_data = pd.DataFrame(**results.artifacts["eval_results_table"].content)
    validate_text_summarization_logged_data(logged_data, with_targets=False)

    assert set(results.metrics.keys()) == set(
        get_text_summarization_metrics_keys(with_targets=False)
    )


def test_evaluate_text_summarization_fails_to_load_evaluate_metrics():
    with mlflow.start_run() as run:
        model_info = mlflow.pyfunc.log_model(
            artifact_path="model", python_model=language_model, input_example=["a", "b"]
        )

        data = pd.DataFrame({"text": ["a", "b"], "summary": ["a", "b"]})
        with mock.patch("evaluate.load", side_effect=ImportError("mocked error")) as mock_load:
            results = mlflow.evaluate(
                model_info.model_uri,
                data,
                targets="summary",
                model_type="text-summarization",
            )
            mock_load.assert_any_call("rouge")
            mock_load.assert_any_call("perplexity", module_type="metric")
            mock_load.assert_any_call("toxicity", module_type="measurement")

    client = mlflow.MlflowClient()
    artifacts = [a.path for a in client.list_artifacts(run.info.run_id)]
    assert "eval_results_table.json" in artifacts
    logged_data = pd.DataFrame(**results.artifacts["eval_results_table"].content)
    assert set(logged_data.columns.tolist()) == {
        "text",
        "summary",
        "outputs",
        "flesch_kincaid_grade_level/v1/score",
        "ari_grade_level/v1/score",
        "latency",
        "token_count",
    }
    assert logged_data["text"].tolist() == ["a", "b"]
    assert logged_data["summary"].tolist() == ["a", "b"]
    assert logged_data["outputs"].tolist() == ["a", "b"]


def test_evaluate_text_and_text_metrics():
    with mlflow.start_run() as run:
        model_info = mlflow.pyfunc.log_model(
            artifact_path="model", python_model=language_model, input_example=["a", "b"]
        )
        data = pd.DataFrame({"text": ["sentence not", "All women are bad."]})
        results = mlflow.evaluate(
            model_info.model_uri,
            data,
            model_type="text",
        )

    client = mlflow.MlflowClient()
    artifacts = [a.path for a in client.list_artifacts(run.info.run_id)]
    assert "eval_results_table.json" in artifacts
    logged_data = pd.DataFrame(**results.artifacts["eval_results_table"].content)
    assert set(logged_data.columns.tolist()) == {
        "text",
        "outputs",
        "toxicity/v1/score",
        "flesch_kincaid_grade_level/v1/score",
        "ari_grade_level/v1/score",
        "perplexity/v1/score",
        "latency",
        "token_count",
    }
    assert logged_data["text"].tolist() == ["sentence not", "All women are bad."]
    assert logged_data["outputs"].tolist() == ["sentence not", "All women are bad."]
    # Hateful sentiments should be marked as toxic
    assert logged_data["toxicity/v1/score"][0] < 0.5
    assert logged_data["toxicity/v1/score"][1] > 0.5
    # The perplexity of random words should be higher than a valid sentence.
    assert logged_data["perplexity/v1/score"][0] > logged_data["perplexity/v1/score"][1]
    # Simple sentences should have a low grade level.
    assert logged_data["flesch_kincaid_grade_level/v1/score"][1] < 4
    assert logged_data["ari_grade_level/v1/score"][1] < 4
    assert set(results.metrics.keys()) == set(get_text_metrics_keys())


def very_toxic(eval_df, metrics: Dict[str, MetricValue]):
    new_scores = [1.0 if score > 0.9 else 0.0 for score in metrics["toxicity/v1"].scores]
    return MetricValue(
        scores=new_scores,
        justifications=["toxic" if score == 1.0 else "not toxic" for score in new_scores],
        aggregate_results={"ratio": sum(new_scores) / len(new_scores)},
    )


def per_row_metric(eval_df, metrics: Dict[str, MetricValue]):
    return MetricValue(scores=[1] * len(eval_df["prediction"]))


def test_evaluate_text_custom_metrics():
    with mlflow.start_run() as run:
        model_info = mlflow.pyfunc.log_model(
            artifact_path="model", python_model=language_model, input_example=["a", "b"]
        )
        data = pd.DataFrame({"text": ["a", "b"], "target": ["a", "b"]})
        results = mlflow.evaluate(
            model_info.model_uri,
            data,
            targets="target",
            model_type="text",
            extra_metrics=[
                make_metric(eval_fn=very_toxic, greater_is_better=True, version="v2"),
                make_metric(eval_fn=per_row_metric, greater_is_better=False, name="no_version"),
            ],
        )

    client = mlflow.MlflowClient()
    artifacts = [a.path for a in client.list_artifacts(run.info.run_id)]
    assert "eval_results_table.json" in artifacts
    logged_data = pd.DataFrame(**results.artifacts["eval_results_table"].content)

    assert "very_toxic/v2/score" in logged_data.columns.tolist()
    assert "very_toxic/v2/justification" in logged_data.columns.tolist()
    assert all(isinstance(score, float) for score in logged_data["very_toxic/v2/score"])
    assert all(
        isinstance(justification, str)
        for justification in logged_data["very_toxic/v2/justification"]
    )
    assert "very_toxic/v2/ratio" in set(results.metrics.keys())
    assert "no_version/score" in logged_data.columns.tolist()


@pytest.mark.parametrize("metric_prefix", ["train_", None])
def test_eval_results_table_json_can_be_prefixed_with_metric_prefix(metric_prefix):
    with mlflow.start_run() as run:
        model_info = mlflow.pyfunc.log_model(
            artifact_path="model", python_model=language_model, input_example=["a", "b"]
        )
        data = pd.DataFrame({"text": ["a", "b"]})
        results = mlflow.evaluate(
            model_info.model_uri,
            data,
            model_type="text",
            evaluators="default",
            evaluator_config={
                "metric_prefix": metric_prefix,
            },
        )

    client = mlflow.MlflowClient()
    artifacts = [a.path for a in client.list_artifacts(run.info.run_id)]

    if metric_prefix is None:
        metric_prefix = ""

    assert f"{metric_prefix}eval_results_table.json" in artifacts
    logged_data = pd.DataFrame(**results.artifacts["eval_results_table"].content)
    assert set(logged_data.columns.tolist()) == {
        "text",
        "outputs",
        f"{metric_prefix}toxicity/v1/score",
        f"{metric_prefix}flesch_kincaid_grade_level/v1/score",
        f"{metric_prefix}ari_grade_level/v1/score",
        f"{metric_prefix}perplexity/v1/score",
        f"{metric_prefix}latency",
        f"{metric_prefix}token_count",
    }


@pytest.mark.parametrize(
    "baseline_model_uri",
    [("svm_model_uri")],
    indirect=["baseline_model_uri"],
)
def test_default_evaluator_for_pyfunc_model(baseline_model_uri, breast_cancer_dataset):
    data = load_breast_cancer()
    raw_model = LinearSVC()
    raw_model.fit(data.data, data.target)

    mlflow_model = Model()
    mlflow.pyfunc.add_to_model(mlflow_model, loader_module="mlflow.sklearn")
    pyfunc_model = mlflow.pyfunc.PyFuncModel(model_meta=mlflow_model, model_impl=raw_model)

    with mlflow.start_run() as run:
        evaluate_model_helper(
            pyfunc_model,
            baseline_model_uri,
            breast_cancer_dataset._constructor_args["data"],
            model_type="classifier",
            targets=breast_cancer_dataset._constructor_args["targets"],
            evaluators="default",
            eval_baseline_model_only=False,
        )
    run_data = get_run_data(run.info.run_id)
    assert set(run_data.artifacts) == {
        "confusion_matrix.png",
        "shap_feature_importance_plot.png",
        "shap_beeswarm_plot.png",
        "shap_summary_plot.png",
    }


def test_extracting_output_and_other_columns():
    data_dict = {
        "text": ["text_a", "text_b"],
        "target": ["target_a", "target_b"],
        "other": ["other_a", "other_b"],
    }
    data_df = pd.DataFrame(data_dict)
    data_list_dict = [
        {
            "text": "text_a",
            "target": "target_a",
            "other": "other_a",
        },
        {
            "text": "text_b",
            "target": "target_b",
            "other": "other_b",
        },
    ]
    data_list = ["data_a", "data_b"]

    output1, other1 = _extract_output_and_other_columns(data_dict, "target")
    output2, other2 = _extract_output_and_other_columns(data_df, "target")
    output3, other3 = _extract_output_and_other_columns(data_list_dict, "target")
    output4, other4 = _extract_output_and_other_columns(data_list, "output")
    output5, other5 = _extract_output_and_other_columns(pd.Series(data_list), "output")

    assert output1.equals(data_df["target"])
    assert other1.equals(data_df.drop(columns=["target"]))
    assert output2.equals(data_df["target"])
    assert other2.equals(data_df.drop(columns=["target"]))
    assert output3.equals(data_df["target"])
    assert other3.equals(data_df.drop(columns=["target"]))
    assert output4 == data_list
    assert other4 is None
    assert output5.equals(pd.Series(data_list))
    assert other5 is None


def language_model_with_context(inputs: List[str]) -> List[Dict[str, str]]:
    return [
        {
            "context": f"context_{input}",
            "output": input,
        }
        for input in inputs
    ]


def test_constructing_eval_df_for_custom_metrics():
    test_eval_df_value = pd.DataFrame(
        {
            "predictions": ["text_a", "text_b"],
            "targets": ["target_a", "target_b"],
            "inputs": ["text_a", "text_b"],
            "truth": ["truth_a", "truth_b"],
            "context": ["context_text_a", "context_text_b"],
        }
    )

    def example_custom_artifact(_, __, ___):
        return {"test_json_artifact": {"a": 2, "b": [1, 2]}}

    def test_eval_df(predictions, targets, metrics, inputs, truth, context):
        global eval_df_value
        eval_df_value = pd.DataFrame(
            {
                "predictions": predictions,
                "targets": targets,
                "inputs": inputs,
                "truth": truth,
                "context": context,
            }
        )
        return predictions.eq(targets).mean()

    with mlflow.start_run():
        model_info = mlflow.pyfunc.log_model(
            artifact_path="model",
            python_model=language_model_with_context,
            input_example=["a", "b"],
        )
        data = pd.DataFrame(
            {
                "text": ["text_a", "text_b"],
                "truth": ["truth_a", "truth_b"],
                "targets": ["target_a", "target_b"],
            }
        )
        eval_results = mlflow.evaluate(
            model_info.model_uri,
            data,
            targets="targets",
            model_type="text",
            extra_metrics=[make_metric(eval_fn=test_eval_df, greater_is_better=True)],
            custom_artifacts=[example_custom_artifact],
            evaluators="default",
            evaluator_config={"col_mapping": {"inputs": "text"}},
        )

    assert eval_df_value.equals(test_eval_df_value)
<<<<<<< HEAD


def identity_model(inputs):
    return inputs


def test_default_metrics_as_custom_metrics():
    with mlflow.start_run() as run:
        model_info = mlflow.pyfunc.log_model(
            artifact_path="model", python_model=identity_model, input_example=["a", "b"]
        )
        data = pd.DataFrame(
            {
                "question": ["words random", "This is a sentence."],
                "answer": ["words random", "This is a sentence."],
            }
        )
        results = mlflow.evaluate(
            model_info.model_uri,
            data,
            targets="answer",
            model_type="question-answering",
            custom_metrics=[
                mlflow.metrics.flesch_kincaid_grade_level,
                mlflow.metrics.perplexity,
                mlflow.metrics.ari_grade_level,
                mlflow.metrics.toxicity,
                mlflow.metrics.exact_match,
            ],
        )

    client = mlflow.MlflowClient()
    artifacts = [a.path for a in client.list_artifacts(run.info.run_id)]
    assert "eval_results_table.json" in artifacts
    for metric in ["toxicity", "perplexity", "ari_grade_levelg", "flesch_kincaid_grade_level"]:
        for measure in ["mean", "p90", "variance"]:
            assert f"{metric}/v1/{measure}" in results.metrics.keys()
=======
    assert len(eval_results.artifacts) == 2
    assert len(eval_results.table) == 1
    assert eval_results.table["eval_results_table"].columns.tolist() == [
        "text",
        "truth",
        "targets",
        "outputs",
        "latency",
        "token_count",
        "toxicity/v1/score",
        "perplexity/v1/score",
        "flesch_kincaid_grade_level/v1/score",
        "ari_grade_level/v1/score",
    ]
>>>>>>> e1d26c31
<|MERGE_RESOLUTION|>--- conflicted
+++ resolved
@@ -2726,45 +2726,6 @@
         )
 
     assert eval_df_value.equals(test_eval_df_value)
-<<<<<<< HEAD
-
-
-def identity_model(inputs):
-    return inputs
-
-
-def test_default_metrics_as_custom_metrics():
-    with mlflow.start_run() as run:
-        model_info = mlflow.pyfunc.log_model(
-            artifact_path="model", python_model=identity_model, input_example=["a", "b"]
-        )
-        data = pd.DataFrame(
-            {
-                "question": ["words random", "This is a sentence."],
-                "answer": ["words random", "This is a sentence."],
-            }
-        )
-        results = mlflow.evaluate(
-            model_info.model_uri,
-            data,
-            targets="answer",
-            model_type="question-answering",
-            custom_metrics=[
-                mlflow.metrics.flesch_kincaid_grade_level,
-                mlflow.metrics.perplexity,
-                mlflow.metrics.ari_grade_level,
-                mlflow.metrics.toxicity,
-                mlflow.metrics.exact_match,
-            ],
-        )
-
-    client = mlflow.MlflowClient()
-    artifacts = [a.path for a in client.list_artifacts(run.info.run_id)]
-    assert "eval_results_table.json" in artifacts
-    for metric in ["toxicity", "perplexity", "ari_grade_levelg", "flesch_kincaid_grade_level"]:
-        for measure in ["mean", "p90", "variance"]:
-            assert f"{metric}/v1/{measure}" in results.metrics.keys()
-=======
     assert len(eval_results.artifacts) == 2
     assert len(eval_results.table) == 1
     assert eval_results.table["eval_results_table"].columns.tolist() == [
@@ -2779,4 +2740,40 @@
         "flesch_kincaid_grade_level/v1/score",
         "ari_grade_level/v1/score",
     ]
->>>>>>> e1d26c31
+
+    
+def identity_model(inputs):
+    return inputs
+
+
+def test_default_metrics_as_custom_metrics():
+    with mlflow.start_run() as run:
+        model_info = mlflow.pyfunc.log_model(
+            artifact_path="model", python_model=identity_model, input_example=["a", "b"]
+        )
+        data = pd.DataFrame(
+            {
+                "question": ["words random", "This is a sentence."],
+                "answer": ["words random", "This is a sentence."],
+            }
+        )
+        results = mlflow.evaluate(
+            model_info.model_uri,
+            data,
+            targets="answer",
+            model_type="question-answering",
+            custom_metrics=[
+                mlflow.metrics.flesch_kincaid_grade_level,
+                mlflow.metrics.perplexity,
+                mlflow.metrics.ari_grade_level,
+                mlflow.metrics.toxicity,
+                mlflow.metrics.exact_match,
+            ],
+        )
+
+    client = mlflow.MlflowClient()
+    artifacts = [a.path for a in client.list_artifacts(run.info.run_id)]
+    assert "eval_results_table.json" in artifacts
+    for metric in ["toxicity", "perplexity", "ari_grade_levelg", "flesch_kincaid_grade_level"]:
+        for measure in ["mean", "p90", "variance"]:
+            assert f"{metric}/v1/{measure}" in results.metrics.keys()