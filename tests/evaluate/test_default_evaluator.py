from __future__ import annotations

import io
import json
from os.path import join as path_join
from pathlib import Path
from tempfile import TemporaryDirectory
from typing import Dict, List
from unittest import mock

import matplotlib.pyplot as plt
import numpy as np
import pandas as pd
import pytest
from PIL import Image, ImageChops
from sklearn.datasets import load_breast_cancer, load_iris
from sklearn.linear_model import LinearRegression, LogisticRegression
from sklearn.metrics import f1_score, precision_score, recall_score
from sklearn.pipeline import Pipeline
from sklearn.preprocessing import FunctionTransformer
from sklearn.svm import LinearSVC

import mlflow
from mlflow.exceptions import MlflowException
from mlflow.metrics import (
    MetricValue,
    make_metric,
)
from mlflow.models import Model
from mlflow.models.evaluation.artifacts import (
    CsvEvaluationArtifact,
    ImageEvaluationArtifact,
    JsonEvaluationArtifact,
    NumpyEvaluationArtifact,
    ParquetEvaluationArtifact,
    PickleEvaluationArtifact,
    TextEvaluationArtifact,
)
from mlflow.models.evaluation.base import evaluate
from mlflow.models.evaluation.default_evaluator import (
    _compute_df_mode_or_mean,
    _CustomArtifact,
    _CustomMetric,
    _evaluate_custom_artifacts,
    _evaluate_extra_metric,
    _extract_output_and_other_columns,
    _extract_predict_fn,
    _extract_raw_model,
    _gen_classifier_curve,
    _get_aggregate_metrics_values,
    _get_binary_classifier_metrics,
    _get_binary_sum_up_label_pred_prob,
    _get_multiclass_classifier_metrics,
    _get_regressor_metrics,
    _infer_model_type_by_labels,
)

from tests.evaluate.test_evaluation import (
    baseline_model_uri,  # noqa: F401
    binary_logistic_regressor_model_uri,  # noqa: F401
    breast_cancer_dataset,  # noqa: F401
    diabetes_dataset,  # noqa: F401
    diabetes_spark_dataset,  # noqa: F401
    get_pipeline_model_dataset,
    get_run_data,
    iris_dataset,  # noqa: F401
    iris_pandas_df_dataset,  # noqa: F401
    iris_pandas_df_num_cols_dataset,  # noqa: F401
    linear_regressor_model_uri,  # noqa: F401
    multiclass_logistic_regressor_model_uri,  # noqa: F401
    pipeline_model_uri,  # noqa: F401
    spark_linear_regressor_model_uri,  # noqa: F401
    svm_model_uri,  # noqa: F401
)


def assert_dict_equal(d1, d2, rtol):
    for k in d1:
        assert k in d2
        assert np.isclose(d1[k], d2[k], rtol=rtol)


def evaluate_model_helper(
    model,
    baseline_model,
    data,
    targets,
    model_type: str,
    evaluators=None,
    evaluator_config=None,
    eval_baseline_model_only=False,
):
    """
    Helper function for testing MLflow.evaluate
    To test if evaluation for baseline model does not log metrics and artifacts;
    we set "disable_candidate_model" to true for the evaluator_config so that the
    DefaultEvaluator will evaluate only the baseline_model with logging
    disabled. This code path is only for testing purposes.
    """
    if eval_baseline_model_only:
        if not evaluator_config:
            evaluator_config = {"_disable_candidate_model": True}
        elif not evaluators or evaluators == "default":
            evaluator_config.update({"_disable_candidate_model": True})
        else:
            for config in evaluator_config.values():
                config.update({"_disable_candidate_model": True})

    return evaluate(
        model=model,
        data=data,
        model_type=model_type,
        targets=targets,
        evaluators=evaluators,
        evaluator_config=evaluator_config,
        baseline_model=baseline_model,
    )


def check_metrics_not_logged_for_baseline_model_evaluation(
    logged_metrics, result_metrics, expected_metrics
):
    """
    Helper function for checking metrics of evaluation of baseline_model
     - Metrics should not be logged
     - Metrics should be returned in EvaluationResult as expected
    """
    assert logged_metrics == {}
    for metric_key in expected_metrics:
        assert np.isclose(expected_metrics[metric_key], result_metrics[metric_key], rtol=1e-3)


def check_artifacts_are_not_generated_for_baseline_model_evaluation(
    logged_artifacts, result_artifacts
):
    """
    Helper function for unit tests for checking artifacts of evaluation of baseline model
        - No Artifact is returned nor logged
    """
    assert logged_artifacts == []
    assert result_artifacts == {}


@pytest.mark.parametrize(
    ("baseline_model_uri", "use_sample_weights"),
    [
        ("None", False),
        ("None", True),
        ("linear_regressor_model_uri", False),
    ],
    indirect=["baseline_model_uri"],
)
def test_regressor_evaluation(
    linear_regressor_model_uri,
    diabetes_dataset,
    baseline_model_uri,
    use_sample_weights,
):
    sample_weights = (
        np.random.rand(len(diabetes_dataset.labels_data)) if use_sample_weights else None
    )

    with mlflow.start_run() as run:
        result = evaluate_model_helper(
            linear_regressor_model_uri,
            baseline_model_uri,
            diabetes_dataset._constructor_args["data"],
            model_type="regressor",
            targets=diabetes_dataset._constructor_args["targets"],
            evaluators="default",
            eval_baseline_model_only=False,
            evaluator_config={
                "sample_weights": sample_weights,
            },
        )

    _, metrics, tags, artifacts = get_run_data(run.info.run_id)

    model = mlflow.pyfunc.load_model(linear_regressor_model_uri)

    y = diabetes_dataset.labels_data
    y_pred = model.predict(diabetes_dataset.features_data)

    expected_metrics = _get_regressor_metrics(y, y_pred, sample_weights=sample_weights)
    expected_metrics["score"] = model._model_impl.score(
        diabetes_dataset.features_data, diabetes_dataset.labels_data, sample_weight=sample_weights
    )

    assert json.loads(tags["mlflow.datasets"]) == [
        {**diabetes_dataset._metadata, "model": model.metadata.model_uuid}
    ]

    for metric_key, expected_metric_val in expected_metrics.items():
        assert np.isclose(
            expected_metric_val,
            metrics[metric_key],
            rtol=1e-3,
        )
        assert np.isclose(expected_metric_val, result.metrics[metric_key], rtol=1e-3)

    assert json.loads(tags["mlflow.datasets"]) == [
        {**diabetes_dataset._metadata, "model": model.metadata.model_uuid}
    ]

    assert set(artifacts) == {
        "shap_beeswarm_plot.png",
        "shap_feature_importance_plot.png",
        "shap_summary_plot.png",
    }

    assert result.artifacts.keys() == {
        "shap_beeswarm_plot",
        "shap_feature_importance_plot",
        "shap_summary_plot",
    }


def test_regressor_evaluation_disable_logging_metrics_and_artifacts(
    linear_regressor_model_uri,
    diabetes_dataset,
):
    with mlflow.start_run() as run:
        result = evaluate_model_helper(
            linear_regressor_model_uri,
            linear_regressor_model_uri,
            diabetes_dataset._constructor_args["data"],
            model_type="regressor",
            targets=diabetes_dataset._constructor_args["targets"],
            evaluators="default",
            eval_baseline_model_only=True,
        )

    _, logged_metrics, tags, artifacts = get_run_data(run.info.run_id)

    model = mlflow.pyfunc.load_model(linear_regressor_model_uri)

    y = diabetes_dataset.labels_data
    y_pred = model.predict(diabetes_dataset.features_data)

    expected_metrics = _get_regressor_metrics(y, y_pred, sample_weights=None)
    expected_metrics["score"] = model._model_impl.score(
        diabetes_dataset.features_data, diabetes_dataset.labels_data
    )

    check_metrics_not_logged_for_baseline_model_evaluation(
        expected_metrics=expected_metrics,
        result_metrics=result.baseline_model_metrics,
        logged_metrics=logged_metrics,
    )

    assert "mlflow.datassets" not in tags

    check_artifacts_are_not_generated_for_baseline_model_evaluation(
        logged_artifacts=artifacts,
        result_artifacts=result.artifacts,
    )


def test_regressor_evaluation_with_int_targets(
    linear_regressor_model_uri, diabetes_dataset, tmp_path
):
    with mlflow.start_run():
        result = evaluate(
            linear_regressor_model_uri,
            diabetes_dataset._constructor_args["data"],
            model_type="regressor",
            targets=diabetes_dataset._constructor_args["targets"].astype(np.int64),
            evaluators="default",
        )
        result.save(tmp_path)


@pytest.mark.parametrize(
    ("baseline_model_uri", "use_sample_weights"),
    [
        ("None", False),
        ("None", True),
        ("multiclass_logistic_regressor_baseline_model_uri_4", False),
    ],
    indirect=["baseline_model_uri"],
)
def test_multi_classifier_evaluation(
    multiclass_logistic_regressor_model_uri,
    iris_dataset,
    baseline_model_uri,
    use_sample_weights,
):
    sample_weights = np.random.rand(len(iris_dataset.labels_data)) if use_sample_weights else None

    with mlflow.start_run() as run:
        result = evaluate_model_helper(
            multiclass_logistic_regressor_model_uri,
            baseline_model_uri,
            iris_dataset._constructor_args["data"],
            model_type="classifier",
            targets=iris_dataset._constructor_args["targets"],
            evaluators="default",
            eval_baseline_model_only=False,
            evaluator_config={
                "sample_weights": sample_weights,
            },
        )

    _, metrics, tags, artifacts = get_run_data(run.info.run_id)

    model = mlflow.pyfunc.load_model(multiclass_logistic_regressor_model_uri)

    _, raw_model = _extract_raw_model(model)
    predict_fn, predict_proba_fn = _extract_predict_fn(model, raw_model)
    y = iris_dataset.labels_data
    y_pred = predict_fn(iris_dataset.features_data)
    y_probs = predict_proba_fn(iris_dataset.features_data)

    expected_metrics = _get_multiclass_classifier_metrics(
        y_true=y, y_pred=y_pred, y_proba=y_probs, sample_weights=sample_weights
    )
    expected_metrics["score"] = model._model_impl.score(
        iris_dataset.features_data, iris_dataset.labels_data, sample_weight=sample_weights
    )

    for metric_key, expected_metric_val in expected_metrics.items():
        assert np.isclose(expected_metric_val, metrics[metric_key], rtol=1e-3)
        assert np.isclose(expected_metric_val, result.metrics[metric_key], rtol=1e-3)

    assert json.loads(tags["mlflow.datasets"]) == [
        {**iris_dataset._metadata, "model": model.metadata.model_uuid}
    ]

    assert set(artifacts) == {
        "shap_beeswarm_plot.png",
        "per_class_metrics.csv",
        "roc_curve_plot.png",
        "precision_recall_curve_plot.png",
        "shap_feature_importance_plot.png",
        "explainer",
        "confusion_matrix.png",
        "shap_summary_plot.png",
    }
    assert result.artifacts.keys() == {
        "per_class_metrics",
        "roc_curve_plot",
        "precision_recall_curve_plot",
        "confusion_matrix",
        "shap_beeswarm_plot",
        "shap_summary_plot",
        "shap_feature_importance_plot",
    }


def test_multi_classifier_evaluation_disable_logging_metrics_and_artifacts(
    multiclass_logistic_regressor_model_uri,
    iris_dataset,
):
    with mlflow.start_run() as run:
        result = evaluate_model_helper(
            multiclass_logistic_regressor_model_uri,
            multiclass_logistic_regressor_model_uri,
            iris_dataset._constructor_args["data"],
            model_type="classifier",
            targets=iris_dataset._constructor_args["targets"],
            evaluators="default",
            eval_baseline_model_only=True,
        )

    _, logged_metrics, tags, artifacts = get_run_data(run.info.run_id)

    model = mlflow.pyfunc.load_model(multiclass_logistic_regressor_model_uri)

    _, raw_model = _extract_raw_model(model)
    predict_fn, predict_proba_fn = _extract_predict_fn(model, raw_model)
    y = iris_dataset.labels_data
    y_pred = predict_fn(iris_dataset.features_data)
    y_probs = predict_proba_fn(iris_dataset.features_data)

    expected_metrics = _get_multiclass_classifier_metrics(
        y_true=y, y_pred=y_pred, y_proba=y_probs, sample_weights=None
    )
    expected_metrics["score"] = model._model_impl.score(
        iris_dataset.features_data, iris_dataset.labels_data
    )

    check_metrics_not_logged_for_baseline_model_evaluation(
        expected_metrics=expected_metrics,
        result_metrics=result.baseline_model_metrics,
        logged_metrics=logged_metrics,
    )

    assert "mlflow.datassets" not in tags

    check_artifacts_are_not_generated_for_baseline_model_evaluation(
        logged_artifacts=artifacts,
        result_artifacts=result.artifacts,
    )


@pytest.mark.parametrize(
    ("baseline_model_uri", "use_sample_weights"),
    [
        ("None", False),
        ("binary_logistic_regressor_model_uri", False),
        ("binary_logistic_regressor_model_uri", True),
    ],
    indirect=["baseline_model_uri"],
)
def test_bin_classifier_evaluation(
    binary_logistic_regressor_model_uri,
    breast_cancer_dataset,
    baseline_model_uri,
    use_sample_weights,
):
    sample_weights = (
        np.random.rand(len(breast_cancer_dataset.labels_data)) if use_sample_weights else None
    )

    with mlflow.start_run() as run:
        result = evaluate_model_helper(
            binary_logistic_regressor_model_uri,
            baseline_model_uri,
            breast_cancer_dataset._constructor_args["data"],
            model_type="classifier",
            targets=breast_cancer_dataset._constructor_args["targets"],
            evaluators="default",
            eval_baseline_model_only=False,
            evaluator_config={
                "sample_weights": sample_weights,
            },
        )

    _, metrics, tags, artifacts = get_run_data(run.info.run_id)

    model = mlflow.pyfunc.load_model(binary_logistic_regressor_model_uri)

    _, raw_model = _extract_raw_model(model)
    predict_fn, predict_proba_fn = _extract_predict_fn(model, raw_model)
    y = breast_cancer_dataset.labels_data
    y_pred = predict_fn(breast_cancer_dataset.features_data)
    y_probs = predict_proba_fn(breast_cancer_dataset.features_data)

    expected_metrics = _get_binary_classifier_metrics(
        y_true=y, y_pred=y_pred, y_proba=y_probs, sample_weights=sample_weights
    )
    expected_metrics["score"] = model._model_impl.score(
        breast_cancer_dataset.features_data,
        breast_cancer_dataset.labels_data,
        sample_weight=sample_weights,
    )

    for metric_key, expected_metric_val in expected_metrics.items():
        assert np.isclose(
            expected_metric_val,
            metrics[metric_key],
            rtol=1e-3,
        )
        assert np.isclose(expected_metric_val, result.metrics[metric_key], rtol=1e-3)

    assert json.loads(tags["mlflow.datasets"]) == [
        {**breast_cancer_dataset._metadata, "model": model.metadata.model_uuid}
    ]

    assert set(artifacts) == {
        "shap_feature_importance_plot.png",
        "lift_curve_plot.png",
        "shap_beeswarm_plot.png",
        "precision_recall_curve_plot.png",
        "confusion_matrix.png",
        "shap_summary_plot.png",
        "roc_curve_plot.png",
    }
    assert result.artifacts.keys() == {
        "roc_curve_plot",
        "precision_recall_curve_plot",
        "lift_curve_plot",
        "confusion_matrix",
        "shap_beeswarm_plot",
        "shap_summary_plot",
        "shap_feature_importance_plot",
    }


def test_bin_classifier_evaluation_disable_logging_metrics_and_artifacts(
    binary_logistic_regressor_model_uri,
    breast_cancer_dataset,
):
    with mlflow.start_run() as run:
        result = evaluate_model_helper(
            binary_logistic_regressor_model_uri,
            binary_logistic_regressor_model_uri,
            breast_cancer_dataset._constructor_args["data"],
            model_type="classifier",
            targets=breast_cancer_dataset._constructor_args["targets"],
            evaluators="default",
            eval_baseline_model_only=True,
        )

    _, logged_metrics, tags, artifacts = get_run_data(run.info.run_id)

    model = mlflow.pyfunc.load_model(binary_logistic_regressor_model_uri)

    _, raw_model = _extract_raw_model(model)
    predict_fn, predict_proba_fn = _extract_predict_fn(model, raw_model)
    y = breast_cancer_dataset.labels_data
    y_pred = predict_fn(breast_cancer_dataset.features_data)
    y_probs = predict_proba_fn(breast_cancer_dataset.features_data)

    expected_metrics = _get_binary_classifier_metrics(
        y_true=y, y_pred=y_pred, y_proba=y_probs, sample_weights=None
    )
    expected_metrics["score"] = model._model_impl.score(
        breast_cancer_dataset.features_data, breast_cancer_dataset.labels_data
    )

    check_metrics_not_logged_for_baseline_model_evaluation(
        expected_metrics=expected_metrics,
        result_metrics=result.baseline_model_metrics,
        logged_metrics=logged_metrics,
    )

    assert "mlflow.datassets" not in tags

    check_artifacts_are_not_generated_for_baseline_model_evaluation(
        logged_artifacts=artifacts,
        result_artifacts=result.artifacts,
    )


@pytest.mark.parametrize(
    "baseline_model_uri",
    [
        ("None"),
        ("spark_linear_regressor_model_uri"),
    ],
    indirect=["baseline_model_uri"],
)
def test_spark_regressor_model_evaluation(
    spark_linear_regressor_model_uri,
    diabetes_spark_dataset,
    baseline_model_uri,
):
    with mlflow.start_run() as run:
        result = evaluate_model_helper(
            spark_linear_regressor_model_uri,
            baseline_model_uri,
            diabetes_spark_dataset._constructor_args["data"],
            model_type="regressor",
            targets=diabetes_spark_dataset._constructor_args["targets"],
            evaluators="default",
            eval_baseline_model_only=False,
        )

    _, metrics, tags, artifacts = get_run_data(run.info.run_id)

    model = mlflow.pyfunc.load_model(spark_linear_regressor_model_uri)

    X = diabetes_spark_dataset.features_data
    y = diabetes_spark_dataset.labels_data
    y_pred = model.predict(X)

    expected_metrics = _get_regressor_metrics(y, y_pred, sample_weights=None)

    for metric_key, expected_metric_val in expected_metrics.items():
        assert np.isclose(
            expected_metric_val,
            metrics[metric_key],
            rtol=1e-3,
        )
        assert np.isclose(expected_metric_val, result.metrics[metric_key], rtol=1e-3)

    model = mlflow.pyfunc.load_model(spark_linear_regressor_model_uri)

    assert json.loads(tags["mlflow.datasets"]) == [
        {**diabetes_spark_dataset._metadata, "model": model.metadata.model_uuid}
    ]

    assert set(artifacts) == set()
    assert result.artifacts == {}


def test_spark_regressor_model_evaluation_disable_logging_metrics_and_artifacts(
    spark_linear_regressor_model_uri,
    diabetes_spark_dataset,
):
    with mlflow.start_run() as run:
        result = evaluate_model_helper(
            spark_linear_regressor_model_uri,
            spark_linear_regressor_model_uri,
            diabetes_spark_dataset._constructor_args["data"],
            model_type="regressor",
            targets=diabetes_spark_dataset._constructor_args["targets"],
            evaluators="default",
            eval_baseline_model_only=True,
        )

    _, logged_metrics, tags, artifacts = get_run_data(run.info.run_id)

    model = mlflow.pyfunc.load_model(spark_linear_regressor_model_uri)

    X = diabetes_spark_dataset.features_data
    y = diabetes_spark_dataset.labels_data
    y_pred = model.predict(X)

    expected_metrics = _get_regressor_metrics(y, y_pred, sample_weights=None)

    check_metrics_not_logged_for_baseline_model_evaluation(
        expected_metrics=expected_metrics,
        result_metrics=result.baseline_model_metrics,
        logged_metrics=logged_metrics,
    )

    assert "mlflow.datassets" not in tags

    check_artifacts_are_not_generated_for_baseline_model_evaluation(
        logged_artifacts=artifacts,
        result_artifacts=result.artifacts,
    )


@pytest.mark.parametrize(
    "baseline_model_uri",
    [
        ("None"),
        ("svm_model_uri"),
    ],
    indirect=["baseline_model_uri"],
)
def test_svm_classifier_evaluation(svm_model_uri, breast_cancer_dataset, baseline_model_uri):
    with mlflow.start_run() as run:
        result = evaluate_model_helper(
            svm_model_uri,
            baseline_model_uri,
            breast_cancer_dataset._constructor_args["data"],
            model_type="classifier",
            targets=breast_cancer_dataset._constructor_args["targets"],
            evaluators="default",
            eval_baseline_model_only=False,
        )

    _, metrics, tags, artifacts = get_run_data(run.info.run_id)

    model = mlflow.pyfunc.load_model(svm_model_uri)

    _, raw_model = _extract_raw_model(model)
    predict_fn, _ = _extract_predict_fn(model, raw_model)
    y = breast_cancer_dataset.labels_data
    y_pred = predict_fn(breast_cancer_dataset.features_data)

    expected_metrics = _get_binary_classifier_metrics(y_true=y, y_pred=y_pred, sample_weights=None)
    expected_metrics["score"] = model._model_impl.score(
        breast_cancer_dataset.features_data, breast_cancer_dataset.labels_data
    )

    for metric_key, expected_metric_val in expected_metrics.items():
        assert np.isclose(
            expected_metric_val,
            metrics[metric_key],
            rtol=1e-3,
        )
        assert np.isclose(expected_metric_val, result.metrics[metric_key], rtol=1e-3)

    assert json.loads(tags["mlflow.datasets"]) == [
        {**breast_cancer_dataset._metadata, "model": model.metadata.model_uuid}
    ]

    assert set(artifacts) == {
        "confusion_matrix.png",
        "shap_feature_importance_plot.png",
        "shap_beeswarm_plot.png",
        "shap_summary_plot.png",
    }
    assert result.artifacts.keys() == {
        "confusion_matrix",
        "shap_beeswarm_plot",
        "shap_summary_plot",
        "shap_feature_importance_plot",
    }


def _evaluate_explainer_with_exceptions(model_uri, dataset):
    with mlflow.start_run():
        evaluate(
            model_uri,
            dataset._constructor_args["data"],
            model_type="classifier",
            targets=dataset._constructor_args["targets"],
            evaluators="default",
            evaluator_config={
                "ignore_exceptions": False,
            },
        )


def test_default_explainer_pandas_df_str_cols(
    multiclass_logistic_regressor_model_uri, iris_pandas_df_dataset
):
    _evaluate_explainer_with_exceptions(
        multiclass_logistic_regressor_model_uri, iris_pandas_df_dataset
    )


def test_default_explainer_pandas_df_num_cols(
    multiclass_logistic_regressor_model_uri, iris_pandas_df_num_cols_dataset
):
    _evaluate_explainer_with_exceptions(
        multiclass_logistic_regressor_model_uri, iris_pandas_df_num_cols_dataset
    )


def test_svm_classifier_evaluation_disable_logging_metrics_and_artifacts(
    svm_model_uri, breast_cancer_dataset
):
    with mlflow.start_run() as run:
        result = evaluate_model_helper(
            svm_model_uri,
            svm_model_uri,
            breast_cancer_dataset._constructor_args["data"],
            model_type="classifier",
            targets=breast_cancer_dataset._constructor_args["targets"],
            evaluators="default",
            eval_baseline_model_only=True,
        )

    _, logged_metrics, tags, artifacts = get_run_data(run.info.run_id)

    model = mlflow.pyfunc.load_model(svm_model_uri)

    _, raw_model = _extract_raw_model(model)
    predict_fn, _ = _extract_predict_fn(model, raw_model)
    y = breast_cancer_dataset.labels_data
    y_pred = predict_fn(breast_cancer_dataset.features_data)

    expected_metrics = _get_binary_classifier_metrics(y_true=y, y_pred=y_pred, sample_weights=None)
    expected_metrics["score"] = model._model_impl.score(
        breast_cancer_dataset.features_data, breast_cancer_dataset.labels_data
    )

    check_metrics_not_logged_for_baseline_model_evaluation(
        expected_metrics=expected_metrics,
        result_metrics=result.baseline_model_metrics,
        logged_metrics=logged_metrics,
    )

    assert "mlflow.datassets" not in tags

    check_artifacts_are_not_generated_for_baseline_model_evaluation(
        logged_artifacts=artifacts,
        result_artifacts=result.artifacts,
    )


@pytest.mark.parametrize(
    "baseline_model_uri",
    [
        ("None"),
        ("pipeline_model_uri"),
    ],
    indirect=["baseline_model_uri"],
)
def test_pipeline_model_kernel_explainer_on_categorical_features(
    pipeline_model_uri, baseline_model_uri
):
    from mlflow.models.evaluation._shap_patch import _PatchedKernelExplainer

    data, target_col = get_pipeline_model_dataset()
    with mlflow.start_run() as run:
        evaluate_model_helper(
            pipeline_model_uri,
            baseline_model_uri,
            data[0::3],
            model_type="classifier",
            targets=target_col,
            evaluators="default",
            evaluator_config={"explainability_algorithm": "kernel"},
            eval_baseline_model_only=False,
        )
    run_data = get_run_data(run.info.run_id)
    assert {
        "shap_beeswarm_plot.png",
        "shap_feature_importance_plot.png",
        "shap_summary_plot.png",
        "explainer",
    }.issubset(run_data.artifacts)

    explainer = mlflow.shap.load_explainer(f"runs:/{run.info.run_id}/explainer")
    assert isinstance(explainer, _PatchedKernelExplainer)


def test_compute_df_mode_or_mean():
    df = pd.DataFrame(
        {
            "a": [2.0, 2.0, 5.0],
            "b": [3, 3, 5],
            "c": [2.0, 2.0, 6.5],
            "d": [True, False, True],
            "e": ["abc", "b", "abc"],
            "f": [1.5, 2.5, np.nan],
            "g": ["ab", "ab", None],
            "h": pd.Series([2.0, 2.0, 6.5], dtype="category"),
        }
    )
    result = _compute_df_mode_or_mean(df)
    assert result == {
        "a": 2,
        "b": 3,
        "c": 3.5,
        "d": True,
        "e": "abc",
        "f": 2.0,
        "g": "ab",
        "h": 2.0,
    }

    # Test on dataframe that all columns are continuous.
    df2 = pd.DataFrame(
        {
            "c": [2.0, 2.0, 6.5],
            "f": [1.5, 2.5, np.nan],
        }
    )
    assert _compute_df_mode_or_mean(df2) == {"c": 3.5, "f": 2.0}

    # Test on dataframe that all columns are not continuous.
    df2 = pd.DataFrame(
        {
            "d": [True, False, True],
            "g": ["ab", "ab", None],
        }
    )
    assert _compute_df_mode_or_mean(df2) == {"d": True, "g": "ab"}


def test_infer_model_type_by_labels():
    assert _infer_model_type_by_labels(["a", "b"]) == "classifier"
    assert _infer_model_type_by_labels([True, False]) == "classifier"
    assert _infer_model_type_by_labels([1, 2.5]) == "regressor"
    assert _infer_model_type_by_labels(pd.Series(["a", "b"], dtype="category")) == "classifier"
    assert _infer_model_type_by_labels(pd.Series([1.5, 2.5], dtype="category")) == "classifier"
    assert _infer_model_type_by_labels([1, 2, 3]) is None


def test_extract_raw_model_and_predict_fn(
    binary_logistic_regressor_model_uri, breast_cancer_dataset
):
    model = mlflow.pyfunc.load_model(binary_logistic_regressor_model_uri)

    model_loader_module, raw_model = _extract_raw_model(model)
    predict_fn, predict_proba_fn = _extract_predict_fn(model, raw_model)

    assert model_loader_module == "mlflow.sklearn"
    assert isinstance(raw_model, LogisticRegression)
    np.testing.assert_allclose(
        predict_fn(breast_cancer_dataset.features_data),
        raw_model.predict(breast_cancer_dataset.features_data),
    )
    np.testing.assert_allclose(
        predict_proba_fn(breast_cancer_dataset.features_data),
        raw_model.predict_proba(breast_cancer_dataset.features_data),
    )


@pytest.mark.parametrize("use_sample_weights", [True, False])
def test_get_regressor_metrics(use_sample_weights):
    y = [1.1, 2.1, -3.5]
    y_pred = [1.5, 2.0, -3.0]
    sample_weights = [1, 2, 3] if use_sample_weights else None

    metrics = _get_regressor_metrics(y, y_pred, sample_weights)

    if use_sample_weights:
        expected_metrics = {
            "example_count": 3,
            "mean_absolute_error": 0.35000000000000003,
            "mean_squared_error": 0.155,
            "root_mean_squared_error": 0.39370039370059057,
            "sum_on_target": -5.199999999999999,
            "mean_on_target": -1.7333333333333332,
            "r2_score": 0.9780003154076644,
            "max_error": 0.5,
            "mean_absolute_percentage_error": 0.1479076479076479,
        }
    else:
        expected_metrics = {
            "example_count": 3,
            "mean_absolute_error": 0.3333333333333333,
            "mean_squared_error": 0.13999999999999999,
            "root_mean_squared_error": 0.3741657386773941,
            "sum_on_target": -0.2999999999999998,
            "mean_on_target": -0.09999999999999994,
            "r2_score": 0.976457399103139,
            "max_error": 0.5,
            "mean_absolute_percentage_error": 0.18470418470418468,
        }

    assert_dict_equal(metrics, expected_metrics, rtol=1e-3)


def test_get_binary_sum_up_label_pred_prob():
    y = [0, 1, 2]
    y_pred = [0, 2, 1]
    y_probs = [[0.7, 0.1, 0.2], [0.2, 0.3, 0.5], [0.25, 0.4, 0.35]]

    results = []
    for idx, label in enumerate([0, 1, 2]):
        y_bin, y_pred_bin, y_prob_bin = _get_binary_sum_up_label_pred_prob(
            idx, label, y, y_pred, y_probs
        )
        results.append((list(y_bin), list(y_pred_bin), list(y_prob_bin)))

    assert results == [
        ([1, 0, 0], [1, 0, 0], [0.7, 0.2, 0.25]),
        ([0, 1, 0], [0, 0, 1], [0.1, 0.3, 0.4]),
        ([0, 0, 1], [0, 1, 0], [0.2, 0.5, 0.35]),
    ]


@pytest.mark.parametrize("use_sample_weights", [True, False])
def test_get_binary_classifier_metrics(use_sample_weights):
    y = [0, 1, 0, 1, 0, 1, 0, 1, 1, 0]
    y_pred = [0, 1, 1, 0, 1, 1, 0, 1, 1, 0]
    sample_weights = [0.1, 0.1, 0.1, 0.1, 0.1, 0.1, 1, 1, 1, 1] if use_sample_weights else None

    if use_sample_weights:
        expected_metrics = {
            "example_count": 10,
            "true_negatives": 3,
            "true_positives": 4,
            "false_negatives": 1,
            "false_positives": 2,
            "accuracy_score": 0.9347826086956524,
            "f1_score": 0.9361702127659577,
            "precision_score": 0.9166666666666667,
            "recall_score": 0.9565217391304349,
        }
    else:
        expected_metrics = {
            "example_count": 10,
            "true_negatives": 3,
            "true_positives": 4,
            "false_negatives": 1,
            "false_positives": 2,
            "accuracy_score": 0.7,
            "f1_score": 0.7272727272727272,
            "precision_score": 0.6666666666666666,
            "recall_score": 0.8,
        }

    metrics = _get_binary_classifier_metrics(y_true=y, y_pred=y_pred, sample_weights=sample_weights)
    assert_dict_equal(metrics, expected_metrics, rtol=1e-3)


@pytest.mark.parametrize("use_sample_weights", [True, False])
def test_get_multiclass_classifier_metrics(use_sample_weights):
    y = [0, 1, 2, 1, 2]
    y_pred = [0, 2, 1, 1, 0]
    y_probs = [
        [0.7, 0.1, 0.2],
        [0.2, 0.3, 0.5],
        [0.25, 0.4, 0.35],
        [0.3, 0.4, 0.3],
        [0.8, 0.1, 0.1],
    ]
    sample_weights = [1, 0.1, 0.1, 1, 0.1] if use_sample_weights else None

    if use_sample_weights:
        expected_metrics = {
            "example_count": 5,
            "accuracy_score": 0.8695652173913042,
            "f1_score": 0.8488612836438922,
            "log_loss": 0.7515668165194579,
            "precision_score": 0.8300395256916996,
            "recall_score": 0.8695652173913042,
            "roc_auc": 0.8992673992673993,
        }
    else:
        expected_metrics = {
            "example_count": 5,
            "accuracy_score": 0.4,
            "f1_score": 0.3333333333333333,
            "log_loss": 1.1658691395263094,
            "precision_score": 0.3,
            "recall_score": 0.4,
            "roc_auc": 0.5833333333333334,
        }

    metrics = _get_multiclass_classifier_metrics(
        y_true=y, y_pred=y_pred, y_proba=y_probs, labels=[0, 1, 2], sample_weights=sample_weights
    )
    assert_dict_equal(metrics, expected_metrics, 1e-3)


def test_gen_binary_precision_recall_curve_no_sample_weights():
    y = [0, 1, 0, 1, 0, 1, 0, 1, 1, 0]
    y_prob = [0.1, 0.9, 0.8, 0.2, 0.7, 0.8, 0.3, 0.6, 0.65, 0.4]

    results = _gen_classifier_curve(
        is_binomial=True,
        y=y,
        y_probs=y_prob,
        labels=[0, 1],
        pos_label=1,
        curve_type="pr",
        sample_weights=None,
    )
    np.testing.assert_allclose(
        results.plot_fn_args["data_series"][0][1],
        np.array([1.0, 1.0, 0.8, 0.8, 0.8, 0.6, 0.4, 0.4, 0.2, 0.0]),
        rtol=1e-3,
    )
    np.testing.assert_allclose(
        results.plot_fn_args["data_series"][0][2],
        np.array([0.5, 0.55555556, 0.5, 0.57142857, 0.66666667, 0.6, 0.5, 0.66666667, 1.0, 1.0]),
        rtol=1e-3,
    )
    assert results.plot_fn_args["xlabel"] == "Recall (Positive label: 1)"
    assert results.plot_fn_args["ylabel"] == "Precision (Positive label: 1)"
    assert results.plot_fn_args["title"] == "Precision recall curve"
    assert results.plot_fn_args["line_kwargs"] == {"drawstyle": "steps-post", "linewidth": 1}
    assert np.isclose(results.auc, 0.69777777, rtol=1e-3)


def test_gen_binary_precision_recall_curve_with_sample_weights():
    y = [0, 1, 0, 1, 0, 1, 0, 1, 1, 0]
    y_prob = [0.1, 0.9, 0.8, 0.2, 0.7, 0.8, 0.3, 0.6, 0.65, 0.4]
    sample_weights = [0.5, 0.5, 0.5, 0.5, 0.5, 1, 1, 1, 0.1, 0.1]

    results = _gen_classifier_curve(
        is_binomial=True,
        y=y,
        y_probs=y_prob,
        labels=[0, 1],
        pos_label=1,
        curve_type="pr",
        sample_weights=sample_weights,
    )
    np.testing.assert_allclose(
        results.plot_fn_args["data_series"][0][1],
        np.array(
            [
                1.0,
                1.0,
                0.83870968,
                0.83870968,
                0.83870968,
                0.51612903,
                0.48387097,
                0.48387097,
                0.16129032,
                0.0,
            ]
        ),
        rtol=1e-3,
    )
    np.testing.assert_allclose(
        results.plot_fn_args["data_series"][0][2],
        np.array(
            [
                0.54386,
                0.59615385,
                0.55319149,
                0.7027027,
                0.72222222,
                0.61538462,
                0.6,
                0.75,
                1.0,
                1.0,
            ]
        ),
        rtol=1e-3,
    )
    assert results.plot_fn_args["xlabel"] == "Recall (Positive label: 1)"
    assert results.plot_fn_args["ylabel"] == "Precision (Positive label: 1)"
    assert results.plot_fn_args["line_kwargs"] == {"drawstyle": "steps-post", "linewidth": 1}
    assert np.isclose(results.auc, 0.7522056796250345, rtol=1e-3)


def test_gen_binary_roc_curve_no_sample_weights():
    y = [0, 1, 0, 1, 0, 1, 0, 1, 1, 0]
    y_prob = [0.1, 0.9, 0.8, 0.2, 0.7, 0.8, 0.3, 0.6, 0.65, 0.4]

    results = _gen_classifier_curve(
        is_binomial=True,
        y=y,
        y_probs=y_prob,
        labels=[0, 1],
        pos_label=1,
        curve_type="roc",
        sample_weights=None,
    )
    np.testing.assert_allclose(
        results.plot_fn_args["data_series"][0][1],
        np.array([0.0, 0.0, 0.2, 0.4, 0.4, 0.8, 0.8, 1.0]),
        rtol=1e-3,
    )
    np.testing.assert_allclose(
        results.plot_fn_args["data_series"][0][2],
        np.array([0.0, 0.2, 0.4, 0.4, 0.8, 0.8, 1.0, 1.0]),
        rtol=1e-3,
    )
    assert results.plot_fn_args["xlabel"] == "False Positive Rate (Positive label: 1)"
    assert results.plot_fn_args["ylabel"] == "True Positive Rate (Positive label: 1)"
    assert results.plot_fn_args["title"] == "ROC curve"
    assert results.plot_fn_args["line_kwargs"] == {"drawstyle": "steps-post", "linewidth": 1}
    assert np.isclose(results.auc, 0.66, rtol=1e-3)


def test_gen_binary_roc_curve_with_sample_weights():
    y = [0, 1, 0, 1, 0, 1, 0, 1, 1, 0]
    y_prob = [0.1, 0.9, 0.8, 0.2, 0.7, 0.8, 0.3, 0.6, 0.65, 0.4]
    sample_weights = [0.5, 0.5, 0.5, 0.5, 0.5, 1, 1, 1, 0.1, 0.1]

    results = _gen_classifier_curve(
        is_binomial=True,
        y=y,
        y_probs=y_prob,
        labels=[0, 1],
        pos_label=1,
        curve_type="roc",
        sample_weights=sample_weights,
    )
    np.testing.assert_allclose(
        results.plot_fn_args["data_series"][0][1],
        np.array(
            [
                0.0,
                0.0,
                0.19230769,
                0.38461538,
                0.38461538,
                0.38461538,
                0.42307692,
                0.80769231,
                0.80769231,
                1.0,
            ]
        ),
        rtol=1e-3,
    )
    np.testing.assert_allclose(
        results.plot_fn_args["data_series"][0][2],
        np.array(
            [
                0.0,
                0.16129032,
                0.48387097,
                0.48387097,
                0.51612903,
                0.83870968,
                0.83870968,
                0.83870968,
                1.0,
                1.0,
            ]
        ),
        rtol=1e-3,
    )
    assert results.plot_fn_args["xlabel"] == "False Positive Rate (Positive label: 1)"
    assert results.plot_fn_args["ylabel"] == "True Positive Rate (Positive label: 1)"
    assert results.plot_fn_args["line_kwargs"] == {"drawstyle": "steps-post", "linewidth": 1}
    assert np.isclose(results.auc, 0.702, rtol=1e-3)


def test_gen_multiclass_precision_recall_curve_no_sample_weights():
    y = [0, 1, 2, 1, 2]
    y_probs = [
        [0.7, 0.1, 0.2],
        [0.2, 0.3, 0.5],
        [0.25, 0.4, 0.35],
        [0.3, 0.4, 0.3],
        [0.8, 0.1, 0.1],
    ]

    results = _gen_classifier_curve(
        is_binomial=False,
        y=y,
        y_probs=y_probs,
        labels=[0, 1, 2],
        pos_label=None,
        curve_type="pr",
        sample_weights=None,
    )
    expected_x_data_list = [
        [1.0, 1.0, 1.0, 1.0, 0.0, 0.0],
        [1.0, 1.0, 0.5, 0.0],
        [1.0, 0.5, 0.5, 0.5, 0.0, 0.0],
    ]
    expected_y_data_list = [
        [0.2, 0.25, 0.333333, 0.5, 0.0, 1.0],
        [0.4, 0.66666667, 0.5, 1.0],
        [0.4, 0.25, 0.33333333, 0.5, 0.0, 1.0],
    ]
    line_labels = ["label=0,AP=0.500", "label=1,AP=0.583", "label=2,AP=0.450"]
    for index, (name, x_data, y_data) in enumerate(results.plot_fn_args["data_series"]):
        assert name == line_labels[index]
        np.testing.assert_allclose(x_data, expected_x_data_list[index], rtol=1e-3)
        np.testing.assert_allclose(y_data, expected_y_data_list[index], rtol=1e-3)

    assert results.plot_fn_args["xlabel"] == "Recall"
    assert results.plot_fn_args["ylabel"] == "Precision"
    assert results.plot_fn_args["title"] == "Precision recall curve"
    assert results.plot_fn_args["line_kwargs"] == {"drawstyle": "steps-post", "linewidth": 1}

    expected_auc = [0.5, 0.583333, 0.45]
    np.testing.assert_allclose(results.auc, expected_auc, rtol=1e-3)


def test_gen_multiclass_precision_recall_curve_with_sample_weights():
    y = [0, 1, 2, 1, 2]
    y_probs = [
        [0.7, 0.1, 0.2],
        [0.2, 0.3, 0.5],
        [0.25, 0.4, 0.35],
        [0.3, 0.4, 0.3],
        [0.8, 0.1, 0.1],
    ]
    sample_weights = [0.5, 0.5, 0.5, 0.25, 0.75]

    results = _gen_classifier_curve(
        is_binomial=False,
        y=y,
        y_probs=y_probs,
        labels=[0, 1, 2],
        pos_label=None,
        curve_type="pr",
        sample_weights=sample_weights,
    )
    expected_x_data_list = [
        [1.0, 1.0, 1.0, 1.0, 0.0, 0.0],
        [1.0, 1.0, 0.333333, 0.0],
        [1.0, 0.4, 0.4, 0.4, 0.0, 0.0],
    ]
    expected_y_data_list = [
        [0.2, 0.25, 0.333333, 0.4, 0.0, 1.0],
        [0.3, 0.6, 0.333333, 1.0],
        [0.5, 0.285714, 0.4, 0.5, 0.0, 1.0],
    ]
    line_labels = ["label=0,AP=0.400", "label=1,AP=0.511", "label=2,AP=0.500"]
    for index, (name, x_data, y_data) in enumerate(results.plot_fn_args["data_series"]):
        assert name == line_labels[index]
        np.testing.assert_allclose(x_data, expected_x_data_list[index], rtol=1e-3)
        np.testing.assert_allclose(y_data, expected_y_data_list[index], rtol=1e-3)

    assert results.plot_fn_args["xlabel"] == "Recall"
    assert results.plot_fn_args["ylabel"] == "Precision"
    assert results.plot_fn_args["line_kwargs"] == {"drawstyle": "steps-post", "linewidth": 1}

    expected_auc = [0.4, 0.511111, 0.5]
    np.testing.assert_allclose(results.auc, expected_auc, rtol=1e-3)


def test_gen_multiclass_roc_curve_no_sample_weights():
    y = [0, 1, 2, 1, 2]
    y_probs = [
        [0.7, 0.1, 0.2],
        [0.2, 0.3, 0.5],
        [0.25, 0.4, 0.35],
        [0.3, 0.4, 0.3],
        [0.8, 0.1, 0.1],
    ]

    results = _gen_classifier_curve(
        is_binomial=False,
        y=y,
        y_probs=y_probs,
        labels=[0, 1, 2],
        pos_label=None,
        curve_type="roc",
        sample_weights=None,
    )

    expected_x_data_list = [
        [0.0, 0.25, 0.25, 1.0],
        [0.0, 0.33333333, 0.33333333, 1.0],
        [0.0, 0.33333333, 0.33333333, 1.0, 1.0],
    ]
    expected_y_data_list = [[0.0, 0.0, 1.0, 1.0], [0.0, 0.5, 1.0, 1.0], [0.0, 0.0, 0.5, 0.5, 1.0]]
    line_labels = ["label=0,AUC=0.750", "label=1,AUC=0.750", "label=2,AUC=0.333"]
    for index, (name, x_data, y_data) in enumerate(results.plot_fn_args["data_series"]):
        assert name == line_labels[index]
        np.testing.assert_allclose(x_data, expected_x_data_list[index], rtol=1e-3)
        np.testing.assert_allclose(y_data, expected_y_data_list[index], rtol=1e-3)

    assert results.plot_fn_args["xlabel"] == "False Positive Rate"
    assert results.plot_fn_args["ylabel"] == "True Positive Rate"
    assert results.plot_fn_args["title"] == "ROC curve"
    assert results.plot_fn_args["line_kwargs"] == {"drawstyle": "steps-post", "linewidth": 1}

    expected_auc = [0.75, 0.75, 0.3333]
    np.testing.assert_allclose(results.auc, expected_auc, rtol=1e-3)


def test_gen_multiclass_roc_curve_with_sample_weights():
    y = [0, 1, 2, 1, 2]
    y_probs = [
        [0.7, 0.1, 0.2],
        [0.2, 0.3, 0.5],
        [0.25, 0.4, 0.35],
        [0.3, 0.4, 0.3],
        [0.8, 0.1, 0.1],
    ]
    sample_weights = [0.5, 0.5, 0.5, 0.25, 0.75]

    results = _gen_classifier_curve(
        is_binomial=False,
        y=y,
        y_probs=y_probs,
        labels=[0, 1, 2],
        pos_label=None,
        curve_type="roc",
        sample_weights=sample_weights,
    )

    expected_x_data_list = [
        [0.0, 0.375, 0.375, 0.5, 1.0],
        [0.0, 0.285714, 0.285714, 1.0],
        [0.0, 0.4, 0.4, 0.6, 1.0, 1.0],
    ]
    expected_y_data_list = [
        [0.0, 0.0, 1.0, 1.0, 1.0],
        [0.0, 0.333333, 1.0, 1.0],
        [0.0, 0.0, 0.4, 0.4, 0.4, 1.0],
    ]
    line_labels = ["label=0,AUC=0.625", "label=1,AUC=0.762", "label=2,AUC=0.240"]
    for index, (name, x_data, y_data) in enumerate(results.plot_fn_args["data_series"]):
        assert name == line_labels[index]
        np.testing.assert_allclose(x_data, expected_x_data_list[index], rtol=1e-3)
        np.testing.assert_allclose(y_data, expected_y_data_list[index], rtol=1e-3)

    assert results.plot_fn_args["xlabel"] == "False Positive Rate"
    assert results.plot_fn_args["ylabel"] == "True Positive Rate"
    assert results.plot_fn_args["line_kwargs"] == {"drawstyle": "steps-post", "linewidth": 1}

    expected_auc = [0.625, 0.761905, 0.24]
    np.testing.assert_allclose(results.auc, expected_auc, rtol=1e-3)


def test_evaluate_extra_metric_backwards_compatible():
    eval_df = pd.DataFrame({"prediction": [1.2, 1.9, 3.2], "target": [1, 2, 3]})
    builtin_metrics = _get_regressor_metrics(
        eval_df["target"], eval_df["prediction"], sample_weights=None
    )
    metrics = _get_aggregate_metrics_values(builtin_metrics)

    def old_fn(eval_df, builtin_metrics):
        return builtin_metrics["mean_absolute_error"] * 1.5

    eval_fn_args = [eval_df, builtin_metrics]
    res_metric = _evaluate_extra_metric(_CustomMetric(old_fn, "old_fn", 0), eval_fn_args)
    assert res_metric.scores is None
    assert res_metric.justifications is None
    assert res_metric.aggregate_results["old_fn"] == builtin_metrics["mean_absolute_error"] * 1.5

    new_eval_fn_args = [eval_df, metrics]

    def new_fn_with_type_hint(eval_df, metrics: Dict[str, MetricValue]):
        return metrics["mean_absolute_error"].aggregate_results["mean_absolute_error"] * 1.5

    res_metric = _evaluate_extra_metric(
        _CustomMetric(new_fn_with_type_hint, "new_fn", 0), new_eval_fn_args
    )
    assert res_metric.scores is None
    assert res_metric.justifications is None
    assert res_metric.aggregate_results["new_fn"] == builtin_metrics["mean_absolute_error"] * 1.5


def test_evaluate_custom_metric_incorrect_return_formats():
    eval_df = pd.DataFrame({"prediction": [1.2, 1.9, 3.2], "target": [1, 2, 3]})
    builtin_metrics = _get_regressor_metrics(
        eval_df["target"], eval_df["prediction"], sample_weights=None
    )
    eval_fn_args = [eval_df, builtin_metrics]

    def dummy_fn(*_):
        pass

    with mock.patch("mlflow.models.evaluation.default_evaluator._logger.warning") as mock_warning:
        _evaluate_extra_metric(_CustomMetric(dummy_fn, "dummy_fn", 0), eval_fn_args)
        mock_warning.assert_called_once_with(
            "Did not log metric 'dummy_fn' at index 0 in the `extra_metrics` parameter"
            " because it returned None."
        )

    def incorrect_return_type(*_):
        return "stuff", 3

    with mock.patch("mlflow.models.evaluation.default_evaluator._logger.warning") as mock_warning:
        _evaluate_extra_metric(
            _CustomMetric(incorrect_return_type, incorrect_return_type.__name__, 0), eval_fn_args
        )
        mock_warning.assert_called_once_with(
            f"Did not log metric '{incorrect_return_type.__name__}' at index 0 in the "
            "`extra_metrics` parameter because it did not return a MetricValue."
        )

    def non_list_scores(*_):
        return MetricValue(scores=5)

    with mock.patch("mlflow.models.evaluation.default_evaluator._logger.warning") as mock_warning:
        _evaluate_extra_metric(
            _CustomMetric(non_list_scores, non_list_scores.__name__, 0), eval_fn_args
        )
        mock_warning.assert_called_once_with(
            f"Did not log metric '{non_list_scores.__name__}' at index 0 in the "
            "`extra_metrics` parameter because it must return MetricValue with scores as a list."
        )

    def non_numeric_scores(*_):
        return MetricValue(scores=["string"])

    with mock.patch("mlflow.models.evaluation.default_evaluator._logger.warning") as mock_warning:
        _evaluate_extra_metric(
            _CustomMetric(non_numeric_scores, non_numeric_scores.__name__, 0), eval_fn_args
        )
        mock_warning.assert_called_once_with(
            f"Did not log metric '{non_numeric_scores.__name__}' at index 0 in the "
            "`extra_metrics` parameter because it must return MetricValue with numeric scores."
        )

    def non_list_justifications(*_):
        return MetricValue(justifications="string")

    with mock.patch("mlflow.models.evaluation.default_evaluator._logger.warning") as mock_warning:
        _evaluate_extra_metric(
            _CustomMetric(non_list_justifications, non_list_justifications.__name__, 0),
            eval_fn_args,
        )
        mock_warning.assert_called_once_with(
            f"Did not log metric '{non_list_justifications.__name__}' at index 0 in the "
            "`extra_metrics` parameter because it must return MetricValue with justifications "
            "as a list."
        )

    def non_str_justifications(*_):
        return MetricValue(justifications=[3, 4])

    with mock.patch("mlflow.models.evaluation.default_evaluator._logger.warning") as mock_warning:
        _evaluate_extra_metric(
            _CustomMetric(non_str_justifications, non_str_justifications.__name__, 0), eval_fn_args
        )
        mock_warning.assert_called_once_with(
            f"Did not log metric '{non_str_justifications.__name__}' at index 0 in the "
            "`extra_metrics` parameter because it must return MetricValue with string "
            "justifications."
        )

    def non_dict_aggregates(*_):
        return MetricValue(aggregate_results=[5.0, 4.0])

    with mock.patch("mlflow.models.evaluation.default_evaluator._logger.warning") as mock_warning:
        _evaluate_extra_metric(
            _CustomMetric(non_dict_aggregates, non_dict_aggregates.__name__, 0), eval_fn_args
        )
        mock_warning.assert_called_once_with(
            f"Did not log metric '{non_dict_aggregates.__name__}' at index 0 in the "
            "`extra_metrics` parameter because it must return MetricValue with aggregate_results "
            "as a dict."
        )

    def wrong_type_aggregates(*_):
        return MetricValue(aggregate_results={"toxicity": 0.0, "hi": "hi"})

    with mock.patch("mlflow.models.evaluation.default_evaluator._logger.warning") as mock_warning:
        _evaluate_extra_metric(
            _CustomMetric(wrong_type_aggregates, wrong_type_aggregates.__name__, 0), eval_fn_args
        )
        mock_warning.assert_called_once_with(
            f"Did not log metric '{wrong_type_aggregates.__name__}' at index 0 in the "
            "`extra_metrics` parameter because it must return MetricValue with aggregate_results "
            "with str keys and numeric values."
        )


@pytest.mark.parametrize(
    "fn",
    [
        (
            lambda eval_df, _: MetricValue(
                scores=eval_df["prediction"].tolist(),
                aggregate_results={"prediction_sum": sum(eval_df["prediction"])},
            )
        ),
        (
            lambda eval_df, _: MetricValue(
                scores=eval_df["prediction"].tolist()[:-1] + [None],
                aggregate_results={"prediction_sum": None, "another_aggregate": 5.0},
            )
        ),
    ],
)
def test_evaluate_custom_metric_lambda(fn):
    eval_df = pd.DataFrame({"prediction": [1.2, 1.9, 3.2], "target": [1, 2, 3]})
    builtin_metrics = _get_regressor_metrics(
        eval_df["target"], eval_df["prediction"], sample_weights=None
    )
    metrics = _get_aggregate_metrics_values(builtin_metrics)
    eval_fn_args = [eval_df, metrics]
    with mock.patch("mlflow.models.evaluation.default_evaluator._logger.warning") as mock_warning:
        _evaluate_extra_metric(_CustomMetric(fn, "<lambda>", 0), eval_fn_args)
        mock_warning.assert_not_called()


def test_evaluate_custom_metric_success():
    eval_df = pd.DataFrame({"prediction": [1.2, 1.9, 3.2], "target": [1, 2, 3]})
    builtin_metrics = _get_regressor_metrics(
        eval_df["target"], eval_df["prediction"], sample_weights=None
    )

    def example_count_times_1_point_5(eval_df, metrics: Dict[str, MetricValue]):
        return MetricValue(
            scores=[score * 1.5 for score in eval_df["prediction"].tolist()],
            justifications=["justification"] * len(eval_df["prediction"]),
            aggregate_results={
                "example_count_times_1_point_5": metrics["example_count"].aggregate_results[
                    "example_count"
                ]
                * 1.5
            },
        )

    eval_fn_args = [eval_df, _get_aggregate_metrics_values(builtin_metrics)]
    res_metric = _evaluate_extra_metric(
        _CustomMetric(example_count_times_1_point_5, "", 0), eval_fn_args
    )
    assert (
        res_metric.aggregate_results["example_count_times_1_point_5"]
        == builtin_metrics["example_count"] * 1.5
    )
    assert res_metric.scores == [score * 1.5 for score in eval_df["prediction"].tolist()]
    assert res_metric.justifications == ["justification"] * len(eval_df["prediction"])


def test_evaluate_custom_artifacts_success():
    eval_df = pd.DataFrame({"prediction": [1.2, 1.9, 3.2], "target": [1, 2, 3]})
    metrics = _get_regressor_metrics(eval_df["target"], eval_df["prediction"], sample_weights=None)

    def example_custom_artifacts(given_df, _given_metrics, _artifact_dir):
        return {
            "pred_target_abs_diff": np.abs(given_df["prediction"] - given_df["target"]),
            "example_dictionary_artifact": {"a": 1, "b": 2},
        }

    res_artifacts = _evaluate_custom_artifacts(
        _CustomArtifact(example_custom_artifacts, "", 0, ""), eval_df, metrics
    )

    assert isinstance(res_artifacts, dict)
    assert "pred_target_abs_diff" in res_artifacts
    pd.testing.assert_series_equal(
        res_artifacts["pred_target_abs_diff"], np.abs(eval_df["prediction"] - eval_df["target"])
    )

    assert "example_dictionary_artifact" in res_artifacts
    assert res_artifacts["example_dictionary_artifact"] == {"a": 1, "b": 2}


def _get_results_for_custom_metrics_tests(
    model_uri, dataset, *, extra_metrics=None, custom_artifacts=None
):
    with mlflow.start_run() as run:
        result = evaluate(
            model_uri,
            dataset._constructor_args["data"],
            model_type="classifier",
            targets=dataset._constructor_args["targets"],
            evaluators="default",
            extra_metrics=extra_metrics,
            custom_artifacts=custom_artifacts,
        )
    _, metrics, _, artifacts = get_run_data(run.info.run_id)
    return result, metrics, artifacts


def test_custom_metric_produced_multiple_artifacts_with_same_name_throw_exception(
    binary_logistic_regressor_model_uri, breast_cancer_dataset
):
    def example_custom_artifact_1(_, __, ___):
        return {"test_json_artifact": {"a": 2, "b": [1, 2]}}

    def example_custom_artifact_2(_, __, ___):
        return {"test_json_artifact": {"a": 3, "b": [1, 2]}}

    with pytest.raises(
        MlflowException,
        match="cannot be logged because there already exists an artifact with the same name",
    ):
        _get_results_for_custom_metrics_tests(
            binary_logistic_regressor_model_uri,
            breast_cancer_dataset,
            custom_artifacts=[
                example_custom_artifact_1,
                example_custom_artifact_2,
            ],
        )


def test_custom_metric_mixed(binary_logistic_regressor_model_uri, breast_cancer_dataset):
    def true_count(_eval_df, metrics: Dict[str, MetricValue]):
        true_negatives = metrics["true_negatives"].aggregate_results["true_negatives"]
        true_positives = metrics["true_positives"].aggregate_results["true_positives"]
        return MetricValue(aggregate_results={"true_count": true_negatives + true_positives})

    def positive_count(eval_df, _metrics):
        return MetricValue(aggregate_results={"positive_count": np.sum(eval_df["prediction"])})

    def example_custom_artifact(_eval_df, _given_metrics, tmp_path):
        df = pd.DataFrame({"a": [1, 2, 3]})
        df.to_csv(path_join(tmp_path, "user_logged_df.csv"), index=False)
        np_array = np.array([1, 2, 3, 4, 5])
        np.save(path_join(tmp_path, "arr.npy"), np_array)
        return {
            "test_json_artifact": {"a": 3, "b": [1, 2]},
            "test_npy_artifact": path_join(tmp_path, "arr.npy"),
        }

    result, metrics, artifacts = _get_results_for_custom_metrics_tests(
        binary_logistic_regressor_model_uri,
        breast_cancer_dataset,
        extra_metrics=[
            make_metric(eval_fn=true_count, greater_is_better=True),
            make_metric(eval_fn=positive_count, greater_is_better=True),
        ],
        custom_artifacts=[example_custom_artifact],
    )

    model = mlflow.pyfunc.load_model(binary_logistic_regressor_model_uri)

    _, raw_model = _extract_raw_model(model)
    predict_fn, _ = _extract_predict_fn(model, raw_model)
    y = breast_cancer_dataset.labels_data
    y_pred = predict_fn(breast_cancer_dataset.features_data)

    expected_metrics = _get_binary_classifier_metrics(y_true=y, y_pred=y_pred, sample_weights=None)

    assert "true_count" in metrics
    assert np.isclose(
        metrics["true_count"],
        expected_metrics["true_negatives"] + expected_metrics["true_positives"],
        rtol=1e-3,
    )
    assert "true_count" in result.metrics
    assert np.isclose(
        result.metrics["true_count"],
        expected_metrics["true_negatives"] + expected_metrics["true_positives"],
        rtol=1e-3,
    )

    assert "positive_count" in metrics
    assert np.isclose(metrics["positive_count"], np.sum(y_pred), rtol=1e-3)
    assert "positive_count" in result.metrics
    assert np.isclose(result.metrics["positive_count"], np.sum(y_pred), rtol=1e-3)

    assert "test_json_artifact" in result.artifacts
    assert "test_json_artifact.json" in artifacts
    assert isinstance(result.artifacts["test_json_artifact"], JsonEvaluationArtifact)
    assert result.artifacts["test_json_artifact"].content == {"a": 3, "b": [1, 2]}

    assert "test_npy_artifact" in result.artifacts
    assert "test_npy_artifact.npy" in artifacts
    assert isinstance(result.artifacts["test_npy_artifact"], NumpyEvaluationArtifact)
    np.testing.assert_array_equal(
        result.artifacts["test_npy_artifact"].content, np.array([1, 2, 3, 4, 5])
    )


def test_custom_metric_logs_artifacts_from_paths(
    binary_logistic_regressor_model_uri, breast_cancer_dataset
):
    fig_x = 8.0
    fig_y = 5.0
    fig_dpi = 100.0
    img_formats = ("png", "jpeg", "jpg")

    def example_custom_artifact(_, __, tmp_path):
        example_artifacts = {}

        # images
        for ext in img_formats:
            fig = plt.figure(figsize=(fig_x, fig_y), dpi=fig_dpi)
            plt.plot([1, 2, 3])
            fig.savefig(path_join(tmp_path, f"test.{ext}"), format=ext)
            plt.clf()
            example_artifacts[f"test_{ext}_artifact"] = path_join(tmp_path, f"test.{ext}")

        # json
        with open(path_join(tmp_path, "test.json"), "w") as f:
            json.dump([1, 2, 3], f)
        example_artifacts["test_json_artifact"] = path_join(tmp_path, "test.json")

        # numpy
        np_array = np.array([1, 2, 3, 4, 5])
        np.save(path_join(tmp_path, "test.npy"), np_array)
        example_artifacts["test_npy_artifact"] = path_join(tmp_path, "test.npy")

        # csv
        df = pd.DataFrame({"a": [1, 2, 3]})
        df.to_csv(path_join(tmp_path, "test.csv"), index=False)
        example_artifacts["test_csv_artifact"] = path_join(tmp_path, "test.csv")

        # parquet
        df = pd.DataFrame({"test": [1, 2, 3]})
        df.to_parquet(path_join(tmp_path, "test.parquet"))
        example_artifacts["test_parquet_artifact"] = path_join(tmp_path, "test.parquet")

        # text
        with open(path_join(tmp_path, "test.txt"), "w") as f:
            f.write("hello world")
        example_artifacts["test_text_artifact"] = path_join(tmp_path, "test.txt")

        return example_artifacts

    result, _, artifacts = _get_results_for_custom_metrics_tests(
        binary_logistic_regressor_model_uri,
        breast_cancer_dataset,
        custom_artifacts=[example_custom_artifact],
    )

    with TemporaryDirectory() as tmp_dir:
        for img_ext in img_formats:
            assert f"test_{img_ext}_artifact" in result.artifacts
            assert f"test_{img_ext}_artifact.{img_ext}" in artifacts
            assert isinstance(result.artifacts[f"test_{img_ext}_artifact"], ImageEvaluationArtifact)

            fig = plt.figure(figsize=(fig_x, fig_y), dpi=fig_dpi)
            plt.plot([1, 2, 3])
            fig.savefig(path_join(tmp_dir, f"test.{img_ext}"), format=img_ext)
            plt.clf()

            saved_img = Image.open(path_join(tmp_dir, f"test.{img_ext}"))
            result_img = result.artifacts[f"test_{img_ext}_artifact"].content

            for img in (saved_img, result_img):
                img_ext_qualified = "jpeg" if img_ext == "jpg" else img_ext
                assert img.format.lower() == img_ext_qualified
                assert img.size == (fig_x * fig_dpi, fig_y * fig_dpi)
                assert pytest.approx(img.info.get("dpi"), 0.001) == (fig_dpi, fig_dpi)

    assert "test_json_artifact" in result.artifacts
    assert "test_json_artifact.json" in artifacts
    assert isinstance(result.artifacts["test_json_artifact"], JsonEvaluationArtifact)
    assert result.artifacts["test_json_artifact"].content == [1, 2, 3]

    assert "test_npy_artifact" in result.artifacts
    assert "test_npy_artifact.npy" in artifacts
    assert isinstance(result.artifacts["test_npy_artifact"], NumpyEvaluationArtifact)
    np.testing.assert_array_equal(
        result.artifacts["test_npy_artifact"].content, np.array([1, 2, 3, 4, 5])
    )

    assert "test_csv_artifact" in result.artifacts
    assert "test_csv_artifact.csv" in artifacts
    assert isinstance(result.artifacts["test_csv_artifact"], CsvEvaluationArtifact)
    pd.testing.assert_frame_equal(
        result.artifacts["test_csv_artifact"].content, pd.DataFrame({"a": [1, 2, 3]})
    )

    assert "test_parquet_artifact" in result.artifacts
    assert "test_parquet_artifact.parquet" in artifacts
    assert isinstance(result.artifacts["test_parquet_artifact"], ParquetEvaluationArtifact)
    pd.testing.assert_frame_equal(
        result.artifacts["test_parquet_artifact"].content, pd.DataFrame({"test": [1, 2, 3]})
    )

    assert "test_text_artifact" in result.artifacts
    assert "test_text_artifact.txt" in artifacts
    assert isinstance(result.artifacts["test_text_artifact"], TextEvaluationArtifact)
    assert result.artifacts["test_text_artifact"].content == "hello world"


class _ExampleToBePickledObject:
    def __init__(self):
        self.a = [1, 2, 3]
        self.b = "hello"

    def __eq__(self, o: object) -> bool:
        return self.a == o.a and self.b == self.b


def test_custom_metric_logs_artifacts_from_objects(
    binary_logistic_regressor_model_uri, breast_cancer_dataset
):
    fig = plt.figure()
    plt.plot([1, 2, 3])
    buf = io.BytesIO()
    fig.savefig(buf)
    buf.seek(0)
    img = Image.open(buf)

    def example_custom_artifacts(_, __, ___):
        return {
            "test_image_artifact": fig,
            "test_json_artifact": {
                "list": [1, 2, 3],
                "numpy_int": np.int64(0),
                "numpy_float": np.float64(0.5),
            },
            "test_npy_artifact": np.array([1, 2, 3, 4, 5]),
            "test_csv_artifact": pd.DataFrame({"a": [1, 2, 3]}),
            "test_json_text_artifact": '{"a": [1, 2, 3], "c": 3.4}',
            "test_pickled_artifact": _ExampleToBePickledObject(),
        }

    result, _, artifacts = _get_results_for_custom_metrics_tests(
        binary_logistic_regressor_model_uri,
        breast_cancer_dataset,
        custom_artifacts=[example_custom_artifacts],
    )

    assert "test_image_artifact" in result.artifacts
    assert "test_image_artifact.png" in artifacts
    assert isinstance(result.artifacts["test_image_artifact"], ImageEvaluationArtifact)
    img_diff = ImageChops.difference(result.artifacts["test_image_artifact"].content, img).getbbox()
    assert img_diff is None

    assert "test_json_artifact" in result.artifacts
    assert "test_json_artifact.json" in artifacts
    assert isinstance(result.artifacts["test_json_artifact"], JsonEvaluationArtifact)
    assert result.artifacts["test_json_artifact"].content == {
        "list": [1, 2, 3],
        "numpy_int": 0,
        "numpy_float": 0.5,
    }

    assert "test_npy_artifact" in result.artifacts
    assert "test_npy_artifact.npy" in artifacts
    assert isinstance(result.artifacts["test_npy_artifact"], NumpyEvaluationArtifact)
    np.testing.assert_array_equal(
        result.artifacts["test_npy_artifact"].content, np.array([1, 2, 3, 4, 5])
    )

    assert "test_csv_artifact" in result.artifacts
    assert "test_csv_artifact.csv" in artifacts
    assert isinstance(result.artifacts["test_csv_artifact"], CsvEvaluationArtifact)
    pd.testing.assert_frame_equal(
        result.artifacts["test_csv_artifact"].content, pd.DataFrame({"a": [1, 2, 3]})
    )

    assert "test_json_text_artifact" in result.artifacts
    assert "test_json_text_artifact.json" in artifacts
    assert isinstance(result.artifacts["test_json_text_artifact"], JsonEvaluationArtifact)
    assert result.artifacts["test_json_text_artifact"].content == {"a": [1, 2, 3], "c": 3.4}

    assert "test_pickled_artifact" in result.artifacts
    assert "test_pickled_artifact.pickle" in artifacts
    assert isinstance(result.artifacts["test_pickled_artifact"], PickleEvaluationArtifact)
    assert result.artifacts["test_pickled_artifact"].content == _ExampleToBePickledObject()


def test_evaluate_sklearn_model_score_skip_when_not_scorable(
    linear_regressor_model_uri, diabetes_dataset
):
    with mock.patch(
        "sklearn.linear_model.LinearRegression.score",
        side_effect=RuntimeError("LinearRegression.score failed"),
    ) as mock_score:
        with mlflow.start_run():
            result = evaluate(
                linear_regressor_model_uri,
                diabetes_dataset._constructor_args["data"],
                model_type="regressor",
                targets=diabetes_dataset._constructor_args["targets"],
                evaluators="default",
            )
        mock_score.assert_called_once()
        assert "score" not in result.metrics


@pytest.mark.parametrize(
    "model",
    [LogisticRegression(), LinearRegression()],
)
def test_autologging_is_disabled_during_evaluate(model):
    mlflow.sklearn.autolog()
    try:
        X, y = load_iris(as_frame=True, return_X_y=True)
        with mlflow.start_run() as run:
            model.fit(X, y)
            model_info = mlflow.sklearn.log_model(model, "model")
            result = evaluate(
                model_info.model_uri,
                X.assign(target=y),
                model_type="classifier" if isinstance(model, LogisticRegression) else "regressor",
                targets="target",
                evaluators="default",
            )

        run_data = get_run_data(run.info.run_id)
        duplicate_metrics = []
        for evaluate_metric_key in result.metrics.keys():
            matched_keys = [k for k in run_data.metrics.keys() if k.startswith(evaluate_metric_key)]
            if len(matched_keys) > 1:
                duplicate_metrics += matched_keys
        assert duplicate_metrics == []
    finally:
        mlflow.sklearn.autolog(disable=True)


def test_evaluation_works_with_model_pipelines_that_modify_input_data():
    iris = load_iris()
    X = pd.DataFrame(iris.data, columns=["0", "1", "2", "3"])
    y = pd.Series(iris.target)

    def add_feature(df):
        df["newfeature"] = 1
        return df

    # Define a transformer that modifies input data by adding an extra feature column
    add_feature_transformer = FunctionTransformer(add_feature, validate=False)
    model_pipeline = Pipeline(
        steps=[("add_feature", add_feature_transformer), ("predict", LogisticRegression())]
    )
    model_pipeline.fit(X, y)

    with mlflow.start_run() as run:
        pipeline_model_uri = mlflow.sklearn.log_model(model_pipeline, "model").model_uri

        evaluation_data = pd.DataFrame(load_iris().data, columns=["0", "1", "2", "3"])
        evaluation_data["labels"] = load_iris().target

        evaluate(
            pipeline_model_uri,
            evaluation_data,
            model_type="regressor",
            targets="labels",
            evaluators="default",
            evaluator_config={
                "log_model_explainability": True,
                # Use the kernel explainability algorithm, which fails if there is a mismatch
                # between the number of features in the input dataset and the number of features
                # expected by the model
                "explainability_algorithm": "kernel",
            },
        )

        _, _, _, artifacts = get_run_data(run.info.run_id)
        assert set(artifacts) >= {
            "shap_beeswarm_plot.png",
            "shap_feature_importance_plot.png",
            "shap_summary_plot.png",
        }


@pytest.mark.parametrize("prefix", ["train_", None])
def test_evaluation_metric_name_configs(prefix):
    X, y = load_iris(as_frame=True, return_X_y=True)
    with mlflow.start_run() as run:
        model = LogisticRegression()
        model.fit(X, y)
        model_info = mlflow.sklearn.log_model(model, "model")
        result = evaluate(
            model_info.model_uri,
            X.assign(target=y),
            model_type="classifier" if isinstance(model, LogisticRegression) else "regressor",
            targets="target",
            evaluators="default",
            evaluator_config={"metric_prefix": prefix},
        )

    _, metrics, _, _ = get_run_data(run.info.run_id)
    assert len(metrics) > 0

    if prefix is not None:
        assert f"{prefix}accuracy_score" in metrics
        assert f"{prefix}log_loss" in metrics
        assert f"{prefix}score" in metrics

        assert f"{prefix}accuracy_score" in result.metrics
        assert f"{prefix}log_loss" in result.metrics
        assert f"{prefix}score" in result.metrics


@pytest.mark.parametrize(
    "env_manager",
    ["virtualenv", "conda"],
)
def test_evaluation_with_env_restoration(
    multiclass_logistic_regressor_model_uri, iris_dataset, env_manager
):
    with mlflow.start_run() as run:
        result = evaluate(
            model=multiclass_logistic_regressor_model_uri,
            data=iris_dataset._constructor_args["data"],
            model_type="classifier",
            targets=iris_dataset._constructor_args["targets"],
            evaluators="default",
            env_manager=env_manager,
        )

    _, metrics, _, artifacts = get_run_data(run.info.run_id)

    model = mlflow.pyfunc.load_model(multiclass_logistic_regressor_model_uri)
    y = iris_dataset.labels_data
    y_pred = model.predict(iris_dataset.features_data)

    expected_metrics = _get_multiclass_classifier_metrics(y_true=y, y_pred=y_pred, y_proba=None)

    for metric_key, expected_metric_val in expected_metrics.items():
        assert np.isclose(expected_metric_val, metrics[metric_key], rtol=1e-3)
        assert np.isclose(expected_metric_val, result.metrics[metric_key], rtol=1e-3)

    assert set(artifacts) == {
        "per_class_metrics.csv",
        "confusion_matrix.png",
    }
    assert result.artifacts.keys() == {
        "per_class_metrics",
        "confusion_matrix",
    }


@pytest.mark.parametrize("pos_label", [None, 0, 1, 2])
def test_evaluation_binary_classification_with_pos_label(pos_label):
    X, y = load_breast_cancer(as_frame=True, return_X_y=True)
    X = X.iloc[:, :4].head(100)
    y = y.head(len(X))
    if pos_label == 2:
        y = [2 if trg == 1 else trg for trg in y]
    elif pos_label is None:
        # Use a different positive class other than the 1 to verify
        # that an unspecified `pos_label` doesn't cause problems
        # for binary classification tasks with nonstandard labels
        y = [10 if trg == 1 else trg for trg in y]
    with mlflow.start_run():
        model = LogisticRegression()
        model.fit(X, y)
        model_info = mlflow.sklearn.log_model(model, "model")
        result = evaluate(
            model_info.model_uri,
            X.assign(target=y),
            model_type="classifier",
            targets="target",
            evaluators="default",
            evaluator_config=None if pos_label is None else {"pos_label": pos_label},
        )
        y_pred = model.predict(X)
        pl = 10 if pos_label is None else pos_label
        precision = precision_score(y, y_pred, pos_label=pl)
        recall = recall_score(y, y_pred, pos_label=pl)
        f1 = f1_score(y, y_pred, pos_label=pl)
        np.testing.assert_allclose(result.metrics["precision_score"], precision)
        np.testing.assert_allclose(result.metrics["recall_score"], recall)
        np.testing.assert_allclose(result.metrics["f1_score"], f1)


@pytest.mark.parametrize("average", [None, "weighted", "macro", "micro"])
def test_evaluation_multiclass_classification_with_average(average):
    X, y = load_iris(as_frame=True, return_X_y=True)
    with mlflow.start_run():
        model = LogisticRegression()
        model.fit(X, y)
        model_info = mlflow.sklearn.log_model(model, "model")
        result = evaluate(
            model_info.model_uri,
            X.assign(target=y),
            model_type="classifier",
            targets="target",
            evaluators="default",
            evaluator_config=None if average is None else {"average": average},
        )
        y_pred = model.predict(X)
        avg = average or "weighted"
        precision = precision_score(y, y_pred, average=avg)
        recall = recall_score(y, y_pred, average=avg)
        f1 = f1_score(y, y_pred, average=avg)
        np.testing.assert_allclose(result.metrics["precision_score"], precision)
        np.testing.assert_allclose(result.metrics["recall_score"], recall)
        np.testing.assert_allclose(result.metrics["f1_score"], f1)


def test_custom_metrics():
    X, y = load_iris(as_frame=True, return_X_y=True)
    with mlflow.start_run():
        model = LogisticRegression().fit(X, y)
        model_info = mlflow.sklearn.log_model(model, "model")
        result = evaluate(
            model_info.model_uri,
            X.assign(target=y),
            model_type="classifier",
            targets="target",
            evaluators="default",
            extra_metrics=[
                make_metric(
                    eval_fn=lambda _eval_df, _builtin_metrics: MetricValue(
                        aggregate_results={"cm": 1.0}
                    ),
                    name="cm",
                    greater_is_better=True,
                    long_name="custom_metric",
                )
            ],
            evaluator_config={"log_model_explainability": False},  # For faster evaluation
        )
        np.testing.assert_allclose(result.metrics["cm"], 1.0)


def test_custom_artifacts():
    X, y = load_iris(as_frame=True, return_X_y=True)
    with mlflow.start_run():
        model = LogisticRegression().fit(X, y)
        model_info = mlflow.sklearn.log_model(model, "model")
        result = evaluate(
            model_info.model_uri,
            X.assign(target=y),
            model_type="classifier",
            targets="target",
            evaluators="default",
            custom_artifacts=[
                lambda *_args, **_kwargs: {"custom_artifact": {"k": "v"}},
            ],
            evaluator_config={"log_model_explainability": False},  # For faster evaluation
        )
        custom_artifact = result.artifacts["custom_artifact"]
        assert json.loads(Path(custom_artifact.uri).read_text()) == {"k": "v"}


def test_make_metric_name_inference():
    def metric(_df, _metrics):
        return 1

    metric = make_metric(eval_fn=metric, greater_is_better=True)
    assert metric.name == "metric"

    metric = make_metric(eval_fn=metric, greater_is_better=True, name="my_metric")
    assert metric.name == "my_metric"

    metric = make_metric(eval_fn=lambda _df, _metrics: 0, greater_is_better=True, name="metric")
    assert metric.name == "metric"

    with pytest.raises(
        MlflowException, match="`name` must be specified if `eval_fn` is a lambda function."
    ):
        make_metric(eval_fn=lambda _df, _metrics: 0, greater_is_better=True)

    class Callable:
        def __call__(self, _df, _metrics):
            return 1

    with pytest.raises(
        MlflowException,
        match="`name` must be specified if `eval_fn` does not have a `__name__` attribute.",
    ):
        make_metric(eval_fn=Callable(), greater_is_better=True)


def language_model(inputs: list[str]) -> list[str]:
    return inputs


def validate_question_answering_logged_data(logged_data, with_targets=True):
    columns = {
        "question",
        "outputs",
        "toxicity/v1/score",
        "flesch_kincaid_grade_level/v1/score",
        "ari_grade_level/v1/score",
        "perplexity/v1/score",
        "token_count",
    }
    if with_targets:
        columns.update({"answer"})

    assert set(logged_data.columns.tolist()) == columns

    assert logged_data["question"].tolist() == ["words random", "This is a sentence."]
    assert logged_data["outputs"].tolist() == ["words random", "This is a sentence."]
    assert logged_data["toxicity/v1/score"][0] < 0.5
    assert logged_data["toxicity/v1/score"][1] < 0.5
    assert logged_data["perplexity/v1/score"][0] > logged_data["perplexity/v1/score"][1]
    assert all(
        isinstance(grade, float) for grade in logged_data["flesch_kincaid_grade_level/v1/score"]
    )
    assert all(isinstance(grade, float) for grade in logged_data["ari_grade_level/v1/score"])
    assert all(isinstance(grade, int) for grade in logged_data["token_count"])

    if with_targets:
        assert logged_data["answer"].tolist() == ["words random", "This is a sentence."]


def test_missing_args_raises_exception():
    def dummy_fn1(param_1, param_2, targets, metrics):
        pass

    def dummy_fn2(param_3, param_4, builtin_metrics):
        pass

    with mlflow.start_run():
        model_info = mlflow.pyfunc.log_model(
            artifact_path="model", python_model=language_model, input_example=["a", "b"]
        )
        data = pd.DataFrame({"question": ["a", "b"], "answer": ["a", "b"]})

    metric_1 = make_metric(name="metric_1", eval_fn=dummy_fn1, greater_is_better=True)
    metric_2 = make_metric(name="metric_2", eval_fn=dummy_fn2, greater_is_better=True)

    error_message = "Error: Metric calculation failed for the following metrics:\nMetric 'metric_1'"
    " requires the columns ['param_1', 'param_2']\n\nMetric 'metric_2' requires the columns "
    "['param_3', 'builtin_metrics']\n"

    with pytest.raises(
        MlflowException,
        match=error_message,
    ):
        with mlflow.start_run():
            mlflow.evaluate(
                model_info.model_uri,
                data,
                targets="answer",
                evaluators="default",
                model_type="question-answering",
                extra_metrics=[metric_1, metric_2],
                evaluator_config={"col_mapping": {"param_4": "question"}},
            )


def test_custom_metrics_deprecated(
    binary_logistic_regressor_model_uri,
    breast_cancer_dataset,
):
    def dummy_fn(eval_df, metrics):
        pass

    with pytest.raises(
        MlflowException,
        match="The 'custom_metrics' parameter in mlflow.evaluate is deprecated. Please update "
        "your code to only use the 'extra_metrics' parameter instead.",
    ):
        with mlflow.start_run():
            mlflow.evaluate(
                binary_logistic_regressor_model_uri,
                breast_cancer_dataset._constructor_args["data"],
                targets=breast_cancer_dataset._constructor_args["targets"],
                evaluators="default",
                model_type="classifier",
                custom_metrics=[make_metric(eval_fn=dummy_fn, greater_is_better=True)],
                extra_metrics=[make_metric(eval_fn=dummy_fn, greater_is_better=True)],
            )

    message = "The 'custom_metrics' parameter in mlflow.evaluate is deprecated. Please update your "
    "code to use the 'extra_metrics' parameter instead."
    with pytest.warns(FutureWarning, match=message):
        with mlflow.start_run():
            mlflow.evaluate(
                binary_logistic_regressor_model_uri,
                breast_cancer_dataset._constructor_args["data"],
                targets=breast_cancer_dataset._constructor_args["targets"],
                evaluators="default",
                model_type="classifier",
                custom_metrics=[make_metric(eval_fn=dummy_fn, greater_is_better=True)],
            )


def test_evaluate_question_answering_with_targets():
    with mlflow.start_run() as run:
        model_info = mlflow.pyfunc.log_model(
            artifact_path="model", python_model=language_model, input_example=["a", "b"]
        )
        data = pd.DataFrame(
            {
                "question": ["words random", "This is a sentence."],
                "answer": ["words random", "This is a sentence."],
            }
        )
        results = mlflow.evaluate(
            model_info.model_uri,
            data,
            targets="answer",
            model_type="question-answering",
        )

    client = mlflow.MlflowClient()
    artifacts = [a.path for a in client.list_artifacts(run.info.run_id)]
    assert "eval_results_table.json" in artifacts
    logged_data = pd.DataFrame(**results.artifacts["eval_results_table"].content)
    validate_question_answering_logged_data(logged_data)
    assert set(results.metrics.keys()) == set(
        get_question_answering_metrics_keys(with_targets=True)
    )
    assert results.metrics["exact_match/v1"] == 1.0


def test_evaluate_question_answering_on_static_dataset_with_targets():
    with mlflow.start_run() as run:
        data = pd.DataFrame(
            {
                "question": ["words random", "This is a sentence."],
                "answer": ["words random", "This is a sentence."],
                "pred": ["words random", "This is a sentence."],
            }
        )
        results = mlflow.evaluate(
            data=data,
            targets="answer",
            predictions="pred",
            model_type="question-answering",
        )

    client = mlflow.MlflowClient()
    artifacts = [a.path for a in client.list_artifacts(run.info.run_id)]
    assert "eval_results_table.json" in artifacts
    logged_data = pd.DataFrame(**results.artifacts["eval_results_table"].content)
    validate_question_answering_logged_data(logged_data)
    assert set(results.metrics.keys()) == {
        "toxicity/v1/variance",
        "perplexity/v1/p90",
        "perplexity/v1/variance",
        "toxicity/v1/ratio",
        "toxicity/v1/mean",
        "flesch_kincaid_grade_level/v1/variance",
        "ari_grade_level/v1/p90",
        "perplexity/v1/mean",
        "flesch_kincaid_grade_level/v1/p90",
        "flesch_kincaid_grade_level/v1/mean",
        "ari_grade_level/v1/mean",
        "ari_grade_level/v1/variance",
        "exact_match/v1",
        "toxicity/v1/p90",
    }
    assert results.metrics["exact_match/v1"] == 1.0
    assert results.metrics["toxicity/v1/ratio"] == 0.0


def question_classifier(inputs):
    return inputs["question"].map({"a": 0, "b": 1})


def test_evaluate_question_answering_with_numerical_targets():
    with mlflow.start_run() as run:
        model_info = mlflow.pyfunc.log_model(
            artifact_path="model", python_model=question_classifier, input_example=[0, 1]
        )
        data = pd.DataFrame({"question": ["a", "b"], "answer": [0, 1]})
        results = mlflow.evaluate(
            model_info.model_uri,
            data,
            targets="answer",
            model_type="question-answering",
        )

    client = mlflow.MlflowClient()
    artifacts = [a.path for a in client.list_artifacts(run.info.run_id)]
    assert "eval_results_table.json" in artifacts
    logged_data = pd.DataFrame(**results.artifacts["eval_results_table"].content)
    pd.testing.assert_frame_equal(
        logged_data.drop("token_count", axis=1),
        data.assign(outputs=[0, 1]),
    )
    assert results.metrics == {"exact_match/v1": 1.0}


def test_evaluate_question_answering_without_targets():
    with mlflow.start_run() as run:
        model_info = mlflow.pyfunc.log_model(
            artifact_path="model", python_model=language_model, input_example=["a", "b"]
        )
        data = pd.DataFrame({"question": ["words random", "This is a sentence."]})
        results = mlflow.evaluate(
            model_info.model_uri,
            data,
            model_type="question-answering",
        )

    client = mlflow.MlflowClient()
    artifacts = [a.path for a in client.list_artifacts(run.info.run_id)]
    assert "eval_results_table.json" in artifacts
    logged_data = pd.DataFrame(**results.artifacts["eval_results_table"].content)
    validate_question_answering_logged_data(logged_data, False)
    assert set(results.metrics.keys()) == set(
        get_question_answering_metrics_keys(with_targets=False)
    )


def validate_text_summarization_logged_data(logged_data, with_targets=True):
    columns = {
        "text",
        "outputs",
        "toxicity/v1/score",
        "flesch_kincaid_grade_level/v1/score",
        "ari_grade_level/v1/score",
        "perplexity/v1/score",
        "token_count",
    }
    if with_targets:
        columns.update(
            {
                "summary",
                "rouge1/v1/score",
                "rouge2/v1/score",
                "rougeL/v1/score",
                "rougeLsum/v1/score",
            }
        )

    assert set(logged_data.columns.tolist()) == columns

    assert logged_data["text"].tolist() == ["a", "b"]
    assert logged_data["outputs"].tolist() == ["a", "b"]
    assert logged_data["toxicity/v1/score"][0] < 0.5
    assert logged_data["toxicity/v1/score"][1] < 0.5
    assert all(
        isinstance(grade, float) for grade in logged_data["flesch_kincaid_grade_level/v1/score"]
    )
    assert all(isinstance(grade, float) for grade in logged_data["ari_grade_level/v1/score"])
    assert all(isinstance(grade, int) for grade in logged_data["token_count"])

    if with_targets:
        assert logged_data["summary"].tolist() == ["a", "b"]
        assert logged_data["rouge1/v1/score"].tolist() == [1.0, 1.0]
        assert logged_data["rouge2/v1/score"].tolist() == [0.0, 0.0]
        assert logged_data["rougeL/v1/score"].tolist() == [1.0, 1.0]
        assert logged_data["rougeLsum/v1/score"].tolist() == [1.0, 1.0]


def get_text_metrics_keys():
    metric_names = ["perplexity", "toxicity", "flesch_kincaid_grade_level", "ari_grade_level"]
    standard_aggregations = ["mean", "variance", "p90"]
    version = "v1"

    metrics_keys = [
        f"{metric}/{version}/{agg}" for metric in metric_names for agg in standard_aggregations
    ]
    additional_aggregations = ["toxicity/v1/ratio"]
    return metrics_keys + additional_aggregations


def get_text_summarization_metrics_keys(with_targets=False):
    if with_targets:
        metric_names = ["rouge1", "rouge2", "rougeL", "rougeLsum"]
        standard_aggregations = ["mean", "variance", "p90"]
        version = "v1"

        metrics_keys = [
            f"{metric}/{version}/{agg}" for metric in metric_names for agg in standard_aggregations
        ]
    else:
        metrics_keys = []
    return get_text_metrics_keys() + metrics_keys


def get_question_answering_metrics_keys(with_targets=False):
    metrics_keys = ["exact_match/v1"] if with_targets else []
    return get_text_metrics_keys() + metrics_keys


def test_evaluate_text_summarization_with_targets():
    with mlflow.start_run() as run:
        model_info = mlflow.pyfunc.log_model(
            artifact_path="model", python_model=language_model, input_example=["a", "b"]
        )
        data = pd.DataFrame({"text": ["a", "b"], "summary": ["a", "b"]})
        results = mlflow.evaluate(
            model_info.model_uri,
            data,
            targets="summary",
            model_type="text-summarization",
        )

    client = mlflow.MlflowClient()
    artifacts = [a.path for a in client.list_artifacts(run.info.run_id)]
    assert "eval_results_table.json" in artifacts
    logged_data = pd.DataFrame(**results.artifacts["eval_results_table"].content)
    validate_text_summarization_logged_data(logged_data)

    metrics = results.metrics
    assert set(metrics.keys()) == set(get_text_summarization_metrics_keys(with_targets=True))


def test_evaluate_text_summarization_with_targets_no_type_hints():
    def another_language_model(x):
        return x

    with mlflow.start_run() as run:
        model_info = mlflow.pyfunc.log_model(
            artifact_path="model", python_model=another_language_model, input_example=["a", "b"]
        )
        data = pd.DataFrame({"text": ["a", "b"], "summary": ["a", "b"]})
        results = evaluate(
            model_info.model_uri,
            data,
            targets="summary",
            model_type="text-summarization",
            evaluators="default",
        )

    client = mlflow.MlflowClient()
    artifacts = [a.path for a in client.list_artifacts(run.info.run_id)]
    assert "eval_results_table.json" in artifacts
    logged_data = pd.DataFrame(**results.artifacts["eval_results_table"].content)
    validate_text_summarization_logged_data(logged_data)

    metrics = results.metrics
    assert set(metrics.keys()) == set(get_text_summarization_metrics_keys(with_targets=True))


def test_evaluate_text_summarization_without_targets():
    with mlflow.start_run() as run:
        model_info = mlflow.pyfunc.log_model(
            artifact_path="model", python_model=language_model, input_example=["a", "b"]
        )
        data = pd.DataFrame({"text": ["a", "b"]})
        results = mlflow.evaluate(
            model_info.model_uri,
            data,
            model_type="text-summarization",
        )

    client = mlflow.MlflowClient()
    artifacts = [a.path for a in client.list_artifacts(run.info.run_id)]
    assert "eval_results_table.json" in artifacts
    logged_data = pd.DataFrame(**results.artifacts["eval_results_table"].content)
    validate_text_summarization_logged_data(logged_data, with_targets=False)

    assert set(results.metrics.keys()) == set(
        get_text_summarization_metrics_keys(with_targets=False)
    )


def test_evaluate_text_summarization_fails_to_load_evaluate_metrics():
    with mlflow.start_run() as run:
        model_info = mlflow.pyfunc.log_model(
            artifact_path="model", python_model=language_model, input_example=["a", "b"]
        )

        data = pd.DataFrame({"text": ["a", "b"], "summary": ["a", "b"]})
        with mock.patch("evaluate.load", side_effect=ImportError("mocked error")) as mock_load:
            results = mlflow.evaluate(
                model_info.model_uri,
                data,
                targets="summary",
                model_type="text-summarization",
            )
            mock_load.assert_any_call("rouge")
            mock_load.assert_any_call("perplexity", module_type="metric")
            mock_load.assert_any_call("toxicity", module_type="measurement")

    client = mlflow.MlflowClient()
    artifacts = [a.path for a in client.list_artifacts(run.info.run_id)]
    assert "eval_results_table.json" in artifacts
    logged_data = pd.DataFrame(**results.artifacts["eval_results_table"].content)
    assert set(logged_data.columns.tolist()) == {
        "text",
        "summary",
        "outputs",
        "flesch_kincaid_grade_level/v1/score",
        "ari_grade_level/v1/score",
        "token_count",
    }
    assert logged_data["text"].tolist() == ["a", "b"]
    assert logged_data["summary"].tolist() == ["a", "b"]
    assert logged_data["outputs"].tolist() == ["a", "b"]


def test_evaluate_text_and_text_metrics():
    with mlflow.start_run() as run:
        model_info = mlflow.pyfunc.log_model(
            artifact_path="model", python_model=language_model, input_example=["a", "b"]
        )
        data = pd.DataFrame({"text": ["sentence not", "All women are bad."]})
        results = mlflow.evaluate(
            model_info.model_uri,
            data,
            model_type="text",
        )

    client = mlflow.MlflowClient()
    artifacts = [a.path for a in client.list_artifacts(run.info.run_id)]
    assert "eval_results_table.json" in artifacts
    logged_data = pd.DataFrame(**results.artifacts["eval_results_table"].content)
    assert set(logged_data.columns.tolist()) == {
        "text",
        "outputs",
        "toxicity/v1/score",
        "flesch_kincaid_grade_level/v1/score",
        "ari_grade_level/v1/score",
        "perplexity/v1/score",
        "token_count",
    }
    assert logged_data["text"].tolist() == ["sentence not", "All women are bad."]
    assert logged_data["outputs"].tolist() == ["sentence not", "All women are bad."]
    # Hateful sentiments should be marked as toxic
    assert logged_data["toxicity/v1/score"][0] < 0.5
    assert logged_data["toxicity/v1/score"][1] > 0.5
    # The perplexity of random words should be higher than a valid sentence.
    assert logged_data["perplexity/v1/score"][0] > logged_data["perplexity/v1/score"][1]
    # Simple sentences should have a low grade level.
    assert logged_data["flesch_kincaid_grade_level/v1/score"][1] < 4
    assert logged_data["ari_grade_level/v1/score"][1] < 4
    assert set(results.metrics.keys()) == set(get_text_metrics_keys())


def very_toxic(eval_df, metrics: Dict[str, MetricValue]):
    new_scores = [1.0 if score > 0.9 else 0.0 for score in metrics["toxicity/v1"].scores]
    return MetricValue(
        scores=new_scores,
        justifications=["toxic" if score == 1.0 else "not toxic" for score in new_scores],
        aggregate_results={"ratio": sum(new_scores) / len(new_scores)},
    )


def per_row_metric(eval_df, metrics: Dict[str, MetricValue]):
    return MetricValue(scores=[1] * len(eval_df["prediction"]))


def test_evaluate_text_custom_metrics():
    with mlflow.start_run() as run:
        model_info = mlflow.pyfunc.log_model(
            artifact_path="model", python_model=language_model, input_example=["a", "b"]
        )
        data = pd.DataFrame({"text": ["a", "b"], "target": ["a", "b"]})
        results = mlflow.evaluate(
            model_info.model_uri,
            data,
            targets="target",
            model_type="text",
            extra_metrics=[
                make_metric(eval_fn=very_toxic, greater_is_better=True, version="v2"),
                make_metric(eval_fn=per_row_metric, greater_is_better=False, name="no_version"),
            ],
        )

    client = mlflow.MlflowClient()
    artifacts = [a.path for a in client.list_artifacts(run.info.run_id)]
    assert "eval_results_table.json" in artifacts
    logged_data = pd.DataFrame(**results.artifacts["eval_results_table"].content)

    assert "very_toxic/v2/score" in logged_data.columns.tolist()
    assert "very_toxic/v2/justification" in logged_data.columns.tolist()
    assert all(isinstance(score, float) for score in logged_data["very_toxic/v2/score"])
    assert all(
        isinstance(justification, str)
        for justification in logged_data["very_toxic/v2/justification"]
    )
    assert "very_toxic/v2/ratio" in set(results.metrics.keys())
    assert "no_version/score" in logged_data.columns.tolist()


@pytest.mark.parametrize("metric_prefix", ["train_", None])
def test_eval_results_table_json_can_be_prefixed_with_metric_prefix(metric_prefix):
    with mlflow.start_run() as run:
        model_info = mlflow.pyfunc.log_model(
            artifact_path="model", python_model=language_model, input_example=["a", "b"]
        )
        data = pd.DataFrame({"text": ["a", "b"]})
        results = mlflow.evaluate(
            model_info.model_uri,
            data,
            model_type="text",
            evaluators="default",
            evaluator_config={
                "metric_prefix": metric_prefix,
            },
        )

    client = mlflow.MlflowClient()
    artifacts = [a.path for a in client.list_artifacts(run.info.run_id)]

    if metric_prefix is None:
        metric_prefix = ""

    assert f"{metric_prefix}eval_results_table.json" in artifacts
    logged_data = pd.DataFrame(**results.artifacts["eval_results_table"].content)
    assert set(logged_data.columns.tolist()) == {
        "text",
        "outputs",
        f"{metric_prefix}toxicity/v1/score",
        f"{metric_prefix}flesch_kincaid_grade_level/v1/score",
        f"{metric_prefix}ari_grade_level/v1/score",
        f"{metric_prefix}perplexity/v1/score",
        f"{metric_prefix}token_count",
    }


@pytest.mark.parametrize(
    "baseline_model_uri",
    [("svm_model_uri")],
    indirect=["baseline_model_uri"],
)
def test_default_evaluator_for_pyfunc_model(baseline_model_uri, breast_cancer_dataset):
    data = load_breast_cancer()
    raw_model = LinearSVC()
    raw_model.fit(data.data, data.target)

    mlflow_model = Model()
    mlflow.pyfunc.add_to_model(mlflow_model, loader_module="mlflow.sklearn")
    pyfunc_model = mlflow.pyfunc.PyFuncModel(model_meta=mlflow_model, model_impl=raw_model)

    with mlflow.start_run() as run:
        evaluate_model_helper(
            pyfunc_model,
            baseline_model_uri,
            breast_cancer_dataset._constructor_args["data"],
            model_type="classifier",
            targets=breast_cancer_dataset._constructor_args["targets"],
            evaluators="default",
            eval_baseline_model_only=False,
        )
    run_data = get_run_data(run.info.run_id)
    assert set(run_data.artifacts) == {
        "confusion_matrix.png",
        "shap_feature_importance_plot.png",
        "shap_beeswarm_plot.png",
        "shap_summary_plot.png",
    }


def test_extracting_output_and_other_columns():
    data_dict = {
        "text": ["text_a", "text_b"],
        "target": ["target_a", "target_b"],
        "other": ["other_a", "other_b"],
    }
    data_df = pd.DataFrame(data_dict)
    data_list_dict = [
        {
            "text": "text_a",
            "target": "target_a",
            "other": "other_a",
        },
        {
            "text": "text_b",
            "target": "target_b",
            "other": "other_b",
        },
    ]
    data_list = ["data_a", "data_b"]

    output1, other1 = _extract_output_and_other_columns(data_dict, "target")
    output2, other2 = _extract_output_and_other_columns(data_df, "target")
    output3, other3 = _extract_output_and_other_columns(data_list_dict, "target")
    output4, other4 = _extract_output_and_other_columns(data_list, "output")
    output5, other5 = _extract_output_and_other_columns(pd.Series(data_list), "output")

    assert output1.equals(data_df["target"])
    assert other1.equals(data_df.drop(columns=["target"]))
    assert output2.equals(data_df["target"])
    assert other2.equals(data_df.drop(columns=["target"]))
    assert output3.equals(data_df["target"])
    assert other3.equals(data_df.drop(columns=["target"]))
    assert output4 == data_list
    assert other4 is None
    assert output5.equals(pd.Series(data_list))
    assert other5 is None


def language_model_with_context(inputs: List[str]) -> List[Dict[str, str]]:
    return [
        {
            "context": f"context_{input}",
            "output": input,
        }
        for input in inputs
    ]


def test_constructing_eval_df_for_custom_metrics():
    test_eval_df_value = pd.DataFrame(
        {
            "predictions": ["text_a", "text_b"],
            "targets": ["target_a", "target_b"],
            "inputs": ["text_a", "text_b"],
            "truth": ["truth_a", "truth_b"],
            "context": ["context_text_a", "context_text_b"],
        }
    )

    def example_custom_artifact(_, __, ___):
        return {"test_json_artifact": {"a": 2, "b": [1, 2]}}

    def test_eval_df(predictions, targets, metrics, inputs, truth, context):
        global eval_df_value
        eval_df_value = pd.DataFrame(
            {
                "predictions": predictions,
                "targets": targets,
                "inputs": inputs,
                "truth": truth,
                "context": context,
            }
        )
        return predictions.eq(targets).mean()

    with mlflow.start_run():
        model_info = mlflow.pyfunc.log_model(
            artifact_path="model",
            python_model=language_model_with_context,
            input_example=["a", "b"],
        )
        data = pd.DataFrame(
            {
                "text": ["text_a", "text_b"],
                "truth": ["truth_a", "truth_b"],
                "targets": ["target_a", "target_b"],
            }
        )
        eval_results = mlflow.evaluate(
            model_info.model_uri,
            data,
            targets="targets",
            model_type="text",
            extra_metrics=[make_metric(eval_fn=test_eval_df, greater_is_better=True)],
            custom_artifacts=[example_custom_artifact],
            evaluators="default",
            evaluator_config={"col_mapping": {"inputs": "text"}},
        )

    assert eval_df_value.equals(test_eval_df_value)
    assert len(eval_results.artifacts) == 2
    assert len(eval_results.tables) == 1
    assert eval_results.tables["eval_results_table"].columns.tolist() == [
        "text",
        "truth",
        "targets",
        "outputs",
        "token_count",
        "toxicity/v1/score",
        "perplexity/v1/score",
        "flesch_kincaid_grade_level/v1/score",
        "ari_grade_level/v1/score",
    ]


def test_evaluate_no_model_type():
    with mlflow.start_run():
        model_info = mlflow.pyfunc.log_model(
            artifact_path="model", python_model=language_model, input_example=["a", "b"]
        )
        data = pd.DataFrame({"text": ["Hello world", "My name is MLflow"]})
        with pytest.raises(
            MlflowException,
            match="The extra_metrics argument must be specified model_type is None.",
        ):
            mlflow.evaluate(
                model_info.model_uri,
                data,
            )


def test_evaluate_no_model_type_with_builtin_metric():
    with mlflow.start_run():
        model_info = mlflow.pyfunc.log_model(
            artifact_path="model", python_model=language_model, input_example=["a", "b"]
        )
        data = pd.DataFrame({"text": ["Hello world", "My name is MLflow"]})
        results = mlflow.evaluate(
            model_info.model_uri,
            data,
            extra_metrics=[mlflow.metrics.perplexity],
        )
        assert results.metrics.keys() == {
            "perplexity/v1/mean",
            "perplexity/v1/variance",
            "perplexity/v1/p90",
        }
        assert len(results.tables) == 1
        assert results.tables["eval_results_table"].columns.tolist() == [
            "text",
            "outputs",
            "perplexity/v1/score",
        ]


def test_evaluate_no_model_type_with_custom_metric():
    with mlflow.start_run():
        model_info = mlflow.pyfunc.log_model(
            artifact_path="model", python_model=language_model, input_example=["a", "b"]
        )
        data = pd.DataFrame({"text": ["Hello world", "My name is MLflow"]})
        from mlflow.metrics import make_metric
        from mlflow.metrics.metric_definitions import standard_aggregations

        def word_count_eval(predictions, targets, metrics):
            scores = []
            for prediction in predictions:
                scores.append(len(prediction.split(" ")))
            return MetricValue(
                scores=scores,
                aggregate_results=standard_aggregations(scores),
            )

        word_count = make_metric(eval_fn=word_count_eval, greater_is_better=True, name="word_count")

        results = mlflow.evaluate(model_info.model_uri, data, extra_metrics=[word_count])
        assert results.metrics.keys() == {
            "word_count/mean",
            "word_count/variance",
            "word_count/p90",
        }
        assert results.metrics["word_count/mean"] == 3.0
        assert len(results.tables) == 1
        assert results.tables["eval_results_table"].columns.tolist() == [
            "text",
            "outputs",
            "word_count/score",
        ]


def identity_model(inputs):
    return inputs


def test_default_metrics_as_custom_metrics():
    with mlflow.start_run() as run:
        model_info = mlflow.pyfunc.log_model(
            artifact_path="model", python_model=identity_model, input_example=["a", "b"]
        )
        data = pd.DataFrame(
            {
                "question": ["words random", "This is a sentence."],
                "truth": ["words random", "This is a sentence."],
                "answer": ["words random", "This is a sentence."],
            }
        )
        results = evaluate(
            model_info.model_uri,
            data,
<<<<<<< HEAD
            targets="answer",
            model_type="text",
            custom_metrics=[mlflow.metrics.exact_match],
=======
            targets="truth",
            model_type="question-answering",
            custom_metrics=[
                mlflow.metrics.flesch_kincaid_grade_level,
                mlflow.metrics.perplexity,
                mlflow.metrics.ari_grade_level,
                mlflow.metrics.toxicity,
                mlflow.metrics.exact_match,
            ],
            evaluators="default",
            evaluator_config={
                "predicted_column": "answer",
            },
>>>>>>> a4db4ee8
        )

    client = mlflow.MlflowClient()
    artifacts = [a.path for a in client.list_artifacts(run.info.run_id)]
    assert "eval_results_table.json" in artifacts
    assert "exact_match/v1" in results.metrics.keys()


def test_evaluate_with_latency():
    with mlflow.start_run() as run:
        model_info = mlflow.pyfunc.log_model(
            artifact_path="model", python_model=language_model, input_example=["a", "b"]
        )
        data = pd.DataFrame({"text": ["sentence not", "All women are bad."]})
        results = mlflow.evaluate(
            model_info.model_uri,
            data,
            model_type="text",
            evaluators="default",
            extra_metrics=[mlflow.metrics.latency],
        )

    client = mlflow.MlflowClient()
    artifacts = [a.path for a in client.list_artifacts(run.info.run_id)]
    assert "eval_results_table.json" in artifacts
    logged_data = pd.DataFrame(**results.artifacts["eval_results_table"].content)
    assert set(logged_data.columns.tolist()) == {
        "text",
        "outputs",
        "toxicity/v1/score",
        "flesch_kincaid_grade_level/v1/score",
        "ari_grade_level/v1/score",
        "perplexity/v1/score",
        "latency",
        "token_count",
    }
    assert all(isinstance(grade, float) for grade in logged_data["latency"])<|MERGE_RESOLUTION|>--- conflicted
+++ resolved
@@ -2909,25 +2909,9 @@
         results = evaluate(
             model_info.model_uri,
             data,
-<<<<<<< HEAD
             targets="answer",
             model_type="text",
             custom_metrics=[mlflow.metrics.exact_match],
-=======
-            targets="truth",
-            model_type="question-answering",
-            custom_metrics=[
-                mlflow.metrics.flesch_kincaid_grade_level,
-                mlflow.metrics.perplexity,
-                mlflow.metrics.ari_grade_level,
-                mlflow.metrics.toxicity,
-                mlflow.metrics.exact_match,
-            ],
-            evaluators="default",
-            evaluator_config={
-                "predicted_column": "answer",
-            },
->>>>>>> a4db4ee8
         )
 
     client = mlflow.MlflowClient()
