--- conflicted
+++ resolved
@@ -684,7 +684,6 @@
     mock_logger.warning.assert_not_called()
 
 
-<<<<<<< HEAD
 def test_start_trace_within_active_run():
     exp_id = mlflow.create_experiment("test")
 
@@ -701,10 +700,7 @@
     assert traces[0].info.experiment_id == exp_id
 
 
-def test_start_trace_raise_error_when_active_trace_exists(clear_singleton):
-=======
 def test_start_trace_raise_error_when_active_trace_exists():
->>>>>>> 202d2686
     with mlflow.start_span("fluent_span"):
         with pytest.raises(MlflowException, match=r"Another trace is already set in the global"):
             mlflow.tracking.MlflowClient().start_trace("test")
