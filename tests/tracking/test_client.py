--- conflicted
+++ resolved
@@ -1675,17 +1675,6 @@
         assert trace_data.response == trace.data.response
 
 
-<<<<<<< HEAD
-def test_get_trace_throw_if_request_id_is_online_trace_id():
-    client = MlflowClient("databricks")
-    request_id = "3a3c3b56-910a-4721-8d02-0333eda5f37e"
-    with pytest.raises(MlflowException, match="Traces from inference tables can only be loaded"):
-        client.get_trace(request_id)
-
-    another_client = MlflowClient("mlruns")
-    with pytest.raises(MlflowException, match=r"Trace with request ID '[\w-]+' not found"):
-        another_client.get_trace(request_id)
-=======
 def test_get_trace_throw_if_trace_id_is_online_trace_id():
     client = MlflowClient("databricks")
     trace_id = "3a3c3b56-910a-4721-8d02-0333eda5f37e"
@@ -1695,7 +1684,6 @@
     another_client = MlflowClient("mlruns")
     with pytest.raises(MlflowException, match=r"Trace with request ID '[\w-]+' not found"):
         another_client.get_trace(trace_id)
->>>>>>> d18a4e2d
 
 
 @pytest.fixture(params=["file", "sqlalchemy"])
