import json
import os
import pickle
import sys
import time
from pathlib import Path
from unittest import mock
from unittest.mock import Mock, patch

import pytest

import mlflow
from mlflow import MlflowClient, flush_async_logging
from mlflow.config import enable_async_logging
from mlflow.entities import (
    EvaluationDataset,
    ExperimentTag,
    LoggedModel,
    Run,
    RunInfo,
    RunStatus,
    RunTag,
    SourceType,
    SpanStatusCode,
    SpanType,
    Trace,
    TraceInfo,
    ViewType,
)
from mlflow.entities.file_info import FileInfo
from mlflow.entities.logged_model_status import LoggedModelStatus
from mlflow.entities.metric import Metric
from mlflow.entities.model_registry import ModelVersion, ModelVersionTag
from mlflow.entities.model_registry.model_version_status import ModelVersionStatus
from mlflow.entities.model_registry.prompt_version import IS_PROMPT_TAG_KEY
from mlflow.entities.param import Param
from mlflow.entities.trace_data import TraceData
from mlflow.entities.trace_location import TraceLocation
from mlflow.entities.trace_state import TraceState
from mlflow.entities.trace_status import TraceStatus
from mlflow.environment_variables import MLFLOW_TRACKING_USERNAME
from mlflow.exceptions import MlflowException, MlflowTraceDataCorrupted, MlflowTraceDataNotFound
from mlflow.prompt.constants import LINKED_PROMPTS_TAG_KEY
from mlflow.store.artifact.artifact_repo import ArtifactRepository
from mlflow.store.entities.paged_list import PagedList
from mlflow.store.model_registry.sqlalchemy_store import (
    SqlAlchemyStore as SqlAlchemyModelRegistryStore,
)
from mlflow.store.tracking import SEARCH_EVALUATION_DATASETS_MAX_RESULTS, SEARCH_MAX_RESULTS_DEFAULT
from mlflow.store.tracking.sqlalchemy_store import SqlAlchemyStore as SqlAlchemyTrackingStore
from mlflow.tracing.constant import TraceMetadataKey
from mlflow.tracing.provider import _get_tracer, trace_disabled
from mlflow.tracking import set_registry_uri
from mlflow.tracking._model_registry import DEFAULT_AWAIT_MAX_SLEEP_SECONDS
from mlflow.tracking._model_registry.utils import (
    _get_store_registry as _get_model_registry_store_registry,
)
from mlflow.tracking._tracking_service.utils import _register, _use_tracking_uri
from mlflow.tracking.default_experiment import DEFAULT_EXPERIMENT_ID
from mlflow.utils.databricks_utils import _construct_databricks_run_url
from mlflow.utils.mlflow_tags import (
    MLFLOW_GIT_COMMIT,
    MLFLOW_PARENT_RUN_ID,
    MLFLOW_PROJECT_ENTRY_POINT,
    MLFLOW_SOURCE_NAME,
    MLFLOW_SOURCE_TYPE,
    MLFLOW_USER,
)
from mlflow.utils.os import is_windows

from tests.tracing.conftest import async_logging_enabled  # noqa: F401
from tests.tracing.helper import create_test_trace_info, get_traces


@pytest.fixture(autouse=True)
def reset_registry_uri():
    yield
    set_registry_uri(None)


@pytest.fixture
def mock_store():
    with mock.patch("mlflow.tracking._tracking_service.utils._get_store") as mock_get_store:
        mock_store = mock_get_store.return_value
        with mock.patch("mlflow.tracing.client._get_store", return_value=mock_store):
            yield mock_store


@pytest.fixture
def mock_artifact_repo():
    with mock.patch(
        "mlflow.tracking._tracking_service.client.get_artifact_repository"
    ) as mock_get_repo:
        mock_repo = mock_get_repo.return_value
        with mock.patch("mlflow.tracing.client.get_artifact_repository", return_value=mock_repo):
            yield mock_repo


@pytest.fixture
def mock_registry_store():
    mock_store = mock.MagicMock()
    mock_store.create_model_version = mock.create_autospec(
        SqlAlchemyModelRegistryStore.create_model_version
    )
    with mock.patch("mlflow.tracking._model_registry.utils._get_store", return_value=mock_store):
        yield mock_store


@pytest.fixture
def mock_databricks_tracking_store():
    experiment_id = "test-exp-id"
    run_id = "runid"

    class MockDatabricksTrackingStore:
        def __init__(self, run_id, experiment_id):
            self.run_id = run_id
            self.experiment_id = experiment_id

        def get_run(self, *args, **kwargs):
            return Run(
                RunInfo(self.run_id, self.experiment_id, "userid", "status", 0, 1, None), None
            )

    mock_tracking_store = MockDatabricksTrackingStore(run_id, experiment_id)

    with mock.patch(
        "mlflow.tracking._tracking_service.utils._tracking_store_registry.get_store",
        return_value=mock_tracking_store,
    ):
        yield mock_tracking_store


@pytest.fixture
def mock_store_start_trace():
    def _mock_start_trace(trace_info):
        return create_test_trace_info(
            trace_id="tr-123",
            experiment_id=trace_info.experiment_id,
            request_time=trace_info.request_time,
            execution_duration=trace_info.execution_duration,
            state=trace_info.state,
            trace_metadata=trace_info.trace_metadata,
            tags={
                "mlflow.user": "bob",
                "mlflow.artifactLocation": "test",
                **trace_info.tags,
            },
        )

    with mock.patch(
        "mlflow.tracing.client.TracingClient.start_trace", side_effect=_mock_start_trace
    ) as mock_start_trace:
        yield mock_start_trace


@pytest.fixture
def mock_spark_session():
    with mock.patch(
        "mlflow.utils.databricks_utils._get_active_spark_session"
    ) as mock_spark_session:
        yield mock_spark_session.return_value


@pytest.fixture
def mock_time():
    time = 1552319350.244724
    with mock.patch("time.time", return_value=time):
        yield time


@pytest.fixture
def setup_async_logging():
    enable_async_logging(True)
    yield
    flush_async_logging()
    enable_async_logging(False)


def test_client_create_run(mock_store, mock_time):
    experiment_id = mock.Mock()

    MlflowClient().create_run(experiment_id)

    mock_store.create_run.assert_called_once_with(
        experiment_id=experiment_id,
        user_id="unknown",
        start_time=int(mock_time * 1000),
        tags=[],
        run_name=None,
    )


def test_client_create_run_with_name(mock_store, mock_time):
    experiment_id = mock.Mock()

    MlflowClient().create_run(experiment_id, run_name="my name")

    mock_store.create_run.assert_called_once_with(
        experiment_id=experiment_id,
        user_id="unknown",
        start_time=int(mock_time * 1000),
        tags=[],
        run_name="my name",
    )


def test_client_get_trace(mock_store, mock_artifact_repo):
    mock_store.get_trace_info.return_value = TraceInfo(
        trace_id="tr-1234567",
        trace_location=TraceLocation.from_experiment_id("0"),
        request_time=123,
        execution_duration=456,
        state=TraceState.OK,
        tags={"mlflow.artifactLocation": "dbfs:/path/to/artifacts"},
    )
    mock_artifact_repo.download_trace_data.return_value = {
        "request": '{"prompt": "What is the meaning of life?"}',
        "response": '{"answer": 42}',
        "spans": [
            {
                "name": "predict",
                "context": {
                    "trace_id": "0x123456789",
                    "span_id": "0x12345",
                },
                "parent_id": None,
                "start_time": 123000000,
                "end_time": 579000000,
                "status_code": "OK",
                "status_message": "",
                "attributes": {
                    "mlflow.traceRequestId": '"tr-1234567"',
                    "mlflow.spanType": '"LLM"',
                    "mlflow.spanFunctionName": '"predict"',
                    "mlflow.spanInputs": '{"prompt": "What is the meaning of life?"}',
                    "mlflow.spanOutputs": '{"answer": 42}',
                },
                "events": [],
            }
        ],
    }
    trace = MlflowClient().get_trace("1234567")
    mock_store.get_trace_info.assert_called_once_with("1234567")
    mock_artifact_repo.download_trace_data.assert_called_once()

    assert trace.info.trace_id == "tr-1234567"
    assert trace.info.experiment_id == "0"
    assert trace.info.timestamp_ms == 123
    assert trace.info.execution_time_ms == 456
    assert trace.info.status == TraceStatus.OK
    assert trace.info.tags == {"mlflow.artifactLocation": "dbfs:/path/to/artifacts"}
    assert trace.data.request == '{"prompt": "What is the meaning of life?"}'
    assert trace.data.response == '{"answer": 42}'
    assert len(trace.data.spans) == 1
    assert trace.data.spans[0].name == "predict"
    assert trace.data.spans[0].trace_id == "tr-1234567"
    assert trace.data.spans[0].inputs == {"prompt": "What is the meaning of life?"}
    assert trace.data.spans[0].outputs == {"answer": 42}
    assert trace.data.spans[0].start_time_ns == 123000000
    assert trace.data.spans[0].end_time_ns == 579000000
    assert trace.data.spans[0].status.status_code == SpanStatusCode.OK


def test_client_get_trace_throws_for_missing_or_corrupted_data(mock_store, mock_artifact_repo):
    mock_store.get_trace_info.return_value = TraceInfo(
        trace_id="1234567",
        trace_location=TraceLocation.from_experiment_id("0"),
        request_time=123,
        execution_duration=456,
        state=TraceState.OK,
        tags={"mlflow.artifactLocation": "dbfs:/path/to/artifacts"},
    )
    mock_artifact_repo.download_trace_data.side_effect = MlflowTraceDataNotFound("1234567")

    with pytest.raises(
        MlflowException,
        match="Trace with ID 1234567 cannot be loaded because it is missing span data",
    ):
        MlflowClient().get_trace("1234567")

    mock_artifact_repo.download_trace_data.side_effect = MlflowTraceDataCorrupted("1234567")
    with pytest.raises(
        MlflowException,
        match="Trace with ID 1234567 cannot be loaded because its span data is corrupted",
    ):
        MlflowClient().get_trace("1234567")


@pytest.mark.parametrize("include_spans", [True, False])
def test_client_search_traces(mock_store, mock_artifact_repo, include_spans):
    mock_traces = [
        TraceInfo(
            trace_id="1234567",
            trace_location=TraceLocation.from_experiment_id("1"),
            request_time=123,
            execution_duration=456,
            state=TraceState.OK,
            tags={"mlflow.artifactLocation": "dbfs:/path/to/artifacts/1"},
        ),
        TraceInfo(
            trace_id="8910",
            trace_location=TraceLocation.from_experiment_id("2"),
            request_time=456,
            execution_duration=789,
            state=TraceState.OK,
            tags={"mlflow.artifactLocation": "dbfs:/path/to/artifacts/2"},
        ),
    ]
    mock_store.search_traces.return_value = (mock_traces, None)
    mock_artifact_repo.download_trace_data.return_value = {}
    results = MlflowClient().search_traces(
        experiment_ids=["1", "2", "3"], include_spans=include_spans
    )

    mock_store.search_traces.assert_called_once_with(
        experiment_ids=["1", "2", "3"],
        filter_string=None,
        max_results=100,
        order_by=None,
        page_token=None,
        model_id=None,
        sql_warehouse_id=None,
    )
    assert len(results) == 2
    if include_spans:
        mock_artifact_repo.download_trace_data.assert_called()
    else:
        mock_artifact_repo.download_trace_data.assert_not_called()

    # The TraceInfo is already fetched prior to the upload_trace_data call,
    # so we should not call _get_trace_info again
    mock_store.get_trace_info.assert_not_called()


@pytest.mark.parametrize("include_spans", [True, False])
def test_client_search_traces_trace_data_download_error(mock_store, include_spans):
    class CustomArtifactRepository(ArtifactRepository):
        def log_artifact(self, local_file, artifact_path=None):
            raise NotImplementedError("Should not be called")

        def log_artifacts(self, local_dir, artifact_path=None):
            raise NotImplementedError("Should not be called")

        def list_artifacts(self, path):
            raise NotImplementedError("Should not be called")

        def _download_file(self, *args, **kwargs):
            raise Exception("Failed to download trace data")

    with mock.patch(
        "mlflow.tracing.client.get_artifact_repository",
        return_value=CustomArtifactRepository("test"),
    ) as mock_get_artifact_repository:
        mock_traces = [
            TraceInfo(
                trace_id="1234567",
                trace_location=TraceLocation.from_experiment_id("1"),
                request_time=123,
                execution_duration=456,
                state=TraceState.OK,
                tags={"mlflow.artifactLocation": "test"},
            ),
        ]
        mock_store.search_traces.return_value = (mock_traces, None)
        traces = MlflowClient().search_traces(experiment_ids=["1"], include_spans=include_spans)

        if include_spans:
            assert traces == []
            mock_get_artifact_repository.assert_called()
        else:
            assert len(traces) == 1
            assert traces[0].info.trace_id == "1234567"
            mock_get_artifact_repository.assert_not_called()


def test_client_delete_traces(mock_store):
    MlflowClient().delete_traces(
        experiment_id="0",
        max_timestamp_millis=1,
        max_traces=2,
        trace_ids=["tr-1234"],
    )
    mock_store.delete_traces.assert_called_once_with(
        experiment_id="0",
        max_timestamp_millis=1,
        max_traces=2,
        trace_ids=["tr-1234"],
    )


@pytest.fixture(params=["file", "sqlalchemy"])
def tracking_uri(request, tmp_path, monkeypatch):
    """Set an MLflow Tracking URI with different type of backend."""
    if "MLFLOW_SKINNY" in os.environ and request.param == "sqlalchemy":
        pytest.skip("SQLAlchemy store is not available in skinny.")

    original_tracking_uri = mlflow.get_tracking_uri()

    if request.param == "file":
        tracking_uri = tmp_path.joinpath("file").as_uri()
    elif request.param == "sqlalchemy":
        path = tmp_path.joinpath("sqlalchemy.db").as_uri()
        tracking_uri = ("sqlite://" if sys.platform == "win32" else "sqlite:////") + path[
            len("file://") :
        ]

    # NB: MLflow tracer does not handle the change of tracking URI well,
    # so we need to reset the tracer to switch the tracking URI during testing.
    mlflow.tracing.disable()
    mlflow.set_tracking_uri(tracking_uri)
    mlflow.tracing.enable()

    yield tracking_uri

    # Reset tracking URI
    mlflow.set_tracking_uri(original_tracking_uri)


@pytest.mark.parametrize("with_active_run", [True, False])
def test_start_and_end_trace(tracking_uri, with_active_run, async_logging_enabled):
    client = MlflowClient(tracking_uri)

    experiment_id = client.create_experiment("test_experiment")

    class TestModel:
        def predict(self, x, y):
            root_span = client.start_trace(
                name="predict",
                inputs={"x": x, "y": y},
                tags={"tag": "tag_value"},
                experiment_id=experiment_id,
            )
            trace_id = root_span.trace_id

            z = x + y

            child_span = client.start_span(
                "child_span_1",
                span_type=SpanType.LLM,
                trace_id=trace_id,
                parent_id=root_span.span_id,
                inputs={"z": z},
            )

            z = z + 2

            client.end_span(
                trace_id=trace_id,
                span_id=child_span.span_id,
                outputs={"output": z},
                attributes={"delta": 2},
            )

            res = self.square(z, trace_id, root_span.span_id)
            client.end_trace(trace_id, outputs={"output": res}, status="OK")
            return res

        def square(self, t, trace_id, parent_id):
            span = client.start_span(
                "child_span_2",
                trace_id=trace_id,
                parent_id=parent_id,
                inputs={"t": t},
            )

            res = t**2
            time.sleep(0.1)

            client.end_span(
                trace_id=trace_id,
                span_id=span.span_id,
                outputs={"output": res},
            )
            return res

    model = TestModel()
    if with_active_run:
        with mlflow.start_run(experiment_id=experiment_id) as run:
            model.predict(1, 2)
            run_id = run.info.run_id
    else:
        model.predict(1, 2)

    if async_logging_enabled:
        mlflow.flush_trace_async_logging(terminate=True)

    trace_id = mlflow.get_trace(mlflow.get_last_active_trace_id()).info.trace_id

    # Validate that trace is logged to the backend
    trace = client.get_trace(trace_id)
    assert trace is not None

    assert trace.info.trace_id is not None
    assert trace.info.execution_time_ms >= 0.1 * 1e3  # at least 0.1 sec
    assert trace.info.status == TraceStatus.OK
    assert trace.info.request_metadata[TraceMetadataKey.INPUTS] == '{"x": 1, "y": 2}'
    assert trace.info.request_metadata[TraceMetadataKey.OUTPUTS] == '{"output": 25}'
    if with_active_run:
        assert trace.info.request_metadata[TraceMetadataKey.SOURCE_RUN] == run_id
        assert trace.info.experiment_id == run.info.experiment_id
    else:
        assert trace.info.experiment_id == experiment_id

    assert trace.data.request == '{"x": 1, "y": 2}'
    assert trace.data.response == '{"output": 25}'
    assert len(trace.data.spans) == 3

    span_name_to_span = {span.name: span for span in trace.data.spans}
    root_span = span_name_to_span["predict"]
    # NB: Start time of root span and trace info does not match because there is some
    #   latency for starting the trace within the backend
    # assert root_span.start_time_ns // 1e6 == trace.info.timestamp_ms
    assert root_span.parent_id is None
    assert root_span.attributes == {
        "mlflow.experimentId": experiment_id,
        "mlflow.traceRequestId": trace.info.trace_id,
        "mlflow.spanType": "UNKNOWN",
        "mlflow.spanInputs": {"x": 1, "y": 2},
        "mlflow.spanOutputs": {"output": 25},
    }

    child_span_1 = span_name_to_span["child_span_1"]
    assert child_span_1.parent_id == root_span.span_id
    assert child_span_1.attributes == {
        "mlflow.traceRequestId": trace.info.trace_id,
        "mlflow.spanType": "LLM",
        "mlflow.spanInputs": {"z": 3},
        "mlflow.spanOutputs": {"output": 5},
        "delta": 2,
    }

    child_span_2 = span_name_to_span["child_span_2"]
    assert child_span_2.parent_id == root_span.span_id
    assert child_span_2.attributes == {
        "mlflow.traceRequestId": trace.info.trace_id,
        "mlflow.spanType": "UNKNOWN",
        "mlflow.spanInputs": {"t": 5},
        "mlflow.spanOutputs": {"output": 25},
    }
    assert child_span_2.start_time_ns <= child_span_2.end_time_ns - 0.1 * 1e6


def test_start_and_end_trace_capture_falsy_input_and_output(tracking_uri):
    # This test is to verify that falsy input and output values are correctly logged
    client = MlflowClient(tracking_uri)
    experiment_id = client.create_experiment("test_experiment")

    root = client.start_trace(name="root", experiment_id=experiment_id, inputs=[])
    span = client.start_span(name="child", trace_id=root.trace_id, parent_id=root.span_id, inputs=0)
    client.end_span(trace_id=root.trace_id, span_id=span.span_id, outputs=False)
    client.end_trace(trace_id=root.trace_id, outputs="")

    trace = client.get_trace(root.trace_id)
    assert trace.data.spans[0].inputs == []
    assert trace.data.spans[0].outputs == ""
    assert trace.data.spans[1].inputs == 0
    assert trace.data.spans[1].outputs is False


@pytest.mark.usefixtures("reset_active_experiment")
def test_start_and_end_trace_before_all_span_end(async_logging_enabled):
    # This test is to verify that the trace is still exported even if some spans are not ended
    exp_id = mlflow.set_experiment("test_experiment_1").experiment_id

    class TestModel:
        def __init__(self):
            self._client = MlflowClient()

        def predict(self, x):
            root_span = self._client.start_trace(name="predict")
            trace_id = root_span.trace_id
            child_span = self._client.start_span(
                "ended-span",
                trace_id=trace_id,
                parent_id=root_span.span_id,
            )
            time.sleep(0.1)
            self._client.end_span(trace_id, child_span.span_id)

            res = self.square(x, trace_id, root_span.span_id)
            self._client.end_trace(trace_id)
            return res

        def square(self, t, trace_id, parent_id):
            self._client.start_span("non-ended-span", trace_id=trace_id, parent_id=parent_id)
            time.sleep(0.1)
            # The span created above is not ended
            return t**2

    model = TestModel()
    model.predict(1)

    if async_logging_enabled:
        mlflow.flush_trace_async_logging(terminate=True)

    traces = MlflowClient().search_traces(experiment_ids=[exp_id])
    assert len(traces) == 1

    trace_info = traces[0].info
    assert trace_info.trace_id is not None
    assert trace_info.experiment_id == exp_id
    assert trace_info.timestamp_ms is not None
    assert trace_info.execution_time_ms is not None
    assert trace_info.status == TraceStatus.OK

    trace_data = traces[0].data
    assert trace_data.request is None
    assert trace_data.response is None
    assert len(trace_data.spans) == 3  # The non-ended span should be also included in the trace

    span_name_to_span = {span.name: span for span in trace_data.spans}
    root_span = span_name_to_span["predict"]
    assert root_span.parent_id is None
    assert root_span.status.status_code == SpanStatusCode.OK

    ended_span = span_name_to_span["ended-span"]
    assert ended_span.parent_id == root_span.span_id
    assert ended_span.start_time_ns < ended_span.end_time_ns
    assert ended_span.status.status_code == SpanStatusCode.OK

    # The non-ended span should have null end_time and UNSET status
    non_ended_span = span_name_to_span["non-ended-span"]
    assert non_ended_span.parent_id == root_span.span_id
    assert non_ended_span.start_time_ns is not None
    assert non_ended_span.end_time_ns is None
    assert non_ended_span.status.status_code == SpanStatusCode.UNSET


@mock.patch("mlflow.get_tracking_uri", return_value="databricks")
def test_log_trace_with_databricks_tracking_uri(
    databricks_tracking_uri, mock_store_start_trace, monkeypatch
):
    monkeypatch.setenv("MLFLOW_EXPERIMENT_NAME", "test")
    monkeypatch.setenv(MLFLOW_TRACKING_USERNAME.name, "bob")
    monkeypatch.setattr(mlflow.tracking.context.default_context, "_get_source_name", lambda: "test")

    mock_experiment = mock.MagicMock()
    mock_experiment.experiment_id = "test_experiment_id"

    class TestModel:
        def __init__(self):
            self._client = MlflowClient()

        def predict(self, x, y):
            root_span = self._client.start_trace(
                name="predict",
                inputs={"x": x, "y": y},
                # Trying to override mlflow.user tag, which will be ignored
                tags={"tag": "tag_value", "mlflow.user": "unknown"},
            )
            trace_id = root_span.trace_id

            z = x + y

            child_span = self._client.start_span(
                "child_span_1",
                span_type=SpanType.LLM,
                trace_id=trace_id,
                parent_id=root_span.span_id,
                inputs={"z": z},
            )

            z = z + 2

            self._client.end_span(
                trace_id=trace_id,
                span_id=child_span.span_id,
                outputs={"output": z},
                attributes={"delta": 2},
            )
            self._client.end_trace(trace_id, outputs=z, status="OK")
            return z

    model = TestModel()

    with (
        mock.patch(
            "mlflow.tracing.client.TracingClient._upload_trace_data"
        ) as mock_upload_trace_data,
        mock.patch(
            "mlflow.tracing.client.TracingClient.set_trace_tags",
        ),
        mock.patch(
            "mlflow.tracing.client.TracingClient.set_trace_tag",
        ),
        mock.patch(
            "mlflow.tracing.client.TracingClient.get_trace_info",
        ),
        mock.patch(
            "mlflow.MlflowClient.get_experiment_by_name",
            return_value=mock_experiment,
        ),
    ):
        model.predict(1, 2)
        mlflow.flush_trace_async_logging(terminate=True)

    mock_store_start_trace.assert_called_once()
    mock_upload_trace_data.assert_called_once()


def test_start_and_end_trace_does_not_log_trace_when_disabled(
    tracking_uri, monkeypatch, async_logging_enabled
):
    client = MlflowClient(tracking_uri)
    experiment_id = client.create_experiment("test_experiment")

    @trace_disabled
    def func():
        span = client.start_trace(
            name="predict",
            experiment_id=experiment_id,
            inputs={"x": 1, "y": 2},
            attributes={"attr": "value"},
            tags={"tag": "tag_value"},
        )
        child_span = client.start_span(
            "child_span_1",
            trace_id=span.trace_id,
            parent_id=span.span_id,
        )
        client.end_span(
            trace_id=span.trace_id,
            span_id=child_span.span_id,
            outputs={"output": 5},
        )
        client.end_trace(span.trace_id, outputs=5, status="OK")
        return "done"

    mock_logger = mock.MagicMock()
    monkeypatch.setattr(mlflow.tracking.client, "_logger", mock_logger)

    res = func()

    assert res == "done"
    assert client.search_traces(experiment_ids=[experiment_id]) == []
    # No warning should be issued
    mock_logger.warning.assert_not_called()


def test_start_trace_within_active_run(async_logging_enabled):
    exp_id = mlflow.create_experiment("test")

    client = mlflow.MlflowClient()
    with mlflow.start_run():
        root_span = client.start_trace(
            name="test",
            experiment_id=exp_id,
        )
        client.end_trace(root_span.trace_id)

    if async_logging_enabled:
        mlflow.flush_trace_async_logging(terminate=True)

    traces = client.search_traces(experiment_ids=[exp_id])
    assert len(traces) == 1
    assert traces[0].info.experiment_id == exp_id


def test_start_trace_raise_error_when_active_trace_exists():
    with mlflow.start_span("fluent_span"):
        with pytest.raises(MlflowException, match=r"Another trace is already set in the global"):
            mlflow.tracking.MlflowClient().start_trace("test")


def test_end_trace_raise_error_when_trace_not_exist():
    client = mlflow.tracking.MlflowClient()
    mock_tracing_client = mock.MagicMock()
    mock_tracing_client.get_trace.return_value = None
    client._tracing_client = mock_tracing_client

    with pytest.raises(MlflowException, match=r"Trace with ID test not found"):
        client.end_trace("test")


def test_end_trace_works_for_trace_in_pending_status():
    client = mlflow.tracking.MlflowClient()
    mock_tracing_client = mock.MagicMock()
    mock_tracing_client.get_trace.return_value = Trace(
        info=create_test_trace_info("test", state=TraceState.IN_PROGRESS), data=TraceData()
    )
    client._tracing_client = mock_tracing_client
    client.end_span = lambda *args: None

    client.end_trace("test")


@pytest.mark.parametrize("state", [TraceState.OK, TraceState.ERROR])
def test_end_trace_raise_error_for_trace_in_end_status(state):
    client = mlflow.tracking.MlflowClient()
    mock_tracing_client = mock.MagicMock()
    mock_tracing_client.get_trace.return_value = Trace(
        info=create_test_trace_info("test", state=state), data=TraceData()
    )
    client._tracing_client = mock_tracing_client

    with pytest.raises(MlflowException, match=r"Trace with ID test already finished"):
        client.end_trace("test")


def test_trace_status_either_pending_or_end():
    all_statuses = {status.value for status in TraceStatus}
    pending_or_end_statuses = TraceStatus.pending_statuses() | TraceStatus.end_statuses()
    unclassified_statuses = all_statuses - pending_or_end_statuses
    assert len(unclassified_statuses) == 0, (
        f"Please add {unclassified_statuses} to "
        "either pending_statuses or end_statuses in TraceStatus class definition"
    )


def test_start_span_raise_error_when_parent_id_is_not_provided():
    with pytest.raises(MlflowException, match=r"start_span\(\) must be called with"):
        mlflow.tracking.MlflowClient().start_span("span_name", trace_id="test", parent_id=None)


def test_log_trace(tracking_uri):
    client = MlflowClient(tracking_uri)
    experiment_id = client.create_experiment("test_experiment")

    span = client.start_trace(
        name="test",
        span_type=SpanType.LLM,
        experiment_id=experiment_id,
        tags={"custom_tag": "tag_value"},
    )
    client.end_trace(span.trace_id, status="OK")

    trace = mlflow.get_trace(mlflow.get_last_active_trace_id())

    # Purge all traces in the backend once
    client.delete_traces(experiment_id=experiment_id, trace_ids=[trace.info.trace_id])
    assert client.search_traces(experiment_ids=[experiment_id]) == []

    # Log the trace manually
    new_trace_id = client._log_trace(trace)

    # Validate the trace is added to the backend
    backend_traces = client.search_traces(experiment_ids=[experiment_id])
    assert len(backend_traces) == 1
    assert backend_traces[0].info.trace_id == new_trace_id  # new request ID is assigned
    assert backend_traces[0].info.experiment_id == experiment_id
    assert backend_traces[0].info.status == trace.info.status
    assert backend_traces[0].info.tags["custom_tag"] == "tag_value"
    assert backend_traces[0].info.request_preview == trace.info.request_preview
    assert backend_traces[0].info.response_preview == trace.info.response_preview
    assert len(backend_traces[0].data.spans) == len(trace.data.spans)
    assert backend_traces[0].data.spans[0].name == trace.data.spans[0].name

    # If the experiment ID is None in the given trace, it should be set to the default experiment
    trace.info.experiment_id = None
    new_trace_id = client._log_trace(trace)
    backend_traces = client.search_traces(experiment_ids=[DEFAULT_EXPERIMENT_ID])
    assert len(backend_traces) == 1


def test_ignore_exception_from_tracing_logic(monkeypatch, async_logging_enabled):
    exp_id = mlflow.set_experiment("test_experiment_1").experiment_id
    client = MlflowClient()

    class TestModel:
        def predict(self, x):
            root_span = client.start_trace(experiment_id=exp_id, name="predict")
            trace_id = root_span.trace_id
            child_span = client.start_span(
                name="child", trace_id=trace_id, parent_id=root_span.span_id
            )
            client.end_span(trace_id, child_span.span_id)
            client.end_trace(trace_id)
            return x

    model = TestModel()

    # Mock the span processor's on_end handler to raise an exception
    processor = _get_tracer(__name__).span_processor

    def _always_fail(*args, **kwargs):
        raise ValueError("Some error")

    # Exception while starting the trace should be caught not raise
    monkeypatch.setattr(processor, "on_start", _always_fail)
    response = model.predict(1)
    assert response == 1
    assert len(get_traces()) == 0

    # Exception while ending the trace should be caught not raise
    monkeypatch.setattr(processor, "on_end", _always_fail)
    response = model.predict(1)
    assert response == 1
    assert len(get_traces()) == 0


def test_set_and_delete_trace_tag_on_active_trace(monkeypatch):
    monkeypatch.setenv(MLFLOW_TRACKING_USERNAME.name, "bob")
    monkeypatch.setattr(mlflow.tracking.context.default_context, "_get_source_name", lambda: "test")

    client = mlflow.tracking.MlflowClient()

    root_span = client.start_trace(name="test")
    trace_id = root_span.trace_id
    client.set_trace_tag(trace_id, "foo", "bar")
    client.end_trace(trace_id)

    trace = mlflow.get_trace(mlflow.get_last_active_trace_id())
    assert trace.info.tags["foo"] == "bar"


def test_set_trace_tag_on_logged_trace(mock_store):
    mlflow.tracking.MlflowClient().set_trace_tag("test", "foo", "bar")
    mlflow.tracking.MlflowClient().set_trace_tag("test", "mlflow.some.reserved.tag", "value")
    mock_store.set_trace_tag.assert_has_calls(
        [
            mock.call("test", "foo", "bar"),
            mock.call("test", "mlflow.some.reserved.tag", "value"),
        ]
    )


def test_delete_trace_tag_on_active_trace(monkeypatch):
    monkeypatch.setenv(MLFLOW_TRACKING_USERNAME.name, "bob")
    monkeypatch.setattr(mlflow.tracking.context.default_context, "_get_source_name", lambda: "test")

    client = mlflow.tracking.MlflowClient()
    root_span = client.start_trace(name="test", tags={"foo": "bar", "baz": "qux"})
    trace_id = root_span.trace_id
    client.delete_trace_tag(trace_id, "foo")
    client.end_trace(trace_id)

    trace = mlflow.get_trace(mlflow.get_last_active_trace_id())
    assert "baz" in trace.info.tags
    assert "foo" not in trace.info.tags


def test_delete_trace_tag_on_logged_trace(mock_store):
    mlflow.tracking.MlflowClient().delete_trace_tag("test", "foo")
    mock_store.delete_trace_tag.assert_called_once_with("test", "foo")


def test_client_create_experiment(mock_store):
    MlflowClient().create_experiment("someName", "someLocation", {"key1": "val1", "key2": "val2"})

    mock_store.create_experiment.assert_called_once_with(
        artifact_location="someLocation",
        tags=[ExperimentTag("key1", "val1"), ExperimentTag("key2", "val2")],
        name="someName",
    )


def test_client_create_run_overrides(mock_store):
    experiment_id = mock.Mock()
    user = mock.Mock()
    start_time = mock.Mock()
    run_name = mock.Mock()
    tags = {
        MLFLOW_USER: user,
        MLFLOW_PARENT_RUN_ID: mock.Mock(),
        MLFLOW_SOURCE_TYPE: SourceType.to_string(SourceType.JOB),
        MLFLOW_SOURCE_NAME: mock.Mock(),
        MLFLOW_PROJECT_ENTRY_POINT: mock.Mock(),
        MLFLOW_GIT_COMMIT: mock.Mock(),
        "other-key": "other-value",
    }

    MlflowClient().create_run(experiment_id, start_time, tags, run_name)

    mock_store.create_run.assert_called_once_with(
        experiment_id=experiment_id,
        user_id=user,
        start_time=start_time,
        tags=[RunTag(key, value) for key, value in tags.items()],
        run_name=run_name,
    )
    mock_store.reset_mock()
    MlflowClient().create_run(experiment_id, start_time, tags)
    mock_store.create_run.assert_called_once_with(
        experiment_id=experiment_id,
        user_id=user,
        start_time=start_time,
        tags=[RunTag(key, value) for key, value in tags.items()],
        run_name=None,
    )


def test_client_set_terminated_no_change_name(mock_store):
    experiment_id = mock.Mock()
    run = MlflowClient().create_run(experiment_id, run_name="my name")
    MlflowClient().set_terminated(run.info.run_id)
    _, kwargs = mock_store.update_run_info.call_args
    assert kwargs["run_name"] is None


def test_client_search_runs_defaults(mock_store):
    MlflowClient().search_runs([1, 2, 3])
    mock_store.search_runs.assert_called_once_with(
        experiment_ids=[1, 2, 3],
        filter_string="",
        run_view_type=ViewType.ACTIVE_ONLY,
        max_results=SEARCH_MAX_RESULTS_DEFAULT,
        order_by=None,
        page_token=None,
    )


def test_client_search_runs_filter(mock_store):
    MlflowClient().search_runs(["a", "b", "c"], "my filter")
    mock_store.search_runs.assert_called_once_with(
        experiment_ids=["a", "b", "c"],
        filter_string="my filter",
        run_view_type=ViewType.ACTIVE_ONLY,
        max_results=SEARCH_MAX_RESULTS_DEFAULT,
        order_by=None,
        page_token=None,
    )


def test_client_search_runs_view_type(mock_store):
    MlflowClient().search_runs(["a", "b", "c"], "my filter", ViewType.DELETED_ONLY)
    mock_store.search_runs.assert_called_once_with(
        experiment_ids=["a", "b", "c"],
        filter_string="my filter",
        run_view_type=ViewType.DELETED_ONLY,
        max_results=SEARCH_MAX_RESULTS_DEFAULT,
        order_by=None,
        page_token=None,
    )


def test_client_search_runs_max_results(mock_store):
    MlflowClient().search_runs([5], "my filter", ViewType.ALL, 2876)
    mock_store.search_runs.assert_called_once_with(
        experiment_ids=[5],
        filter_string="my filter",
        run_view_type=ViewType.ALL,
        max_results=2876,
        order_by=None,
        page_token=None,
    )


def test_client_search_runs_int_experiment_id(mock_store):
    MlflowClient().search_runs(123)
    mock_store.search_runs.assert_called_once_with(
        experiment_ids=[123],
        filter_string="",
        run_view_type=ViewType.ACTIVE_ONLY,
        max_results=SEARCH_MAX_RESULTS_DEFAULT,
        order_by=None,
        page_token=None,
    )


def test_client_search_runs_string_experiment_id(mock_store):
    MlflowClient().search_runs("abc")
    mock_store.search_runs.assert_called_once_with(
        experiment_ids=["abc"],
        filter_string="",
        run_view_type=ViewType.ACTIVE_ONLY,
        max_results=SEARCH_MAX_RESULTS_DEFAULT,
        order_by=None,
        page_token=None,
    )


def test_client_search_runs_order_by(mock_store):
    MlflowClient().search_runs([5], order_by=["a", "b"])
    mock_store.search_runs.assert_called_once_with(
        experiment_ids=[5],
        filter_string="",
        run_view_type=ViewType.ACTIVE_ONLY,
        max_results=SEARCH_MAX_RESULTS_DEFAULT,
        order_by=["a", "b"],
        page_token=None,
    )


def test_client_search_runs_page_token(mock_store):
    MlflowClient().search_runs([5], page_token="blah")
    mock_store.search_runs.assert_called_once_with(
        experiment_ids=[5],
        filter_string="",
        run_view_type=ViewType.ACTIVE_ONLY,
        max_results=SEARCH_MAX_RESULTS_DEFAULT,
        order_by=None,
        page_token="blah",
    )


def test_update_registered_model(mock_registry_store):
    """
    Update registered model no longer supports name change.
    """
    expected_return_value = "some expected return value."
    mock_registry_store.rename_registered_model.return_value = expected_return_value
    expected_return_value_2 = "other expected return value."
    mock_registry_store.update_registered_model.return_value = expected_return_value_2
    res = MlflowClient(registry_uri="sqlite:///somedb.db").update_registered_model(
        name="orig name", description="new description"
    )
    assert expected_return_value_2 == res
    mock_registry_store.update_registered_model.assert_called_once_with(
        name="orig name", description="new description", deployment_job_id=None
    )
    mock_registry_store.rename_registered_model.assert_not_called()


def test_create_model_version(mock_registry_store):
    """
    Basic test for create model version.
    """
    mock_registry_store.create_model_version.return_value = _default_model_version()
    res = MlflowClient(registry_uri="sqlite:///somedb.db").create_model_version(
        "orig name", "source", "run-id", tags={"key": "value"}, description="desc"
    )
    assert res == _default_model_version()
    mock_registry_store.create_model_version.assert_called_once_with(
        "orig name",
        "source",
        "run-id",
        [ModelVersionTag(key="key", value="value")],
        None,
        "desc",
        local_model_path=None,
        model_id=None,
    )


def test_update_model_version(mock_registry_store):
    """
    Update registered model no longer support state changes.
    """
    mock_registry_store.update_model_version.return_value = _default_model_version()
    res = MlflowClient(registry_uri="sqlite:///somedb.db").update_model_version(
        name="orig name", version="1", description="desc"
    )
    assert _default_model_version() == res
    mock_registry_store.update_model_version.assert_called_once_with(
        name="orig name", version="1", description="desc"
    )
    mock_registry_store.transition_model_version_stage.assert_not_called()


def test_transition_model_version_stage(mock_registry_store):
    name = "Model 1"
    version = "12"
    stage = "Production"
    expected_result = ModelVersion(name, version, creation_timestamp=123, current_stage=stage)
    mock_registry_store.transition_model_version_stage.return_value = expected_result
    actual_result = MlflowClient(registry_uri="sqlite:///somedb.db").transition_model_version_stage(
        name, version, stage
    )
    mock_registry_store.transition_model_version_stage.assert_called_once_with(
        name=name, version=version, stage=stage, archive_existing_versions=False
    )
    assert expected_result == actual_result


def test_registry_uri_set_as_param():
    uri = "sqlite:///somedb.db"
    client = MlflowClient(tracking_uri="databricks://tracking", registry_uri=uri)
    assert client._registry_uri == uri


def test_registry_uri_from_set_registry_uri():
    uri = "sqlite:///somedb.db"
    set_registry_uri(uri)
    client = MlflowClient(tracking_uri="databricks://tracking")
    assert client._registry_uri == uri
    set_registry_uri(None)


def test_registry_uri_from_tracking_uri_param():
    tracking_uri = "databricks://tracking_vhawoierj"
    with mock.patch(
        "mlflow.tracking._tracking_service.utils.get_tracking_uri",
        return_value=tracking_uri,
    ):
        client = MlflowClient(tracking_uri=tracking_uri)
        # For databricks tracking URIs, registry URI defaults to Unity Catalog with profile
        assert client._registry_uri == "databricks-uc://tracking_vhawoierj"


def test_registry_uri_from_implicit_tracking_uri():
    tracking_uri = "databricks://tracking_wierojasdf"
    with mock.patch(
        "mlflow.tracking._tracking_service.utils.get_tracking_uri",
        return_value=tracking_uri,
    ):
        client = MlflowClient()
        # For databricks tracking URIs, registry URI defaults to Unity Catalog with profile
        assert client._registry_uri == "databricks-uc://tracking_wierojasdf"


def test_create_model_version_nondatabricks_source_no_runlink(mock_registry_store):
    run_id = "runid"
    client = MlflowClient(tracking_uri="http://10.123.1231.11")
    mock_registry_store.create_model_version.return_value = ModelVersion(
        "name",
        1,
        0,
        1,
        source="source",
        run_id=run_id,
    )
    model_version = client.create_model_version("name", "source", "runid")
    assert model_version.name == "name"
    assert model_version.source == "source"
    assert model_version.run_id == "runid"
    # verify that the store was not provided a run link
    mock_registry_store.create_model_version.assert_called_once_with(
        "name", "source", "runid", [], None, None, local_model_path=None, model_id=None
    )


def test_create_model_version_nondatabricks_source_no_run_id(mock_registry_store):
    client = MlflowClient(tracking_uri="http://10.123.1231.11")
    mock_registry_store.create_model_version.return_value = ModelVersion(
        "name", 1, 0, 1, source="source"
    )
    model_version = client.create_model_version("name", "source")
    assert model_version.name == "name"
    assert model_version.source == "source"
    assert model_version.run_id is None
    # verify that the store was not provided a run id
    mock_registry_store.create_model_version.assert_called_once_with(
        "name", "source", None, [], None, None, local_model_path=None, model_id=None
    )


def test_create_model_version_explicitly_set_run_link(
    mock_registry_store, mock_databricks_tracking_store
):
    run_link = "my-run-link"
    hostname = "https://workspace.databricks.com/"
    workspace_id = "10002"
    mock_registry_store.create_model_version.return_value = ModelVersion(
        "name",
        1,
        0,
        1,
        source="source",
        run_id=mock_databricks_tracking_store.run_id,
        run_link=run_link,
    )

    # mocks to make sure that even if you're in a notebook, this setting is respected.
    with (
        mock.patch("mlflow.utils.databricks_utils.is_in_databricks_notebook", return_value=True),
        mock.patch(
            "mlflow.utils.databricks_utils.get_workspace_info_from_dbutils",
            return_value=(hostname, workspace_id),
        ),
    ):
        client = MlflowClient(tracking_uri="databricks", registry_uri="otherplace")
        model_version = client.create_model_version("name", "source", "runid", run_link=run_link)
        assert model_version.run_link == run_link
        # verify that the store was provided with the explicitly passed in run link
        mock_registry_store.create_model_version.assert_called_once_with(
            "name", "source", "runid", [], run_link, None, local_model_path=None, model_id=None
        )


def test_create_model_version_run_link_in_notebook_with_default_profile(
    mock_registry_store, mock_databricks_tracking_store
):
    hostname = "https://workspace.databricks.com/"
    workspace_id = "10002"
    workspace_url = _construct_databricks_run_url(
        hostname,
        mock_databricks_tracking_store.experiment_id,
        mock_databricks_tracking_store.run_id,
        workspace_id,
    )

    with (
        mock.patch("mlflow.utils.databricks_utils.is_in_databricks_notebook", return_value=True),
        mock.patch(
            "mlflow.utils.databricks_utils.get_workspace_info_from_dbutils",
            return_value=(hostname, workspace_id),
        ),
    ):
        client = MlflowClient(tracking_uri="databricks", registry_uri="otherplace")
        mock_registry_store.create_model_version.return_value = ModelVersion(
            "name",
            1,
            0,
            1,
            source="source",
            run_id=mock_databricks_tracking_store.run_id,
            run_link=workspace_url,
        )
        model_version = client.create_model_version("name", "source", "runid")
        assert model_version.run_link == workspace_url
        # verify that the client generated the right URL
        mock_registry_store.create_model_version.assert_called_once_with(
            "name", "source", "runid", [], workspace_url, None, local_model_path=None, model_id=None
        )


def test_create_model_version_with_source(mock_registry_store, mock_databricks_tracking_store):
    model_id = "model_id"
    mock_registry_store.create_model_version.return_value = ModelVersion(
        "name",
        1,
        0,
        1,
        source="/path/to/source",
        run_id=mock_databricks_tracking_store.run_id,
        run_link=None,
        model_id=model_id,
    )
    mock_logged_model = LoggedModel(
        experiment_id="exp_id",
        model_id="model_id",
        name="name",
        artifact_location="/path/to/source",
        creation_timestamp=0,
        last_updated_timestamp=0,
    )

    with mock.patch(
        "mlflow.tracking.client.MlflowClient.get_logged_model", return_value=mock_logged_model
    ):
        client = MlflowClient(tracking_uri="databricks")
        model_version = client.create_model_version(
            "name", f"models:/{model_id}", "runid", run_link=None, model_id=model_id
        )
        assert model_version.model_id == model_id
        mock_registry_store.create_model_version.assert_called_once_with(
            "name",
            f"models:/{model_id}",
            "runid",
            [],
            None,
            None,
            local_model_path=None,
            model_id="model_id",
        )

    mock_registry_store.create_model_version.reset_mock()
    with mock.patch(
        "mlflow.tracking.client.MlflowClient.get_logged_model", return_value=mock_logged_model
    ):
        client = MlflowClient(tracking_uri="databricks", registry_uri="databricks-uc")
        model_version = client.create_model_version(
            "name", f"models:/{model_id}", "runid", run_link=None, model_id=model_id
        )
        assert model_version.model_id == model_id
        mock_registry_store.create_model_version.assert_called_once_with(
            "name",
            f"models:/{model_id}",
            "runid",
            [],
            None,
            None,
            local_model_path=None,
            model_id="model_id",
        )


def test_creation_default_values_in_unity_catalog(mock_registry_store):
    client = MlflowClient(tracking_uri="databricks", registry_uri="databricks-uc")
    mock_registry_store.create_model_version.return_value = ModelVersion(
        "name",
        1,
        0,
        1,
        source="source",
        run_id="runid",
    )
    client.create_model_version("name", "source", "runid")
    # verify that registry store was called with tags=[] and run_link=None
    mock_registry_store.create_model_version.assert_called_once_with(
        "name", "source", "runid", [], None, None, local_model_path=None, model_id=None
    )
    client.create_registered_model(name="name", description="description")
    # verify that registry store was called with tags=[]
    mock_registry_store.create_registered_model.assert_called_once_with(
        "name", [], "description", None
    )


def test_await_model_version_creation(mock_registry_store):
    mv = ModelVersion(
        name="name",
        version=1,
        creation_timestamp=123,
        status=ModelVersionStatus.to_string(ModelVersionStatus.FAILED_REGISTRATION),
    )
    mock_registry_store.create_model_version.return_value = mv

    client = MlflowClient(tracking_uri="http://10.123.1231.11")

    client.create_model_version("name", "source")
    mock_registry_store._await_model_version_creation.assert_called_once_with(
        mv, DEFAULT_AWAIT_MAX_SLEEP_SECONDS
    )


def test_create_model_version_run_link_with_configured_profile(
    mock_registry_store, mock_databricks_tracking_store
):
    hostname = "https://workspace.databricks.com/"
    workspace_id = "10002"
    workspace_url = _construct_databricks_run_url(
        hostname,
        mock_databricks_tracking_store.experiment_id,
        mock_databricks_tracking_store.run_id,
        workspace_id,
    )

    with (
        mock.patch("mlflow.utils.databricks_utils.is_in_databricks_notebook", return_value=False),
        mock.patch(
            "mlflow.utils.databricks_utils.get_workspace_info_from_databricks_secrets",
            return_value=(hostname, workspace_id),
        ),
    ):
        client = MlflowClient(tracking_uri="databricks", registry_uri="otherplace")
        mock_registry_store.create_model_version.return_value = ModelVersion(
            "name",
            1,
            0,
            1,
            source="source",
            run_id=mock_databricks_tracking_store.run_id,
            run_link=workspace_url,
        )
        model_version = client.create_model_version("name", "source", "runid")
        assert model_version.run_link == workspace_url
        # verify that the client generated the right URL
        mock_registry_store.create_model_version.assert_called_once_with(
            "name", "source", "runid", [], workspace_url, None, local_model_path=None, model_id=None
        )


def test_create_model_version_copy_called_db_to_db(mock_registry_store):
    client = MlflowClient(
        tracking_uri="databricks://tracking",
        registry_uri="databricks://registry:workspace",
    )
    mock_registry_store.create_model_version.return_value = _default_model_version()
    with mock.patch("mlflow.tracking.client._upload_artifacts_to_databricks") as upload_mock:
        client.create_model_version(
            "model name",
            "dbfs:/source",
            "run_12345",
            run_link="not:/important/for/test",
        )
        upload_mock.assert_called_once_with(
            "dbfs:/source",
            "run_12345",
            "databricks://tracking",
            "databricks://registry:workspace",
        )


def test_create_model_version_copy_called_nondb_to_db(mock_registry_store):
    client = MlflowClient(
        tracking_uri="https://tracking", registry_uri="databricks://registry:workspace"
    )
    mock_registry_store.create_model_version.return_value = _default_model_version()
    with mock.patch("mlflow.tracking.client._upload_artifacts_to_databricks") as upload_mock:
        client.create_model_version(
            "model name", "s3:/source", "run_12345", run_link="not:/important/for/test"
        )
        upload_mock.assert_called_once_with(
            "s3:/source",
            "run_12345",
            "https://tracking",
            "databricks://registry:workspace",
        )


def test_create_model_version_copy_not_called_to_db(mock_registry_store):
    client = MlflowClient(
        tracking_uri="databricks://registry:workspace",
        registry_uri="databricks://registry:workspace",
    )
    mock_registry_store.create_model_version.return_value = _default_model_version()
    with mock.patch("mlflow.tracking.client._upload_artifacts_to_databricks") as upload_mock:
        client.create_model_version(
            "model name",
            "dbfs:/source",
            "run_12345",
            run_link="not:/important/for/test",
        )
        upload_mock.assert_not_called()


def test_create_model_version_copy_not_called_to_nondb(mock_registry_store):
    client = MlflowClient(tracking_uri="databricks://tracking", registry_uri="https://registry")
    mock_registry_store.create_model_version.return_value = _default_model_version()
    with mock.patch("mlflow.tracking.client._upload_artifacts_to_databricks") as upload_mock:
        client.create_model_version(
            "model name",
            "dbfs:/source",
            "run_12345",
            run_link="not:/important/for/test",
        )
        upload_mock.assert_not_called()


def _default_model_version():
    return ModelVersion("model name", 1, creation_timestamp=123, status="READY")


def test_client_can_be_serialized_with_pickle(tmp_path):
    """
    Verifies that instances of `MlflowClient` can be serialized using pickle, even if the underlying
    Tracking and Model Registry stores used by the client are not serializable using pickle
    """

    class MockUnpickleableTrackingStore(SqlAlchemyTrackingStore):
        pass

    class MockUnpickleableModelRegistryStore(SqlAlchemyModelRegistryStore):
        pass

    backend_store_path = tmp_path.joinpath("test.db")
    artifact_store_path = tmp_path.joinpath("artifacts")

    mock_tracking_store = MockUnpickleableTrackingStore(
        f"sqlite:///{backend_store_path}", str(artifact_store_path)
    )
    mock_model_registry_store = MockUnpickleableModelRegistryStore(
        f"sqlite:///{backend_store_path}"
    )

    # Verify that the mock stores cannot be pickled because they are defined within a function
    # (i.e. the test function)
    with pytest.raises(AttributeError, match="<locals>.MockUnpickleableTrackingStore'"):
        pickle.dumps(mock_tracking_store)

    with pytest.raises(AttributeError, match="<locals>.MockUnpickleableModelRegistryStore'"):
        pickle.dumps(mock_model_registry_store)

    _register("pickle", lambda *args, **kwargs: mock_tracking_store)
    _get_model_registry_store_registry().register(
        "pickle", lambda *args, **kwargs: mock_model_registry_store
    )

    # Create an MlflowClient with the store that cannot be pickled, perform
    # tracking & model registry operations, and verify that the client can still be pickled
    client = MlflowClient("pickle://foo")
    client.create_experiment("test_experiment")
    client.create_registered_model("test_model")
    pickle.dumps(client)


@pytest.fixture
def mock_registry_store_with_get_latest_version(mock_registry_store):
    mock_get_latest_versions = mock.Mock()
    mock_get_latest_versions.return_value = [
        ModelVersion(
            "model_name",
            1,
            0,
        )
    ]

    mock_registry_store.get_latest_versions = mock_get_latest_versions
    return mock_registry_store


def test_set_model_version_tag(mock_registry_store_with_get_latest_version):
    # set_model_version_tag using version
    MlflowClient().set_model_version_tag("model_name", 1, "tag1", "foobar")
    mock_registry_store_with_get_latest_version.set_model_version_tag.assert_called_once_with(
        "model_name", 1, ModelVersionTag(key="tag1", value="foobar")
    )

    mock_registry_store_with_get_latest_version.set_model_version_tag.reset_mock()

    # set_model_version_tag using stage
    MlflowClient().set_model_version_tag("model_name", key="tag1", value="foobar", stage="Staging")
    mock_registry_store_with_get_latest_version.set_model_version_tag.assert_called_once_with(
        "model_name", 1, ModelVersionTag(key="tag1", value="foobar")
    )

    # set_model_version_tag with version and stage set
    with pytest.raises(MlflowException, match="version and stage cannot be set together"):
        MlflowClient().set_model_version_tag("model_name", 1, "tag1", "foobar", stage="Staging")

    # set_model_version_tag with version and stage not set
    with pytest.raises(MlflowException, match="version or stage must be set"):
        MlflowClient().set_model_version_tag("model_name", key="tag1", value="foobar")


def test_delete_model_version_tag(mock_registry_store_with_get_latest_version):
    # delete_model_version_tag using version
    MlflowClient().delete_model_version_tag("model_name", 1, "tag1")
    mock_registry_store_with_get_latest_version.delete_model_version_tag.assert_called_once_with(
        "model_name", 1, "tag1"
    )

    mock_registry_store_with_get_latest_version.delete_model_version_tag.reset_mock()

    # delete_model_version_tag using stage
    MlflowClient().delete_model_version_tag("model_name", key="tag1", stage="Staging")
    mock_registry_store_with_get_latest_version.delete_model_version_tag.assert_called_once_with(
        "model_name", 1, "tag1"
    )

    # delete_model_version_tag with version and stage set
    with pytest.raises(MlflowException, match="version and stage cannot be set together"):
        MlflowClient().delete_model_version_tag(
            "model_name", version=1, key="tag1", stage="staging"
        )

    # delete_model_version_tag with version and stage not set
    with pytest.raises(MlflowException, match="version or stage must be set"):
        MlflowClient().delete_model_version_tag("model_name", key="tag1")


def test_set_registered_model_alias(mock_registry_store):
    MlflowClient().set_registered_model_alias("model_name", "test_alias", 1)
    mock_registry_store.set_registered_model_alias.assert_called_once_with(
        "model_name", "test_alias", 1
    )


def test_delete_registered_model_alias(mock_registry_store):
    MlflowClient().delete_registered_model_alias("model_name", "test_alias")
    mock_registry_store.delete_registered_model_alias.assert_called_once_with(
        "model_name", "test_alias"
    )


def test_get_model_version_by_alias(mock_registry_store):
    mock_registry_store.get_model_version_by_alias.return_value = _default_model_version()
    res = MlflowClient().get_model_version_by_alias("model_name", "test_alias")
    assert res == _default_model_version()
    mock_registry_store.get_model_version_by_alias.assert_called_once_with(
        "model_name", "test_alias"
    )


def test_update_run(mock_store):
    MlflowClient().update_run(run_id="run_id", status="FINISHED", name="my name")
    mock_store.update_run_info.assert_called_once_with(
        run_id="run_id",
        run_status=RunStatus.from_string("FINISHED"),
        end_time=mock.ANY,
        run_name="my name",
    )


def test_client_log_metric_params_tags_overrides(mock_store):
    experiment_id = mock.Mock()
    start_time = mock.Mock()
    run_name = mock.Mock()
    run = MlflowClient().create_run(experiment_id, start_time, tags={}, run_name=run_name)
    run_id = run.info.run_id

    run_operation = MlflowClient().log_metric(run_id, "m1", 0.87, 123456789, 1, synchronous=False)
    run_operation.wait()

    run_operation = MlflowClient().log_param(run_id, "p1", "pv1", synchronous=False)
    run_operation.wait()

    run_operation = MlflowClient().set_tag(run_id, "t1", "tv1", synchronous=False)
    run_operation.wait()

    mock_store.log_metric_async.assert_called_once_with(run_id, Metric("m1", 0.87, 123456789, 1))
    mock_store.log_param_async.assert_called_once_with(run_id, Param("p1", "pv1"))
    mock_store.set_tag_async.assert_called_once_with(run_id, RunTag("t1", "tv1"))

    mock_store.reset_mock()

    # log_batch_async
    MlflowClient().create_run(experiment_id, start_time, {})
    metrics = [Metric("m1", 0.87, 123456789, 1), Metric("m2", 0.87, 123456789, 1)]
    tags = [RunTag("t1", "tv1"), RunTag("t2", "tv2")]
    params = [Param("p1", "pv1"), Param("p2", "pv2")]
    run_operation = MlflowClient().log_batch(run_id, metrics, params, tags, synchronous=False)
    run_operation.wait()

    mock_store.log_batch_async.assert_called_once_with(
        run_id=run_id, metrics=metrics, params=params, tags=tags
    )


def test_invalid_run_id_log_artifact():
    with pytest.raises(
        MlflowException,
        match=r"Invalid run id.*",
    ):
        MlflowClient().log_artifact("tr-123", "path")


def test_enable_async_logging(mock_store, setup_async_logging):
    MlflowClient().log_param(run_id="run_id", key="key", value="val")
    mock_store.log_param_async.assert_called_once_with("run_id", Param("key", "val"))

    MlflowClient().log_metric(run_id="run_id", key="key", value="val", step=1, timestamp=1)
    mock_store.log_metric_async.assert_called_once_with("run_id", Metric("key", "val", 1, 1))


def test_file_store_download_upload_trace_data(tmp_path):
    with _use_tracking_uri(tmp_path.joinpath("mlruns").as_uri()):
        client = MlflowClient()
        span = client.start_trace("test", inputs={"test": 1})
        client.end_trace(span.trace_id, outputs={"result": 2})
        trace = mlflow.get_trace(span.trace_id)
        trace_data = client.get_trace(span.trace_id).data
        assert trace_data.request == trace.data.request
        assert trace_data.response == trace.data.response


def test_get_trace_throw_if_trace_id_is_online_trace_id():
    client = MlflowClient("databricks")
    trace_id = "3a3c3b56-910a-4721-8d02-0333eda5f37e"
    with pytest.raises(MlflowException, match="Traces from inference tables can only be loaded"):
        client.get_trace(trace_id)

    another_client = MlflowClient("mlruns")
    with pytest.raises(MlflowException, match=r"Trace with ID '[\w-]+' not found"):
        another_client.get_trace(trace_id)


@pytest.fixture(params=["file", "sqlalchemy"])
def registry_uri(request, tmp_path):
    """Set an MLflow Model Registry URI with different type of backend."""
    if "MLFLOW_SKINNY" in os.environ and request.param == "sqlalchemy":
        pytest.skip("SQLAlchemy store is not available in skinny.")

    original_registry_uri = mlflow.get_registry_uri()

    if request.param == "file":
        tracking_uri = tmp_path.joinpath("file").as_uri()
    elif request.param == "sqlalchemy":
        path = tmp_path.joinpath("sqlalchemy.db").as_uri()
        tracking_uri = ("sqlite://" if sys.platform == "win32" else "sqlite:////") + path[
            len("file://") :
        ]

    yield tracking_uri

    # Reset tracking URI
    mlflow.set_tracking_uri(original_registry_uri)


def test_crud_prompts(tracking_uri):
    client = MlflowClient(tracking_uri=tracking_uri)

    client.register_prompt(
        name="prompt_1",
        template="Hi, {{title}} {{name}}! How are you today?",
        commit_message="A friendly greeting",
    )

    prompt = client.load_prompt("prompt_1", version=1)
    assert prompt.name == "prompt_1"
    assert prompt.template == "Hi, {{title}} {{name}}! How are you today?"
    assert prompt.commit_message == "A friendly greeting"

    client.register_prompt(
        name="prompt_1",
        template="Hi, {{title}} {{name}}! What's up?",
        commit_message="New greeting",
    )

    prompt = client.load_prompt("prompt_1", version=2)
    assert prompt.template == "Hi, {{title}} {{name}}! What's up?"

    prompt = client.load_prompt("prompt_1", version=1)
    assert prompt.template == "Hi, {{title}} {{name}}! How are you today?"

    prompt = client.load_prompt("prompts:/prompt_1/2")
    assert prompt.template == "Hi, {{title}} {{name}}! What's up?"

    # Test loading non-existent prompts
    assert mlflow.load_prompt("does_not_exist", version=1, allow_missing=True) is None


def test_create_prompt_with_tags_and_metadata(tracking_uri):
    client = MlflowClient(tracking_uri=tracking_uri)

    # Create prompt with version-specific tags
    client.register_prompt(
        name="prompt_1",
        template="Hi, {{name}}!",
        tags={"author": "Alice"},  # This will be version-level tags now
    )

    # Set some prompt-level tags separately
    client.set_prompt_tag("prompt_1", "application", "greeting")
    client.set_prompt_tag("prompt_1", "language", "en")

    # Test version 1
    prompt_v1 = client.load_prompt("prompt_1", version=1)
    assert prompt_v1.template == "Hi, {{name}}!"
    # Version tags are separate from prompt tags
    assert prompt_v1.tags == {"author": "Alice"}

    # Test prompt-level tags (separate from version)
    prompt_entity = client.get_prompt("prompt_1")
    # Note: Currently includes the version tags too, but we expect this behavior to change
    assert prompt_entity.tags == {
        "author": "Alice",  # This appears due to current implementation
        "application": "greeting",
        "language": "en",
    }

    # Create version 2 with different version-level tags
    client.register_prompt(
        name="prompt_1",
        template="こんにちは、{{name}}!",
        tags={"author": "Bob", "date": "2022-01-01"},  # Version-level tags
    )

    # Update some prompt-level tags
    client.set_prompt_tag("prompt_1", "project", "toy")
    client.set_prompt_tag("prompt_1", "language", "ja")

    # Test version 2
    prompt_v2 = client.load_prompt("prompt_1", version=2)
    assert prompt_v2.template == "こんにちは、{{name}}!"
    # Version 2 has its own version tags (decoupled from prompt and version 1)
    assert prompt_v2.tags == {"author": "Bob", "date": "2022-01-01"}

    # Verify prompt-level tags are updated and separate
    prompt_entity_updated = client.get_prompt("prompt_1")
    # Note: Currently the prompt tags get overwritten by the newest version's tags
    assert prompt_entity_updated.tags == {
        "author": "Bob",  # This appears due to current implementation
        "date": "2022-01-01",  # This appears due to current implementation
        "application": "greeting",
        "project": "toy",
        "language": "ja",
    }

    # Version 1 tags should be unchanged (decoupled from prompt tags)
    prompt_v1_after_update = client.load_prompt("prompt_1", version=1)
    assert prompt_v1_after_update.tags == {"author": "Alice"}  # Unchanged


def test_create_prompt_error_handling(tracking_uri):
    client = MlflowClient(tracking_uri=tracking_uri)

    # Exceeds the max length
    with pytest.raises(MlflowException, match=r"Prompt text exceeds max length of"):
        client.register_prompt(name="prompt_1", template="a" * 100_001)

    # When the first version creation fails, RegisteredModel should not be created
    with pytest.raises(MlflowException, match=r"Prompt with name=prompt_1 not found"):
        client.load_prompt("prompt_1", version=1)

    client.register_prompt("prompt_1", template="Hi, {{title}} {{name}}!")
    assert client.load_prompt("prompt_1", version=1) is not None

    # When the subsequent version creation fails, RegisteredModel should remain
    with pytest.raises(MlflowException, match=r"Prompt text exceeds max length of"):
        client.register_prompt(name="prompt_1", template="a" * 100_001)

    assert client.load_prompt("prompt_1", version=1) is not None


def test_create_prompt_with_invalid_name(tracking_uri):
    client = MlflowClient(tracking_uri=tracking_uri)

    with pytest.raises(MlflowException, match=r"Prompt name must be a non-empty string"):
        client.register_prompt(name="", template="Hi, {{name}}!")

    with pytest.raises(MlflowException, match=r"Prompt name must be a non-empty string"):
        client.register_prompt(name=123, template="Hi, {{name}}!")

    for invalid_pattern in [
        "prompt_1/2",
        "m%6fdel",
        "prompt?!?",
        "prompt with space",
    ]:
        with pytest.raises(MlflowException, match=r"Prompt name can only contain alphanumeric"):
            client.register_prompt(name=invalid_pattern, template="Hi, {{name}}!")

    # Name conflicts with a model
    client.create_registered_model("model")
    with pytest.raises(MlflowException, match=r"Model 'model' exists with the same name."):
        client.register_prompt(name="model", template="Hi, {{name}}!")


def test_load_prompt_error(tracking_uri):
    client = MlflowClient(tracking_uri=tracking_uri)

    with pytest.raises(MlflowException, match=r"Prompt with name=test not found"):
        client.load_prompt("test", version=1)

    # Both file and sqlalchemy return the same error format now
    error_msg = r"Prompt with name=test not found"

    with pytest.raises(MlflowException, match=error_msg):
        client.load_prompt("test", version=2)

    with pytest.raises(MlflowException, match=error_msg):
        client.load_prompt("test", version=2, allow_missing=False)

    # Load prompt with a model name
    client.create_registered_model("model")
    client.create_model_version("model", "source")

    with pytest.raises(MlflowException, match=r"Name `model` is registered as a model"):
        client.load_prompt("model", version=1)

    with pytest.raises(MlflowException, match=r"Name `model` is registered as a model"):
        client.load_prompt("model", version=1)

    with pytest.raises(MlflowException, match=r"Name `model` is registered as a model"):
        client.load_prompt("model", version=1, allow_missing=False)

    with pytest.raises(MlflowException, match=r"Name `model` is registered as a model"):
        client.load_prompt("model", version=1, allow_missing=False)


def test_link_prompt_version_to_run(tracking_uri):
    client = MlflowClient(tracking_uri=tracking_uri)

    prompt = client.register_prompt("prompt", template="Hi, {{name}}!")

    # Create actual runs to link to
    run1 = client.create_run(experiment_id="0").info.run_id
    run2 = client.create_run(experiment_id="0").info.run_id

    # Test that the method can be called without error
    client.link_prompt_version_to_run(run1, prompt)
    client.link_prompt_version_to_run(run2, prompt)

    # Verify tag was set by checking the run data
    run_data = client.get_run(run1)
    linked_prompts_tag = run_data.data.tags.get("mlflow.linkedPrompts")
    assert linked_prompts_tag is not None

    # Verify the JSON structure
    linked_prompts = json.loads(linked_prompts_tag)
    assert any(p["name"] == "prompt" and p["version"] == "1" for p in linked_prompts)

    # Test error case
    with pytest.raises(MlflowException, match=r"The `prompt` argument must be"):
        client.link_prompt_version_to_run(run1, 123)


@pytest.mark.parametrize("registry_uri", ["databricks"])
def test_crud_prompt_on_unsupported_registry(registry_uri):
    client = MlflowClient(registry_uri=registry_uri)

    with pytest.raises(MlflowException, match=r"The 'register_prompt' API is not supported"):
        client.register_prompt(
            name="prompt_1",
            template="Hi, {{title}} {{name}}! How are you today?",
            commit_message="A friendly greeting",
            tags={"model": "my-model"},
        )

    with pytest.raises(MlflowException, match=r"The 'load_prompt' API is not supported"):
        client.load_prompt("prompt_1")


def test_block_create_model_with_prompt_tag(tracking_uri):
    client = MlflowClient(tracking_uri=tracking_uri)

    with pytest.raises(MlflowException, match=r"Prompts cannot be registered"):
        client.create_registered_model(
            name="model",
            tags={IS_PROMPT_TAG_KEY: "true"},
        )

    with pytest.raises(MlflowException, match=r"Prompts cannot be registered"):
        client.create_model_version(
            name="model",
            source="source",
            tags={IS_PROMPT_TAG_KEY: "false"},
        )


def test_block_create_prompt_with_existing_model_name(tracking_uri):
    client = MlflowClient(tracking_uri=tracking_uri)

    client.create_registered_model("model")

    with pytest.raises(MlflowException, match=r"Model 'model' exists with"):
        client.register_prompt(
            name="model",
            template="Hi, {{title}} {{name}}! How are you today?",
            commit_message="A friendly greeting",
            tags={"model": "my-model"},
        )


def test_block_handling_prompt_with_model_apis(tracking_uri):
    client = MlflowClient(tracking_uri=tracking_uri)
    client.register_prompt("prompt", template="Hi, {{name}}!")
    client.set_prompt_alias("prompt", alias="alias", version=1)
    # Validate the prompt is registered
    prompt = client.load_prompt("prompt", version=1)
    assert prompt.name == "prompt"
    assert prompt.aliases == ["alias"]

    apis_to_args = [
        (client.rename_registered_model, ["prompt", "new_name"]),
        (client.update_registered_model, ["prompt", "new_description"]),
        (client.delete_registered_model, ["prompt"]),
        (client.get_registered_model, ["prompt"]),
        (client.get_latest_versions, ["prompt"]),
        (client.set_registered_model_tag, ["prompt", "tag", "value"]),
        (client.delete_registered_model_tag, ["prompt", "tag"]),
        (client.update_model_version, ["prompt", 1, "new_description"]),
        (client.transition_model_version_stage, ["prompt", 1, "Production"]),
        (client.delete_model_version, ["prompt", 1]),
        (client.get_model_version, ["prompt", 1]),
        (client.get_model_version_download_uri, ["prompt", 1]),
        (client.set_model_version_tag, ["prompt", 1, "tag", "value"]),
        (client.delete_model_version_tag, ["prompt", 1, "tag"]),
        (client.set_registered_model_alias, ["prompt", "alias", 1]),
        (client.delete_registered_model_alias, ["prompt", "alias"]),
        (client.get_model_version_by_alias, ["prompt", "alias"]),
    ]

    for api, args in apis_to_args:
        with pytest.raises(MlflowException, match=r"Registered Model with name='prompt' not found"):
            api(*args)

    with pytest.raises(MlflowException, match=r"Model with uri 'models:/prompt/1' not found"):
        client.copy_model_version("models:/prompt/1", "new_model")


def test_log_and_detach_prompt(tracking_uri):
    client = MlflowClient(tracking_uri=tracking_uri)

    client.register_prompt(name="p1", template="Hi, there!")
    time.sleep(0.001)  # To avoid timestamp precision issue in Windows
    client.register_prompt(name="p2", template="Hi, {{name}}!")

    run_id = client.create_run(experiment_id="0").info.run_id

    # Check that initially no prompts are linked to the run
    run = client.get_run(run_id)
    linked_prompts_tag = run.data.tags.get(LINKED_PROMPTS_TAG_KEY)
    assert linked_prompts_tag is None

    client.link_prompt_version_to_run(run_id, "prompts:/p1/1")
    run = client.get_run(run_id)
    linked_prompts_tag = run.data.tags.get(LINKED_PROMPTS_TAG_KEY)
    assert linked_prompts_tag is not None
    prompts = json.loads(linked_prompts_tag)
    assert len(prompts) == 1
    assert prompts[0]["name"] == "p1"

    client.link_prompt_version_to_run(run_id, "prompts:/p2/1")
    run = client.get_run(run_id)
    linked_prompts_tag = run.data.tags.get(LINKED_PROMPTS_TAG_KEY)
    prompts = json.loads(linked_prompts_tag)
    assert len(prompts) == 2
    prompt_names = [p["name"] for p in prompts]
    assert "p1" in prompt_names
    assert "p2" in prompt_names


def test_search_prompt(tracking_uri):
    client = MlflowClient(tracking_uri=tracking_uri)

    client.register_prompt(name="prompt_1", template="Hi, {{name}}!")
    client.register_prompt(name="prompt_2", template="Hello, {{name}}!")
    client.register_prompt(name="prompt_3", template="Greetings, {{name}}!")
    client.register_prompt(name="prompt_4", template="Howdy, {{name}}!")
    client.register_prompt(name="prompt_5", template="Salutations, {{name}}!")
    client.register_prompt(name="prompt_6", template="Bonjour, {{name}}!")
    client.register_prompt(name="test", template="Test Template")
    client.register_prompt(name="new", template="Bonjour, {{name}}!")

    prompts = client.search_prompts(filter_string="name='prompt_1'")
    assert len(prompts) == 1
    assert prompts[0].name == "prompt_1"

    prompts = client.search_prompts(filter_string="name LIKE '%prompt%'")
    assert len(prompts) == 6
    assert all("prompt" in prompt.name for prompt in prompts)

    prompts = client.search_prompts()
    assert len(prompts) == 8

    prompts = client.search_prompts(max_results=3)
    assert len(prompts) == 3


def test_delete_prompt_version_no_auto_cleanup(tracking_uri):
    """Test that delete_prompt_version no longer automatically deletes prompts"""
    client = MlflowClient(tracking_uri=tracking_uri)

    # Create prompt and version
    client.register_prompt(name="test_prompt", template="Hello {{name}}!")

    # Verify prompt and version exist
    prompt = client.get_prompt("test_prompt")
    assert prompt is not None
    assert prompt.name == "test_prompt"

    prompt_version = client.get_prompt_version("test_prompt", 1)
    assert prompt_version is not None
    assert prompt_version.version == 1

    # Delete the version - prompt should remain
    client.delete_prompt_version("test_prompt", "1")

    # Prompt should still exist even though it has no versions
    prompt = client.get_prompt("test_prompt")
    assert prompt is not None
    assert prompt.name == "test_prompt"

    # Version should be gone
    with pytest.raises(MlflowException, match=r"Prompt.*name=test_prompt.*version=1.*not found"):
        client.get_prompt_version("test_prompt", 1)


def test_delete_prompt_with_no_versions(tracking_uri):
    """Test that delete_prompt works when prompt has no versions"""
    client = MlflowClient(tracking_uri=tracking_uri)

    # Create prompt and version, then delete version
    client.register_prompt(name="empty_prompt", template="Hello {{name}}!")
    client.delete_prompt_version("empty_prompt", "1")

    # Verify prompt exists but has no versions
    prompt = client.get_prompt("empty_prompt")
    assert prompt is not None

    # Delete the prompt - should work regardless of registry type
    client.delete_prompt("empty_prompt")

    # Prompt should be gone
    prompt = client.get_prompt("empty_prompt")
    assert prompt is None


def test_delete_prompt_complete_workflow(tracking_uri):
    """Test the complete workflow: create, add versions, delete versions, delete prompt"""
    client = MlflowClient(tracking_uri=tracking_uri)

    # Create prompt with multiple versions
    client.register_prompt(name="workflow_prompt", template="Version 1: {{name}}")
    client.register_prompt(name="workflow_prompt", template="Version 2: {{name}}")
    client.register_prompt(name="workflow_prompt", template="Version 3: {{name}}")

    # Verify all versions exist
    v1 = client.get_prompt_version("workflow_prompt", 1)
    v2 = client.get_prompt_version("workflow_prompt", 2)
    v3 = client.get_prompt_version("workflow_prompt", 3)
    assert v1.template == "Version 1: {{name}}"
    assert v2.template == "Version 2: {{name}}"
    assert v3.template == "Version 3: {{name}}"

    # Delete versions one by one
    client.delete_prompt_version("workflow_prompt", "1")
    client.delete_prompt_version("workflow_prompt", "2")
    client.delete_prompt_version("workflow_prompt", "3")

    # Prompt should still exist with no versions
    prompt = client.get_prompt("workflow_prompt")
    assert prompt is not None

    # Now delete the prompt itself
    client.delete_prompt("workflow_prompt")

    # Prompt should be completely gone
    prompt = client.get_prompt("workflow_prompt")
    assert prompt is None


def test_delete_prompt_error_handling(tracking_uri):
    """Test error handling for delete_prompt operations"""
    client = MlflowClient(tracking_uri=tracking_uri)

    # Test deleting non-existent prompt
    with pytest.raises(MlflowException, match=r"Prompt with name=nonexistent not found"):
        client.delete_prompt("nonexistent")

    # Test deleting non-existent version
    client.register_prompt(name="test_errors", template="Hello {{name}}!")
    with pytest.raises(MlflowException, match=r"Prompt.*name=test_errors.*version=999.*not found"):
        client.delete_prompt_version("test_errors", "999")


def test_delete_prompt_version_behavior_consistency(tracking_uri):
    """Test that delete_prompt_version behavior is consistent across registry types"""
    client = MlflowClient(tracking_uri=tracking_uri)

    # Create multiple prompts with versions
    for i in range(3):
        prompt_name = f"consistency_test_{i}"
        client.register_prompt(name=prompt_name, template=f"Template {i}: {{{{name}}}}")

        # Delete the version immediately
        client.delete_prompt_version(prompt_name, "1")

        # Prompt should remain but have no versions
        prompt = client.get_prompt(prompt_name)
        assert prompt is not None
        assert prompt.name == prompt_name

        # Version should be gone
        with pytest.raises(MlflowException, match=r"Prompt.*version.*not found"):
            client.get_prompt_version(prompt_name, 1)

    # Clean up - delete all prompts
    for i in range(3):
        client.delete_prompt(f"consistency_test_{i}")
        prompt = client.get_prompt(f"consistency_test_{i}")
        assert prompt is None


@pytest.mark.parametrize("registry_uri", ["databricks-uc"])
def test_delete_prompt_with_versions_unity_catalog_error(registry_uri):
    """Test that Unity Catalog throws error when deleting prompt with existing versions"""

    # Mock Unity Catalog behavior
    client = MlflowClient(registry_uri=registry_uri)

    # Mock the search_prompt_versions to return versions
    mock_response = Mock()
    mock_response.prompt_versions = [Mock(version="1")]

    with patch.object(client, "search_prompt_versions", return_value=mock_response):
        with patch.object(client, "_registry_uri", registry_uri):
            with pytest.raises(
                MlflowException, match=r"Cannot delete prompt .* because it still has undeleted"
            ):
                client.delete_prompt("test_prompt")


def test_link_prompt_version_to_model_smoke_test(tracking_uri):
    """Smoke test for linking a prompt version to a model - just verify the method can be called."""
    client = MlflowClient(tracking_uri=tracking_uri)

    # Create an experiment and a run to have a proper context
    experiment_id = client.create_experiment("test_experiment")
    with mlflow.start_run(experiment_id=experiment_id):
        # Create a model with a run context
        model = client.create_logged_model(experiment_id=experiment_id)

        # Register a prompt
        client.register_prompt(name="test_prompt", template="Hello, {{name}}!")

        # Link the prompt version to the model (this should not raise an exception)
        # This is the main assertion - that the method call succeeds
        client.link_prompt_version_to_model(
            name="test_prompt", version="1", model_id=model.model_id
        )


def test_link_prompts_to_trace_smoke_test(tracking_uri):
    """Smoke test for linking prompt versions to a trace - just verify the method can be called."""
    client = MlflowClient(tracking_uri=tracking_uri)

    # Create an experiment and a run to have a proper context
    experiment_id = client.create_experiment("test_experiment")
    with mlflow.start_run(experiment_id=experiment_id):
        # Create a simple trace for testing
        trace_info = client.start_trace("test_trace")
        trace_id = trace_info.request_id

        # Register a prompt
        client.register_prompt(name="test_prompt", template="Hello, {{name}}!")

        # Get the prompt version and link to the trace (this should not raise an exception)
        # This is the main assertion - that the method call succeeds
        prompt_version = client.get_prompt_version("test_prompt", "1")
        client.link_prompt_versions_to_trace(prompt_versions=[prompt_version], trace_id=trace_id)


def test_log_model_artifact(tmp_path: Path, tracking_uri: str) -> None:
    client = MlflowClient(tracking_uri=tracking_uri)
    experiment_id = client.create_experiment("test")
    model = client.create_logged_model(experiment_id=experiment_id)
    tmp_path = tmp_path.joinpath("artifacts")
    tmp_path.mkdir()
    tmp_file = tmp_path.joinpath("file")
    tmp_file.write_text("a")
    client.log_model_artifact(model_id=model.model_id, local_path=str(tmp_file))
    artifacts = client.list_logged_model_artifacts(model_id=model.model_id)
    assert artifacts == [FileInfo(path="file", is_dir=False, file_size=1)]
    another_tmp_file = tmp_path.joinpath("another_file")
    another_tmp_file.write_text("aa")
    client.log_model_artifact(model_id=model.model_id, local_path=str(another_tmp_file))
    artifacts = client.list_logged_model_artifacts(model_id=model.model_id)
    artifacts = sorted(artifacts, key=lambda x: x.path)
    assert artifacts == [
        FileInfo(path="another_file", is_dir=False, file_size=2),
        FileInfo(path="file", is_dir=False, file_size=1),
    ]


def test_log_model_artifacts(tmp_path: Path, tracking_uri: str) -> None:
    client = MlflowClient(tracking_uri=tracking_uri)
    experiment_id = client.create_experiment("test")
    model = client.create_logged_model(experiment_id=experiment_id)
    tmp_path = tmp_path.joinpath("artifacts")
    tmp_path.mkdir()
    tmp_file = tmp_path.joinpath("file")
    tmp_file.write_text("a")
    tmp_dir = tmp_path.joinpath("dir")
    tmp_dir.mkdir()
    another_file = tmp_dir.joinpath("another_file")
    another_file.write_text("aa")
    client.log_model_artifacts(model_id=model.model_id, local_dir=str(tmp_path))
    artifacts = client.list_logged_model_artifacts(model_id=model.model_id)
    artifacts = sorted(artifacts, key=lambda x: x.path)
    assert artifacts == [
        FileInfo(path="dir", is_dir=True, file_size=None),
        FileInfo(path="file", is_dir=False, file_size=1),
    ]
    artifacts = client.list_logged_model_artifacts(model_id=model.model_id, path="dir")
    assert artifacts == [FileInfo(path="dir/another_file", is_dir=False, file_size=2)]


def test_logged_model_model_id_required(tracking_uri):
    client = MlflowClient(tracking_uri=tracking_uri)

    with pytest.raises(MlflowException, match="`model_id` must be a non-empty string, but got ''"):
        client.finalize_logged_model("", LoggedModelStatus.READY)

    with pytest.raises(MlflowException, match="`model_id` must be a non-empty string, but got ''"):
        client.get_logged_model("")

    with pytest.raises(MlflowException, match="`model_id` must be a non-empty string, but got ''"):
        client.delete_logged_model("")

    with pytest.raises(MlflowException, match="`model_id` must be a non-empty string, but got ''"):
        client.set_logged_model_tags("", {})

    with pytest.raises(MlflowException, match="`model_id` must be a non-empty string, but got ''"):
        client.delete_logged_model_tag("", "")


@pytest.mark.skipif(
    "MLFLOW_SKINNY" in os.environ,
    reason="Skinny client does not support the np or pandas dependencies",
)
def test_log_metric_link_to_active_model(tracking_uri):
    model = mlflow.create_external_model(name="test_model")
    mlflow.set_active_model(name=model.name)
    client = MlflowClient(tracking_uri=tracking_uri)
    with mlflow.start_run() as run:
        client.log_metric(run.info.run_id, "metric", 1)
    logged_model = mlflow.get_logged_model(model_id=model.model_id)
    assert logged_model.name == model.name
    assert logged_model.model_id == model.model_id
    assert logged_model.metrics[0].key == "metric"
    assert logged_model.metrics[0].value == 1


@pytest.mark.skipif(
    "MLFLOW_SKINNY" in os.environ,
    reason="Skinny client does not support the np or pandas dependencies",
)
def test_log_batch_link_to_active_model(tracking_uri):
    model = mlflow.create_external_model(name="test_model")
    mlflow.set_active_model(name=model.name)
    client = MlflowClient(tracking_uri=tracking_uri)
    with mlflow.start_run() as run:
        client.log_batch(run.info.run_id, [Metric("metric1", 1, 0, 0), Metric("metric2", 2, 0, 0)])
    logged_model = mlflow.get_logged_model(model_id=model.model_id)
    assert logged_model.name == model.name
    assert logged_model.model_id == model.model_id
    assert {m.key: m.value for m in logged_model.metrics} == {
        "metric1": 1,
        "metric2": 2,
    }


def test_load_prompt_with_alias_uri(tracking_uri):
    client = MlflowClient(tracking_uri=tracking_uri)

    # Register two versions of a prompt
    client.register_prompt(name="alias_prompt", template="Hello, world!")
    client.register_prompt(name="alias_prompt", template="Hello, {{name}}!")

    # Assign alias to version 1
    client.set_prompt_alias("alias_prompt", alias="production", version=1)
    prompt = client.load_prompt("prompts:/alias_prompt@production")
    assert prompt.template == "Hello, world!"
    assert "production" in prompt.aliases

    # Reassign alias to version 2
    client.set_prompt_alias("alias_prompt", alias="production", version=2)
    prompt = client.load_prompt("prompts:/alias_prompt@production")
    assert prompt.template == "Hello, {{name}}!"
    assert "production" in prompt.aliases

    # Delete alias and verify loading fails
    client.delete_prompt_alias("alias_prompt", alias="production")
    with pytest.raises(
        MlflowException, match=r"Prompt (.*) does not exist.|Prompt alias (.*) not found."
    ):
        client.load_prompt("prompts:/alias_prompt@production")


def test_create_prompt_chat_format_client_integration():
    """Test client-level integration with chat prompts."""
    chat_template = [
        {"role": "system", "content": "You are a {{style}} assistant."},
        {"role": "user", "content": "{{question}}"},
    ]

    response_format = {"type": "string"}

    # Use client to create prompt
    client = MlflowClient()
    prompt = client.register_prompt(
        name="test_chat_client",
        template=chat_template,
        response_format=response_format,
        commit_message="Test chat prompt via client",
    )

    assert prompt.template == chat_template
    assert prompt.response_format == response_format

    # Load via client
    loaded_prompt = client.get_prompt_version("test_chat_client", 1)
    assert not loaded_prompt.is_text_prompt
    assert loaded_prompt.template == chat_template
    assert loaded_prompt.response_format == response_format


def test_link_chat_prompt_version_to_run():
    """Test linking chat prompts to runs via client."""
    chat_template = [
        {"role": "system", "content": "You are a helpful assistant."},
        {"role": "user", "content": "Hello {{name}}!"},
    ]

    client = MlflowClient()
    prompt = client.register_prompt(name="test_chat_link", template=chat_template)

    # Create run and link prompt
    run = client.create_run(client.create_experiment("test_exp"))
    client.link_prompt_version_to_run(run.info.run_id, prompt)

    # Verify linking
    run_data = client.get_run(run.info.run_id)
    linked_prompts_tag = run_data.data.tags.get(LINKED_PROMPTS_TAG_KEY)
    assert linked_prompts_tag is not None

    linked_prompts = json.loads(linked_prompts_tag)
    assert len(linked_prompts) == 1
    assert linked_prompts[0]["name"] == "test_chat_link"
    assert linked_prompts[0]["version"] == "1"


def test_create_prompt_with_pydantic_response_format_client():
    """Test client-level integration with Pydantic response format."""
    from pydantic import BaseModel

    class ResponseSchema(BaseModel):
        answer: str
        confidence: float

    client = MlflowClient()
    prompt = client.register_prompt(
        name="test_pydantic_client",
        template="What is {{question}}?",
        response_format=ResponseSchema,
        commit_message="Test Pydantic response format via client",
    )

    assert prompt.response_format == ResponseSchema.model_json_schema()
    assert prompt.commit_message == "Test Pydantic response format via client"

    # Load and verify
    loaded_prompt = client.get_prompt_version("test_pydantic_client", 1)
    assert loaded_prompt.response_format == ResponseSchema.model_json_schema()


def test_create_prompt_with_dict_response_format_client():
    """Test client-level integration with dictionary response format."""
    response_format = {
        "type": "object",
        "properties": {
            "summary": {"type": "string"},
            "key_points": {"type": "array", "items": {"type": "string"}},
        },
    }

    client = MlflowClient()
    prompt = client.register_prompt(
        name="test_dict_response_client",
        template="Analyze this: {{text}}",
        response_format=response_format,
        tags={"analysis_type": "text"},
    )

    assert prompt.response_format == response_format
    assert prompt.tags["analysis_type"] == "text"

    # Load and verify
    loaded_prompt = client.get_prompt_version("test_dict_response_client", 1)
    assert loaded_prompt.response_format == response_format


def test_create_prompt_text_backward_compatibility_client():
    """Test that text prompt creation continues to work via client."""
    client = MlflowClient()
    prompt = client.register_prompt(
        name="test_text_backward_client",
        template="Hello {{name}}!",
        commit_message="Test backward compatibility via client",
    )

    assert prompt.is_text_prompt
    assert prompt.template == "Hello {{name}}!"
    assert prompt.commit_message == "Test backward compatibility via client"

    # Load and verify
    loaded_prompt = client.get_prompt_version("test_text_backward_client", 1)
    assert loaded_prompt.is_text_prompt
    assert loaded_prompt.template == "Hello {{name}}!"


def test_create_prompt_complex_chat_template_client():
    """Test client-level integration with complex chat templates."""
    chat_template = [
        {
            "role": "system",
            "content": "You are a {{style}} assistant named {{name}}.",
        },
        {"role": "user", "content": "{{greeting}}! {{question}}"},
        {
            "role": "assistant",
            "content": "I understand you're asking about {{topic}}.",
        },
    ]

    client = MlflowClient()
    prompt = client.register_prompt(
        name="test_complex_chat_client",
        template=chat_template,
        tags={"complexity": "high"},
    )

    assert prompt.template == chat_template
    assert prompt.tags["complexity"] == "high"

    # Load and verify
    loaded_prompt = client.get_prompt_version("test_complex_chat_client", 1)
    assert not loaded_prompt.is_text_prompt
    assert loaded_prompt.template == chat_template


def test_create_prompt_with_none_response_format_client():
    """Test client-level integration with None response format."""
    client = MlflowClient()
    prompt = client.register_prompt(
        name="test_none_response_client",
        template="Hello {{name}}!",
        response_format=None,
    )

    assert prompt.response_format is None

    # Load and verify
    loaded_prompt = client.get_prompt_version("test_none_response_client", 1)
    assert loaded_prompt.response_format is None


def test_create_prompt_with_empty_chat_template_client():
    """Test client-level integration with empty chat template list."""
    client = MlflowClient()
    prompt = client.register_prompt(name="test_empty_chat_client", template=[])

    assert prompt.is_text_prompt
    assert prompt.template == "[]"  # Empty list serialized as string

    # Load and verify
    loaded_prompt = client.get_prompt_version("test_empty_chat_client", 1)
    assert loaded_prompt.is_text_prompt


def test_create_prompt_with_single_message_chat_client():
    """Test client-level integration with single message chat template."""
    chat_template = [{"role": "user", "content": "Hello {{name}}!"}]

    client = MlflowClient()
    prompt = client.register_prompt(name="test_single_message_client", template=chat_template)

    assert prompt.template == chat_template
    assert prompt.variables == {"name"}

    # Load and verify
    loaded_prompt = client.get_prompt_version("test_single_message_client", 1)
    assert not loaded_prompt.is_text_prompt
    assert loaded_prompt.template == chat_template


def test_create_prompt_with_multiple_variables_in_chat_client():
    """Test client-level integration with multiple variables in chat messages."""
    chat_template = [
        {
            "role": "system",
            "content": "You are a {{style}} assistant named {{name}}.",
        },
        {"role": "user", "content": "{{greeting}}! {{question}}"},
        {
            "role": "assistant",
            "content": "I understand you're asking about {{topic}}.",
        },
    ]

    client = MlflowClient()
    prompt = client.register_prompt(name="test_multiple_variables_client", template=chat_template)

    expected_variables = {"style", "name", "greeting", "question", "topic"}
    assert prompt.variables == expected_variables

    # Load and verify
    loaded_prompt = client.get_prompt_version("test_multiple_variables_client", 1)
    assert loaded_prompt.variables == expected_variables


def test_create_prompt_with_mixed_content_types_client():
    """Test client-level integration with mixed content types in chat messages."""
    chat_template = [
        {"role": "system", "content": "You are a helpful assistant."},
        {"role": "user", "content": "Hello {{name}}!"},
        {"role": "assistant", "content": "Hi there! How can I help you today?"},
    ]

    client = MlflowClient()
    prompt = client.register_prompt(name="test_mixed_content_client", template=chat_template)

    assert prompt.template == chat_template
    assert prompt.variables == {"name"}

    # Load and verify
    loaded_prompt = client.get_prompt_version("test_mixed_content_client", 1)
    assert not loaded_prompt.is_text_prompt
    assert loaded_prompt.template == chat_template


def test_create_prompt_with_nested_variables_client():
    """Test client-level integration with nested variable names."""
    chat_template = [
        {
            "role": "system",
            "content": "You are a {{user.preferences.style}} assistant.",
        },
        {
            "role": "user",
            "content": "Hello {{user.name}}! {{user.preferences.greeting}}",
        },
    ]

    client = MlflowClient()
    prompt = client.register_prompt(name="test_nested_variables_client", template=chat_template)

    expected_variables = {
        "user.preferences.style",
        "user.name",
        "user.preferences.greeting",
    }
    assert prompt.variables == expected_variables

    # Load and verify
    loaded_prompt = client.get_prompt_version("test_nested_variables_client", 1)
    assert loaded_prompt.variables == expected_variables


def test_link_prompt_with_response_format_to_run():
    """Test linking prompts with response format to runs via client."""
    response_format = {
        "type": "object",
        "properties": {"answer": {"type": "string"}},
    }
    client = MlflowClient()
    prompt = client.register_prompt(
        name="test_response_link",
        template="What is {{question}}?",
        response_format=response_format,
    )

    # Create run and link prompt
    run = client.create_run(client.create_experiment("test_exp"))
    client.link_prompt_version_to_run(run.info.run_id, prompt)

    # Verify linking
    run_data = client.get_run(run.info.run_id)
    linked_prompts_tag = run_data.data.tags.get(LINKED_PROMPTS_TAG_KEY)
    assert linked_prompts_tag is not None

    linked_prompts = json.loads(linked_prompts_tag)
    assert len(linked_prompts) == 1
    assert linked_prompts[0]["name"] == "test_response_link"
    assert linked_prompts[0]["version"] == "1"


def test_link_multiple_prompt_types_to_run():
    """Test linking both text and chat prompts to the same run via client."""
    client = MlflowClient()

    # Create text prompt
    text_prompt = client.register_prompt(name="test_text_link", template="Hello {{name}}!")

    # Create chat prompt
    chat_template = [
        {"role": "system", "content": "You are a helpful assistant."},
        {"role": "user", "content": "{{question}}"},
    ]
    chat_prompt = client.register_prompt(name="test_chat_link_multiple", template=chat_template)

    # Create run and link both prompts
    run = client.create_run(client.create_experiment("test_exp"))
    client.link_prompt_version_to_run(run.info.run_id, text_prompt)
    client.link_prompt_version_to_run(run.info.run_id, chat_prompt)

    # Verify linking
    run_data = client.get_run(run.info.run_id)
    linked_prompts_tag = run_data.data.tags.get(LINKED_PROMPTS_TAG_KEY)
    assert linked_prompts_tag is not None

    linked_prompts = json.loads(linked_prompts_tag)
    assert len(linked_prompts) == 2

    expected_prompts = [
        {"name": "test_text_link", "version": "1"},
        {"name": "test_chat_link_multiple", "version": "1"},
    ]
    for expected_prompt in expected_prompts:
        assert expected_prompt in linked_prompts


def test_mlflow_client_create_dataset(mock_store):
    created_dataset = EvaluationDataset(
        dataset_id="test_dataset_id",
        name="test_dataset",
        digest="abcdef123456",
        created_time=1234567890,
        last_update_time=1234567890,
        tags={"environment": "production", "version": "1.0"},
    )
    created_dataset.experiment_ids = ["exp1", "exp2"]
    mock_store.create_dataset.return_value = created_dataset

    # Mock context registry to return empty tags so mlflow.user is not auto-added
    with mock.patch(
        "mlflow.tracking._tracking_service.client.context_registry.resolve_tags", return_value={}
    ):
        dataset = MlflowClient().create_dataset(
            name="qa_evaluation",
            experiment_id=["exp1", "exp2"],
            tags={"environment": "production", "version": "1.0"},
        )

    assert dataset.dataset_id == "test_dataset_id"
    assert dataset.name == "test_dataset"
    assert dataset.tags == {"environment": "production", "version": "1.0"}

    mock_store.create_dataset.assert_called_once_with(
        name="qa_evaluation",
        tags={"environment": "production", "version": "1.0"},
        experiment_ids=["exp1", "exp2"],
    )


def test_mlflow_client_create_evaluation_dataset_minimal(mock_store):
    created_dataset = EvaluationDataset(
        dataset_id="test_dataset_id",
        name="test_dataset",
        digest="abcdef123456",
        created_time=1234567890,
        last_update_time=1234567890,
    )
    mock_store.create_dataset.return_value = created_dataset

    # Mock context registry to return empty tags so mlflow.user is not auto-added
    with mock.patch(
        "mlflow.tracking._tracking_service.client.context_registry.resolve_tags", return_value={}
    ):
        dataset = MlflowClient().create_dataset(name="test_dataset")

    assert dataset.dataset_id == "test_dataset_id"
    assert dataset.name == "test_dataset"

    mock_store.create_dataset.assert_called_once_with(
        name="test_dataset",
        tags=None,
        experiment_ids=None,
    )


def test_mlflow_client_get_dataset(mock_store):
    mock_store.get_dataset.return_value = EvaluationDataset(
        dataset_id="dataset_123",
        name="test_dataset",
        digest="abcdef123456",
        created_time=1234567890,
        last_update_time=1234567890,
        tags={"source": "human-annotated"},
    )

    dataset = MlflowClient().get_dataset("dataset_123")

    assert dataset.dataset_id == "dataset_123"
    assert dataset.name == "test_dataset"
    assert dataset.tags == {"source": "human-annotated"}

    mock_store.get_dataset.assert_called_once_with("dataset_123")


def test_mlflow_client_delete_dataset(mock_store):
    MlflowClient().delete_dataset("dataset_123")

    mock_store.delete_dataset.assert_called_once_with("dataset_123")


def test_mlflow_client_search_datasets(mock_store):
    mock_store.search_datasets.return_value = PagedList(
        [
            EvaluationDataset(
                dataset_id="dataset_1",
                name="dataset_1",
                digest="digest1",
                created_time=1234567890,
                last_update_time=1234567890,
            ),
            EvaluationDataset(
                dataset_id="dataset_2",
                name="dataset_2",
                digest="digest2",
                created_time=1234567890,
                last_update_time=1234567890,
            ),
        ],
        "next_token",
    )

    result = MlflowClient().search_datasets(
        experiment_ids=["exp1", "exp2"],
        filter_string="name LIKE 'qa_%'",
        max_results=100,
        order_by=["created_time DESC"],
        page_token="page_token_123",
    )

    assert len(result) == 2
    assert result[0].dataset_id == "dataset_1"
    assert result[1].dataset_id == "dataset_2"
    assert result.token == "next_token"

    mock_store.search_datasets.assert_called_once_with(
        experiment_ids=["exp1", "exp2"],
        filter_string="name LIKE 'qa_%'",
        max_results=100,
        order_by=["created_time DESC"],
        page_token="page_token_123",
    )


def test_mlflow_client_search_datasets_empty_results(mock_store):
    mock_store.search_datasets.return_value = PagedList([], None)

    result = MlflowClient().search_datasets(
        experiment_ids=["exp1"], filter_string="name = 'nonexistent'"
    )

    assert len(result) == 0
    assert result.token is None


def test_mlflow_client_search_datasets_defaults(mock_store):
    mock_store.search_datasets.return_value = PagedList([], None)

    result = MlflowClient().search_datasets()

    assert len(result) == 0
    assert result.token is None

    mock_store.search_datasets.assert_called_once_with(
        experiment_ids=None,
        filter_string=None,
        max_results=SEARCH_EVALUATION_DATASETS_MAX_RESULTS,
        order_by=None,
        page_token=None,
    )


<<<<<<< HEAD
@pytest.mark.skipif(is_windows(), reason="FileStore URI handling issues on Windows")
def test_mlflow_client_evaluation_datasets_filestore_not_supported(tmp_path):
    file_store_uri = str(tmp_path)
=======
def test_mlflow_client_datasets_filestore_not_supported(tmp_path):
    file_store_uri = tmp_path.as_uri()
>>>>>>> c4f759f4
    client = MlflowClient(tracking_uri=file_store_uri)

    with pytest.raises(MlflowException, match="is not supported with FileStore") as exc_info:
        client.create_dataset(name="test_dataset")
    assert exc_info.value.error_code == "FEATURE_DISABLED"

    with pytest.raises(MlflowException, match="is not supported with FileStore") as exc_info:
        client.get_dataset("dataset_123")
    assert exc_info.value.error_code == "FEATURE_DISABLED"

    with pytest.raises(MlflowException, match="is not supported with FileStore") as exc_info:
        client.delete_dataset("dataset_123")
    assert exc_info.value.error_code == "FEATURE_DISABLED"

    with pytest.raises(MlflowException, match="is not supported with FileStore") as exc_info:
        client.search_datasets()
    assert exc_info.value.error_code == "FEATURE_DISABLED"

    with pytest.raises(MlflowException, match="is not supported with FileStore") as exc_info:
        client.set_dataset_tags("dataset_123", {"tag1": "value1"})
    assert exc_info.value.error_code == "FEATURE_DISABLED"

    with pytest.raises(MlflowException, match="is not supported with FileStore") as exc_info:
        client.delete_dataset_tag("dataset_123", "tag1")
    assert exc_info.value.error_code == "FEATURE_DISABLED"


def test_mlflow_client_set_dataset_tags(mock_store):
    MlflowClient().set_dataset_tags(
        dataset_id="dataset_123",
        tags={"env": "prod", "version": "2.0"},
    )

    mock_store.set_dataset_tags.assert_called_once_with(
        dataset_id="dataset_123",
        tags={"env": "prod", "version": "2.0"},
    )


def test_mlflow_client_delete_dataset_tag(mock_store):
    MlflowClient().delete_dataset_tag(
        dataset_id="dataset_123",
        key="deprecated",
    )

    mock_store.delete_dataset_tag.assert_called_once_with(
        dataset_id="dataset_123",
        key="deprecated",
    )<|MERGE_RESOLUTION|>--- conflicted
+++ resolved
@@ -2879,14 +2879,9 @@
     )
 
 
-<<<<<<< HEAD
 @pytest.mark.skipif(is_windows(), reason="FileStore URI handling issues on Windows")
-def test_mlflow_client_evaluation_datasets_filestore_not_supported(tmp_path):
+def test_mlflow_client_datasets_filestore_not_supported(tmp_path):
     file_store_uri = str(tmp_path)
-=======
-def test_mlflow_client_datasets_filestore_not_supported(tmp_path):
-    file_store_uri = tmp_path.as_uri()
->>>>>>> c4f759f4
     client = MlflowClient(tracking_uri=file_store_uri)
 
     with pytest.raises(MlflowException, match="is not supported with FileStore") as exc_info:
