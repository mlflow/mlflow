import os
import pickle
import sys
import time
from unittest import mock

import pytest

import mlflow
from mlflow import MlflowClient, flush_async_logging
from mlflow.config import enable_async_logging
from mlflow.entities import (
    ExperimentTag,
    Run,
    RunInfo,
    RunStatus,
    RunTag,
    SourceType,
    SpanStatusCode,
    SpanType,
    Trace,
    TraceInfo,
    ViewType,
)
from mlflow.entities.metric import Metric
from mlflow.entities.model_registry import ModelVersion, ModelVersionTag
from mlflow.entities.model_registry.model_version_status import ModelVersionStatus
from mlflow.entities.model_registry.prompt import IS_PROMPT_TAG_KEY
from mlflow.entities.param import Param
from mlflow.entities.trace_status import TraceStatus
from mlflow.environment_variables import MLFLOW_TRACKING_USERNAME
from mlflow.exceptions import MlflowException, MlflowTraceDataCorrupted, MlflowTraceDataNotFound
from mlflow.store.artifact.artifact_repo import ArtifactRepository
from mlflow.store.model_registry.sqlalchemy_store import (
    SqlAlchemyStore as SqlAlchemyModelRegistryStore,
)
from mlflow.store.tracking import SEARCH_MAX_RESULTS_DEFAULT
from mlflow.store.tracking.sqlalchemy_store import SqlAlchemyStore as SqlAlchemyTrackingStore
from mlflow.tracing.constant import TRACE_SCHEMA_VERSION, TRACE_SCHEMA_VERSION_KEY, TraceMetadataKey
from mlflow.tracing.fluent import TRACE_BUFFER
from mlflow.tracing.provider import _get_tracer, trace_disabled
from mlflow.tracing.trace_manager import InMemoryTraceManager
from mlflow.tracking import set_registry_uri
from mlflow.tracking._model_registry import DEFAULT_AWAIT_MAX_SLEEP_SECONDS
from mlflow.tracking._model_registry.utils import (
    _get_store_registry as _get_model_registry_store_registry,
)
from mlflow.tracking._tracking_service.utils import _register, _use_tracking_uri
from mlflow.tracking.default_experiment import DEFAULT_EXPERIMENT_ID
from mlflow.utils.databricks_utils import _construct_databricks_run_url
from mlflow.utils.mlflow_tags import (
    MLFLOW_GIT_COMMIT,
    MLFLOW_PARENT_RUN_ID,
    MLFLOW_PROJECT_ENTRY_POINT,
    MLFLOW_SOURCE_NAME,
    MLFLOW_SOURCE_TYPE,
    MLFLOW_USER,
)

from tests.tracing.conftest import async_logging_enabled  # noqa: F401
from tests.tracing.conftest import mock_store as mock_store_for_tracing  # noqa: F401
from tests.tracing.helper import create_test_trace_info


@pytest.fixture(autouse=True)
def reset_registry_uri():
    yield
    set_registry_uri(None)


@pytest.fixture
def mock_store():
    with mock.patch("mlflow.tracking._tracking_service.utils._get_store") as mock_get_store:
        yield mock_get_store.return_value


@pytest.fixture
def mock_artifact_repo():
    with mock.patch(
        "mlflow.tracking._tracking_service.client.get_artifact_repository"
    ) as mock_get_repo:
        yield mock_get_repo.return_value


@pytest.fixture
def mock_registry_store():
    mock_store = mock.MagicMock()
    mock_store.create_model_version = mock.create_autospec(
        SqlAlchemyModelRegistryStore.create_model_version
    )
    with mock.patch("mlflow.tracking._model_registry.utils._get_store", return_value=mock_store):
        yield mock_store


@pytest.fixture
def mock_databricks_tracking_store():
    experiment_id = "test-exp-id"
    run_id = "runid"

    class MockDatabricksTrackingStore:
        def __init__(self, run_id, experiment_id):
            self.run_id = run_id
            self.experiment_id = experiment_id

        def get_run(self, *args, **kwargs):
            return Run(
                RunInfo(self.run_id, self.experiment_id, "userid", "status", 0, 1, None), None
            )

    mock_tracking_store = MockDatabricksTrackingStore(run_id, experiment_id)

    with mock.patch(
        "mlflow.tracking._tracking_service.utils._tracking_store_registry.get_store",
        return_value=mock_tracking_store,
    ):
        yield mock_tracking_store


@pytest.fixture
def mock_spark_session():
    with mock.patch(
        "mlflow.utils.databricks_utils._get_active_spark_session"
    ) as mock_spark_session:
        yield mock_spark_session.return_value


@pytest.fixture
def mock_time():
    time = 1552319350.244724
    with mock.patch("time.time", return_value=time):
        yield time


@pytest.fixture
def setup_async_logging():
    enable_async_logging(True)
    yield
    flush_async_logging()
    enable_async_logging(False)


def test_client_create_run(mock_store, mock_time):
    experiment_id = mock.Mock()

    MlflowClient().create_run(experiment_id)

    mock_store.create_run.assert_called_once_with(
        experiment_id=experiment_id,
        user_id="unknown",
        start_time=int(mock_time * 1000),
        tags=[],
        run_name=None,
    )


def test_client_create_run_with_name(mock_store, mock_time):
    experiment_id = mock.Mock()

    MlflowClient().create_run(experiment_id, run_name="my name")

    mock_store.create_run.assert_called_once_with(
        experiment_id=experiment_id,
        user_id="unknown",
        start_time=int(mock_time * 1000),
        tags=[],
        run_name="my name",
    )


def test_client_get_trace(mock_store, mock_artifact_repo):
    mock_store.get_trace_info.return_value = TraceInfo(
        request_id="tr-1234567",
        experiment_id="0",
        timestamp_ms=123,
        execution_time_ms=456,
        status=TraceStatus.OK,
        tags={"mlflow.artifactLocation": "dbfs:/path/to/artifacts"},
    )
    mock_artifact_repo.download_trace_data.return_value = {
        "request": '{"prompt": "What is the meaning of life?"}',
        "response": '{"answer": 42}',
        "spans": [
            {
                "name": "predict",
                "context": {
                    "trace_id": "0x123456789",
                    "span_id": "0x12345",
                },
                "parent_id": None,
                "start_time": 123000000,
                "end_time": 579000000,
                "status_code": "OK",
                "status_message": "",
                "attributes": {
                    "mlflow.traceRequestId": '"tr-1234567"',
                    "mlflow.spanType": '"LLM"',
                    "mlflow.spanFunctionName": '"predict"',
                    "mlflow.spanInputs": '{"prompt": "What is the meaning of life?"}',
                    "mlflow.spanOutputs": '{"answer": 42}',
                },
                "events": [],
            }
        ],
    }
    trace = MlflowClient().get_trace("1234567")
    mock_store.get_trace_info.assert_called_once_with("1234567", should_query_v3=False)
    mock_artifact_repo.download_trace_data.assert_called_once()

    assert trace.info.request_id == "tr-1234567"
    assert trace.info.experiment_id == "0"
    assert trace.info.timestamp_ms == 123
    assert trace.info.execution_time_ms == 456
    assert trace.info.status == TraceStatus.OK
    assert trace.info.tags == {"mlflow.artifactLocation": "dbfs:/path/to/artifacts"}
    assert trace.data.request == '{"prompt": "What is the meaning of life?"}'
    assert trace.data.response == '{"answer": 42}'
    assert len(trace.data.spans) == 1
    assert trace.data.spans[0].name == "predict"
    assert trace.data.spans[0].request_id == "tr-1234567"
    assert trace.data.spans[0].inputs == {"prompt": "What is the meaning of life?"}
    assert trace.data.spans[0].outputs == {"answer": 42}
    assert trace.data.spans[0].start_time_ns == 123000000
    assert trace.data.spans[0].end_time_ns == 579000000
    assert trace.data.spans[0].status.status_code == SpanStatusCode.OK


def test_client_get_trace_throws_for_missing_or_corrupted_data(mock_store, mock_artifact_repo):
    mock_store.get_trace_info.return_value = TraceInfo(
        request_id="1234567",
        experiment_id="0",
        timestamp_ms=123,
        execution_time_ms=456,
        status=TraceStatus.OK,
        tags={"mlflow.artifactLocation": "dbfs:/path/to/artifacts"},
    )
    mock_artifact_repo.download_trace_data.side_effect = MlflowTraceDataNotFound("1234567")

    with pytest.raises(
        MlflowException,
        match="Trace with ID 1234567 cannot be loaded because it is missing span data",
    ):
        MlflowClient().get_trace("1234567")

    mock_artifact_repo.download_trace_data.side_effect = MlflowTraceDataCorrupted("1234567")
    with pytest.raises(
        MlflowException,
        match="Trace with ID 1234567 cannot be loaded because its span data is corrupted",
    ):
        MlflowClient().get_trace("1234567")


def test_client_search_traces(mock_store, mock_artifact_repo):
    mock_traces = [
        TraceInfo(
            request_id="1234567",
            experiment_id="1",
            timestamp_ms=123,
            execution_time_ms=456,
            status=TraceStatus.OK,
            tags={"mlflow.artifactLocation": "dbfs:/path/to/artifacts/1"},
        ),
        TraceInfo(
            request_id="8910",
            experiment_id="2",
            timestamp_ms=456,
            execution_time_ms=789,
            status=TraceStatus.OK,
            tags={"mlflow.artifactLocation": "dbfs:/path/to/artifacts/2"},
        ),
    ]
    mock_store.search_traces.return_value = (mock_traces, None)
    mock_artifact_repo.download_trace_data.return_value = {}
    MlflowClient().search_traces(experiment_ids=["1", "2", "3"])

    mock_store.search_traces.assert_called_once_with(
        experiment_ids=["1", "2", "3"],
        filter_string=None,
        max_results=100,
        order_by=None,
        page_token=None,
    )
    mock_artifact_repo.download_trace_data.assert_called()
    # The TraceInfo is already fetched prior to the upload_trace_data call,
    # so we should not call _get_trace_info again
    mock_store.get_trace_info.assert_not_called()


def test_client_search_traces_trace_data_download_error(mock_store):
    class CustomArtifactRepository(ArtifactRepository):
        def log_artifact(self, local_file, artifact_path=None):
            raise NotImplementedError("Should not be called")

        def log_artifacts(self, local_dir, artifact_path=None):
            raise NotImplementedError("Should not be called")

        def list_artifacts(self, path):
            raise NotImplementedError("Should not be called")

        def _download_file(self, *args, **kwargs):
            raise Exception("Failed to download trace data")

    with mock.patch(
        "mlflow.tracking._tracking_service.client.get_artifact_repository",
        return_value=CustomArtifactRepository("test"),
    ) as mock_get_artifact_repository:
        mock_traces = [
            TraceInfo(
                request_id="1234567",
                experiment_id="1",
                timestamp_ms=123,
                execution_time_ms=456,
                status=TraceStatus.OK,
                tags={"mlflow.artifactLocation": "test"},
            ),
        ]
        mock_store.search_traces.return_value = (mock_traces, None)
        assert MlflowClient().search_traces(experiment_ids=["1"]) == []
        mock_get_artifact_repository.assert_called()


def test_client_delete_traces(mock_store):
    MlflowClient().delete_traces(
        experiment_id="0",
        max_timestamp_millis=1,
        max_traces=2,
        request_ids=["tr-1234"],
    )
    mock_store.delete_traces.assert_called_once_with(
        experiment_id="0",
        max_timestamp_millis=1,
        max_traces=2,
        request_ids=["tr-1234"],
    )


@pytest.fixture(params=["file", "sqlalchemy"])
def tracking_uri(request, tmp_path):
    """Set an MLflow Tracking URI with different type of backend."""
    if "MLFLOW_SKINNY" in os.environ and request.param == "sqlalchemy":
        pytest.skip("SQLAlchemy store is not available in skinny.")

    original_tracking_uri = mlflow.get_tracking_uri()

    if request.param == "file":
        tracking_uri = tmp_path.joinpath("file").as_uri()
    elif request.param == "sqlalchemy":
        path = tmp_path.joinpath("sqlalchemy.db").as_uri()
        tracking_uri = ("sqlite://" if sys.platform == "win32" else "sqlite:////") + path[
            len("file://") :
        ]

    # NB: MLflow tracer does not handle the change of tracking URI well,
    # so we need to reset the tracer to switch the tracking URI during testing.
    mlflow.tracing.disable()
    mlflow.set_tracking_uri(tracking_uri)
    mlflow.tracing.enable()

    yield tracking_uri

    # Reset tracking URI
    mlflow.set_tracking_uri(original_tracking_uri)


@pytest.mark.parametrize("with_active_run", [True, False])
def test_start_and_end_trace(tracking_uri, with_active_run, async_logging_enabled):
    client = MlflowClient(tracking_uri)

    experiment_id = client.create_experiment("test_experiment")

    class TestModel:
        def predict(self, x, y):
            root_span = client.start_trace(
                name="predict",
                inputs={"x": x, "y": y},
                tags={"tag": "tag_value"},
                experiment_id=experiment_id,
            )
            request_id = root_span.request_id

            z = x + y

            child_span = client.start_span(
                "child_span_1",
                span_type=SpanType.LLM,
                request_id=request_id,
                parent_id=root_span.span_id,
                inputs={"z": z},
            )

            z = z + 2

            client.end_span(
                request_id=request_id,
                span_id=child_span.span_id,
                outputs={"output": z},
                attributes={"delta": 2},
            )

            res = self.square(z, request_id, root_span.span_id)
            client.end_trace(request_id, outputs={"output": res}, status="OK")
            return res

        def square(self, t, request_id, parent_id):
            span = client.start_span(
                "child_span_2",
                request_id=request_id,
                parent_id=parent_id,
                inputs={"t": t},
            )

            res = t**2
            time.sleep(0.1)

            client.end_span(
                request_id=request_id,
                span_id=span.span_id,
                outputs={"output": res},
            )
            return res

    model = TestModel()
    if with_active_run:
        with mlflow.start_run(experiment_id=experiment_id) as run:
            model.predict(1, 2)
            run_id = run.info.run_id
    else:
        model.predict(1, 2)

    if async_logging_enabled:
        mlflow.flush_trace_async_logging(terminate=True)

    request_id = mlflow.get_last_active_trace().info.request_id

    # Validate that trace is logged to the backend
    trace = client.get_trace(request_id)
    assert trace is not None

    assert trace.info.request_id is not None
    assert trace.info.execution_time_ms >= 0.1 * 1e3  # at least 0.1 sec
    assert trace.info.status == TraceStatus.OK
    assert trace.info.request_metadata[TraceMetadataKey.INPUTS] == '{"x": 1, "y": 2}'
    assert trace.info.request_metadata[TraceMetadataKey.OUTPUTS] == '{"output": 25}'
    if with_active_run:
        assert trace.info.request_metadata[TraceMetadataKey.SOURCE_RUN] == run_id
        assert trace.info.experiment_id == run.info.experiment_id
    else:
        assert trace.info.experiment_id == experiment_id

    assert trace.data.request == '{"x": 1, "y": 2}'
    assert trace.data.response == '{"output": 25}'
    assert len(trace.data.spans) == 3

    span_name_to_span = {span.name: span for span in trace.data.spans}
    root_span = span_name_to_span["predict"]
    # NB: Start time of root span and trace info does not match because there is some
    #   latency for starting the trace within the backend
    # assert root_span.start_time_ns // 1e6 == trace.info.timestamp_ms
    assert root_span.parent_id is None
    assert root_span.attributes == {
        "mlflow.experimentId": experiment_id,
        "mlflow.traceRequestId": trace.info.request_id,
        "mlflow.spanType": "UNKNOWN",
        "mlflow.spanInputs": {"x": 1, "y": 2},
        "mlflow.spanOutputs": {"output": 25},
    }

    child_span_1 = span_name_to_span["child_span_1"]
    assert child_span_1.parent_id == root_span.span_id
    assert child_span_1.attributes == {
        "mlflow.traceRequestId": trace.info.request_id,
        "mlflow.spanType": "LLM",
        "mlflow.spanInputs": {"z": 3},
        "mlflow.spanOutputs": {"output": 5},
        "delta": 2,
    }

    child_span_2 = span_name_to_span["child_span_2"]
    assert child_span_2.parent_id == root_span.span_id
    assert child_span_2.attributes == {
        "mlflow.traceRequestId": trace.info.request_id,
        "mlflow.spanType": "UNKNOWN",
        "mlflow.spanInputs": {"t": 5},
        "mlflow.spanOutputs": {"output": 25},
    }
    assert child_span_2.start_time_ns <= child_span_2.end_time_ns - 0.1 * 1e6


def test_start_and_end_trace_capture_falsy_input_and_output(tracking_uri):
    # This test is to verify that falsy input and output values are correctly logged
    client = MlflowClient(tracking_uri)
    experiment_id = client.create_experiment("test_experiment")

    root = client.start_trace(name="root", experiment_id=experiment_id, inputs=[])
    span = client.start_span(
        name="child", request_id=root.request_id, parent_id=root.span_id, inputs=0
    )
    client.end_span(request_id=root.request_id, span_id=span.span_id, outputs=False)
    client.end_trace(request_id=root.request_id, outputs="")

    trace = client.get_trace(root.request_id)
    assert trace.data.spans[0].inputs == []
    assert trace.data.spans[0].outputs == ""
    assert trace.data.spans[1].inputs == 0
    assert trace.data.spans[1].outputs is False


@pytest.mark.usefixtures("reset_active_experiment")
def test_start_and_end_trace_before_all_span_end(async_logging_enabled):
    # This test is to verify that the trace is still exported even if some spans are not ended
    exp_id = mlflow.set_experiment("test_experiment_1").experiment_id

    class TestModel:
        def __init__(self):
            self._client = MlflowClient()

        def predict(self, x):
            root_span = self._client.start_trace(name="predict")
            request_id = root_span.request_id
            child_span = self._client.start_span(
                "ended-span",
                request_id=request_id,
                parent_id=root_span.span_id,
            )
            time.sleep(0.1)
            self._client.end_span(request_id, child_span.span_id)

            res = self.square(x, request_id, root_span.span_id)
            self._client.end_trace(request_id)
            return res

        def square(self, t, request_id, parent_id):
            self._client.start_span("non-ended-span", request_id=request_id, parent_id=parent_id)
            time.sleep(0.1)
            # The span created above is not ended
            return t**2

    model = TestModel()
    model.predict(1)

    if async_logging_enabled:
        mlflow.flush_trace_async_logging(terminate=True)

    traces = MlflowClient().search_traces(experiment_ids=[exp_id])
    assert len(traces) == 1

    trace_info = traces[0].info
    assert trace_info.request_id is not None
    assert trace_info.experiment_id == exp_id
    assert trace_info.timestamp_ms is not None
    assert trace_info.execution_time_ms is not None
    assert trace_info.status == TraceStatus.OK

    trace_data = traces[0].data
    assert trace_data.request is None
    assert trace_data.response is None
    assert len(trace_data.spans) == 3  # The non-ended span should be also included in the trace

    span_name_to_span = {span.name: span for span in trace_data.spans}
    root_span = span_name_to_span["predict"]
    assert root_span.parent_id is None
    assert root_span.status.status_code == SpanStatusCode.OK

    ended_span = span_name_to_span["ended-span"]
    assert ended_span.parent_id == root_span.span_id
    assert ended_span.start_time_ns < ended_span.end_time_ns
    assert ended_span.status.status_code == SpanStatusCode.OK

    # The non-ended span should have null end_time and UNSET status
    non_ended_span = span_name_to_span["non-ended-span"]
    assert non_ended_span.parent_id == root_span.span_id
    assert non_ended_span.start_time_ns is not None
    assert non_ended_span.end_time_ns is None
    assert non_ended_span.status.status_code == SpanStatusCode.UNSET


@mock.patch("mlflow.tracking._tracking_service.utils.get_tracking_uri", return_value="databricks")
def test_log_trace_with_databricks_tracking_uri(
    databricks_tracking_uri, mock_store_for_tracing, monkeypatch, async_logging_enabled
):
    monkeypatch.setenv("MLFLOW_EXPERIMENT_NAME", "test")
    monkeypatch.setenv(MLFLOW_TRACKING_USERNAME.name, "bob")
    monkeypatch.setattr(mlflow.tracking.context.default_context, "_get_source_name", lambda: "test")

    mock_experiment = mock.MagicMock()
    mock_experiment.experiment_id = "test_experiment_id"
    monkeypatch.setattr(
        mock_store_for_tracing,
        "get_experiment_by_name",
        mock.MagicMock(return_value=mock_experiment),
    )

    class TestModel:
        def __init__(self):
            self._client = MlflowClient()

        def predict(self, x, y):
            root_span = self._client.start_trace(
                name="predict",
                inputs={"x": x, "y": y},
                # Trying to override mlflow.user tag, which will be ignored
                tags={"tag": "tag_value", "mlflow.user": "unknown"},
            )
            request_id = root_span.request_id

            z = x + y

            child_span = self._client.start_span(
                "child_span_1",
                span_type=SpanType.LLM,
                request_id=request_id,
                parent_id=root_span.span_id,
                inputs={"z": z},
            )

            z = z + 2

            self._client.end_span(
                request_id=request_id,
                span_id=child_span.span_id,
                outputs={"output": z},
                attributes={"delta": 2},
            )
            self._client.end_trace(request_id, outputs=z, status="OK")
            return z

    model = TestModel()

    def _mock_update_trace_info(trace_info):
        trace_manager = InMemoryTraceManager.get_instance()
        with trace_manager.get_trace("tr-0") as trace:
            trace.info.tags.update({"tag": "tag_value"})

    with (
        mock.patch(
            "mlflow.tracking._tracking_service.client.TrackingServiceClient._upload_trace_data"
        ) as mock_upload_trace_data,
        mock.patch(
            "mlflow.tracking._tracking_service.client.TrackingServiceClient.set_trace_tags",
        ),
        mock.patch(
            "mlflow.tracking._tracking_service.client.TrackingServiceClient.set_trace_tag",
        ),
        mock.patch(
            "mlflow.tracking._tracking_service.client.TrackingServiceClient.get_trace_info",
        ),
        mock.patch(
            "mlflow.tracing.trace_manager.InMemoryTraceManager.update_trace_info",
            side_effect=_mock_update_trace_info,
        ),
    ):
        model.predict(1, 2)

        if async_logging_enabled:
            mlflow.flush_trace_async_logging(terminate=True)

    trace = mlflow.get_last_active_trace()
    assert trace.info.request_id == "tr-0"
    assert trace.info.experiment_id == "test_experiment_id"
    assert trace.info.status == TraceStatus.OK
    assert trace.info.request_metadata == {
        TraceMetadataKey.INPUTS: '{"x": 1, "y": 2}',
        TraceMetadataKey.OUTPUTS: "5",
        TRACE_SCHEMA_VERSION_KEY: str(TRACE_SCHEMA_VERSION),
    }
    assert trace.info.tags == {
        "mlflow.traceName": "predict",
        "mlflow.artifactLocation": "test",
        "mlflow.user": "bob",
        "mlflow.source.name": "test",
        "mlflow.source.type": "LOCAL",
        "tag": "tag_value",
    }

    assert trace.data.request == '{"x": 1, "y": 2}'
    assert trace.data.response == "5"
    assert len(trace.data.spans) == 2

    mock_store_for_tracing.start_trace.assert_called_once()
    mock_store_for_tracing.end_trace.assert_called_once()
    mock_upload_trace_data.assert_called_once()


def test_start_and_end_trace_does_not_log_trace_when_disabled(
    tracking_uri, monkeypatch, async_logging_enabled
):
    client = MlflowClient(tracking_uri)
    experiment_id = client.create_experiment("test_experiment")

    @trace_disabled
    def func():
        span = client.start_trace(
            name="predict",
            experiment_id=experiment_id,
            inputs={"x": 1, "y": 2},
            attributes={"attr": "value"},
            tags={"tag": "tag_value"},
        )
        child_span = client.start_span(
            "child_span_1",
            request_id=span.request_id,
            parent_id=span.span_id,
        )
        client.end_span(
            request_id=span.request_id,
            span_id=child_span.span_id,
            outputs={"output": 5},
        )
        client.end_trace(span.request_id, outputs=5, status="OK")
        return "done"

    mock_logger = mock.MagicMock()
    monkeypatch.setattr(mlflow.tracking.client, "_logger", mock_logger)

    res = func()

    assert res == "done"
    assert client.search_traces(experiment_ids=[experiment_id]) == []
    # No warning should be issued
    mock_logger.warning.assert_not_called()


def test_start_trace_within_active_run(async_logging_enabled):
    exp_id = mlflow.create_experiment("test")

    client = mlflow.MlflowClient()
    with mlflow.start_run():
        root_span = client.start_trace(
            name="test",
            experiment_id=exp_id,
        )
        client.end_trace(root_span.request_id)

    if async_logging_enabled:
        mlflow.flush_trace_async_logging(terminate=True)

    traces = client.search_traces(experiment_ids=[exp_id])
    assert len(traces) == 1
    assert traces[0].info.experiment_id == exp_id


def test_start_trace_raise_error_when_active_trace_exists():
    with mlflow.start_span("fluent_span"):
        with pytest.raises(MlflowException, match=r"Another trace is already set in the global"):
            mlflow.tracking.MlflowClient().start_trace("test")


def test_end_trace_raise_error_when_trace_not_exist():
    client = mlflow.tracking.MlflowClient()
    mock_tracking_client = mock.MagicMock()
    mock_tracking_client.get_trace.return_value = None
    client._tracking_client = mock_tracking_client

    with pytest.raises(MlflowException, match=r"Trace with ID test not found"):
        client.end_trace("test")


@pytest.mark.parametrize("status", TraceStatus.pending_statuses())
def test_end_trace_works_for_trace_in_pending_status(status):
    client = mlflow.tracking.MlflowClient()
    mock_tracking_client = mock.MagicMock()
    mock_tracking_client.get_trace.return_value = Trace(
        info=create_test_trace_info("test", status=status), data=None
    )
    client._tracking_client = mock_tracking_client
    client.end_span = lambda *args: None

    client.end_trace("test")


@pytest.mark.parametrize("status", TraceStatus.end_statuses())
def test_end_trace_raise_error_for_trace_in_end_status(status):
    client = mlflow.tracking.MlflowClient()
    mock_tracking_client = mock.MagicMock()
    mock_tracking_client.get_trace.return_value = Trace(
        info=create_test_trace_info("test", status=status), data=None
    )
    client._tracking_client = mock_tracking_client

    with pytest.raises(MlflowException, match=r"Trace with ID test already finished"):
        client.end_trace("test")


def test_trace_status_either_pending_or_end():
    all_statuses = {status.value for status in TraceStatus}
    pending_or_end_statuses = TraceStatus.pending_statuses() | TraceStatus.end_statuses()
    unclassified_statuses = all_statuses - pending_or_end_statuses
    assert len(unclassified_statuses) == 0, (
        f"Please add {unclassified_statuses} to "
        "either pending_statuses or end_statuses in TraceStatus class definition"
    )


def test_start_span_raise_error_when_parent_id_is_not_provided():
    with pytest.raises(MlflowException, match=r"start_span\(\) must be called with"):
        mlflow.tracking.MlflowClient().start_span("span_name", request_id="test", parent_id=None)


def test_log_trace(tracking_uri):
    client = MlflowClient(tracking_uri)
    experiment_id = client.create_experiment("test_experiment")

    span = client.start_trace(
        name="test",
        span_type=SpanType.LLM,
        experiment_id=experiment_id,
        tags={"custom_tag": "tag_value"},
    )
    client.end_trace(span.request_id, status="OK")

    trace = mlflow.get_last_active_trace()

    # Purge all traces in the backend once
    client.delete_traces(experiment_id=experiment_id, request_ids=[trace.info.request_id])
    assert client.search_traces(experiment_ids=[experiment_id]) == []

    # Log the trace manually
    new_request_id = client._log_trace(trace)

    # Validate the trace is added to the backend
    backend_traces = client.search_traces(experiment_ids=[experiment_id])
    assert len(backend_traces) == 1
    assert backend_traces[0].info.request_id == new_request_id  # new request ID is assigned
    assert backend_traces[0].info.experiment_id == experiment_id
    assert backend_traces[0].info.status == trace.info.status
    assert backend_traces[0].info.tags["custom_tag"] == "tag_value"
    assert backend_traces[0].data.request == trace.data.request
    assert backend_traces[0].data.response == trace.data.response
    assert len(backend_traces[0].data.spans) == len(trace.data.spans)
    assert backend_traces[0].data.spans[0].name == trace.data.spans[0].name

    # If the experiment ID is None in the given trace, it should be set to the default experiment
    trace.info.experiment_id = None
    new_request_id = client._log_trace(trace)
    backend_traces = client.search_traces(experiment_ids=[DEFAULT_EXPERIMENT_ID])
    assert len(backend_traces) == 1


def test_ignore_exception_from_tracing_logic(monkeypatch, async_logging_enabled):
    exp_id = mlflow.set_experiment("test_experiment_1").experiment_id
    client = MlflowClient()
    TRACE_BUFFER.clear()

    class TestModel:
        def predict(self, x):
            root_span = client.start_trace(experiment_id=exp_id, name="predict")
            request_id = root_span.request_id
            child_span = client.start_span(
                name="child", request_id=request_id, parent_id=root_span.span_id
            )
            client.end_span(request_id, child_span.span_id)
            client.end_trace(request_id)
            return x

    model = TestModel()

    # Mock the span processor's on_end handler to raise an exception
    processor = _get_tracer(__name__).span_processor

    def _always_fail(*args, **kwargs):
        raise ValueError("Some error")

    # Exception while starting the trace should be caught not raise
    monkeypatch.setattr(processor, "on_start", _always_fail)
    response = model.predict(1)
    assert response == 1
    assert len(TRACE_BUFFER) == 0

    # Exception while ending the trace should be caught not raise
    monkeypatch.setattr(processor, "on_end", _always_fail)
    response = model.predict(1)
    assert response == 1
    assert len(TRACE_BUFFER) == 0


def test_set_and_delete_trace_tag_on_active_trace(monkeypatch):
    monkeypatch.setenv(MLFLOW_TRACKING_USERNAME.name, "bob")
    monkeypatch.setattr(mlflow.tracking.context.default_context, "_get_source_name", lambda: "test")

    client = mlflow.tracking.MlflowClient()

    root_span = client.start_trace(name="test")
    request_id = root_span.request_id
    client.set_trace_tag(request_id, "foo", "bar")
    client.end_trace(request_id)

    trace = mlflow.get_last_active_trace()
    assert trace.info.tags["foo"] == "bar"


def test_set_trace_tag_on_logged_trace(mock_store):
    mlflow.tracking.MlflowClient().set_trace_tag("test", "foo", "bar")
    mock_store.set_trace_tag.assert_called_once_with("test", "foo", "bar")


def test_delete_trace_tag_on_active_trace(monkeypatch):
    monkeypatch.setenv(MLFLOW_TRACKING_USERNAME.name, "bob")
    monkeypatch.setattr(mlflow.tracking.context.default_context, "_get_source_name", lambda: "test")

    client = mlflow.tracking.MlflowClient()
    root_span = client.start_trace(name="test", tags={"foo": "bar", "baz": "qux"})
    request_id = root_span.request_id
    client.delete_trace_tag(request_id, "foo")
    client.end_trace(request_id)

    trace = mlflow.get_last_active_trace()
    assert "baz" in trace.info.tags
    assert "foo" not in trace.info.tags


def test_delete_trace_tag_on_logged_trace(mock_store):
    mlflow.tracking.MlflowClient().delete_trace_tag("test", "foo")
    mock_store.delete_trace_tag.assert_called_once_with("test", "foo")


def test_client_create_experiment(mock_store):
    MlflowClient().create_experiment("someName", "someLocation", {"key1": "val1", "key2": "val2"})

    mock_store.create_experiment.assert_called_once_with(
        artifact_location="someLocation",
        tags=[ExperimentTag("key1", "val1"), ExperimentTag("key2", "val2")],
        name="someName",
    )


def test_client_create_run_overrides(mock_store):
    experiment_id = mock.Mock()
    user = mock.Mock()
    start_time = mock.Mock()
    run_name = mock.Mock()
    tags = {
        MLFLOW_USER: user,
        MLFLOW_PARENT_RUN_ID: mock.Mock(),
        MLFLOW_SOURCE_TYPE: SourceType.to_string(SourceType.JOB),
        MLFLOW_SOURCE_NAME: mock.Mock(),
        MLFLOW_PROJECT_ENTRY_POINT: mock.Mock(),
        MLFLOW_GIT_COMMIT: mock.Mock(),
        "other-key": "other-value",
    }

    MlflowClient().create_run(experiment_id, start_time, tags, run_name)

    mock_store.create_run.assert_called_once_with(
        experiment_id=experiment_id,
        user_id=user,
        start_time=start_time,
        tags=[RunTag(key, value) for key, value in tags.items()],
        run_name=run_name,
    )
    mock_store.reset_mock()
    MlflowClient().create_run(experiment_id, start_time, tags)
    mock_store.create_run.assert_called_once_with(
        experiment_id=experiment_id,
        user_id=user,
        start_time=start_time,
        tags=[RunTag(key, value) for key, value in tags.items()],
        run_name=None,
    )


def test_client_set_terminated_no_change_name(mock_store):
    experiment_id = mock.Mock()
    run = MlflowClient().create_run(experiment_id, run_name="my name")
    MlflowClient().set_terminated(run.info.run_id)
    _, kwargs = mock_store.update_run_info.call_args
    assert kwargs["run_name"] is None


def test_client_search_runs_defaults(mock_store):
    MlflowClient().search_runs([1, 2, 3])
    mock_store.search_runs.assert_called_once_with(
        experiment_ids=[1, 2, 3],
        filter_string="",
        run_view_type=ViewType.ACTIVE_ONLY,
        max_results=SEARCH_MAX_RESULTS_DEFAULT,
        order_by=None,
        page_token=None,
    )


def test_client_search_runs_filter(mock_store):
    MlflowClient().search_runs(["a", "b", "c"], "my filter")
    mock_store.search_runs.assert_called_once_with(
        experiment_ids=["a", "b", "c"],
        filter_string="my filter",
        run_view_type=ViewType.ACTIVE_ONLY,
        max_results=SEARCH_MAX_RESULTS_DEFAULT,
        order_by=None,
        page_token=None,
    )


def test_client_search_runs_view_type(mock_store):
    MlflowClient().search_runs(["a", "b", "c"], "my filter", ViewType.DELETED_ONLY)
    mock_store.search_runs.assert_called_once_with(
        experiment_ids=["a", "b", "c"],
        filter_string="my filter",
        run_view_type=ViewType.DELETED_ONLY,
        max_results=SEARCH_MAX_RESULTS_DEFAULT,
        order_by=None,
        page_token=None,
    )


def test_client_search_runs_max_results(mock_store):
    MlflowClient().search_runs([5], "my filter", ViewType.ALL, 2876)
    mock_store.search_runs.assert_called_once_with(
        experiment_ids=[5],
        filter_string="my filter",
        run_view_type=ViewType.ALL,
        max_results=2876,
        order_by=None,
        page_token=None,
    )


def test_client_search_runs_int_experiment_id(mock_store):
    MlflowClient().search_runs(123)
    mock_store.search_runs.assert_called_once_with(
        experiment_ids=[123],
        filter_string="",
        run_view_type=ViewType.ACTIVE_ONLY,
        max_results=SEARCH_MAX_RESULTS_DEFAULT,
        order_by=None,
        page_token=None,
    )


def test_client_search_runs_string_experiment_id(mock_store):
    MlflowClient().search_runs("abc")
    mock_store.search_runs.assert_called_once_with(
        experiment_ids=["abc"],
        filter_string="",
        run_view_type=ViewType.ACTIVE_ONLY,
        max_results=SEARCH_MAX_RESULTS_DEFAULT,
        order_by=None,
        page_token=None,
    )


def test_client_search_runs_order_by(mock_store):
    MlflowClient().search_runs([5], order_by=["a", "b"])
    mock_store.search_runs.assert_called_once_with(
        experiment_ids=[5],
        filter_string="",
        run_view_type=ViewType.ACTIVE_ONLY,
        max_results=SEARCH_MAX_RESULTS_DEFAULT,
        order_by=["a", "b"],
        page_token=None,
    )


def test_client_search_runs_page_token(mock_store):
    MlflowClient().search_runs([5], page_token="blah")
    mock_store.search_runs.assert_called_once_with(
        experiment_ids=[5],
        filter_string="",
        run_view_type=ViewType.ACTIVE_ONLY,
        max_results=SEARCH_MAX_RESULTS_DEFAULT,
        order_by=None,
        page_token="blah",
    )


def test_update_registered_model(mock_registry_store):
    """
    Update registered model no longer supports name change.
    """
    expected_return_value = "some expected return value."
    mock_registry_store.rename_registered_model.return_value = expected_return_value
    expected_return_value_2 = "other expected return value."
    mock_registry_store.update_registered_model.return_value = expected_return_value_2
    res = MlflowClient(registry_uri="sqlite:///somedb.db").update_registered_model(
        name="orig name", description="new description"
    )
    assert expected_return_value_2 == res
    mock_registry_store.update_registered_model.assert_called_once_with(
        name="orig name", description="new description"
    )
    mock_registry_store.rename_registered_model.assert_not_called()


def test_create_model_version(mock_registry_store):
    """
    Basic test for create model version.
    """
    mock_registry_store.create_model_version.return_value = _default_model_version()
    res = MlflowClient(registry_uri="sqlite:///somedb.db").create_model_version(
        "orig name", "source", "run-id", tags={"key": "value"}, description="desc"
    )
    assert res == _default_model_version()
    mock_registry_store.create_model_version.assert_called_once_with(
        "orig name",
        "source",
        "run-id",
        [ModelVersionTag(key="key", value="value")],
        None,
        "desc",
        local_model_path=None,
    )


def test_update_model_version(mock_registry_store):
    """
    Update registered model no longer support state changes.
    """
    mock_registry_store.update_model_version.return_value = _default_model_version()
    res = MlflowClient(registry_uri="sqlite:///somedb.db").update_model_version(
        name="orig name", version="1", description="desc"
    )
    assert _default_model_version() == res
    mock_registry_store.update_model_version.assert_called_once_with(
        name="orig name", version="1", description="desc"
    )
    mock_registry_store.transition_model_version_stage.assert_not_called()


def test_transition_model_version_stage(mock_registry_store):
    name = "Model 1"
    version = "12"
    stage = "Production"
    expected_result = ModelVersion(name, version, creation_timestamp=123, current_stage=stage)
    mock_registry_store.transition_model_version_stage.return_value = expected_result
    actual_result = MlflowClient(registry_uri="sqlite:///somedb.db").transition_model_version_stage(
        name, version, stage
    )
    mock_registry_store.transition_model_version_stage.assert_called_once_with(
        name=name, version=version, stage=stage, archive_existing_versions=False
    )
    assert expected_result == actual_result


def test_registry_uri_set_as_param():
    uri = "sqlite:///somedb.db"
    client = MlflowClient(tracking_uri="databricks://tracking", registry_uri=uri)
    assert client._registry_uri == uri


def test_registry_uri_from_set_registry_uri():
    uri = "sqlite:///somedb.db"
    set_registry_uri(uri)
    client = MlflowClient(tracking_uri="databricks://tracking")
    assert client._registry_uri == uri
    set_registry_uri(None)


def test_registry_uri_from_tracking_uri_param():
    tracking_uri = "databricks://tracking_vhawoierj"
    with mock.patch(
        "mlflow.tracking._tracking_service.utils.get_tracking_uri",
        return_value=tracking_uri,
    ):
        client = MlflowClient(tracking_uri=tracking_uri)
        assert client._registry_uri == tracking_uri


def test_registry_uri_from_implicit_tracking_uri():
    tracking_uri = "databricks://tracking_wierojasdf"
    with mock.patch(
        "mlflow.tracking._tracking_service.utils.get_tracking_uri",
        return_value=tracking_uri,
    ):
        client = MlflowClient()
        assert client._registry_uri == tracking_uri


def test_create_model_version_nondatabricks_source_no_runlink(mock_registry_store):
    run_id = "runid"
    client = MlflowClient(tracking_uri="http://10.123.1231.11")
    mock_registry_store.create_model_version.return_value = ModelVersion(
        "name",
        1,
        0,
        1,
        source="source",
        run_id=run_id,
    )
    model_version = client.create_model_version("name", "source", "runid")
    assert model_version.name == "name"
    assert model_version.source == "source"
    assert model_version.run_id == "runid"
    # verify that the store was not provided a run link
    mock_registry_store.create_model_version.assert_called_once_with(
        "name", "source", "runid", [], None, None, local_model_path=None
    )


def test_create_model_version_nondatabricks_source_no_run_id(mock_registry_store):
    client = MlflowClient(tracking_uri="http://10.123.1231.11")
    mock_registry_store.create_model_version.return_value = ModelVersion(
        "name", 1, 0, 1, source="source"
    )
    model_version = client.create_model_version("name", "source")
    assert model_version.name == "name"
    assert model_version.source == "source"
    assert model_version.run_id is None
    # verify that the store was not provided a run id
    mock_registry_store.create_model_version.assert_called_once_with(
        "name", "source", None, [], None, None, local_model_path=None
    )


def test_create_model_version_explicitly_set_run_link(
    mock_registry_store, mock_databricks_tracking_store
):
    run_link = "my-run-link"
    hostname = "https://workspace.databricks.com/"
    workspace_id = "10002"
    mock_registry_store.create_model_version.return_value = ModelVersion(
        "name",
        1,
        0,
        1,
        source="source",
        run_id=mock_databricks_tracking_store.run_id,
        run_link=run_link,
    )

    # mocks to make sure that even if you're in a notebook, this setting is respected.
    with (
        mock.patch("mlflow.utils.databricks_utils.is_in_databricks_notebook", return_value=True),
        mock.patch(
            "mlflow.utils.databricks_utils.get_workspace_info_from_dbutils",
            return_value=(hostname, workspace_id),
        ),
    ):
        client = MlflowClient(tracking_uri="databricks", registry_uri="otherplace")
        model_version = client.create_model_version("name", "source", "runid", run_link=run_link)
        assert model_version.run_link == run_link
        # verify that the store was provided with the explicitly passed in run link
        mock_registry_store.create_model_version.assert_called_once_with(
            "name", "source", "runid", [], run_link, None, local_model_path=None
        )


def test_create_model_version_run_link_in_notebook_with_default_profile(
    mock_registry_store, mock_databricks_tracking_store
):
    hostname = "https://workspace.databricks.com/"
    workspace_id = "10002"
    workspace_url = _construct_databricks_run_url(
        hostname,
        mock_databricks_tracking_store.experiment_id,
        mock_databricks_tracking_store.run_id,
        workspace_id,
    )

    with (
        mock.patch("mlflow.utils.databricks_utils.is_in_databricks_notebook", return_value=True),
        mock.patch(
            "mlflow.utils.databricks_utils.get_workspace_info_from_dbutils",
            return_value=(hostname, workspace_id),
        ),
    ):
        client = MlflowClient(tracking_uri="databricks", registry_uri="otherplace")
        mock_registry_store.create_model_version.return_value = ModelVersion(
            "name",
            1,
            0,
            1,
            source="source",
            run_id=mock_databricks_tracking_store.run_id,
            run_link=workspace_url,
        )
        model_version = client.create_model_version("name", "source", "runid")
        assert model_version.run_link == workspace_url
        # verify that the client generated the right URL
        mock_registry_store.create_model_version.assert_called_once_with(
            "name", "source", "runid", [], workspace_url, None, local_model_path=None
        )


def test_creation_default_values_in_unity_catalog(mock_registry_store):
    client = MlflowClient(tracking_uri="databricks", registry_uri="databricks-uc")
    mock_registry_store.create_model_version.return_value = ModelVersion(
        "name",
        1,
        0,
        1,
        source="source",
        run_id="runid",
    )
    client.create_model_version("name", "source", "runid")
    # verify that registry store was called with tags=[] and run_link=None
    mock_registry_store.create_model_version.assert_called_once_with(
        "name", "source", "runid", [], None, None, local_model_path=None
    )
    client.create_registered_model(name="name", description="description")
    # verify that registry store was called with tags=[]
    mock_registry_store.create_registered_model.assert_called_once_with("name", [], "description")


def test_await_model_version_creation(mock_registry_store):
    mv = ModelVersion(
        name="name",
        version=1,
        creation_timestamp=123,
        status=ModelVersionStatus.to_string(ModelVersionStatus.FAILED_REGISTRATION),
    )
    mock_registry_store.create_model_version.return_value = mv

    client = MlflowClient(tracking_uri="http://10.123.1231.11")

    client.create_model_version("name", "source")
    mock_registry_store._await_model_version_creation.assert_called_once_with(
        mv, DEFAULT_AWAIT_MAX_SLEEP_SECONDS
    )


def test_create_model_version_run_link_with_configured_profile(
    mock_registry_store, mock_databricks_tracking_store
):
    hostname = "https://workspace.databricks.com/"
    workspace_id = "10002"
    workspace_url = _construct_databricks_run_url(
        hostname,
        mock_databricks_tracking_store.experiment_id,
        mock_databricks_tracking_store.run_id,
        workspace_id,
    )

    with (
        mock.patch("mlflow.utils.databricks_utils.is_in_databricks_notebook", return_value=False),
        mock.patch(
            "mlflow.utils.databricks_utils.get_workspace_info_from_databricks_secrets",
            return_value=(hostname, workspace_id),
        ),
    ):
        client = MlflowClient(tracking_uri="databricks", registry_uri="otherplace")
        mock_registry_store.create_model_version.return_value = ModelVersion(
            "name",
            1,
            0,
            1,
            source="source",
            run_id=mock_databricks_tracking_store.run_id,
            run_link=workspace_url,
        )
        model_version = client.create_model_version("name", "source", "runid")
        assert model_version.run_link == workspace_url
        # verify that the client generated the right URL
        mock_registry_store.create_model_version.assert_called_once_with(
            "name", "source", "runid", [], workspace_url, None, local_model_path=None
        )


def test_create_model_version_copy_called_db_to_db(mock_registry_store):
    client = MlflowClient(
        tracking_uri="databricks://tracking",
        registry_uri="databricks://registry:workspace",
    )
    mock_registry_store.create_model_version.return_value = _default_model_version()
    with mock.patch("mlflow.tracking.client._upload_artifacts_to_databricks") as upload_mock:
        client.create_model_version(
            "model name",
            "dbfs:/source",
            "run_12345",
            run_link="not:/important/for/test",
        )
        upload_mock.assert_called_once_with(
            "dbfs:/source",
            "run_12345",
            "databricks://tracking",
            "databricks://registry:workspace",
        )


def test_create_model_version_copy_called_nondb_to_db(mock_registry_store):
    client = MlflowClient(
        tracking_uri="https://tracking", registry_uri="databricks://registry:workspace"
    )
    mock_registry_store.create_model_version.return_value = _default_model_version()
    with mock.patch("mlflow.tracking.client._upload_artifacts_to_databricks") as upload_mock:
        client.create_model_version(
            "model name", "s3:/source", "run_12345", run_link="not:/important/for/test"
        )
        upload_mock.assert_called_once_with(
            "s3:/source",
            "run_12345",
            "https://tracking",
            "databricks://registry:workspace",
        )


def test_create_model_version_copy_not_called_to_db(mock_registry_store):
    client = MlflowClient(
        tracking_uri="databricks://registry:workspace",
        registry_uri="databricks://registry:workspace",
    )
    mock_registry_store.create_model_version.return_value = _default_model_version()
    with mock.patch("mlflow.tracking.client._upload_artifacts_to_databricks") as upload_mock:
        client.create_model_version(
            "model name",
            "dbfs:/source",
            "run_12345",
            run_link="not:/important/for/test",
        )
        upload_mock.assert_not_called()


def test_create_model_version_copy_not_called_to_nondb(mock_registry_store):
    client = MlflowClient(tracking_uri="databricks://tracking", registry_uri="https://registry")
    mock_registry_store.create_model_version.return_value = _default_model_version()
    with mock.patch("mlflow.tracking.client._upload_artifacts_to_databricks") as upload_mock:
        client.create_model_version(
            "model name",
            "dbfs:/source",
            "run_12345",
            run_link="not:/important/for/test",
        )
        upload_mock.assert_not_called()


def _default_model_version():
    return ModelVersion("model name", 1, creation_timestamp=123, status="READY")


def test_client_can_be_serialized_with_pickle(tmp_path):
    """
    Verifies that instances of `MlflowClient` can be serialized using pickle, even if the underlying
    Tracking and Model Registry stores used by the client are not serializable using pickle
    """

    class MockUnpickleableTrackingStore(SqlAlchemyTrackingStore):
        pass

    class MockUnpickleableModelRegistryStore(SqlAlchemyModelRegistryStore):
        pass

    backend_store_path = tmp_path.joinpath("test.db")
    artifact_store_path = tmp_path.joinpath("artifacts")

    mock_tracking_store = MockUnpickleableTrackingStore(
        f"sqlite:///{backend_store_path}", str(artifact_store_path)
    )
    mock_model_registry_store = MockUnpickleableModelRegistryStore(
        f"sqlite:///{backend_store_path}"
    )

    # Verify that the mock stores cannot be pickled because they are defined within a function
    # (i.e. the test function)
    with pytest.raises(AttributeError, match="<locals>.MockUnpickleableTrackingStore'"):
        pickle.dumps(mock_tracking_store)

    with pytest.raises(AttributeError, match="<locals>.MockUnpickleableModelRegistryStore'"):
        pickle.dumps(mock_model_registry_store)

    _register("pickle", lambda *args, **kwargs: mock_tracking_store)
    _get_model_registry_store_registry().register(
        "pickle", lambda *args, **kwargs: mock_model_registry_store
    )

    # Create an MlflowClient with the store that cannot be pickled, perform
    # tracking & model registry operations, and verify that the client can still be pickled
    client = MlflowClient("pickle://foo")
    client.create_experiment("test_experiment")
    client.create_registered_model("test_model")
    pickle.dumps(client)


@pytest.fixture
def mock_registry_store_with_get_latest_version(mock_registry_store):
    mock_get_latest_versions = mock.Mock()
    mock_get_latest_versions.return_value = [
        ModelVersion(
            "model_name",
            1,
            0,
        )
    ]

    mock_registry_store.get_latest_versions = mock_get_latest_versions
    return mock_registry_store


def test_set_model_version_tag(mock_registry_store_with_get_latest_version):
    # set_model_version_tag using version
    MlflowClient().set_model_version_tag("model_name", 1, "tag1", "foobar")
    mock_registry_store_with_get_latest_version.set_model_version_tag.assert_called_once_with(
        "model_name", 1, ModelVersionTag(key="tag1", value="foobar")
    )

    mock_registry_store_with_get_latest_version.set_model_version_tag.reset_mock()

    # set_model_version_tag using stage
    MlflowClient().set_model_version_tag("model_name", key="tag1", value="foobar", stage="Staging")
    mock_registry_store_with_get_latest_version.set_model_version_tag.assert_called_once_with(
        "model_name", 1, ModelVersionTag(key="tag1", value="foobar")
    )

    # set_model_version_tag with version and stage set
    with pytest.raises(MlflowException, match="version and stage cannot be set together"):
        MlflowClient().set_model_version_tag("model_name", 1, "tag1", "foobar", stage="Staging")

    # set_model_version_tag with version and stage not set
    with pytest.raises(MlflowException, match="version or stage must be set"):
        MlflowClient().set_model_version_tag("model_name", key="tag1", value="foobar")


def test_delete_model_version_tag(mock_registry_store_with_get_latest_version):
    # delete_model_version_tag using version
    MlflowClient().delete_model_version_tag("model_name", 1, "tag1")
    mock_registry_store_with_get_latest_version.delete_model_version_tag.assert_called_once_with(
        "model_name", 1, "tag1"
    )

    mock_registry_store_with_get_latest_version.delete_model_version_tag.reset_mock()

    # delete_model_version_tag using stage
    MlflowClient().delete_model_version_tag("model_name", key="tag1", stage="Staging")
    mock_registry_store_with_get_latest_version.delete_model_version_tag.assert_called_once_with(
        "model_name", 1, "tag1"
    )

    # delete_model_version_tag with version and stage set
    with pytest.raises(MlflowException, match="version and stage cannot be set together"):
        MlflowClient().delete_model_version_tag(
            "model_name", version=1, key="tag1", stage="staging"
        )

    # delete_model_version_tag with version and stage not set
    with pytest.raises(MlflowException, match="version or stage must be set"):
        MlflowClient().delete_model_version_tag("model_name", key="tag1")


def test_set_registered_model_alias(mock_registry_store):
    MlflowClient().set_registered_model_alias("model_name", "test_alias", 1)
    mock_registry_store.set_registered_model_alias.assert_called_once_with(
        "model_name", "test_alias", 1
    )


def test_delete_registered_model_alias(mock_registry_store):
    MlflowClient().delete_registered_model_alias("model_name", "test_alias")
    mock_registry_store.delete_registered_model_alias.assert_called_once_with(
        "model_name", "test_alias"
    )


def test_get_model_version_by_alias(mock_registry_store):
    mock_registry_store.get_model_version_by_alias.return_value = _default_model_version()
    res = MlflowClient().get_model_version_by_alias("model_name", "test_alias")
    assert res == _default_model_version()
    mock_registry_store.get_model_version_by_alias.assert_called_once_with(
        "model_name", "test_alias"
    )


def test_update_run(mock_store):
    MlflowClient().update_run(run_id="run_id", status="FINISHED", name="my name")
    mock_store.update_run_info.assert_called_once_with(
        run_id="run_id",
        run_status=RunStatus.from_string("FINISHED"),
        end_time=mock.ANY,
        run_name="my name",
    )


def test_client_log_metric_params_tags_overrides(mock_store):
    experiment_id = mock.Mock()
    start_time = mock.Mock()
    run_name = mock.Mock()
    run = MlflowClient().create_run(experiment_id, start_time, tags={}, run_name=run_name)
    run_id = run.info.run_id

    run_operation = MlflowClient().log_metric(run_id, "m1", 0.87, 123456789, 1, synchronous=False)
    run_operation.wait()

    run_operation = MlflowClient().log_param(run_id, "p1", "pv1", synchronous=False)
    run_operation.wait()

    run_operation = MlflowClient().set_tag(run_id, "t1", "tv1", synchronous=False)
    run_operation.wait()

    mock_store.log_metric_async.assert_called_once_with(run_id, Metric("m1", 0.87, 123456789, 1))
    mock_store.log_param_async.assert_called_once_with(run_id, Param("p1", "pv1"))
    mock_store.set_tag_async.assert_called_once_with(run_id, RunTag("t1", "tv1"))

    mock_store.reset_mock()

    # log_batch_async
    MlflowClient().create_run(experiment_id, start_time, {})
    metrics = [Metric("m1", 0.87, 123456789, 1), Metric("m2", 0.87, 123456789, 1)]
    tags = [RunTag("t1", "tv1"), RunTag("t2", "tv2")]
    params = [Param("p1", "pv1"), Param("p2", "pv2")]
    run_operation = MlflowClient().log_batch(run_id, metrics, params, tags, synchronous=False)
    run_operation.wait()

    mock_store.log_batch_async.assert_called_once_with(
        run_id=run_id, metrics=metrics, params=params, tags=tags
    )


def test_invalid_run_id_log_artifact():
    with pytest.raises(
        MlflowException,
        match=r"Invalid run id.*",
    ):
        MlflowClient().log_artifact("tr-123", "path")


def test_enable_async_logging(mock_store, setup_async_logging):
    MlflowClient().log_param(run_id="run_id", key="key", value="val")
    mock_store.log_param_async.assert_called_once_with("run_id", Param("key", "val"))

    MlflowClient().log_metric(run_id="run_id", key="key", value="val", step=1, timestamp=1)
    mock_store.log_metric_async.assert_called_once_with("run_id", Metric("key", "val", 1, 1))


def test_file_store_download_upload_trace_data(tmp_path):
    with _use_tracking_uri(tmp_path.joinpath("mlruns").as_uri()):
        client = MlflowClient()
        span = client.start_trace("test", inputs={"test": 1})
        client.end_trace(span.request_id, outputs={"result": 2})
        trace = mlflow.get_trace(span.request_id)
        trace_data = client.get_trace(span.request_id).data
        assert trace_data.request == trace.data.request
<<<<<<< HEAD
        assert trace_data.response == trace.data.response


def test_store_trace_spans_tag():
    client = MlflowClient()

    trace_spans_tag_value = {
        "name": "test",
        "type": "UNKNOWN",
        "inputs": ["test"],
        "outputs": ["result"],
    }

    with mock.patch(
        "mlflow.tracking._tracking_service.client.TrackingServiceClient.set_trace_tag",
    ) as mock_set_trace_tag:
        span = client.start_trace("test", inputs={"test": 1})
        client.end_trace(span.request_id, outputs={"result": 2})
        mock_set_trace_tag.assert_called_once()
        assert mock_set_trace_tag.call_args[0][0] == span.request_id
        assert mock_set_trace_tag.call_args[0][1] == "mlflow.traceSpans"
        result = json.loads(mock_set_trace_tag.call_args[0][2])
        for key in trace_spans_tag_value:
            assert result[0][key] == trace_spans_tag_value[key]


def test_store_trace_span_tag_when_not_dict_input_outputs():
    client = MlflowClient()

    with mock.patch(
        "mlflow.tracking._tracking_service.client.TrackingServiceClient.set_trace_tag",
    ) as mock_set_trace_tag:
        span = client.start_trace("trace_name", inputs="test")
        client.end_trace(span.request_id, outputs={"result": 2})
        mock_set_trace_tag.assert_called_once()
        assert mock_set_trace_tag.call_args[0][0] == span.request_id
        assert mock_set_trace_tag.call_args[0][1] == "mlflow.traceSpans"
        result = json.loads(mock_set_trace_tag.call_args[0][2])
        assert result[0]["name"] == "trace_name"
        assert result[0]["type"] == "UNKNOWN"
        assert result[0]["outputs"] == ["result"]
        assert "inputs" not in result[0]

    with mock.patch(
        "mlflow.tracking._tracking_service.client.TrackingServiceClient.set_trace_tag",
    ) as mock_set_trace_tag:
        span = client.start_trace("trace_name", inputs="{'input': 2}")
        client.end_trace(span.request_id, outputs="result")
        mock_set_trace_tag.assert_called_once()
        assert mock_set_trace_tag.call_args[0][0] == span.request_id
        assert mock_set_trace_tag.call_args[0][1] == "mlflow.traceSpans"
        result = json.loads(mock_set_trace_tag.call_args[0][2])
        assert result[0]["name"] == "trace_name"
        assert result[0]["type"] == "UNKNOWN"
        assert "outputs" not in result[0]
        assert "inputs" not in result[0]


# when JSON is too large, we skip logging the tag. The trace should still be logged.
def test_store_trace_span_tag_when_exception_raised():
    client = MlflowClient()

    with (
        mock.patch(
            "mlflow.tracking._tracking_service.client.TrackingServiceClient._upload_trace_data"
        ) as mock_upload_trace_data,
        mock.patch(
            "mlflow.tracking._tracking_service.client.TrackingServiceClient.set_trace_tag",
            side_effect=MlflowException("Failed to log parameters"),
        ) as mock_set_trace_tag,
    ):
        # This should not raise an exception
        span = client.start_trace("trace_name", inputs={"input": "a" * 1000000})
        client.end_trace(span.request_id, outputs={"result": "b" * 1000000})
        mock_set_trace_tag.assert_called_once()
        mock_upload_trace_data.assert_called_once()


@pytest.fixture(params=["file", "sqlalchemy"])
def registry_uri(request, tmp_path):
    """Set an MLflow Model Registry URI with different type of backend."""
    if "MLFLOW_SKINNY" in os.environ and request.param == "sqlalchemy":
        pytest.skip("SQLAlchemy store is not available in skinny.")

    original_registry_uri = mlflow.get_registry_uri()

    if request.param == "file":
        tracking_uri = tmp_path.joinpath("file").as_uri()
    elif request.param == "sqlalchemy":
        path = tmp_path.joinpath("sqlalchemy.db").as_uri()
        tracking_uri = ("sqlite://" if sys.platform == "win32" else "sqlite:////") + path[
            len("file://") :
        ]

    yield tracking_uri

    # Reset tracking URI
    mlflow.set_tracking_uri(original_registry_uri)


def test_crud_prompts(tracking_uri):
    client = MlflowClient(tracking_uri=tracking_uri)

    client.register_prompt(
        name="prompt_1",
        template="Hi, {{title}} {{name}}! How are you today?",
        description="A friendly greeting",
        tags={"model": "my-model"},
    )

    prompt = client.load_prompt("prompt_1")
    assert prompt.name == "prompt_1"
    assert prompt.template == "Hi, {{title}} {{name}}! How are you today?"
    assert prompt.description == "A friendly greeting"
    assert prompt.tags == {"model": "my-model"}

    client.register_prompt(
        name="prompt_1",
        template="Hi, {{title}} {{name}}! What's up?",
        description="New greeting",
    )

    prompt = client.load_prompt("prompt_1")
    assert prompt.template == "Hi, {{title}} {{name}}! What's up?"

    prompt = client.load_prompt("prompt_1", version=1)
    assert prompt.template == "Hi, {{title}} {{name}}! How are you today?"

    prompt = client.load_prompt("prompts:/prompt_1/2")
    assert prompt.template == "Hi, {{title}} {{name}}! What's up?"

    # Delete prompt must be called with a version
    with pytest.raises(TypeError, match=r"delete_prompt\(\) missing 1"):
        client.delete_prompt("prompt_1")

    client.delete_prompt("prompt_1", version=2)

    with pytest.raises(MlflowException, match=r"Model Version (.*) not found"):
        client.load_prompt("prompt_1", version=2)

    client.delete_prompt("prompt_1", version=1)


@pytest.mark.parametrize("registry_uri", ["databricks", "databricks-uc", "uc://localhost:5000"])
def test_crud_prompt_on_unsupported_registry(registry_uri):
    client = MlflowClient(registry_uri=registry_uri)

    with pytest.raises(MlflowException, match=r"The 'register_prompt' API is not supported"):
        client.register_prompt(
            name="prompt_1",
            template="Hi, {{title}} {{name}}! How are you today?",
            description="A friendly greeting",
            tags={"model": "my-model"},
        )

    with pytest.raises(MlflowException, match=r"The 'load_prompt' API is not supported"):
        client.load_prompt("prompt_1")

    with pytest.raises(MlflowException, match=r"The 'delete_prompt' API is not supported"):
        client.delete_prompt("prompt_1")


def test_block_create_model_with_prompt_tag(tracking_uri):
    client = MlflowClient(tracking_uri=tracking_uri)

    with pytest.raises(MlflowException, match=r"Prompts cannot be registered"):
        client.create_registered_model(
            name="model",
            tags={IS_PROMPT_TAG_KEY: "true"},
        )

    with pytest.raises(MlflowException, match=r"Prompts cannot be registered"):
        client.create_model_version(
            name="model",
            source="source",
            tags={IS_PROMPT_TAG_KEY: "false"},
        )


def test_block_create_prompt_with_existing_model_name(tracking_uri):
    client = MlflowClient(tracking_uri=tracking_uri)

    client.create_registered_model("model")

    with pytest.raises(MlflowException, match=r"Model 'model' exists with"):
        client.register_prompt(
            name="model",
            template="Hi, {{title}} {{name}}! How are you today?",
            description="A friendly greeting",
            tags={"model": "my-model"},
        )


def test_log_and_detach_prompt(tracking_uri):
    client = MlflowClient(tracking_uri=tracking_uri)

    client.register_prompt(name="p1", template="Hi, there!")
    time.sleep(0.001)  # To avoid timestamp precision issue in Windows
    client.register_prompt(name="p2", template="Hi, {{name}}!")

    run_id = client.create_run(experiment_id="0").info.run_id
    assert client.list_logged_prompts(run_id) == []

    client.log_prompt(run_id, "prompts:/p1/1")
    prompts = client.list_logged_prompts(run_id)
    assert [p.name for p in prompts] == ["p1"]

    client.log_prompt(run_id, "prompts:/p2/1")
    prompts = client.list_logged_prompts(run_id)
    assert [p.name for p in prompts] == ["p2", "p1"]

    client.detach_prompt_from_run(run_id, "prompts:/p1/1")
    prompts = client.list_logged_prompts(run_id)
    assert [p.name for p in prompts] == ["p2"]
=======
        assert trace_data.response == trace.data.response
>>>>>>> 8e8d9d61
<|MERGE_RESOLUTION|>--- conflicted
+++ resolved
@@ -1614,83 +1614,7 @@
         trace = mlflow.get_trace(span.request_id)
         trace_data = client.get_trace(span.request_id).data
         assert trace_data.request == trace.data.request
-<<<<<<< HEAD
         assert trace_data.response == trace.data.response
-
-
-def test_store_trace_spans_tag():
-    client = MlflowClient()
-
-    trace_spans_tag_value = {
-        "name": "test",
-        "type": "UNKNOWN",
-        "inputs": ["test"],
-        "outputs": ["result"],
-    }
-
-    with mock.patch(
-        "mlflow.tracking._tracking_service.client.TrackingServiceClient.set_trace_tag",
-    ) as mock_set_trace_tag:
-        span = client.start_trace("test", inputs={"test": 1})
-        client.end_trace(span.request_id, outputs={"result": 2})
-        mock_set_trace_tag.assert_called_once()
-        assert mock_set_trace_tag.call_args[0][0] == span.request_id
-        assert mock_set_trace_tag.call_args[0][1] == "mlflow.traceSpans"
-        result = json.loads(mock_set_trace_tag.call_args[0][2])
-        for key in trace_spans_tag_value:
-            assert result[0][key] == trace_spans_tag_value[key]
-
-
-def test_store_trace_span_tag_when_not_dict_input_outputs():
-    client = MlflowClient()
-
-    with mock.patch(
-        "mlflow.tracking._tracking_service.client.TrackingServiceClient.set_trace_tag",
-    ) as mock_set_trace_tag:
-        span = client.start_trace("trace_name", inputs="test")
-        client.end_trace(span.request_id, outputs={"result": 2})
-        mock_set_trace_tag.assert_called_once()
-        assert mock_set_trace_tag.call_args[0][0] == span.request_id
-        assert mock_set_trace_tag.call_args[0][1] == "mlflow.traceSpans"
-        result = json.loads(mock_set_trace_tag.call_args[0][2])
-        assert result[0]["name"] == "trace_name"
-        assert result[0]["type"] == "UNKNOWN"
-        assert result[0]["outputs"] == ["result"]
-        assert "inputs" not in result[0]
-
-    with mock.patch(
-        "mlflow.tracking._tracking_service.client.TrackingServiceClient.set_trace_tag",
-    ) as mock_set_trace_tag:
-        span = client.start_trace("trace_name", inputs="{'input': 2}")
-        client.end_trace(span.request_id, outputs="result")
-        mock_set_trace_tag.assert_called_once()
-        assert mock_set_trace_tag.call_args[0][0] == span.request_id
-        assert mock_set_trace_tag.call_args[0][1] == "mlflow.traceSpans"
-        result = json.loads(mock_set_trace_tag.call_args[0][2])
-        assert result[0]["name"] == "trace_name"
-        assert result[0]["type"] == "UNKNOWN"
-        assert "outputs" not in result[0]
-        assert "inputs" not in result[0]
-
-
-# when JSON is too large, we skip logging the tag. The trace should still be logged.
-def test_store_trace_span_tag_when_exception_raised():
-    client = MlflowClient()
-
-    with (
-        mock.patch(
-            "mlflow.tracking._tracking_service.client.TrackingServiceClient._upload_trace_data"
-        ) as mock_upload_trace_data,
-        mock.patch(
-            "mlflow.tracking._tracking_service.client.TrackingServiceClient.set_trace_tag",
-            side_effect=MlflowException("Failed to log parameters"),
-        ) as mock_set_trace_tag,
-    ):
-        # This should not raise an exception
-        span = client.start_trace("trace_name", inputs={"input": "a" * 1000000})
-        client.end_trace(span.request_id, outputs={"result": "b" * 1000000})
-        mock_set_trace_tag.assert_called_once()
-        mock_upload_trace_data.assert_called_once()
 
 
 @pytest.fixture(params=["file", "sqlalchemy"])
@@ -1828,7 +1752,4 @@
 
     client.detach_prompt_from_run(run_id, "prompts:/p1/1")
     prompts = client.list_logged_prompts(run_id)
-    assert [p.name for p in prompts] == ["p2"]
-=======
-        assert trace_data.response == trace.data.response
->>>>>>> 8e8d9d61
+    assert [p.name for p in prompts] == ["p2"]