--- conflicted
+++ resolved
@@ -2047,48 +2047,6 @@
     assert len(prompts) == 3
 
 
-<<<<<<< HEAD
-def test_link_prompt_version_to_model_smoke_test(tracking_uri):
-    """Smoke test for linking a prompt version to a model - just verify the method can be called."""
-    client = MlflowClient(tracking_uri=tracking_uri)
-
-    # Create an experiment and a run to have a proper context
-    experiment_id = client.create_experiment("test_experiment")
-    with mlflow.start_run(experiment_id=experiment_id):
-        # Create a model with a run context
-        model = client.create_logged_model(experiment_id=experiment_id)
-
-        # Register a prompt
-        client.register_prompt(name="test_prompt", template="Hello, {{name}}!")
-
-        # Link the prompt version to the model (this should not raise an exception)
-        # This is the main assertion - that the method call succeeds
-        client.link_prompt_version_to_model(
-            name="test_prompt", version="1", model_id=model.model_id
-        )
-
-        # If we get here without an exception, the smoke test passed
-
-
-def test_link_prompts_to_trace_smoke_test(tracking_uri):
-    """Smoke test for linking prompt versions to a trace - just verify the method can be called."""
-    client = MlflowClient(tracking_uri=tracking_uri)
-
-    # Create an experiment and a run to have a proper context
-    experiment_id = client.create_experiment("test_experiment")
-    with mlflow.start_run(experiment_id=experiment_id):
-        # Create a simple trace for testing
-        trace_info = client.start_trace("test_trace")
-        trace_id = trace_info.request_id
-
-        # Register a prompt
-        client.register_prompt(name="test_prompt", template="Hello, {{name}}!")
-
-        # Get the prompt version and link to the trace (this should not raise an exception)
-        # This is the main assertion - that the method call succeeds
-        prompt_version = client.get_prompt_version("test_prompt", "1")
-        client.link_prompts_to_trace(prompt_versions=[prompt_version], trace_id=trace_id)
-=======
 def test_delete_prompt_version_no_auto_cleanup(tracking_uri):
     """Test that delete_prompt_version no longer automatically deletes prompts"""
     client = MlflowClient(tracking_uri=tracking_uri)
@@ -2231,7 +2189,48 @@
                 MlflowException, match=r"Cannot delete prompt .* because it still has undeleted"
             ):
                 client.delete_prompt("test_prompt")
->>>>>>> 6e13a0dc
+
+
+def test_link_prompt_version_to_model_smoke_test(tracking_uri):
+    """Smoke test for linking a prompt version to a model - just verify the method can be called."""
+    client = MlflowClient(tracking_uri=tracking_uri)
+
+    # Create an experiment and a run to have a proper context
+    experiment_id = client.create_experiment("test_experiment")
+    with mlflow.start_run(experiment_id=experiment_id):
+        # Create a model with a run context
+        model = client.create_logged_model(experiment_id=experiment_id)
+
+        # Register a prompt
+        client.register_prompt(name="test_prompt", template="Hello, {{name}}!")
+
+        # Link the prompt version to the model (this should not raise an exception)
+        # This is the main assertion - that the method call succeeds
+        client.link_prompt_version_to_model(
+            name="test_prompt", version="1", model_id=model.model_id
+        )
+
+        # If we get here without an exception, the smoke test passed
+
+
+def test_link_prompts_to_trace_smoke_test(tracking_uri):
+    """Smoke test for linking prompt versions to a trace - just verify the method can be called."""
+    client = MlflowClient(tracking_uri=tracking_uri)
+
+    # Create an experiment and a run to have a proper context
+    experiment_id = client.create_experiment("test_experiment")
+    with mlflow.start_run(experiment_id=experiment_id):
+        # Create a simple trace for testing
+        trace_info = client.start_trace("test_trace")
+        trace_id = trace_info.request_id
+
+        # Register a prompt
+        client.register_prompt(name="test_prompt", template="Hello, {{name}}!")
+
+        # Get the prompt version and link to the trace (this should not raise an exception)
+        # This is the main assertion - that the method call succeeds
+        prompt_version = client.get_prompt_version("test_prompt", "1")
+        client.link_prompts_to_trace(prompt_versions=[prompt_version], trace_id=trace_id)
 
 
 def test_log_model_artifact(tmp_path: Path, tracking_uri: str) -> None:
