--- conflicted
+++ resolved
@@ -2390,7 +2390,6 @@
         client.load_prompt("prompts:/alias_prompt@production")
 
 
-<<<<<<< HEAD
 def test_search_traces_sends_telemetry_record(mock_requests, tracking_uri):
     """Test that search_traces sends telemetry records."""
     exp_id = mlflow.create_experiment("test")
@@ -2457,7 +2456,8 @@
     client = MlflowClient(tracking_uri=tracking_uri)
     client.start_trace(name="test_trace")
     validate_telemetry_record(mock_requests, client.start_trace)
-=======
+
+
 def test_create_prompt_chat_format_client_integration():
     """Test client-level integration with chat prompts."""
     chat_template = [
@@ -2788,5 +2788,4 @@
         {"name": "test_chat_link_multiple", "version": "1"},
     ]
     for expected_prompt in expected_prompts:
-        assert expected_prompt in linked_prompts
->>>>>>> 05e1908e
+        assert expected_prompt in linked_prompts