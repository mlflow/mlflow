import contextlib
import logging
import os
import socket
import sys
import time
from subprocess import Popen
<<<<<<< HEAD
from typing import Any, Generator
=======
from typing import Any, Generator, Literal
>>>>>>> b1886605

import mlflow
from mlflow.server import ARTIFACT_ROOT_ENV_VAR, BACKEND_STORE_URI_ENV_VAR

from tests.helper_functions import LOCALHOST, get_safe_port

_logger = logging.getLogger(__name__)


def _await_server_up_or_die(port: int, timeout: int = 30) -> None:
    """Waits until the local flask server is listening on the given port."""
    _logger.info(f"Awaiting server to be up on {LOCALHOST}:{port}")
    start_time = time.time()
    while time.time() - start_time < timeout:
        with socket.socket(socket.AF_INET, socket.SOCK_STREAM) as sock:
            sock.settimeout(2)
            if sock.connect_ex((LOCALHOST, port)) == 0:
                _logger.info(f"Server is up on {LOCALHOST}:{port}!")
                break
        _logger.info("Server not yet up, waiting...")
        time.sleep(0.5)
    else:
        raise Exception(f"Failed to connect on {LOCALHOST}:{port} within {timeout} seconds")


@contextlib.contextmanager
def _init_server(
    backend_uri: str,
    root_artifact_uri: str,
    extra_env: dict[str, Any] | None = None,
    app: str | None = None,
<<<<<<< HEAD
    server_type: str = "fastapi",
=======
    server_type: Literal["flask", "fastapi"] = "fastapi",
>>>>>>> b1886605
) -> Generator[str, None, None]:
    """
    Launch a new REST server using the tracking store specified by backend_uri and root artifact
    directory specified by root_artifact_uri.

    Args:
        backend_uri: Backend store URI for the server
        root_artifact_uri: Root artifact URI for the server
        extra_env: Additional environment variables
        app: Application module path (defaults based on server_type if None)
        server_type: Server type to use - "fastapi" (default) or "flask"

    Yields:
        The string URL of the server.
    """
    mlflow.set_tracking_uri(None)
    server_port = get_safe_port()

    if server_type == "fastapi":
        # Use uvicorn for FastAPI
        cmd = [
            sys.executable,
            "-m",
            "uvicorn",
            app or "mlflow.server.fastapi_app:app",
            "--host",
            LOCALHOST,
            "--port",
            str(server_port),
        ]
    else:
        # Default to Flask
        cmd = [
            sys.executable,
            "-m",
            "flask",
            "--app",
            app or "mlflow.server:app",
            "run",
            "--host",
            LOCALHOST,
            "--port",
            str(server_port),
        ]

    with Popen(
        cmd,
        env={
            **os.environ,
            BACKEND_STORE_URI_ENV_VAR: backend_uri,
            ARTIFACT_ROOT_ENV_VAR: root_artifact_uri,
            **(extra_env or {}),
        },
    ) as proc:
        try:
            _await_server_up_or_die(server_port)
            url = f"http://{LOCALHOST}:{server_port}"
            _logger.info(
                f"Launching tracking server on {url} with backend URI {backend_uri} and "
                f"artifact root {root_artifact_uri}"
            )
            yield url
        finally:
            proc.terminate()


def _send_rest_tracking_post_request(tracking_server_uri, api_path, json_payload, auth=None):
    """
    Make a POST request to the specified MLflow Tracking API and retrieve the
    corresponding `requests.Response` object
    """
    import requests

    url = tracking_server_uri + api_path
    return requests.post(url, json=json_payload, auth=auth)<|MERGE_RESOLUTION|>--- conflicted
+++ resolved
@@ -5,11 +5,7 @@
 import sys
 import time
 from subprocess import Popen
-<<<<<<< HEAD
-from typing import Any, Generator
-=======
 from typing import Any, Generator, Literal
->>>>>>> b1886605
 
 import mlflow
 from mlflow.server import ARTIFACT_ROOT_ENV_VAR, BACKEND_STORE_URI_ENV_VAR
@@ -41,11 +37,7 @@
     root_artifact_uri: str,
     extra_env: dict[str, Any] | None = None,
     app: str | None = None,
-<<<<<<< HEAD
-    server_type: str = "fastapi",
-=======
     server_type: Literal["flask", "fastapi"] = "fastapi",
->>>>>>> b1886605
 ) -> Generator[str, None, None]:
     """
     Launch a new REST server using the tracking store specified by backend_uri and root artifact
