from __future__ import print_function
import filecmp
import os
import random
import tempfile
import time

import attrdict
import mock
import pytest

import mlflow
from mlflow import tracking
from mlflow.entities import RunStatus, LifecycleStage, Metric, Param, RunTag, ViewType
from mlflow.exceptions import MlflowException
from mlflow.store.file_store import FileStore
from mlflow.protos.databricks_pb2 import ErrorCode, INVALID_PARAMETER_VALUE
from mlflow.tracking.client import MlflowClient
from mlflow.tracking.fluent import start_run, end_run
from mlflow.utils.file_utils import local_file_uri_to_path
from mlflow.utils.mlflow_tags import MLFLOW_PARENT_RUN_ID, MLFLOW_SOURCE_NAME, MLFLOW_SOURCE_TYPE

from tests.projects.utils import tracking_uri_mock


def test_create_experiment(tracking_uri_mock):
    with pytest.raises(TypeError):
        mlflow.create_experiment()

    with pytest.raises(Exception):
        mlflow.create_experiment(None)

    with pytest.raises(Exception):
        mlflow.create_experiment("")

    exp_id = mlflow.create_experiment(
        "Some random experiment name %d" % random.randint(1, 1e6))
    assert exp_id is not None


def test_create_experiment_with_duplicate_name(tracking_uri_mock):
    name = "popular_name"
    exp_id = mlflow.create_experiment(name)

    with pytest.raises(MlflowException):
        mlflow.create_experiment(name)

    tracking.MlflowClient().delete_experiment(exp_id)
    with pytest.raises(MlflowException):
        mlflow.create_experiment(name)


def test_create_experiments_with_bad_names():
    # None for name
    with pytest.raises(MlflowException) as e:
        mlflow.create_experiment(None)
        assert e.message.contains("Invalid experiment name: 'None'")

    # empty string name
    with pytest.raises(MlflowException) as e:
        mlflow.create_experiment("")
        assert e.message.contains("Invalid experiment name: ''")


@pytest.mark.parametrize("name", [123, 0, -1.2, [], ["A"], {1: 2}])
def test_create_experiments_with_bad_name_types(name):
    with pytest.raises(MlflowException) as e:
        mlflow.create_experiment(name)
        assert e.message.contains("Invalid experiment name: %s. Expects a string." % name)


def test_set_experiment(tracking_uri_mock, reset_active_experiment):
    with pytest.raises(TypeError):
        mlflow.set_experiment()

    with pytest.raises(Exception):
        mlflow.set_experiment(None)

    with pytest.raises(Exception):
        mlflow.set_experiment("")

    name = "random_exp"
    exp_id = mlflow.create_experiment(name)
    mlflow.set_experiment(name)
    with start_run() as run:
        assert run.info.experiment_id == exp_id

    another_name = "another_experiment"
    mlflow.set_experiment(another_name)
    exp_id2 = mlflow.tracking.MlflowClient().get_experiment_by_name(another_name)
    with start_run() as another_run:
        assert another_run.info.experiment_id == exp_id2.experiment_id


def test_set_experiment_with_deleted_experiment_name(tracking_uri_mock):
    name = "dead_exp"
    mlflow.set_experiment(name)
    with start_run() as run:
        exp_id = run.info.experiment_id

    tracking.MlflowClient().delete_experiment(exp_id)

    with pytest.raises(MlflowException):
        mlflow.set_experiment(name)


def test_set_experiment_with_zero_id(reset_mock, reset_active_experiment):
    reset_mock(MlflowClient, "get_experiment_by_name",
               mock.Mock(return_value=attrdict.AttrDict(
                   experiment_id=0,
                   lifecycle_stage=LifecycleStage.ACTIVE)))
    reset_mock(MlflowClient, "create_experiment", mock.Mock())

    mlflow.set_experiment("my_exp")

    MlflowClient.get_experiment_by_name.assert_called_once()
    MlflowClient.create_experiment.assert_not_called()


def test_start_run_context_manager(tracking_uri_mock):
    with start_run() as first_run:
        first_uuid = first_run.info.run_id
        # Check that start_run() causes the run information to be persisted in the store
        persisted_run = tracking.MlflowClient().get_run(first_uuid)
        assert persisted_run is not None
        assert persisted_run.info == first_run.info
    finished_run = tracking.MlflowClient().get_run(first_uuid)
    assert finished_run.info.status == RunStatus.FINISHED
    # Launch a separate run that fails, verify the run status is FAILED and the run UUID is
    # different
    with pytest.raises(Exception):
        with start_run() as second_run:
            second_run_id = second_run.info.run_id
            raise Exception("Failing run!")
    assert second_run_id != first_uuid
    finished_run2 = tracking.MlflowClient().get_run(second_run_id)
    assert finished_run2.info.status == RunStatus.FAILED


def test_start_and_end_run(tracking_uri_mock):
    # Use the start_run() and end_run() APIs without a `with` block, verify they work.
<<<<<<< HEAD
    with start_run() as active_run:
        mlflow.log_metric("name_1", 25)
    finished_run = tracking.MlflowClient().get_run(active_run.info.run_uuid)
=======
    active_run = start_run()
    mlflow.log_metric("name_1", 25)
    end_run()
    finished_run = tracking.MlflowClient().get_run(active_run.info.run_id)
>>>>>>> ea53fa81
    # Validate metrics
    assert len(finished_run.data.metrics) == 1
    assert finished_run.data.metrics["name_1"] == 25


def test_metric_timestamp(tracking_uri_mock):
    with mlflow.start_run() as active_run:
        mlflow.log_metric("name_1", 25)
        mlflow.log_metric("name_1", 30)
        run_id = active_run.info.run_uuid
    # Check that metric timestamps are between run start and finish
    client = mlflow.tracking.MlflowClient()
    history = client.get_metric_history(run_id, "name_1")
    finished_run = client.get_run(run_id)
    assert len(history) == 2
    assert all([
        m.timestamp >= finished_run.info.start_time and m.timestamp <= finished_run.info.end_time
        for m in history
    ])


def test_log_batch(tracking_uri_mock, tmpdir):
    expected_metrics = {"metric-key0": 1.0, "metric-key1": 4.0}
    expected_params = {"param-key0": "param-val0", "param-key1": "param-val1"}
    exact_expected_tags = {"tag-key0": "tag-val0", "tag-key1": "tag-val1"}
    approx_expected_tags = set([MLFLOW_SOURCE_NAME, MLFLOW_SOURCE_TYPE])

    t = int(time.time())
    sorted_expected_metrics = sorted(expected_metrics.items(), key=lambda kv: kv[0])
    metrics = [Metric(key=key, value=value, timestamp=t, step=i)
               for i, (key, value) in enumerate(sorted_expected_metrics)]
    params = [Param(key=key, value=value) for key, value in expected_params.items()]
    tags = [RunTag(key=key, value=value) for key, value in exact_expected_tags.items()]

    with start_run() as active_run:
        run_id = active_run.info.run_id
        mlflow.tracking.MlflowClient().log_batch(run_id=run_id, metrics=metrics, params=params,
                                                 tags=tags)
    client = tracking.MlflowClient()
    finished_run = client.get_run(run_id)
    # Validate metrics
    assert len(finished_run.data.metrics) == 2
    for key, value in finished_run.data.metrics.items():
        assert expected_metrics[key] == value
    metric_history0 = client.get_metric_history(run_id, "metric-key0")
    assert set([(m.value, m.timestamp, m.step) for m in metric_history0]) == set([
        (1.0, t, 0),
    ])
    metric_history1 = client.get_metric_history(run_id, "metric-key1")
    assert set([(m.value, m.timestamp, m.step) for m in metric_history1]) == set([
        (4.0, t, 1),
    ])

    # Validate tags (for automatically-set tags)
    assert len(finished_run.data.tags) == len(exact_expected_tags) + len(approx_expected_tags)
    for tag_key, tag_value in finished_run.data.tags.items():
        if tag_key in approx_expected_tags:
            pass
        else:
            assert exact_expected_tags[tag_key] == tag_value
    # Validate params
    assert finished_run.data.params == expected_params


def test_log_metric(tracking_uri_mock, tmpdir):
    with start_run() as active_run, mock.patch("time.time") as time_mock:
        time_mock.side_effect = range(300, 400)
        run_id = active_run.info.run_id
        mlflow.log_metric("name_1", 25)
        mlflow.log_metric("name_2", -3)
        mlflow.log_metric("name_1", 30, 5)
        mlflow.log_metric("name_1", 40, -2)
        mlflow.log_metric("nested/nested/name", 40)
    finished_run = tracking.MlflowClient().get_run(run_id)
    # Validate metrics
    assert len(finished_run.data.metrics) == 3
    expected_pairs = {"name_1": 30, "name_2": -3, "nested/nested/name": 40}
    for key, value in finished_run.data.metrics.items():
        assert expected_pairs[key] == value
    client = tracking.MlflowClient()
    metric_history_name1 = client.get_metric_history(run_id, "name_1")
    assert set([(m.value, m.timestamp, m.step) for m in metric_history_name1]) == set([
        (25, 300 * 1000, 0),
        (30, 302 * 1000, 5),
        (40, 303 * 1000, -2),
    ])
    metric_history_name2 = client.get_metric_history(run_id, "name_2")
    assert set([(m.value, m.timestamp, m.step) for m in metric_history_name2]) == set([
        (-3, 301 * 1000, 0),
    ])


@pytest.mark.parametrize("step_kwarg", [None, -10, 5])
def test_log_metrics(tracking_uri_mock, step_kwarg):
    expected_metrics = {"name_1": 30, "name_2": -3, "nested/nested/name": 40}
    with start_run() as active_run:
        run_id = active_run.info.run_id
        mlflow.log_metrics(expected_metrics, step=step_kwarg)
    finished_run = tracking.MlflowClient().get_run(run_id)
    # Validate metric key/values match what we expect, and that all metrics have the same timestamp
    assert len(finished_run.data.metrics) == len(expected_metrics)
    for key, value in finished_run.data.metrics.items():
        assert expected_metrics[key] == value
    common_timestamp = finished_run.data._metric_objs[0].timestamp
    expected_step = step_kwarg if step_kwarg is not None else 0
    for metric_obj in finished_run.data._metric_objs:
        assert metric_obj.timestamp == common_timestamp
        assert metric_obj.step == expected_step


@pytest.fixture
def get_store_mock(tmpdir):
    with mock.patch("mlflow.store.file_store.FileStore.log_batch") as _get_store_mock:
        yield _get_store_mock


def test_set_tags(tracking_uri_mock):
    exact_expected_tags = {"name_1": "c", "name_2": "b", "nested/nested/name": "5"}
    approx_expected_tags = set([MLFLOW_SOURCE_NAME, MLFLOW_SOURCE_TYPE])
    with start_run() as active_run:
        run_id = active_run.info.run_id
        mlflow.set_tags(exact_expected_tags)
    finished_run = tracking.MlflowClient().get_run(run_id)
    # Validate tags
    assert len(finished_run.data.tags) == len(exact_expected_tags) + len(approx_expected_tags)
    for tag_key, tag_val in finished_run.data.tags.items():
        if tag_key in approx_expected_tags:
            pass
        else:
            assert exact_expected_tags[tag_key] == tag_val


def test_log_metric_validation(tracking_uri_mock):
    with start_run() as active_run:
        run_id = active_run.info.run_id
        with pytest.raises(MlflowException) as e:
            mlflow.log_metric("name_1", "apple")
    assert e.value.error_code == ErrorCode.Name(INVALID_PARAMETER_VALUE)
    finished_run = tracking.MlflowClient().get_run(run_id)
    assert len(finished_run.data.metrics) == 0


def test_log_param(tracking_uri_mock):
    with start_run() as active_run:
        run_id = active_run.info.run_id
        mlflow.log_param("name_1", "a")
        mlflow.log_param("name_2", "b")
        mlflow.log_param("name_1", "c")
        mlflow.log_param("nested/nested/name", 5)
    finished_run = tracking.MlflowClient().get_run(run_id)
    # Validate params
    assert finished_run.data.params == {"name_1": "c", "name_2": "b", "nested/nested/name": "5"}


def test_log_params(tracking_uri_mock):
    expected_params = {"name_1": "c", "name_2": "b", "nested/nested/name": "5"}
    with start_run() as active_run:
        run_id = active_run.info.run_id
        mlflow.log_params(expected_params)
    finished_run = tracking.MlflowClient().get_run(run_id)
    # Validate params
    assert finished_run.data.params == {"name_1": "c", "name_2": "b", "nested/nested/name": "5"}


def test_log_batch_validates_entity_names_and_values(tracking_uri_mock):
    bad_kwargs = {
        "metrics": [
            [Metric(key="../bad/metric/name", value=0.3, timestamp=3, step=0)],
            [Metric(key="ok-name", value="non-numerical-value", timestamp=3, step=0)],
            [Metric(key="ok-name", value=0.3, timestamp="non-numerical-timestamp", step=0)],
        ],
        "params": [[Param(key="../bad/param/name", value="my-val")]],
        "tags": [[Param(key="../bad/tag/name", value="my-val")]],
    }
    with start_run() as active_run:
        for kwarg, bad_values in bad_kwargs.items():
            for bad_kwarg_value in bad_values:
                final_kwargs = {
                    "run_id":  active_run.info.run_id, "metrics": [], "params": [], "tags": [],
                }
                final_kwargs[kwarg] = bad_kwarg_value
                with pytest.raises(MlflowException) as e:
                    tracking.MlflowClient().log_batch(**final_kwargs)
                assert e.value.error_code == ErrorCode.Name(INVALID_PARAMETER_VALUE)


def test_log_artifact(tracking_uri_mock):
    artifact_src_dir = tempfile.mkdtemp()
    # Create artifacts
    _, path0 = tempfile.mkstemp(dir=artifact_src_dir)
    _, path1 = tempfile.mkstemp(dir=artifact_src_dir)
    for i, path in enumerate([path0, path1]):
        with open(path, "w") as handle:
            handle.write("%s" % str(i))
    # Log an artifact, verify it exists in the directory returned by get_artifact_uri
    # after the run finishes
    artifact_parent_dirs = ["some_parent_dir", None]
    for parent_dir in artifact_parent_dirs:
        with start_run():
            artifact_uri = mlflow.get_artifact_uri()
            run_artifact_dir = local_file_uri_to_path(artifact_uri)
            mlflow.log_artifact(path0, parent_dir)
        expected_dir = os.path.join(run_artifact_dir, parent_dir) \
            if parent_dir is not None else run_artifact_dir
        assert os.listdir(expected_dir) == [os.path.basename(path0)]
        logged_artifact_path = os.path.join(expected_dir, path0)
        assert filecmp.cmp(logged_artifact_path, path0, shallow=False)
    # Log multiple artifacts, verify they exist in the directory returned by get_artifact_uri
    for parent_dir in artifact_parent_dirs:
        with start_run():
            artifact_uri = mlflow.get_artifact_uri()
            run_artifact_dir = local_file_uri_to_path(artifact_uri)

            mlflow.log_artifacts(artifact_src_dir, parent_dir)
        # Check that the logged artifacts match
        expected_artifact_output_dir = os.path.join(run_artifact_dir, parent_dir) \
            if parent_dir is not None else run_artifact_dir
        dir_comparison = filecmp.dircmp(artifact_src_dir, expected_artifact_output_dir)
        assert len(dir_comparison.left_only) == 0
        assert len(dir_comparison.right_only) == 0
        assert len(dir_comparison.diff_files) == 0
        assert len(dir_comparison.funny_files) == 0


def test_uri_types():
    from mlflow.tracking import utils
    assert utils._is_local_uri("mlruns")
    assert utils._is_local_uri("./mlruns")
    assert utils._is_local_uri("file:///foo/mlruns")
    assert utils._is_local_uri("file:foo/mlruns")
    assert not utils._is_local_uri("https://whatever")
    assert not utils._is_local_uri("http://whatever")
    assert not utils._is_local_uri("databricks")
    assert not utils._is_local_uri("databricks:whatever")
    assert not utils._is_local_uri("databricks://whatever")

    assert utils._is_databricks_uri("databricks")
    assert utils._is_databricks_uri("databricks:whatever")
    assert utils._is_databricks_uri("databricks://whatever")
    assert not utils._is_databricks_uri("mlruns")
    assert not utils._is_databricks_uri("http://whatever")

    assert utils._is_http_uri("http://whatever")
    assert utils._is_http_uri("https://whatever")
    assert not utils._is_http_uri("file://whatever")
    assert not utils._is_http_uri("databricks://whatever")
    assert not utils._is_http_uri("mlruns")


def test_with_startrun():
    run_id = None
    import time
    t0 = int(time.time() * 1000)
    with mlflow.start_run() as active_run:
        assert mlflow.active_run() == active_run
        run_id = active_run.info.run_id
    t1 = int(time.time() * 1000)
    run_info = mlflow.tracking._get_store().get_run(run_id).info
    assert run_info.status == RunStatus.from_string("FINISHED")
    assert t0 <= run_info.end_time and run_info.end_time <= t1
    assert mlflow.active_run() is None


def test_parent_create_run(tracking_uri_mock):
    with mlflow.start_run() as parent_run:
        with pytest.raises(Exception, match='To start a nested run'):
            mlflow.start_run()
        with mlflow.start_run(nested=True) as child_run:
            with mlflow.start_run(nested=True) as grand_child_run:
                pass

    def verify_has_parent_id_tag(child_id, expected_parent_id):
        tags = tracking.MlflowClient().get_run(child_id).data.tags
        assert tags[MLFLOW_PARENT_RUN_ID] == expected_parent_id

    verify_has_parent_id_tag(child_run.info.run_id, parent_run.info.run_id)
    verify_has_parent_id_tag(grand_child_run.info.run_id, child_run.info.run_id)
    assert mlflow.active_run() is None


def test_start_deleted_run():
    run_id = None
    with mlflow.start_run() as active_run:
        run_id = active_run.info.run_id
    tracking.MlflowClient().delete_run(run_id)
    with pytest.raises(MlflowException, matches='because it is in the deleted state.'):
        with mlflow.start_run(run_id=run_id):
            pass
    assert mlflow.active_run() is None


def test_start_run_exp_id_0(tracking_uri_mock, reset_active_experiment):
    mlflow.set_experiment("some-experiment")
    # Create a run and verify that the current active experiment is the one we just set
    with mlflow.start_run() as active_run:
        exp_id = active_run.info.experiment_id
        assert exp_id != FileStore.DEFAULT_EXPERIMENT_ID
        assert MlflowClient().get_experiment(exp_id).name == "some-experiment"
    # Set experiment ID to 0 when creating a run, verify that the specified experiment ID is honored
    with mlflow.start_run(experiment_id=0) as active_run:
        assert active_run.info.experiment_id == FileStore.DEFAULT_EXPERIMENT_ID


def test_get_artifact_uri_with_artifact_path_unspecified_returns_artifact_root_dir():
    with mlflow.start_run() as active_run:
        assert mlflow.get_artifact_uri(artifact_path=None) == active_run.info.artifact_uri


def test_get_artifact_uri_uses_currently_active_run_id():
    artifact_path = "artifact"
    with mlflow.start_run() as active_run:
        assert mlflow.get_artifact_uri(artifact_path=artifact_path) == \
               tracking.artifact_utils.get_artifact_uri(
                run_id=active_run.info.run_id, artifact_path=artifact_path)


def test_search_runs(tracking_uri_mock, reset_active_experiment):
    mlflow.set_experiment("exp-for-search")
    # Create a run and verify that the current active experiment is the one we just set
    logged_runs = {}
    with mlflow.start_run() as active_run:
        logged_runs["first"] = active_run.info.run_id
        mlflow.log_metric("m1", 0.001)
        mlflow.log_metric("m2", 0.002)
        mlflow.log_metric("m1", 0.002)
        mlflow.log_param("p1", "a")
        mlflow.set_tag("t1", "first-tag-val")
    with mlflow.start_run() as active_run:
        logged_runs["second"] = active_run.info.run_id
        mlflow.log_metric("m1", 0.008)
        mlflow.log_param("p2", "aa")
        mlflow.set_tag("t2", "second-tag-val")

    def verify_runs(runs, expected_set):
        assert set([r.info.run_id for r in runs]) == set([logged_runs[r] for r in expected_set])

    experiment_id = MlflowClient().get_experiment_by_name("exp-for-search").experiment_id

    # 2 runs in this experiment
    assert len(MlflowClient().list_run_infos(experiment_id, ViewType.ACTIVE_ONLY)) == 2

    # 2 runs that have metric "m1" > 0.001
    runs = MlflowClient().search_runs([experiment_id], "metrics.m1 > 0.0001")
    verify_runs(runs, ["first", "second"])

    # 1 run with has metric "m1" > 0.002
    runs = MlflowClient().search_runs([experiment_id], "metrics.m1 > 0.002")
    verify_runs(runs, ["second"])

    # no runs with metric "m1" > 0.1
    runs = MlflowClient().search_runs([experiment_id], "metrics.m1 > 0.1")
    verify_runs(runs, [])

    # 1 run with metric "m2" > 0
    runs = MlflowClient().search_runs([experiment_id], "metrics.m2 > 0")
    verify_runs(runs, ["first"])

    # 1 run each with param "p1" and "p2"
    runs = MlflowClient().search_runs([experiment_id], "params.p1 = 'a'", ViewType.ALL)
    verify_runs(runs, ["first"])
    runs = MlflowClient().search_runs([experiment_id], "params.p2 != 'a'", ViewType.ALL)
    verify_runs(runs, ["second"])
    runs = MlflowClient().search_runs([experiment_id], "params.p2 = 'aa'", ViewType.ALL)
    verify_runs(runs, ["second"])

    # 1 run each with tag "t1" and "t2"
    runs = MlflowClient().search_runs([experiment_id], "tags.t1 = 'first-tag-val'", ViewType.ALL)
    verify_runs(runs, ["first"])
    runs = MlflowClient().search_runs([experiment_id], "tags.t2 != 'qwerty'", ViewType.ALL)
    verify_runs(runs, ["second"])
    runs = MlflowClient().search_runs([experiment_id], "tags.t2 = 'second-tag-val'", ViewType.ALL)
    verify_runs(runs, ["second"])

    # delete "first" run
    MlflowClient().delete_run(logged_runs["first"])
    runs = MlflowClient().search_runs([experiment_id], "params.p1 = 'a'", ViewType.ALL)
    verify_runs(runs, ["first"])

    runs = MlflowClient().search_runs([experiment_id], "params.p1 = 'a'", ViewType.DELETED_ONLY)
    verify_runs(runs, ["first"])

    runs = MlflowClient().search_runs([experiment_id], "params.p1 = 'a'", ViewType.ACTIVE_ONLY)
    verify_runs(runs, [])


def test_search_runs_multiple_experiments(tracking_uri_mock, reset_active_experiment):
    experiment_ids = [mlflow.create_experiment("exp__{}".format(id)) for id in range(1, 4)]
    for eid in experiment_ids:
        with mlflow.start_run(experiment_id=eid):
            mlflow.log_metric("m0", 1)
            mlflow.log_metric("m_{}".format(eid), 2)

    assert len(MlflowClient().search_runs(experiment_ids, "metrics.m0 > 0", ViewType.ALL)) == 3

    assert len(MlflowClient().search_runs(experiment_ids, "metrics.m_1 > 0", ViewType.ALL)) == 1
    assert len(MlflowClient().search_runs(experiment_ids, "metrics.m_2 = 2", ViewType.ALL)) == 1
    assert len(MlflowClient().search_runs(experiment_ids, "metrics.m_3 < 4", ViewType.ALL)) == 1<|MERGE_RESOLUTION|>--- conflicted
+++ resolved
@@ -139,16 +139,10 @@
 
 def test_start_and_end_run(tracking_uri_mock):
     # Use the start_run() and end_run() APIs without a `with` block, verify they work.
-<<<<<<< HEAD
+
     with start_run() as active_run:
         mlflow.log_metric("name_1", 25)
-    finished_run = tracking.MlflowClient().get_run(active_run.info.run_uuid)
-=======
-    active_run = start_run()
-    mlflow.log_metric("name_1", 25)
-    end_run()
     finished_run = tracking.MlflowClient().get_run(active_run.info.run_id)
->>>>>>> ea53fa81
     # Validate metrics
     assert len(finished_run.data.metrics) == 1
     assert finished_run.data.metrics["name_1"] == 25
