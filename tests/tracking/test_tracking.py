--- conflicted
+++ resolved
@@ -154,21 +154,13 @@
 def test_log_batch(tracking_uri_mock):
     expected_metrics = {"metric-key0": 1.0, "metric-key1": 4.0}
     expected_params = {"param-key0": "param-val0", "param-key1": "param-val1"}
-<<<<<<< HEAD
-    expected_tags = {"tag-key0": "tag-val0", "tag-key1": "tag-val1"}
-=======
     exact_expected_tags = {"tag-key0": "tag-val0", "tag-key1": "tag-val1"}
     approx_expected_tags = set([MLFLOW_SOURCE_NAME, MLFLOW_SOURCE_TYPE])
->>>>>>> cf05c5bd
 
     t = int(time.time())
     metrics = [Metric(key=key, value=value, timestamp=t) for key, value in expected_metrics.items()]
     params = [Param(key=key, value=value) for key, value in expected_params.items()]
-<<<<<<< HEAD
-    tags = [RunTag(key=key, value=value) for key, value in expected_tags.items()]
-=======
     tags = [RunTag(key=key, value=value) for key, value in exact_expected_tags.items()]
->>>>>>> cf05c5bd
 
     active_run = start_run()
     run_uuid = active_run.info.run_uuid
@@ -180,12 +172,6 @@
     assert len(finished_run.data.metrics) == 2
     for metric in finished_run.data.metrics:
         assert expected_metrics[metric.key] == metric.value
-<<<<<<< HEAD
-    # Validate tags
-    assert len(finished_run.data.tags) == 2
-    for tag in finished_run.data.tags:
-        assert expected_tags[tag.key] == tag.value
-=======
     # Validate tags (for automatically-set tags)
     assert len(finished_run.data.tags) == len(exact_expected_tags) + len(approx_expected_tags)
     for tag in finished_run.data.tags:
@@ -193,7 +179,6 @@
             pass
         else:
             assert exact_expected_tags[tag.key] == tag.value
->>>>>>> cf05c5bd
     # Validate params
     assert len(finished_run.data.params) == 2
     for param in finished_run.data.params:
@@ -217,7 +202,6 @@
 
 
 def test_log_metrics(tracking_uri_mock):
-<<<<<<< HEAD
     active_run = start_run()
     run_uuid = active_run.info.run_uuid
     expected_metrics = {"name_1": 30, "name_2": -3, "nested/nested/name": 40}
@@ -252,8 +236,6 @@
 
 
 def test_log_metric_validation(tracking_uri_mock):
-=======
->>>>>>> cf05c5bd
     active_run = start_run()
     run_uuid = active_run.info.run_uuid
     expected_metrics = {"name_1": 30, "name_2": -3, "nested/nested/name": 40}
@@ -332,8 +314,6 @@
         assert expected_params[param.key] == param.value
 
 
-<<<<<<< HEAD
-=======
 def test_log_batch_validates_entity_names_and_values(tracking_uri_mock):
     active_run = start_run()
     bad_kwargs = {
@@ -357,7 +337,6 @@
                 assert e.value.error_code == ErrorCode.Name(INVALID_PARAMETER_VALUE)
 
 
->>>>>>> cf05c5bd
 def test_log_artifact(tracking_uri_mock):
     artifact_src_dir = tempfile.mkdtemp()
     # Create artifacts
