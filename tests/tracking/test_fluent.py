--- conflicted
+++ resolved
@@ -185,10 +185,6 @@
         active_run = start_run()
         MlflowClient.create_run.assert_called_once_with(
             experiment_id=mock_experiment_id,
-<<<<<<< HEAD
-=======
-            run_name=None,
->>>>>>> cf05c5bd
             tags=expected_tags
         )
         assert is_from_run(active_run, MlflowClient.create_run.return_value)
@@ -236,10 +232,6 @@
         active_run = start_run()
         MlflowClient.create_run.assert_called_once_with(
             experiment_id=mock_experiment_id,
-<<<<<<< HEAD
-=======
-            run_name=None,
->>>>>>> cf05c5bd
             tags=expected_tags
         )
         assert is_from_run(active_run, MlflowClient.create_run.return_value)
@@ -278,10 +270,6 @@
         )
         MlflowClient.create_run.assert_called_once_with(
             experiment_id=mock_experiment_id,
-<<<<<<< HEAD
-=======
-            run_name=mock_run_name,
->>>>>>> cf05c5bd
             tags=expected_tags
         )
         assert is_from_run(active_run, MlflowClient.create_run.return_value)
@@ -334,10 +322,6 @@
         )
         MlflowClient.create_run.assert_called_once_with(
             experiment_id=mock_experiment_id,
-<<<<<<< HEAD
-=======
-            run_name=mock_run_name,
->>>>>>> cf05c5bd
             tags=expected_tags
         )
         assert is_from_run(active_run, MlflowClient.create_run.return_value)
@@ -379,10 +363,6 @@
         )
         MlflowClient.create_run.assert_called_once_with(
             experiment_id=mock_experiment_id,
-<<<<<<< HEAD
-=======
-            run_name=mock_run_name,
->>>>>>> cf05c5bd
             tags=expected_tags
         )
         assert is_from_run(active_run, MlflowClient.create_run.return_value)
