import os
import random
import uuid
import inspect

import mock
import numpy as np
import pandas as pd
import pytest
from six.moves import reload_module as reload

import mlflow
import mlflow.tracking.context.registry
import mlflow.tracking.fluent
from mlflow.entities import (
    LifecycleStage,
    Metric,
    Param,
    Run,
    RunData,
    RunInfo,
    RunStatus,
    RunTag,
    SourceType,
)
from mlflow.exceptions import MlflowException
from mlflow.store.entities.paged_list import PagedList
from mlflow.tracking.client import MlflowClient
from mlflow.tracking.fluent import (
    _EXPERIMENT_ID_ENV_VAR,
    _EXPERIMENT_NAME_ENV_VAR,
    _RUN_ID_ENV_VAR,
    _get_experiment_id,
    _get_experiment_id_from_env,
    _paginate,
    search_runs,
    set_experiment,
    start_run,
    get_run,
)
from mlflow.utils import mlflow_tags
from mlflow.utils.file_utils import TempDir

# pylint: disable=unused-argument


class HelperEnv:
    def __init__(self):
        pass

    @classmethod
    def assert_values(cls, exp_id, name):
        assert os.environ.get(_EXPERIMENT_NAME_ENV_VAR) == name
        assert os.environ.get(_EXPERIMENT_ID_ENV_VAR) == exp_id

    @classmethod
    def set_values(cls, experiment_id=None, name=None):
        if experiment_id:
            os.environ[_EXPERIMENT_ID_ENV_VAR] = str(experiment_id)
        elif os.environ.get(_EXPERIMENT_ID_ENV_VAR):
            del os.environ[_EXPERIMENT_ID_ENV_VAR]

        if name:
            os.environ[_EXPERIMENT_NAME_ENV_VAR] = str(name)
        elif os.environ.get(_EXPERIMENT_NAME_ENV_VAR):
            del os.environ[_EXPERIMENT_NAME_ENV_VAR]


def create_run(
    run_id="",
    exp_id="",
    uid="",
    start=0,
    end=0,
    metrics=None,
    params=None,
    tags=None,
    status=RunStatus.FINISHED,
    a_uri=None,
):
    return Run(
        RunInfo(
            run_uuid=run_id,
            run_id=run_id,
            experiment_id=exp_id,
            user_id=uid,
            status=status,
            start_time=start,
            end_time=end,
            lifecycle_stage=LifecycleStage.ACTIVE,
            artifact_uri=a_uri,
        ),
        RunData(metrics=metrics, params=params, tags=tags),
    )


@pytest.fixture(autouse=True)
def reset_experiment_id():
    """
    This fixture resets the active experiment id *after* the execution of the test case in which
    its included
    """
    yield
    HelperEnv.set_values()
    mlflow.tracking.fluent._active_experiment_id = None


@pytest.fixture(autouse=True)
def reload_context_registry():
    """Reload the context registry module to clear caches."""
    reload(mlflow.tracking.context.registry)


def test_all_fluent_apis_are_included_in_dunder_all():
    def _is_function_or_class(obj):
        return callable(obj) or inspect.isclass(obj)

    apis = [
        a
        for a in dir(mlflow)
        if _is_function_or_class(getattr(mlflow, a)) and not a.startswith("_")
    ]
<<<<<<< HEAD
    assert sorted(apis) == sorted(mlflow.__all__)
=======
    assert set(apis).issubset(set(mlflow.__all__))
>>>>>>> 1b124e7c


def test_get_experiment_id_from_env():
    # When no env variables are set
    HelperEnv.assert_values(None, None)
    assert _get_experiment_id_from_env() is None

    # set only ID
    random_id = random.randint(1, 1e6)
    HelperEnv.set_values(experiment_id=random_id)
    HelperEnv.assert_values(str(random_id), None)
    assert _get_experiment_id_from_env() == str(random_id)

    # set only name
    with TempDir(chdr=True):
        name = "random experiment %d" % random.randint(1, 1e6)
        exp_id = mlflow.create_experiment(name)
        assert exp_id is not None
        HelperEnv.set_values(name=name)
        HelperEnv.assert_values(None, name)
        assert _get_experiment_id_from_env() == exp_id

    # set both: assert that name variable takes precedence
    with TempDir(chdr=True):
        name = "random experiment %d" % random.randint(1, 1e6)
        exp_id = mlflow.create_experiment(name)
        assert exp_id is not None
        random_id = random.randint(1, 1e6)
        HelperEnv.set_values(name=name, experiment_id=random_id)
        HelperEnv.assert_values(str(random_id), name)
        assert _get_experiment_id_from_env() == exp_id


def test_get_experiment_id_with_active_experiment_returns_active_experiment_id():
    # Create a new experiment and set that as active experiment
    with TempDir(chdr=True):
        name = "Random experiment %d" % random.randint(1, 1e6)
        exp_id = mlflow.create_experiment(name)
        assert exp_id is not None
        mlflow.set_experiment(name)
        assert _get_experiment_id() == exp_id


def test_get_experiment_id_with_no_active_experiments_returns_zero():
    assert _get_experiment_id() == "0"


def test_get_experiment_id_in_databricks_detects_notebook_id_by_default():
    notebook_id = 768

    with mock.patch(
        "mlflow.tracking.fluent.is_in_databricks_notebook"
    ) as notebook_detection_mock, mock.patch(
        "mlflow.tracking.fluent.get_notebook_id"
    ) as notebook_id_mock:
        notebook_detection_mock.return_value = True
        notebook_id_mock.return_value = notebook_id
        assert _get_experiment_id() == notebook_id


def test_get_experiment_id_in_databricks_with_active_experiment_returns_active_experiment_id():
    with TempDir(chdr=True):
        exp_name = "random experiment %d" % random.randint(1, 1e6)
        exp_id = mlflow.create_experiment(exp_name)
        mlflow.set_experiment(exp_name)
        notebook_id = str(int(exp_id) + 73)

    with mock.patch(
        "mlflow.tracking.fluent.is_in_databricks_notebook"
    ) as notebook_detection_mock, mock.patch(
        "mlflow.tracking.fluent.get_notebook_id"
    ) as notebook_id_mock:
        notebook_detection_mock.return_value = True
        notebook_id_mock.return_value = notebook_id

        assert _get_experiment_id() != notebook_id
        assert _get_experiment_id() == exp_id


def test_get_experiment_id_in_databricks_with_experiment_defined_in_env_returns_env_experiment_id():
    with TempDir(chdr=True):
        exp_name = "random experiment %d" % random.randint(1, 1e6)
        exp_id = mlflow.create_experiment(exp_name)
        notebook_id = str(int(exp_id) + 73)
        HelperEnv.set_values(experiment_id=exp_id)

    with mock.patch(
        "mlflow.tracking.fluent.is_in_databricks_notebook"
    ) as notebook_detection_mock, mock.patch(
        "mlflow.tracking.fluent.get_notebook_id"
    ) as notebook_id_mock:
        notebook_detection_mock.side_effect = lambda *args, **kwargs: True
        notebook_id_mock.side_effect = lambda *args, **kwargs: notebook_id

        assert _get_experiment_id() != notebook_id
        assert _get_experiment_id() == exp_id


def test_get_experiment_by_id():
    with TempDir(chdr=True):
        name = "Random experiment %d" % random.randint(1, 1e6)
        exp_id = mlflow.create_experiment(name)

        experiment = mlflow.get_experiment(exp_id)
        print(experiment)
        assert experiment.experiment_id == exp_id


def test_get_experiment_by_name():
    with TempDir(chdr=True):
        name = "Random experiment %d" % random.randint(1, 1e6)
        exp_id = mlflow.create_experiment(name)

        experiment = mlflow.get_experiment_by_name(name)
        assert experiment.experiment_id == exp_id


@pytest.fixture
def empty_active_run_stack():
    with mock.patch("mlflow.tracking.fluent._active_run_stack", []):
        yield


def is_from_run(active_run, run):
    return active_run.info == run.info and active_run.data == run.data


def test_start_run_defaults(empty_active_run_stack):

    mock_experiment_id = mock.Mock()
    experiment_id_patch = mock.patch(
        "mlflow.tracking.fluent._get_experiment_id", return_value=mock_experiment_id
    )
    databricks_notebook_patch = mock.patch(
        "mlflow.tracking.fluent.is_in_databricks_notebook", return_value=False
    )
    mock_user = mock.Mock()
    user_patch = mock.patch(
        "mlflow.tracking.context.default_context._get_user", return_value=mock_user
    )
    mock_source_name = mock.Mock()
    source_name_patch = mock.patch(
        "mlflow.tracking.context.default_context._get_source_name", return_value=mock_source_name
    )
    source_type_patch = mock.patch(
        "mlflow.tracking.context.default_context._get_source_type", return_value=SourceType.NOTEBOOK
    )
    mock_source_version = mock.Mock()
    source_version_patch = mock.patch(
        "mlflow.tracking.context.git_context._get_source_version", return_value=mock_source_version
    )

    expected_tags = {
        mlflow_tags.MLFLOW_USER: mock_user,
        mlflow_tags.MLFLOW_SOURCE_NAME: mock_source_name,
        mlflow_tags.MLFLOW_SOURCE_TYPE: SourceType.to_string(SourceType.NOTEBOOK),
        mlflow_tags.MLFLOW_GIT_COMMIT: mock_source_version,
    }

    create_run_patch = mock.patch.object(MlflowClient, "create_run")

    with experiment_id_patch, databricks_notebook_patch, user_patch, source_name_patch, source_type_patch, source_version_patch, create_run_patch:  # noqa
        active_run = start_run()
        MlflowClient.create_run.assert_called_once_with(
            experiment_id=mock_experiment_id, tags=expected_tags
        )
        assert is_from_run(active_run, MlflowClient.create_run.return_value)


def test_start_run_defaults_databricks_notebook(empty_active_run_stack):

    mock_experiment_id = mock.Mock()
    experiment_id_patch = mock.patch(
        "mlflow.tracking.fluent._get_experiment_id", return_value=mock_experiment_id
    )
    databricks_notebook_patch = mock.patch(
        "mlflow.utils.databricks_utils.is_in_databricks_notebook", return_value=True
    )
    mock_user = mock.Mock()
    user_patch = mock.patch(
        "mlflow.tracking.context.default_context._get_user", return_value=mock_user
    )
    mock_source_version = mock.Mock()
    source_version_patch = mock.patch(
        "mlflow.tracking.context.git_context._get_source_version", return_value=mock_source_version
    )
    mock_notebook_id = mock.Mock()
    notebook_id_patch = mock.patch(
        "mlflow.utils.databricks_utils.get_notebook_id", return_value=mock_notebook_id
    )
    mock_notebook_path = mock.Mock()
    notebook_path_patch = mock.patch(
        "mlflow.utils.databricks_utils.get_notebook_path", return_value=mock_notebook_path
    )
    mock_webapp_url = mock.Mock()
    webapp_url_patch = mock.patch(
        "mlflow.utils.databricks_utils.get_webapp_url", return_value=mock_webapp_url
    )

    expected_tags = {
        mlflow_tags.MLFLOW_USER: mock_user,
        mlflow_tags.MLFLOW_SOURCE_NAME: mock_notebook_path,
        mlflow_tags.MLFLOW_SOURCE_TYPE: SourceType.to_string(SourceType.NOTEBOOK),
        mlflow_tags.MLFLOW_GIT_COMMIT: mock_source_version,
        mlflow_tags.MLFLOW_DATABRICKS_NOTEBOOK_ID: mock_notebook_id,
        mlflow_tags.MLFLOW_DATABRICKS_NOTEBOOK_PATH: mock_notebook_path,
        mlflow_tags.MLFLOW_DATABRICKS_WEBAPP_URL: mock_webapp_url,
    }

    create_run_patch = mock.patch.object(MlflowClient, "create_run")

    with experiment_id_patch, databricks_notebook_patch, user_patch, source_version_patch, notebook_id_patch, notebook_path_patch, webapp_url_patch, create_run_patch:  # noqa
        active_run = start_run()
        MlflowClient.create_run.assert_called_once_with(
            experiment_id=mock_experiment_id, tags=expected_tags
        )
        assert is_from_run(active_run, MlflowClient.create_run.return_value)


def test_start_run_with_parent():

    parent_run = mock.Mock()
    mock_experiment_id = mock.Mock()
    mock_source_name = mock.Mock()

    active_run_stack_patch = mock.patch("mlflow.tracking.fluent._active_run_stack", [parent_run])

    databricks_notebook_patch = mock.patch(
        "mlflow.tracking.fluent.is_in_databricks_notebook", return_value=False
    )
    mock_user = mock.Mock()
    user_patch = mock.patch(
        "mlflow.tracking.context.default_context._get_user", return_value=mock_user
    )
    source_name_patch = mock.patch(
        "mlflow.tracking.context.default_context._get_source_name", return_value=mock_source_name
    )

    expected_tags = {
        mlflow_tags.MLFLOW_USER: mock_user,
        mlflow_tags.MLFLOW_SOURCE_NAME: mock_source_name,
        mlflow_tags.MLFLOW_SOURCE_TYPE: SourceType.to_string(SourceType.LOCAL),
        mlflow_tags.MLFLOW_PARENT_RUN_ID: parent_run.info.run_id,
    }

    create_run_patch = mock.patch.object(MlflowClient, "create_run")

    with databricks_notebook_patch, active_run_stack_patch, create_run_patch, user_patch, source_name_patch:  # noqa
        active_run = start_run(experiment_id=mock_experiment_id, nested=True)
        MlflowClient.create_run.assert_called_once_with(
            experiment_id=mock_experiment_id, tags=expected_tags
        )
        assert is_from_run(active_run, MlflowClient.create_run.return_value)


def test_start_run_with_parent_non_nested():
    with mock.patch("mlflow.tracking.fluent._active_run_stack", [mock.Mock()]):
        with pytest.raises(Exception):
            start_run()


def test_start_run_existing_run(empty_active_run_stack):
    mock_run = mock.Mock()
    mock_run.info.lifecycle_stage = LifecycleStage.ACTIVE

    run_id = uuid.uuid4().hex

    with mock.patch.object(MlflowClient, "get_run", return_value=mock_run):
        active_run = start_run(run_id)

        assert is_from_run(active_run, mock_run)
        MlflowClient.get_run.assert_called_once_with(run_id)


def test_start_run_existing_run_from_environment(empty_active_run_stack):
    mock_run = mock.Mock()
    mock_run.info.lifecycle_stage = LifecycleStage.ACTIVE

    run_id = uuid.uuid4().hex
    env_patch = mock.patch.dict("os.environ", {_RUN_ID_ENV_VAR: run_id})

    with env_patch, mock.patch.object(MlflowClient, "get_run", return_value=mock_run):
        active_run = start_run()

        assert is_from_run(active_run, mock_run)
        MlflowClient.get_run.assert_called_once_with(run_id)


def test_start_run_existing_run_from_environment_with_set_environment(empty_active_run_stack):
    mock_run = mock.Mock()
    mock_run.info.lifecycle_stage = LifecycleStage.ACTIVE

    run_id = uuid.uuid4().hex
    env_patch = mock.patch.dict("os.environ", {_RUN_ID_ENV_VAR: run_id})

    with env_patch, mock.patch.object(MlflowClient, "get_run", return_value=mock_run):
        with pytest.raises(MlflowException):
            set_experiment("test-run")
            start_run()


def test_start_run_existing_run_deleted(empty_active_run_stack):
    mock_run = mock.Mock()
    mock_run.info.lifecycle_stage = LifecycleStage.DELETED

    run_id = uuid.uuid4().hex

    with mock.patch.object(MlflowClient, "get_run", return_value=mock_run):
        with pytest.raises(MlflowException):
            start_run(run_id)


def test_get_run():
    run_id = uuid.uuid4().hex
    mock_run = mock.Mock()
    mock_run.info.user_id = "my_user_id"
    with mock.patch.object(MlflowClient, "get_run", return_value=mock_run):
        run = get_run(run_id)
        assert run.info.user_id == "my_user_id"


def test_search_runs_attributes():
    runs = [
        create_run(status=RunStatus.FINISHED, a_uri="dbfs:/test", run_id="abc", exp_id="123"),
        create_run(status=RunStatus.SCHEDULED, a_uri="dbfs:/test2", run_id="def", exp_id="321"),
    ]
    with mock.patch("mlflow.tracking.fluent._paginate", return_value=runs):
        pdf = search_runs()
        data = {
            "status": [RunStatus.FINISHED, RunStatus.SCHEDULED],
            "artifact_uri": ["dbfs:/test", "dbfs:/test2"],
            "run_id": ["abc", "def"],
            "experiment_id": ["123", "321"],
            "start_time": [pd.to_datetime(0, utc=True), pd.to_datetime(0, utc=True)],
            "end_time": [pd.to_datetime(0, utc=True), pd.to_datetime(0, utc=True)],
        }
        expected_df = pd.DataFrame(data)
        pd.testing.assert_frame_equal(pdf, expected_df, check_like=True, check_frame_type=False)


def test_search_runs_data():
    runs = [
        create_run(
            metrics=[Metric("mse", 0.2, 0, 0)],
            params=[Param("param", "value")],
            tags=[RunTag("tag", "value")],
            start=1564675200000,
            end=1564683035000,
        ),
        create_run(
            metrics=[Metric("mse", 0.6, 0, 0), Metric("loss", 1.2, 0, 5)],
            params=[Param("param2", "val"), Param("k", "v")],
            tags=[RunTag("tag2", "v2")],
            start=1564765200000,
            end=1564783200000,
        ),
    ]
    with mock.patch("mlflow.tracking.fluent._paginate", return_value=runs):
        pdf = search_runs()
        data = {
            "status": [RunStatus.FINISHED] * 2,
            "artifact_uri": [None] * 2,
            "run_id": [""] * 2,
            "experiment_id": [""] * 2,
            "metrics.mse": [0.2, 0.6],
            "metrics.loss": [np.nan, 1.2],
            "params.param": ["value", None],
            "params.param2": [None, "val"],
            "params.k": [None, "v"],
            "tags.tag": ["value", None],
            "tags.tag2": [None, "v2"],
            "start_time": [
                pd.to_datetime(1564675200000, unit="ms", utc=True),
                pd.to_datetime(1564765200000, unit="ms", utc=True),
            ],
            "end_time": [
                pd.to_datetime(1564683035000, unit="ms", utc=True),
                pd.to_datetime(1564783200000, unit="ms", utc=True),
            ],
        }
        expected_df = pd.DataFrame(data)
        pd.testing.assert_frame_equal(pdf, expected_df, check_like=True, check_frame_type=False)


def test_search_runs_no_arguments():
    """
    When no experiment ID is specified, it should try to get the implicit one.
    """
    mock_experiment_id = mock.Mock()
    experiment_id_patch = mock.patch(
        "mlflow.tracking.fluent._get_experiment_id", return_value=mock_experiment_id
    )
    get_paginated_runs_patch = mock.patch("mlflow.tracking.fluent._paginate", return_value=[])
    with experiment_id_patch, get_paginated_runs_patch:
        search_runs()
        mlflow.tracking.fluent._paginate.assert_called_once()
        mlflow.tracking.fluent._get_experiment_id.assert_called_once()


def test_paginate_lt_maxresults_onepage():
    """
    Number of runs is less than max_results and fits on one page,
    so we only need to fetch one page.
    """
    runs = [create_run() for _ in range(5)]
    tokenized_runs = PagedList(runs, "")
    max_results = 50
    max_per_page = 10
    mocked_lambda = mock.Mock(return_value=tokenized_runs)

    paginated_runs = _paginate(mocked_lambda, max_per_page, max_results)
    mocked_lambda.assert_called_once()
    assert len(paginated_runs) == 5


def test_paginate_lt_maxresults_multipage():
    """
    Number of runs is less than max_results, but multiple pages are necessary to get all runs
    """
    tokenized_runs = PagedList([create_run() for _ in range(10)], "token")
    no_token_runs = PagedList([create_run()], "")
    max_results = 50
    max_per_page = 10
    mocked_lambda = mock.Mock(side_effect=[tokenized_runs, tokenized_runs, no_token_runs])
    TOTAL_RUNS = 21

    paginated_runs = _paginate(mocked_lambda, max_per_page, max_results)
    assert len(paginated_runs) == TOTAL_RUNS


def test_paginate_lt_maxresults_onepage_nonetoken():
    """
    Number of runs is less than max_results and fits on one page.
    The token passed back on the last page is None, not the emptystring
    """
    runs = [create_run() for _ in range(5)]
    tokenized_runs = PagedList(runs, None)
    max_results = 50
    max_per_page = 10
    mocked_lambda = mock.Mock(return_value=tokenized_runs)

    paginated_runs = _paginate(mocked_lambda, max_per_page, max_results)
    mocked_lambda.assert_called_once()
    assert len(paginated_runs) == 5


def test_paginate_eq_maxresults_blanktoken():
    """
    Runs returned are equal to max_results which are equal to a full number of pages.
    The server might send a token back, or they might not (depending on if they know if
    more runs exist). In this example, no token is sent back.
    Expected behavior is to NOT query for more pages.
    """
    # runs returned equal to max_results, blank token
    runs = [create_run() for _ in range(10)]
    tokenized_runs = PagedList(runs, "")
    no_token_runs = PagedList([], "")
    max_results = 10
    max_per_page = 10
    mocked_lambda = mock.Mock(side_effect=[tokenized_runs, no_token_runs])

    paginated_runs = _paginate(mocked_lambda, max_per_page, max_results)
    mocked_lambda.assert_called_once()
    assert len(paginated_runs) == 10


def test_paginate_eq_maxresults_token():
    """
    Runs returned are equal to max_results which are equal to a full number of pages.
    The server might send a token back, or they might not (depending on if they know if
    more runs exist). In this example, a token IS sent back.
    Expected behavior is to NOT query for more pages.
    """
    runs = [create_run() for _ in range(10)]
    tokenized_runs = PagedList(runs, "abc")
    blank_runs = PagedList([], "")
    max_results = 10
    max_per_page = 10
    mocked_lambda = mock.Mock(side_effect=[tokenized_runs, blank_runs])

    paginated_runs = _paginate(mocked_lambda, max_per_page, max_results)
    mocked_lambda.assert_called_once()
    assert len(paginated_runs) == 10


def test_paginate_gt_maxresults_multipage():
    """
    Number of runs that fit search criteria is greater than max_results. Multiple pages expected.
    Expected to only get max_results number of results back.
    """
    # should ask for and return the correct number of max_results
    full_page_runs = PagedList([create_run() for _ in range(8)], "abc")
    partial_page = PagedList([create_run() for _ in range(4)], "def")
    max_results = 20
    max_per_page = 8
    mocked_lambda = mock.Mock(side_effect=[full_page_runs, full_page_runs, partial_page])

    paginated_runs = _paginate(mocked_lambda, max_per_page, max_results)
    calls = [mock.call(8, None), mock.call(8, "abc"), mock.call(20 % 8, "abc")]
    mocked_lambda.assert_has_calls(calls)
    assert len(paginated_runs) == 20


def test_paginate_gt_maxresults_onepage():
    """"
    Number of runs that fit search criteria is greater than max_results. Only one page expected.
    Expected to only get max_results number of results back.
    """
    runs = [create_run() for _ in range(10)]
    tokenized_runs = PagedList(runs, "abc")
    max_results = 10
    max_per_page = 20
    mocked_lambda = mock.Mock(return_value=tokenized_runs)

    paginated_runs = _paginate(mocked_lambda, max_per_page, max_results)
    mocked_lambda.assert_called_once_with(max_results, None)
    assert len(paginated_runs) == 10


def test_delete_tag():
    """
    Confirm that fluent API delete tags actually works
    :return:
    """
    mlflow.set_tag("a", "b")
    run = MlflowClient().get_run(mlflow.active_run().info.run_id)
    print(run.info.run_id)
    assert "a" in run.data.tags
    mlflow.delete_tag("a")
    run = MlflowClient().get_run(mlflow.active_run().info.run_id)
    assert "a" not in run.data.tags
    with pytest.raises(MlflowException):
        mlflow.delete_tag("a")
    with pytest.raises(MlflowException):
        mlflow.delete_tag("b")
    mlflow.end_run()<|MERGE_RESOLUTION|>--- conflicted
+++ resolved
@@ -120,11 +120,7 @@
         for a in dir(mlflow)
         if _is_function_or_class(getattr(mlflow, a)) and not a.startswith("_")
     ]
-<<<<<<< HEAD
-    assert sorted(apis) == sorted(mlflow.__all__)
-=======
     assert set(apis).issubset(set(mlflow.__all__))
->>>>>>> 1b124e7c
 
 
 def test_get_experiment_id_from_env():
