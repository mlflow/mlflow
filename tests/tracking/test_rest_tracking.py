"""
Integration test which starts a local Tracking Server on an ephemeral port,
and ensures we can use the tracking API to communicate with it.
"""
import json
import logging
import math
import os
import pathlib
import posixpath
import sys
import time
import urllib.parse
from unittest import mock

import flask
import pandas as pd
import pytest
import requests

import mlflow.experiments
import mlflow.pyfunc
from mlflow import MlflowClient
from mlflow.artifacts import download_artifacts
from mlflow.data.pandas_dataset import from_pandas
from mlflow.entities import (
    Dataset,
    DatasetInput,
    InputTag,
    Metric,
    Param,
    RunInputs,
    RunTag,
    ViewType,
)
from mlflow.exceptions import MlflowException
from mlflow.models import Model
from mlflow.server.handlers import validate_path_is_safe
from mlflow.store.tracking.sqlalchemy_store import SqlAlchemyStore
from mlflow.utils import mlflow_tags
from mlflow.utils.file_utils import TempDir, path_to_local_file_uri
from mlflow.utils.mlflow_tags import (
    MLFLOW_DATASET_CONTEXT,
    MLFLOW_GIT_COMMIT,
    MLFLOW_PARENT_RUN_ID,
    MLFLOW_PROJECT_ENTRY_POINT,
    MLFLOW_SOURCE_NAME,
    MLFLOW_SOURCE_TYPE,
    MLFLOW_USER,
)
from mlflow.utils.os import is_windows
from mlflow.utils.proto_json_utils import message_to_json
from mlflow.utils.time_utils import get_current_time_millis

from tests.integration.utils import invoke_cli_runner
from tests.tracking.integration_test_utils import (
    _init_server,
    _send_rest_tracking_post_request,
)

_logger = logging.getLogger(__name__)


@pytest.fixture(params=["file", "sqlalchemy"])
def mlflow_client(request, tmp_path):
    """Provides an MLflow Tracking API client pointed at the local tracking server."""
    if request.param == "file":
        backend_uri = tmp_path.joinpath("file").as_uri()
    elif request.param == "sqlalchemy":
        path = tmp_path.joinpath("sqlalchemy.db").as_uri()
        backend_uri = ("sqlite://" if sys.platform == "win32" else "sqlite:////") + path[
            len("file://") :
        ]

    with _init_server(backend_uri, root_artifact_uri=tmp_path.as_uri()) as url:
        yield MlflowClient(url)


@pytest.fixture
def cli_env(mlflow_client):
    """Provides an environment for the MLflow CLI pointed at the local tracking server."""
    return {
        "LC_ALL": "en_US.UTF-8",
        "LANG": "en_US.UTF-8",
        "MLFLOW_TRACKING_URI": mlflow_client.tracking_uri,
    }


def create_experiments(client, names):
    return [client.create_experiment(n) for n in names]


def test_create_get_search_experiment(mlflow_client):
    experiment_id = mlflow_client.create_experiment(
        "My Experiment", artifact_location="my_location", tags={"key1": "val1", "key2": "val2"}
    )
    exp = mlflow_client.get_experiment(experiment_id)
    assert exp.name == "My Experiment"
    if is_windows():
        assert exp.artifact_location == pathlib.Path.cwd().joinpath("my_location").as_uri()
    else:
        assert exp.artifact_location == str(pathlib.Path.cwd().joinpath("my_location"))
    assert len(exp.tags) == 2
    assert exp.tags["key1"] == "val1"
    assert exp.tags["key2"] == "val2"

    experiments = mlflow_client.search_experiments()
    assert {e.name for e in experiments} == {"My Experiment", "Default"}
    mlflow_client.delete_experiment(experiment_id)
    assert {e.name for e in mlflow_client.search_experiments()} == {"Default"}
    assert {e.name for e in mlflow_client.search_experiments(view_type=ViewType.ACTIVE_ONLY)} == {
        "Default"
    }
    assert {e.name for e in mlflow_client.search_experiments(view_type=ViewType.DELETED_ONLY)} == {
        "My Experiment"
    }
    assert {e.name for e in mlflow_client.search_experiments(view_type=ViewType.ALL)} == {
        "My Experiment",
        "Default",
    }
    active_exps_paginated = mlflow_client.search_experiments(max_results=1)
    assert {e.name for e in active_exps_paginated} == {"Default"}
    assert active_exps_paginated.token is None

    all_exps_paginated = mlflow_client.search_experiments(max_results=1, view_type=ViewType.ALL)
    first_page_names = {e.name for e in all_exps_paginated}
    all_exps_second_page = mlflow_client.search_experiments(
        max_results=1, view_type=ViewType.ALL, page_token=all_exps_paginated.token
    )
    second_page_names = {e.name for e in all_exps_second_page}
    assert len(first_page_names) == 1
    assert len(second_page_names) == 1
    assert first_page_names.union(second_page_names) == {"Default", "My Experiment"}


def test_create_experiment_validation(mlflow_client):
    def assert_bad_request(payload, expected_error_message):
        response = _send_rest_tracking_post_request(
            mlflow_client.tracking_uri,
            "/api/2.0/mlflow/experiments/create",
            payload,
        )
        assert response.status_code == 400
        assert expected_error_message in response.text

    assert_bad_request(
        {
            "name": 123,
        },
        "Invalid value 123 for parameter 'name'",
    )
    assert_bad_request({}, "Missing value for required parameter 'name'")
    assert_bad_request(
        {
            "name": "experiment name",
            "artifact_location": 9.0,
            "tags": [{"key": "key", "value": "value"}],
        },
        "Invalid value 9.0 for parameter 'artifact_location'",
    )
    assert_bad_request(
        {
            "name": "experiment name",
            "artifact_location": "my_location",
            "tags": "5",
        },
        "Invalid value 5 for parameter 'tags'",
    )


def test_delete_restore_experiment(mlflow_client):
    experiment_id = mlflow_client.create_experiment("Deleterious")
    assert mlflow_client.get_experiment(experiment_id).lifecycle_stage == "active"
    mlflow_client.delete_experiment(experiment_id)
    assert mlflow_client.get_experiment(experiment_id).lifecycle_stage == "deleted"
    mlflow_client.restore_experiment(experiment_id)
    assert mlflow_client.get_experiment(experiment_id).lifecycle_stage == "active"


def test_delete_restore_experiment_cli(mlflow_client, cli_env):
    experiment_name = "DeleteriousCLI"
    invoke_cli_runner(
        mlflow.experiments.commands, ["create", "--experiment-name", experiment_name], env=cli_env
    )
    experiment_id = mlflow_client.get_experiment_by_name(experiment_name).experiment_id
    assert mlflow_client.get_experiment(experiment_id).lifecycle_stage == "active"
    invoke_cli_runner(
        mlflow.experiments.commands, ["delete", "-x", str(experiment_id)], env=cli_env
    )
    assert mlflow_client.get_experiment(experiment_id).lifecycle_stage == "deleted"
    invoke_cli_runner(
        mlflow.experiments.commands, ["restore", "-x", str(experiment_id)], env=cli_env
    )
    assert mlflow_client.get_experiment(experiment_id).lifecycle_stage == "active"


def test_rename_experiment(mlflow_client):
    experiment_id = mlflow_client.create_experiment("BadName")
    assert mlflow_client.get_experiment(experiment_id).name == "BadName"
    mlflow_client.rename_experiment(experiment_id, "GoodName")
    assert mlflow_client.get_experiment(experiment_id).name == "GoodName"


def test_rename_experiment_cli(mlflow_client, cli_env):
    bad_experiment_name = "CLIBadName"
    good_experiment_name = "CLIGoodName"

    invoke_cli_runner(
        mlflow.experiments.commands, ["create", "-n", bad_experiment_name], env=cli_env
    )
    experiment_id = mlflow_client.get_experiment_by_name(bad_experiment_name).experiment_id
    assert mlflow_client.get_experiment(experiment_id).name == bad_experiment_name
    invoke_cli_runner(
        mlflow.experiments.commands,
        ["rename", "--experiment-id", str(experiment_id), "--new-name", good_experiment_name],
        env=cli_env,
    )
    assert mlflow_client.get_experiment(experiment_id).name == good_experiment_name


@pytest.mark.parametrize("parent_run_id_kwarg", [None, "my-parent-id"])
def test_create_run_all_args(mlflow_client, parent_run_id_kwarg):
    user = "username"
    source_name = "Hello"
    entry_point = "entry"
    source_version = "abc"
    create_run_kwargs = {
        "start_time": 456,
        "run_name": "my name",
        "tags": {
            MLFLOW_USER: user,
            MLFLOW_SOURCE_TYPE: "LOCAL",
            MLFLOW_SOURCE_NAME: source_name,
            MLFLOW_PROJECT_ENTRY_POINT: entry_point,
            MLFLOW_GIT_COMMIT: source_version,
            MLFLOW_PARENT_RUN_ID: "7",
            "my": "tag",
            "other": "tag",
        },
    }
    experiment_id = mlflow_client.create_experiment(
        f"Run A Lot (parent_run_id={parent_run_id_kwarg})"
    )
    created_run = mlflow_client.create_run(experiment_id, **create_run_kwargs)
    run_id = created_run.info.run_id
    _logger.info(f"Run id={run_id}")
    fetched_run = mlflow_client.get_run(run_id)
    for run in [created_run, fetched_run]:
        assert run.info.run_id == run_id
        assert run.info.run_uuid == run_id
        assert run.info.experiment_id == experiment_id
        assert run.info.user_id == user
        assert run.info.start_time == create_run_kwargs["start_time"]
        assert run.info.run_name == "my name"
        for tag in create_run_kwargs["tags"]:
            assert tag in run.data.tags
        assert run.data.tags.get(MLFLOW_USER) == user
        assert run.data.tags.get(MLFLOW_PARENT_RUN_ID) == parent_run_id_kwarg or "7"
        assert [run.info for run in mlflow_client.search_runs([experiment_id])] == [run.info]


def test_create_run_defaults(mlflow_client):
    experiment_id = mlflow_client.create_experiment("Run A Little")
    created_run = mlflow_client.create_run(experiment_id)
    run_id = created_run.info.run_id
    run = mlflow_client.get_run(run_id)
    assert run.info.run_id == run_id
    assert run.info.experiment_id == experiment_id
    assert run.info.user_id == "unknown"


def test_log_metrics_params_tags(mlflow_client):
    experiment_id = mlflow_client.create_experiment("Oh My")
    created_run = mlflow_client.create_run(experiment_id)
    run_id = created_run.info.run_id
    mlflow_client.log_metric(run_id, key="metric", value=123.456, timestamp=789, step=2)
    mlflow_client.log_metric(run_id, key="nan_metric", value=float("nan"))
    mlflow_client.log_metric(run_id, key="inf_metric", value=float("inf"))
    mlflow_client.log_metric(run_id, key="-inf_metric", value=-float("inf"))
    mlflow_client.log_metric(run_id, key="stepless-metric", value=987.654, timestamp=321)
    mlflow_client.log_param(run_id, "param", "value")
    mlflow_client.set_tag(run_id, "taggity", "do-dah")
    run = mlflow_client.get_run(run_id)
    assert run.data.metrics.get("metric") == 123.456
    assert math.isnan(run.data.metrics.get("nan_metric"))
    assert run.data.metrics.get("inf_metric") >= 1.7976931348623157e308
    assert run.data.metrics.get("-inf_metric") <= -1.7976931348623157e308
    assert run.data.metrics.get("stepless-metric") == 987.654
    assert run.data.params.get("param") == "value"
    assert run.data.tags.get("taggity") == "do-dah"
    metric_history0 = mlflow_client.get_metric_history(run_id, "metric")
    assert len(metric_history0) == 1
    metric0 = metric_history0[0]
    assert metric0.key == "metric"
    assert metric0.value == 123.456
    assert metric0.timestamp == 789
    assert metric0.step == 2
    metric_history1 = mlflow_client.get_metric_history(run_id, "stepless-metric")
    assert len(metric_history1) == 1
    metric1 = metric_history1[0]
    assert metric1.key == "stepless-metric"
    assert metric1.value == 987.654
    assert metric1.timestamp == 321
    assert metric1.step == 0

    metric_history = mlflow_client.get_metric_history(run_id, "a_test_accuracy")
    assert metric_history == []


def test_log_metric_validation(mlflow_client):
    experiment_id = mlflow_client.create_experiment("metrics validation")
    created_run = mlflow_client.create_run(experiment_id)
    run_id = created_run.info.run_id

    def assert_bad_request(payload, expected_error_message):
        response = _send_rest_tracking_post_request(
            mlflow_client.tracking_uri,
            "/api/2.0/mlflow/runs/log-metric",
            payload,
        )
        assert response.status_code == 400
        assert expected_error_message in response.text

    assert_bad_request(
        {
            "run_id": 31,
            "key": "metric",
            "value": 41,
            "timestamp": 59,
            "step": 26,
        },
        "Invalid value 31 for parameter 'run_id' supplied",
    )
    assert_bad_request(
        {
            "run_id": run_id,
            "key": 31,
            "value": 41,
            "timestamp": 59,
            "step": 26,
        },
        "Invalid value 31 for parameter 'key' supplied",
    )
    assert_bad_request(
        {
            "run_id": run_id,
            "key": "foo",
            "value": 31,
            "timestamp": 59,
            "step": "foo",
        },
        "Invalid value foo for parameter 'step' supplied",
    )
    assert_bad_request(
        {
            "run_id": run_id,
            "key": "foo",
            "value": 31,
            "timestamp": "foo",
            "step": 41,
        },
        "Invalid value foo for parameter 'timestamp' supplied",
    )
    assert_bad_request(
        {
            "run_id": None,
            "key": "foo",
            "value": 31,
            "timestamp": 59,
            "step": 41,
        },
        "Missing value for required parameter 'run_id'",
    )
    assert_bad_request(
        {
            "run_id": run_id,
            # Missing key
            "value": 31,
            "timestamp": 59,
            "step": 41,
        },
        "Missing value for required parameter 'key'",
    )
    assert_bad_request(
        {
            "run_id": run_id,
            "key": None,
            "value": 31,
            "timestamp": 59,
            "step": 41,
        },
        "Missing value for required parameter 'key'",
    )


def test_log_param_validation(mlflow_client):
    experiment_id = mlflow_client.create_experiment("params validation")
    created_run = mlflow_client.create_run(experiment_id)
    run_id = created_run.info.run_id

    def assert_bad_request(payload, expected_error_message):
        response = _send_rest_tracking_post_request(
            mlflow_client.tracking_uri,
            "/api/2.0/mlflow/runs/log-parameter",
            payload,
        )
        assert response.status_code == 400
        assert expected_error_message in response.text

    assert_bad_request(
        {
            "run_id": 31,
            "key": "param",
            "value": 41,
        },
        "Invalid value 31 for parameter 'run_id' supplied",
    )
    assert_bad_request(
        {
            "run_id": run_id,
            "key": 31,
            "value": 41,
        },
        "Invalid value 31 for parameter 'key' supplied",
    )


def test_log_param_with_empty_string_as_value(mlflow_client):
    experiment_id = mlflow_client.create_experiment(
        test_log_param_with_empty_string_as_value.__name__
    )
    created_run = mlflow_client.create_run(experiment_id)
    run_id = created_run.info.run_id

    mlflow_client.log_param(run_id, "param_key", "")
    assert {"param_key": ""}.items() <= mlflow_client.get_run(run_id).data.params.items()


def test_set_tag_with_empty_string_as_value(mlflow_client):
    experiment_id = mlflow_client.create_experiment(
        test_set_tag_with_empty_string_as_value.__name__
    )
    created_run = mlflow_client.create_run(experiment_id)
    run_id = created_run.info.run_id

    mlflow_client.set_tag(run_id, "tag_key", "")
    assert {"tag_key": ""}.items() <= mlflow_client.get_run(run_id).data.tags.items()


def test_log_batch_containing_params_and_tags_with_empty_string_values(mlflow_client):
    experiment_id = mlflow_client.create_experiment(
        test_log_batch_containing_params_and_tags_with_empty_string_values.__name__
    )
    created_run = mlflow_client.create_run(experiment_id)
    run_id = created_run.info.run_id

    mlflow_client.log_batch(
        run_id=run_id,
        params=[Param("param_key", "")],
        tags=[RunTag("tag_key", "")],
    )
    assert {"param_key": ""}.items() <= mlflow_client.get_run(run_id).data.params.items()
    assert {"tag_key": ""}.items() <= mlflow_client.get_run(run_id).data.tags.items()


def test_set_tag_validation(mlflow_client):
    experiment_id = mlflow_client.create_experiment("tags validation")
    created_run = mlflow_client.create_run(experiment_id)
    run_id = created_run.info.run_id

    def assert_bad_request(payload, expected_error_message):
        response = _send_rest_tracking_post_request(
            mlflow_client.tracking_uri,
            "/api/2.0/mlflow/runs/set-tag",
            payload,
        )
        assert response.status_code == 400
        assert expected_error_message in response.text

    assert_bad_request(
        {
            "run_id": 31,
            "key": "tag",
            "value": 41,
        },
        "Invalid value 31 for parameter 'run_id' supplied",
    )
    assert_bad_request(
        {
            "run_id": run_id,
            "key": "param",
            "value": 41,
        },
        "Invalid value 41 for parameter 'value' supplied",
    )
    assert_bad_request(
        {
            "run_id": run_id,
            # Missing key
            "value": "value",
        },
        "Missing value for required parameter 'key'",
    )

    response = _send_rest_tracking_post_request(
        mlflow_client.tracking_uri,
        "/api/2.0/mlflow/runs/set-tag",
        {
            "run_uuid": run_id,
            "key": "key",
            "value": "value",
        },
    )
    assert response.status_code == 200


@pytest.mark.parametrize(
    "path",
    [
        "path",
        "path/",
        "path/to/file",
    ],
)
def test_validate_path_is_safe_good(path):
    validate_path_is_safe(path)


@pytest.mark.skipif(not is_windows(), reason="This test only passes on Windows")
@pytest.mark.parametrize(
    "path",
    [
        # relative path from current directory of C: drive
        "C:path",
        "C:path/",
        "C:path/to/file",
        ".../...//",
    ],
)
def test_validate_path_is_safe_windows_good(path):
    validate_path_is_safe(path)


@pytest.mark.skipif(is_windows(), reason="This test does not pass on Windows")
@pytest.mark.parametrize(
    "path",
    [
        "/path",
        "../path",
        "../../path",
        "./../path",
        "path/../to/file",
        "path/../../to/file",
        "/etc/passwd",
        "/etc/passwd%00.jpg",
        "/etc/passwd%00.html",
        "/etc/passwd%00.txt",
        "/etc/passwd%00.php",
        "/etc/passwd%00.asp",
        "/file://etc/passwd",
    ],
)
def test_validate_path_is_safe_bad(path):
    with pytest.raises(MlflowException, match="Invalid path"):
        validate_path_is_safe(path)


@pytest.mark.skipif(not is_windows(), reason="This test only passes on Windows")
@pytest.mark.parametrize(
    "path",
    [
        r"../path",
        r"../../path",
        r"./../path",
        r"path/../to/file",
        r"path/../../to/file",
        r"..\path",
        r"..\..\path",
        r".\..\path",
        r"path\..\to\file",
        r"path\..\..\to\file",
        # Drive-relative absolute paths
        r"C:\path",
        r"C:/path",
        r"C:\path\to\file",
        r"C:\path/to/file",
        r"C:\path\..\to\file",
        r"C:/path/../to/file",
        # UNC(Universal Naming Convention) paths
        r"\\path\to\file",
        r"\\path/to/file",
        r"\\.\\C:\path\to\file",
        r"\\?\C:\path\to\file",
        r"\\?\UNC/path/to/file",
        # Other potential attackable paths
        r"/etc/password",
        r"/path",
        r"/etc/passwd%00.jpg",
        r"/etc/passwd%00.html",
        r"/etc/passwd%00.txt",
        r"/etc/passwd%00.php",
        r"/etc/passwd%00.asp",
        r"/Windows/no/such/path",
        r"/file://etc/passwd",
        r"/file:c:/passwd",
        r"/file://d:/windows/win.ini",
        r"/file://./windows/win.ini",
        r"file://c:/boot.ini",
        r"file://C:path",
        r"file://C:path/",
        r"file://C:path/to/file",
        r"file:///C:/Windows/System32/",
        r"file:///etc/passwd",
        r"file:///d:/windows/repair/sam",
        r"file:///proc/version",
        r"file:///inetpub/wwwroot/global.asa",
        r"/file://../windows/win.ini",
        r"../etc/passwd",
        r"..\Windows\System32\\",
        r"C:\Windows\System32\\",
        r"/etc/passwd",
        r"::Windows\System32",
        r"..\..\..\..\Windows\System32\\",
        r"../Windows/System32",
        r"....\\",
        r"\\?\C:\Windows\System32\\",
        r"\\.\C:\Windows\System32\\",
        r"\\UNC\Server\Share\\",
        r"\\Server\Share\folder\\",
        r"\\127.0.0.1\c$\Windows\\",
        r"\\localhost\c$\Windows\\",
        r"\\smbserver\share\path\\",
        r"..\\?\C:\Windows\System32\\",
        r"C:/Windows/../Windows/System32/",
        r"C:\Windows\..\Windows\System32\\",
        r"../../../../../../../../../../../../Windows/System32",
        r"../../../../../../../../../../../../etc/passwd",
        r"../../../../../../../../../../../../var/www/html/index.html",
        r"../../../../../../../../../../../../usr/local/etc/openvpn/server.conf",
        r"../../../../../../../../../../../../Program Files (x86)",
        r"/../../../../../../../../../../../../Windows/System32",
        r"/Windows\../etc/passwd",
        r"/Windows\..\Windows\System32\\",
        r"/Windows\..\Windows\System32\cmd.exe",
        r"/Windows\..\Windows\System32\msconfig.exe",
        r"/Windows\..\Windows\System32\regedit.exe",
        r"/Windows\..\Windows\System32\taskmgr.exe",
        r"/Windows\..\Windows\System32\control.exe",
        r"/Windows\..\Windows\System32\services.msc",
        r"/Windows\..\Windows\System32\diskmgmt.msc",
        r"/Windows\..\Windows\System32\eventvwr.msc",
        r"/Windows/System32/drivers/etc/hosts",
    ],
)
def test_validate_path_is_safe_windows_bad(path):
    with pytest.raises(MlflowException, match="Invalid path"):
        validate_path_is_safe(path)


def test_path_validation(mlflow_client):
    experiment_id = mlflow_client.create_experiment("tags validation")
    created_run = mlflow_client.create_run(experiment_id)
    run_id = created_run.info.run_id
    invalid_path = "../path"

    def assert_response(resp):
        assert resp.status_code == 400
        assert response.json() == {
            "error_code": "INVALID_PARAMETER_VALUE",
            "message": f"Invalid path: {invalid_path}",
        }

    response = requests.get(
        f"{mlflow_client.tracking_uri}/api/2.0/mlflow/artifacts/list",
        params={"run_id": run_id, "path": invalid_path},
    )
    assert_response(response)

    response = requests.get(
        f"{mlflow_client.tracking_uri}/get-artifact",
        params={"run_id": run_id, "path": invalid_path},
    )
    assert_response(response)

    response = requests.get(
        f"{mlflow_client.tracking_uri}//model-versions/get-artifact",
        params={"name": "model", "version": 1, "path": invalid_path},
    )
    assert_response(response)


def test_set_experiment_tag(mlflow_client):
    experiment_id = mlflow_client.create_experiment("SetExperimentTagTest")
    mlflow_client.set_experiment_tag(experiment_id, "dataset", "imagenet1K")
    experiment = mlflow_client.get_experiment(experiment_id)
    assert "dataset" in experiment.tags
    assert experiment.tags["dataset"] == "imagenet1K"
    # test that updating a tag works
    mlflow_client.set_experiment_tag(experiment_id, "dataset", "birdbike")
    experiment = mlflow_client.get_experiment(experiment_id)
    assert "dataset" in experiment.tags
    assert experiment.tags["dataset"] == "birdbike"
    # test that setting a tag on 1 experiment does not impact another experiment.
    experiment_id_2 = mlflow_client.create_experiment("SetExperimentTagTest2")
    experiment2 = mlflow_client.get_experiment(experiment_id_2)
    assert len(experiment2.tags) == 0
    # test that setting a tag on different experiments maintain different values across experiments
    mlflow_client.set_experiment_tag(experiment_id_2, "dataset", "birds200")
    experiment = mlflow_client.get_experiment(experiment_id)
    experiment2 = mlflow_client.get_experiment(experiment_id_2)
    assert "dataset" in experiment.tags
    assert experiment.tags["dataset"] == "birdbike"
    assert "dataset" in experiment2.tags
    assert experiment2.tags["dataset"] == "birds200"
    # test can set multi-line tags
    mlflow_client.set_experiment_tag(experiment_id, "multiline tag", "value2\nvalue2\nvalue2")
    experiment = mlflow_client.get_experiment(experiment_id)
    assert "multiline tag" in experiment.tags
    assert experiment.tags["multiline tag"] == "value2\nvalue2\nvalue2"


def test_set_experiment_tag_with_empty_string_as_value(mlflow_client):
    experiment_id = mlflow_client.create_experiment(
        test_set_experiment_tag_with_empty_string_as_value.__name__
    )
    mlflow_client.set_experiment_tag(experiment_id, "tag_key", "")
    assert {"tag_key": ""}.items() <= mlflow_client.get_experiment(experiment_id).tags.items()


def test_delete_tag(mlflow_client):
    experiment_id = mlflow_client.create_experiment("DeleteTagExperiment")
    created_run = mlflow_client.create_run(experiment_id)
    run_id = created_run.info.run_id
    mlflow_client.log_metric(run_id, key="metric", value=123.456, timestamp=789, step=2)
    mlflow_client.log_metric(run_id, key="stepless-metric", value=987.654, timestamp=321)
    mlflow_client.log_param(run_id, "param", "value")
    mlflow_client.set_tag(run_id, "taggity", "do-dah")
    run = mlflow_client.get_run(run_id)
    assert "taggity" in run.data.tags
    assert run.data.tags["taggity"] == "do-dah"
    mlflow_client.delete_tag(run_id, "taggity")
    run = mlflow_client.get_run(run_id)
    assert "taggity" not in run.data.tags
    with pytest.raises(MlflowException, match=r"Run .+ not found"):
        mlflow_client.delete_tag("fake_run_id", "taggity")
    with pytest.raises(MlflowException, match="No tag with name: fakeTag"):
        mlflow_client.delete_tag(run_id, "fakeTag")
    mlflow_client.delete_run(run_id)
    with pytest.raises(MlflowException, match=f"The run {run_id} must be in"):
        mlflow_client.delete_tag(run_id, "taggity")


def test_log_batch(mlflow_client):
    experiment_id = mlflow_client.create_experiment("Batch em up")
    created_run = mlflow_client.create_run(experiment_id)
    run_id = created_run.info.run_id
    mlflow_client.log_batch(
        run_id=run_id,
        metrics=[Metric("metric", 123.456, 789, 3)],
        params=[Param("param", "value")],
        tags=[RunTag("taggity", "do-dah")],
    )
    run = mlflow_client.get_run(run_id)
    assert run.data.metrics.get("metric") == 123.456
    assert run.data.params.get("param") == "value"
    assert run.data.tags.get("taggity") == "do-dah"
    metric_history = mlflow_client.get_metric_history(run_id, "metric")
    assert len(metric_history) == 1
    metric = metric_history[0]
    assert metric.key == "metric"
    assert metric.value == 123.456
    assert metric.timestamp == 789
    assert metric.step == 3


def test_log_batch_validation(mlflow_client):
    experiment_id = mlflow_client.create_experiment("log_batch validation")
    created_run = mlflow_client.create_run(experiment_id)
    run_id = created_run.info.run_id

    def assert_bad_request(payload, expected_error_message):
        response = _send_rest_tracking_post_request(
            mlflow_client.tracking_uri,
            "/api/2.0/mlflow/runs/log-batch",
            payload,
        )
        assert response.status_code == 400
        assert expected_error_message in response.text

    for request_parameter in ["metrics", "params", "tags"]:
        assert_bad_request(
            {
                "run_id": run_id,
                request_parameter: "foo",
            },
            f"Invalid value foo for parameter '{request_parameter}' supplied",
        )

    ## Should 400 if missing timestamp
    assert_bad_request(
        {"run_id": run_id, "metrics": [{"key": "mae", "value": 2.5}]},
        "Invalid value [{'key': 'mae', 'value': 2.5}] for parameter 'metrics' supplied",
    )

    ## Should 200 if timestamp provided but step is not
    response = _send_rest_tracking_post_request(
        mlflow_client.tracking_uri,
        "/api/2.0/mlflow/runs/log-batch",
        {"run_id": run_id, "metrics": [{"key": "mae", "value": 2.5, "timestamp": 123456789}]},
    )

    assert response.status_code == 200


@pytest.mark.allow_infer_pip_requirements_fallback
def test_log_model(mlflow_client):
    experiment_id = mlflow_client.create_experiment("Log models")
    with TempDir(chdr=True):
        model_paths = [f"model/path/{i}" for i in range(3)]
        mlflow.set_tracking_uri(mlflow_client.tracking_uri)
        with mlflow.start_run(experiment_id=experiment_id) as run:
            for i, m in enumerate(model_paths):
                mlflow.pyfunc.log_model(m, loader_module="mlflow.pyfunc")
                mlflow.pyfunc.save_model(
                    m,
                    mlflow_model=Model(artifact_path=m, run_id=run.info.run_id),
                    loader_module="mlflow.pyfunc",
                )
                model = Model.load(os.path.join(m, "MLmodel"))
                run = mlflow.get_run(run.info.run_id)
                tag = run.data.tags["mlflow.log-model.history"]
                models = json.loads(tag)
                model.utc_time_created = models[i]["utc_time_created"]

                history_model_meta = models[i].copy()
                original_model_uuid = history_model_meta.pop("model_uuid")
                model_meta = model.to_dict().copy()
                new_model_uuid = model_meta.pop("model_uuid")
                assert history_model_meta == model_meta
                assert original_model_uuid != new_model_uuid
                assert len(models) == i + 1
                for j in range(0, i + 1):
                    assert models[j]["artifact_path"] == model_paths[j]


def test_set_terminated_defaults(mlflow_client):
    experiment_id = mlflow_client.create_experiment("Terminator 1")
    created_run = mlflow_client.create_run(experiment_id)
    run_id = created_run.info.run_id
    assert mlflow_client.get_run(run_id).info.status == "RUNNING"
    assert mlflow_client.get_run(run_id).info.end_time is None
    mlflow_client.set_terminated(run_id)
    assert mlflow_client.get_run(run_id).info.status == "FINISHED"
    assert mlflow_client.get_run(run_id).info.end_time <= get_current_time_millis()


def test_set_terminated_status(mlflow_client):
    experiment_id = mlflow_client.create_experiment("Terminator 2")
    created_run = mlflow_client.create_run(experiment_id)
    run_id = created_run.info.run_id
    assert mlflow_client.get_run(run_id).info.status == "RUNNING"
    assert mlflow_client.get_run(run_id).info.end_time is None
    mlflow_client.set_terminated(run_id, "FAILED")
    assert mlflow_client.get_run(run_id).info.status == "FAILED"
    assert mlflow_client.get_run(run_id).info.end_time <= get_current_time_millis()


def test_artifacts(mlflow_client, tmp_path):
    experiment_id = mlflow_client.create_experiment("Art In Fact")
    experiment_info = mlflow_client.get_experiment(experiment_id)
    assert experiment_info.artifact_location.startswith(path_to_local_file_uri(str(tmp_path)))
    artifact_path = urllib.parse.urlparse(experiment_info.artifact_location).path
    assert posixpath.split(artifact_path)[-1] == experiment_id

    created_run = mlflow_client.create_run(experiment_id)
    assert created_run.info.artifact_uri.startswith(experiment_info.artifact_location)
    run_id = created_run.info.run_id
    src_dir = tmp_path.joinpath("test_artifacts_src")
    src_dir.mkdir()
    src_file = os.path.join(src_dir, "my.file")
    with open(src_file, "w") as f:
        f.write("Hello, World!")
    mlflow_client.log_artifact(run_id, src_file, None)
    mlflow_client.log_artifacts(run_id, src_dir, "dir")

    root_artifacts_list = mlflow_client.list_artifacts(run_id)
    assert {a.path for a in root_artifacts_list} == {"my.file", "dir"}

    dir_artifacts_list = mlflow_client.list_artifacts(run_id, "dir")
    assert {a.path for a in dir_artifacts_list} == {"dir/my.file"}

    all_artifacts = download_artifacts(
        run_id=run_id, artifact_path=".", tracking_uri=mlflow_client.tracking_uri
    )
    assert open(f"{all_artifacts}/my.file").read() == "Hello, World!"
    assert open(f"{all_artifacts}/dir/my.file").read() == "Hello, World!"

    dir_artifacts = download_artifacts(
        run_id=run_id, artifact_path="dir", tracking_uri=mlflow_client.tracking_uri
    )
    assert open(f"{dir_artifacts}/my.file").read() == "Hello, World!"


def test_search_pagination(mlflow_client):
    experiment_id = mlflow_client.create_experiment("search_pagination")
    runs = [mlflow_client.create_run(experiment_id, start_time=1).info.run_id for _ in range(0, 10)]
    runs = sorted(runs)
    result = mlflow_client.search_runs([experiment_id], max_results=4, page_token=None)
    assert [r.info.run_id for r in result] == runs[0:4]
    assert result.token is not None
    result = mlflow_client.search_runs([experiment_id], max_results=4, page_token=result.token)
    assert [r.info.run_id for r in result] == runs[4:8]
    assert result.token is not None
    result = mlflow_client.search_runs([experiment_id], max_results=4, page_token=result.token)
    assert [r.info.run_id for r in result] == runs[8:]
    assert result.token is None


def test_search_validation(mlflow_client):
    experiment_id = mlflow_client.create_experiment("search_validation")
    with pytest.raises(
        MlflowException, match=r"Invalid value 123456789 for parameter 'max_results' supplied"
    ):
        mlflow_client.search_runs([experiment_id], max_results=123456789)


def test_get_experiment_by_name(mlflow_client):
    name = "test_get_experiment_by_name"
    experiment_id = mlflow_client.create_experiment(name)
    res = mlflow_client.get_experiment_by_name(name)
    assert res.experiment_id == experiment_id
    assert res.name == name
    assert mlflow_client.get_experiment_by_name("idontexist") is None


def test_get_experiment(mlflow_client):
    name = "test_get_experiment"
    experiment_id = mlflow_client.create_experiment(name)
    res = mlflow_client.get_experiment(experiment_id)
    assert res.experiment_id == experiment_id
    assert res.name == name


def test_search_experiments(mlflow_client):
    # To ensure the default experiment and non-default experiments have different creation_time
    # for deterministic search results, send a request to the server and initialize the tracking
    # store.
    assert mlflow_client.search_experiments()[0].name == "Default"

    experiments = [
        ("a", {"key": "value"}),
        ("ab", {"key": "vaLue"}),
        ("Abc", None),
    ]
    experiment_ids = []
    for name, tags in experiments:
        # sleep for windows file system current_time precision in Python to enforce
        # deterministic ordering based on last_update_time (creation_time due to no
        # mutation of experiment state)
        time.sleep(0.001)
        experiment_ids.append(mlflow_client.create_experiment(name, tags=tags))

    # filter_string
    experiments = mlflow_client.search_experiments(filter_string="attribute.name = 'a'")
    assert [e.name for e in experiments] == ["a"]
    experiments = mlflow_client.search_experiments(filter_string="attribute.name != 'a'")
    assert [e.name for e in experiments] == ["Abc", "ab", "Default"]
    experiments = mlflow_client.search_experiments(filter_string="name LIKE 'a%'")
    assert [e.name for e in experiments] == ["ab", "a"]
    experiments = mlflow_client.search_experiments(filter_string="tag.key = 'value'")
    assert [e.name for e in experiments] == ["a"]
    experiments = mlflow_client.search_experiments(filter_string="tag.key != 'value'")
    assert [e.name for e in experiments] == ["ab"]
    experiments = mlflow_client.search_experiments(filter_string="tag.key ILIKE '%alu%'")
    assert [e.name for e in experiments] == ["ab", "a"]

    # order_by
    experiments = mlflow_client.search_experiments(order_by=["name DESC"])
    assert [e.name for e in experiments] == ["ab", "a", "Default", "Abc"]

    # max_results
    experiments = mlflow_client.search_experiments(max_results=2)
    assert [e.name for e in experiments] == ["Abc", "ab"]
    # page_token
    experiments = mlflow_client.search_experiments(page_token=experiments.token)
    assert [e.name for e in experiments] == ["a", "Default"]

    # view_type
    time.sleep(0.001)
    mlflow_client.delete_experiment(experiment_ids[1])
    experiments = mlflow_client.search_experiments(view_type=ViewType.ACTIVE_ONLY)
    assert [e.name for e in experiments] == ["Abc", "a", "Default"]
    experiments = mlflow_client.search_experiments(view_type=ViewType.DELETED_ONLY)
    assert [e.name for e in experiments] == ["ab"]
    experiments = mlflow_client.search_experiments(view_type=ViewType.ALL)
    assert [e.name for e in experiments] == ["Abc", "ab", "a", "Default"]


def test_get_metric_history_bulk_rejects_invalid_requests(mlflow_client):
    def assert_response(resp, message_part):
        assert resp.status_code == 400
        response_json = resp.json()
        assert response_json.get("error_code") == "INVALID_PARAMETER_VALUE"
        assert message_part in response_json.get("message", "")

    response_no_run_ids_field = requests.get(
        f"{mlflow_client.tracking_uri}/ajax-api/2.0/mlflow/metrics/get-history-bulk",
        params={"metric_key": "key"},
    )
    assert_response(
        response_no_run_ids_field,
        "GetMetricHistoryBulk request must specify at least one run_id",
    )

    response_empty_run_ids = requests.get(
        f"{mlflow_client.tracking_uri}/ajax-api/2.0/mlflow/metrics/get-history-bulk",
        params={"run_id": [], "metric_key": "key"},
    )
    assert_response(
        response_empty_run_ids,
        "GetMetricHistoryBulk request must specify at least one run_id",
    )

    response_too_many_run_ids = requests.get(
        f"{mlflow_client.tracking_uri}/ajax-api/2.0/mlflow/metrics/get-history-bulk",
        params={"run_id": [f"id_{i}" for i in range(1000)], "metric_key": "key"},
    )
    assert_response(
        response_too_many_run_ids,
        "GetMetricHistoryBulk request cannot specify more than",
    )

    response_no_metric_key_field = requests.get(
        f"{mlflow_client.tracking_uri}/ajax-api/2.0/mlflow/metrics/get-history-bulk",
        params={"run_id": ["123"]},
    )
    assert_response(
        response_no_metric_key_field,
        "GetMetricHistoryBulk request must specify a metric_key",
    )


def test_get_metric_history_bulk_returns_expected_metrics_in_expected_order(mlflow_client):
    experiment_id = mlflow_client.create_experiment("get metric history bulk")
    created_run1 = mlflow_client.create_run(experiment_id)
    run_id1 = created_run1.info.run_id
    created_run2 = mlflow_client.create_run(experiment_id)
    run_id2 = created_run2.info.run_id
    created_run3 = mlflow_client.create_run(experiment_id)
    run_id3 = created_run3.info.run_id

    metricA_history = [
        {"key": "metricA", "timestamp": 1, "step": 2, "value": 10.0},
        {"key": "metricA", "timestamp": 1, "step": 3, "value": 11.0},
        {"key": "metricA", "timestamp": 1, "step": 3, "value": 12.0},
        {"key": "metricA", "timestamp": 2, "step": 3, "value": 12.0},
    ]
    for metric in metricA_history:
        mlflow_client.log_metric(run_id1, **metric)
        metric_for_run2 = dict(metric)
        metric_for_run2["value"] += 1.0
        mlflow_client.log_metric(run_id2, **metric_for_run2)

    metricB_history = [
        {"key": "metricB", "timestamp": 7, "step": -2, "value": -100.0},
        {"key": "metricB", "timestamp": 8, "step": 0, "value": 0.0},
        {"key": "metricB", "timestamp": 8, "step": 0, "value": 1.0},
        {"key": "metricB", "timestamp": 9, "step": 1, "value": 12.0},
    ]
    for metric in metricB_history:
        mlflow_client.log_metric(run_id1, **metric)
        metric_for_run2 = dict(metric)
        metric_for_run2["value"] += 1.0
        mlflow_client.log_metric(run_id2, **metric_for_run2)

    response_run1_metricA = requests.get(
        f"{mlflow_client.tracking_uri}/ajax-api/2.0/mlflow/metrics/get-history-bulk",
        params={"run_id": [run_id1], "metric_key": "metricA"},
    )
    assert response_run1_metricA.status_code == 200
    assert response_run1_metricA.json().get("metrics") == [
        {**metric, "run_id": run_id1} for metric in metricA_history
    ]

    response_run2_metricB = requests.get(
        f"{mlflow_client.tracking_uri}/ajax-api/2.0/mlflow/metrics/get-history-bulk",
        params={"run_id": [run_id2], "metric_key": "metricB"},
    )
    assert response_run2_metricB.status_code == 200
    assert response_run2_metricB.json().get("metrics") == [
        {**metric, "run_id": run_id2, "value": metric["value"] + 1.0} for metric in metricB_history
    ]

    response_run1_run2_metricA = requests.get(
        f"{mlflow_client.tracking_uri}/ajax-api/2.0/mlflow/metrics/get-history-bulk",
        params={"run_id": [run_id1, run_id2], "metric_key": "metricA"},
    )
    assert response_run1_run2_metricA.status_code == 200
    assert response_run1_run2_metricA.json().get("metrics") == sorted(
        [{**metric, "run_id": run_id1} for metric in metricA_history]
        + [
            {**metric, "run_id": run_id2, "value": metric["value"] + 1.0}
            for metric in metricA_history
        ],
        key=lambda metric: metric["run_id"],
    )

    response_run1_run2_run_3_metricB = requests.get(
        f"{mlflow_client.tracking_uri}/ajax-api/2.0/mlflow/metrics/get-history-bulk",
        params={"run_id": [run_id1, run_id2, run_id3], "metric_key": "metricB"},
    )
    assert response_run1_run2_run_3_metricB.status_code == 200
    assert response_run1_run2_run_3_metricB.json().get("metrics") == sorted(
        [{**metric, "run_id": run_id1} for metric in metricB_history]
        + [
            {**metric, "run_id": run_id2, "value": metric["value"] + 1.0}
            for metric in metricB_history
        ],
        key=lambda metric: metric["run_id"],
    )


def test_get_metric_history_bulk_respects_max_results(mlflow_client):
    experiment_id = mlflow_client.create_experiment("get metric history bulk")
    run_id = mlflow_client.create_run(experiment_id).info.run_id
    max_results = 2

    metricA_history = [
        {"key": "metricA", "timestamp": 1, "step": 2, "value": 10.0},
        {"key": "metricA", "timestamp": 1, "step": 3, "value": 11.0},
        {"key": "metricA", "timestamp": 1, "step": 3, "value": 12.0},
        {"key": "metricA", "timestamp": 2, "step": 3, "value": 12.0},
    ]
    for metric in metricA_history:
        mlflow_client.log_metric(run_id, **metric)

    response_limited = requests.get(
        f"{mlflow_client.tracking_uri}/ajax-api/2.0/mlflow/metrics/get-history-bulk",
        params={"run_id": [run_id], "metric_key": "metricA", "max_results": max_results},
    )
    assert response_limited.status_code == 200
    assert response_limited.json().get("metrics") == [
        {**metric, "run_id": run_id} for metric in metricA_history[:max_results]
    ]


def test_get_metric_history_bulk_calls_optimized_impl_when_expected(tmp_path):
    from mlflow.server.handlers import get_metric_history_bulk_handler

    path = path_to_local_file_uri(str(tmp_path.joinpath("sqlalchemy.db")))
    uri = ("sqlite://" if sys.platform == "win32" else "sqlite:////") + path[len("file://") :]
    mock_store = mock.Mock(wraps=SqlAlchemyStore(uri, str(tmp_path)))

    flask_app = flask.Flask("test_flask_app")

    class MockRequestArgs:
        def __init__(self, args_dict):
            self.args_dict = args_dict

        def to_dict(
            self,
            flat,  # pylint: disable=unused-argument
        ):
            return self.args_dict

        def get(self, key, default=None):
            return self.args_dict.get(key, default)

    with mock.patch(
        "mlflow.server.handlers._get_tracking_store", return_value=mock_store
    ), flask_app.test_request_context() as mock_context:
        run_ids = [str(i) for i in range(10)]
        mock_context.request.args = MockRequestArgs(
            {
                "run_id": run_ids,
                "metric_key": "mock_key",
            }
        )

        get_metric_history_bulk_handler()

        mock_store.get_metric_history_bulk.assert_called_once_with(
            run_ids=run_ids,
            metric_key="mock_key",
            max_results=25000,
        )


def test_search_dataset_handler_rejects_invalid_requests(mlflow_client):
    def assert_response(resp, message_part):
        assert resp.status_code == 400
        response_json = resp.json()
        assert response_json.get("error_code") == "INVALID_PARAMETER_VALUE"
        assert message_part in response_json.get("message", "")

    response_no_experiment_id_field = requests.get(
        f"{mlflow_client.tracking_uri}/ajax-api/2.0/mlflow/experiments/search-datasets",
        params={},
    )
    assert_response(
        response_no_experiment_id_field,
        "SearchDatasets request must specify at least one experiment_id.",
    )

    response_empty_experiment_id_field = requests.get(
        f"{mlflow_client.tracking_uri}/ajax-api/2.0/mlflow/experiments/search-datasets",
        params={"experiment_id": []},
    )
    assert_response(
        response_empty_experiment_id_field,
        "SearchDatasets request must specify at least one experiment_id.",
    )

    response_too_many_experiment_ids = requests.get(
        f"{mlflow_client.tracking_uri}/ajax-api/2.0/mlflow/experiments/search-datasets",
        params={"experiment_id": [f"id_{i}" for i in range(1000)]},
    )
    assert_response(
        response_too_many_experiment_ids,
        "SearchDatasets request cannot specify more than",
    )


def test_search_dataset_handler_returns_expected_results(mlflow_client):
    experiment_id = mlflow_client.create_experiment("log inputs test")
    created_run = mlflow_client.create_run(experiment_id)
    run_id = created_run.info.run_id

    dataset1 = Dataset(
        name="name1",
        digest="digest1",
        source_type="source_type1",
        source="source1",
    )
    dataset_inputs1 = [
        DatasetInput(
            dataset=dataset1, tags=[InputTag(key=MLFLOW_DATASET_CONTEXT, value="training")]
        )
    ]
    mlflow_client.log_inputs(run_id, dataset_inputs1)

    response = requests.get(
        f"{mlflow_client.tracking_uri}/ajax-api/2.0/mlflow/experiments/search-datasets",
        params={"experiment_id": [experiment_id]},
    )
    expected = {
        "experiment_id": experiment_id,
        "name": "name1",
        "digest": "digest1",
        "context": "training",
    }

    assert response.status_code == 200
    assert response.json().get("dataset_summaries") == [expected]


def test_create_model_version_with_path_source(mlflow_client):
    name = "model"
    mlflow_client.create_registered_model(name)
    exp_id = mlflow_client.create_experiment("test")
    run = mlflow_client.create_run(experiment_id=exp_id)

    response = requests.post(
        f"{mlflow_client.tracking_uri}/api/2.0/mlflow/model-versions/create",
        json={
            "name": name,
            "source": run.info.artifact_uri[len("file://") :],
            "run_id": run.info.run_id,
        },
    )
    assert response.status_code == 200

    # run_id is not specified
    response = requests.post(
        f"{mlflow_client.tracking_uri}/api/2.0/mlflow/model-versions/create",
        json={
            "name": name,
            "source": run.info.artifact_uri[len("file://") :],
        },
    )
    assert response.status_code == 400
    assert "To use a local path as a model version" in response.json()["message"]

    # run_id is specified but source is not in the run's artifact directory
    response = requests.post(
        f"{mlflow_client.tracking_uri}/api/2.0/mlflow/model-versions/create",
        json={
            "name": name,
            "source": "/tmp",
            "run_id": run.info.run_id,
        },
    )
    assert response.status_code == 400
    assert "To use a local path as a model version" in response.json()["message"]


def test_create_model_version_with_non_local_source(mlflow_client):
    name = "model"
    mlflow_client.create_registered_model(name)
    exp_id = mlflow_client.create_experiment("test")
    run = mlflow_client.create_run(experiment_id=exp_id)

    response = requests.post(
        f"{mlflow_client.tracking_uri}/api/2.0/mlflow/model-versions/create",
        json={
            "name": name,
            "source": run.info.artifact_uri[len("file://") :],
            "run_id": run.info.run_id,
        },
    )
    assert response.status_code == 200

    # Test that remote uri's supplied as a source with absolute paths work fine
    response = requests.post(
        f"{mlflow_client.tracking_uri}/api/2.0/mlflow/model-versions/create",
        json={
            "name": name,
            "source": "mlflow-artifacts:/models",
            "run_id": run.info.run_id,
        },
    )
    assert response.status_code == 200

    # A single trailing slash
    response = requests.post(
        f"{mlflow_client.tracking_uri}/api/2.0/mlflow/model-versions/create",
        json={
            "name": name,
            "source": "mlflow-artifacts:/models/",
            "run_id": run.info.run_id,
        },
    )
    assert response.status_code == 200

    # Multiple trailing slashes
    response = requests.post(
        f"{mlflow_client.tracking_uri}/api/2.0/mlflow/model-versions/create",
        json={
            "name": name,
            "source": "mlflow-artifacts:/models///",
            "run_id": run.info.run_id,
        },
    )
    assert response.status_code == 200

    # Multiple slashes
    response = requests.post(
        f"{mlflow_client.tracking_uri}/api/2.0/mlflow/model-versions/create",
        json={
            "name": name,
            "source": "mlflow-artifacts:/models/foo///bar",
            "run_id": run.info.run_id,
        },
    )
    assert response.status_code == 200

    response = requests.post(
        f"{mlflow_client.tracking_uri}/api/2.0/mlflow/model-versions/create",
        json={
            "name": name,
            "source": "mlflow-artifacts://host:9000/models",
            "run_id": run.info.run_id,
        },
    )
    assert response.status_code == 200

    # Multiple dots
    response = requests.post(
        f"{mlflow_client.tracking_uri}/api/2.0/mlflow/model-versions/create",
        json={
            "name": name,
            "source": "mlflow-artifacts://host:9000/models/artifact/..../",
            "run_id": run.info.run_id,
        },
    )
    assert response.status_code == 200

    # Test that invalid remote uri's cannot be created
    response = requests.post(
        f"{mlflow_client.tracking_uri}/api/2.0/mlflow/model-versions/create",
        json={
            "name": name,
            "source": "mlflow-artifacts://host:9000/models/../../../",
            "run_id": run.info.run_id,
        },
    )
    assert response.status_code == 400
    assert "If supplying a source as an http, https," in response.json()["message"]

    response = requests.post(
        f"{mlflow_client.tracking_uri}/api/2.0/mlflow/model-versions/create",
        json={
            "name": name,
            "source": "http://host:9000/models/../../../",
            "run_id": run.info.run_id,
        },
    )
    assert response.status_code == 400
    assert "If supplying a source as an http, https," in response.json()["message"]

    response = requests.post(
        f"{mlflow_client.tracking_uri}/api/2.0/mlflow/model-versions/create",
        json={
            "name": name,
            "source": "https://host/api/2.0/mlflow-artifacts/artifacts/../../../",
            "run_id": run.info.run_id,
        },
    )
    assert response.status_code == 400
    assert "If supplying a source as an http, https," in response.json()["message"]

    response = requests.post(
        f"{mlflow_client.tracking_uri}/api/2.0/mlflow/model-versions/create",
        json={
            "name": name,
            "source": "s3a://my_bucket/api/2.0/mlflow-artifacts/artifacts/../../../",
            "run_id": run.info.run_id,
        },
    )
    assert response.status_code == 400
    assert "If supplying a source as an http, https," in response.json()["message"]

    response = requests.post(
        f"{mlflow_client.tracking_uri}/api/2.0/mlflow/model-versions/create",
        json={
            "name": name,
            "source": "ftp://host:8888/api/2.0/mlflow-artifacts/artifacts/../../../",
            "run_id": run.info.run_id,
        },
    )
    assert response.status_code == 400
    assert "If supplying a source as an http, https," in response.json()["message"]

    response = requests.post(
        f"{mlflow_client.tracking_uri}/api/2.0/mlflow/model-versions/create",
        json={
            "name": name,
            "source": "mlflow-artifacts://host:9000/models/..%2f..%2fartifacts",
            "run_id": run.info.run_id,
        },
    )
    assert response.status_code == 400
    assert "If supplying a source as an http, https," in response.json()["message"]

    response = requests.post(
        f"{mlflow_client.tracking_uri}/api/2.0/mlflow/model-versions/create",
        json={
            "name": name,
            "source": "mlflow-artifacts://host:9000/models/artifact%00",
            "run_id": run.info.run_id,
        },
    )
    assert response.status_code == 400
    assert "If supplying a source as an http, https," in response.json()["message"]


def test_create_model_version_with_file_uri(mlflow_client):
    name = "test"
    mlflow_client.create_registered_model(name)
    exp_id = mlflow_client.create_experiment("test")
    run = mlflow_client.create_run(experiment_id=exp_id)
    assert run.info.artifact_uri.startswith("file://")
    response = requests.post(
        f"{mlflow_client.tracking_uri}/api/2.0/mlflow/model-versions/create",
        json={
            "name": name,
            "source": run.info.artifact_uri,
            "run_id": run.info.run_id,
        },
    )
    assert response.status_code == 200

    response = requests.post(
        f"{mlflow_client.tracking_uri}/api/2.0/mlflow/model-versions/create",
        json={
            "name": name,
            "source": f"{run.info.artifact_uri}/model",
            "run_id": run.info.run_id,
        },
    )
    assert response.status_code == 200

    response = requests.post(
        f"{mlflow_client.tracking_uri}/api/2.0/mlflow/model-versions/create",
        json={
            "name": name,
            "source": f"{run.info.artifact_uri}/.",
            "run_id": run.info.run_id,
        },
    )
    assert response.status_code == 200

    response = requests.post(
        f"{mlflow_client.tracking_uri}/api/2.0/mlflow/model-versions/create",
        json={
            "name": name,
            "source": f"{run.info.artifact_uri}/model/..",
            "run_id": run.info.run_id,
        },
    )
    assert response.status_code == 200

    # run_id is not specified
    response = requests.post(
        f"{mlflow_client.tracking_uri}/api/2.0/mlflow/model-versions/create",
        json={
            "name": name,
            "source": run.info.artifact_uri,
        },
    )
    assert response.status_code == 400
    assert "To use a local path as a model version" in response.json()["message"]

    # run_id is specified but source is not in the run's artifact directory
    response = requests.post(
        f"{mlflow_client.tracking_uri}/api/2.0/mlflow/model-versions/create",
        json={
            "name": name,
            "source": "file:///tmp",
        },
    )
    assert response.status_code == 400
    assert "To use a local path as a model version" in response.json()["message"]

    response = requests.post(
        f"{mlflow_client.tracking_uri}/api/2.0/mlflow/model-versions/create",
        json={
            "name": name,
            "source": "file://123.456.789.123/path/to/source",
            "run_id": run.info.run_id,
        },
    )
    assert response.status_code == 400
    assert "MLflow tracking server doesn't allow" in response.json()["message"]


def test_create_model_version_with_file_uri_env_var(tmp_path):
    backend_uri = tmp_path.joinpath("file").as_uri()
    with _init_server(
        backend_uri,
        root_artifact_uri=tmp_path.as_uri(),
        extra_env={"MLFLOW_ALLOW_FILE_URI_AS_MODEL_VERSION_SOURCE": "true"},
    ) as url:
        mlflow_client = MlflowClient(url)

        name = "test"
        mlflow_client.create_registered_model(name)
        exp_id = mlflow_client.create_experiment("test")
        run = mlflow_client.create_run(experiment_id=exp_id)
        response = requests.post(
            f"{mlflow_client.tracking_uri}/api/2.0/mlflow/model-versions/create",
            json={
                "name": name,
                "source": "file://123.456.789.123/path/to/source",
                "run_id": run.info.run_id,
            },
        )
        assert response.status_code == 200


def test_logging_model_with_local_artifact_uri(mlflow_client):
    from sklearn.linear_model import LogisticRegression

    mlflow.set_tracking_uri(mlflow_client.tracking_uri)
    with mlflow.start_run() as run:
        assert run.info.artifact_uri.startswith("file://")
        mlflow.sklearn.log_model(LogisticRegression(), "model", registered_model_name="rmn")
        mlflow.pyfunc.load_model("models:/rmn/1")


def test_log_input(mlflow_client, tmp_path):
    df = pd.DataFrame([[1, 2, 3], [1, 2, 3]], columns=["a", "b", "c"])
    path = tmp_path / "temp.csv"
    df.to_csv(path)
    dataset = from_pandas(df, source=path)

    mlflow.set_tracking_uri(mlflow_client.tracking_uri)

    with mlflow.start_run() as run:
        mlflow.log_input(dataset, "train", {"foo": "baz"})

    dataset_inputs = mlflow_client.get_run(run.info.run_id).inputs.dataset_inputs

    assert len(dataset_inputs) == 1
    assert dataset_inputs[0].dataset.name == "dataset"
    assert dataset_inputs[0].dataset.digest == "f0f3e026"
    assert dataset_inputs[0].dataset.source_type == "local"
    assert json.loads(dataset_inputs[0].dataset.source) == {"uri": str(path)}
    assert json.loads(dataset_inputs[0].dataset.schema) == {
        "mlflow_colspec": [
            {"name": "a", "type": "long"},
            {"name": "b", "type": "long"},
            {"name": "c", "type": "long"},
        ]
    }
    assert json.loads(dataset_inputs[0].dataset.profile) == {"num_rows": 2, "num_elements": 6}

    assert len(dataset_inputs[0].tags) == 2
    assert dataset_inputs[0].tags[0].key == "foo"
    assert dataset_inputs[0].tags[0].value == "baz"
    assert dataset_inputs[0].tags[1].key == mlflow_tags.MLFLOW_DATASET_CONTEXT
    assert dataset_inputs[0].tags[1].value == "train"


def test_log_inputs(mlflow_client):
    experiment_id = mlflow_client.create_experiment("log inputs test")
    created_run = mlflow_client.create_run(experiment_id)
    run_id = created_run.info.run_id

    dataset1 = Dataset(
        name="name1",
        digest="digest1",
        source_type="source_type1",
        source="source1",
    )
    dataset_inputs1 = [DatasetInput(dataset=dataset1, tags=[InputTag(key="tag1", value="value1")])]

    mlflow_client.log_inputs(run_id, dataset_inputs1)
    run = mlflow_client.get_run(run_id)
    assert len(run.inputs.dataset_inputs) == 1

    assert isinstance(run.inputs, RunInputs)
    assert isinstance(run.inputs.dataset_inputs[0], DatasetInput)
    assert isinstance(run.inputs.dataset_inputs[0].dataset, Dataset)
    assert run.inputs.dataset_inputs[0].dataset.name == "name1"
    assert run.inputs.dataset_inputs[0].dataset.digest == "digest1"
    assert run.inputs.dataset_inputs[0].dataset.source_type == "source_type1"
    assert run.inputs.dataset_inputs[0].dataset.source == "source1"
    assert len(run.inputs.dataset_inputs[0].tags) == 1
    assert run.inputs.dataset_inputs[0].tags[0].key == "tag1"
    assert run.inputs.dataset_inputs[0].tags[0].value == "value1"


def test_log_inputs_validation(mlflow_client):
    experiment_id = mlflow_client.create_experiment("log inputs validation")
    created_run = mlflow_client.create_run(experiment_id)
    run_id = created_run.info.run_id

    def assert_bad_request(payload, expected_error_message):
        response = _send_rest_tracking_post_request(
            mlflow_client.tracking_uri,
            "/api/2.0/mlflow/runs/log-inputs",
            payload,
        )
        assert response.status_code == 400
        assert expected_error_message in response.text

    dataset = Dataset(
        name="name1",
        digest="digest1",
        source_type="source_type1",
        source="source1",
    )
    tags = [InputTag(key="tag1", value="value1")]
    dataset_inputs = [message_to_json(DatasetInput(dataset=dataset, tags=tags).to_proto())]
    assert_bad_request(
        {
            "datasets": dataset_inputs,
        },
        "Missing value for required parameter 'run_id'",
    )
    assert_bad_request(
        {
            "run_id": run_id,
        },
        "Missing value for required parameter 'datasets'",
    )


def test_update_run_name_without_changing_status(mlflow_client):
    experiment_id = mlflow_client.create_experiment("update run name")
    created_run = mlflow_client.create_run(experiment_id)
    mlflow_client.set_terminated(created_run.info.run_id, "FINISHED")

    mlflow_client.update_run(created_run.info.run_id, name="name_abc")
    updated_run_info = mlflow_client.get_run(created_run.info.run_id).info
    assert updated_run_info.run_name == "name_abc"
    assert updated_run_info.status == "FINISHED"


<<<<<<< HEAD
def test_create_promptlab_run_handler_rejects_invalid_requests(mlflow_client):
=======
def test_gateway_proxy_handler_rejects_invalid_requests(mlflow_client):
>>>>>>> 42b2dcb4
    def assert_response(resp, message_part):
        assert resp.status_code == 400
        response_json = resp.json()
        assert response_json.get("error_code") == "INVALID_PARAMETER_VALUE"
        assert message_part in response_json.get("message", "")

<<<<<<< HEAD
    response = requests.post(
        f"{mlflow_client.tracking_uri}/ajax-api/2.0/mlflow/runs/create-promptlab-run",
        json={},
    )
    assert_response(
        response,
        "CreatePromptlabRun request must specify experiment_id.",
    )

    response = requests.post(
        f"{mlflow_client.tracking_uri}/ajax-api/2.0/mlflow/runs/create-promptlab-run",
        json={"experiment_id": "123"},
    )
    assert_response(
        response,
        "CreatePromptlabRun request must specify prompt_template.",
    )

    response = requests.post(
        f"{mlflow_client.tracking_uri}/ajax-api/2.0/mlflow/runs/create-promptlab-run",
        json={"experiment_id": "123", "prompt_template": "my_prompt_template"},
    )
    assert_response(
        response,
        "CreatePromptlabRun request must specify prompt_parameters.",
    )

    response = requests.post(
        f"{mlflow_client.tracking_uri}/ajax-api/2.0/mlflow/runs/create-promptlab-run",
        json={
            "experiment_id": "123",
            "prompt_template": "my_prompt_template",
            "prompt_parameters": [{"key": "my_key", "value": "my_value"}],
        },
    )
    assert_response(
        response,
        "CreatePromptlabRun request must specify model_route.",
    )

    response = requests.post(
        f"{mlflow_client.tracking_uri}/ajax-api/2.0/mlflow/runs/create-promptlab-run",
        json={
            "experiment_id": "123",
            "prompt_template": "my_prompt_template",
            "prompt_parameters": [{"key": "my_key", "value": "my_value"}],
            "model_route": "my_route",
        },
    )
    assert_response(
        response,
        "CreatePromptlabRun request must specify model_input.",
    )

    response = requests.post(
        f"{mlflow_client.tracking_uri}/ajax-api/2.0/mlflow/runs/create-promptlab-run",
        json={
            "experiment_id": "123",
            "prompt_template": "my_prompt_template",
            "prompt_parameters": [{"key": "my_key", "value": "my_value"}],
            "model_route": "my_route",
            "model_input": "my_input",
        },
    )
    assert_response(
        response,
        "CreatePromptlabRun request must specify mlflow_version.",
    )

    response = requests.post(
        f"{mlflow_client.tracking_uri}/ajax-api/2.0/mlflow/runs/create-promptlab-run",
        json={
            "experiment_id": "123",
            "prompt_template": "my_prompt_template",
            "prompt_parameters": [{"key": "my_key", "value": "my_value"}],
            "model_route": "my_route",
            "model_input": "my_input",
            "mlflow_version": "1.0.0",
        },
    )
    assert_response(
        response,
        "CreatePromptlabRun request must specify user_id.",
    )

    response = requests.post(
        f"{mlflow_client.tracking_uri}/ajax-api/2.0/mlflow/runs/create-promptlab-run",
        json={
            "experiment_id": "123",
            "prompt_template": "my_prompt_template",
            "prompt_parameters": [{"key": "my_key", "value": "my_value"}],
            "model_route": "my_route",
            "model_input": "my_input",
            "mlflow_version": "1.0.0",
            "user_id": "username",
        },
    )
    assert_response(
        response,
        "CreatePromptlabRun request must specify start_time.",
    )


def test_create_promptlab_run_handler_returns_expected_results(mlflow_client):
    experiment_id = mlflow_client.create_experiment("log inputs test")

    response = requests.post(
        f"{mlflow_client.tracking_uri}/ajax-api/2.0/mlflow/runs/create-promptlab-run",
        json={
            "experiment_id": experiment_id,
            "run_name": "my_run_name",
            "prompt_template": "my_prompt_template",
            "prompt_parameters": [{"key": "my_key", "value": "my_value"}],
            "model_route": "my_route",
            "model_parameters": [{"key": "temperature", "value": "0.1"}],
            "model_input": "my_input",
            "model_output": "my_output",
            "model_output_parameters": [{"key": "latency", "value": "100"}],
            "mlflow_version": "1.0.0",
            "user_id": "username",
            "start_time": 456,
        },
    )
    assert response.status_code == 200
    run_json = response.json()
    assert run_json["run"]["info"]["run_name"] == "my_run_name"
    assert run_json["run"]["info"]["experiment_id"] == experiment_id
    assert run_json["run"]["info"]["user_id"] == "username"
    assert run_json["run"]["info"]["status"] == "FINISHED"
    assert run_json["run"]["info"]["start_time"] == 456

    assert {"key": "model_route", "value": "my_route"} in run_json["run"]["data"]["params"]
    assert {"key": "prompt_template", "value": "my_prompt_template"} in run_json["run"]["data"][
        "params"
    ]
    assert {"key": "temperature", "value": "0.1"} in run_json["run"]["data"]["params"]

    assert {
        "key": "mlflow.loggedArtifacts",
        "value": '[{"path": "eval_results_table.json", ' '"type": "table"}]',
    } in run_json["run"]["data"]["tags"]
    assert {"key": "mlflow.runSourceType", "value": "PROMPT_ENGINEERING"} in run_json["run"][
        "data"
    ]["tags"]
=======
    with _init_server(
        backend_uri=mlflow_client.tracking_uri,
        root_artifact_uri=mlflow_client.tracking_uri,
        extra_env={"MLFLOW_GATEWAY_URI": "http://localhost:5001"},
    ) as url:
        patched_client = MlflowClient(url)

        response = requests.post(
            f"{patched_client.tracking_uri}/ajax-api/2.0/mlflow/gateway-proxy",
            json={},
        )
        assert_response(
            response,
            "GatewayProxy request must specify a gateway_path.",
        )
>>>>>>> 42b2dcb4
<|MERGE_RESOLUTION|>--- conflicted
+++ resolved
@@ -1678,18 +1678,13 @@
     assert updated_run_info.status == "FINISHED"
 
 
-<<<<<<< HEAD
 def test_create_promptlab_run_handler_rejects_invalid_requests(mlflow_client):
-=======
-def test_gateway_proxy_handler_rejects_invalid_requests(mlflow_client):
->>>>>>> 42b2dcb4
     def assert_response(resp, message_part):
         assert resp.status_code == 400
         response_json = resp.json()
         assert response_json.get("error_code") == "INVALID_PARAMETER_VALUE"
         assert message_part in response_json.get("message", "")
 
-<<<<<<< HEAD
     response = requests.post(
         f"{mlflow_client.tracking_uri}/ajax-api/2.0/mlflow/runs/create-promptlab-run",
         json={},
@@ -1834,7 +1829,15 @@
     assert {"key": "mlflow.runSourceType", "value": "PROMPT_ENGINEERING"} in run_json["run"][
         "data"
     ]["tags"]
-=======
+
+
+def test_gateway_proxy_handler_rejects_invalid_requests(mlflow_client):
+    def assert_response(resp, message_part):
+        assert resp.status_code == 400
+        response_json = resp.json()
+        assert response_json.get("error_code") == "INVALID_PARAMETER_VALUE"
+        assert message_part in response_json.get("message", "")
+
     with _init_server(
         backend_uri=mlflow_client.tracking_uri,
         root_artifact_uri=mlflow_client.tracking_uri,
@@ -1849,5 +1852,4 @@
         assert_response(
             response,
             "GatewayProxy request must specify a gateway_path.",
-        )
->>>>>>> 42b2dcb4
+        )