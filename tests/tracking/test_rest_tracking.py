"""
Integration test which starts a local Tracking Server on an ephemeral port,
and ensures we can use the tracking API to communicate with it.
"""

import mock
from multiprocessing import Process
import os
import pytest
import socket
import shutil
import time
import tempfile

from click.testing import CliRunner

import mlflow.experiments
from mlflow.entities import RunStatus, Metric, Param, RunTag
from mlflow.protos.service_pb2 import LOCAL as SOURCE_TYPE_LOCAL
from mlflow.server import app, BACKEND_STORE_URI_ENV_VAR
from mlflow.store.file_store import FileStore
from mlflow.tracking import MlflowClient
from mlflow.utils.mlflow_tags import MLFLOW_RUN_NAME, MLFLOW_PARENT_RUN_ID, MLFLOW_SOURCE_TYPE, \
    MLFLOW_SOURCE_NAME, MLFLOW_PROJECT_ENTRY_POINT, MLFLOW_GIT_COMMIT


LOCALHOST = '127.0.0.1'
SERVER_PORT = 0

server_root_dir = tempfile.mkdtemp("test_rest_tracking_file_store")


def _get_safe_port():
    """Returns an ephemeral port that is very likely to be free to bind to."""
    sock = socket.socket(socket.AF_INET, socket.SOCK_STREAM)
    sock.bind((LOCALHOST, 0))
    port = sock.getsockname()[1]
    sock.close()
    return port


def _await_server_up_or_die(port, timeout=60):
    """Waits until the local flask server is listening on the given port."""
    print('Awaiting server to be up on %s:%s' % (LOCALHOST, port))
    start_time = time.time()
    connected = False
    while not connected and time.time() - start_time < timeout:
        sock = socket.socket(socket.AF_INET, socket.SOCK_STREAM)
        sock.settimeout(2)
        result = sock.connect_ex((LOCALHOST, port))
        if result == 0:
            connected = True
        else:
            print('Server not yet up, waiting...')
            time.sleep(0.5)
    if not connected:
        raise Exception('Failed to connect on %s:%s after %s seconds' % (LOCALHOST, port, timeout))
    print('Server is up on %s:%s!' % (LOCALHOST, port))


# NB: We explicitly wait and timeout on server shutdown in order to ensure that pytest output
# reveals the cause in the event of a test hang due to the subprocess not exiting.
def _await_server_down_or_die(process, timeout=60):
    """Waits until the local flask server process is terminated."""
    print('Awaiting termination of server process...')
    start_time = time.time()
    while process.is_alive() and time.time() - start_time < timeout:
        time.sleep(0.5)
    if process.is_alive():
        raise Exception('Server failed to shutdown after %s seconds' % timeout)


@pytest.fixture(scope="module", autouse=True)
def init_and_tear_down_server(request):
    """
    Once per run of the entire set of tests, we create a new server, and
    clean it up at the end.
    """
    mlflow.set_tracking_uri(None)
    global SERVER_PORT
    SERVER_PORT = _get_safe_port()
    env = {BACKEND_STORE_URI_ENV_VAR: server_root_dir}
    with mock.patch.dict(os.environ, env):
        process = Process(target=lambda: app.run(LOCALHOST, SERVER_PORT))
        process.start()
    _await_server_up_or_die(SERVER_PORT)

    # Yielding here causes pytest to resume execution at the end of all tests.
    yield

    print("Terminating server...")
    process.terminate()
    _await_server_down_or_die(process)
    shutil.rmtree(server_root_dir)


@pytest.fixture()
def tracking_server_uri():
    """Provides a tracking URI for communicating with the local tracking server."""
    return "http://{hostname}:{port}".format(hostname=LOCALHOST, port=SERVER_PORT)


@pytest.fixture()
def mlflow_client(tracking_server_uri):
    """Provides an MLflow Tracking API client pointed at the local tracking server."""
    return MlflowClient(tracking_server_uri)


@pytest.fixture()
def cli_env(tracking_server_uri):
    """Provides an environment for the MLflow CLI pointed at the local tracking server."""
    cli_env = {
        "LC_ALL": "en_US.UTF-8",
        "LANG": "en_US.UTF-8",
        "MLFLOW_TRACKING_URI": tracking_server_uri,
    }
    return cli_env


def test_create_get_list_experiment(mlflow_client):
    experiment_id = mlflow_client.create_experiment('My Experiment',
                                                    artifact_location='my_location')
    exp = mlflow_client.get_experiment(experiment_id)
    assert exp.name == 'My Experiment'
    assert exp.artifact_location == 'my_location'

    experiments = mlflow_client.list_experiments()
    assert set([e.name for e in experiments]) == {'My Experiment'}


def test_delete_restore_experiment(mlflow_client):
    experiment_id = mlflow_client.create_experiment('Deleterious')
    assert mlflow_client.get_experiment(experiment_id).lifecycle_stage == 'active'
    mlflow_client.delete_experiment(experiment_id)
    assert mlflow_client.get_experiment(experiment_id).lifecycle_stage == 'deleted'
    mlflow_client.restore_experiment(experiment_id)
    assert mlflow_client.get_experiment(experiment_id).lifecycle_stage == 'active'


def test_delete_restore_experiment_cli(mlflow_client, cli_env):
    experiment_name = "DeleteriousCLI"
    CliRunner(env=cli_env).invoke(mlflow.experiments.commands, ['create', experiment_name])
    experiment_id = mlflow_client.get_experiment_by_name(experiment_name).experiment_id
    assert mlflow_client.get_experiment(experiment_id).lifecycle_stage == 'active'
    CliRunner(env=cli_env).invoke(mlflow.experiments.commands, ['delete', str(experiment_id)])
    assert mlflow_client.get_experiment(experiment_id).lifecycle_stage == 'deleted'
    CliRunner(env=cli_env).invoke(mlflow.experiments.commands, ['restore', str(experiment_id)])
    assert mlflow_client.get_experiment(experiment_id).lifecycle_stage == 'active'


def test_rename_experiment(mlflow_client):
    experiment_id = mlflow_client.create_experiment('BadName')
    assert mlflow_client.get_experiment(experiment_id).name == 'BadName'
    mlflow_client.rename_experiment(experiment_id, 'GoodName')
    assert mlflow_client.get_experiment(experiment_id).name == 'GoodName'


def test_rename_experiment_cli(mlflow_client, cli_env):
    bad_experiment_name = "BadName"
    good_experiment_name = "GoodName"

    CliRunner(env=cli_env).invoke(mlflow.experiments.commands, ['create', bad_experiment_name])
    experiment_id = mlflow_client.get_experiment_by_name(bad_experiment_name).experiment_id
    assert mlflow_client.get_experiment(experiment_id).name == bad_experiment_name
    CliRunner(env=cli_env).invoke(
            mlflow.experiments.commands,
            ['rename', str(experiment_id), good_experiment_name])
    assert mlflow_client.get_experiment(experiment_id).name == good_experiment_name


@pytest.mark.parametrize("parent_run_id_kwarg", [None, "my-parent-id"])
def test_create_run_all_args(mlflow_client, parent_run_id_kwarg):
    source_name = "Hello"
    entry_point = "entry"
    source_version = "abc"
    create_run_kwargs = {
        "user_id": "123",
        "run_name": "My name",
        "start_time": 456,
        "tags": {
            MLFLOW_SOURCE_TYPE: "LOCAL",
            MLFLOW_SOURCE_NAME: source_name,
            MLFLOW_PROJECT_ENTRY_POINT: entry_point,
            MLFLOW_GIT_COMMIT: source_version,
            MLFLOW_PARENT_RUN_ID: "7",
            "my": "tag",
            "other": "tag",
        },
        "parent_run_id": parent_run_id_kwarg
    }
    experiment_id = mlflow_client.create_experiment('Run A Lot (parent_run_id=%s)'
                                                    % (parent_run_id_kwarg))
    created_run = mlflow_client.create_run(experiment_id, **create_run_kwargs)
    run_id = created_run.info.run_uuid
    print("Run id=%s" % run_id)

    run = mlflow_client.get_run(run_id)
    assert run.info.run_uuid == run_id
    assert run.info.experiment_id == experiment_id
    assert run.info.user_id == create_run_kwargs["user_id"]
    assert run.info.source_type == SOURCE_TYPE_LOCAL
    assert run.info.source_name == source_name
    assert run.info.entry_point_name == entry_point
    assert run.info.start_time == create_run_kwargs["start_time"]
    assert run.info.source_version == source_version
    for tag in create_run_kwargs["tags"]:
        assert tag in run.data.tags
    assert run.data.tags.get(MLFLOW_RUN_NAME) == create_run_kwargs["run_name"]
    assert run.data.tags.get(MLFLOW_PARENT_RUN_ID) == parent_run_id_kwarg or "7"
    assert mlflow_client.list_run_infos(experiment_id) == [run.info]


def test_create_run_defaults(mlflow_client):
    experiment_id = mlflow_client.create_experiment('Run A Little')
    created_run = mlflow_client.create_run(experiment_id)
    run_id = created_run.info.run_uuid
    run = mlflow_client.get_run(run_id)
    assert run.info.run_uuid == run_id
    assert run.info.experiment_id == experiment_id
    assert run.info.user_id is not None  # we should pick some default


def test_log_metrics_params_tags(mlflow_client):
    experiment_id = mlflow_client.create_experiment('Oh My')
    created_run = mlflow_client.create_run(experiment_id)
    run_id = created_run.info.run_uuid
<<<<<<< HEAD
    mlflow_client.log_metric(run_id, key='metric', value=123.456, timestamp=789, step=2)
=======
    # TODO(sid): pass and assert on step
    mlflow_client.log_metric(run_id, key='metric', value=123.456, timestamp=789)
>>>>>>> bae6bc53
    mlflow_client.log_param(run_id, 'param', 'value')
    mlflow_client.set_tag(run_id, 'taggity', 'do-dah')
    run = mlflow_client.get_run(run_id)
    assert run.data.metrics.get('metric') == 123.456
    assert run.data.params.get('param') == 'value'
    assert run.data.tags.get('taggity') == 'do-dah'
    # TODO(sid): replace this with mlflow_client.get_metric_history
    fs = FileStore(server_root_dir)
    metric_history = fs.get_metric_history(run_id, "metric")
    assert len(metric_history) == 1
    metric = metric_history[0]
    assert metric.key == "metric"
    assert metric.value == 123.456
    assert metric.timestamp == 789
<<<<<<< HEAD
    assert metric.step == 2
=======
>>>>>>> bae6bc53


def test_log_batch(mlflow_client):
    experiment_id = mlflow_client.create_experiment('Batch em up')
    created_run = mlflow_client.create_run(experiment_id)
    run_id = created_run.info.run_uuid
<<<<<<< HEAD
    mlflow_client.log_batch(
        run_id=run_id,
        metrics=[Metric("metric", 123.456, 789, 3)], params=[Param("param", "value")],
=======
    # TODO(sid): pass and assert on step
    mlflow_client.log_batch(
        run_id=run_id,
        metrics=[Metric("metric", 123.456, 789, 0)], params=[Param("param", "value")],
>>>>>>> bae6bc53
        tags=[RunTag("taggity", "do-dah")])
    run = mlflow_client.get_run(run_id)
    assert run.data.metrics.get('metric') == 123.456
    assert run.data.params.get('param') == 'value'
    assert run.data.tags.get('taggity') == 'do-dah'
    # TODO(sid): replace this with mlflow_client.get_metric_history
    fs = FileStore(server_root_dir)
    metric_history = fs.get_metric_history(run_id, "metric")
    assert len(metric_history) == 1
    metric = metric_history[0]
    assert metric.key == "metric"
    assert metric.value == 123.456
    assert metric.timestamp == 789
<<<<<<< HEAD
    assert metric.step == 3
=======
>>>>>>> bae6bc53


def test_set_terminated_defaults(mlflow_client):
    experiment_id = mlflow_client.create_experiment('Terminator 1')
    created_run = mlflow_client.create_run(experiment_id)
    run_id = created_run.info.run_uuid
    assert RunStatus.to_string(mlflow_client.get_run(run_id).info.status) == 'RUNNING'
    assert mlflow_client.get_run(run_id).info.end_time is None
    mlflow_client.set_terminated(run_id)
    assert RunStatus.to_string(mlflow_client.get_run(run_id).info.status) == 'FINISHED'
    assert mlflow_client.get_run(run_id).info.end_time <= int(time.time() * 1000)


def test_set_terminated_status(mlflow_client):
    experiment_id = mlflow_client.create_experiment('Terminator 2')
    created_run = mlflow_client.create_run(experiment_id)
    run_id = created_run.info.run_uuid
    assert RunStatus.to_string(mlflow_client.get_run(run_id).info.status) == 'RUNNING'
    assert mlflow_client.get_run(run_id).info.end_time is None
    mlflow_client.set_terminated(run_id, 'FAILED')
    assert RunStatus.to_string(mlflow_client.get_run(run_id).info.status) == 'FAILED'
    assert mlflow_client.get_run(run_id).info.end_time <= int(time.time() * 1000)


def test_artifacts(mlflow_client):
    experiment_id = mlflow_client.create_experiment('Art In Fact')
    created_run = mlflow_client.create_run(experiment_id)
    run_id = created_run.info.run_uuid
    src_dir = tempfile.mkdtemp('test_artifacts_src')
    src_file = os.path.join(src_dir, 'my.file')
    with open(src_file, 'w') as f:
        f.write('Hello, World!')
    mlflow_client.log_artifact(run_id, src_file, None)
    mlflow_client.log_artifacts(run_id, src_dir, 'dir')

    root_artifacts_list = mlflow_client.list_artifacts(run_id)
    assert set([a.path for a in root_artifacts_list]) == {'my.file', 'dir'}

    dir_artifacts_list = mlflow_client.list_artifacts(run_id, 'dir')
    assert set([a.path for a in dir_artifacts_list]) == {'dir/my.file'}

    all_artifacts = mlflow_client.download_artifacts(run_id, '.')
    assert open('%s/my.file' % all_artifacts, 'r').read() == 'Hello, World!'
    assert open('%s/dir/my.file' % all_artifacts, 'r').read() == 'Hello, World!'

    dir_artifacts = mlflow_client.download_artifacts(run_id, 'dir')
    assert open('%s/my.file' % dir_artifacts, 'r').read() == 'Hello, World!'<|MERGE_RESOLUTION|>--- conflicted
+++ resolved
@@ -224,12 +224,7 @@
     experiment_id = mlflow_client.create_experiment('Oh My')
     created_run = mlflow_client.create_run(experiment_id)
     run_id = created_run.info.run_uuid
-<<<<<<< HEAD
     mlflow_client.log_metric(run_id, key='metric', value=123.456, timestamp=789, step=2)
-=======
-    # TODO(sid): pass and assert on step
-    mlflow_client.log_metric(run_id, key='metric', value=123.456, timestamp=789)
->>>>>>> bae6bc53
     mlflow_client.log_param(run_id, 'param', 'value')
     mlflow_client.set_tag(run_id, 'taggity', 'do-dah')
     run = mlflow_client.get_run(run_id)
@@ -244,26 +239,16 @@
     assert metric.key == "metric"
     assert metric.value == 123.456
     assert metric.timestamp == 789
-<<<<<<< HEAD
     assert metric.step == 2
-=======
->>>>>>> bae6bc53
 
 
 def test_log_batch(mlflow_client):
     experiment_id = mlflow_client.create_experiment('Batch em up')
     created_run = mlflow_client.create_run(experiment_id)
     run_id = created_run.info.run_uuid
-<<<<<<< HEAD
     mlflow_client.log_batch(
         run_id=run_id,
         metrics=[Metric("metric", 123.456, 789, 3)], params=[Param("param", "value")],
-=======
-    # TODO(sid): pass and assert on step
-    mlflow_client.log_batch(
-        run_id=run_id,
-        metrics=[Metric("metric", 123.456, 789, 0)], params=[Param("param", "value")],
->>>>>>> bae6bc53
         tags=[RunTag("taggity", "do-dah")])
     run = mlflow_client.get_run(run_id)
     assert run.data.metrics.get('metric') == 123.456
@@ -277,10 +262,7 @@
     assert metric.key == "metric"
     assert metric.value == 123.456
     assert metric.timestamp == 789
-<<<<<<< HEAD
     assert metric.step == 3
-=======
->>>>>>> bae6bc53
 
 
 def test_set_terminated_defaults(mlflow_client):
