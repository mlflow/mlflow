"""
Integration test which starts a local Tracking Server on an ephemeral port,
and ensures we can use the tracking API to communicate with it.
"""

import json
import logging
import math
import os
import pathlib
import posixpath
import subprocess
import sys
import time
import urllib.parse
from io import StringIO
from pathlib import Path
from unittest import mock

import flask
import pandas as pd
import pytest
import requests
from opentelemetry.sdk.trace import ReadableSpan as OTelReadableSpan

import mlflow.experiments
import mlflow.pyfunc
from mlflow import MlflowClient
from mlflow.artifacts import download_artifacts
from mlflow.data.pandas_dataset import from_pandas
from mlflow.entities import (
    Dataset,
    DatasetInput,
    GatewayResourceType,
    InputTag,
    Metric,
    Param,
    RunInputs,
    RunTag,
    Span,
    SpanEvent,
    SpanStatusCode,
    ViewType,
)
from mlflow.entities.logged_model_input import LoggedModelInput
from mlflow.entities.logged_model_output import LoggedModelOutput
from mlflow.entities.logged_model_status import LoggedModelStatus
from mlflow.entities.span import SpanAttributeKey
from mlflow.entities.trace_data import TraceData
from mlflow.entities.trace_info import TraceInfo
from mlflow.entities.trace_location import TraceLocation
from mlflow.entities.trace_state import TraceState
from mlflow.entities.trace_status import TraceStatus
from mlflow.environment_variables import (
    _MLFLOW_GO_STORE_TESTING,
    MLFLOW_SERVER_GRAPHQL_MAX_ALIASES,
    MLFLOW_SERVER_GRAPHQL_MAX_ROOT_FIELDS,
    MLFLOW_SUPPRESS_PRINTING_URL_TO_STDOUT,
)
from mlflow.exceptions import MlflowException, RestException
from mlflow.genai.datasets import (
    add_dataset_to_experiments,
    create_dataset,
    remove_dataset_from_experiments,
)
from mlflow.models import Model
from mlflow.protos.databricks_pb2 import RESOURCE_DOES_NOT_EXIST, ErrorCode
from mlflow.server import handlers
from mlflow.server.fastapi_app import app
from mlflow.server.handlers import initialize_backend_stores
from mlflow.store.tracking.sqlalchemy_store import SqlAlchemyStore
from mlflow.tracing.analysis import TraceFilterCorrelationResult
from mlflow.tracing.client import TracingClient
from mlflow.tracing.constant import TRACE_SCHEMA_VERSION_KEY
from mlflow.tracing.utils import build_otel_context
from mlflow.utils import mlflow_tags
from mlflow.utils.file_utils import TempDir, path_to_local_file_uri
from mlflow.utils.mlflow_tags import (
    MLFLOW_DATASET_CONTEXT,
    MLFLOW_GIT_COMMIT,
    MLFLOW_PARENT_RUN_ID,
    MLFLOW_PROJECT_ENTRY_POINT,
    MLFLOW_SOURCE_NAME,
    MLFLOW_SOURCE_TYPE,
    MLFLOW_USER,
)
from mlflow.utils.os import is_windows
from mlflow.utils.proto_json_utils import message_to_json
from mlflow.utils.providers import _PROVIDER_BACKEND_AVAILABLE
from mlflow.utils.time import get_current_time_millis

from tests.helper_functions import get_safe_port
from tests.integration.utils import invoke_cli_runner
from tests.tracking.integration_test_utils import (
    ServerThread,
    _init_server,
    _send_rest_tracking_post_request,
)

_logger = logging.getLogger(__name__)


@pytest.fixture(params=["file", "sqlalchemy"])
def store_type(request):
    """Provides the store type for parameterized tests."""
    return request.param


@pytest.fixture
def mlflow_client(store_type: str, tmp_path: Path, db_uri: str, monkeypatch):
    """Provides an MLflow Tracking API client pointed at the local tracking server."""
    # Set passphrase for secrets management (required for encryption)
    monkeypatch.setenv(
        "MLFLOW_CRYPTO_KEK_PASSPHRASE", "test-passphrase-at-least-32-characters-long"
    )

    if store_type == "file":
        backend_uri = tmp_path.joinpath("file").as_uri()
    elif store_type == "sqlalchemy":
        backend_uri = db_uri

    # Force-reset backend stores before each test.
    handlers._tracking_store = None
    handlers._model_registry_store = None
    initialize_backend_stores(backend_uri, default_artifact_root=tmp_path.as_uri())

    with ServerThread(app, get_safe_port()) as url:
        yield MlflowClient(url)


@pytest.fixture
def mlflow_client_with_secrets(tmp_path: Path, monkeypatch):
    """Provides an MLflow Tracking API client with fresh database for secrets management.

    Creates a fresh SQLite database for each test to avoid encryption state pollution.
    This is necessary because the KEK encryption state can persist across tests when
    using a shared cached database.
    """
    # Set passphrase for secrets management (required for encryption)
    monkeypatch.setenv(
        "MLFLOW_CRYPTO_KEK_PASSPHRASE", "test-passphrase-at-least-32-characters-long"
    )

    # Create fresh database for this test (not using cached_db)
    backend_uri = f"sqlite:///{tmp_path}/mlflow.db"
    artifact_uri = (tmp_path / "artifacts").as_uri()

    # Initialize the store (which creates tables)
    store = SqlAlchemyStore(backend_uri, artifact_uri)
    store.engine.dispose()

    # Force-reset backend stores before each test
    handlers._tracking_store = None
    handlers._model_registry_store = None
    initialize_backend_stores(backend_uri, default_artifact_root=artifact_uri)

    with ServerThread(app, get_safe_port()) as url:
        yield MlflowClient(url)


@pytest.fixture
def cli_env(mlflow_client):
    """Provides an environment for the MLflow CLI pointed at the local tracking server."""
    return {
        "LC_ALL": "en_US.UTF-8",
        "LANG": "en_US.UTF-8",
        "MLFLOW_TRACKING_URI": mlflow_client.tracking_uri,
    }


def create_experiments(client, names):
    return [client.create_experiment(n) for n in names]


def test_create_get_search_experiment(mlflow_client):
    experiment_id = mlflow_client.create_experiment(
        "My Experiment",
        artifact_location="my_location",
        tags={"key1": "val1", "key2": "val2"},
    )
    exp = mlflow_client.get_experiment(experiment_id)
    assert exp.name == "My Experiment"
    if is_windows():
        assert exp.artifact_location == pathlib.Path.cwd().joinpath("my_location").as_uri()
    else:
        assert exp.artifact_location == str(pathlib.Path.cwd().joinpath("my_location"))
    assert len(exp.tags) == 2
    assert exp.tags["key1"] == "val1"
    assert exp.tags["key2"] == "val2"

    experiments = mlflow_client.search_experiments()
    assert {e.name for e in experiments} == {"My Experiment", "Default"}
    mlflow_client.delete_experiment(experiment_id)
    assert {e.name for e in mlflow_client.search_experiments()} == {"Default"}
    assert {e.name for e in mlflow_client.search_experiments(view_type=ViewType.ACTIVE_ONLY)} == {
        "Default"
    }
    assert {e.name for e in mlflow_client.search_experiments(view_type=ViewType.DELETED_ONLY)} == {
        "My Experiment"
    }
    assert {e.name for e in mlflow_client.search_experiments(view_type=ViewType.ALL)} == {
        "My Experiment",
        "Default",
    }
    active_exps_paginated = mlflow_client.search_experiments(max_results=1)
    assert {e.name for e in active_exps_paginated} == {"Default"}
    assert active_exps_paginated.token is None

    all_exps_paginated = mlflow_client.search_experiments(max_results=1, view_type=ViewType.ALL)
    first_page_names = {e.name for e in all_exps_paginated}
    all_exps_second_page = mlflow_client.search_experiments(
        max_results=1, view_type=ViewType.ALL, page_token=all_exps_paginated.token
    )
    second_page_names = {e.name for e in all_exps_second_page}
    assert len(first_page_names) == 1
    assert len(second_page_names) == 1
    assert first_page_names.union(second_page_names) == {"Default", "My Experiment"}


def test_create_experiment_validation(mlflow_client):
    def assert_bad_request(payload, expected_error_message):
        response = _send_rest_tracking_post_request(
            mlflow_client.tracking_uri,
            "/api/2.0/mlflow/experiments/create",
            payload,
        )
        assert response.status_code == 400
        assert expected_error_message in response.text

    assert_bad_request(
        {
            "name": 123,
        },
        "Invalid value 123 for parameter 'name'",
    )
    assert_bad_request({}, "Missing value for required parameter 'name'.")
    assert_bad_request(
        {
            "name": "experiment name",
            "artifact_location": 9.0,
            "tags": [{"key": "key", "value": "value"}],
        },
        "Invalid value 9.0 for parameter 'artifact_location'",
    )
    assert_bad_request(
        {
            "name": "experiment name",
            "artifact_location": "my_location",
            "tags": "5",
        },
        "Invalid value \\\"5\\\" for parameter 'tags'",
    )


def test_delete_restore_experiment(mlflow_client):
    experiment_id = mlflow_client.create_experiment("Deleterious")
    assert mlflow_client.get_experiment(experiment_id).lifecycle_stage == "active"
    mlflow_client.delete_experiment(experiment_id)
    assert mlflow_client.get_experiment(experiment_id).lifecycle_stage == "deleted"
    mlflow_client.restore_experiment(experiment_id)
    assert mlflow_client.get_experiment(experiment_id).lifecycle_stage == "active"


def test_delete_restore_experiment_cli(mlflow_client, cli_env):
    experiment_name = "DeleteriousCLI"
    invoke_cli_runner(
        mlflow.experiments.commands,
        ["create", "--experiment-name", experiment_name],
        env=cli_env,
    )
    experiment_id = mlflow_client.get_experiment_by_name(experiment_name).experiment_id
    assert mlflow_client.get_experiment(experiment_id).lifecycle_stage == "active"
    invoke_cli_runner(
        mlflow.experiments.commands, ["delete", "-x", str(experiment_id)], env=cli_env
    )
    assert mlflow_client.get_experiment(experiment_id).lifecycle_stage == "deleted"
    invoke_cli_runner(
        mlflow.experiments.commands, ["restore", "-x", str(experiment_id)], env=cli_env
    )
    assert mlflow_client.get_experiment(experiment_id).lifecycle_stage == "active"


def test_rename_experiment(mlflow_client):
    experiment_id = mlflow_client.create_experiment("BadName")
    assert mlflow_client.get_experiment(experiment_id).name == "BadName"
    mlflow_client.rename_experiment(experiment_id, "GoodName")
    assert mlflow_client.get_experiment(experiment_id).name == "GoodName"


def test_rename_experiment_cli(mlflow_client, cli_env):
    bad_experiment_name = "CLIBadName"
    good_experiment_name = "CLIGoodName"

    invoke_cli_runner(
        mlflow.experiments.commands, ["create", "-n", bad_experiment_name], env=cli_env
    )
    experiment_id = mlflow_client.get_experiment_by_name(bad_experiment_name).experiment_id
    assert mlflow_client.get_experiment(experiment_id).name == bad_experiment_name
    invoke_cli_runner(
        mlflow.experiments.commands,
        [
            "rename",
            "--experiment-id",
            str(experiment_id),
            "--new-name",
            good_experiment_name,
        ],
        env=cli_env,
    )
    assert mlflow_client.get_experiment(experiment_id).name == good_experiment_name


@pytest.mark.parametrize("parent_run_id_kwarg", [None, "my-parent-id"])
def test_create_run_all_args(mlflow_client, parent_run_id_kwarg):
    user = "username"
    source_name = "Hello"
    entry_point = "entry"
    source_version = "abc"
    create_run_kwargs = {
        "start_time": 456,
        "run_name": "my name",
        "tags": {
            MLFLOW_USER: user,
            MLFLOW_SOURCE_TYPE: "LOCAL",
            MLFLOW_SOURCE_NAME: source_name,
            MLFLOW_PROJECT_ENTRY_POINT: entry_point,
            MLFLOW_GIT_COMMIT: source_version,
            MLFLOW_PARENT_RUN_ID: "7",
            "my": "tag",
            "other": "tag",
        },
    }
    experiment_id = mlflow_client.create_experiment(
        f"Run A Lot (parent_run_id={parent_run_id_kwarg})"
    )
    created_run = mlflow_client.create_run(experiment_id, **create_run_kwargs)
    run_id = created_run.info.run_id
    _logger.info(f"Run id={run_id}")
    fetched_run = mlflow_client.get_run(run_id)
    for run in [created_run, fetched_run]:
        assert run.info.run_id == run_id
        assert run.info.experiment_id == experiment_id
        assert run.info.user_id == user
        assert run.info.start_time == create_run_kwargs["start_time"]
        assert run.info.run_name == "my name"
        for tag in create_run_kwargs["tags"]:
            assert tag in run.data.tags
        assert run.data.tags.get(MLFLOW_USER) == user
        assert run.data.tags.get(MLFLOW_PARENT_RUN_ID) == parent_run_id_kwarg or "7"
        assert [run.info for run in mlflow_client.search_runs([experiment_id])] == [run.info]


def test_create_run_defaults(mlflow_client):
    experiment_id = mlflow_client.create_experiment("Run A Little")
    created_run = mlflow_client.create_run(experiment_id)
    run_id = created_run.info.run_id
    run = mlflow_client.get_run(run_id)
    assert run.info.run_id == run_id
    assert run.info.experiment_id == experiment_id
    assert run.info.user_id == "unknown"


def test_log_metrics_params_tags(mlflow_client):
    experiment_id = mlflow_client.create_experiment("Oh My")
    created_run = mlflow_client.create_run(experiment_id)
    run_id = created_run.info.run_id
    mlflow_client.log_metric(run_id, key="metric", value=123.456, timestamp=789, step=2)
    mlflow_client.log_metric(run_id, key="nan_metric", value=float("nan"))
    mlflow_client.log_metric(run_id, key="inf_metric", value=float("inf"))
    mlflow_client.log_metric(run_id, key="-inf_metric", value=-float("inf"))
    mlflow_client.log_metric(run_id, key="stepless-metric", value=987.654, timestamp=321)
    mlflow_client.log_param(run_id, "param", "value")
    mlflow_client.set_tag(run_id, "taggity", "do-dah")
    run = mlflow_client.get_run(run_id)
    assert run.data.metrics.get("metric") == 123.456
    assert math.isnan(run.data.metrics.get("nan_metric"))
    assert run.data.metrics.get("inf_metric") >= 1.7976931348623157e308
    assert run.data.metrics.get("-inf_metric") <= -1.7976931348623157e308
    assert run.data.metrics.get("stepless-metric") == 987.654
    assert run.data.params.get("param") == "value"
    assert run.data.tags.get("taggity") == "do-dah"
    metric_history0 = mlflow_client.get_metric_history(run_id, "metric")
    assert len(metric_history0) == 1
    metric0 = metric_history0[0]
    assert metric0.key == "metric"
    assert metric0.value == 123.456
    assert metric0.timestamp == 789
    assert metric0.step == 2
    metric_history1 = mlflow_client.get_metric_history(run_id, "stepless-metric")
    assert len(metric_history1) == 1
    metric1 = metric_history1[0]
    assert metric1.key == "stepless-metric"
    assert metric1.value == 987.654
    assert metric1.timestamp == 321
    assert metric1.step == 0

    metric_history = mlflow_client.get_metric_history(run_id, "a_test_accuracy")
    assert metric_history == []


def test_log_metric_validation(mlflow_client):
    experiment_id = mlflow_client.create_experiment("metrics validation")
    created_run = mlflow_client.create_run(experiment_id)
    run_id = created_run.info.run_id

    def assert_bad_request(payload, expected_error_message):
        response = _send_rest_tracking_post_request(
            mlflow_client.tracking_uri,
            "/api/2.0/mlflow/runs/log-metric",
            payload,
        )
        assert response.status_code == 400
        assert expected_error_message in response.text

    assert_bad_request(
        {
            "run_id": 31,
            "key": "metric",
            "value": 41,
            "timestamp": 59,
            "step": 26,
        },
        "Invalid value 31 for parameter 'run_id' supplied",
    )
    assert_bad_request(
        {
            "run_id": run_id,
            "key": 31,
            "value": 41,
            "timestamp": 59,
            "step": 26,
        },
        "Invalid value 31 for parameter 'key' supplied",
    )
    assert_bad_request(
        {
            "run_id": run_id,
            "key": "foo",
            "value": 31,
            "timestamp": 59,
            "step": "foo",
        },
        "Invalid value \\\"foo\\\" for parameter 'step' supplied",
    )
    assert_bad_request(
        {
            "run_id": run_id,
            "key": "foo",
            "value": 31,
            "timestamp": "foo",
            "step": 41,
        },
        "Invalid value \\\"foo\\\" for parameter 'timestamp' supplied",
    )
    assert_bad_request(
        {
            "run_id": None,
            "key": "foo",
            "value": 31,
            "timestamp": 59,
            "step": 41,
        },
        "Missing value for required parameter 'run_id'",
    )
    assert_bad_request(
        {
            "run_id": run_id,
            # Missing key
            "value": 31,
            "timestamp": 59,
            "step": 41,
        },
        "Missing value for required parameter 'key'",
    )
    assert_bad_request(
        {
            "run_id": run_id,
            "key": None,
            "value": 31,
            "timestamp": 59,
            "step": 41,
        },
        "Missing value for required parameter 'key'",
    )


def test_log_metric_model(mlflow_client: MlflowClient):
    experiment_id = mlflow_client.create_experiment("metrics validation")
    run = mlflow_client.create_run(experiment_id)
    model = mlflow_client.create_logged_model(experiment_id)
    mlflow_client.log_metric(
        run.info.run_id,
        key="metric",
        value=0.5,
        timestamp=123456789,
        step=1,
        dataset_name="name",
        dataset_digest="digest",
        model_id=model.model_id,
    )

    model = mlflow_client.get_logged_model(model.model_id)
    assert model.metrics == [
        Metric(
            key="metric",
            value=0.5,
            timestamp=123456789,
            step=1,
            model_id=model.model_id,
            dataset_name="name",
            dataset_digest="digest",
            run_id=run.info.run_id,
        )
    ]


def test_log_param_validation(mlflow_client):
    experiment_id = mlflow_client.create_experiment("params validation")
    created_run = mlflow_client.create_run(experiment_id)
    run_id = created_run.info.run_id

    def assert_bad_request(payload, expected_error_message):
        response = _send_rest_tracking_post_request(
            mlflow_client.tracking_uri,
            "/api/2.0/mlflow/runs/log-parameter",
            payload,
        )
        assert response.status_code == 400
        assert expected_error_message in response.text

    assert_bad_request(
        {
            "run_id": 31,
            "key": "param",
            "value": 41,
        },
        "Invalid value 31 for parameter 'run_id' supplied",
    )
    assert_bad_request(
        {
            "run_id": run_id,
            "key": 31,
            "value": 41,
        },
        "Invalid value 31 for parameter 'key' supplied",
    )


def test_log_param_with_empty_string_as_value(mlflow_client):
    experiment_id = mlflow_client.create_experiment(
        test_log_param_with_empty_string_as_value.__name__
    )
    created_run = mlflow_client.create_run(experiment_id)
    run_id = created_run.info.run_id

    mlflow_client.log_param(run_id, "param_key", "")
    assert {"param_key": ""}.items() <= mlflow_client.get_run(run_id).data.params.items()


def test_set_tag_with_empty_string_as_value(mlflow_client):
    experiment_id = mlflow_client.create_experiment(
        test_set_tag_with_empty_string_as_value.__name__
    )
    created_run = mlflow_client.create_run(experiment_id)
    run_id = created_run.info.run_id

    mlflow_client.set_tag(run_id, "tag_key", "")
    assert {"tag_key": ""}.items() <= mlflow_client.get_run(run_id).data.tags.items()


def test_log_batch_containing_params_and_tags_with_empty_string_values(mlflow_client):
    experiment_id = mlflow_client.create_experiment(
        test_log_batch_containing_params_and_tags_with_empty_string_values.__name__
    )
    created_run = mlflow_client.create_run(experiment_id)
    run_id = created_run.info.run_id

    mlflow_client.log_batch(
        run_id=run_id,
        params=[Param("param_key", "")],
        tags=[RunTag("tag_key", "")],
    )
    assert {"param_key": ""}.items() <= mlflow_client.get_run(run_id).data.params.items()
    assert {"tag_key": ""}.items() <= mlflow_client.get_run(run_id).data.tags.items()


def test_set_tag_validation(mlflow_client):
    experiment_id = mlflow_client.create_experiment("tags validation")
    created_run = mlflow_client.create_run(experiment_id)
    run_id = created_run.info.run_id

    def assert_bad_request(payload, expected_error_message):
        response = _send_rest_tracking_post_request(
            mlflow_client.tracking_uri,
            "/api/2.0/mlflow/runs/set-tag",
            payload,
        )
        assert response.status_code == 400
        assert expected_error_message in response.text

    assert_bad_request(
        {
            "run_id": 31,
            "key": "tag",
            "value": 41,
        },
        "Invalid value 31 for parameter 'run_id' supplied",
    )
    assert_bad_request(
        {
            "run_id": run_id,
            "key": "param",
            "value": 41,
        },
        "Invalid value 41 for parameter 'value' supplied",
    )
    assert_bad_request(
        {
            "run_id": run_id,
            # Missing key
            "value": "value",
        },
        "Missing value for required parameter 'key'",
    )

    response = _send_rest_tracking_post_request(
        mlflow_client.tracking_uri,
        "/api/2.0/mlflow/runs/set-tag",
        {
            "run_uuid": run_id,
            "key": "key",
            "value": "value",
        },
    )
    assert response.status_code == 200


def test_path_validation(mlflow_client):
    experiment_id = mlflow_client.create_experiment("tags validation")
    created_run = mlflow_client.create_run(experiment_id)
    run_id = created_run.info.run_id
    invalid_path = "../path"

    def assert_response(resp):
        assert resp.status_code == 400
        assert response.json() == {
            "error_code": "INVALID_PARAMETER_VALUE",
            "message": "Invalid path",
        }

    response = requests.get(
        f"{mlflow_client.tracking_uri}/api/2.0/mlflow/artifacts/list",
        params={"run_id": run_id, "path": invalid_path},
    )
    assert_response(response)

    response = requests.get(
        f"{mlflow_client.tracking_uri}/get-artifact",
        params={"run_id": run_id, "path": invalid_path},
    )
    assert_response(response)

    response = requests.get(
        f"{mlflow_client.tracking_uri}//model-versions/get-artifact",
        params={"name": "model", "version": 1, "path": invalid_path},
    )
    assert_response(response)


def test_set_experiment_tag(mlflow_client):
    experiment_id = mlflow_client.create_experiment("SetExperimentTagTest")
    mlflow_client.set_experiment_tag(experiment_id, "dataset", "imagenet1K")
    experiment = mlflow_client.get_experiment(experiment_id)
    assert "dataset" in experiment.tags
    assert experiment.tags["dataset"] == "imagenet1K"
    # test that updating a tag works
    mlflow_client.set_experiment_tag(experiment_id, "dataset", "birdbike")
    experiment = mlflow_client.get_experiment(experiment_id)
    assert "dataset" in experiment.tags
    assert experiment.tags["dataset"] == "birdbike"
    # test that setting a tag on 1 experiment does not impact another experiment.
    experiment_id_2 = mlflow_client.create_experiment("SetExperimentTagTest2")
    experiment2 = mlflow_client.get_experiment(experiment_id_2)
    assert len(experiment2.tags) == 0
    # test that setting a tag on different experiments maintain different values across experiments
    mlflow_client.set_experiment_tag(experiment_id_2, "dataset", "birds200")
    experiment = mlflow_client.get_experiment(experiment_id)
    experiment2 = mlflow_client.get_experiment(experiment_id_2)
    assert "dataset" in experiment.tags
    assert experiment.tags["dataset"] == "birdbike"
    assert "dataset" in experiment2.tags
    assert experiment2.tags["dataset"] == "birds200"
    # test can set multi-line tags
    mlflow_client.set_experiment_tag(experiment_id, "multiline tag", "value2\nvalue2\nvalue2")
    experiment = mlflow_client.get_experiment(experiment_id)
    assert "multiline tag" in experiment.tags
    assert experiment.tags["multiline tag"] == "value2\nvalue2\nvalue2"


def test_set_experiment_tag_with_empty_string_as_value(mlflow_client):
    experiment_id = mlflow_client.create_experiment(
        test_set_experiment_tag_with_empty_string_as_value.__name__
    )
    mlflow_client.set_experiment_tag(experiment_id, "tag_key", "")
    assert {"tag_key": ""}.items() <= mlflow_client.get_experiment(experiment_id).tags.items()


def test_delete_experiment_tag(mlflow_client):
    experiment_id = mlflow_client.create_experiment("DeleteExperimentTagTest")
    mlflow_client.set_experiment_tag(experiment_id, "dataset", "imagenet1K")
    experiment = mlflow_client.get_experiment(experiment_id)
    assert experiment.tags["dataset"] == "imagenet1K"
    # test that deleting a tag works
    mlflow_client.delete_experiment_tag(experiment_id, "dataset")
    experiment = mlflow_client.get_experiment(experiment_id)
    assert "dataset" not in experiment.tags


def test_delete_tag(mlflow_client):
    experiment_id = mlflow_client.create_experiment("DeleteTagExperiment")
    created_run = mlflow_client.create_run(experiment_id)
    run_id = created_run.info.run_id
    mlflow_client.log_metric(run_id, key="metric", value=123.456, timestamp=789, step=2)
    mlflow_client.log_metric(run_id, key="stepless-metric", value=987.654, timestamp=321)
    mlflow_client.log_param(run_id, "param", "value")
    mlflow_client.set_tag(run_id, "taggity", "do-dah")
    run = mlflow_client.get_run(run_id)
    assert "taggity" in run.data.tags
    assert run.data.tags["taggity"] == "do-dah"
    mlflow_client.delete_tag(run_id, "taggity")
    run = mlflow_client.get_run(run_id)
    assert "taggity" not in run.data.tags
    with pytest.raises(MlflowException, match=r"Run .+ not found"):
        mlflow_client.delete_tag("fake_run_id", "taggity")
    with pytest.raises(MlflowException, match="No tag with name: fakeTag"):
        mlflow_client.delete_tag(run_id, "fakeTag")
    mlflow_client.delete_run(run_id)
    with pytest.raises(MlflowException, match=f"The run {run_id} must be in"):
        mlflow_client.delete_tag(run_id, "taggity")


def test_log_batch(mlflow_client):
    experiment_id = mlflow_client.create_experiment("Batch em up")
    created_run = mlflow_client.create_run(experiment_id)
    run_id = created_run.info.run_id
    mlflow_client.log_batch(
        run_id=run_id,
        metrics=[Metric("metric", 123.456, 789, 3)],
        params=[Param("param", "value")],
        tags=[RunTag("taggity", "do-dah")],
    )
    run = mlflow_client.get_run(run_id)
    assert run.data.metrics.get("metric") == 123.456
    assert run.data.params.get("param") == "value"
    assert run.data.tags.get("taggity") == "do-dah"
    metric_history = mlflow_client.get_metric_history(run_id, "metric")
    assert len(metric_history) == 1
    metric = metric_history[0]
    assert metric.key == "metric"
    assert metric.value == 123.456
    assert metric.timestamp == 789
    assert metric.step == 3


def test_log_batch_validation(mlflow_client):
    experiment_id = mlflow_client.create_experiment("log_batch validation")
    created_run = mlflow_client.create_run(experiment_id)
    run_id = created_run.info.run_id

    def assert_bad_request(payload, expected_error_message):
        response = _send_rest_tracking_post_request(
            mlflow_client.tracking_uri,
            "/api/2.0/mlflow/runs/log-batch",
            payload,
        )
        assert response.status_code == 400
        assert expected_error_message in response.text

    for request_parameter in ["metrics", "params", "tags"]:
        assert_bad_request(
            {
                "run_id": run_id,
                request_parameter: "foo",
            },
            f"Invalid value \\\"foo\\\" for parameter '{request_parameter}' supplied",
        )

    ## Should 400 if missing timestamp
    assert_bad_request(
        {"run_id": run_id, "metrics": [{"key": "mae", "value": 2.5}]},
        "Missing value for required parameter 'metrics[0].timestamp'",
    )

    ## Should 200 if timestamp provided but step is not
    response = _send_rest_tracking_post_request(
        mlflow_client.tracking_uri,
        "/api/2.0/mlflow/runs/log-batch",
        {
            "run_id": run_id,
            "metrics": [{"key": "mae", "value": 2.5, "timestamp": 123456789}],
        },
    )

    assert response.status_code == 200


@pytest.mark.xfail(reason="Tracking server does not support logged-model endpoints yet")
@pytest.mark.allow_infer_pip_requirements_fallback
def test_log_model(mlflow_client):
    experiment_id = mlflow_client.create_experiment("Log models")
    with TempDir(chdr=True):
        model_paths = [f"model/path/{i}" for i in range(3)]
        mlflow.set_tracking_uri(mlflow_client.tracking_uri)
        with mlflow.start_run(experiment_id=experiment_id) as run:
            for i, m in enumerate(model_paths):
                mlflow.pyfunc.log_model(name=m, loader_module="mlflow.pyfunc")
                mlflow.pyfunc.save_model(
                    m,
                    mlflow_model=Model(artifact_path=m, run_id=run.info.run_id),
                    loader_module="mlflow.pyfunc",
                )
                model = Model.load(os.path.join(m, "MLmodel"))
                run = mlflow.get_run(run.info.run_id)
                tag = run.data.tags["mlflow.log-model.history"]
                models = json.loads(tag)
                model.utc_time_created = models[i]["utc_time_created"]

                history_model_meta = models[i].copy()
                original_model_uuid = history_model_meta.pop("model_uuid")
                model_meta = model.get_tags_dict().copy()
                new_model_uuid = model_meta.pop("model_uuid")
                assert history_model_meta == model_meta
                assert original_model_uuid != new_model_uuid
                assert len(models) == i + 1
                for j in range(0, i + 1):
                    assert models[j]["artifact_path"] == model_paths[j]


def test_set_terminated_defaults(mlflow_client):
    experiment_id = mlflow_client.create_experiment("Terminator 1")
    created_run = mlflow_client.create_run(experiment_id)
    run_id = created_run.info.run_id
    assert mlflow_client.get_run(run_id).info.status == "RUNNING"
    assert mlflow_client.get_run(run_id).info.end_time is None
    mlflow_client.set_terminated(run_id)
    assert mlflow_client.get_run(run_id).info.status == "FINISHED"
    assert mlflow_client.get_run(run_id).info.end_time <= get_current_time_millis()


def test_set_terminated_status(mlflow_client):
    experiment_id = mlflow_client.create_experiment("Terminator 2")
    created_run = mlflow_client.create_run(experiment_id)
    run_id = created_run.info.run_id
    assert mlflow_client.get_run(run_id).info.status == "RUNNING"
    assert mlflow_client.get_run(run_id).info.end_time is None
    mlflow_client.set_terminated(run_id, "FAILED")
    assert mlflow_client.get_run(run_id).info.status == "FAILED"
    assert mlflow_client.get_run(run_id).info.end_time <= get_current_time_millis()


def test_artifacts(mlflow_client, tmp_path):
    experiment_id = mlflow_client.create_experiment("Art In Fact")
    experiment_info = mlflow_client.get_experiment(experiment_id)
    assert experiment_info.artifact_location.startswith(path_to_local_file_uri(str(tmp_path)))
    artifact_path = urllib.parse.urlparse(experiment_info.artifact_location).path
    assert posixpath.split(artifact_path)[-1] == experiment_id

    created_run = mlflow_client.create_run(experiment_id)
    assert created_run.info.artifact_uri.startswith(experiment_info.artifact_location)
    run_id = created_run.info.run_id
    src_dir = tmp_path.joinpath("test_artifacts_src")
    src_dir.mkdir()
    src_file = os.path.join(src_dir, "my.file")
    with open(src_file, "w") as f:
        f.write("Hello, World!")
    mlflow_client.log_artifact(run_id, src_file, None)
    mlflow_client.log_artifacts(run_id, src_dir, "dir")

    root_artifacts_list = mlflow_client.list_artifacts(run_id)
    assert {a.path for a in root_artifacts_list} == {"my.file", "dir"}

    dir_artifacts_list = mlflow_client.list_artifacts(run_id, "dir")
    assert {a.path for a in dir_artifacts_list} == {"dir/my.file"}

    all_artifacts = download_artifacts(
        run_id=run_id, artifact_path=".", tracking_uri=mlflow_client.tracking_uri
    )
    with open(f"{all_artifacts}/my.file") as f:
        assert f.read() == "Hello, World!"
    with open(f"{all_artifacts}/dir/my.file") as f:
        assert f.read() == "Hello, World!"

    dir_artifacts = download_artifacts(
        run_id=run_id, artifact_path="dir", tracking_uri=mlflow_client.tracking_uri
    )
    with open(f"{dir_artifacts}/my.file") as f:
        assert f.read() == "Hello, World!"


def test_search_pagination(mlflow_client):
    experiment_id = mlflow_client.create_experiment("search_pagination")
    runs = [mlflow_client.create_run(experiment_id, start_time=1).info.run_id for _ in range(0, 10)]
    runs = sorted(runs)
    result = mlflow_client.search_runs([experiment_id], max_results=4, page_token=None)
    assert [r.info.run_id for r in result] == runs[0:4]
    assert result.token is not None
    result = mlflow_client.search_runs([experiment_id], max_results=4, page_token=result.token)
    assert [r.info.run_id for r in result] == runs[4:8]
    assert result.token is not None
    result = mlflow_client.search_runs([experiment_id], max_results=4, page_token=result.token)
    assert [r.info.run_id for r in result] == runs[8:]
    assert result.token is None


def test_search_validation(mlflow_client):
    experiment_id = mlflow_client.create_experiment("search_validation")
    with pytest.raises(
        MlflowException,
        match=r"Invalid value 123456789 for parameter 'max_results' supplied",
    ):
        mlflow_client.search_runs([experiment_id], max_results=123456789)


def test_get_experiment_by_name(mlflow_client):
    name = "test_get_experiment_by_name"
    experiment_id = mlflow_client.create_experiment(name)
    res = mlflow_client.get_experiment_by_name(name)
    assert res.experiment_id == experiment_id
    assert res.name == name
    assert mlflow_client.get_experiment_by_name("idontexist") is None


def test_get_experiment(mlflow_client):
    name = "test_get_experiment"
    experiment_id = mlflow_client.create_experiment(name)
    res = mlflow_client.get_experiment(experiment_id)
    assert res.experiment_id == experiment_id
    assert res.name == name


def test_search_experiments(mlflow_client):
    # To ensure the default experiment and non-default experiments have different creation_time
    # for deterministic search results, send a request to the server and initialize the tracking
    # store.
    assert mlflow_client.search_experiments()[0].name == "Default"

    experiments = [
        ("a", {"key": "value"}),
        ("ab", {"key": "vaLue"}),
        ("Abc", None),
    ]
    experiment_ids = []
    for name, tags in experiments:
        # sleep for windows file system current_time precision in Python to enforce
        # deterministic ordering based on last_update_time (creation_time due to no
        # mutation of experiment state)
        time.sleep(0.001)
        experiment_ids.append(mlflow_client.create_experiment(name, tags=tags))

    # filter_string
    experiments = mlflow_client.search_experiments(filter_string="attribute.name = 'a'")
    assert [e.name for e in experiments] == ["a"]
    experiments = mlflow_client.search_experiments(filter_string="attribute.name != 'a'")
    assert [e.name for e in experiments] == ["Abc", "ab", "Default"]
    experiments = mlflow_client.search_experiments(filter_string="name LIKE 'a%'")
    assert [e.name for e in experiments] == ["ab", "a"]
    experiments = mlflow_client.search_experiments(filter_string="tag.key = 'value'")
    assert [e.name for e in experiments] == ["a"]
    experiments = mlflow_client.search_experiments(filter_string="tag.key != 'value'")
    assert [e.name for e in experiments] == ["ab"]
    experiments = mlflow_client.search_experiments(filter_string="tag.key ILIKE '%alu%'")
    assert [e.name for e in experiments] == ["ab", "a"]

    # order_by
    experiments = mlflow_client.search_experiments(order_by=["name DESC"])
    assert [e.name for e in experiments] == ["ab", "a", "Default", "Abc"]

    # max_results
    experiments = mlflow_client.search_experiments(max_results=2)
    assert [e.name for e in experiments] == ["Abc", "ab"]
    # page_token
    experiments = mlflow_client.search_experiments(page_token=experiments.token)
    assert [e.name for e in experiments] == ["a", "Default"]

    # view_type
    time.sleep(0.001)
    mlflow_client.delete_experiment(experiment_ids[1])
    experiments = mlflow_client.search_experiments(view_type=ViewType.ACTIVE_ONLY)
    assert [e.name for e in experiments] == ["Abc", "a", "Default"]
    experiments = mlflow_client.search_experiments(view_type=ViewType.DELETED_ONLY)
    assert [e.name for e in experiments] == ["ab"]
    experiments = mlflow_client.search_experiments(view_type=ViewType.ALL)
    assert [e.name for e in experiments] == ["Abc", "ab", "a", "Default"]


def test_get_metric_history_bulk_rejects_invalid_requests(mlflow_client):
    def assert_response(resp, message_part):
        assert resp.status_code == 400
        response_json = resp.json()
        assert response_json.get("error_code") == "INVALID_PARAMETER_VALUE"
        assert message_part in response_json.get("message", "")

    response_no_run_ids_field = requests.get(
        f"{mlflow_client.tracking_uri}/ajax-api/2.0/mlflow/metrics/get-history-bulk",
        params={"metric_key": "key"},
    )
    assert_response(
        response_no_run_ids_field,
        "GetMetricHistoryBulk request must specify at least one run_id",
    )

    response_empty_run_ids = requests.get(
        f"{mlflow_client.tracking_uri}/ajax-api/2.0/mlflow/metrics/get-history-bulk",
        params={"run_id": [], "metric_key": "key"},
    )
    assert_response(
        response_empty_run_ids,
        "GetMetricHistoryBulk request must specify at least one run_id",
    )

    response_too_many_run_ids = requests.get(
        f"{mlflow_client.tracking_uri}/ajax-api/2.0/mlflow/metrics/get-history-bulk",
        params={"run_id": [f"id_{i}" for i in range(1000)], "metric_key": "key"},
    )
    assert_response(
        response_too_many_run_ids,
        "GetMetricHistoryBulk request cannot specify more than",
    )

    response_no_metric_key_field = requests.get(
        f"{mlflow_client.tracking_uri}/ajax-api/2.0/mlflow/metrics/get-history-bulk",
        params={"run_id": ["123"]},
    )
    assert_response(
        response_no_metric_key_field,
        "GetMetricHistoryBulk request must specify a metric_key",
    )


def test_get_metric_history_bulk_returns_expected_metrics_in_expected_order(
    mlflow_client,
):
    experiment_id = mlflow_client.create_experiment("get metric history bulk")
    created_run1 = mlflow_client.create_run(experiment_id)
    run_id1 = created_run1.info.run_id
    created_run2 = mlflow_client.create_run(experiment_id)
    run_id2 = created_run2.info.run_id
    created_run3 = mlflow_client.create_run(experiment_id)
    run_id3 = created_run3.info.run_id

    metricA_history = [
        {"key": "metricA", "timestamp": 1, "step": 2, "value": 10.0},
        {"key": "metricA", "timestamp": 1, "step": 3, "value": 11.0},
        {"key": "metricA", "timestamp": 1, "step": 3, "value": 12.0},
        {"key": "metricA", "timestamp": 2, "step": 3, "value": 12.0},
    ]
    for metric in metricA_history:
        mlflow_client.log_metric(run_id1, **metric)
        metric_for_run2 = dict(metric)
        metric_for_run2["value"] += 1.0
        mlflow_client.log_metric(run_id2, **metric_for_run2)

    metricB_history = [
        {"key": "metricB", "timestamp": 7, "step": -2, "value": -100.0},
        {"key": "metricB", "timestamp": 8, "step": 0, "value": 0.0},
        {"key": "metricB", "timestamp": 8, "step": 0, "value": 1.0},
        {"key": "metricB", "timestamp": 9, "step": 1, "value": 12.0},
    ]
    for metric in metricB_history:
        mlflow_client.log_metric(run_id1, **metric)
        metric_for_run2 = dict(metric)
        metric_for_run2["value"] += 1.0
        mlflow_client.log_metric(run_id2, **metric_for_run2)

    response_run1_metricA = requests.get(
        f"{mlflow_client.tracking_uri}/ajax-api/2.0/mlflow/metrics/get-history-bulk",
        params={"run_id": [run_id1], "metric_key": "metricA"},
    )
    assert response_run1_metricA.status_code == 200
    assert response_run1_metricA.json().get("metrics") == [
        {**metric, "run_id": run_id1} for metric in metricA_history
    ]

    response_run2_metricB = requests.get(
        f"{mlflow_client.tracking_uri}/ajax-api/2.0/mlflow/metrics/get-history-bulk",
        params={"run_id": [run_id2], "metric_key": "metricB"},
    )
    assert response_run2_metricB.status_code == 200
    assert response_run2_metricB.json().get("metrics") == [
        {**metric, "run_id": run_id2, "value": metric["value"] + 1.0} for metric in metricB_history
    ]

    response_run1_run2_metricA = requests.get(
        f"{mlflow_client.tracking_uri}/ajax-api/2.0/mlflow/metrics/get-history-bulk",
        params={"run_id": [run_id1, run_id2], "metric_key": "metricA"},
    )
    assert response_run1_run2_metricA.status_code == 200
    assert response_run1_run2_metricA.json().get("metrics") == sorted(
        [{**metric, "run_id": run_id1} for metric in metricA_history]
        + [
            {**metric, "run_id": run_id2, "value": metric["value"] + 1.0}
            for metric in metricA_history
        ],
        key=lambda metric: metric["run_id"],
    )

    response_run1_run2_run_3_metricB = requests.get(
        f"{mlflow_client.tracking_uri}/ajax-api/2.0/mlflow/metrics/get-history-bulk",
        params={"run_id": [run_id1, run_id2, run_id3], "metric_key": "metricB"},
    )
    assert response_run1_run2_run_3_metricB.status_code == 200
    assert response_run1_run2_run_3_metricB.json().get("metrics") == sorted(
        [{**metric, "run_id": run_id1} for metric in metricB_history]
        + [
            {**metric, "run_id": run_id2, "value": metric["value"] + 1.0}
            for metric in metricB_history
        ],
        key=lambda metric: metric["run_id"],
    )


def test_get_metric_history_bulk_respects_max_results(mlflow_client):
    experiment_id = mlflow_client.create_experiment("get metric history bulk")
    run_id = mlflow_client.create_run(experiment_id).info.run_id
    max_results = 2

    metricA_history = [
        {"key": "metricA", "timestamp": 1, "step": 2, "value": 10.0},
        {"key": "metricA", "timestamp": 1, "step": 3, "value": 11.0},
        {"key": "metricA", "timestamp": 1, "step": 3, "value": 12.0},
        {"key": "metricA", "timestamp": 2, "step": 3, "value": 12.0},
    ]
    for metric in metricA_history:
        mlflow_client.log_metric(run_id, **metric)

    response_limited = requests.get(
        f"{mlflow_client.tracking_uri}/ajax-api/2.0/mlflow/metrics/get-history-bulk",
        params={
            "run_id": [run_id],
            "metric_key": "metricA",
            "max_results": max_results,
        },
    )
    assert response_limited.status_code == 200
    assert response_limited.json().get("metrics") == [
        {**metric, "run_id": run_id} for metric in metricA_history[:max_results]
    ]


def test_get_metric_history_bulk_calls_optimized_impl_when_expected(tmp_path):
    from mlflow.server.handlers import get_metric_history_bulk_handler

    path = path_to_local_file_uri(str(tmp_path.joinpath("sqlalchemy.db")))
    uri = ("sqlite://" if sys.platform == "win32" else "sqlite:////") + path[len("file://") :]
    mock_store = mock.Mock(wraps=SqlAlchemyStore(uri, str(tmp_path)))

    flask_app = flask.Flask("test_flask_app")

    class MockRequestArgs:
        def __init__(self, args_dict):
            self.args_dict = args_dict

        def to_dict(
            self,
            flat,
        ):
            return self.args_dict

        def get(self, key, default=None):
            return self.args_dict.get(key, default)

    with (
        mock.patch("mlflow.server.handlers._get_tracking_store", return_value=mock_store),
        flask_app.test_request_context() as mock_context,
    ):
        run_ids = [str(i) for i in range(10)]
        mock_context.request.args = MockRequestArgs(
            {
                "run_id": run_ids,
                "metric_key": "mock_key",
            }
        )

        get_metric_history_bulk_handler()

        mock_store.get_metric_history_bulk.assert_called_once_with(
            run_ids=run_ids,
            metric_key="mock_key",
            max_results=25000,
        )


def test_get_metric_history_respects_max_results(mlflow_client):
    experiment_id = mlflow_client.create_experiment("test max_results")
    run = mlflow_client.create_run(experiment_id)
    run_id = run.info.run_id

    metric_history = [
        {"key": "test_metric", "value": float(i), "step": i, "timestamp": 1000 + i}
        for i in range(5)
    ]
    for metric in metric_history:
        mlflow_client.log_metric(run_id, **metric)

    # Test without max_results - should return all metrics
    all_metrics = mlflow_client.get_metric_history(run_id, "test_metric")
    assert len(all_metrics) == 5

    # Test with max_results=3 - should return only 3 metrics
    response = requests.get(
        f"{mlflow_client.tracking_uri}/ajax-api/2.0/mlflow/metrics/get-history",
        params={"run_id": run_id, "metric_key": "test_metric", "max_results": 3},
    )
    assert response.status_code == 200
    response_data = response.json()
    assert len(response_data["metrics"]) == 3

    returned_metrics = response_data["metrics"]
    for i, metric in enumerate(returned_metrics):
        assert metric["key"] == "test_metric"
        assert metric["value"] == float(i)
        if _MLFLOW_GO_STORE_TESTING.get():
            assert int(metric["step"]) == i
        else:
            assert metric["step"] == i


def test_get_metric_history_with_page_token(mlflow_client):
    experiment_id = mlflow_client.create_experiment("test page_token")
    run = mlflow_client.create_run(experiment_id)
    run_id = run.info.run_id

    metric_history = [
        {"key": "test_metric", "value": float(i), "step": i, "timestamp": 1000 + i}
        for i in range(10)
    ]
    for metric in metric_history:
        mlflow_client.log_metric(run_id, **metric)

    page_size = 4

    first_response = requests.get(
        f"{mlflow_client.tracking_uri}/ajax-api/2.0/mlflow/metrics/get-history",
        params={
            "run_id": run_id,
            "metric_key": "test_metric",
            "max_results": page_size,
        },
    )
    assert first_response.status_code == 200
    first_data = first_response.json()
    first_metrics = first_data["metrics"]
    first_token = first_data.get("next_page_token")

    assert first_token is not None
    assert len(first_metrics) == 4

    second_response = requests.get(
        f"{mlflow_client.tracking_uri}/ajax-api/2.0/mlflow/metrics/get-history",
        params={
            "run_id": run_id,
            "metric_key": "test_metric",
            "max_results": page_size,
            "page_token": first_token,
        },
    )
    assert second_response.status_code == 200
    second_data = second_response.json()
    second_metrics = second_data["metrics"]
    second_token = second_data.get("next_page_token")

    assert second_token is not None
    assert len(second_metrics) == 4

    third_response = requests.get(
        f"{mlflow_client.tracking_uri}/ajax-api/2.0/mlflow/metrics/get-history",
        params={
            "run_id": run_id,
            "metric_key": "test_metric",
            "max_results": page_size,
            "page_token": second_token,
        },
    )
    assert third_response.status_code == 200
    third_data = third_response.json()
    third_metrics = third_data["metrics"]
    third_token = third_data.get("next_page_token")

    assert third_token is None
    assert len(third_metrics) == 2

    all_paginated_metrics = first_metrics + second_metrics + third_metrics
    assert len(all_paginated_metrics) == 10

    for i, metric in enumerate(all_paginated_metrics):
        assert metric["key"] == "test_metric"
        assert metric["value"] == float(i)
        if _MLFLOW_GO_STORE_TESTING.get():
            assert int(metric["step"]) == i
        else:
            assert metric["step"] == i
        if _MLFLOW_GO_STORE_TESTING.get():
            assert int(metric["timestamp"]) == 1000 + i
        else:
            assert metric["timestamp"] == 1000 + i

    # Test with invalid page_token
    response = requests.get(
        f"{mlflow_client.tracking_uri}/ajax-api/2.0/mlflow/metrics/get-history",
        params={
            "run_id": run_id,
            "metric_key": "test_metric",
            "page_token": "invalid_token",
        },
    )
    assert response.status_code == 400
    response_data = response.json()
    assert "INVALID_PARAMETER_VALUE" in response_data.get("error_code", "")


def test_get_metric_history_bulk_interval_rejects_invalid_requests(mlflow_client):
    def assert_response(resp, message_part):
        assert resp.status_code == 400
        response_json = resp.json()
        assert response_json.get("error_code") == "INVALID_PARAMETER_VALUE"
        assert message_part in response_json.get("message", "")

    url = f"{mlflow_client.tracking_uri}/ajax-api/2.0/mlflow/metrics/get-history-bulk-interval"

    assert_response(
        requests.get(url, params={"metric_key": "key"}),
        "Missing value for required parameter 'run_ids'.",
    )

    assert_response(
        requests.get(url, params={"run_ids": [], "metric_key": "key"}),
        "Missing value for required parameter 'run_ids'.",
    )

    assert_response(
        requests.get(
            url,
            params={"run_ids": [f"id_{i}" for i in range(1000)], "metric_key": "key"},
        ),
        "GetMetricHistoryBulkInterval request must specify at most 100 run_ids.",
    )

    assert_response(
        requests.get(url, params={"run_ids": ["123"], "metric_key": "key", "max_results": 0}),
        "max_results must be between 1 and 2500",
    )

    assert_response(
        requests.get(url, params={"run_ids": ["123"], "metric_key": ""}),
        "Missing value for required parameter 'metric_key'",
    )

    assert_response(
        requests.get(url, params={"run_ids": ["123"], "max_results": 5}),
        "Missing value for required parameter 'metric_key'",
    )

    assert_response(
        requests.get(
            url,
            params={
                "run_ids": ["123"],
                "metric_key": "key",
                "start_step": 1,
                "end_step": 0,
                "max_results": 5,
            },
        ),
        "end_step must be greater than start_step. ",
    )

    assert_response(
        requests.get(
            url,
            params={
                "run_ids": ["123"],
                "metric_key": "key",
                "start_step": 1,
                "max_results": 5,
            },
        ),
        "If either start step or end step are specified, both must be specified.",
    )


def test_get_metric_history_bulk_interval_respects_max_results(mlflow_client):
    experiment_id = mlflow_client.create_experiment("get metric history bulk")
    run_id1 = mlflow_client.create_run(experiment_id).info.run_id
    metric_history = [
        {"key": "metricA", "timestamp": 1, "step": i, "value": 10.0} for i in range(10)
    ]
    for metric in metric_history:
        mlflow_client.log_metric(run_id1, **metric)

    url = f"{mlflow_client.tracking_uri}/ajax-api/2.0/mlflow/metrics/get-history-bulk-interval"
    response_limited = requests.get(
        url,
        params={"run_ids": [run_id1], "metric_key": "metricA", "max_results": 5},
    )
    assert response_limited.status_code == 200
    expected_steps = [0, 2, 4, 6, 8, 9]
    expected_metrics = [
        {**metric, "run_id": run_id1}
        for metric in metric_history
        if metric["step"] in expected_steps
    ]
    assert response_limited.json().get("metrics") == expected_metrics

    # with start_step and end_step
    response_limited = requests.get(
        url,
        params={
            "run_ids": [run_id1],
            "metric_key": "metricA",
            "start_step": 0,
            "end_step": 4,
            "max_results": 5,
        },
    )
    assert response_limited.status_code == 200
    assert response_limited.json().get("metrics") == [
        {**metric, "run_id": run_id1} for metric in metric_history[:5]
    ]

    # multiple runs
    run_id2 = mlflow_client.create_run(experiment_id).info.run_id
    metric_history2 = [
        {"key": "metricA", "timestamp": 1, "step": i, "value": 10.0} for i in range(20)
    ]
    for metric in metric_history2:
        mlflow_client.log_metric(run_id2, **metric)
    response_limited = requests.get(
        url,
        params={
            "run_ids": [run_id1, run_id2],
            "metric_key": "metricA",
            "max_results": 5,
        },
    )
    expected_steps = [0, 4, 8, 9, 12, 16, 19]
    expected_metrics = []
    for run_id, metric_history in [
        (run_id1, metric_history),
        (run_id2, metric_history2),
    ]:
        expected_metrics.extend(
            [
                {**metric, "run_id": run_id}
                for metric in metric_history
                if metric["step"] in expected_steps
            ]
        )
    assert response_limited.json().get("metrics") == expected_metrics

    # test metrics with same steps
    metric_history_timestamp2 = [
        {"key": "metricA", "timestamp": 2, "step": i, "value": 10.0} for i in range(10)
    ]
    for metric in metric_history_timestamp2:
        mlflow_client.log_metric(run_id1, **metric)

    response_limited = requests.get(
        url,
        params={"run_ids": [run_id1], "metric_key": "metricA", "max_results": 5},
    )
    assert response_limited.status_code == 200
    expected_steps = [0, 2, 4, 6, 8, 9]
    expected_metrics = [
        {"key": "metricA", "timestamp": j, "step": i, "value": 10.0, "run_id": run_id1}
        for i in expected_steps
        for j in [1, 2]
    ]
    assert response_limited.json().get("metrics") == expected_metrics


def test_search_dataset_handler_rejects_invalid_requests(mlflow_client):
    def assert_response(resp, message_part):
        assert resp.status_code == 400
        response_json = resp.json()
        assert response_json.get("error_code") == "INVALID_PARAMETER_VALUE"
        assert message_part in response_json.get("message", "")

    response_no_experiment_id_field = requests.post(
        f"{mlflow_client.tracking_uri}/ajax-api/2.0/mlflow/experiments/search-datasets",
        json={},
    )
    assert_response(
        response_no_experiment_id_field,
        "SearchDatasets request must specify at least one experiment_id.",
    )

    response_empty_experiment_id_field = requests.post(
        f"{mlflow_client.tracking_uri}/ajax-api/2.0/mlflow/experiments/search-datasets",
        json={"experiment_ids": []},
    )
    assert_response(
        response_empty_experiment_id_field,
        "SearchDatasets request must specify at least one experiment_id.",
    )

    response_too_many_experiment_ids = requests.post(
        f"{mlflow_client.tracking_uri}/ajax-api/2.0/mlflow/experiments/search-datasets",
        json={"experiment_ids": [f"id_{i}" for i in range(1000)]},
    )
    assert_response(
        response_too_many_experiment_ids,
        "SearchDatasets request cannot specify more than",
    )


def test_search_dataset_handler_returns_expected_results(mlflow_client):
    experiment_id = mlflow_client.create_experiment("log inputs test")
    created_run = mlflow_client.create_run(experiment_id)
    run_id = created_run.info.run_id

    dataset1 = Dataset(
        name="name1",
        digest="digest1",
        source_type="source_type1",
        source="source1",
    )
    dataset_inputs1 = [
        DatasetInput(
            dataset=dataset1,
            tags=[InputTag(key=MLFLOW_DATASET_CONTEXT, value="training")],
        )
    ]
    mlflow_client.log_inputs(run_id, dataset_inputs1)

    response = requests.post(
        f"{mlflow_client.tracking_uri}/ajax-api/2.0/mlflow/experiments/search-datasets",
        json={"experiment_ids": [experiment_id]},
    )
    expected = {
        "experiment_id": experiment_id,
        "name": "name1",
        "digest": "digest1",
        "context": "training",
    }

    assert response.status_code == 200
    assert response.json().get("dataset_summaries") == [expected]


def test_create_model_version_with_path_source(mlflow_client):
    name = "model"
    mlflow_client.create_registered_model(name)
    exp_id = mlflow_client.create_experiment("test")
    run = mlflow_client.create_run(experiment_id=exp_id)

    response = requests.post(
        f"{mlflow_client.tracking_uri}/api/2.0/mlflow/model-versions/create",
        json={
            "name": name,
            "source": run.info.artifact_uri[len("file://") :],
            "run_id": run.info.run_id,
        },
    )
    assert response.status_code == 200

    # run_id is not specified
    response = requests.post(
        f"{mlflow_client.tracking_uri}/api/2.0/mlflow/model-versions/create",
        json={
            "name": name,
            "source": run.info.artifact_uri[len("file://") :],
        },
    )
    assert response.status_code == 400
    assert "To use a local path as a model version" in response.json()["message"]

    # run_id is specified but source is not in the run's artifact directory
    response = requests.post(
        f"{mlflow_client.tracking_uri}/api/2.0/mlflow/model-versions/create",
        json={
            "name": name,
            "source": "/tmp",
            "run_id": run.info.run_id,
        },
    )
    assert response.status_code == 400
    assert "To use a local path as a model version" in response.json()["message"]


def test_create_model_version_with_non_local_source(mlflow_client):
    name = "model"
    mlflow_client.create_registered_model(name)
    exp_id = mlflow_client.create_experiment("test")
    run = mlflow_client.create_run(experiment_id=exp_id)

    response = requests.post(
        f"{mlflow_client.tracking_uri}/api/2.0/mlflow/model-versions/create",
        json={
            "name": name,
            "source": run.info.artifact_uri[len("file://") :],
            "run_id": run.info.run_id,
        },
    )
    assert response.status_code == 200

    # Test that remote uri's supplied as a source with absolute paths work fine
    response = requests.post(
        f"{mlflow_client.tracking_uri}/api/2.0/mlflow/model-versions/create",
        json={
            "name": name,
            "source": "mlflow-artifacts:/models",
            "run_id": run.info.run_id,
        },
    )
    assert response.status_code == 200

    # A single trailing slash
    response = requests.post(
        f"{mlflow_client.tracking_uri}/api/2.0/mlflow/model-versions/create",
        json={
            "name": name,
            "source": "mlflow-artifacts:/models/",
            "run_id": run.info.run_id,
        },
    )
    assert response.status_code == 200

    # Multiple trailing slashes
    response = requests.post(
        f"{mlflow_client.tracking_uri}/api/2.0/mlflow/model-versions/create",
        json={
            "name": name,
            "source": "mlflow-artifacts:/models///",
            "run_id": run.info.run_id,
        },
    )
    assert response.status_code == 200

    # Multiple slashes
    response = requests.post(
        f"{mlflow_client.tracking_uri}/api/2.0/mlflow/model-versions/create",
        json={
            "name": name,
            "source": "mlflow-artifacts:/models/foo///bar",
            "run_id": run.info.run_id,
        },
    )
    assert response.status_code == 200

    response = requests.post(
        f"{mlflow_client.tracking_uri}/api/2.0/mlflow/model-versions/create",
        json={
            "name": name,
            "source": "mlflow-artifacts://host:9000/models",
            "run_id": run.info.run_id,
        },
    )
    assert response.status_code == 200

    # Multiple dots
    response = requests.post(
        f"{mlflow_client.tracking_uri}/api/2.0/mlflow/model-versions/create",
        json={
            "name": name,
            "source": "mlflow-artifacts://host:9000/models/artifact/..../",
            "run_id": run.info.run_id,
        },
    )
    assert response.status_code == 200

    # Test that invalid remote uri's cannot be created
    response = requests.post(
        f"{mlflow_client.tracking_uri}/api/2.0/mlflow/model-versions/create",
        json={
            "name": name,
            "source": "mlflow-artifacts://host:9000/models/../../../",
            "run_id": run.info.run_id,
        },
    )
    assert response.status_code == 400
    assert "If supplying a source as an http, https," in response.json()["message"]

    response = requests.post(
        f"{mlflow_client.tracking_uri}/api/2.0/mlflow/model-versions/create",
        json={
            "name": name,
            "source": "http://host:9000/models/../../../",
            "run_id": run.info.run_id,
        },
    )
    assert response.status_code == 400
    assert "If supplying a source as an http, https," in response.json()["message"]

    response = requests.post(
        f"{mlflow_client.tracking_uri}/api/2.0/mlflow/model-versions/create",
        json={
            "name": name,
            "source": "https://host/api/2.0/mlflow-artifacts/artifacts/../../../",
            "run_id": run.info.run_id,
        },
    )
    assert response.status_code == 400
    assert "If supplying a source as an http, https," in response.json()["message"]

    response = requests.post(
        f"{mlflow_client.tracking_uri}/api/2.0/mlflow/model-versions/create",
        json={
            "name": name,
            "source": "s3a://my_bucket/api/2.0/mlflow-artifacts/artifacts/../../../",
            "run_id": run.info.run_id,
        },
    )
    assert response.status_code == 400
    assert "If supplying a source as an http, https," in response.json()["message"]

    response = requests.post(
        f"{mlflow_client.tracking_uri}/api/2.0/mlflow/model-versions/create",
        json={
            "name": name,
            "source": "ftp://host:8888/api/2.0/mlflow-artifacts/artifacts/../../../",
            "run_id": run.info.run_id,
        },
    )
    assert response.status_code == 400
    assert "If supplying a source as an http, https," in response.json()["message"]

    response = requests.post(
        f"{mlflow_client.tracking_uri}/api/2.0/mlflow/model-versions/create",
        json={
            "name": name,
            "source": "mlflow-artifacts://host:9000/models/..%2f..%2fartifacts",
            "run_id": run.info.run_id,
        },
    )
    assert response.status_code == 400
    assert "If supplying a source as an http, https," in response.json()["message"]

    response = requests.post(
        f"{mlflow_client.tracking_uri}/api/2.0/mlflow/model-versions/create",
        json={
            "name": name,
            "source": "mlflow-artifacts://host:9000/models/artifact%00",
            "run_id": run.info.run_id,
        },
    )
    assert response.status_code == 400
    assert "If supplying a source as an http, https," in response.json()["message"]

    response = requests.post(
        f"{mlflow_client.tracking_uri}/api/2.0/mlflow/model-versions/create",
        json={
            "name": name,
            "source": f"dbfs:/{run.info.run_id}/artifacts/a%3f/../../../../../../../../../../",
            "run_id": run.info.run_id,
        },
    )
    assert response.status_code == 400
    assert "Invalid model version source" in response.json()["message"]

    model = mlflow_client.create_logged_model(experiment_id=exp_id)
    response = requests.post(
        f"{mlflow_client.tracking_uri}/api/2.0/mlflow/model-versions/create",
        json={
            "name": name,
            "source": model.artifact_location,
            "model_id": model.model_id,
        },
    )
    assert response.status_code == 200

    response = requests.post(
        f"{mlflow_client.tracking_uri}/api/2.0/mlflow/model-versions/create",
        json={
            "name": name,
            "source": model.model_uri,
            "model_id": model.model_id,
        },
    )
    assert response.status_code == 200

    response = requests.post(
        f"{mlflow_client.tracking_uri}/api/2.0/mlflow/model-versions/create",
        json={
            "name": name,
            "source": "file:///path/to/model",
            "model_id": model.model_id,
        },
    )
    assert response.status_code == 400


def test_create_model_version_with_file_uri(mlflow_client):
    name = "test"
    mlflow_client.create_registered_model(name)
    exp_id = mlflow_client.create_experiment("test")
    run = mlflow_client.create_run(experiment_id=exp_id)
    assert run.info.artifact_uri.startswith("file://")
    response = requests.post(
        f"{mlflow_client.tracking_uri}/api/2.0/mlflow/model-versions/create",
        json={
            "name": name,
            "source": run.info.artifact_uri,
            "run_id": run.info.run_id,
        },
    )
    assert response.status_code == 200

    response = requests.post(
        f"{mlflow_client.tracking_uri}/api/2.0/mlflow/model-versions/create",
        json={
            "name": name,
            "source": f"{run.info.artifact_uri}/model",
            "run_id": run.info.run_id,
        },
    )
    assert response.status_code == 200

    response = requests.post(
        f"{mlflow_client.tracking_uri}/api/2.0/mlflow/model-versions/create",
        json={
            "name": name,
            "source": f"{run.info.artifact_uri}/.",
            "run_id": run.info.run_id,
        },
    )
    assert response.status_code == 200

    response = requests.post(
        f"{mlflow_client.tracking_uri}/api/2.0/mlflow/model-versions/create",
        json={
            "name": name,
            "source": f"{run.info.artifact_uri}/model/..",
            "run_id": run.info.run_id,
        },
    )
    assert response.status_code == 200

    # run_id is not specified
    response = requests.post(
        f"{mlflow_client.tracking_uri}/api/2.0/mlflow/model-versions/create",
        json={
            "name": name,
            "source": run.info.artifact_uri,
        },
    )
    assert response.status_code == 400
    assert "To use a local path as a model version" in response.json()["message"]

    # run_id is specified but source is not in the run's artifact directory
    response = requests.post(
        f"{mlflow_client.tracking_uri}/api/2.0/mlflow/model-versions/create",
        json={
            "name": name,
            "source": "file:///tmp",
        },
    )
    assert response.status_code == 400
    assert "To use a local path as a model version" in response.json()["message"]

    response = requests.post(
        f"{mlflow_client.tracking_uri}/api/2.0/mlflow/model-versions/create",
        json={
            "name": name,
            "source": "file://123.456.789.123/path/to/source",
            "run_id": run.info.run_id,
        },
    )
    assert response.status_code == 500, response.json()
    assert "is not a valid remote uri" in response.json()["message"]


def test_create_model_version_with_validation_regex(tmp_path: Path):
    port = get_safe_port()
    with subprocess.Popen(
        [
            sys.executable,
            "-m",
            "mlflow",
            "server",
            "--port",
            str(port),
            "--backend-store-uri",
            f"sqlite:///{tmp_path / 'mlflow.db'}",
        ],
        env=(
            os.environ.copy()
            | {
                "MLFLOW_CREATE_MODEL_VERSION_SOURCE_VALIDATION_REGEX": r"^mlflow-artifacts:/.*$",
            }
        ),
    ) as proc:
        try:
            # Wait for the server to start
            for _ in range(10):
                try:
                    if requests.get(f"http://localhost:{port}/health").ok:
                        break
                except requests.ConnectionError:
                    time.sleep(1)
            else:
                raise RuntimeError("Failed to connect to the MLflow server")

            # Test that the validation regex works as expected
            client = MlflowClient(f"http://localhost:{port}")
            name = "test"
            client.create_registered_model(name)
            # Invalid source
            with pytest.raises(MlflowException, match="Invalid model version source"):
                client.create_model_version(name, source="s3://path/to/model")
            # Valid source
            experiment_id = client.create_experiment("test")
            run = client.create_run(experiment_id=experiment_id)
            assert run.info.artifact_uri.startswith("mlflow-artifacts:/")
            client.create_model_version(
                name, source=f"{run.info.artifact_uri}/model", run_id=run.info.run_id
            )
        finally:
            proc.terminate()
            proc.wait()


@pytest.mark.xfail(reason="Tracking server does not support logged-model endpoints yet")
def test_logging_model_with_local_artifact_uri(mlflow_client):
    from sklearn.linear_model import LogisticRegression

    mlflow.set_tracking_uri(mlflow_client.tracking_uri)
    with mlflow.start_run() as run:
        assert run.info.artifact_uri.startswith("file://")
        mlflow.sklearn.log_model(LogisticRegression(), name="model", registered_model_name="rmn")
        mlflow.pyfunc.load_model("models:/rmn/1")


def test_log_input(mlflow_client, tmp_path):
    df = pd.DataFrame([[1, 2, 3], [1, 2, 3]], columns=["a", "b", "c"])
    path = tmp_path / "temp.csv"
    df.to_csv(path)
    dataset = from_pandas(df, source=path)

    mlflow.set_tracking_uri(mlflow_client.tracking_uri)

    with mlflow.start_run() as run:
        mlflow.log_input(dataset, "train", {"foo": "baz"})

    dataset_inputs = mlflow_client.get_run(run.info.run_id).inputs.dataset_inputs

    assert len(dataset_inputs) == 1
    assert dataset_inputs[0].dataset.name == "dataset"
    assert dataset_inputs[0].dataset.digest == "f0f3e026"
    assert dataset_inputs[0].dataset.source_type == "local"
    assert json.loads(dataset_inputs[0].dataset.source) == {"uri": str(path)}
    assert json.loads(dataset_inputs[0].dataset.schema) == {
        "mlflow_colspec": [
            {"name": "a", "type": "long", "required": True},
            {"name": "b", "type": "long", "required": True},
            {"name": "c", "type": "long", "required": True},
        ]
    }
    assert json.loads(dataset_inputs[0].dataset.profile) == {
        "num_rows": 2,
        "num_elements": 6,
    }

    assert len(dataset_inputs[0].tags) == 2
    assert dataset_inputs[0].tags[0].key == "foo"
    assert dataset_inputs[0].tags[0].value == "baz"
    assert dataset_inputs[0].tags[1].key == mlflow_tags.MLFLOW_DATASET_CONTEXT
    assert dataset_inputs[0].tags[1].value == "train"


def test_create_model_version_model_id(mlflow_client):
    name = "model"
    mlflow_client.create_registered_model(name)
    exp_id = mlflow_client.create_experiment("test")
    model = mlflow_client.create_logged_model(experiment_id=exp_id)
    mlflow_client.create_model_version(
        name=name,
        source=model.artifact_location,
        model_id=model.model_id,
    )
    model = mlflow_client.get_logged_model(model.model_id)
    assert model.tags["mlflow.modelVersions"] == '[{"name": "model", "version": 1}]'
    mlflow_client.create_model_version(
        name=name,
        source=model.artifact_location,
        model_id=model.model_id,
    )
    model = mlflow_client.get_logged_model(model.model_id)
    assert (
        model.tags["mlflow.modelVersions"]
        == '[{"name": "model", "version": 1}, {"name": "model", "version": 2}]'
    )


def test_log_inputs(mlflow_client):
    experiment_id = mlflow_client.create_experiment("log inputs test")
    created_run = mlflow_client.create_run(experiment_id)
    run_id = created_run.info.run_id

    dataset1 = Dataset(
        name="name1",
        digest="digest1",
        source_type="source_type1",
        source="source1",
    )
    dataset_inputs1 = [DatasetInput(dataset=dataset1, tags=[InputTag(key="tag1", value="value1")])]

    mlflow_client.log_inputs(run_id, dataset_inputs1)
    run = mlflow_client.get_run(run_id)
    assert len(run.inputs.dataset_inputs) == 1

    assert isinstance(run.inputs, RunInputs)
    assert isinstance(run.inputs.dataset_inputs[0], DatasetInput)
    assert isinstance(run.inputs.dataset_inputs[0].dataset, Dataset)
    assert run.inputs.dataset_inputs[0].dataset.name == "name1"
    assert run.inputs.dataset_inputs[0].dataset.digest == "digest1"
    assert run.inputs.dataset_inputs[0].dataset.source_type == "source_type1"
    assert run.inputs.dataset_inputs[0].dataset.source == "source1"
    assert len(run.inputs.dataset_inputs[0].tags) == 1
    assert run.inputs.dataset_inputs[0].tags[0].key == "tag1"
    assert run.inputs.dataset_inputs[0].tags[0].value == "value1"


def test_log_inputs_validation(mlflow_client):
    def assert_bad_request(payload, expected_error_message):
        response = _send_rest_tracking_post_request(
            mlflow_client.tracking_uri,
            "/api/2.0/mlflow/runs/log-inputs",
            payload,
        )
        assert response.status_code == 400
        assert expected_error_message in response.text

    dataset = Dataset(
        name="name1",
        digest="digest1",
        source_type="source_type1",
        source="source1",
    )
    tags = [InputTag(key="tag1", value="value1")]
    dataset_inputs = [
        json.loads(message_to_json(DatasetInput(dataset=dataset, tags=tags).to_proto()))
    ]
    assert_bad_request(
        {
            "datasets": dataset_inputs,
        },
        "Missing value for required parameter 'run_id'",
    )


def test_log_inputs_model(mlflow_client):
    experiment_id = mlflow_client.create_experiment("log inputs test")
    run = mlflow_client.create_run(experiment_id)
    model = mlflow_client.create_logged_model(experiment_id=experiment_id)
    dataset = Dataset(
        name="name1",
        digest="digest1",
        source_type="source_type1",
        source="source1",
    )
    dataset_inputs = [
        DatasetInput(
            dataset=dataset,
            tags=[InputTag(key=MLFLOW_DATASET_CONTEXT, value="training")],
        )
    ]
    mlflow_client.log_inputs(
        run.info.run_id,
        models=[LoggedModelInput(model_id=model.model_id)],
        datasets=dataset_inputs,
    )
    run = mlflow_client.get_run(run.info.run_id)
    assert len(run.inputs.model_inputs) == 1


def test_update_run_name_without_changing_status(mlflow_client):
    experiment_id = mlflow_client.create_experiment("update run name")
    created_run = mlflow_client.create_run(experiment_id)
    mlflow_client.set_terminated(created_run.info.run_id, "FINISHED")

    mlflow_client.update_run(created_run.info.run_id, name="name_abc")
    updated_run_info = mlflow_client.get_run(created_run.info.run_id).info
    assert updated_run_info.run_name == "name_abc"
    assert updated_run_info.status == "FINISHED"


def test_create_promptlab_run_handler_rejects_invalid_requests(mlflow_client):
    def assert_response(resp, message_part):
        assert resp.status_code == 400
        response_json = resp.json()
        assert response_json.get("error_code") == "INVALID_PARAMETER_VALUE"
        assert message_part in response_json.get("message", "")

    response = requests.post(
        f"{mlflow_client.tracking_uri}/ajax-api/2.0/mlflow/runs/create-promptlab-run",
        json={},
    )
    assert_response(
        response,
        "CreatePromptlabRun request must specify experiment_id.",
    )

    response = requests.post(
        f"{mlflow_client.tracking_uri}/ajax-api/2.0/mlflow/runs/create-promptlab-run",
        json={"experiment_id": "123"},
    )
    assert_response(
        response,
        "CreatePromptlabRun request must specify prompt_template.",
    )

    response = requests.post(
        f"{mlflow_client.tracking_uri}/ajax-api/2.0/mlflow/runs/create-promptlab-run",
        json={"experiment_id": "123", "prompt_template": "my_prompt_template"},
    )
    assert_response(
        response,
        "CreatePromptlabRun request must specify prompt_parameters.",
    )

    response = requests.post(
        f"{mlflow_client.tracking_uri}/ajax-api/2.0/mlflow/runs/create-promptlab-run",
        json={
            "experiment_id": "123",
            "prompt_template": "my_prompt_template",
            "prompt_parameters": [{"key": "my_key", "value": "my_value"}],
        },
    )
    assert_response(
        response,
        "CreatePromptlabRun request must specify model_route.",
    )

    response = requests.post(
        f"{mlflow_client.tracking_uri}/ajax-api/2.0/mlflow/runs/create-promptlab-run",
        json={
            "experiment_id": "123",
            "prompt_template": "my_prompt_template",
            "prompt_parameters": [{"key": "my_key", "value": "my_value"}],
            "model_route": "my_route",
        },
    )
    assert_response(
        response,
        "CreatePromptlabRun request must specify model_input.",
    )

    response = requests.post(
        f"{mlflow_client.tracking_uri}/ajax-api/2.0/mlflow/runs/create-promptlab-run",
        json={
            "experiment_id": "123",
            "prompt_template": "my_prompt_template",
            "prompt_parameters": [{"key": "my_key", "value": "my_value"}],
            "model_route": "my_route",
            "model_input": "my_input",
        },
    )
    assert_response(
        response,
        "CreatePromptlabRun request must specify mlflow_version.",
    )

    response = requests.post(
        f"{mlflow_client.tracking_uri}/ajax-api/2.0/mlflow/runs/create-promptlab-run",
        json={
            "experiment_id": "123",
            "prompt_template": "my_prompt_template",
            "prompt_parameters": [{"key": "my_key", "value": "my_value"}],
            "model_route": "my_route",
            "model_input": "my_input",
            "mlflow_version": "1.0.0",
        },
    )


def test_create_promptlab_run_handler_returns_expected_results(mlflow_client):
    experiment_id = mlflow_client.create_experiment("log inputs test")

    response = requests.post(
        f"{mlflow_client.tracking_uri}/ajax-api/2.0/mlflow/runs/create-promptlab-run",
        json={
            "experiment_id": experiment_id,
            "run_name": "my_run_name",
            "prompt_template": "my_prompt_template",
            "prompt_parameters": [{"key": "my_key", "value": "my_value"}],
            "model_route": "my_route",
            "model_parameters": [{"key": "temperature", "value": "0.1"}],
            "model_input": "my_input",
            "model_output": "my_output",
            "model_output_parameters": [{"key": "latency", "value": "100"}],
            "mlflow_version": "1.0.0",
            "user_id": "username",
            "start_time": 456,
        },
    )
    assert response.status_code == 200
    run_json = response.json()
    assert run_json["run"]["info"]["run_name"] == "my_run_name"
    assert run_json["run"]["info"]["experiment_id"] == experiment_id
    assert run_json["run"]["info"]["user_id"] == "username"
    assert run_json["run"]["info"]["status"] == "FINISHED"
    assert run_json["run"]["info"]["start_time"] == 456

    assert {"key": "model_route", "value": "my_route"} in run_json["run"]["data"]["params"]
    assert {"key": "prompt_template", "value": "my_prompt_template"} in run_json["run"]["data"][
        "params"
    ]
    assert {"key": "temperature", "value": "0.1"} in run_json["run"]["data"]["params"]

    assert {
        "key": "mlflow.loggedArtifacts",
        "value": '[{"path": "eval_results_table.json", "type": "table"}]',
    } in run_json["run"]["data"]["tags"]
    assert {"key": "mlflow.runSourceType", "value": "PROMPT_ENGINEERING"} in run_json["run"][
        "data"
    ]["tags"]


def test_gateway_proxy_handler_rejects_invalid_requests(mlflow_client):
    def assert_response(resp, message_part):
        assert resp.status_code == 400
        response_json = resp.json()
        assert response_json.get("error_code") == "INVALID_PARAMETER_VALUE"
        assert message_part in response_json.get("message", "")

    with _init_server(
        backend_uri=mlflow_client.tracking_uri,
        root_artifact_uri=mlflow_client.tracking_uri,
        extra_env={"MLFLOW_DEPLOYMENTS_TARGET": "http://localhost:5001"},
        server_type="flask",
    ) as url:
        patched_client = MlflowClient(url)

        response = requests.post(
            f"{patched_client.tracking_uri}/ajax-api/2.0/mlflow/gateway-proxy",
            json={},
        )
        assert_response(
            response,
            "Deployments proxy request must specify a gateway_path.",
        )

        response = requests.post(
            f"{patched_client.tracking_uri}/ajax-api/2.0/mlflow/gateway-proxy",
            json={"gateway_path": "foo/bar"},
        )
        assert_response(
            response,
            "Invalid gateway_path: foo/bar for method: POST",
        )

        response = requests.post(
            f"{patched_client.tracking_uri}/ajax-api/2.0/mlflow/gateway-proxy",
            json={"gateway_path": "foo/bar/baz"},
        )
        assert_response(
            response,
            "Invalid gateway_path: foo/bar/baz for method: POST",
        )

        response = requests.get(
            f"{patched_client.tracking_uri}/ajax-api/2.0/mlflow/gateway-proxy",
            params={"gateway_path": "hello/world"},
        )
        assert_response(
            response,
            "Invalid gateway_path: hello/world for method: GET",
        )

        # Unsupported method
        response = requests.delete(
            f"{patched_client.tracking_uri}/ajax-api/2.0/mlflow/gateway-proxy",
        )
        assert response.status_code == 405


def test_upload_artifact_handler_rejects_invalid_requests(mlflow_client):
    def assert_response(resp, message_part):
        assert resp.status_code == 400
        response_json = resp.json()
        assert response_json.get("error_code") == "INVALID_PARAMETER_VALUE"
        assert message_part in response_json.get("message", "")

    experiment_id = mlflow_client.create_experiment("upload_artifacts_test")
    created_run = mlflow_client.create_run(experiment_id)

    response = requests.post(
        f"{mlflow_client.tracking_uri}/ajax-api/2.0/mlflow/upload-artifact", params={}
    )
    assert_response(response, "Request must specify run_uuid.")

    response = requests.post(
        f"{mlflow_client.tracking_uri}/ajax-api/2.0/mlflow/upload-artifact",
        params={
            "run_uuid": created_run.info.run_id,
        },
    )
    assert_response(response, "Request must specify path.")

    response = requests.post(
        f"{mlflow_client.tracking_uri}/ajax-api/2.0/mlflow/upload-artifact",
        params={"run_uuid": created_run.info.run_id, "path": ""},
    )
    assert_response(response, "Request must specify path.")

    response = requests.post(
        f"{mlflow_client.tracking_uri}/ajax-api/2.0/mlflow/upload-artifact",
        params={"run_uuid": created_run.info.run_id, "path": "../test.txt"},
    )
    assert_response(response, "Invalid path")

    response = requests.post(
        f"{mlflow_client.tracking_uri}/ajax-api/2.0/mlflow/upload-artifact",
        params={
            "run_uuid": created_run.info.run_id,
            "path": "test.txt",
        },
    )
    assert_response(response, "Request must specify data.")


def test_upload_artifact_handler(mlflow_client):
    experiment_id = mlflow_client.create_experiment("upload_artifacts_test")
    created_run = mlflow_client.create_run(experiment_id)

    response = requests.post(
        f"{mlflow_client.tracking_uri}/ajax-api/2.0/mlflow/upload-artifact",
        params={
            "run_uuid": created_run.info.run_id,
            "path": "test.txt",
        },
        data="hello world",
    )
    assert response.status_code == 200

    response = requests.get(
        f"{mlflow_client.tracking_uri}/get-artifact",
        params={
            "run_uuid": created_run.info.run_id,
            "path": "test.txt",
        },
    )
    assert response.status_code == 200
    assert response.text == "hello world"


def test_graphql_handler(mlflow_client):
    response = requests.post(
        f"{mlflow_client.tracking_uri}/graphql",
        json={
            "query": 'query testQuery {test(inputString: "abc") { output }}',
            "operationName": "testQuery",
        },
        headers={"content-type": "application/json; charset=utf-8"},
    )
    assert response.status_code == 200


def test_graphql_handler_batching_raise_error(mlflow_client):
    # Test max root fields limit
    batch_query = (
        "query testQuery {"
        + " ".join(
            [
                f"key_{i}: " + 'test(inputString: "abc") { output }'
                for i in range(int(MLFLOW_SERVER_GRAPHQL_MAX_ROOT_FIELDS.get()) + 2)
            ]
        )
        + "}"
    )
    response = requests.post(
        f"{mlflow_client.tracking_uri}/graphql",
        json={
            "query": batch_query,
            "operationName": "testQuery",
        },
        headers={"content-type": "application/json; charset=utf-8"},
    )
    assert response.status_code == 200
    assert (
        f"GraphQL queries should have at most {MLFLOW_SERVER_GRAPHQL_MAX_ROOT_FIELDS.get()}"
        in response.json()["errors"][0]
    )

    # Test max aliases limit
    batch_query = (
        'query testQuery {mlflowGetExperiment(input: {experimentId: "123"}) {'
        + " ".join(
            f"experiment_{i}: " + "experiment { name }"
            for i in range(int(MLFLOW_SERVER_GRAPHQL_MAX_ALIASES.get()) + 2)
        )
        + "}}"
    )
    response = requests.post(
        f"{mlflow_client.tracking_uri}/graphql",
        json={
            "query": batch_query,
            "operationName": "testQuery",
        },
    )
    assert response.status_code == 200
    assert (
        f"queries should have at most {MLFLOW_SERVER_GRAPHQL_MAX_ALIASES.get()} aliases"
        in response.json()["errors"][0]
    )

    # Test max depth limit
    inner = "name"
    for _ in range(12):
        inner = f"name {{ {inner} }}"
    deep_query = (
        'query testQuery { mlflowGetExperiment(input: {experimentId: "123"}) { experiment { '
        + inner
        + " } } }"
    )
    response = requests.post(
        f"{mlflow_client.tracking_uri}/graphql",
        json={
            "query": deep_query,
            "operationName": "testQuery",
        },
    )
    assert response.status_code == 200
    assert "Query exceeds maximum depth of 10" in response.json()["errors"][0]

    # Test max selections limit
    # Exceed the 1000 selection limit
    selections = [f"field_{i} {{ name }}" for i in range(1002)]
    selections_query = (
        'query testQuery { mlflowGetExperiment(input: {experimentId: "123"}) { experiment { '
        + " ".join(selections)
        + " } } }"
    )
    response = requests.post(
        f"{mlflow_client.tracking_uri}/graphql",
        json={
            "query": selections_query,
            "operationName": "testQuery",
        },
    )
    assert response.status_code == 200
    assert "Query exceeds maximum total selections of 1000" in response.json()["errors"][0]


def test_get_experiment_graphql(mlflow_client):
    experiment_id = mlflow_client.create_experiment("GraphqlTest")
    response = requests.post(
        f"{mlflow_client.tracking_uri}/graphql",
        json={
            "query": 'query testQuery {mlflowGetExperiment(input: {experimentId: "'
            + experiment_id
            + '"}) { experiment { name } }}',
            "operationName": "testQuery",
        },
        headers={"content-type": "application/json; charset=utf-8"},
    )
    assert response.status_code == 200
    json = response.json()
    assert json["data"]["mlflowGetExperiment"]["experiment"]["name"] == "GraphqlTest"


def test_get_run_and_experiment_graphql(mlflow_client):
    name = "GraphqlTest"
    mlflow_client.create_registered_model(name)
    experiment_id = mlflow_client.create_experiment(name)
    created_run = mlflow_client.create_run(experiment_id)
    run_id = created_run.info.run_id
    mlflow_client.create_model_version("GraphqlTest", "runs:/graphql_test/model", run_id)
    response = requests.post(
        f"{mlflow_client.tracking_uri}/graphql",
        json={
            "query": f"""
                query testQuery @component(name: "Test") {{
                    mlflowGetRun(input: {{runId: "{run_id}"}}) {{
                        run {{
                            info {{
                                status
                            }}
                            experiment {{
                                name
                            }}
                            modelVersions {{
                                name
                            }}
                        }}
                    }}
                }}
            """,
            "operationName": "testQuery",
        },
        headers={"content-type": "application/json; charset=utf-8"},
    )
    assert response.status_code == 200
    json = response.json()
    assert json["errors"] is None
    assert json["data"]["mlflowGetRun"]["run"]["info"]["status"] == created_run.info.status
    assert json["data"]["mlflowGetRun"]["run"]["experiment"]["name"] == name
    assert json["data"]["mlflowGetRun"]["run"]["modelVersions"][0]["name"] == name


def test_legacy_start_and_end_trace_v2(mlflow_client):
    experiment_id = mlflow_client.create_experiment("start end trace")

    # Trace CRUD APIs are not directly exposed as public API of MlflowClient,
    # so we use the underlying tracking client to test them.
    store = mlflow_client._tracing_client.store

    # Helper function to remove auto-added system tags (mlflow.xxx) from testing
    def _exclude_system_tags(tags: dict[str, str]):
        return {k: v for k, v in tags.items() if not k.startswith("mlflow.")}

    trace_info = store.deprecated_start_trace_v2(
        experiment_id=experiment_id,
        timestamp_ms=1000,
        request_metadata={
            "meta1": "apple",
            "meta2": "grape",
        },
        tags={
            "tag1": "football",
            "tag2": "basketball",
        },
    )
    assert trace_info.request_id is not None
    assert trace_info.experiment_id == experiment_id
    assert trace_info.timestamp_ms == 1000
    assert trace_info.execution_time_ms == 0
    assert trace_info.status == TraceStatus.IN_PROGRESS
    assert trace_info.request_metadata == {
        "meta1": "apple",
        "meta2": "grape",
    }
    assert _exclude_system_tags(trace_info.tags) == {
        "tag1": "football",
        "tag2": "basketball",
    }

    trace_info = store.deprecated_end_trace_v2(
        request_id=trace_info.request_id,
        timestamp_ms=3000,
        status=TraceStatus.OK,
        request_metadata={
            "meta1": "orange",
            "meta3": "banana",
        },
        tags={
            "tag1": "soccer",
            "tag3": "tennis",
        },
    )
    assert trace_info.request_id is not None
    assert trace_info.experiment_id == experiment_id
    assert trace_info.timestamp_ms == 1000
    assert trace_info.execution_time_ms == 2000
    assert trace_info.status == TraceStatus.OK
    assert trace_info.request_metadata == {
        "meta1": "orange",
        "meta2": "grape",
        "meta3": "banana",
    }
    assert _exclude_system_tags(trace_info.tags) == {
        "tag1": "soccer",
        "tag2": "basketball",
        "tag3": "tennis",
    }


def test_start_trace(mlflow_client):
    mlflow.set_tracking_uri(mlflow_client.tracking_uri)
    experiment_id = mlflow.set_experiment("start end trace").experiment_id

    # Helper function to remove auto-added system tags (mlflow.xxx) from testing
    def _exclude_system_keys(d: dict[str, str]):
        return {k: v for k, v in d.items() if not k.startswith("mlflow.")}

    with mock.patch("mlflow.tracing.export.mlflow_v3._logger.warning") as mock_warning:
        with mlflow.start_span(name="test") as span:
            mlflow.update_current_trace(
                tags={
                    "tag1": "football",
                    "tag2": "basketball",
                },
                metadata={
                    "meta1": "apple",
                    "meta2": "grape",
                },
            )

    trace = mlflow_client.get_trace(span.trace_id)
    assert trace.info.trace_id == span.trace_id
    assert trace.info.experiment_id == experiment_id
    assert trace.info.request_time > 0
    assert trace.info.execution_duration is not None
    assert trace.info.state == TraceState.OK
    assert _exclude_system_keys(trace.info.trace_metadata) == {
        "meta1": "apple",
        "meta2": "grape",
    }
    assert trace.info.trace_metadata[TRACE_SCHEMA_VERSION_KEY] == "3"
    assert _exclude_system_keys(trace.info.tags) == {
        "tag1": "football",
        "tag2": "basketball",
    }

    # No "Failed to log span to MLflow backend" warning should be issued
    for call in mock_warning.call_args_list:
        assert "Failed to log span to MLflow backend" not in str(call)


def test_get_trace(mlflow_client):
    mlflow.set_tracking_uri(mlflow_client.tracking_uri)
    experiment_id = mlflow_client.create_experiment("get trace")
    span = mlflow_client.start_trace(name="test", experiment_id=experiment_id)
    mlflow_client.end_trace(request_id=span.request_id, status=TraceStatus.OK)
    trace = mlflow_client.get_trace(span.request_id)
    assert trace is not None
    assert trace.info.request_id == span.request_id
    assert trace.info.experiment_id == experiment_id
    assert trace.info.state == TraceState.OK
    assert len(trace.data.spans) == 1
    assert trace.data.spans[0].name == "test"
    assert trace.data.spans[0].status.status_code == SpanStatusCode.OK
    assert trace.data.spans[0].status.description == ""


def test_search_traces(mlflow_client):
    mlflow.set_tracking_uri(mlflow_client.tracking_uri)
    experiment_id = mlflow_client.create_experiment("search traces")

    # Create test traces
    def _create_trace(name, status):
        span = mlflow_client.start_trace(name=name, experiment_id=experiment_id)
        mlflow_client.end_trace(request_id=span.request_id, status=status)
        return span.request_id

    request_id_1 = _create_trace(name="trace1", status=TraceStatus.OK)
    request_id_2 = _create_trace(name="trace2", status=TraceStatus.OK)
    request_id_3 = _create_trace(name="trace3", status=TraceStatus.ERROR)

    def _get_request_ids(traces):
        return [t.info.request_id for t in traces]

    # Validate search
    traces = mlflow_client.search_traces(experiment_ids=[experiment_id])
    assert _get_request_ids(traces) == [request_id_3, request_id_2, request_id_1]
    assert traces.token is None

    traces = mlflow_client.search_traces(
        experiment_ids=[experiment_id],
        filter_string="status = 'OK'",
        order_by=["timestamp ASC"],
    )
    assert _get_request_ids(traces) == [request_id_1, request_id_2]
    assert traces.token is None

    traces = mlflow_client.search_traces(
        experiment_ids=[experiment_id],
        max_results=2,
    )
    assert _get_request_ids(traces) == [request_id_3, request_id_2]
    assert traces.token is not None
    traces = mlflow_client.search_traces(
        experiment_ids=[experiment_id],
        page_token=traces.token,
    )
    assert _get_request_ids(traces) == [request_id_1]
    assert traces.token is None


def test_search_traces_parameter_validation(mlflow_client):
    with pytest.raises(
        MlflowException,
        match="Locations must be a list of experiment IDs",
    ):
        mlflow_client.search_traces(locations=["catalog.schema"])


def test_search_traces_match_text(mlflow_client, store_type):
    if store_type == "file":
        pytest.skip("File store doesn't support full text search")

    mlflow.set_tracking_uri(mlflow_client.tracking_uri)
    experiment_id = mlflow_client.create_experiment("search traces full text")

    # Create test traces
    def _create_trace(name, attributes):
        span = mlflow_client.start_trace(name=name, experiment_id=experiment_id)
        span.set_attributes(attributes)
        mlflow_client.end_trace(request_id=span.trace_id, status=TraceStatus.OK)
        return span.trace_id

    trace_id_1 = _create_trace(name="trace1", attributes={"test": "value1"})
    trace_id_2 = _create_trace(name="trace2", attributes={"test": "value2"})
    trace_id_3 = _create_trace(name="trace3", attributes={"test3": "I like it"})

    traces = mlflow_client.search_traces(experiment_ids=[experiment_id])
    assert len([t.info.trace_id for t in traces]) == 3
    assert traces.token is None

    traces = mlflow_client.search_traces(
        experiment_ids=[experiment_id], filter_string="trace.text LIKE '%trace%'"
    )
    assert len([t.info.trace_id for t in traces]) == 3
    assert traces.token is None

    traces = mlflow_client.search_traces(
        experiment_ids=[experiment_id], filter_string="trace.text LIKE '%value%'"
    )
    assert {t.info.trace_id for t in traces} == {trace_id_1, trace_id_2}

    traces = mlflow_client.search_traces(
        experiment_ids=[experiment_id], filter_string="trace.text LIKE '%I like it%'"
    )
    assert [t.info.trace_id for t in traces] == [trace_id_3]


def test_delete_traces(mlflow_client):
    mlflow.set_tracking_uri(mlflow_client.tracking_uri)
    experiment_id = mlflow_client.create_experiment("delete traces")

    def _create_trace(name, status):
        span = mlflow_client.start_trace(name=name, experiment_id=experiment_id)
        mlflow_client.end_trace(request_id=span.request_id, status=status)
        return span.request_id

    def _is_trace_exists(request_id):
        try:
            trace_info = mlflow_client._tracing_client.get_trace_info(request_id)
            return trace_info is not None
        except RestException as e:
            if e.error_code == ErrorCode.Name(RESOURCE_DOES_NOT_EXIST):
                return False
            raise

    # Case 1: Delete all traces under experiment ID
    request_id_1 = _create_trace(name="trace1", status=TraceStatus.OK)
    request_id_2 = _create_trace(name="trace2", status=TraceStatus.OK)
    assert _is_trace_exists(request_id_1)
    assert _is_trace_exists(request_id_2)

    deleted_count = mlflow_client.delete_traces(experiment_id, max_timestamp_millis=int(1e15))
    assert deleted_count == 2
    assert not _is_trace_exists(request_id_1)
    assert not _is_trace_exists(request_id_2)

    # Case 2: Delete with max_traces limit
    request_id_1 = _create_trace(name="trace1", status=TraceStatus.OK)
    time.sleep(0.1)  # Add some time gap to avoid timestamp collision
    request_id_2 = _create_trace(name="trace2", status=TraceStatus.OK)

    deleted_count = mlflow_client.delete_traces(
        experiment_id, max_traces=1, max_timestamp_millis=int(1e15)
    )
    assert deleted_count == 1
    # TODO: Currently the deletion order in the file store is random (based on
    # the order of the trace files in the directory), so we don't validate which
    # one is deleted. Uncomment the following lines once the deletion order is fixed.
    # assert not _is_trace_exists(request_id_1)  # Old created trace should be deleted
    # assert _is_trace_exists(request_id_2)

    # Case 3: Delete with explicit request ID
    request_id_1 = _create_trace(name="trace1", status=TraceStatus.OK)
    request_id_2 = _create_trace(name="trace2", status=TraceStatus.OK)

    deleted_count = mlflow_client.delete_traces(experiment_id, trace_ids=[request_id_1])
    assert deleted_count == 1
    assert not _is_trace_exists(request_id_1)
    assert _is_trace_exists(request_id_2)


def test_calculate_trace_filter_correlation(mlflow_client, store_type):
    if store_type == "file":
        pytest.skip("File store doesn't support calculate_trace_filter_correlation")

    mlflow.set_tracking_uri(mlflow_client.tracking_uri)
    experiment_id = mlflow_client.create_experiment("correlation test")

    def _create_trace(name, tags):
        span = mlflow_client.start_trace(name=name, experiment_id=experiment_id, tags=tags)
        mlflow_client.end_trace(request_id=span.request_id, status=TraceStatus.OK)
        return span.request_id

    for i in range(6):
        _create_trace(f"trace-prod-tool-{i}", {"env": "prod", "span_type": "TOOL"})

    for i in range(4):
        _create_trace(f"trace-dev-{i}", {"env": "dev", "span_type": "LLM" if i >= 1 else "TOOL"})

    client = TracingClient(tracking_uri=mlflow_client.tracking_uri)

    result = client.calculate_trace_filter_correlation(
        experiment_ids=[experiment_id],
        filter_string1="tags.env = 'prod'",
        filter_string2="tags.span_type = 'TOOL'",
    )

    assert isinstance(result, TraceFilterCorrelationResult)
    assert result.total_count == 10
    assert result.filter1_count == 6
    assert result.filter2_count == 7
    assert result.joint_count == 6
    assert 0.6 < result.npmi < 0.8
    assert result.npmi_smoothed is not None

    result2 = client.calculate_trace_filter_correlation(
        experiment_ids=[experiment_id],
        filter_string1="tags.env = 'dev'",
        filter_string2="tags.span_type = 'LLM'",
    )

    assert result2.total_count == 10
    assert result2.filter1_count == 4
    assert result2.filter2_count == 3
    assert result2.joint_count == 3
    assert result2.npmi > 0.5

    result3 = client.calculate_trace_filter_correlation(
        experiment_ids=[experiment_id],
        filter_string1="tags.env = 'staging'",
        filter_string2="tags.span_type = 'TOOL'",
    )

    assert result3.total_count == 10
    assert result3.filter1_count == 0
    assert result3.filter2_count == 7
    assert result3.joint_count == 0
    assert math.isnan(result3.npmi)

    with pytest.raises(MlflowException, match="Invalid"):
        client.calculate_trace_filter_correlation(
            experiment_ids=[experiment_id],
            filter_string1="invalid.filter = 'test'",
            filter_string2="tags.span_type = 'TOOL'",
        )


def test_set_and_delete_trace_tag(mlflow_client):
    mlflow.set_tracking_uri(mlflow_client.tracking_uri)
    experiment_id = mlflow_client.create_experiment("set delete tag")

    # Create test trace
    trace_info = mlflow_client._tracing_client.start_trace(
        TraceInfo(
            trace_id="tr-1234",
            trace_location=TraceLocation.from_experiment_id(experiment_id),
            request_time=1000,
            execution_duration=2000,
            state=TraceState.OK,
            tags={
                "tag1": "red",
                "tag2": "blue",
            },
        )
    )

    # Validate set tag
    mlflow_client.set_trace_tag(trace_info.request_id, "tag1", "green")
    trace_info = mlflow_client._tracing_client.get_trace_info(trace_info.request_id)
    assert trace_info.tags["tag1"] == "green"

    # Validate delete tag
    mlflow_client.delete_trace_tag(trace_info.request_id, "tag2")
    trace_info = mlflow_client._tracing_client.get_trace_info(trace_info.request_id)
    assert "tag2" not in trace_info.tags


@pytest.mark.parametrize("allow_partial", [True, False])
def test_get_trace_handler(mlflow_client, allow_partial: bool, store_type):
    if store_type == "file":
        pytest.skip("File store doesn't support get trace handler")

    mlflow.set_tracking_uri(mlflow_client.tracking_uri)

    with mlflow.start_span(name="test") as span:
        span.set_attributes({"fruit": "apple"})

    response = requests.get(
        f"{mlflow_client.tracking_uri}/ajax-api/3.0/mlflow/traces/get",
        params={"trace_id": span.trace_id, "allow_partial": allow_partial},
    )

    assert response.status_code == 200

    trace = response.json()["trace"]
    assert trace["trace_info"]["trace_id"] == span.trace_id
    assert len(trace["spans"]) == 1
    assert trace["spans"][0]["name"] == "test"
    attributes = trace["spans"][0]["attributes"]
    assert {"key": "fruit", "value": {"string_value": "apple"}} in attributes


def test_get_trace_artifact_handler(mlflow_client):
    mlflow.set_tracking_uri(mlflow_client.tracking_uri)

    with mlflow.start_span(name="test") as span:
        span.set_attributes({"fruit": "apple"})
        span.add_event(SpanEvent("test_event", timestamp=99999, attributes={"foo": "bar"}))

    response = requests.get(
        f"{mlflow_client.tracking_uri}/ajax-api/2.0/mlflow/get-trace-artifact",
        params={"request_id": span.trace_id},
    )
    assert response.status_code == 200
    assert response.headers["Content-Disposition"] == "attachment; filename=traces.json"

    # Validate content
    trace_data = TraceData.from_dict(json.loads(response.text))
    assert trace_data.spans[0].to_dict() == span.to_dict()


def test_link_traces_to_run_and_search_traces(mlflow_client, store_type):
    # Skip file store because it doesn't support linking traces to runs
    if store_type == "file":
        pytest.skip("File store doesn't support linking traces to runs")

    mlflow.set_tracking_uri(mlflow_client.tracking_uri)
    experiment_id = mlflow.set_experiment("link traces to run test").experiment_id

    run = mlflow_client.create_run(experiment_id)
    run_id = run.info.run_id

    # 1. Trace created under a run
    with mlflow.start_run(run_id=run_id):
        with mlflow.start_span(name="trace1") as span1:
            span1.set_attributes({"test": "value1"})
        trace_id_1 = span1.trace_id

    # 2. Trace associated with a run
    with mlflow.start_span(name="trace2") as span2:
        span2.set_attributes({"test": "value2"})
    trace_id_2 = span2.trace_id
    mlflow_client.link_traces_to_run(trace_ids=[trace_id_2], run_id=run_id)

    # 3. Trace not associated with a run
    with mlflow.start_span(name="trace3") as span3:
        span3.set_attributes({"test": "value3"})
    trace_id_3 = span3.trace_id

    # Search traces without run_id filter - should return all traces in experiment
    all_traces = mlflow_client.search_traces(experiment_ids=[experiment_id])
    assert {t.info.trace_id for t in all_traces} == {trace_id_1, trace_id_2, trace_id_3}

    # Search traces with run_id filter - should return only linked traces
    linked_traces = mlflow_client.search_traces(
        experiment_ids=[experiment_id], filter_string=f"attribute.run_id = '{run_id}'"
    )
    linked_trace_ids = [t.info.trace_id for t in linked_traces]
    assert len(linked_trace_ids) == 2
    assert set(linked_trace_ids) == {trace_id_1, trace_id_2}


def test_get_metric_history_bulk_interval_graphql(mlflow_client):
    name = "GraphqlTest"
    mlflow_client.create_registered_model(name)
    experiment_id = mlflow_client.create_experiment(name)
    created_run = mlflow_client.create_run(experiment_id)

    metric_name = "metric_0"
    for i in range(10):
        mlflow_client.log_metric(created_run.info.run_id, metric_name, i, step=i)

    response = requests.post(
        f"{mlflow_client.tracking_uri}/graphql",
        json={
            "query": f"""
                query testQuery {{
                    mlflowGetMetricHistoryBulkInterval(input: {{
                        runIds: ["{created_run.info.run_id}"],
                        metricKey: "{metric_name}",
                    }}) {{
                        metrics {{
                            key
                            timestamp
                            value
                        }}
                    }}
                }}
            """,
            "operationName": "testQuery",
        },
        headers={"content-type": "application/json; charset=utf-8"},
    )

    assert response.status_code == 200
    json = response.json()
    expected = [{"key": metric_name, "timestamp": mock.ANY, "value": i} for i in range(10)]
    assert json["data"]["mlflowGetMetricHistoryBulkInterval"]["metrics"] == expected


def test_search_runs_graphql(mlflow_client):
    name = "GraphqlTest"
    mlflow_client.create_registered_model(name)
    experiment_id = mlflow_client.create_experiment(name)
    created_run_1 = mlflow_client.create_run(experiment_id)
    created_run_2 = mlflow_client.create_run(experiment_id)

    response = requests.post(
        f"{mlflow_client.tracking_uri}/graphql",
        json={
            "query": f"""
                mutation testMutation {{
                    mlflowSearchRuns(input: {{ experimentIds: ["{experiment_id}"] }}) {{
                        runs {{
                            info {{
                                runId
                            }}
                        }}
                    }}
                }}
            """,
            "operationName": "testMutation",
        },
        headers={"content-type": "application/json; charset=utf-8"},
    )

    assert response.status_code == 200
    json = response.json()
    expected = [
        {"info": {"runId": created_run_2.info.run_id}},
        {"info": {"runId": created_run_1.info.run_id}},
    ]
    assert json["data"]["mlflowSearchRuns"]["runs"] == expected


def test_list_artifacts_graphql(mlflow_client, tmp_path):
    name = "GraphqlTest"
    experiment_id = mlflow_client.create_experiment(name)
    created_run_id = mlflow_client.create_run(experiment_id).info.run_id
    file_path = tmp_path / "test.txt"
    file_path.write_text("hello world")
    mlflow_client.log_artifact(created_run_id, file_path.absolute().as_posix())
    mlflow_client.log_artifact(created_run_id, file_path.absolute().as_posix(), "testDir")

    response = requests.post(
        f"{mlflow_client.tracking_uri}/graphql",
        json={
            "query": f"""
                query testQuery {{
                    files: mlflowListArtifacts(input: {{
                        runId: "{created_run_id}",
                    }}) {{
                            files {{
                            path
                            isDir
                            fileSize
                        }}
                    }}
                }}
            """,
            "operationName": "testQuery",
        },
        headers={"content-type": "application/json; charset=utf-8"},
    )

    assert response.status_code == 200
    json = response.json()
    file_expected = [
        {"path": "test.txt", "isDir": False, "fileSize": "11"},
        {"path": "testDir", "isDir": True, "fileSize": "0"},
    ]
    assert json["data"]["files"]["files"] == file_expected

    response = requests.post(
        f"{mlflow_client.tracking_uri}/graphql",
        json={
            "query": f"""
                query testQuery {{
                    subdir: mlflowListArtifacts(input: {{
                        runId: "{created_run_id}",
                        path: "testDir",
                    }}) {{
                            files {{
                            path
                            isDir
                            fileSize
                        }}
                    }}
                }}
            """,
            "operationName": "testQuery",
        },
        headers={"content-type": "application/json; charset=utf-8"},
    )

    assert response.status_code == 200
    json = response.json()
    subdir_expected = [
        {"path": "testDir/test.txt", "isDir": False, "fileSize": "11"},
    ]
    assert json["data"]["subdir"]["files"] == subdir_expected


def test_search_datasets_graphql(mlflow_client):
    name = "GraphqlTest"
    experiment_id = mlflow_client.create_experiment(name)
    created_run_id = mlflow_client.create_run(experiment_id).info.run_id
    dataset1 = Dataset(
        name="test-dataset-1",
        digest="12345",
        source_type="script",
        source="test",
    )
    dataset_input1 = DatasetInput(dataset=dataset1, tags=[])
    dataset2 = Dataset(
        name="test-dataset-2",
        digest="12346",
        source_type="script",
        source="test",
    )
    dataset_input2 = DatasetInput(
        dataset=dataset2, tags=[InputTag(key=MLFLOW_DATASET_CONTEXT, value="training")]
    )
    mlflow_client.log_inputs(created_run_id, [dataset_input1, dataset_input2])

    response = requests.post(
        f"{mlflow_client.tracking_uri}/graphql",
        json={
            "query": f"""
                mutation testMutation {{
                    mlflowSearchDatasets(input:{{experimentIds: ["{experiment_id}"]}}) {{
                        datasetSummaries {{
                            experimentId
                            name
                            digest
                            context
                        }}
                    }}
                }}
            """,
            "operationName": "testMutation",
        },
        headers={"content-type": "application/json; charset=utf-8"},
    )

    assert response.status_code == 200
    json = response.json()

    def sort_dataset_summaries(l1):
        return sorted(l1, key=lambda x: x["digest"])

    expected = sort_dataset_summaries(
        [
            {
                "experimentId": experiment_id,
                "name": "test-dataset-2",
                "digest": "12346",
                "context": "training",
            },
            {
                "experimentId": experiment_id,
                "name": "test-dataset-1",
                "digest": "12345",
                "context": "",
            },
        ]
    )
    assert (
        sort_dataset_summaries(json["data"]["mlflowSearchDatasets"]["datasetSummaries"]) == expected
    )


def test_create_logged_model(mlflow_client: MlflowClient):
    exp_id = mlflow_client.create_experiment("create_logged_model")
    model = mlflow_client.create_logged_model(exp_id)
    loaded_model = mlflow_client.get_logged_model(model.model_id)
    assert model.model_id == loaded_model.model_id

    model = mlflow_client.create_logged_model(exp_id, name="my_model")
    loaded_model = mlflow_client.get_logged_model(model.model_id)
    assert model.name == "my_model"

    model = mlflow_client.create_logged_model(exp_id, model_type="LLM")
    loaded_model = mlflow_client.get_logged_model(model.model_id)
    assert model.model_type == "LLM"

    model = mlflow_client.create_logged_model(exp_id, source_run_id="123")
    loaded_model = mlflow_client.get_logged_model(model.model_id)
    assert model.source_run_id == "123"

    model = mlflow_client.create_logged_model(exp_id, params={"param": "value"})
    loaded_model = mlflow_client.get_logged_model(model.model_id)
    assert model.params == {"param": "value"}

    model = mlflow_client.create_logged_model(exp_id, tags={"tag": "value"})
    loaded_model = mlflow_client.get_logged_model(model.model_id)
    assert model.tags == {"tag": "value"}


def test_log_logged_model_params(mlflow_client: MlflowClient):
    exp_id = mlflow_client.create_experiment("create_logged_model")
    model = mlflow_client.create_logged_model(exp_id)
    mlflow_client.log_model_params(model.model_id, {"param": "value"})
    loaded_model = mlflow_client.get_logged_model(model.model_id)
    assert loaded_model.params == {"param": "value"}


def test_finalize_logged_model(mlflow_client: MlflowClient):
    exp_id = mlflow_client.create_experiment("create_logged_model")
    model = mlflow_client.create_logged_model(exp_id)
    finalized_model = mlflow_client.finalize_logged_model(model.model_id, LoggedModelStatus.READY)
    assert finalized_model.status == LoggedModelStatus.READY

    finalized_model = mlflow_client.finalize_logged_model(model.model_id, LoggedModelStatus.FAILED)
    assert finalized_model.status == LoggedModelStatus.FAILED


def test_delete_logged_model(mlflow_client: MlflowClient):
    exp_id = mlflow_client.create_experiment("delete_logged_model")
    model = mlflow_client.create_logged_model(experiment_id=exp_id)
    mlflow_client.delete_logged_model(model.model_id)
    with pytest.raises(MlflowException, match="not found"):
        mlflow_client.get_logged_model(model.model_id)

    models = mlflow_client.search_logged_models(experiment_ids=[exp_id])
    assert len(models) == 0


def test_set_logged_model_tags(mlflow_client: MlflowClient):
    exp_id = mlflow_client.create_experiment("create_logged_model")
    model = mlflow_client.create_logged_model(exp_id)
    mlflow_client.set_logged_model_tags(model.model_id, {"tag1": "value1", "tag2": "value2"})
    loaded_model = mlflow_client.get_logged_model(model.model_id)
    assert loaded_model.tags == {"tag1": "value1", "tag2": "value2"}

    mlflow_client.set_logged_model_tags(model.model_id, {"tag1": "value3"})
    loaded_model = mlflow_client.get_logged_model(model.model_id)
    assert loaded_model.tags == {"tag1": "value3", "tag2": "value2"}


def test_delete_logged_model_tag(mlflow_client: MlflowClient):
    exp_id = mlflow_client.create_experiment("create_logged_model")
    model = mlflow_client.create_logged_model(exp_id)
    mlflow_client.set_logged_model_tags(model.model_id, {"tag1": "value1", "tag2": "value2"})
    mlflow_client.delete_logged_model_tag(model.model_id, "tag1")
    loaded_model = mlflow_client.get_logged_model(model.model_id)
    assert loaded_model.tags == {"tag2": "value2"}

    with pytest.raises(MlflowException, match="No tag with key"):
        mlflow_client.delete_logged_model_tag(model.model_id, "tag1")


def test_search_logged_models(mlflow_client: MlflowClient):
    exp_id = mlflow_client.create_experiment("create_logged_model")
    model_1 = mlflow_client.create_logged_model(exp_id)
    time.sleep(0.001)  # to ensure different created time
    models = mlflow_client.search_logged_models(experiment_ids=[exp_id])
    assert [m.name for m in models] == [model_1.name]

    # max_results
    model_2 = mlflow_client.create_logged_model(exp_id)
    page_1 = mlflow_client.search_logged_models(experiment_ids=[exp_id], max_results=1)
    assert [m.name for m in page_1] == [model_2.name]
    assert page_1.token is not None

    # pagination
    page_2 = mlflow_client.search_logged_models(
        experiment_ids=[exp_id], max_results=1, page_token=page_1.token
    )
    assert [m.name for m in page_2] == [model_1.name]
    assert page_2.token is None

    # filter_string
    models = mlflow_client.search_logged_models(
        experiment_ids=[exp_id], filter_string=f"name = {model_1.name!r}"
    )
    assert [m.name for m in models] == [model_1.name]

    # datasets
    run_1 = mlflow_client.create_run(exp_id)
    mlflow_client.log_metric(
        run_1.info.run_id,
        key="metric",
        value=1,
        dataset_name="dataset",
        dataset_digest="123",
        model_id=model_1.model_id,
    )
    models = mlflow_client.search_logged_models(
        experiment_ids=[exp_id],
        datasets=[{"dataset_name": "dataset", "dataset_digest": "123"}],
    )

    assert [m.name for m in models] == [model_1.name]

    # order_by
    models = mlflow_client.search_logged_models(
        experiment_ids=[exp_id],
        order_by=[{"field_name": "creation_timestamp", "ascending": False}],
    )
    assert [m.name for m in models] == [model_2.name, model_1.name]


def test_log_outputs(mlflow_client: MlflowClient):
    exp_id = mlflow_client.create_experiment("log_outputs")
    run = mlflow_client.create_run(experiment_id=exp_id)
    model = mlflow_client.create_logged_model(experiment_id=exp_id)
    model_outputs = [LoggedModelOutput(model.model_id, 1)]
    mlflow_client.log_outputs(run.info.run_id, model_outputs)
    run = mlflow_client.get_run(run.info.run_id)
    assert run.outputs.model_outputs == model_outputs


def test_list_logged_model_artifacts(mlflow_client: MlflowClient):
    class Model(mlflow.pyfunc.PythonModel):
        def predict(self, context, model_input):
            return model_input

    mlflow.set_tracking_uri(mlflow_client.tracking_uri)
    model_info = mlflow.pyfunc.log_model(name="model", python_model=Model())
    resp = requests.get(
        f"{mlflow_client.tracking_uri}/ajax-api/2.0/mlflow/logged-models/{model_info.model_id}/artifacts/directories"
    )
    assert resp.status_code == 200
    data = resp.json()
    paths = [f["path"] for f in data["files"]]
    assert "MLmodel" in paths


def test_get_logged_model_artifact(mlflow_client: MlflowClient):
    class Model(mlflow.pyfunc.PythonModel):
        def predict(self, context, model_input):
            return model_input

    mlflow.set_tracking_uri(mlflow_client.tracking_uri)
    model_info = mlflow.pyfunc.log_model(name="model", python_model=Model())
    resp = requests.get(
        f"{mlflow_client.tracking_uri}/ajax-api/2.0/mlflow/logged-models/{model_info.model_id}/artifacts/files",
        params={"artifact_file_path": "MLmodel"},
    )
    assert resp.status_code == 200
    assert model_info.model_id in resp.text


def test_suppress_url_printing(mlflow_client: MlflowClient, monkeypatch):
    monkeypatch.setenv(MLFLOW_SUPPRESS_PRINTING_URL_TO_STDOUT.name, "true")
    exp_id = mlflow_client.create_experiment("test_suppress_url_printing")
    run = mlflow_client.create_run(experiment_id=exp_id)
    captured_output = StringIO()
    monkeypatch.setattr(sys, "stdout", captured_output)
    mlflow_client._tracking_client._log_url(run.info.run_id)
    assert captured_output.getvalue() == ""


def test_assessments_end_to_end(mlflow_client):
    mlflow.set_tracking_uri(mlflow_client.tracking_uri)

    # Set up experiment and trace
    experiment_id = mlflow_client.create_experiment("assessment_crud_test")
    trace_info = mlflow_client.start_trace(name="test_trace", experiment_id=experiment_id)
    mlflow_client.end_trace(request_id=trace_info.request_id)

    # CREATE initial feedback assessment
    feedback_payload = {
        "assessment": {
            "assessment_name": "quality_score",
            "feedback": {"value": {"rating": 4, "comments": "Good response"}},
            "source": {"source_type": "HUMAN", "source_id": "evaluator@company.com"},
            "rationale": "Response was accurate and helpful",
            "metadata": {"model": "gpt-4", "version": "1.0"},
        }
    }

    # CREATE assessment
    create_response = requests.post(
        f"{mlflow_client.tracking_uri}/api/3.0/mlflow/traces/{trace_info.request_id}/assessments",
        json=feedback_payload,
    )
    assert create_response.status_code == 200
    assessment = create_response.json()["assessment"]
    assessment_id = assessment["assessment_id"]

    # Verify creation
    assert assessment["assessment_name"] == "quality_score"
    assert assessment["feedback"]["value"]["rating"] == 4
    assert assessment["source"]["source_type"] == "HUMAN"
    assert assessment["valid"] is True

    # GET assessment
    get_response = requests.get(
        f"{mlflow_client.tracking_uri}/api/3.0/mlflow/traces/{trace_info.request_id}/assessments/{assessment_id}"
    )
    assert get_response.status_code == 200
    retrieved = get_response.json()["assessment"]
    assert retrieved["assessment_id"] == assessment_id
    assert retrieved["feedback"]["value"]["rating"] == 4

    # UPDATE assessment
    update_payload = {
        "assessment": {
            "assessment_id": assessment_id,
            "trace_id": trace_info.request_id,
            "assessment_name": "updated_quality_score",
            "feedback": {"value": {"rating": 5, "comments": "Excellent response"}},
            "rationale": "Actually, the response was excellent",
            "metadata": {"model": "gpt-4", "version": "2.0"},
        },
        "update_mask": "assessmentName,feedback,rationale,metadata",
    }

    update_response = requests.patch(
        f"{mlflow_client.tracking_uri}/api/3.0/mlflow/traces/{trace_info.request_id}/assessments/{assessment_id}",
        json=update_payload,
    )
    assert update_response.status_code == 200
    updated = update_response.json()["assessment"]
    assert updated["assessment_name"] == "updated_quality_score"
    assert updated["feedback"]["value"]["rating"] == 5
    assert updated["rationale"] == "Actually, the response was excellent"

    # CREATE override assessment
    override_payload = {
        "assessment": {
            "assessment_name": "corrected_quality_score",
            "feedback": {"value": {"rating": 3, "comments": "Actually needs improvement"}},
            "source": {"source_type": "HUMAN", "source_id": "senior_evaluator@company.com"},
            "overrides": assessment_id,
        }
    }

    override_response = requests.post(
        f"{mlflow_client.tracking_uri}/api/3.0/mlflow/traces/{trace_info.request_id}/assessments",
        json=override_payload,
    )
    assert override_response.status_code == 200
    override_assessment = override_response.json()["assessment"]
    override_id = override_assessment["assessment_id"]

    # Verify original is now invalid
    get_original = requests.get(
        f"{mlflow_client.tracking_uri}/api/3.0/mlflow/traces/{trace_info.request_id}/assessments/{assessment_id}"
    )
    assert get_original.status_code == 200
    assert get_original.json()["assessment"]["valid"] is False

    # Verify override is valid
    get_override = requests.get(
        f"{mlflow_client.tracking_uri}/api/3.0/mlflow/traces/{trace_info.request_id}/assessments/{override_id}"
    )
    assert get_override.status_code == 200
    assert get_override.json()["assessment"]["valid"] is True
    assert get_override.json()["assessment"]["overrides"] == assessment_id

    # DELETE override assessment (should restore original)
    delete_response = requests.delete(
        f"{mlflow_client.tracking_uri}/api/3.0/mlflow/traces/{trace_info.request_id}/assessments/{override_id}"
    )
    assert delete_response.status_code == 200

    # Verify override is deleted
    get_deleted = requests.get(
        f"{mlflow_client.tracking_uri}/api/3.0/mlflow/traces/{trace_info.request_id}/assessments/{override_id}"
    )
    assert get_deleted.status_code == 404

    # Verify original is restored to valid
    get_restored = requests.get(
        f"{mlflow_client.tracking_uri}/api/3.0/mlflow/traces/{trace_info.request_id}/assessments/{assessment_id}"
    )
    assert get_restored.status_code == 200
    assert get_restored.json()["assessment"]["valid"] is True

    # CREATE expectation assessment to test different type
    expectation_payload = {
        "assessment": {
            "assessment_name": "response_time_check",
            "expectation": {"value": {"threshold_ms": 1000, "actual_ms": 750, "passed": True}},
            "source": {"source_type": "CODE", "source_id": "automated_test"},
        }
    }

    expectation_response = requests.post(
        f"{mlflow_client.tracking_uri}/api/3.0/mlflow/traces/{trace_info.request_id}/assessments",
        json=expectation_payload,
    )
    assert expectation_response.status_code == 200
    expectation = expectation_response.json()["assessment"]
    expectation_id = expectation["assessment_id"]

    # Verify expectation was created correctly
    expectation_value = json.loads(expectation["expectation"]["serialized_value"]["value"])
    assert expectation_value["passed"] is True
    assert expectation_value["threshold_ms"] == 1000
    assert expectation_value["actual_ms"] == 750
    assert expectation["source"]["source_type"] == "CODE"

    # Clean up - delete remaining assessments
    for aid in [assessment_id, expectation_id]:
        delete_resp = requests.delete(
            f"{mlflow_client.tracking_uri}/api/3.0/mlflow/traces/{trace_info.request_id}/assessments/{aid}"
        )
        assert delete_resp.status_code == 200


def test_graphql_nan_metric_handling(mlflow_client):
    experiment_id = mlflow_client.create_experiment("test_graphql_nan_metrics")
    created_run = mlflow_client.create_run(experiment_id)
    run_id = created_run.info.run_id

    # Log a normal metric and a NaN metric
    mlflow_client.log_metric(run_id, key="normal_metric", value=123, timestamp=1, step=1)
    mlflow_client.log_metric(run_id, key="nan_metric", value=math.nan, timestamp=2, step=2)

    response = requests.post(
        f"{mlflow_client.tracking_uri}/graphql",
        json={
            "query": f"""
                query testQuery {{
                    mlflowGetRun(input: {{runId: "{run_id}"}}) {{
                        run {{
                            data {{
                                metrics {{
                                    key
                                    value
                                    timestamp
                                    step
                                }}
                            }}
                        }}
                    }}
                }}
            """,
            "operationName": "testQuery",
        },
        headers={"content-type": "application/json; charset=utf-8"},
    )

    assert response.status_code == 200
    json_response = response.json()
    assert json_response["errors"] is None

    metrics = json_response["data"]["mlflowGetRun"]["run"]["data"]["metrics"]

    # Find the normal metric and nan metric
    normal_metric = None
    nan_metric = None
    for metric in metrics:
        if metric["key"] == "normal_metric":
            normal_metric = metric
        elif metric["key"] == "nan_metric":
            nan_metric = metric

    # Verify normal metric has a numeric value
    assert normal_metric is not None
    assert normal_metric["key"] == "normal_metric"
    assert normal_metric["value"] == 123
    assert normal_metric["timestamp"] == "1"
    assert normal_metric["step"] == "1"

    # Verify NaN metric has null value
    assert nan_metric is not None
    assert nan_metric["key"] == "nan_metric"
    assert nan_metric["value"] is None
    assert nan_metric["timestamp"] == "2"
    assert nan_metric["step"] == "2"


def test_create_and_get_evaluation_dataset(mlflow_client, store_type):
    if store_type == "file":
        pytest.skip("Evaluation datasets not supported for FileStore")

    experiment_id = mlflow_client.create_experiment("eval_dataset_test")

    dataset = mlflow_client.create_dataset(
        name="test_eval_dataset",
        experiment_id=experiment_id,
        tags={"environment": "test", "version": "1.0"},
    )

    assert dataset.name == "test_eval_dataset"
    assert dataset.experiment_ids == [experiment_id]
    assert dataset.tags["environment"] == "test"
    assert dataset.tags["version"] == "1.0"
    assert dataset.dataset_id is not None

    retrieved = mlflow_client.get_dataset(dataset.dataset_id)
    assert retrieved.name == dataset.name
    assert retrieved.dataset_id == dataset.dataset_id
    assert retrieved.tags == dataset.tags


def test_search_evaluation_datasets(mlflow_client, store_type):
    if store_type == "file":
        pytest.skip("Evaluation datasets not supported for FileStore")

    exp1 = mlflow_client.create_experiment("eval_search_exp1")
    exp2 = mlflow_client.create_experiment("eval_search_exp2")

    mlflow_client.create_dataset(
        name="search_dataset_1", experiment_id=exp1, tags={"team": "ml", "status": "active"}
    )

    mlflow_client.create_dataset(
        name="search_dataset_2",
        experiment_id=[exp1, exp2],
        tags={"team": "data", "status": "active"},
    )

    mlflow_client.create_dataset(
        name="search_dataset_3", experiment_id=exp2, tags={"team": "ml", "status": "archived"}
    )

    all_datasets = mlflow_client.search_datasets()
    assert len(all_datasets) >= 3

    exp1_datasets = mlflow_client.search_datasets(experiment_ids=exp1)
    dataset_names = [d.name for d in exp1_datasets]
    assert "search_dataset_1" in dataset_names
    assert "search_dataset_2" in dataset_names

    ml_datasets = mlflow_client.search_datasets(filter_string="tags.team = 'ml'")
    ml_names = [d.name for d in ml_datasets]
    assert "search_dataset_1" in ml_names
    assert "search_dataset_3" in ml_names
    assert "search_dataset_2" not in ml_names

    ordered_datasets = mlflow_client.search_datasets(order_by=["name ASC"])
    names = [d.name for d in ordered_datasets]
    assert names == sorted(names)


def test_evaluation_dataset_tag_operations(mlflow_client, store_type):
    if store_type == "file":
        pytest.skip("Evaluation datasets not supported for FileStore")

    experiment_id = mlflow_client.create_experiment("eval_tags_test")

    dataset = mlflow_client.create_dataset(
        name="tag_test_dataset",
        experiment_id=experiment_id,
        tags={"initial": "value", "env": "dev"},
    )

    mlflow_client.set_dataset_tags(dataset.dataset_id, {"env": "staging", "new_tag": "new_value"})

    updated = mlflow_client.get_dataset(dataset.dataset_id)
    assert updated.tags["initial"] == "value"  # Original tag preserved
    assert updated.tags["env"] == "staging"  # Updated tag
    assert updated.tags["new_tag"] == "new_value"  # New tag added

    mlflow_client.delete_dataset_tag(dataset.dataset_id, "new_tag")

    final = mlflow_client.get_dataset(dataset.dataset_id)
    assert "new_tag" not in final.tags
    assert final.tags["env"] == "staging"  # Other tags preserved


def test_evaluation_dataset_delete(mlflow_client, store_type):
    if store_type == "file":
        pytest.skip("Evaluation datasets not supported for FileStore")

    experiment_id = mlflow_client.create_experiment("eval_delete_test")

    dataset = mlflow_client.create_dataset(
        name="delete_test_dataset", experiment_id=experiment_id, tags={"to_delete": "yes"}
    )

    retrieved = mlflow_client.get_dataset(dataset.dataset_id)
    assert retrieved.name == "delete_test_dataset"

    mlflow_client.delete_dataset(dataset.dataset_id)

    with pytest.raises(MlflowException, match="not found"):
        mlflow_client.get_dataset(dataset.dataset_id)


def test_evaluation_dataset_upsert_records(mlflow_client, store_type):
    if store_type == "file":
        pytest.skip("Evaluation datasets not supported for FileStore")

    experiment_id = mlflow_client.create_experiment("upsert_records_test")

    dataset = mlflow_client.create_dataset(
        name="test_upsert_dataset",
        experiment_id=experiment_id,
        tags={"test": "upsert"},
    )

    initial_records = [
        {
            "inputs": {"question": "What is MLflow?"},
            "expectations": {"answer": "MLflow is an ML platform"},
            "tags": {"difficulty": "easy"},
        },
        {
            "inputs": {"question": "What is Python?"},
            "expectations": {"answer": "Python is a programming language"},
            "tags": {"difficulty": "easy"},
        },
    ]

    # NB: MlflowClient doesn't have upsert_dataset_records method - merge_records() calls
    # the store directly. We make HTTP requests here to test the REST API handler end-to-end.
    response = requests.post(
        f"{mlflow_client.tracking_uri}/api/3.0/mlflow/datasets/{dataset.dataset_id}/records",
        json={"records": json.dumps(initial_records)},
    )
    assert response.status_code == 200
    result = response.json()
    assert result["inserted_count"] == 2
    assert result["updated_count"] == 0

    update_records = [
        {
            "inputs": {"question": "What is MLflow?"},
            "expectations": {"answer": "MLflow is an open-source ML platform"},
            "tags": {"difficulty": "easy", "updated": "true"},
        },
        {
            "inputs": {"question": "What is Docker?"},
            "expectations": {"answer": "Docker is a containerization platform"},
            "tags": {"difficulty": "medium"},
        },
    ]

    response = requests.post(
        f"{mlflow_client.tracking_uri}/api/3.0/mlflow/datasets/{dataset.dataset_id}/records",
        json={"records": json.dumps(update_records)},
    )
    assert response.status_code == 200
    result = response.json()
    assert result["inserted_count"] == 1
    assert result["updated_count"] == 1

    response = requests.post(
        f"{mlflow_client.tracking_uri}/api/3.0/mlflow/datasets/invalid-id/records",
        json={"records": json.dumps(initial_records)},
    )
    assert response.status_code != 200


def test_add_dataset_to_experiments_rest_tracking(mlflow_client, store_type):
    if store_type == "file":
        pytest.skip("File store doesn't support dataset operations")
    exp1 = mlflow_client.create_experiment("dataset_exp_1")
    exp2 = mlflow_client.create_experiment("dataset_exp_2")
    exp3 = mlflow_client.create_experiment("dataset_exp_3")

    dataset = create_dataset(
        name="test_multi_exp_dataset",
        experiment_id=[exp1],
        tags={"test": "multi_exp"},
    )

    assert len(dataset.experiment_ids) == 1
    assert exp1 in dataset.experiment_ids

    updated_dataset = add_dataset_to_experiments(
        dataset_id=dataset.dataset_id,
        experiment_ids=[exp2, exp3],
    )

    assert len(updated_dataset.experiment_ids) == 3
    assert exp1 in updated_dataset.experiment_ids
    assert exp2 in updated_dataset.experiment_ids
    assert exp3 in updated_dataset.experiment_ids

    retrieved = mlflow_client.get_dataset(dataset.dataset_id)
    assert len(retrieved.experiment_ids) == 3
    assert exp1 in retrieved.experiment_ids
    assert exp2 in retrieved.experiment_ids
    assert exp3 in retrieved.experiment_ids


def test_remove_dataset_from_experiments_rest_tracking(mlflow_client, store_type):
    if store_type == "file":
        pytest.skip("File store doesn't support dataset operations")
    exp1 = mlflow_client.create_experiment("dataset_remove_exp_1")
    exp2 = mlflow_client.create_experiment("dataset_remove_exp_2")
    exp3 = mlflow_client.create_experiment("dataset_remove_exp_3")

    dataset = create_dataset(
        name="test_remove_exp_dataset",
        experiment_id=[exp1, exp2, exp3],
        tags={"test": "remove_exp"},
    )

    assert len(dataset.experiment_ids) == 3

    updated_dataset = remove_dataset_from_experiments(
        dataset_id=dataset.dataset_id,
        experiment_ids=[exp2],
    )

    assert len(updated_dataset.experiment_ids) == 2
    assert exp1 in updated_dataset.experiment_ids
    assert exp2 not in updated_dataset.experiment_ids
    assert exp3 in updated_dataset.experiment_ids

    retrieved = mlflow_client.get_dataset(dataset.dataset_id)
    assert len(retrieved.experiment_ids) == 2

    updated_dataset = remove_dataset_from_experiments(
        dataset_id=dataset.dataset_id,
        experiment_ids=[exp1, exp3],
    )

    assert len(updated_dataset.experiment_ids) == 0

    retrieved = mlflow_client.get_dataset(dataset.dataset_id)
    assert len(retrieved.experiment_ids) == 0


def test_add_multiple_experiments_at_once_rest_tracking(mlflow_client, store_type):
    if store_type == "file":
        pytest.skip("File store doesn't support dataset operations")
    exps = [mlflow_client.create_experiment(f"bulk_add_exp_{i}") for i in range(5)]

    dataset = create_dataset(
        name="test_bulk_add_dataset",
        experiment_id=[exps[0]],
        tags={"test": "bulk_add"},
    )

    updated_dataset = add_dataset_to_experiments(
        dataset_id=dataset.dataset_id,
        experiment_ids=exps[1:],
    )

    assert len(updated_dataset.experiment_ids) == 5
    for exp in exps:
        assert exp in updated_dataset.experiment_ids


def test_dataset_experiment_association_error_cases_rest_tracking(mlflow_client, store_type):
    if store_type == "file":
        pytest.skip("File store doesn't support dataset operations")
    exp1 = mlflow_client.create_experiment("error_test_exp")

    with pytest.raises(MlflowException, match="not found"):
        add_dataset_to_experiments(
            dataset_id="d-nonexistent1234567890abcdef1234",
            experiment_ids=[exp1],
        )

    with pytest.raises(MlflowException, match="not found"):
        remove_dataset_from_experiments(
            dataset_id="d-nonexistent1234567890abcdef1234",
            experiment_ids=[exp1],
        )


def test_idempotent_add_experiments_rest_tracking(mlflow_client, store_type):
    if store_type == "file":
        pytest.skip("File store doesn't support dataset operations")
    exp1 = mlflow_client.create_experiment("idempotent_test_exp_1")
    exp2 = mlflow_client.create_experiment("idempotent_test_exp_2")

    dataset = create_dataset(
        name="test_idempotent_dataset",
        experiment_id=[exp1, exp2],
        tags={"test": "idempotent"},
    )

    assert len(dataset.experiment_ids) == 2

    updated_dataset = add_dataset_to_experiments(
        dataset_id=dataset.dataset_id,
        experiment_ids=[exp1],
    )

    assert len(updated_dataset.experiment_ids) == 2
    assert exp1 in updated_dataset.experiment_ids
    assert exp2 in updated_dataset.experiment_ids


def test_idempotent_remove_experiments_rest_tracking(mlflow_client, store_type):
    if store_type == "file":
        pytest.skip("File store doesn't support dataset operations")
    exp1 = mlflow_client.create_experiment("remove_idempotent_test_exp_1")
    exp2 = mlflow_client.create_experiment("remove_idempotent_test_exp_2")

    dataset = create_dataset(
        name="test_remove_idempotent_dataset",
        experiment_id=[exp1],
        tags={"test": "remove_idempotent"},
    )

    assert len(dataset.experiment_ids) == 1

    updated_dataset = remove_dataset_from_experiments(
        dataset_id=dataset.dataset_id,
        experiment_ids=[exp2],
    )

    assert len(updated_dataset.experiment_ids) == 1
    assert exp1 in updated_dataset.experiment_ids


def test_client_api_add_remove_experiments_rest_tracking(mlflow_client, store_type):
    if store_type == "file":
        pytest.skip("File store doesn't support dataset operations")
    exp1 = mlflow_client.create_experiment("client_api_exp_1")
    exp2 = mlflow_client.create_experiment("client_api_exp_2")
    exp3 = mlflow_client.create_experiment("client_api_exp_3")

    dataset = mlflow_client.create_dataset(
        name="test_client_api_dataset",
        experiment_id=[exp1],
        tags={"test": "client_api"},
    )

    updated_dataset = mlflow_client.add_dataset_to_experiments(
        dataset_id=dataset.dataset_id,
        experiment_ids=[exp2, exp3],
    )

    assert len(updated_dataset.experiment_ids) == 3

    updated_dataset = mlflow_client.remove_dataset_from_experiments(
        dataset_id=dataset.dataset_id,
        experiment_ids=[exp2],
    )

    assert len(updated_dataset.experiment_ids) == 2
    assert exp1 in updated_dataset.experiment_ids
    assert exp2 not in updated_dataset.experiment_ids
    assert exp3 in updated_dataset.experiment_ids


def test_scorer_CRUD(mlflow_client, store_type):
    if store_type == "file":
        pytest.skip("File store doesn't support scorer CRUD operations")
    experiment_id = mlflow_client.create_experiment("test_scorer_api_experiment")

    # Get the RestStore object directly
    store = mlflow_client._tracking_client.store

    # Test register scorer
    scorer_data = {"name": "test_scorer", "call_source": "test", "original_func_name": "test_func"}
    serialized_scorer = json.dumps(scorer_data)

    version = store.register_scorer(experiment_id, "test_scorer", serialized_scorer)
    assert version.scorer_version == 1

    # Test list scorers
    scorers = store.list_scorers(experiment_id)
    assert len(scorers) == 1
    assert scorers[0].scorer_name == "test_scorer"
    assert scorers[0].scorer_version == 1

    # Test list scorer versions
    versions = store.list_scorer_versions(str(experiment_id), "test_scorer")
    assert len(versions) == 1
    assert versions[0].scorer_name == "test_scorer"
    assert versions[0].scorer_version == 1

    # Test get scorer (latest version)
    scorer = store.get_scorer(str(experiment_id), "test_scorer")
    assert scorer.scorer_name == "test_scorer"
    assert scorer.scorer_version == 1

    # Test get scorer (specific version)
    scorer_v1 = store.get_scorer(str(experiment_id), "test_scorer", version=1)
    assert scorer_v1.scorer_name == "test_scorer"
    assert scorer_v1.scorer_version == 1

    # Test register second version
    scorer_data_v2 = {
        "name": "test_scorer_v2",
        "call_source": "test",
        "original_func_name": "test_func_v2",
    }
    serialized_scorer_v2 = json.dumps(scorer_data_v2)

    version_v2 = store.register_scorer(str(experiment_id), "test_scorer", serialized_scorer_v2)
    assert version_v2.scorer_version == 2

    # Verify list scorers returns latest version
    scorers_after_v2 = store.list_scorers(str(experiment_id))
    assert len(scorers_after_v2) == 1
    assert scorers_after_v2[0].scorer_version == 2

    # Verify list versions returns both versions
    versions_after_v2 = store.list_scorer_versions(str(experiment_id), "test_scorer")
    assert len(versions_after_v2) == 2

    # Test delete specific version
    store.delete_scorer(str(experiment_id), "test_scorer", version=1)

    # Verify version 1 is deleted
    versions_after_delete = store.list_scorer_versions(str(experiment_id), "test_scorer")
    assert len(versions_after_delete) == 1
    assert versions_after_delete[0].scorer_version == 2

    # Test delete all versions
    store.delete_scorer(str(experiment_id), "test_scorer")

    # Verify all versions are deleted
    scorers_after_delete_all = store.list_scorers(str(experiment_id))
    assert len(scorers_after_delete_all) == 0

    # Clean up
    mlflow_client.delete_experiment(experiment_id)


@pytest.mark.parametrize("use_async", [False, True])
@pytest.mark.asyncio
async def test_rest_store_logs_spans_via_otel_endpoint(mlflow_client, store_type, use_async):
    """
    End-to-end test that verifies RestStore can log spans to a running server via OTLP endpoint.

    This test:
    1. Creates spans using MLflow's span entities
    2. Uses RestStore.log_spans or log_spans_async to send them via OTLP protocol
    3. Verifies the spans were stored and can be retrieved
    """
    if store_type == "file":
        pytest.skip("FileStore does not support OTLP span logging")

    experiment_id = mlflow_client.create_experiment(f"rest_store_otel_test_{use_async}")
    root_span = mlflow_client.start_trace(
        f"rest_store_otel_trace_{use_async}", experiment_id=experiment_id
    )
    otel_span = OTelReadableSpan(
        name=f"test-rest-store-span-{use_async}",
        context=build_otel_context(
            trace_id=int(root_span.trace_id[3:], 16),  # Remove 'tr-' prefix and convert to int
            span_id=0x1234567890ABCDEF,
        ),
        parent=None,
        start_time=1000000000,
        end_time=2000000000,
        attributes={
            SpanAttributeKey.REQUEST_ID: root_span.trace_id,
            "test.attribute": json.dumps(f"test-value-{use_async}"),  # JSON-encoded string value
        },
        resource=None,
    )
    mlflow_span_to_log = Span(otel_span)
    # Call either sync or async version based on parametrization
    if use_async:
        # Use await to execute the async method
        result_spans = await mlflow_client._tracking_client.store.log_spans_async(
            location=experiment_id, spans=[mlflow_span_to_log]
        )
    else:
        result_spans = mlflow_client._tracking_client.store.log_spans(
            location=experiment_id, spans=[mlflow_span_to_log]
        )

    # Verify the spans were returned (indicates successful logging)
    assert len(result_spans) == 1
    assert result_spans[0].name == f"test-rest-store-span-{use_async}"


# =============================================================================
# Secrets and Endpoints E2E Tests
# =============================================================================


def test_create_and_get_secret(mlflow_client_with_secrets):
    store = mlflow_client_with_secrets._tracking_client.store

    secret = store.create_gateway_secret(
        secret_name="test-api-key",
        secret_value={"api_key": "sk-test-12345"},
        provider="openai",
    )

    assert secret.secret_name == "test-api-key"
    assert secret.provider == "openai"
    assert secret.secret_id is not None

    fetched = store.get_secret_info(secret.secret_id)
    assert fetched.secret_name == "test-api-key"
    assert fetched.provider == "openai"
    assert fetched.secret_id == secret.secret_id


def test_update_secret(mlflow_client_with_secrets):
    store = mlflow_client_with_secrets._tracking_client.store

    secret = store.create_gateway_secret(
        secret_name="test-key",
        secret_value={"api_key": "initial-value"},
        provider="anthropic",
    )

    updated = store.update_gateway_secret(
        secret_id=secret.secret_id,
        secret_value={"api_key": "updated-value"},
    )

    assert updated.secret_id == secret.secret_id
    assert updated.secret_name == "test-key"


def test_list_secret_infos(mlflow_client_with_secrets):
    store = mlflow_client_with_secrets._tracking_client.store

    secret1 = store.create_gateway_secret(
        secret_name="openai-key",
        secret_value={"api_key": "sk-openai"},
        provider="openai",
    )
    store.create_gateway_secret(
        secret_name="anthropic-key",
        secret_value={"api_key": "sk-ant"},
        provider="anthropic",
    )

    all_secrets = store.list_secret_infos()
    assert len(all_secrets) >= 2

    openai_secrets = store.list_secret_infos(provider="openai")
    assert len(openai_secrets) >= 1
    assert any(s.secret_id == secret1.secret_id for s in openai_secrets)


def test_delete_secret(mlflow_client_with_secrets):
    store = mlflow_client_with_secrets._tracking_client.store

    secret = store.create_gateway_secret(
        secret_name="temp-key",
        secret_value={"api_key": "temp-value"},
    )

    store.delete_gateway_secret(secret.secret_id)

    all_secrets = store.list_secret_infos()
    assert not any(s.secret_id == secret.secret_id for s in all_secrets)


def test_create_secret_with_dict_value(mlflow_client_with_secrets):
    store = mlflow_client_with_secrets._tracking_client.store

    secret = store.create_gateway_secret(
        secret_name="aws-creds",
        secret_value={"aws_access_key_id": "AKIATEST", "aws_secret_access_key": "secret123"},
        provider="bedrock",
    )

    assert secret.secret_name == "aws-creds"
    assert secret.provider == "bedrock"
    assert secret.secret_id is not None
    assert "aws_access_key_id" in secret.masked_value
    assert "aws_secret_access_key" in secret.masked_value


def test_update_secret_with_dict_value(mlflow_client_with_secrets):
    store = mlflow_client_with_secrets._tracking_client.store

    secret = store.create_gateway_secret(
        secret_name="aws-creds-update",
        secret_value={"api_key": "initial-value"},
        provider="bedrock",
    )

    updated = store.update_gateway_secret(
        secret_id=secret.secret_id,
        secret_value={"aws_access_key_id": "NEWKEY", "aws_secret_access_key": "newsecret"},
    )

    assert updated.secret_id == secret.secret_id
    assert updated.secret_name == "aws-creds-update"
    assert "aws_access_key_id" in updated.masked_value
    assert "aws_secret_access_key" in updated.masked_value


def test_create_and_update_compound_secret_via_rest(mlflow_client_with_secrets):
    store = mlflow_client_with_secrets._tracking_client.store

    secret = store.create_gateway_secret(
        secret_name="bedrock-aws-creds",
        secret_value={
            "aws_access_key_id": "AKIAORIGINAL",
            "aws_secret_access_key": "original-secret-key",
        },
        provider="bedrock",
        auth_config={"auth_mode": "access_keys", "aws_region_name": "us-east-1"},
    )

    assert secret.secret_name == "bedrock-aws-creds"
    assert secret.provider == "bedrock"
    assert "aws_access_key_id" in secret.masked_value
    assert "aws_secret_access_key" in secret.masked_value

    fetched = store.get_secret_info(secret_id=secret.secret_id)
    assert fetched.secret_id == secret.secret_id
    assert "aws_access_key_id" in fetched.masked_value

    updated = store.update_gateway_secret(
        secret_id=secret.secret_id,
        secret_value={
            "aws_access_key_id": "AKIAROTATED",
            "aws_secret_access_key": "rotated-secret-key",
        },
    )

    assert updated.secret_id == secret.secret_id
    assert updated.last_updated_at > secret.created_at
    assert "aws_access_key_id" in updated.masked_value
    assert "aws_secret_access_key" in updated.masked_value


def test_create_and_get_endpoint(mlflow_client_with_secrets):
    store = mlflow_client_with_secrets._tracking_client.store

    secret = store.create_gateway_secret(
        secret_name="test-api-key",
        secret_value={"api_key": "sk-test-12345"},
        provider="openai",
    )

    model_def = store.create_gateway_model_definition(
        name="test-model-def",
        secret_id=secret.secret_id,
        provider="openai",
        model_name="gpt-4",
    )

    endpoint = store.create_gateway_endpoint(
        name="test-endpoint",
        model_definition_ids=[model_def.model_definition_id],
    )

    assert endpoint.name == "test-endpoint"
    assert endpoint.endpoint_id is not None
    assert len(endpoint.model_mappings) == 1
    assert endpoint.model_mappings[0].model_definition.model_name == "gpt-4"

    fetched = store.get_gateway_endpoint(endpoint.endpoint_id)
    assert fetched.name == "test-endpoint"
    assert fetched.endpoint_id == endpoint.endpoint_id
    assert len(fetched.model_mappings) == 1


def test_update_endpoint(mlflow_client_with_secrets):
    store = mlflow_client_with_secrets._tracking_client.store

    secret = store.create_gateway_secret(
        secret_name="test-api-key-2",
        secret_value={"api_key": "sk-test-67890"},
        provider="anthropic",
    )

    model_def = store.create_gateway_model_definition(
        name="test-model-def-2",
        secret_id=secret.secret_id,
        provider="anthropic",
        model_name="claude-3-5-sonnet",
    )

    endpoint = store.create_gateway_endpoint(
        name="initial-name",
        model_definition_ids=[model_def.model_definition_id],
    )

    updated = store.update_gateway_endpoint(
        endpoint_id=endpoint.endpoint_id,
        name="updated-name",
    )

    assert updated.endpoint_id == endpoint.endpoint_id
    assert updated.name == "updated-name"


def test_list_endpoints(mlflow_client_with_secrets):
    store = mlflow_client_with_secrets._tracking_client.store

    secret1 = store.create_gateway_secret(
        secret_name="test-api-key-3",
        secret_value={"api_key": "sk-test-11111"},
        provider="openai",
    )
    secret2 = store.create_gateway_secret(
        secret_name="test-api-key-4",
        secret_value={"api_key": "sk-test-22222"},
        provider="openai",
    )

    model_def1 = store.create_gateway_model_definition(
        name="test-model-def-3",
        secret_id=secret1.secret_id,
        provider="openai",
        model_name="gpt-4",
    )
    model_def2 = store.create_gateway_model_definition(
        name="test-model-def-4",
        secret_id=secret2.secret_id,
        provider="openai",
        model_name="gpt-3.5-turbo",
    )

    endpoint1 = store.create_gateway_endpoint(
        name="endpoint-1",
        model_definition_ids=[model_def1.model_definition_id],
    )
    endpoint2 = store.create_gateway_endpoint(
        name="endpoint-2",
        model_definition_ids=[model_def2.model_definition_id],
    )

    all_endpoints = store.list_gateway_endpoints()
    assert len(all_endpoints) >= 2
    endpoint_ids = {e.endpoint_id for e in all_endpoints}
    assert endpoint1.endpoint_id in endpoint_ids
    assert endpoint2.endpoint_id in endpoint_ids


def test_delete_endpoint(mlflow_client_with_secrets):
    store = mlflow_client_with_secrets._tracking_client.store

    secret = store.create_gateway_secret(
        secret_name="test-api-key-5",
        secret_value={"api_key": "sk-test-33333"},
        provider="openai",
    )

    model_def = store.create_gateway_model_definition(
        name="test-model-def-5",
        secret_id=secret.secret_id,
        provider="openai",
        model_name="gpt-4",
    )

    endpoint = store.create_gateway_endpoint(
        name="temp-endpoint",
        model_definition_ids=[model_def.model_definition_id],
    )

    store.delete_gateway_endpoint(endpoint.endpoint_id)

    all_endpoints = store.list_gateway_endpoints()
    assert not any(e.endpoint_id == endpoint.endpoint_id for e in all_endpoints)


def test_model_definitions(mlflow_client_with_secrets):
    store = mlflow_client_with_secrets._tracking_client.store

    secret = store.create_gateway_secret(
        secret_name="model-secret",
        secret_value={"api_key": "sk-test"},
        provider="openai",
    )

    model_def = store.create_gateway_model_definition(
        name="test-model-def",
        secret_id=secret.secret_id,
        provider="openai",
        model_name="gpt-4",
    )

    assert model_def.name == "test-model-def"
    assert model_def.secret_id == secret.secret_id
    assert model_def.provider == "openai"
    assert model_def.model_name == "gpt-4"
    assert model_def.model_definition_id is not None

    fetched = store.get_gateway_model_definition(model_def.model_definition_id)
    assert fetched.model_definition_id == model_def.model_definition_id
    assert fetched.name == "test-model-def"

    updated = store.update_gateway_model_definition(
        model_definition_id=model_def.model_definition_id,
        model_name="gpt-4-turbo",
    )
    assert updated.model_definition_id == model_def.model_definition_id
    assert updated.model_name == "gpt-4-turbo"

    all_defs = store.list_gateway_model_definitions()
    assert any(d.model_definition_id == model_def.model_definition_id for d in all_defs)

    store.delete_gateway_model_definition(model_def.model_definition_id)

    all_defs_after = store.list_gateway_model_definitions()
    assert not any(d.model_definition_id == model_def.model_definition_id for d in all_defs_after)


def test_attach_detach_model_to_endpoint(mlflow_client_with_secrets):
    store = mlflow_client_with_secrets._tracking_client.store

    secret = store.create_gateway_secret(
        secret_name="attach-detach-secret",
        secret_value={"api_key": "sk-test-attach"},
        provider="openai",
    )

    model_def1 = store.create_gateway_model_definition(
        name="attach-model-def-1",
        secret_id=secret.secret_id,
        provider="openai",
        model_name="gpt-4",
    )

    model_def2 = store.create_gateway_model_definition(
        name="attach-model-def-2",
        secret_id=secret.secret_id,
        provider="openai",
        model_name="gpt-3.5-turbo",
    )

    endpoint = store.create_gateway_endpoint(
        name="attach-test-endpoint",
        model_definition_ids=[model_def1.model_definition_id],
    )

    assert len(endpoint.model_mappings) == 1
    assert endpoint.model_mappings[0].model_definition.model_name == "gpt-4"

    mapping = store.attach_model_to_endpoint(
        endpoint_id=endpoint.endpoint_id,
        model_definition_id=model_def2.model_definition_id,
    )

    assert mapping.endpoint_id == endpoint.endpoint_id
    assert mapping.model_definition_id == model_def2.model_definition_id

    fetched_endpoint = store.get_gateway_endpoint(endpoint.endpoint_id)
    assert len(fetched_endpoint.model_mappings) == 2

    store.detach_model_from_endpoint(
        endpoint_id=endpoint.endpoint_id,
        model_definition_id=model_def2.model_definition_id,
    )

    fetched_endpoint_after = store.get_gateway_endpoint(endpoint.endpoint_id)
    assert len(fetched_endpoint_after.model_mappings) == 1


def test_endpoint_bindings(mlflow_client_with_secrets):
    store = mlflow_client_with_secrets._tracking_client.store

    secret = store.create_gateway_secret(
        secret_name="binding-secret",
        secret_value={"api_key": "sk-test-44444"},
        provider="openai",
    )

    model_def1 = store.create_gateway_model_definition(
        name="binding-model-def-1",
        secret_id=secret.secret_id,
        provider="openai",
        model_name="gpt-4",
    )

    model_def2 = store.create_gateway_model_definition(
        name="binding-model-def-2",
        secret_id=secret.secret_id,
        provider="openai",
        model_name="gpt-3.5-turbo",
    )

    endpoint1 = store.create_gateway_endpoint(
        name="binding-test-endpoint-1",
        model_definition_ids=[model_def1.model_definition_id],
    )

    endpoint2 = store.create_gateway_endpoint(
        name="binding-test-endpoint-2",
        model_definition_ids=[model_def2.model_definition_id],
    )

    binding1 = store.create_endpoint_binding(
        endpoint_id=endpoint1.endpoint_id,
        resource_type=GatewayResourceType.SCORER_JOB,
        resource_id="job-123",
    )

    binding2 = store.create_endpoint_binding(
        endpoint_id=endpoint1.endpoint_id,
        resource_type=GatewayResourceType.SCORER_JOB,
        resource_id="job-456",
    )

    binding3 = store.create_endpoint_binding(
        endpoint_id=endpoint2.endpoint_id,
        resource_type=GatewayResourceType.SCORER_JOB,
        resource_id="job-789",
    )

    assert binding1.endpoint_id == endpoint1.endpoint_id
    assert binding1.resource_type == GatewayResourceType.SCORER_JOB
    assert binding1.resource_id == "job-123"

    bindings_endpoint1 = store.list_endpoint_bindings(endpoint_id=endpoint1.endpoint_id)
    assert len(bindings_endpoint1) == 2
    resource_ids = {b.resource_id for b in bindings_endpoint1}
    assert binding1.resource_id in resource_ids
    assert binding2.resource_id in resource_ids
    assert binding3.resource_id not in resource_ids

    bindings_by_type = store.list_endpoint_bindings(resource_type=GatewayResourceType.SCORER_JOB)
    assert len(bindings_by_type) >= 3

    bindings_by_resource = store.list_endpoint_bindings(resource_id="job-123")
    assert len(bindings_by_resource) == 1
    assert bindings_by_resource[0].resource_id == binding1.resource_id

    bindings_multi = store.list_endpoint_bindings(
        endpoint_id=endpoint1.endpoint_id,
        resource_type=GatewayResourceType.SCORER_JOB,
    )
    assert len(bindings_multi) == 2

    store.delete_endpoint_binding(
        endpoint_id=binding1.endpoint_id,
        resource_type=binding1.resource_type.value,
        resource_id=binding1.resource_id,
    )

    bindings_after = store.list_endpoint_bindings(endpoint_id=endpoint1.endpoint_id)
    assert len(bindings_after) == 1
    assert not any(b.resource_id == binding1.resource_id for b in bindings_after)


def test_secrets_and_endpoints_integration(mlflow_client_with_secrets):
    store = mlflow_client_with_secrets._tracking_client.store

    secret = store.create_gateway_secret(
        secret_name="integration-test-key",
        secret_value={"api_key": "sk-integration-test"},
        provider="openai",
    )

    model_def1 = store.create_gateway_model_definition(
        name="integration-model-def-1",
        secret_id=secret.secret_id,
        provider="openai",
        model_name="gpt-3.5-turbo",
    )

    model_def2 = store.create_gateway_model_definition(
        name="integration-model-def-2",
        secret_id=secret.secret_id,
        provider="openai",
        model_name="gpt-4",
    )

    endpoint = store.create_gateway_endpoint(
        name="integration-endpoint",
        model_definition_ids=[model_def1.model_definition_id],
    )

    mapping = store.attach_model_to_endpoint(
        endpoint_id=endpoint.endpoint_id,
        model_definition_id=model_def2.model_definition_id,
    )

    binding = store.create_endpoint_binding(
        endpoint_id=endpoint.endpoint_id,
        resource_type=GatewayResourceType.SCORER_JOB,
        resource_id="integration-job",
    )

    fetched_endpoint = store.get_gateway_endpoint(endpoint.endpoint_id)
    assert len(fetched_endpoint.model_mappings) == 2
    mapping_ids = {m.mapping_id for m in fetched_endpoint.model_mappings}
    assert mapping.mapping_id in mapping_ids

    bindings = store.list_endpoint_bindings(resource_id="integration-job")
    assert len(bindings) == 1
    assert bindings[0].resource_id == binding.resource_id

    store.delete_endpoint_binding(
        endpoint_id=binding.endpoint_id,
        resource_type=binding.resource_type.value,
        resource_id=binding.resource_id,
    )
    store.detach_model_from_endpoint(
        endpoint_id=endpoint.endpoint_id,
        model_definition_id=model_def2.model_definition_id,
    )
<<<<<<< HEAD
    store.delete_endpoint(endpoint.endpoint_id)
    store.delete_model_definition(model_def1.model_definition_id)
    store.delete_model_definition(model_def2.model_definition_id)
    store.delete_secret(secret.secret_id)
=======
    store.delete_gateway_endpoint(endpoint.endpoint_id)
    store.delete_gateway_model_definition(model_def1.model_definition_id)
    store.delete_gateway_model_definition(model_def2.model_definition_id)
    store.delete_gateway_secret(secret.secret_id)
>>>>>>> dcc3b42f


@pytest.mark.skipif(
    not _PROVIDER_BACKEND_AVAILABLE, reason="litellm is required for LiteLLM endpoint tests"
)
def test_list_providers(mlflow_client_with_secrets):
    import requests

    base_url = mlflow_client_with_secrets._tracking_client.tracking_uri
<<<<<<< HEAD
    response = requests.get(f"{base_url}/ajax-api/3.0/mlflow/endpoints/supported-providers")
=======
    response = requests.get(f"{base_url}/ajax-api/3.0/mlflow/gateway/supported-providers")
>>>>>>> dcc3b42f
    assert response.status_code == 200
    data = response.json()
    assert "providers" in data
    assert isinstance(data["providers"], list)
    assert len(data["providers"]) > 0
    assert "openai" in data["providers"]


@pytest.mark.skipif(
    not _PROVIDER_BACKEND_AVAILABLE, reason="litellm is required for LiteLLM endpoint tests"
)
def test_list_models(mlflow_client_with_secrets):
    import requests

    base_url = mlflow_client_with_secrets._tracking_client.tracking_uri
<<<<<<< HEAD
    response = requests.get(f"{base_url}/ajax-api/3.0/mlflow/endpoints/supported-models")
=======
    response = requests.get(f"{base_url}/ajax-api/3.0/mlflow/gateway/supported-models")
>>>>>>> dcc3b42f
    assert response.status_code == 200
    data = response.json()
    assert "models" in data
    assert isinstance(data["models"], list)
    assert len(data["models"]) > 0

    model = data["models"][0]
    assert "model" in model
    assert "provider" in model
    assert "mode" in model

    response = requests.get(
<<<<<<< HEAD
        f"{base_url}/ajax-api/3.0/mlflow/endpoints/supported-models", params={"provider": "openai"}
=======
        f"{base_url}/ajax-api/3.0/mlflow/gateway/supported-models", params={"provider": "openai"}
>>>>>>> dcc3b42f
    )
    assert response.status_code == 200
    filtered_data = response.json()
    assert all(m["provider"] == "openai" for m in filtered_data["models"])


@pytest.mark.skipif(
    not _PROVIDER_BACKEND_AVAILABLE, reason="litellm is required for LiteLLM endpoint tests"
)
def test_get_provider_config(mlflow_client_with_secrets):
    import requests

    base_url = mlflow_client_with_secrets._tracking_client.tracking_uri

    # Test simple provider (openai) - should have single api_key auth mode
    response = requests.get(
<<<<<<< HEAD
        f"{base_url}/ajax-api/3.0/mlflow/endpoints/provider-config",
=======
        f"{base_url}/ajax-api/3.0/mlflow/gateway/provider-config",
>>>>>>> dcc3b42f
        params={"provider": "openai"},
    )
    assert response.status_code == 200
    data = response.json()
    assert "auth_modes" in data
    assert "default_mode" in data
    assert data["default_mode"] == "api_key"
    assert len(data["auth_modes"]) >= 1
    api_key_mode = data["auth_modes"][0]
<<<<<<< HEAD
    assert api_key_mode["credential_name"] == "OPENAI_API_KEY"
=======
>>>>>>> dcc3b42f
    assert api_key_mode["mode"] == "api_key"

    # Test multi-mode provider (bedrock) - should have multiple auth modes
    response = requests.get(
<<<<<<< HEAD
        f"{base_url}/ajax-api/3.0/mlflow/endpoints/provider-config",
=======
        f"{base_url}/ajax-api/3.0/mlflow/gateway/provider-config",
>>>>>>> dcc3b42f
        params={"provider": "bedrock"},
    )
    assert response.status_code == 200
    data = response.json()
    assert "auth_modes" in data
    assert data["default_mode"] == "access_keys"
    assert len(data["auth_modes"]) >= 2  # access_keys, iam_role, session_token

    # Check access_keys mode structure
    access_keys_mode = next(m for m in data["auth_modes"] if m["mode"] == "access_keys")
<<<<<<< HEAD
    assert access_keys_mode["credential_name"] == "AWS_ACCESS_KEY_ID"
=======
>>>>>>> dcc3b42f
    assert len(access_keys_mode["secret_fields"]) == 2  # access_key_id, secret_access_key
    assert any(f["name"] == "aws_secret_access_key" for f in access_keys_mode["secret_fields"])
    assert any(f["name"] == "aws_region_name" for f in access_keys_mode["config_fields"])

    # Check iam_role mode exists
    iam_role_mode = next(m for m in data["auth_modes"] if m["mode"] == "iam_role")
    assert any(f["name"] == "aws_role_name" for f in iam_role_mode["config_fields"])

<<<<<<< HEAD
    # Unknown providers get a generic fallback with {PROVIDER}_API_KEY
    response = requests.get(
        f"{base_url}/ajax-api/3.0/mlflow/endpoints/provider-config",
=======
    # Unknown providers get a generic fallback
    response = requests.get(
        f"{base_url}/ajax-api/3.0/mlflow/gateway/provider-config",
>>>>>>> dcc3b42f
        params={"provider": "unknown_provider"},
    )
    assert response.status_code == 200
    data = response.json()
    assert data["default_mode"] == "api_key"
<<<<<<< HEAD
    assert data["auth_modes"][0]["credential_name"] == "UNKNOWN_PROVIDER_API_KEY"

    # Missing provider parameter returns 400
    response = requests.get(f"{base_url}/ajax-api/3.0/mlflow/endpoints/provider-config")
    assert response.status_code == 400
=======
    assert data["auth_modes"][0]["mode"] == "api_key"

    # Missing provider parameter returns 400
    response = requests.get(f"{base_url}/ajax-api/3.0/mlflow/gateway/provider-config")
    assert response.status_code == 400


def test_endpoint_with_orphaned_model_definition(mlflow_client_with_secrets):
    store = mlflow_client_with_secrets._tracking_client.store

    secret = store.create_gateway_secret(
        secret_name="orphan-test-key",
        secret_value={"api_key": "sk-orphan-test"},
        provider="openai",
    )

    model_def = store.create_gateway_model_definition(
        name="orphan-model-def",
        secret_id=secret.secret_id,
        provider="openai",
        model_name="gpt-4",
    )

    endpoint = store.create_gateway_endpoint(
        name="orphan-test-endpoint",
        model_definition_ids=[model_def.model_definition_id],
    )

    assert len(endpoint.model_mappings) == 1
    assert endpoint.model_mappings[0].model_definition.secret_id == secret.secret_id
    assert endpoint.model_mappings[0].model_definition.secret_name == "orphan-test-key"

    store.delete_gateway_secret(secret.secret_id)

    fetched_endpoint = store.get_gateway_endpoint(endpoint.endpoint_id)
    assert len(fetched_endpoint.model_mappings) == 1
    assert fetched_endpoint.model_mappings[0].model_definition.secret_id is None
    assert fetched_endpoint.model_mappings[0].model_definition.secret_name is None


def test_update_model_definition_provider(mlflow_client_with_secrets):
    store = mlflow_client_with_secrets._tracking_client.store

    secret = store.create_gateway_secret(
        secret_name="provider-update-secret",
        secret_value={"api_key": "sk-provider-test"},
        provider="openai",
    )

    model_def = store.create_gateway_model_definition(
        name="provider-update-model-def",
        secret_id=secret.secret_id,
        provider="openai",
        model_name="gpt-4",
    )

    assert model_def.provider == "openai"
    assert model_def.model_name == "gpt-4"

    updated = store.update_gateway_model_definition(
        model_definition_id=model_def.model_definition_id,
        provider="anthropic",
        model_name="claude-3-5-haiku-latest",
    )

    assert updated.provider == "anthropic"
    assert updated.model_name == "claude-3-5-haiku-latest"

    fetched = store.get_gateway_model_definition(model_def.model_definition_id)
    assert fetched.provider == "anthropic"
    assert fetched.model_name == "claude-3-5-haiku-latest"

    store.delete_gateway_model_definition(model_def.model_definition_id)
    store.delete_gateway_secret(secret.secret_id)
>>>>>>> dcc3b42f
<|MERGE_RESOLUTION|>--- conflicted
+++ resolved
@@ -4561,17 +4561,10 @@
         endpoint_id=endpoint.endpoint_id,
         model_definition_id=model_def2.model_definition_id,
     )
-<<<<<<< HEAD
-    store.delete_endpoint(endpoint.endpoint_id)
-    store.delete_model_definition(model_def1.model_definition_id)
-    store.delete_model_definition(model_def2.model_definition_id)
-    store.delete_secret(secret.secret_id)
-=======
     store.delete_gateway_endpoint(endpoint.endpoint_id)
     store.delete_gateway_model_definition(model_def1.model_definition_id)
     store.delete_gateway_model_definition(model_def2.model_definition_id)
     store.delete_gateway_secret(secret.secret_id)
->>>>>>> dcc3b42f
 
 
 @pytest.mark.skipif(
@@ -4581,11 +4574,7 @@
     import requests
 
     base_url = mlflow_client_with_secrets._tracking_client.tracking_uri
-<<<<<<< HEAD
-    response = requests.get(f"{base_url}/ajax-api/3.0/mlflow/endpoints/supported-providers")
-=======
     response = requests.get(f"{base_url}/ajax-api/3.0/mlflow/gateway/supported-providers")
->>>>>>> dcc3b42f
     assert response.status_code == 200
     data = response.json()
     assert "providers" in data
@@ -4601,11 +4590,7 @@
     import requests
 
     base_url = mlflow_client_with_secrets._tracking_client.tracking_uri
-<<<<<<< HEAD
-    response = requests.get(f"{base_url}/ajax-api/3.0/mlflow/endpoints/supported-models")
-=======
     response = requests.get(f"{base_url}/ajax-api/3.0/mlflow/gateway/supported-models")
->>>>>>> dcc3b42f
     assert response.status_code == 200
     data = response.json()
     assert "models" in data
@@ -4618,11 +4603,7 @@
     assert "mode" in model
 
     response = requests.get(
-<<<<<<< HEAD
-        f"{base_url}/ajax-api/3.0/mlflow/endpoints/supported-models", params={"provider": "openai"}
-=======
         f"{base_url}/ajax-api/3.0/mlflow/gateway/supported-models", params={"provider": "openai"}
->>>>>>> dcc3b42f
     )
     assert response.status_code == 200
     filtered_data = response.json()
@@ -4639,11 +4620,7 @@
 
     # Test simple provider (openai) - should have single api_key auth mode
     response = requests.get(
-<<<<<<< HEAD
-        f"{base_url}/ajax-api/3.0/mlflow/endpoints/provider-config",
-=======
         f"{base_url}/ajax-api/3.0/mlflow/gateway/provider-config",
->>>>>>> dcc3b42f
         params={"provider": "openai"},
     )
     assert response.status_code == 200
@@ -4653,19 +4630,11 @@
     assert data["default_mode"] == "api_key"
     assert len(data["auth_modes"]) >= 1
     api_key_mode = data["auth_modes"][0]
-<<<<<<< HEAD
-    assert api_key_mode["credential_name"] == "OPENAI_API_KEY"
-=======
->>>>>>> dcc3b42f
     assert api_key_mode["mode"] == "api_key"
 
     # Test multi-mode provider (bedrock) - should have multiple auth modes
     response = requests.get(
-<<<<<<< HEAD
-        f"{base_url}/ajax-api/3.0/mlflow/endpoints/provider-config",
-=======
         f"{base_url}/ajax-api/3.0/mlflow/gateway/provider-config",
->>>>>>> dcc3b42f
         params={"provider": "bedrock"},
     )
     assert response.status_code == 200
@@ -4676,10 +4645,6 @@
 
     # Check access_keys mode structure
     access_keys_mode = next(m for m in data["auth_modes"] if m["mode"] == "access_keys")
-<<<<<<< HEAD
-    assert access_keys_mode["credential_name"] == "AWS_ACCESS_KEY_ID"
-=======
->>>>>>> dcc3b42f
     assert len(access_keys_mode["secret_fields"]) == 2  # access_key_id, secret_access_key
     assert any(f["name"] == "aws_secret_access_key" for f in access_keys_mode["secret_fields"])
     assert any(f["name"] == "aws_region_name" for f in access_keys_mode["config_fields"])
@@ -4688,27 +4653,14 @@
     iam_role_mode = next(m for m in data["auth_modes"] if m["mode"] == "iam_role")
     assert any(f["name"] == "aws_role_name" for f in iam_role_mode["config_fields"])
 
-<<<<<<< HEAD
-    # Unknown providers get a generic fallback with {PROVIDER}_API_KEY
-    response = requests.get(
-        f"{base_url}/ajax-api/3.0/mlflow/endpoints/provider-config",
-=======
     # Unknown providers get a generic fallback
     response = requests.get(
         f"{base_url}/ajax-api/3.0/mlflow/gateway/provider-config",
->>>>>>> dcc3b42f
         params={"provider": "unknown_provider"},
     )
     assert response.status_code == 200
     data = response.json()
     assert data["default_mode"] == "api_key"
-<<<<<<< HEAD
-    assert data["auth_modes"][0]["credential_name"] == "UNKNOWN_PROVIDER_API_KEY"
-
-    # Missing provider parameter returns 400
-    response = requests.get(f"{base_url}/ajax-api/3.0/mlflow/endpoints/provider-config")
-    assert response.status_code == 400
-=======
     assert data["auth_modes"][0]["mode"] == "api_key"
 
     # Missing provider parameter returns 400
@@ -4782,5 +4734,4 @@
     assert fetched.model_name == "claude-3-5-haiku-latest"
 
     store.delete_gateway_model_definition(model_def.model_definition_id)
-    store.delete_gateway_secret(secret.secret_id)
->>>>>>> dcc3b42f
+    store.delete_gateway_secret(secret.secret_id)