--- conflicted
+++ resolved
@@ -4664,8 +4664,7 @@
     assert data["auth_modes"][0]["mode"] == "api_key"
 
     # Missing provider parameter returns 400
-<<<<<<< HEAD
-    response = requests.get(f"{base_url}/ajax-api/3.0/mlflow/endpoints/provider-config")
+    response = requests.get(f"{base_url}/ajax-api/3.0/mlflow/gateway/provider-config")
     assert response.status_code == 400
 
 
@@ -4738,8 +4737,4 @@
     assert fetched.model_name == "claude-3-5-haiku-latest"
 
     store.delete_gateway_model_definition(model_def.model_definition_id)
-    store.delete_gateway_secret(secret.secret_id)
-=======
-    response = requests.get(f"{base_url}/ajax-api/3.0/mlflow/gateway/provider-config")
-    assert response.status_code == 400
->>>>>>> 3eaefb1a
+    store.delete_gateway_secret(secret.secret_id)