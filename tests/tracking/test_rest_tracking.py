"""
Integration test which starts a local Tracking Server on an ephemeral port,
and ensures we can use the tracking API to communicate with it.
"""

import json
import logging
import math
import os
import pathlib
import posixpath
import subprocess
import sys
import time
import urllib.parse
from io import StringIO
from pathlib import Path
from unittest import mock

import flask
import pandas as pd
import pytest
import requests
from opentelemetry.sdk.trace import ReadableSpan as OTelReadableSpan
from packaging.version import Version

import mlflow.experiments
import mlflow.pyfunc
from mlflow import MlflowClient
from mlflow.artifacts import download_artifacts
from mlflow.data.pandas_dataset import from_pandas
from mlflow.entities import (
    Dataset,
    DatasetInput,
    InputTag,
    Metric,
    Param,
    RunInputs,
    RunTag,
    Span,
    ViewType,
)
from mlflow.entities.logged_model_input import LoggedModelInput
from mlflow.entities.logged_model_output import LoggedModelOutput
from mlflow.entities.logged_model_status import LoggedModelStatus
from mlflow.entities.span import SpanAttributeKey
from mlflow.entities.trace_data import TraceData
from mlflow.entities.trace_info import TraceInfo
from mlflow.entities.trace_location import TraceLocation
from mlflow.entities.trace_state import TraceState
from mlflow.entities.trace_status import TraceStatus
from mlflow.environment_variables import (
    _MLFLOW_GO_STORE_TESTING,
    MLFLOW_SERVER_GRAPHQL_MAX_ALIASES,
    MLFLOW_SERVER_GRAPHQL_MAX_ROOT_FIELDS,
    MLFLOW_SUPPRESS_PRINTING_URL_TO_STDOUT,
)
from mlflow.exceptions import MlflowException, RestException
from mlflow.models import Model
from mlflow.protos.databricks_pb2 import RESOURCE_DOES_NOT_EXIST, ErrorCode
from mlflow.server.handlers import _get_sampled_steps_from_steps
from mlflow.store.tracking.sqlalchemy_store import SqlAlchemyStore
from mlflow.tracing.constant import TRACE_SCHEMA_VERSION_KEY
from mlflow.tracing.utils import build_otel_context
from mlflow.utils import mlflow_tags
from mlflow.utils.file_utils import TempDir, path_to_local_file_uri
from mlflow.utils.mlflow_tags import (
    MLFLOW_DATASET_CONTEXT,
    MLFLOW_GIT_COMMIT,
    MLFLOW_PARENT_RUN_ID,
    MLFLOW_PROJECT_ENTRY_POINT,
    MLFLOW_SOURCE_NAME,
    MLFLOW_SOURCE_TYPE,
    MLFLOW_USER,
)
from mlflow.utils.os import is_windows
from mlflow.utils.proto_json_utils import message_to_json
from mlflow.utils.time import get_current_time_millis

from tests.helper_functions import get_safe_port
from tests.integration.utils import invoke_cli_runner
from tests.tracking.integration_test_utils import (
    _init_server,
    _send_rest_tracking_post_request,
)

_logger = logging.getLogger(__name__)


@pytest.fixture(params=["file", "sqlalchemy"])
def mlflow_client(request, tmp_path):
    """Provides an MLflow Tracking API client pointed at the local tracking server."""
    if request.param == "file":
        backend_uri = tmp_path.joinpath("file").as_uri()
    elif request.param == "sqlalchemy":
        path = tmp_path.joinpath("sqlalchemy.db").as_uri()
        backend_uri = ("sqlite://" if sys.platform == "win32" else "sqlite:////") + path[
            len("file://") :
        ]

<<<<<<< HEAD
    with _init_server(backend_uri, root_artifact_uri=tmp_path.as_uri()) as url:
=======
    with _init_server(
        backend_uri, root_artifact_uri=tmp_path.as_uri(), server_type="fastapi"
    ) as url:
>>>>>>> 364cbe4d
        client = MlflowClient(url)
        client._store_type = request.param
        yield client


@pytest.fixture
def cli_env(mlflow_client):
    """Provides an environment for the MLflow CLI pointed at the local tracking server."""
    return {
        "LC_ALL": "en_US.UTF-8",
        "LANG": "en_US.UTF-8",
        "MLFLOW_TRACKING_URI": mlflow_client.tracking_uri,
    }


def create_experiments(client, names):
    return [client.create_experiment(n) for n in names]


def test_create_get_search_experiment(mlflow_client):
    experiment_id = mlflow_client.create_experiment(
        "My Experiment",
        artifact_location="my_location",
        tags={"key1": "val1", "key2": "val2"},
    )
    exp = mlflow_client.get_experiment(experiment_id)
    assert exp.name == "My Experiment"
    if is_windows():
        assert exp.artifact_location == pathlib.Path.cwd().joinpath("my_location").as_uri()
    else:
        assert exp.artifact_location == str(pathlib.Path.cwd().joinpath("my_location"))
    assert len(exp.tags) == 2
    assert exp.tags["key1"] == "val1"
    assert exp.tags["key2"] == "val2"

    experiments = mlflow_client.search_experiments()
    assert {e.name for e in experiments} == {"My Experiment", "Default"}
    mlflow_client.delete_experiment(experiment_id)
    assert {e.name for e in mlflow_client.search_experiments()} == {"Default"}
    assert {e.name for e in mlflow_client.search_experiments(view_type=ViewType.ACTIVE_ONLY)} == {
        "Default"
    }
    assert {e.name for e in mlflow_client.search_experiments(view_type=ViewType.DELETED_ONLY)} == {
        "My Experiment"
    }
    assert {e.name for e in mlflow_client.search_experiments(view_type=ViewType.ALL)} == {
        "My Experiment",
        "Default",
    }
    active_exps_paginated = mlflow_client.search_experiments(max_results=1)
    assert {e.name for e in active_exps_paginated} == {"Default"}
    assert active_exps_paginated.token is None

    all_exps_paginated = mlflow_client.search_experiments(max_results=1, view_type=ViewType.ALL)
    first_page_names = {e.name for e in all_exps_paginated}
    all_exps_second_page = mlflow_client.search_experiments(
        max_results=1, view_type=ViewType.ALL, page_token=all_exps_paginated.token
    )
    second_page_names = {e.name for e in all_exps_second_page}
    assert len(first_page_names) == 1
    assert len(second_page_names) == 1
    assert first_page_names.union(second_page_names) == {"Default", "My Experiment"}


def test_create_experiment_validation(mlflow_client):
    def assert_bad_request(payload, expected_error_message):
        response = _send_rest_tracking_post_request(
            mlflow_client.tracking_uri,
            "/api/2.0/mlflow/experiments/create",
            payload,
        )
        assert response.status_code == 400
        assert expected_error_message in response.text

    assert_bad_request(
        {
            "name": 123,
        },
        "Invalid value 123 for parameter 'name'",
    )
    assert_bad_request({}, "Missing value for required parameter 'name'.")
    assert_bad_request(
        {
            "name": "experiment name",
            "artifact_location": 9.0,
            "tags": [{"key": "key", "value": "value"}],
        },
        "Invalid value 9.0 for parameter 'artifact_location'",
    )
    assert_bad_request(
        {
            "name": "experiment name",
            "artifact_location": "my_location",
            "tags": "5",
        },
        "Invalid value \\\"5\\\" for parameter 'tags'",
    )


def test_delete_restore_experiment(mlflow_client):
    experiment_id = mlflow_client.create_experiment("Deleterious")
    assert mlflow_client.get_experiment(experiment_id).lifecycle_stage == "active"
    mlflow_client.delete_experiment(experiment_id)
    assert mlflow_client.get_experiment(experiment_id).lifecycle_stage == "deleted"
    mlflow_client.restore_experiment(experiment_id)
    assert mlflow_client.get_experiment(experiment_id).lifecycle_stage == "active"


def test_delete_restore_experiment_cli(mlflow_client, cli_env):
    experiment_name = "DeleteriousCLI"
    invoke_cli_runner(
        mlflow.experiments.commands,
        ["create", "--experiment-name", experiment_name],
        env=cli_env,
    )
    experiment_id = mlflow_client.get_experiment_by_name(experiment_name).experiment_id
    assert mlflow_client.get_experiment(experiment_id).lifecycle_stage == "active"
    invoke_cli_runner(
        mlflow.experiments.commands, ["delete", "-x", str(experiment_id)], env=cli_env
    )
    assert mlflow_client.get_experiment(experiment_id).lifecycle_stage == "deleted"
    invoke_cli_runner(
        mlflow.experiments.commands, ["restore", "-x", str(experiment_id)], env=cli_env
    )
    assert mlflow_client.get_experiment(experiment_id).lifecycle_stage == "active"


def test_rename_experiment(mlflow_client):
    experiment_id = mlflow_client.create_experiment("BadName")
    assert mlflow_client.get_experiment(experiment_id).name == "BadName"
    mlflow_client.rename_experiment(experiment_id, "GoodName")
    assert mlflow_client.get_experiment(experiment_id).name == "GoodName"


def test_rename_experiment_cli(mlflow_client, cli_env):
    bad_experiment_name = "CLIBadName"
    good_experiment_name = "CLIGoodName"

    invoke_cli_runner(
        mlflow.experiments.commands, ["create", "-n", bad_experiment_name], env=cli_env
    )
    experiment_id = mlflow_client.get_experiment_by_name(bad_experiment_name).experiment_id
    assert mlflow_client.get_experiment(experiment_id).name == bad_experiment_name
    invoke_cli_runner(
        mlflow.experiments.commands,
        [
            "rename",
            "--experiment-id",
            str(experiment_id),
            "--new-name",
            good_experiment_name,
        ],
        env=cli_env,
    )
    assert mlflow_client.get_experiment(experiment_id).name == good_experiment_name


@pytest.mark.parametrize("parent_run_id_kwarg", [None, "my-parent-id"])
def test_create_run_all_args(mlflow_client, parent_run_id_kwarg):
    user = "username"
    source_name = "Hello"
    entry_point = "entry"
    source_version = "abc"
    create_run_kwargs = {
        "start_time": 456,
        "run_name": "my name",
        "tags": {
            MLFLOW_USER: user,
            MLFLOW_SOURCE_TYPE: "LOCAL",
            MLFLOW_SOURCE_NAME: source_name,
            MLFLOW_PROJECT_ENTRY_POINT: entry_point,
            MLFLOW_GIT_COMMIT: source_version,
            MLFLOW_PARENT_RUN_ID: "7",
            "my": "tag",
            "other": "tag",
        },
    }
    experiment_id = mlflow_client.create_experiment(
        f"Run A Lot (parent_run_id={parent_run_id_kwarg})"
    )
    created_run = mlflow_client.create_run(experiment_id, **create_run_kwargs)
    run_id = created_run.info.run_id
    _logger.info(f"Run id={run_id}")
    fetched_run = mlflow_client.get_run(run_id)
    for run in [created_run, fetched_run]:
        assert run.info.run_id == run_id
        assert run.info.experiment_id == experiment_id
        assert run.info.user_id == user
        assert run.info.start_time == create_run_kwargs["start_time"]
        assert run.info.run_name == "my name"
        for tag in create_run_kwargs["tags"]:
            assert tag in run.data.tags
        assert run.data.tags.get(MLFLOW_USER) == user
        assert run.data.tags.get(MLFLOW_PARENT_RUN_ID) == parent_run_id_kwarg or "7"
        assert [run.info for run in mlflow_client.search_runs([experiment_id])] == [run.info]


def test_create_run_defaults(mlflow_client):
    experiment_id = mlflow_client.create_experiment("Run A Little")
    created_run = mlflow_client.create_run(experiment_id)
    run_id = created_run.info.run_id
    run = mlflow_client.get_run(run_id)
    assert run.info.run_id == run_id
    assert run.info.experiment_id == experiment_id
    assert run.info.user_id == "unknown"


def test_log_metrics_params_tags(mlflow_client):
    experiment_id = mlflow_client.create_experiment("Oh My")
    created_run = mlflow_client.create_run(experiment_id)
    run_id = created_run.info.run_id
    mlflow_client.log_metric(run_id, key="metric", value=123.456, timestamp=789, step=2)
    mlflow_client.log_metric(run_id, key="nan_metric", value=float("nan"))
    mlflow_client.log_metric(run_id, key="inf_metric", value=float("inf"))
    mlflow_client.log_metric(run_id, key="-inf_metric", value=-float("inf"))
    mlflow_client.log_metric(run_id, key="stepless-metric", value=987.654, timestamp=321)
    mlflow_client.log_param(run_id, "param", "value")
    mlflow_client.set_tag(run_id, "taggity", "do-dah")
    run = mlflow_client.get_run(run_id)
    assert run.data.metrics.get("metric") == 123.456
    assert math.isnan(run.data.metrics.get("nan_metric"))
    assert run.data.metrics.get("inf_metric") >= 1.7976931348623157e308
    assert run.data.metrics.get("-inf_metric") <= -1.7976931348623157e308
    assert run.data.metrics.get("stepless-metric") == 987.654
    assert run.data.params.get("param") == "value"
    assert run.data.tags.get("taggity") == "do-dah"
    metric_history0 = mlflow_client.get_metric_history(run_id, "metric")
    assert len(metric_history0) == 1
    metric0 = metric_history0[0]
    assert metric0.key == "metric"
    assert metric0.value == 123.456
    assert metric0.timestamp == 789
    assert metric0.step == 2
    metric_history1 = mlflow_client.get_metric_history(run_id, "stepless-metric")
    assert len(metric_history1) == 1
    metric1 = metric_history1[0]
    assert metric1.key == "stepless-metric"
    assert metric1.value == 987.654
    assert metric1.timestamp == 321
    assert metric1.step == 0

    metric_history = mlflow_client.get_metric_history(run_id, "a_test_accuracy")
    assert metric_history == []


def test_log_metric_validation(mlflow_client):
    experiment_id = mlflow_client.create_experiment("metrics validation")
    created_run = mlflow_client.create_run(experiment_id)
    run_id = created_run.info.run_id

    def assert_bad_request(payload, expected_error_message):
        response = _send_rest_tracking_post_request(
            mlflow_client.tracking_uri,
            "/api/2.0/mlflow/runs/log-metric",
            payload,
        )
        assert response.status_code == 400
        assert expected_error_message in response.text

    assert_bad_request(
        {
            "run_id": 31,
            "key": "metric",
            "value": 41,
            "timestamp": 59,
            "step": 26,
        },
        "Invalid value 31 for parameter 'run_id' supplied",
    )
    assert_bad_request(
        {
            "run_id": run_id,
            "key": 31,
            "value": 41,
            "timestamp": 59,
            "step": 26,
        },
        "Invalid value 31 for parameter 'key' supplied",
    )
    assert_bad_request(
        {
            "run_id": run_id,
            "key": "foo",
            "value": 31,
            "timestamp": 59,
            "step": "foo",
        },
        "Invalid value \\\"foo\\\" for parameter 'step' supplied",
    )
    assert_bad_request(
        {
            "run_id": run_id,
            "key": "foo",
            "value": 31,
            "timestamp": "foo",
            "step": 41,
        },
        "Invalid value \\\"foo\\\" for parameter 'timestamp' supplied",
    )
    assert_bad_request(
        {
            "run_id": None,
            "key": "foo",
            "value": 31,
            "timestamp": 59,
            "step": 41,
        },
        "Missing value for required parameter 'run_id'",
    )
    assert_bad_request(
        {
            "run_id": run_id,
            # Missing key
            "value": 31,
            "timestamp": 59,
            "step": 41,
        },
        "Missing value for required parameter 'key'",
    )
    assert_bad_request(
        {
            "run_id": run_id,
            "key": None,
            "value": 31,
            "timestamp": 59,
            "step": 41,
        },
        "Missing value for required parameter 'key'",
    )


def test_log_metric_model(mlflow_client: MlflowClient):
    experiment_id = mlflow_client.create_experiment("metrics validation")
    run = mlflow_client.create_run(experiment_id)
    model = mlflow_client.create_logged_model(experiment_id)
    mlflow_client.log_metric(
        run.info.run_id,
        key="metric",
        value=0.5,
        timestamp=123456789,
        step=1,
        dataset_name="name",
        dataset_digest="digest",
        model_id=model.model_id,
    )

    model = mlflow_client.get_logged_model(model.model_id)
    assert model.metrics == [
        Metric(
            key="metric",
            value=0.5,
            timestamp=123456789,
            step=1,
            model_id=model.model_id,
            dataset_name="name",
            dataset_digest="digest",
            run_id=run.info.run_id,
        )
    ]


def test_log_param_validation(mlflow_client):
    experiment_id = mlflow_client.create_experiment("params validation")
    created_run = mlflow_client.create_run(experiment_id)
    run_id = created_run.info.run_id

    def assert_bad_request(payload, expected_error_message):
        response = _send_rest_tracking_post_request(
            mlflow_client.tracking_uri,
            "/api/2.0/mlflow/runs/log-parameter",
            payload,
        )
        assert response.status_code == 400
        assert expected_error_message in response.text

    assert_bad_request(
        {
            "run_id": 31,
            "key": "param",
            "value": 41,
        },
        "Invalid value 31 for parameter 'run_id' supplied",
    )
    assert_bad_request(
        {
            "run_id": run_id,
            "key": 31,
            "value": 41,
        },
        "Invalid value 31 for parameter 'key' supplied",
    )


def test_log_param_with_empty_string_as_value(mlflow_client):
    experiment_id = mlflow_client.create_experiment(
        test_log_param_with_empty_string_as_value.__name__
    )
    created_run = mlflow_client.create_run(experiment_id)
    run_id = created_run.info.run_id

    mlflow_client.log_param(run_id, "param_key", "")
    assert {"param_key": ""}.items() <= mlflow_client.get_run(run_id).data.params.items()


def test_set_tag_with_empty_string_as_value(mlflow_client):
    experiment_id = mlflow_client.create_experiment(
        test_set_tag_with_empty_string_as_value.__name__
    )
    created_run = mlflow_client.create_run(experiment_id)
    run_id = created_run.info.run_id

    mlflow_client.set_tag(run_id, "tag_key", "")
    assert {"tag_key": ""}.items() <= mlflow_client.get_run(run_id).data.tags.items()


def test_log_batch_containing_params_and_tags_with_empty_string_values(mlflow_client):
    experiment_id = mlflow_client.create_experiment(
        test_log_batch_containing_params_and_tags_with_empty_string_values.__name__
    )
    created_run = mlflow_client.create_run(experiment_id)
    run_id = created_run.info.run_id

    mlflow_client.log_batch(
        run_id=run_id,
        params=[Param("param_key", "")],
        tags=[RunTag("tag_key", "")],
    )
    assert {"param_key": ""}.items() <= mlflow_client.get_run(run_id).data.params.items()
    assert {"tag_key": ""}.items() <= mlflow_client.get_run(run_id).data.tags.items()


def test_set_tag_validation(mlflow_client):
    experiment_id = mlflow_client.create_experiment("tags validation")
    created_run = mlflow_client.create_run(experiment_id)
    run_id = created_run.info.run_id

    def assert_bad_request(payload, expected_error_message):
        response = _send_rest_tracking_post_request(
            mlflow_client.tracking_uri,
            "/api/2.0/mlflow/runs/set-tag",
            payload,
        )
        assert response.status_code == 400
        assert expected_error_message in response.text

    assert_bad_request(
        {
            "run_id": 31,
            "key": "tag",
            "value": 41,
        },
        "Invalid value 31 for parameter 'run_id' supplied",
    )
    assert_bad_request(
        {
            "run_id": run_id,
            "key": "param",
            "value": 41,
        },
        "Invalid value 41 for parameter 'value' supplied",
    )
    assert_bad_request(
        {
            "run_id": run_id,
            # Missing key
            "value": "value",
        },
        "Missing value for required parameter 'key'",
    )

    response = _send_rest_tracking_post_request(
        mlflow_client.tracking_uri,
        "/api/2.0/mlflow/runs/set-tag",
        {
            "run_uuid": run_id,
            "key": "key",
            "value": "value",
        },
    )
    assert response.status_code == 200


def test_path_validation(mlflow_client):
    experiment_id = mlflow_client.create_experiment("tags validation")
    created_run = mlflow_client.create_run(experiment_id)
    run_id = created_run.info.run_id
    invalid_path = "../path"

    def assert_response(resp):
        assert resp.status_code == 400
        assert response.json() == {
            "error_code": "INVALID_PARAMETER_VALUE",
            "message": "Invalid path",
        }

    response = requests.get(
        f"{mlflow_client.tracking_uri}/api/2.0/mlflow/artifacts/list",
        params={"run_id": run_id, "path": invalid_path},
    )
    assert_response(response)

    response = requests.get(
        f"{mlflow_client.tracking_uri}/get-artifact",
        params={"run_id": run_id, "path": invalid_path},
    )
    assert_response(response)

    response = requests.get(
        f"{mlflow_client.tracking_uri}//model-versions/get-artifact",
        params={"name": "model", "version": 1, "path": invalid_path},
    )
    assert_response(response)


def test_set_experiment_tag(mlflow_client):
    experiment_id = mlflow_client.create_experiment("SetExperimentTagTest")
    mlflow_client.set_experiment_tag(experiment_id, "dataset", "imagenet1K")
    experiment = mlflow_client.get_experiment(experiment_id)
    assert "dataset" in experiment.tags
    assert experiment.tags["dataset"] == "imagenet1K"
    # test that updating a tag works
    mlflow_client.set_experiment_tag(experiment_id, "dataset", "birdbike")
    experiment = mlflow_client.get_experiment(experiment_id)
    assert "dataset" in experiment.tags
    assert experiment.tags["dataset"] == "birdbike"
    # test that setting a tag on 1 experiment does not impact another experiment.
    experiment_id_2 = mlflow_client.create_experiment("SetExperimentTagTest2")
    experiment2 = mlflow_client.get_experiment(experiment_id_2)
    assert len(experiment2.tags) == 0
    # test that setting a tag on different experiments maintain different values across experiments
    mlflow_client.set_experiment_tag(experiment_id_2, "dataset", "birds200")
    experiment = mlflow_client.get_experiment(experiment_id)
    experiment2 = mlflow_client.get_experiment(experiment_id_2)
    assert "dataset" in experiment.tags
    assert experiment.tags["dataset"] == "birdbike"
    assert "dataset" in experiment2.tags
    assert experiment2.tags["dataset"] == "birds200"
    # test can set multi-line tags
    mlflow_client.set_experiment_tag(experiment_id, "multiline tag", "value2\nvalue2\nvalue2")
    experiment = mlflow_client.get_experiment(experiment_id)
    assert "multiline tag" in experiment.tags
    assert experiment.tags["multiline tag"] == "value2\nvalue2\nvalue2"


def test_set_experiment_tag_with_empty_string_as_value(mlflow_client):
    experiment_id = mlflow_client.create_experiment(
        test_set_experiment_tag_with_empty_string_as_value.__name__
    )
    mlflow_client.set_experiment_tag(experiment_id, "tag_key", "")
    assert {"tag_key": ""}.items() <= mlflow_client.get_experiment(experiment_id).tags.items()


def test_delete_experiment_tag(mlflow_client):
    experiment_id = mlflow_client.create_experiment("DeleteExperimentTagTest")
    mlflow_client.set_experiment_tag(experiment_id, "dataset", "imagenet1K")
    experiment = mlflow_client.get_experiment(experiment_id)
    assert experiment.tags["dataset"] == "imagenet1K"
    # test that deleting a tag works
    mlflow_client.delete_experiment_tag(experiment_id, "dataset")
    experiment = mlflow_client.get_experiment(experiment_id)
    assert "dataset" not in experiment.tags


def test_delete_tag(mlflow_client):
    experiment_id = mlflow_client.create_experiment("DeleteTagExperiment")
    created_run = mlflow_client.create_run(experiment_id)
    run_id = created_run.info.run_id
    mlflow_client.log_metric(run_id, key="metric", value=123.456, timestamp=789, step=2)
    mlflow_client.log_metric(run_id, key="stepless-metric", value=987.654, timestamp=321)
    mlflow_client.log_param(run_id, "param", "value")
    mlflow_client.set_tag(run_id, "taggity", "do-dah")
    run = mlflow_client.get_run(run_id)
    assert "taggity" in run.data.tags
    assert run.data.tags["taggity"] == "do-dah"
    mlflow_client.delete_tag(run_id, "taggity")
    run = mlflow_client.get_run(run_id)
    assert "taggity" not in run.data.tags
    with pytest.raises(MlflowException, match=r"Run .+ not found"):
        mlflow_client.delete_tag("fake_run_id", "taggity")
    with pytest.raises(MlflowException, match="No tag with name: fakeTag"):
        mlflow_client.delete_tag(run_id, "fakeTag")
    mlflow_client.delete_run(run_id)
    with pytest.raises(MlflowException, match=f"The run {run_id} must be in"):
        mlflow_client.delete_tag(run_id, "taggity")


def test_log_batch(mlflow_client):
    experiment_id = mlflow_client.create_experiment("Batch em up")
    created_run = mlflow_client.create_run(experiment_id)
    run_id = created_run.info.run_id
    mlflow_client.log_batch(
        run_id=run_id,
        metrics=[Metric("metric", 123.456, 789, 3)],
        params=[Param("param", "value")],
        tags=[RunTag("taggity", "do-dah")],
    )
    run = mlflow_client.get_run(run_id)
    assert run.data.metrics.get("metric") == 123.456
    assert run.data.params.get("param") == "value"
    assert run.data.tags.get("taggity") == "do-dah"
    metric_history = mlflow_client.get_metric_history(run_id, "metric")
    assert len(metric_history) == 1
    metric = metric_history[0]
    assert metric.key == "metric"
    assert metric.value == 123.456
    assert metric.timestamp == 789
    assert metric.step == 3


def test_log_batch_validation(mlflow_client):
    experiment_id = mlflow_client.create_experiment("log_batch validation")
    created_run = mlflow_client.create_run(experiment_id)
    run_id = created_run.info.run_id

    def assert_bad_request(payload, expected_error_message):
        response = _send_rest_tracking_post_request(
            mlflow_client.tracking_uri,
            "/api/2.0/mlflow/runs/log-batch",
            payload,
        )
        assert response.status_code == 400
        assert expected_error_message in response.text

    for request_parameter in ["metrics", "params", "tags"]:
        assert_bad_request(
            {
                "run_id": run_id,
                request_parameter: "foo",
            },
            f"Invalid value \\\"foo\\\" for parameter '{request_parameter}' supplied",
        )

    ## Should 400 if missing timestamp
    assert_bad_request(
        {"run_id": run_id, "metrics": [{"key": "mae", "value": 2.5}]},
        "Missing value for required parameter 'metrics[0].timestamp'",
    )

    ## Should 200 if timestamp provided but step is not
    response = _send_rest_tracking_post_request(
        mlflow_client.tracking_uri,
        "/api/2.0/mlflow/runs/log-batch",
        {
            "run_id": run_id,
            "metrics": [{"key": "mae", "value": 2.5, "timestamp": 123456789}],
        },
    )

    assert response.status_code == 200


@pytest.mark.xfail(reason="Tracking server does not support logged-model endpoints yet")
@pytest.mark.allow_infer_pip_requirements_fallback
def test_log_model(mlflow_client):
    experiment_id = mlflow_client.create_experiment("Log models")
    with TempDir(chdr=True):
        model_paths = [f"model/path/{i}" for i in range(3)]
        mlflow.set_tracking_uri(mlflow_client.tracking_uri)
        with mlflow.start_run(experiment_id=experiment_id) as run:
            for i, m in enumerate(model_paths):
                mlflow.pyfunc.log_model(name=m, loader_module="mlflow.pyfunc")
                mlflow.pyfunc.save_model(
                    m,
                    mlflow_model=Model(artifact_path=m, run_id=run.info.run_id),
                    loader_module="mlflow.pyfunc",
                )
                model = Model.load(os.path.join(m, "MLmodel"))
                run = mlflow.get_run(run.info.run_id)
                tag = run.data.tags["mlflow.log-model.history"]
                models = json.loads(tag)
                model.utc_time_created = models[i]["utc_time_created"]

                history_model_meta = models[i].copy()
                original_model_uuid = history_model_meta.pop("model_uuid")
                model_meta = model.get_tags_dict().copy()
                new_model_uuid = model_meta.pop("model_uuid")
                assert history_model_meta == model_meta
                assert original_model_uuid != new_model_uuid
                assert len(models) == i + 1
                for j in range(0, i + 1):
                    assert models[j]["artifact_path"] == model_paths[j]


def test_set_terminated_defaults(mlflow_client):
    experiment_id = mlflow_client.create_experiment("Terminator 1")
    created_run = mlflow_client.create_run(experiment_id)
    run_id = created_run.info.run_id
    assert mlflow_client.get_run(run_id).info.status == "RUNNING"
    assert mlflow_client.get_run(run_id).info.end_time is None
    mlflow_client.set_terminated(run_id)
    assert mlflow_client.get_run(run_id).info.status == "FINISHED"
    assert mlflow_client.get_run(run_id).info.end_time <= get_current_time_millis()


def test_set_terminated_status(mlflow_client):
    experiment_id = mlflow_client.create_experiment("Terminator 2")
    created_run = mlflow_client.create_run(experiment_id)
    run_id = created_run.info.run_id
    assert mlflow_client.get_run(run_id).info.status == "RUNNING"
    assert mlflow_client.get_run(run_id).info.end_time is None
    mlflow_client.set_terminated(run_id, "FAILED")
    assert mlflow_client.get_run(run_id).info.status == "FAILED"
    assert mlflow_client.get_run(run_id).info.end_time <= get_current_time_millis()


def test_artifacts(mlflow_client, tmp_path):
    experiment_id = mlflow_client.create_experiment("Art In Fact")
    experiment_info = mlflow_client.get_experiment(experiment_id)
    assert experiment_info.artifact_location.startswith(path_to_local_file_uri(str(tmp_path)))
    artifact_path = urllib.parse.urlparse(experiment_info.artifact_location).path
    assert posixpath.split(artifact_path)[-1] == experiment_id

    created_run = mlflow_client.create_run(experiment_id)
    assert created_run.info.artifact_uri.startswith(experiment_info.artifact_location)
    run_id = created_run.info.run_id
    src_dir = tmp_path.joinpath("test_artifacts_src")
    src_dir.mkdir()
    src_file = os.path.join(src_dir, "my.file")
    with open(src_file, "w") as f:
        f.write("Hello, World!")
    mlflow_client.log_artifact(run_id, src_file, None)
    mlflow_client.log_artifacts(run_id, src_dir, "dir")

    root_artifacts_list = mlflow_client.list_artifacts(run_id)
    assert {a.path for a in root_artifacts_list} == {"my.file", "dir"}

    dir_artifacts_list = mlflow_client.list_artifacts(run_id, "dir")
    assert {a.path for a in dir_artifacts_list} == {"dir/my.file"}

    all_artifacts = download_artifacts(
        run_id=run_id, artifact_path=".", tracking_uri=mlflow_client.tracking_uri
    )
    with open(f"{all_artifacts}/my.file") as f:
        assert f.read() == "Hello, World!"
    with open(f"{all_artifacts}/dir/my.file") as f:
        assert f.read() == "Hello, World!"

    dir_artifacts = download_artifacts(
        run_id=run_id, artifact_path="dir", tracking_uri=mlflow_client.tracking_uri
    )
    with open(f"{dir_artifacts}/my.file") as f:
        assert f.read() == "Hello, World!"


def test_search_pagination(mlflow_client):
    experiment_id = mlflow_client.create_experiment("search_pagination")
    runs = [mlflow_client.create_run(experiment_id, start_time=1).info.run_id for _ in range(0, 10)]
    runs = sorted(runs)
    result = mlflow_client.search_runs([experiment_id], max_results=4, page_token=None)
    assert [r.info.run_id for r in result] == runs[0:4]
    assert result.token is not None
    result = mlflow_client.search_runs([experiment_id], max_results=4, page_token=result.token)
    assert [r.info.run_id for r in result] == runs[4:8]
    assert result.token is not None
    result = mlflow_client.search_runs([experiment_id], max_results=4, page_token=result.token)
    assert [r.info.run_id for r in result] == runs[8:]
    assert result.token is None


def test_search_validation(mlflow_client):
    experiment_id = mlflow_client.create_experiment("search_validation")
    with pytest.raises(
        MlflowException,
        match=r"Invalid value 123456789 for parameter 'max_results' supplied",
    ):
        mlflow_client.search_runs([experiment_id], max_results=123456789)


def test_get_experiment_by_name(mlflow_client):
    name = "test_get_experiment_by_name"
    experiment_id = mlflow_client.create_experiment(name)
    res = mlflow_client.get_experiment_by_name(name)
    assert res.experiment_id == experiment_id
    assert res.name == name
    assert mlflow_client.get_experiment_by_name("idontexist") is None


def test_get_experiment(mlflow_client):
    name = "test_get_experiment"
    experiment_id = mlflow_client.create_experiment(name)
    res = mlflow_client.get_experiment(experiment_id)
    assert res.experiment_id == experiment_id
    assert res.name == name


def test_search_experiments(mlflow_client):
    # To ensure the default experiment and non-default experiments have different creation_time
    # for deterministic search results, send a request to the server and initialize the tracking
    # store.
    assert mlflow_client.search_experiments()[0].name == "Default"

    experiments = [
        ("a", {"key": "value"}),
        ("ab", {"key": "vaLue"}),
        ("Abc", None),
    ]
    experiment_ids = []
    for name, tags in experiments:
        # sleep for windows file system current_time precision in Python to enforce
        # deterministic ordering based on last_update_time (creation_time due to no
        # mutation of experiment state)
        time.sleep(0.001)
        experiment_ids.append(mlflow_client.create_experiment(name, tags=tags))

    # filter_string
    experiments = mlflow_client.search_experiments(filter_string="attribute.name = 'a'")
    assert [e.name for e in experiments] == ["a"]
    experiments = mlflow_client.search_experiments(filter_string="attribute.name != 'a'")
    assert [e.name for e in experiments] == ["Abc", "ab", "Default"]
    experiments = mlflow_client.search_experiments(filter_string="name LIKE 'a%'")
    assert [e.name for e in experiments] == ["ab", "a"]
    experiments = mlflow_client.search_experiments(filter_string="tag.key = 'value'")
    assert [e.name for e in experiments] == ["a"]
    experiments = mlflow_client.search_experiments(filter_string="tag.key != 'value'")
    assert [e.name for e in experiments] == ["ab"]
    experiments = mlflow_client.search_experiments(filter_string="tag.key ILIKE '%alu%'")
    assert [e.name for e in experiments] == ["ab", "a"]

    # order_by
    experiments = mlflow_client.search_experiments(order_by=["name DESC"])
    assert [e.name for e in experiments] == ["ab", "a", "Default", "Abc"]

    # max_results
    experiments = mlflow_client.search_experiments(max_results=2)
    assert [e.name for e in experiments] == ["Abc", "ab"]
    # page_token
    experiments = mlflow_client.search_experiments(page_token=experiments.token)
    assert [e.name for e in experiments] == ["a", "Default"]

    # view_type
    time.sleep(0.001)
    mlflow_client.delete_experiment(experiment_ids[1])
    experiments = mlflow_client.search_experiments(view_type=ViewType.ACTIVE_ONLY)
    assert [e.name for e in experiments] == ["Abc", "a", "Default"]
    experiments = mlflow_client.search_experiments(view_type=ViewType.DELETED_ONLY)
    assert [e.name for e in experiments] == ["ab"]
    experiments = mlflow_client.search_experiments(view_type=ViewType.ALL)
    assert [e.name for e in experiments] == ["Abc", "ab", "a", "Default"]


def test_get_metric_history_bulk_rejects_invalid_requests(mlflow_client):
    def assert_response(resp, message_part):
        assert resp.status_code == 400
        response_json = resp.json()
        assert response_json.get("error_code") == "INVALID_PARAMETER_VALUE"
        assert message_part in response_json.get("message", "")

    response_no_run_ids_field = requests.get(
        f"{mlflow_client.tracking_uri}/ajax-api/2.0/mlflow/metrics/get-history-bulk",
        params={"metric_key": "key"},
    )
    assert_response(
        response_no_run_ids_field,
        "GetMetricHistoryBulk request must specify at least one run_id",
    )

    response_empty_run_ids = requests.get(
        f"{mlflow_client.tracking_uri}/ajax-api/2.0/mlflow/metrics/get-history-bulk",
        params={"run_id": [], "metric_key": "key"},
    )
    assert_response(
        response_empty_run_ids,
        "GetMetricHistoryBulk request must specify at least one run_id",
    )

    response_too_many_run_ids = requests.get(
        f"{mlflow_client.tracking_uri}/ajax-api/2.0/mlflow/metrics/get-history-bulk",
        params={"run_id": [f"id_{i}" for i in range(1000)], "metric_key": "key"},
    )
    assert_response(
        response_too_many_run_ids,
        "GetMetricHistoryBulk request cannot specify more than",
    )

    response_no_metric_key_field = requests.get(
        f"{mlflow_client.tracking_uri}/ajax-api/2.0/mlflow/metrics/get-history-bulk",
        params={"run_id": ["123"]},
    )
    assert_response(
        response_no_metric_key_field,
        "GetMetricHistoryBulk request must specify a metric_key",
    )


def test_get_metric_history_bulk_returns_expected_metrics_in_expected_order(
    mlflow_client,
):
    experiment_id = mlflow_client.create_experiment("get metric history bulk")
    created_run1 = mlflow_client.create_run(experiment_id)
    run_id1 = created_run1.info.run_id
    created_run2 = mlflow_client.create_run(experiment_id)
    run_id2 = created_run2.info.run_id
    created_run3 = mlflow_client.create_run(experiment_id)
    run_id3 = created_run3.info.run_id

    metricA_history = [
        {"key": "metricA", "timestamp": 1, "step": 2, "value": 10.0},
        {"key": "metricA", "timestamp": 1, "step": 3, "value": 11.0},
        {"key": "metricA", "timestamp": 1, "step": 3, "value": 12.0},
        {"key": "metricA", "timestamp": 2, "step": 3, "value": 12.0},
    ]
    for metric in metricA_history:
        mlflow_client.log_metric(run_id1, **metric)
        metric_for_run2 = dict(metric)
        metric_for_run2["value"] += 1.0
        mlflow_client.log_metric(run_id2, **metric_for_run2)

    metricB_history = [
        {"key": "metricB", "timestamp": 7, "step": -2, "value": -100.0},
        {"key": "metricB", "timestamp": 8, "step": 0, "value": 0.0},
        {"key": "metricB", "timestamp": 8, "step": 0, "value": 1.0},
        {"key": "metricB", "timestamp": 9, "step": 1, "value": 12.0},
    ]
    for metric in metricB_history:
        mlflow_client.log_metric(run_id1, **metric)
        metric_for_run2 = dict(metric)
        metric_for_run2["value"] += 1.0
        mlflow_client.log_metric(run_id2, **metric_for_run2)

    response_run1_metricA = requests.get(
        f"{mlflow_client.tracking_uri}/ajax-api/2.0/mlflow/metrics/get-history-bulk",
        params={"run_id": [run_id1], "metric_key": "metricA"},
    )
    assert response_run1_metricA.status_code == 200
    assert response_run1_metricA.json().get("metrics") == [
        {**metric, "run_id": run_id1} for metric in metricA_history
    ]

    response_run2_metricB = requests.get(
        f"{mlflow_client.tracking_uri}/ajax-api/2.0/mlflow/metrics/get-history-bulk",
        params={"run_id": [run_id2], "metric_key": "metricB"},
    )
    assert response_run2_metricB.status_code == 200
    assert response_run2_metricB.json().get("metrics") == [
        {**metric, "run_id": run_id2, "value": metric["value"] + 1.0} for metric in metricB_history
    ]

    response_run1_run2_metricA = requests.get(
        f"{mlflow_client.tracking_uri}/ajax-api/2.0/mlflow/metrics/get-history-bulk",
        params={"run_id": [run_id1, run_id2], "metric_key": "metricA"},
    )
    assert response_run1_run2_metricA.status_code == 200
    assert response_run1_run2_metricA.json().get("metrics") == sorted(
        [{**metric, "run_id": run_id1} for metric in metricA_history]
        + [
            {**metric, "run_id": run_id2, "value": metric["value"] + 1.0}
            for metric in metricA_history
        ],
        key=lambda metric: metric["run_id"],
    )

    response_run1_run2_run_3_metricB = requests.get(
        f"{mlflow_client.tracking_uri}/ajax-api/2.0/mlflow/metrics/get-history-bulk",
        params={"run_id": [run_id1, run_id2, run_id3], "metric_key": "metricB"},
    )
    assert response_run1_run2_run_3_metricB.status_code == 200
    assert response_run1_run2_run_3_metricB.json().get("metrics") == sorted(
        [{**metric, "run_id": run_id1} for metric in metricB_history]
        + [
            {**metric, "run_id": run_id2, "value": metric["value"] + 1.0}
            for metric in metricB_history
        ],
        key=lambda metric: metric["run_id"],
    )


def test_get_metric_history_bulk_respects_max_results(mlflow_client):
    experiment_id = mlflow_client.create_experiment("get metric history bulk")
    run_id = mlflow_client.create_run(experiment_id).info.run_id
    max_results = 2

    metricA_history = [
        {"key": "metricA", "timestamp": 1, "step": 2, "value": 10.0},
        {"key": "metricA", "timestamp": 1, "step": 3, "value": 11.0},
        {"key": "metricA", "timestamp": 1, "step": 3, "value": 12.0},
        {"key": "metricA", "timestamp": 2, "step": 3, "value": 12.0},
    ]
    for metric in metricA_history:
        mlflow_client.log_metric(run_id, **metric)

    response_limited = requests.get(
        f"{mlflow_client.tracking_uri}/ajax-api/2.0/mlflow/metrics/get-history-bulk",
        params={
            "run_id": [run_id],
            "metric_key": "metricA",
            "max_results": max_results,
        },
    )
    assert response_limited.status_code == 200
    assert response_limited.json().get("metrics") == [
        {**metric, "run_id": run_id} for metric in metricA_history[:max_results]
    ]


def test_get_metric_history_bulk_calls_optimized_impl_when_expected(tmp_path):
    from mlflow.server.handlers import get_metric_history_bulk_handler

    path = path_to_local_file_uri(str(tmp_path.joinpath("sqlalchemy.db")))
    uri = ("sqlite://" if sys.platform == "win32" else "sqlite:////") + path[len("file://") :]
    mock_store = mock.Mock(wraps=SqlAlchemyStore(uri, str(tmp_path)))

    flask_app = flask.Flask("test_flask_app")

    class MockRequestArgs:
        def __init__(self, args_dict):
            self.args_dict = args_dict

        def to_dict(
            self,
            flat,
        ):
            return self.args_dict

        def get(self, key, default=None):
            return self.args_dict.get(key, default)

    with (
        mock.patch("mlflow.server.handlers._get_tracking_store", return_value=mock_store),
        flask_app.test_request_context() as mock_context,
    ):
        run_ids = [str(i) for i in range(10)]
        mock_context.request.args = MockRequestArgs(
            {
                "run_id": run_ids,
                "metric_key": "mock_key",
            }
        )

        get_metric_history_bulk_handler()

        mock_store.get_metric_history_bulk.assert_called_once_with(
            run_ids=run_ids,
            metric_key="mock_key",
            max_results=25000,
        )


def test_get_metric_history_respects_max_results(mlflow_client):
    experiment_id = mlflow_client.create_experiment("test max_results")
    run = mlflow_client.create_run(experiment_id)
    run_id = run.info.run_id

    metric_history = [
        {"key": "test_metric", "value": float(i), "step": i, "timestamp": 1000 + i}
        for i in range(5)
    ]
    for metric in metric_history:
        mlflow_client.log_metric(run_id, **metric)

    # Test without max_results - should return all metrics
    all_metrics = mlflow_client.get_metric_history(run_id, "test_metric")
    assert len(all_metrics) == 5

    # Test with max_results=3 - should return only 3 metrics
    response = requests.get(
        f"{mlflow_client.tracking_uri}/ajax-api/2.0/mlflow/metrics/get-history",
        params={"run_id": run_id, "metric_key": "test_metric", "max_results": 3},
    )
    assert response.status_code == 200
    response_data = response.json()
    assert len(response_data["metrics"]) == 3

    returned_metrics = response_data["metrics"]
    for i, metric in enumerate(returned_metrics):
        assert metric["key"] == "test_metric"
        assert metric["value"] == float(i)
        if _MLFLOW_GO_STORE_TESTING.get():
            assert int(metric["step"]) == i
        else:
            assert metric["step"] == i


def test_get_metric_history_with_page_token(mlflow_client):
    experiment_id = mlflow_client.create_experiment("test page_token")
    run = mlflow_client.create_run(experiment_id)
    run_id = run.info.run_id

    metric_history = [
        {"key": "test_metric", "value": float(i), "step": i, "timestamp": 1000 + i}
        for i in range(10)
    ]
    for metric in metric_history:
        mlflow_client.log_metric(run_id, **metric)

    page_size = 4

    first_response = requests.get(
        f"{mlflow_client.tracking_uri}/ajax-api/2.0/mlflow/metrics/get-history",
        params={
            "run_id": run_id,
            "metric_key": "test_metric",
            "max_results": page_size,
        },
    )
    assert first_response.status_code == 200
    first_data = first_response.json()
    first_metrics = first_data["metrics"]
    first_token = first_data.get("next_page_token")

    assert first_token is not None
    assert len(first_metrics) == 4

    second_response = requests.get(
        f"{mlflow_client.tracking_uri}/ajax-api/2.0/mlflow/metrics/get-history",
        params={
            "run_id": run_id,
            "metric_key": "test_metric",
            "max_results": page_size,
            "page_token": first_token,
        },
    )
    assert second_response.status_code == 200
    second_data = second_response.json()
    second_metrics = second_data["metrics"]
    second_token = second_data.get("next_page_token")

    assert second_token is not None
    assert len(second_metrics) == 4

    third_response = requests.get(
        f"{mlflow_client.tracking_uri}/ajax-api/2.0/mlflow/metrics/get-history",
        params={
            "run_id": run_id,
            "metric_key": "test_metric",
            "max_results": page_size,
            "page_token": second_token,
        },
    )
    assert third_response.status_code == 200
    third_data = third_response.json()
    third_metrics = third_data["metrics"]
    third_token = third_data.get("next_page_token")

    assert third_token is None
    assert len(third_metrics) == 2

    all_paginated_metrics = first_metrics + second_metrics + third_metrics
    assert len(all_paginated_metrics) == 10

    for i, metric in enumerate(all_paginated_metrics):
        assert metric["key"] == "test_metric"
        assert metric["value"] == float(i)
        if _MLFLOW_GO_STORE_TESTING.get():
            assert int(metric["step"]) == i
        else:
            assert metric["step"] == i
        if _MLFLOW_GO_STORE_TESTING.get():
            assert int(metric["timestamp"]) == 1000 + i
        else:
            assert metric["timestamp"] == 1000 + i

    # Test with invalid page_token
    response = requests.get(
        f"{mlflow_client.tracking_uri}/ajax-api/2.0/mlflow/metrics/get-history",
        params={
            "run_id": run_id,
            "metric_key": "test_metric",
            "page_token": "invalid_token",
        },
    )
    assert response.status_code == 400
    response_data = response.json()
    assert "INVALID_PARAMETER_VALUE" in response_data.get("error_code", "")


def test_get_metric_history_bulk_interval_rejects_invalid_requests(mlflow_client):
    def assert_response(resp, message_part):
        assert resp.status_code == 400
        response_json = resp.json()
        assert response_json.get("error_code") == "INVALID_PARAMETER_VALUE"
        assert message_part in response_json.get("message", "")

    url = f"{mlflow_client.tracking_uri}/ajax-api/2.0/mlflow/metrics/get-history-bulk-interval"

    assert_response(
        requests.get(url, params={"metric_key": "key"}),
        "Missing value for required parameter 'run_ids'.",
    )

    assert_response(
        requests.get(url, params={"run_ids": [], "metric_key": "key"}),
        "Missing value for required parameter 'run_ids'.",
    )

    assert_response(
        requests.get(
            url,
            params={"run_ids": [f"id_{i}" for i in range(1000)], "metric_key": "key"},
        ),
        "GetMetricHistoryBulkInterval request must specify at most 100 run_ids.",
    )

    assert_response(
        requests.get(url, params={"run_ids": ["123"], "metric_key": "key", "max_results": 0}),
        "max_results must be between 1 and 2500",
    )

    assert_response(
        requests.get(url, params={"run_ids": ["123"], "metric_key": ""}),
        "Missing value for required parameter 'metric_key'",
    )

    assert_response(
        requests.get(url, params={"run_ids": ["123"], "max_results": 5}),
        "Missing value for required parameter 'metric_key'",
    )

    assert_response(
        requests.get(
            url,
            params={
                "run_ids": ["123"],
                "metric_key": "key",
                "start_step": 1,
                "end_step": 0,
                "max_results": 5,
            },
        ),
        "end_step must be greater than start_step. ",
    )

    assert_response(
        requests.get(
            url,
            params={
                "run_ids": ["123"],
                "metric_key": "key",
                "start_step": 1,
                "max_results": 5,
            },
        ),
        "If either start step or end step are specified, both must be specified.",
    )


def test_get_metric_history_bulk_interval_respects_max_results(mlflow_client):
    experiment_id = mlflow_client.create_experiment("get metric history bulk")
    run_id1 = mlflow_client.create_run(experiment_id).info.run_id
    metric_history = [
        {"key": "metricA", "timestamp": 1, "step": i, "value": 10.0} for i in range(10)
    ]
    for metric in metric_history:
        mlflow_client.log_metric(run_id1, **metric)

    url = f"{mlflow_client.tracking_uri}/ajax-api/2.0/mlflow/metrics/get-history-bulk-interval"
    response_limited = requests.get(
        url,
        params={"run_ids": [run_id1], "metric_key": "metricA", "max_results": 5},
    )
    assert response_limited.status_code == 200
    expected_steps = [0, 2, 4, 6, 8, 9]
    expected_metrics = [
        {**metric, "run_id": run_id1}
        for metric in metric_history
        if metric["step"] in expected_steps
    ]
    assert response_limited.json().get("metrics") == expected_metrics

    # with start_step and end_step
    response_limited = requests.get(
        url,
        params={
            "run_ids": [run_id1],
            "metric_key": "metricA",
            "start_step": 0,
            "end_step": 4,
            "max_results": 5,
        },
    )
    assert response_limited.status_code == 200
    assert response_limited.json().get("metrics") == [
        {**metric, "run_id": run_id1} for metric in metric_history[:5]
    ]

    # multiple runs
    run_id2 = mlflow_client.create_run(experiment_id).info.run_id
    metric_history2 = [
        {"key": "metricA", "timestamp": 1, "step": i, "value": 10.0} for i in range(20)
    ]
    for metric in metric_history2:
        mlflow_client.log_metric(run_id2, **metric)
    response_limited = requests.get(
        url,
        params={
            "run_ids": [run_id1, run_id2],
            "metric_key": "metricA",
            "max_results": 5,
        },
    )
    expected_steps = [0, 4, 8, 9, 12, 16, 19]
    expected_metrics = []
    for run_id, metric_history in [
        (run_id1, metric_history),
        (run_id2, metric_history2),
    ]:
        expected_metrics.extend(
            [
                {**metric, "run_id": run_id}
                for metric in metric_history
                if metric["step"] in expected_steps
            ]
        )
    assert response_limited.json().get("metrics") == expected_metrics

    # test metrics with same steps
    metric_history_timestamp2 = [
        {"key": "metricA", "timestamp": 2, "step": i, "value": 10.0} for i in range(10)
    ]
    for metric in metric_history_timestamp2:
        mlflow_client.log_metric(run_id1, **metric)

    response_limited = requests.get(
        url,
        params={"run_ids": [run_id1], "metric_key": "metricA", "max_results": 5},
    )
    assert response_limited.status_code == 200
    expected_steps = [0, 2, 4, 6, 8, 9]
    expected_metrics = [
        {"key": "metricA", "timestamp": j, "step": i, "value": 10.0, "run_id": run_id1}
        for i in expected_steps
        for j in [1, 2]
    ]
    assert response_limited.json().get("metrics") == expected_metrics


@pytest.mark.parametrize(
    ("min_step", "max_step", "max_results", "nums", "expected"),
    [
        # should be evenly spaced and include the beginning and
        # end despite sometimes making it go above max_results
        (0, 10, 5, list(range(10)), {0, 2, 4, 6, 8, 9}),
        # if the clipped list is shorter than max_results,
        # then everything will be returned
        (4, 8, 5, list(range(10)), {4, 5, 6, 7, 8}),
        # works if steps are logged in intervals
        (0, 100, 5, list(range(0, 101, 20)), {0, 20, 40, 60, 80, 100}),
        (0, 1000, 5, list(range(0, 1001, 10)), {0, 200, 400, 600, 800, 1000}),
    ],
)
def test_get_sampled_steps_from_steps(min_step, max_step, max_results, nums, expected):
    assert _get_sampled_steps_from_steps(min_step, max_step, max_results, nums) == expected


def test_search_dataset_handler_rejects_invalid_requests(mlflow_client):
    def assert_response(resp, message_part):
        assert resp.status_code == 400
        response_json = resp.json()
        assert response_json.get("error_code") == "INVALID_PARAMETER_VALUE"
        assert message_part in response_json.get("message", "")

    response_no_experiment_id_field = requests.post(
        f"{mlflow_client.tracking_uri}/ajax-api/2.0/mlflow/experiments/search-datasets",
        json={},
    )
    assert_response(
        response_no_experiment_id_field,
        "SearchDatasets request must specify at least one experiment_id.",
    )

    response_empty_experiment_id_field = requests.post(
        f"{mlflow_client.tracking_uri}/ajax-api/2.0/mlflow/experiments/search-datasets",
        json={"experiment_ids": []},
    )
    assert_response(
        response_empty_experiment_id_field,
        "SearchDatasets request must specify at least one experiment_id.",
    )

    response_too_many_experiment_ids = requests.post(
        f"{mlflow_client.tracking_uri}/ajax-api/2.0/mlflow/experiments/search-datasets",
        json={"experiment_ids": [f"id_{i}" for i in range(1000)]},
    )
    assert_response(
        response_too_many_experiment_ids,
        "SearchDatasets request cannot specify more than",
    )


def test_search_dataset_handler_returns_expected_results(mlflow_client):
    experiment_id = mlflow_client.create_experiment("log inputs test")
    created_run = mlflow_client.create_run(experiment_id)
    run_id = created_run.info.run_id

    dataset1 = Dataset(
        name="name1",
        digest="digest1",
        source_type="source_type1",
        source="source1",
    )
    dataset_inputs1 = [
        DatasetInput(
            dataset=dataset1,
            tags=[InputTag(key=MLFLOW_DATASET_CONTEXT, value="training")],
        )
    ]
    mlflow_client.log_inputs(run_id, dataset_inputs1)

    response = requests.post(
        f"{mlflow_client.tracking_uri}/ajax-api/2.0/mlflow/experiments/search-datasets",
        json={"experiment_ids": [experiment_id]},
    )
    expected = {
        "experiment_id": experiment_id,
        "name": "name1",
        "digest": "digest1",
        "context": "training",
    }

    assert response.status_code == 200
    assert response.json().get("dataset_summaries") == [expected]


def test_create_model_version_with_path_source(mlflow_client):
    name = "model"
    mlflow_client.create_registered_model(name)
    exp_id = mlflow_client.create_experiment("test")
    run = mlflow_client.create_run(experiment_id=exp_id)

    response = requests.post(
        f"{mlflow_client.tracking_uri}/api/2.0/mlflow/model-versions/create",
        json={
            "name": name,
            "source": run.info.artifact_uri[len("file://") :],
            "run_id": run.info.run_id,
        },
    )
    assert response.status_code == 200

    # run_id is not specified
    response = requests.post(
        f"{mlflow_client.tracking_uri}/api/2.0/mlflow/model-versions/create",
        json={
            "name": name,
            "source": run.info.artifact_uri[len("file://") :],
        },
    )
    assert response.status_code == 400
    assert "To use a local path as a model version" in response.json()["message"]

    # run_id is specified but source is not in the run's artifact directory
    response = requests.post(
        f"{mlflow_client.tracking_uri}/api/2.0/mlflow/model-versions/create",
        json={
            "name": name,
            "source": "/tmp",
            "run_id": run.info.run_id,
        },
    )
    assert response.status_code == 400
    assert "To use a local path as a model version" in response.json()["message"]


def test_create_model_version_with_non_local_source(mlflow_client):
    name = "model"
    mlflow_client.create_registered_model(name)
    exp_id = mlflow_client.create_experiment("test")
    run = mlflow_client.create_run(experiment_id=exp_id)

    response = requests.post(
        f"{mlflow_client.tracking_uri}/api/2.0/mlflow/model-versions/create",
        json={
            "name": name,
            "source": run.info.artifact_uri[len("file://") :],
            "run_id": run.info.run_id,
        },
    )
    assert response.status_code == 200

    # Test that remote uri's supplied as a source with absolute paths work fine
    response = requests.post(
        f"{mlflow_client.tracking_uri}/api/2.0/mlflow/model-versions/create",
        json={
            "name": name,
            "source": "mlflow-artifacts:/models",
            "run_id": run.info.run_id,
        },
    )
    assert response.status_code == 200

    # A single trailing slash
    response = requests.post(
        f"{mlflow_client.tracking_uri}/api/2.0/mlflow/model-versions/create",
        json={
            "name": name,
            "source": "mlflow-artifacts:/models/",
            "run_id": run.info.run_id,
        },
    )
    assert response.status_code == 200

    # Multiple trailing slashes
    response = requests.post(
        f"{mlflow_client.tracking_uri}/api/2.0/mlflow/model-versions/create",
        json={
            "name": name,
            "source": "mlflow-artifacts:/models///",
            "run_id": run.info.run_id,
        },
    )
    assert response.status_code == 200

    # Multiple slashes
    response = requests.post(
        f"{mlflow_client.tracking_uri}/api/2.0/mlflow/model-versions/create",
        json={
            "name": name,
            "source": "mlflow-artifacts:/models/foo///bar",
            "run_id": run.info.run_id,
        },
    )
    assert response.status_code == 200

    response = requests.post(
        f"{mlflow_client.tracking_uri}/api/2.0/mlflow/model-versions/create",
        json={
            "name": name,
            "source": "mlflow-artifacts://host:9000/models",
            "run_id": run.info.run_id,
        },
    )
    assert response.status_code == 200

    # Multiple dots
    response = requests.post(
        f"{mlflow_client.tracking_uri}/api/2.0/mlflow/model-versions/create",
        json={
            "name": name,
            "source": "mlflow-artifacts://host:9000/models/artifact/..../",
            "run_id": run.info.run_id,
        },
    )
    assert response.status_code == 200

    # Test that invalid remote uri's cannot be created
    response = requests.post(
        f"{mlflow_client.tracking_uri}/api/2.0/mlflow/model-versions/create",
        json={
            "name": name,
            "source": "mlflow-artifacts://host:9000/models/../../../",
            "run_id": run.info.run_id,
        },
    )
    assert response.status_code == 400
    assert "If supplying a source as an http, https," in response.json()["message"]

    response = requests.post(
        f"{mlflow_client.tracking_uri}/api/2.0/mlflow/model-versions/create",
        json={
            "name": name,
            "source": "http://host:9000/models/../../../",
            "run_id": run.info.run_id,
        },
    )
    assert response.status_code == 400
    assert "If supplying a source as an http, https," in response.json()["message"]

    response = requests.post(
        f"{mlflow_client.tracking_uri}/api/2.0/mlflow/model-versions/create",
        json={
            "name": name,
            "source": "https://host/api/2.0/mlflow-artifacts/artifacts/../../../",
            "run_id": run.info.run_id,
        },
    )
    assert response.status_code == 400
    assert "If supplying a source as an http, https," in response.json()["message"]

    response = requests.post(
        f"{mlflow_client.tracking_uri}/api/2.0/mlflow/model-versions/create",
        json={
            "name": name,
            "source": "s3a://my_bucket/api/2.0/mlflow-artifacts/artifacts/../../../",
            "run_id": run.info.run_id,
        },
    )
    assert response.status_code == 400
    assert "If supplying a source as an http, https," in response.json()["message"]

    response = requests.post(
        f"{mlflow_client.tracking_uri}/api/2.0/mlflow/model-versions/create",
        json={
            "name": name,
            "source": "ftp://host:8888/api/2.0/mlflow-artifacts/artifacts/../../../",
            "run_id": run.info.run_id,
        },
    )
    assert response.status_code == 400
    assert "If supplying a source as an http, https," in response.json()["message"]

    response = requests.post(
        f"{mlflow_client.tracking_uri}/api/2.0/mlflow/model-versions/create",
        json={
            "name": name,
            "source": "mlflow-artifacts://host:9000/models/..%2f..%2fartifacts",
            "run_id": run.info.run_id,
        },
    )
    assert response.status_code == 400
    assert "If supplying a source as an http, https," in response.json()["message"]

    response = requests.post(
        f"{mlflow_client.tracking_uri}/api/2.0/mlflow/model-versions/create",
        json={
            "name": name,
            "source": "mlflow-artifacts://host:9000/models/artifact%00",
            "run_id": run.info.run_id,
        },
    )
    assert response.status_code == 400
    assert "If supplying a source as an http, https," in response.json()["message"]

    response = requests.post(
        f"{mlflow_client.tracking_uri}/api/2.0/mlflow/model-versions/create",
        json={
            "name": name,
            "source": f"dbfs:/{run.info.run_id}/artifacts/a%3f/../../../../../../../../../../",
            "run_id": run.info.run_id,
        },
    )
    assert response.status_code == 400
    assert "Invalid model version source" in response.json()["message"]

    model = mlflow_client.create_logged_model(experiment_id=exp_id)
    response = requests.post(
        f"{mlflow_client.tracking_uri}/api/2.0/mlflow/model-versions/create",
        json={
            "name": name,
            "source": model.artifact_location,
            "model_id": model.model_id,
        },
    )
    assert response.status_code == 200

    response = requests.post(
        f"{mlflow_client.tracking_uri}/api/2.0/mlflow/model-versions/create",
        json={
            "name": name,
            "source": model.model_uri,
            "model_id": model.model_id,
        },
    )
    assert response.status_code == 200

    response = requests.post(
        f"{mlflow_client.tracking_uri}/api/2.0/mlflow/model-versions/create",
        json={
            "name": name,
            "source": "file:///path/to/model",
            "model_id": model.model_id,
        },
    )
    assert response.status_code == 400


def test_create_model_version_with_file_uri(mlflow_client):
    name = "test"
    mlflow_client.create_registered_model(name)
    exp_id = mlflow_client.create_experiment("test")
    run = mlflow_client.create_run(experiment_id=exp_id)
    assert run.info.artifact_uri.startswith("file://")
    response = requests.post(
        f"{mlflow_client.tracking_uri}/api/2.0/mlflow/model-versions/create",
        json={
            "name": name,
            "source": run.info.artifact_uri,
            "run_id": run.info.run_id,
        },
    )
    assert response.status_code == 200

    response = requests.post(
        f"{mlflow_client.tracking_uri}/api/2.0/mlflow/model-versions/create",
        json={
            "name": name,
            "source": f"{run.info.artifact_uri}/model",
            "run_id": run.info.run_id,
        },
    )
    assert response.status_code == 200

    response = requests.post(
        f"{mlflow_client.tracking_uri}/api/2.0/mlflow/model-versions/create",
        json={
            "name": name,
            "source": f"{run.info.artifact_uri}/.",
            "run_id": run.info.run_id,
        },
    )
    assert response.status_code == 200

    response = requests.post(
        f"{mlflow_client.tracking_uri}/api/2.0/mlflow/model-versions/create",
        json={
            "name": name,
            "source": f"{run.info.artifact_uri}/model/..",
            "run_id": run.info.run_id,
        },
    )
    assert response.status_code == 200

    # run_id is not specified
    response = requests.post(
        f"{mlflow_client.tracking_uri}/api/2.0/mlflow/model-versions/create",
        json={
            "name": name,
            "source": run.info.artifact_uri,
        },
    )
    assert response.status_code == 400
    assert "To use a local path as a model version" in response.json()["message"]

    # run_id is specified but source is not in the run's artifact directory
    response = requests.post(
        f"{mlflow_client.tracking_uri}/api/2.0/mlflow/model-versions/create",
        json={
            "name": name,
            "source": "file:///tmp",
        },
    )
    assert response.status_code == 400
    assert "To use a local path as a model version" in response.json()["message"]

    response = requests.post(
        f"{mlflow_client.tracking_uri}/api/2.0/mlflow/model-versions/create",
        json={
            "name": name,
            "source": "file://123.456.789.123/path/to/source",
            "run_id": run.info.run_id,
        },
    )
    assert response.status_code == 500, response.json()
    assert "is not a valid remote uri" in response.json()["message"]


def test_create_model_version_with_validation_regex(tmp_path: Path):
    port = get_safe_port()
    with subprocess.Popen(
        [
            sys.executable,
            "-m",
            "mlflow",
            "server",
            "--port",
            str(port),
            "--backend-store-uri",
            f"sqlite:///{tmp_path / 'mlflow.db'}",
        ],
        env=(
            os.environ.copy()
            | {
                "MLFLOW_CREATE_MODEL_VERSION_SOURCE_VALIDATION_REGEX": r"^mlflow-artifacts:/.*$",
            }
        ),
    ) as proc:
        try:
            # Wait for the server to start
            for _ in range(10):
                try:
                    if requests.get(f"http://localhost:{port}/health").ok:
                        break
                except requests.ConnectionError:
                    time.sleep(1)
            else:
                raise RuntimeError("Failed to connect to the MLflow server")

            # Test that the validation regex works as expected
            client = MlflowClient(f"http://localhost:{port}")
            name = "test"
            client.create_registered_model(name)
            # Invalid source
            with pytest.raises(MlflowException, match="Invalid model version source"):
                client.create_model_version(name, source="s3://path/to/model")
            # Valid source
            experiment_id = client.create_experiment("test")
            run = client.create_run(experiment_id=experiment_id)
            assert run.info.artifact_uri.startswith("mlflow-artifacts:/")
            client.create_model_version(
                name, source=f"{run.info.artifact_uri}/model", run_id=run.info.run_id
            )
        finally:
            proc.terminate()
            proc.wait()


@pytest.mark.xfail(reason="Tracking server does not support logged-model endpoints yet")
def test_logging_model_with_local_artifact_uri(mlflow_client):
    from sklearn.linear_model import LogisticRegression

    mlflow.set_tracking_uri(mlflow_client.tracking_uri)
    with mlflow.start_run() as run:
        assert run.info.artifact_uri.startswith("file://")
        mlflow.sklearn.log_model(LogisticRegression(), name="model", registered_model_name="rmn")
        mlflow.pyfunc.load_model("models:/rmn/1")


def test_log_input(mlflow_client, tmp_path):
    df = pd.DataFrame([[1, 2, 3], [1, 2, 3]], columns=["a", "b", "c"])
    path = tmp_path / "temp.csv"
    df.to_csv(path)
    dataset = from_pandas(df, source=path)

    mlflow.set_tracking_uri(mlflow_client.tracking_uri)

    with mlflow.start_run() as run:
        mlflow.log_input(dataset, "train", {"foo": "baz"})

    dataset_inputs = mlflow_client.get_run(run.info.run_id).inputs.dataset_inputs

    assert len(dataset_inputs) == 1
    assert dataset_inputs[0].dataset.name == "dataset"
    assert dataset_inputs[0].dataset.digest == "f0f3e026"
    assert dataset_inputs[0].dataset.source_type == "local"
    assert json.loads(dataset_inputs[0].dataset.source) == {"uri": str(path)}
    assert json.loads(dataset_inputs[0].dataset.schema) == {
        "mlflow_colspec": [
            {"name": "a", "type": "long", "required": True},
            {"name": "b", "type": "long", "required": True},
            {"name": "c", "type": "long", "required": True},
        ]
    }
    assert json.loads(dataset_inputs[0].dataset.profile) == {
        "num_rows": 2,
        "num_elements": 6,
    }

    assert len(dataset_inputs[0].tags) == 2
    assert dataset_inputs[0].tags[0].key == "foo"
    assert dataset_inputs[0].tags[0].value == "baz"
    assert dataset_inputs[0].tags[1].key == mlflow_tags.MLFLOW_DATASET_CONTEXT
    assert dataset_inputs[0].tags[1].value == "train"


def test_create_model_version_model_id(mlflow_client):
    name = "model"
    mlflow_client.create_registered_model(name)
    exp_id = mlflow_client.create_experiment("test")
    model = mlflow_client.create_logged_model(experiment_id=exp_id)
    mlflow_client.create_model_version(
        name=name,
        source=model.artifact_location,
        model_id=model.model_id,
    )
    model = mlflow_client.get_logged_model(model.model_id)
    assert model.tags["mlflow.modelVersions"] == '[{"name": "model", "version": 1}]'
    mlflow_client.create_model_version(
        name=name,
        source=model.artifact_location,
        model_id=model.model_id,
    )
    model = mlflow_client.get_logged_model(model.model_id)
    assert (
        model.tags["mlflow.modelVersions"]
        == '[{"name": "model", "version": 1}, {"name": "model", "version": 2}]'
    )


def test_log_inputs(mlflow_client):
    experiment_id = mlflow_client.create_experiment("log inputs test")
    created_run = mlflow_client.create_run(experiment_id)
    run_id = created_run.info.run_id

    dataset1 = Dataset(
        name="name1",
        digest="digest1",
        source_type="source_type1",
        source="source1",
    )
    dataset_inputs1 = [DatasetInput(dataset=dataset1, tags=[InputTag(key="tag1", value="value1")])]

    mlflow_client.log_inputs(run_id, dataset_inputs1)
    run = mlflow_client.get_run(run_id)
    assert len(run.inputs.dataset_inputs) == 1

    assert isinstance(run.inputs, RunInputs)
    assert isinstance(run.inputs.dataset_inputs[0], DatasetInput)
    assert isinstance(run.inputs.dataset_inputs[0].dataset, Dataset)
    assert run.inputs.dataset_inputs[0].dataset.name == "name1"
    assert run.inputs.dataset_inputs[0].dataset.digest == "digest1"
    assert run.inputs.dataset_inputs[0].dataset.source_type == "source_type1"
    assert run.inputs.dataset_inputs[0].dataset.source == "source1"
    assert len(run.inputs.dataset_inputs[0].tags) == 1
    assert run.inputs.dataset_inputs[0].tags[0].key == "tag1"
    assert run.inputs.dataset_inputs[0].tags[0].value == "value1"


def test_log_inputs_validation(mlflow_client):
    def assert_bad_request(payload, expected_error_message):
        response = _send_rest_tracking_post_request(
            mlflow_client.tracking_uri,
            "/api/2.0/mlflow/runs/log-inputs",
            payload,
        )
        assert response.status_code == 400
        assert expected_error_message in response.text

    dataset = Dataset(
        name="name1",
        digest="digest1",
        source_type="source_type1",
        source="source1",
    )
    tags = [InputTag(key="tag1", value="value1")]
    dataset_inputs = [
        json.loads(message_to_json(DatasetInput(dataset=dataset, tags=tags).to_proto()))
    ]
    assert_bad_request(
        {
            "datasets": dataset_inputs,
        },
        "Missing value for required parameter 'run_id'",
    )


def test_log_inputs_model(mlflow_client):
    experiment_id = mlflow_client.create_experiment("log inputs test")
    run = mlflow_client.create_run(experiment_id)
    model = mlflow_client.create_logged_model(experiment_id=experiment_id)
    dataset = Dataset(
        name="name1",
        digest="digest1",
        source_type="source_type1",
        source="source1",
    )
    dataset_inputs = [
        DatasetInput(
            dataset=dataset,
            tags=[InputTag(key=MLFLOW_DATASET_CONTEXT, value="training")],
        )
    ]
    mlflow_client.log_inputs(
        run.info.run_id,
        models=[LoggedModelInput(model_id=model.model_id)],
        datasets=dataset_inputs,
    )
    run = mlflow_client.get_run(run.info.run_id)
    assert len(run.inputs.model_inputs) == 1


def test_update_run_name_without_changing_status(mlflow_client):
    experiment_id = mlflow_client.create_experiment("update run name")
    created_run = mlflow_client.create_run(experiment_id)
    mlflow_client.set_terminated(created_run.info.run_id, "FINISHED")

    mlflow_client.update_run(created_run.info.run_id, name="name_abc")
    updated_run_info = mlflow_client.get_run(created_run.info.run_id).info
    assert updated_run_info.run_name == "name_abc"
    assert updated_run_info.status == "FINISHED"


def test_create_promptlab_run_handler_rejects_invalid_requests(mlflow_client):
    def assert_response(resp, message_part):
        assert resp.status_code == 400
        response_json = resp.json()
        assert response_json.get("error_code") == "INVALID_PARAMETER_VALUE"
        assert message_part in response_json.get("message", "")

    response = requests.post(
        f"{mlflow_client.tracking_uri}/ajax-api/2.0/mlflow/runs/create-promptlab-run",
        json={},
    )
    assert_response(
        response,
        "CreatePromptlabRun request must specify experiment_id.",
    )

    response = requests.post(
        f"{mlflow_client.tracking_uri}/ajax-api/2.0/mlflow/runs/create-promptlab-run",
        json={"experiment_id": "123"},
    )
    assert_response(
        response,
        "CreatePromptlabRun request must specify prompt_template.",
    )

    response = requests.post(
        f"{mlflow_client.tracking_uri}/ajax-api/2.0/mlflow/runs/create-promptlab-run",
        json={"experiment_id": "123", "prompt_template": "my_prompt_template"},
    )
    assert_response(
        response,
        "CreatePromptlabRun request must specify prompt_parameters.",
    )

    response = requests.post(
        f"{mlflow_client.tracking_uri}/ajax-api/2.0/mlflow/runs/create-promptlab-run",
        json={
            "experiment_id": "123",
            "prompt_template": "my_prompt_template",
            "prompt_parameters": [{"key": "my_key", "value": "my_value"}],
        },
    )
    assert_response(
        response,
        "CreatePromptlabRun request must specify model_route.",
    )

    response = requests.post(
        f"{mlflow_client.tracking_uri}/ajax-api/2.0/mlflow/runs/create-promptlab-run",
        json={
            "experiment_id": "123",
            "prompt_template": "my_prompt_template",
            "prompt_parameters": [{"key": "my_key", "value": "my_value"}],
            "model_route": "my_route",
        },
    )
    assert_response(
        response,
        "CreatePromptlabRun request must specify model_input.",
    )

    response = requests.post(
        f"{mlflow_client.tracking_uri}/ajax-api/2.0/mlflow/runs/create-promptlab-run",
        json={
            "experiment_id": "123",
            "prompt_template": "my_prompt_template",
            "prompt_parameters": [{"key": "my_key", "value": "my_value"}],
            "model_route": "my_route",
            "model_input": "my_input",
        },
    )
    assert_response(
        response,
        "CreatePromptlabRun request must specify mlflow_version.",
    )

    response = requests.post(
        f"{mlflow_client.tracking_uri}/ajax-api/2.0/mlflow/runs/create-promptlab-run",
        json={
            "experiment_id": "123",
            "prompt_template": "my_prompt_template",
            "prompt_parameters": [{"key": "my_key", "value": "my_value"}],
            "model_route": "my_route",
            "model_input": "my_input",
            "mlflow_version": "1.0.0",
        },
    )


def test_create_promptlab_run_handler_returns_expected_results(mlflow_client):
    experiment_id = mlflow_client.create_experiment("log inputs test")

    response = requests.post(
        f"{mlflow_client.tracking_uri}/ajax-api/2.0/mlflow/runs/create-promptlab-run",
        json={
            "experiment_id": experiment_id,
            "run_name": "my_run_name",
            "prompt_template": "my_prompt_template",
            "prompt_parameters": [{"key": "my_key", "value": "my_value"}],
            "model_route": "my_route",
            "model_parameters": [{"key": "temperature", "value": "0.1"}],
            "model_input": "my_input",
            "model_output": "my_output",
            "model_output_parameters": [{"key": "latency", "value": "100"}],
            "mlflow_version": "1.0.0",
            "user_id": "username",
            "start_time": 456,
        },
    )
    assert response.status_code == 200
    run_json = response.json()
    assert run_json["run"]["info"]["run_name"] == "my_run_name"
    assert run_json["run"]["info"]["experiment_id"] == experiment_id
    assert run_json["run"]["info"]["user_id"] == "username"
    assert run_json["run"]["info"]["status"] == "FINISHED"
    assert run_json["run"]["info"]["start_time"] == 456

    assert {"key": "model_route", "value": "my_route"} in run_json["run"]["data"]["params"]
    assert {"key": "prompt_template", "value": "my_prompt_template"} in run_json["run"]["data"][
        "params"
    ]
    assert {"key": "temperature", "value": "0.1"} in run_json["run"]["data"]["params"]

    assert {
        "key": "mlflow.loggedArtifacts",
        "value": '[{"path": "eval_results_table.json", "type": "table"}]',
    } in run_json["run"]["data"]["tags"]
    assert {"key": "mlflow.runSourceType", "value": "PROMPT_ENGINEERING"} in run_json["run"][
        "data"
    ]["tags"]


def test_gateway_proxy_handler_rejects_invalid_requests(mlflow_client):
    def assert_response(resp, message_part):
        assert resp.status_code == 400
        response_json = resp.json()
        assert response_json.get("error_code") == "INVALID_PARAMETER_VALUE"
        assert message_part in response_json.get("message", "")

    with _init_server(
        backend_uri=mlflow_client.tracking_uri,
        root_artifact_uri=mlflow_client.tracking_uri,
        extra_env={"MLFLOW_DEPLOYMENTS_TARGET": "http://localhost:5001"},
        server_type="flask",
    ) as url:
        patched_client = MlflowClient(url)

        response = requests.post(
            f"{patched_client.tracking_uri}/ajax-api/2.0/mlflow/gateway-proxy",
            json={},
        )
        assert_response(
            response,
            "Deployments proxy request must specify a gateway_path.",
        )

        response = requests.post(
            f"{patched_client.tracking_uri}/ajax-api/2.0/mlflow/gateway-proxy",
            json={"gateway_path": "foo/bar"},
        )
        assert_response(
            response,
            "Invalid gateway_path: foo/bar for method: POST",
        )

        response = requests.post(
            f"{patched_client.tracking_uri}/ajax-api/2.0/mlflow/gateway-proxy",
            json={"gateway_path": "foo/bar/baz"},
        )
        assert_response(
            response,
            "Invalid gateway_path: foo/bar/baz for method: POST",
        )

        response = requests.get(
            f"{patched_client.tracking_uri}/ajax-api/2.0/mlflow/gateway-proxy",
            params={"gateway_path": "hello/world"},
        )
        assert_response(
            response,
            "Invalid gateway_path: hello/world for method: GET",
        )

        # Unsupported method
        response = requests.delete(
            f"{patched_client.tracking_uri}/ajax-api/2.0/mlflow/gateway-proxy",
        )
        assert response.status_code == 405


def test_upload_artifact_handler_rejects_invalid_requests(mlflow_client):
    def assert_response(resp, message_part):
        assert resp.status_code == 400
        response_json = resp.json()
        assert response_json.get("error_code") == "INVALID_PARAMETER_VALUE"
        assert message_part in response_json.get("message", "")

    experiment_id = mlflow_client.create_experiment("upload_artifacts_test")
    created_run = mlflow_client.create_run(experiment_id)

    response = requests.post(
        f"{mlflow_client.tracking_uri}/ajax-api/2.0/mlflow/upload-artifact", params={}
    )
    assert_response(response, "Request must specify run_uuid.")

    response = requests.post(
        f"{mlflow_client.tracking_uri}/ajax-api/2.0/mlflow/upload-artifact",
        params={
            "run_uuid": created_run.info.run_id,
        },
    )
    assert_response(response, "Request must specify path.")

    response = requests.post(
        f"{mlflow_client.tracking_uri}/ajax-api/2.0/mlflow/upload-artifact",
        params={"run_uuid": created_run.info.run_id, "path": ""},
    )
    assert_response(response, "Request must specify path.")

    response = requests.post(
        f"{mlflow_client.tracking_uri}/ajax-api/2.0/mlflow/upload-artifact",
        params={"run_uuid": created_run.info.run_id, "path": "../test.txt"},
    )
    assert_response(response, "Invalid path")

    response = requests.post(
        f"{mlflow_client.tracking_uri}/ajax-api/2.0/mlflow/upload-artifact",
        params={
            "run_uuid": created_run.info.run_id,
            "path": "test.txt",
        },
    )
    assert_response(response, "Request must specify data.")


def test_upload_artifact_handler(mlflow_client):
    experiment_id = mlflow_client.create_experiment("upload_artifacts_test")
    created_run = mlflow_client.create_run(experiment_id)

    response = requests.post(
        f"{mlflow_client.tracking_uri}/ajax-api/2.0/mlflow/upload-artifact",
        params={
            "run_uuid": created_run.info.run_id,
            "path": "test.txt",
        },
        data="hello world",
    )
    assert response.status_code == 200

    response = requests.get(
        f"{mlflow_client.tracking_uri}/get-artifact",
        params={
            "run_uuid": created_run.info.run_id,
            "path": "test.txt",
        },
    )
    assert response.status_code == 200
    assert response.text == "hello world"


def test_graphql_handler(mlflow_client):
    response = requests.post(
        f"{mlflow_client.tracking_uri}/graphql",
        json={
            "query": 'query testQuery {test(inputString: "abc") { output }}',
            "operationName": "testQuery",
        },
        headers={"content-type": "application/json; charset=utf-8"},
    )
    assert response.status_code == 200


def test_graphql_handler_batching_raise_error(mlflow_client):
    # Test max root fields limit
    batch_query = (
        "query testQuery {"
        + " ".join(
            [
                f"key_{i}: " + 'test(inputString: "abc") { output }'
                for i in range(int(MLFLOW_SERVER_GRAPHQL_MAX_ROOT_FIELDS.get()) + 2)
            ]
        )
        + "}"
    )
    response = requests.post(
        f"{mlflow_client.tracking_uri}/graphql",
        json={
            "query": batch_query,
            "operationName": "testQuery",
        },
        headers={"content-type": "application/json; charset=utf-8"},
    )
    assert response.status_code == 200
    assert (
        f"GraphQL queries should have at most {MLFLOW_SERVER_GRAPHQL_MAX_ROOT_FIELDS.get()}"
        in response.json()["errors"][0]
    )

    # Test max aliases limit
    batch_query = (
        'query testQuery {mlflowGetExperiment(input: {experimentId: "123"}) {'
        + " ".join(
            f"experiment_{i}: " + "experiment { name }"
            for i in range(int(MLFLOW_SERVER_GRAPHQL_MAX_ALIASES.get()) + 2)
        )
        + "}}"
    )
    response = requests.post(
        f"{mlflow_client.tracking_uri}/graphql",
        json={
            "query": batch_query,
            "operationName": "testQuery",
        },
    )
    assert response.status_code == 200
    assert (
        f"queries should have at most {MLFLOW_SERVER_GRAPHQL_MAX_ALIASES.get()} aliases"
        in response.json()["errors"][0]
    )

    # Test max depth limit
    inner = "name"
    for _ in range(12):
        inner = f"name {{ {inner} }}"
    deep_query = (
        'query testQuery { mlflowGetExperiment(input: {experimentId: "123"}) { experiment { '
        + inner
        + " } } }"
    )
    response = requests.post(
        f"{mlflow_client.tracking_uri}/graphql",
        json={
            "query": deep_query,
            "operationName": "testQuery",
        },
    )
    assert response.status_code == 200
    assert "Query exceeds maximum depth of 10" in response.json()["errors"][0]

    # Test max selections limit
    selections = []
    for i in range(1002):  # Exceed the 1000 selection limit
        selections.append(f"field_{i} {{ name }}")
    selections_query = (
        'query testQuery { mlflowGetExperiment(input: {experimentId: "123"}) { experiment { '
        + " ".join(selections)
        + " } } }"
    )
    response = requests.post(
        f"{mlflow_client.tracking_uri}/graphql",
        json={
            "query": selections_query,
            "operationName": "testQuery",
        },
    )
    assert response.status_code == 200
    assert "Query exceeds maximum total selections of 1000" in response.json()["errors"][0]


def test_get_experiment_graphql(mlflow_client):
    experiment_id = mlflow_client.create_experiment("GraphqlTest")
    response = requests.post(
        f"{mlflow_client.tracking_uri}/graphql",
        json={
            "query": 'query testQuery {mlflowGetExperiment(input: {experimentId: "'
            + experiment_id
            + '"}) { experiment { name } }}',
            "operationName": "testQuery",
        },
        headers={"content-type": "application/json; charset=utf-8"},
    )
    assert response.status_code == 200
    json = response.json()
    assert json["data"]["mlflowGetExperiment"]["experiment"]["name"] == "GraphqlTest"


def test_get_run_and_experiment_graphql(mlflow_client):
    name = "GraphqlTest"
    mlflow_client.create_registered_model(name)
    experiment_id = mlflow_client.create_experiment(name)
    created_run = mlflow_client.create_run(experiment_id)
    run_id = created_run.info.run_id
    mlflow_client.create_model_version("GraphqlTest", "runs:/graphql_test/model", run_id)
    response = requests.post(
        f"{mlflow_client.tracking_uri}/graphql",
        json={
            "query": f"""
                query testQuery @component(name: "Test") {{
                    mlflowGetRun(input: {{runId: "{run_id}"}}) {{
                        run {{
                            info {{
                                status
                            }}
                            experiment {{
                                name
                            }}
                            modelVersions {{
                                name
                            }}
                        }}
                    }}
                }}
            """,
            "operationName": "testQuery",
        },
        headers={"content-type": "application/json; charset=utf-8"},
    )
    assert response.status_code == 200
    json = response.json()
    assert json["errors"] is None
    assert json["data"]["mlflowGetRun"]["run"]["info"]["status"] == created_run.info.status
    assert json["data"]["mlflowGetRun"]["run"]["experiment"]["name"] == name
    assert json["data"]["mlflowGetRun"]["run"]["modelVersions"][0]["name"] == name


def test_legacy_start_and_end_trace_v2(mlflow_client):
    experiment_id = mlflow_client.create_experiment("start end trace")

    # Trace CRUD APIs are not directly exposed as public API of MlflowClient,
    # so we use the underlying tracking client to test them.
    store = mlflow_client._tracing_client.store

    # Helper function to remove auto-added system tags (mlflow.xxx) from testing
    def _exclude_system_tags(tags: dict[str, str]):
        return {k: v for k, v in tags.items() if not k.startswith("mlflow.")}

    trace_info = store.deprecated_start_trace_v2(
        experiment_id=experiment_id,
        timestamp_ms=1000,
        request_metadata={
            "meta1": "apple",
            "meta2": "grape",
        },
        tags={
            "tag1": "football",
            "tag2": "basketball",
        },
    )
    assert trace_info.request_id is not None
    assert trace_info.experiment_id == experiment_id
    assert trace_info.timestamp_ms == 1000
    assert trace_info.execution_time_ms == 0
    assert trace_info.status == TraceStatus.IN_PROGRESS
    assert trace_info.request_metadata == {
        "meta1": "apple",
        "meta2": "grape",
        TRACE_SCHEMA_VERSION_KEY: "2",
    }
    assert _exclude_system_tags(trace_info.tags) == {
        "tag1": "football",
        "tag2": "basketball",
    }

    trace_info = store.deprecated_end_trace_v2(
        request_id=trace_info.request_id,
        timestamp_ms=3000,
        status=TraceStatus.OK,
        request_metadata={
            "meta1": "orange",
            "meta3": "banana",
            TRACE_SCHEMA_VERSION_KEY: "2",
        },
        tags={
            "tag1": "soccer",
            "tag3": "tennis",
        },
    )
    assert trace_info.request_id is not None
    assert trace_info.experiment_id == experiment_id
    assert trace_info.timestamp_ms == 1000
    assert trace_info.execution_time_ms == 2000
    assert trace_info.status == TraceStatus.OK
    assert trace_info.request_metadata == {
        "meta1": "orange",
        "meta2": "grape",
        "meta3": "banana",
        TRACE_SCHEMA_VERSION_KEY: "2",
    }
    assert _exclude_system_tags(trace_info.tags) == {
        "tag1": "soccer",
        "tag2": "basketball",
        "tag3": "tennis",
    }


def test_start_trace(mlflow_client):
    experiment_id = mlflow_client.create_experiment("start end trace")

    # Trace CRUD APIs are not directly exposed as public API of MlflowClient,
    # so we use the underlying tracking client to test them.
    client = mlflow_client._tracing_client

    # Helper function to remove auto-added system tags (mlflow.xxx) from testing
    def _exclude_system_tags(tags: dict[str, str]):
        return {k: v for k, v in tags.items() if not k.startswith("mlflow.")}

    trace_info = TraceInfo(
        trace_id="tr-1234",
        trace_location=TraceLocation.from_experiment_id(experiment_id),
        request_time=1000,
        execution_duration=2000,
        state=TraceState.OK,
        trace_metadata={
            "meta1": "apple",
            "meta2": "grape",
            TRACE_SCHEMA_VERSION_KEY: "3",
        },
        tags={
            "tag1": "football",
            "tag2": "basketball",
        },
    )
    trace_info = client.start_trace(trace_info)
    assert trace_info.trace_id == "tr-1234"
    assert trace_info.experiment_id == experiment_id
    assert trace_info.request_time == 1000
    assert trace_info.execution_duration == 2000
    assert trace_info.state == TraceState.OK
    assert trace_info.trace_metadata == {
        "meta1": "apple",
        "meta2": "grape",
        TRACE_SCHEMA_VERSION_KEY: "3",
    }
    assert _exclude_system_tags(trace_info.tags) == {
        "tag1": "football",
        "tag2": "basketball",
    }
    assert trace_info == client.get_trace_info(trace_info.trace_id)


def test_search_traces(mlflow_client):
    mlflow.set_tracking_uri(mlflow_client.tracking_uri)
    experiment_id = mlflow_client.create_experiment("search traces")

    # Create test traces
    def _create_trace(name, status):
        span = mlflow_client.start_trace(name=name, experiment_id=experiment_id)
        mlflow_client.end_trace(request_id=span.request_id, status=status)
        return span.request_id

    request_id_1 = _create_trace(name="trace1", status=TraceStatus.OK)
    request_id_2 = _create_trace(name="trace2", status=TraceStatus.OK)
    request_id_3 = _create_trace(name="trace3", status=TraceStatus.ERROR)

    def _get_request_ids(traces):
        return [t.info.request_id for t in traces]

    # Validate search
    traces = mlflow_client.search_traces(experiment_ids=[experiment_id])
    assert _get_request_ids(traces) == [request_id_3, request_id_2, request_id_1]
    assert traces.token is None

    traces = mlflow_client.search_traces(
        experiment_ids=[experiment_id],
        filter_string="status = 'OK'",
        order_by=["timestamp ASC"],
    )
    assert _get_request_ids(traces) == [request_id_1, request_id_2]
    assert traces.token is None

    traces = mlflow_client.search_traces(
        experiment_ids=[experiment_id],
        max_results=2,
    )
    assert _get_request_ids(traces) == [request_id_3, request_id_2]
    assert traces.token is not None
    traces = mlflow_client.search_traces(
        experiment_ids=[experiment_id],
        page_token=traces.token,
    )
    assert _get_request_ids(traces) == [request_id_1]
    assert traces.token is None


def test_delete_traces(mlflow_client):
    mlflow.set_tracking_uri(mlflow_client.tracking_uri)
    experiment_id = mlflow_client.create_experiment("delete traces")

    def _create_trace(name, status):
        span = mlflow_client.start_trace(name=name, experiment_id=experiment_id)
        mlflow_client.end_trace(request_id=span.request_id, status=status)
        return span.request_id

    def _is_trace_exists(request_id):
        try:
            trace_info = mlflow_client._tracing_client.get_trace_info(request_id)
            return trace_info is not None
        except RestException as e:
            if e.error_code == ErrorCode.Name(RESOURCE_DOES_NOT_EXIST):
                return False
            raise

    # Case 1: Delete all traces under experiment ID
    request_id_1 = _create_trace(name="trace1", status=TraceStatus.OK)
    request_id_2 = _create_trace(name="trace2", status=TraceStatus.OK)
    assert _is_trace_exists(request_id_1)
    assert _is_trace_exists(request_id_2)

    deleted_count = mlflow_client.delete_traces(experiment_id, max_timestamp_millis=int(1e15))
    assert deleted_count == 2
    assert not _is_trace_exists(request_id_1)
    assert not _is_trace_exists(request_id_2)

    # Case 2: Delete with max_traces limit
    request_id_1 = _create_trace(name="trace1", status=TraceStatus.OK)
    time.sleep(0.1)  # Add some time gap to avoid timestamp collision
    request_id_2 = _create_trace(name="trace2", status=TraceStatus.OK)

    deleted_count = mlflow_client.delete_traces(
        experiment_id, max_traces=1, max_timestamp_millis=int(1e15)
    )
    assert deleted_count == 1
    # TODO: Currently the deletion order in the file store is random (based on
    # the order of the trace files in the directory), so we don't validate which
    # one is deleted. Uncomment the following lines once the deletion order is fixed.
    # assert not _is_trace_exists(request_id_1)  # Old created trace should be deleted
    # assert _is_trace_exists(request_id_2)

    # Case 3: Delete with explicit request ID
    request_id_1 = _create_trace(name="trace1", status=TraceStatus.OK)
    request_id_2 = _create_trace(name="trace2", status=TraceStatus.OK)

    deleted_count = mlflow_client.delete_traces(experiment_id, trace_ids=[request_id_1])
    assert deleted_count == 1
    assert not _is_trace_exists(request_id_1)
    assert _is_trace_exists(request_id_2)


def test_set_and_delete_trace_tag(mlflow_client):
    mlflow.set_tracking_uri(mlflow_client.tracking_uri)
    experiment_id = mlflow_client.create_experiment("set delete tag")

    # Create test trace
    trace_info = mlflow_client._tracing_client.start_trace(
        TraceInfo(
            trace_id="tr-1234",
            trace_location=TraceLocation.from_experiment_id(experiment_id),
            request_time=1000,
            execution_duration=2000,
            state=TraceState.OK,
            tags={
                "tag1": "red",
                "tag2": "blue",
            },
        )
    )

    # Validate set tag
    mlflow_client.set_trace_tag(trace_info.request_id, "tag1", "green")
    trace_info = mlflow_client._tracing_client.get_trace_info(trace_info.request_id)
    assert trace_info.tags["tag1"] == "green"

    # Validate delete tag
    mlflow_client.delete_trace_tag(trace_info.request_id, "tag2")
    trace_info = mlflow_client._tracing_client.get_trace_info(trace_info.request_id)
    assert "tag2" not in trace_info.tags


def test_get_trace_artifact_handler(mlflow_client):
    mlflow.set_tracking_uri(mlflow_client.tracking_uri)

    experiment_id = mlflow_client.create_experiment("get trace artifact")

    span = mlflow_client.start_trace(name="test", experiment_id=experiment_id)
    request_id = span.request_id
    span.set_attributes({"fruit": "apple"})
    mlflow_client.end_trace(request_id=request_id)

    response = requests.get(
        f"{mlflow_client.tracking_uri}/ajax-api/2.0/mlflow/get-trace-artifact",
        params={"request_id": request_id},
    )
    assert response.status_code == 200
    assert response.headers["Content-Disposition"] == "attachment; filename=traces.json"

    # Validate content
    trace_data = TraceData.from_dict(json.loads(response.text))
    assert trace_data.spans[0].to_dict() == span.to_dict()


def test_link_traces_to_run_and_search_traces(mlflow_client):
    """Test linking traces to runs and searching traces with run_id filter."""
    # Skip file store because it doesn't support linking traces to runs
    if mlflow_client._store_type == "file":
        pytest.skip("File store doesn't support linking traces to runs")

    mlflow.set_tracking_uri(mlflow_client.tracking_uri)
    experiment_id = mlflow.set_experiment("link traces to run test").experiment_id

    run = mlflow_client.create_run(experiment_id)
    run_id = run.info.run_id

    # 1. Trace created under a run
    with mlflow.start_run(run_id=run_id):
        with mlflow.start_span(name="trace1") as span1:
            span1.set_attributes({"test": "value1"})
        trace_id_1 = span1.trace_id

    # 2. Trace associated with a run
    with mlflow.start_span(name="trace2") as span2:
        span2.set_attributes({"test": "value2"})
    trace_id_2 = span2.trace_id
    mlflow_client.link_traces_to_run(trace_ids=[trace_id_2], run_id=run_id)

    # 3. Trace not associated with a run
    with mlflow.start_span(name="trace3") as span3:
        span3.set_attributes({"test": "value3"})
    trace_id_3 = span3.trace_id

    # Search traces without run_id filter - should return all traces in experiment
    all_traces = mlflow_client.search_traces(experiment_ids=[experiment_id])
    assert {t.info.trace_id for t in all_traces} == {trace_id_1, trace_id_2, trace_id_3}

    # Search traces with run_id filter - should return only linked traces
    linked_traces = mlflow_client.search_traces(
        experiment_ids=[experiment_id], filter_string=f"attribute.run_id = '{run_id}'"
    )
    linked_trace_ids = [t.info.trace_id for t in linked_traces]
    assert len(linked_trace_ids) == 2
    assert set(linked_trace_ids) == {trace_id_1, trace_id_2}


def test_get_metric_history_bulk_interval_graphql(mlflow_client):
    name = "GraphqlTest"
    mlflow_client.create_registered_model(name)
    experiment_id = mlflow_client.create_experiment(name)
    created_run = mlflow_client.create_run(experiment_id)

    metric_name = "metric_0"
    for i in range(10):
        mlflow_client.log_metric(created_run.info.run_id, metric_name, i, step=i)

    response = requests.post(
        f"{mlflow_client.tracking_uri}/graphql",
        json={
            "query": f"""
                query testQuery {{
                    mlflowGetMetricHistoryBulkInterval(input: {{
                        runIds: ["{created_run.info.run_id}"],
                        metricKey: "{metric_name}",
                    }}) {{
                        metrics {{
                            key
                            timestamp
                            value
                        }}
                    }}
                }}
            """,
            "operationName": "testQuery",
        },
        headers={"content-type": "application/json; charset=utf-8"},
    )

    assert response.status_code == 200
    json = response.json()
    expected = [{"key": metric_name, "timestamp": mock.ANY, "value": i} for i in range(10)]
    assert json["data"]["mlflowGetMetricHistoryBulkInterval"]["metrics"] == expected


def test_search_runs_graphql(mlflow_client):
    name = "GraphqlTest"
    mlflow_client.create_registered_model(name)
    experiment_id = mlflow_client.create_experiment(name)
    created_run_1 = mlflow_client.create_run(experiment_id)
    created_run_2 = mlflow_client.create_run(experiment_id)

    response = requests.post(
        f"{mlflow_client.tracking_uri}/graphql",
        json={
            "query": f"""
                mutation testMutation {{
                    mlflowSearchRuns(input: {{ experimentIds: ["{experiment_id}"] }}) {{
                        runs {{
                            info {{
                                runId
                            }}
                        }}
                    }}
                }}
            """,
            "operationName": "testMutation",
        },
        headers={"content-type": "application/json; charset=utf-8"},
    )

    assert response.status_code == 200
    json = response.json()
    expected = [
        {"info": {"runId": created_run_2.info.run_id}},
        {"info": {"runId": created_run_1.info.run_id}},
    ]
    assert json["data"]["mlflowSearchRuns"]["runs"] == expected


def test_list_artifacts_graphql(mlflow_client, tmp_path):
    name = "GraphqlTest"
    experiment_id = mlflow_client.create_experiment(name)
    created_run_id = mlflow_client.create_run(experiment_id).info.run_id
    file_path = tmp_path / "test.txt"
    file_path.write_text("hello world")
    mlflow_client.log_artifact(created_run_id, file_path.absolute().as_posix())
    mlflow_client.log_artifact(created_run_id, file_path.absolute().as_posix(), "testDir")

    response = requests.post(
        f"{mlflow_client.tracking_uri}/graphql",
        json={
            "query": f"""
                query testQuery {{
                    files: mlflowListArtifacts(input: {{
                        runId: "{created_run_id}",
                    }}) {{
                            files {{
                            path
                            isDir
                            fileSize
                        }}
                    }}
                }}
            """,
            "operationName": "testQuery",
        },
        headers={"content-type": "application/json; charset=utf-8"},
    )

    assert response.status_code == 200
    json = response.json()
    file_expected = [
        {"path": "test.txt", "isDir": False, "fileSize": "11"},
        {"path": "testDir", "isDir": True, "fileSize": "0"},
    ]
    assert json["data"]["files"]["files"] == file_expected

    response = requests.post(
        f"{mlflow_client.tracking_uri}/graphql",
        json={
            "query": f"""
                query testQuery {{
                    subdir: mlflowListArtifacts(input: {{
                        runId: "{created_run_id}",
                        path: "testDir",
                    }}) {{
                            files {{
                            path
                            isDir
                            fileSize
                        }}
                    }}
                }}
            """,
            "operationName": "testQuery",
        },
        headers={"content-type": "application/json; charset=utf-8"},
    )

    assert response.status_code == 200
    json = response.json()
    subdir_expected = [
        {"path": "testDir/test.txt", "isDir": False, "fileSize": "11"},
    ]
    assert json["data"]["subdir"]["files"] == subdir_expected


def test_search_datasets_graphql(mlflow_client):
    name = "GraphqlTest"
    experiment_id = mlflow_client.create_experiment(name)
    created_run_id = mlflow_client.create_run(experiment_id).info.run_id
    dataset1 = Dataset(
        name="test-dataset-1",
        digest="12345",
        source_type="script",
        source="test",
    )
    dataset_input1 = DatasetInput(dataset=dataset1, tags=[])
    dataset2 = Dataset(
        name="test-dataset-2",
        digest="12346",
        source_type="script",
        source="test",
    )
    dataset_input2 = DatasetInput(
        dataset=dataset2, tags=[InputTag(key=MLFLOW_DATASET_CONTEXT, value="training")]
    )
    mlflow_client.log_inputs(created_run_id, [dataset_input1, dataset_input2])

    response = requests.post(
        f"{mlflow_client.tracking_uri}/graphql",
        json={
            "query": f"""
                mutation testMutation {{
                    mlflowSearchDatasets(input:{{experimentIds: ["{experiment_id}"]}}) {{
                        datasetSummaries {{
                            experimentId
                            name
                            digest
                            context
                        }}
                    }}
                }}
            """,
            "operationName": "testMutation",
        },
        headers={"content-type": "application/json; charset=utf-8"},
    )

    assert response.status_code == 200
    json = response.json()

    def sort_dataset_summaries(l1):
        return sorted(l1, key=lambda x: x["digest"])

    expected = sort_dataset_summaries(
        [
            {
                "experimentId": experiment_id,
                "name": "test-dataset-2",
                "digest": "12346",
                "context": "training",
            },
            {
                "experimentId": experiment_id,
                "name": "test-dataset-1",
                "digest": "12345",
                "context": "",
            },
        ]
    )
    assert (
        sort_dataset_summaries(json["data"]["mlflowSearchDatasets"]["datasetSummaries"]) == expected
    )


def test_create_logged_model(mlflow_client: MlflowClient):
    exp_id = mlflow_client.create_experiment("create_logged_model")
    model = mlflow_client.create_logged_model(exp_id)
    loaded_model = mlflow_client.get_logged_model(model.model_id)
    assert model.model_id == loaded_model.model_id

    model = mlflow_client.create_logged_model(exp_id, name="my_model")
    loaded_model = mlflow_client.get_logged_model(model.model_id)
    assert model.name == "my_model"

    model = mlflow_client.create_logged_model(exp_id, model_type="LLM")
    loaded_model = mlflow_client.get_logged_model(model.model_id)
    assert model.model_type == "LLM"

    model = mlflow_client.create_logged_model(exp_id, source_run_id="123")
    loaded_model = mlflow_client.get_logged_model(model.model_id)
    assert model.source_run_id == "123"

    model = mlflow_client.create_logged_model(exp_id, params={"param": "value"})
    loaded_model = mlflow_client.get_logged_model(model.model_id)
    assert model.params == {"param": "value"}

    model = mlflow_client.create_logged_model(exp_id, tags={"tag": "value"})
    loaded_model = mlflow_client.get_logged_model(model.model_id)
    assert model.tags == {"tag": "value"}


def test_log_logged_model_params(mlflow_client: MlflowClient):
    exp_id = mlflow_client.create_experiment("create_logged_model")
    model = mlflow_client.create_logged_model(exp_id)
    mlflow_client.log_model_params(model.model_id, {"param": "value"})
    loaded_model = mlflow_client.get_logged_model(model.model_id)
    assert loaded_model.params == {"param": "value"}


def test_finalize_logged_model(mlflow_client: MlflowClient):
    exp_id = mlflow_client.create_experiment("create_logged_model")
    model = mlflow_client.create_logged_model(exp_id)
    finalized_model = mlflow_client.finalize_logged_model(model.model_id, LoggedModelStatus.READY)
    assert finalized_model.status == LoggedModelStatus.READY

    finalized_model = mlflow_client.finalize_logged_model(model.model_id, LoggedModelStatus.FAILED)
    assert finalized_model.status == LoggedModelStatus.FAILED


def test_delete_logged_model(mlflow_client: MlflowClient):
    exp_id = mlflow_client.create_experiment("delete_logged_model")
    model = mlflow_client.create_logged_model(experiment_id=exp_id)
    mlflow_client.delete_logged_model(model.model_id)
    with pytest.raises(MlflowException, match="not found"):
        mlflow_client.get_logged_model(model.model_id)

    models = mlflow_client.search_logged_models(experiment_ids=[exp_id])
    assert len(models) == 0


def test_set_logged_model_tags(mlflow_client: MlflowClient):
    exp_id = mlflow_client.create_experiment("create_logged_model")
    model = mlflow_client.create_logged_model(exp_id)
    mlflow_client.set_logged_model_tags(model.model_id, {"tag1": "value1", "tag2": "value2"})
    loaded_model = mlflow_client.get_logged_model(model.model_id)
    assert loaded_model.tags == {"tag1": "value1", "tag2": "value2"}

    mlflow_client.set_logged_model_tags(model.model_id, {"tag1": "value3"})
    loaded_model = mlflow_client.get_logged_model(model.model_id)
    assert loaded_model.tags == {"tag1": "value3", "tag2": "value2"}


def test_delete_logged_model_tag(mlflow_client: MlflowClient):
    exp_id = mlflow_client.create_experiment("create_logged_model")
    model = mlflow_client.create_logged_model(exp_id)
    mlflow_client.set_logged_model_tags(model.model_id, {"tag1": "value1", "tag2": "value2"})
    mlflow_client.delete_logged_model_tag(model.model_id, "tag1")
    loaded_model = mlflow_client.get_logged_model(model.model_id)
    assert loaded_model.tags == {"tag2": "value2"}

    with pytest.raises(MlflowException, match="No tag with key"):
        mlflow_client.delete_logged_model_tag(model.model_id, "tag1")


def test_search_logged_models(mlflow_client: MlflowClient):
    exp_id = mlflow_client.create_experiment("create_logged_model")
    model_1 = mlflow_client.create_logged_model(exp_id)
    time.sleep(0.001)  # to ensure different created time
    models = mlflow_client.search_logged_models(experiment_ids=[exp_id])
    assert [m.name for m in models] == [model_1.name]

    # max_results
    model_2 = mlflow_client.create_logged_model(exp_id)
    page_1 = mlflow_client.search_logged_models(experiment_ids=[exp_id], max_results=1)
    assert [m.name for m in page_1] == [model_2.name]
    assert page_1.token is not None

    # pagination
    page_2 = mlflow_client.search_logged_models(
        experiment_ids=[exp_id], max_results=1, page_token=page_1.token
    )
    assert [m.name for m in page_2] == [model_1.name]
    assert page_2.token is None

    # filter_string
    models = mlflow_client.search_logged_models(
        experiment_ids=[exp_id], filter_string=f"name = {model_1.name!r}"
    )
    assert [m.name for m in models] == [model_1.name]

    # datasets
    run_1 = mlflow_client.create_run(exp_id)
    mlflow_client.log_metric(
        run_1.info.run_id,
        key="metric",
        value=1,
        dataset_name="dataset",
        dataset_digest="123",
        model_id=model_1.model_id,
    )
    models = mlflow_client.search_logged_models(
        experiment_ids=[exp_id],
        datasets=[{"dataset_name": "dataset", "dataset_digest": "123"}],
    )

    assert [m.name for m in models] == [model_1.name]

    # order_by
    models = mlflow_client.search_logged_models(
        experiment_ids=[exp_id],
        order_by=[{"field_name": "creation_timestamp", "ascending": False}],
    )
    assert [m.name for m in models] == [model_2.name, model_1.name]


def test_log_outputs(mlflow_client: MlflowClient):
    exp_id = mlflow_client.create_experiment("log_outputs")
    run = mlflow_client.create_run(experiment_id=exp_id)
    model = mlflow_client.create_logged_model(experiment_id=exp_id)
    model_outputs = [LoggedModelOutput(model.model_id, 1)]
    mlflow_client.log_outputs(run.info.run_id, model_outputs)
    run = mlflow_client.get_run(run.info.run_id)
    assert run.outputs.model_outputs == model_outputs


def test_list_logged_model_artifacts(mlflow_client: MlflowClient):
    class Model(mlflow.pyfunc.PythonModel):
        def predict(self, context, model_input):
            return model_input

    mlflow.set_tracking_uri(mlflow_client.tracking_uri)
    model_info = mlflow.pyfunc.log_model(name="model", python_model=Model())
    resp = requests.get(
        f"{mlflow_client.tracking_uri}/ajax-api/2.0/mlflow/logged-models/{model_info.model_id}/artifacts/directories"
    )
    assert resp.status_code == 200
    data = resp.json()
    paths = [f["path"] for f in data["files"]]
    assert "MLmodel" in paths


def test_get_logged_model_artifact(mlflow_client: MlflowClient):
    class Model(mlflow.pyfunc.PythonModel):
        def predict(self, context, model_input):
            return model_input

    mlflow.set_tracking_uri(mlflow_client.tracking_uri)
    model_info = mlflow.pyfunc.log_model(name="model", python_model=Model())
    resp = requests.get(
        f"{mlflow_client.tracking_uri}/ajax-api/2.0/mlflow/logged-models/{model_info.model_id}/artifacts/files",
        params={"artifact_file_path": "MLmodel"},
    )
    assert resp.status_code == 200
    assert model_info.model_id in resp.text


def test_suppress_url_printing(mlflow_client: MlflowClient, monkeypatch):
    monkeypatch.setenv(MLFLOW_SUPPRESS_PRINTING_URL_TO_STDOUT.name, "true")
    exp_id = mlflow_client.create_experiment("test_suppress_url_printing")
    run = mlflow_client.create_run(experiment_id=exp_id)
    captured_output = StringIO()
    monkeypatch.setattr(sys, "stdout", captured_output)
    mlflow_client._tracking_client._log_url(run.info.run_id)
    assert captured_output.getvalue() == ""


def test_assessments_end_to_end(mlflow_client):
    """Test complete assessment CRUD workflow using REST API."""
    mlflow.set_tracking_uri(mlflow_client.tracking_uri)

    # Set up experiment and trace
    experiment_id = mlflow_client.create_experiment("assessment_crud_test")
    trace_info = mlflow_client.start_trace(name="test_trace", experiment_id=experiment_id)
    mlflow_client.end_trace(request_id=trace_info.request_id)

    # CREATE initial feedback assessment
    feedback_payload = {
        "assessment": {
            "assessment_name": "quality_score",
            "feedback": {"value": {"rating": 4, "comments": "Good response"}},
            "source": {"source_type": "HUMAN", "source_id": "evaluator@company.com"},
            "rationale": "Response was accurate and helpful",
            "metadata": {"model": "gpt-4", "version": "1.0"},
        }
    }

    # CREATE assessment
    create_response = requests.post(
        f"{mlflow_client.tracking_uri}/api/3.0/mlflow/traces/{trace_info.request_id}/assessments",
        json=feedback_payload,
    )
    assert create_response.status_code == 200
    assessment = create_response.json()["assessment"]
    assessment_id = assessment["assessment_id"]

    # Verify creation
    assert assessment["assessment_name"] == "quality_score"
    assert assessment["feedback"]["value"]["rating"] == 4
    assert assessment["source"]["source_type"] == "HUMAN"
    assert assessment["valid"] is True

    # GET assessment
    get_response = requests.get(
        f"{mlflow_client.tracking_uri}/api/3.0/mlflow/traces/{trace_info.request_id}/assessments/{assessment_id}"
    )
    assert get_response.status_code == 200
    retrieved = get_response.json()["assessment"]
    assert retrieved["assessment_id"] == assessment_id
    assert retrieved["feedback"]["value"]["rating"] == 4

    # UPDATE assessment
    update_payload = {
        "assessment": {
            "assessment_id": assessment_id,
            "trace_id": trace_info.request_id,
            "assessment_name": "updated_quality_score",
            "feedback": {"value": {"rating": 5, "comments": "Excellent response"}},
            "rationale": "Actually, the response was excellent",
            "metadata": {"model": "gpt-4", "version": "2.0"},
        },
        "update_mask": "assessmentName,feedback,rationale,metadata",
    }

    update_response = requests.patch(
        f"{mlflow_client.tracking_uri}/api/3.0/mlflow/traces/{trace_info.request_id}/assessments/{assessment_id}",
        json=update_payload,
    )
    assert update_response.status_code == 200
    updated = update_response.json()["assessment"]
    assert updated["assessment_name"] == "updated_quality_score"
    assert updated["feedback"]["value"]["rating"] == 5
    assert updated["rationale"] == "Actually, the response was excellent"

    # CREATE override assessment
    override_payload = {
        "assessment": {
            "assessment_name": "corrected_quality_score",
            "feedback": {"value": {"rating": 3, "comments": "Actually needs improvement"}},
            "source": {"source_type": "HUMAN", "source_id": "senior_evaluator@company.com"},
            "overrides": assessment_id,
        }
    }

    override_response = requests.post(
        f"{mlflow_client.tracking_uri}/api/3.0/mlflow/traces/{trace_info.request_id}/assessments",
        json=override_payload,
    )
    assert override_response.status_code == 200
    override_assessment = override_response.json()["assessment"]
    override_id = override_assessment["assessment_id"]

    # Verify original is now invalid
    get_original = requests.get(
        f"{mlflow_client.tracking_uri}/api/3.0/mlflow/traces/{trace_info.request_id}/assessments/{assessment_id}"
    )
    assert get_original.status_code == 200
    assert get_original.json()["assessment"]["valid"] is False

    # Verify override is valid
    get_override = requests.get(
        f"{mlflow_client.tracking_uri}/api/3.0/mlflow/traces/{trace_info.request_id}/assessments/{override_id}"
    )
    assert get_override.status_code == 200
    assert get_override.json()["assessment"]["valid"] is True
    assert get_override.json()["assessment"]["overrides"] == assessment_id

    # DELETE override assessment (should restore original)
    delete_response = requests.delete(
        f"{mlflow_client.tracking_uri}/api/3.0/mlflow/traces/{trace_info.request_id}/assessments/{override_id}"
    )
    assert delete_response.status_code == 200

    # Verify override is deleted
    get_deleted = requests.get(
        f"{mlflow_client.tracking_uri}/api/3.0/mlflow/traces/{trace_info.request_id}/assessments/{override_id}"
    )
    assert get_deleted.status_code == 404

    # Verify original is restored to valid
    get_restored = requests.get(
        f"{mlflow_client.tracking_uri}/api/3.0/mlflow/traces/{trace_info.request_id}/assessments/{assessment_id}"
    )
    assert get_restored.status_code == 200
    assert get_restored.json()["assessment"]["valid"] is True

    # CREATE expectation assessment to test different type
    expectation_payload = {
        "assessment": {
            "assessment_name": "response_time_check",
            "expectation": {"value": {"threshold_ms": 1000, "actual_ms": 750, "passed": True}},
            "source": {"source_type": "CODE", "source_id": "automated_test"},
        }
    }

    expectation_response = requests.post(
        f"{mlflow_client.tracking_uri}/api/3.0/mlflow/traces/{trace_info.request_id}/assessments",
        json=expectation_payload,
    )
    assert expectation_response.status_code == 200
    expectation = expectation_response.json()["assessment"]
    expectation_id = expectation["assessment_id"]

    # Verify expectation was created correctly
    expectation_value = json.loads(expectation["expectation"]["serialized_value"]["value"])
    assert expectation_value["passed"] is True
    assert expectation_value["threshold_ms"] == 1000
    assert expectation_value["actual_ms"] == 750
    assert expectation["source"]["source_type"] == "CODE"

    # Clean up - delete remaining assessments
    for aid in [assessment_id, expectation_id]:
        delete_resp = requests.delete(
            f"{mlflow_client.tracking_uri}/api/3.0/mlflow/traces/{trace_info.request_id}/assessments/{aid}"
        )
        assert delete_resp.status_code == 200


def test_graphql_nan_metric_handling(mlflow_client):
    """Test that NaN metric values are correctly handled by returning null in GraphQL responses."""
    experiment_id = mlflow_client.create_experiment("test_graphql_nan_metrics")
    created_run = mlflow_client.create_run(experiment_id)
    run_id = created_run.info.run_id

    # Log a normal metric and a NaN metric
    mlflow_client.log_metric(run_id, key="normal_metric", value=123, timestamp=1, step=1)
    mlflow_client.log_metric(run_id, key="nan_metric", value=math.nan, timestamp=2, step=2)

    response = requests.post(
        f"{mlflow_client.tracking_uri}/graphql",
        json={
            "query": f"""
                query testQuery {{
                    mlflowGetRun(input: {{runId: "{run_id}"}}) {{
                        run {{
                            data {{
                                metrics {{
                                    key
                                    value
                                    timestamp
                                    step
                                }}
                            }}
                        }}
                    }}
                }}
            """,
            "operationName": "testQuery",
        },
        headers={"content-type": "application/json; charset=utf-8"},
    )

    assert response.status_code == 200
    json_response = response.json()
    assert json_response["errors"] is None

    metrics = json_response["data"]["mlflowGetRun"]["run"]["data"]["metrics"]

    # Find the normal metric and nan metric
    normal_metric = None
    nan_metric = None
    for metric in metrics:
        if metric["key"] == "normal_metric":
            normal_metric = metric
        elif metric["key"] == "nan_metric":
            nan_metric = metric

    # Verify normal metric has a numeric value
    assert normal_metric is not None
    assert normal_metric["key"] == "normal_metric"
    assert normal_metric["value"] == 123
    assert normal_metric["timestamp"] == "1"
    assert normal_metric["step"] == "1"

    # Verify NaN metric has null value
    assert nan_metric is not None
    assert nan_metric["key"] == "nan_metric"
    assert nan_metric["value"] is None
    assert nan_metric["timestamp"] == "2"
    assert nan_metric["step"] == "2"


def test_scorer_CRUD(mlflow_client):
    if mlflow_client._store_type == "file":
        pytest.skip("File store doesn't support scorer CRUD operations")

    """Test all scorer API endpoints end-to-end through RestStore methods."""
    experiment_id = mlflow_client.create_experiment("test_scorer_api_experiment")

    # Get the RestStore object directly
    store = mlflow_client._tracking_client.store

    # Test register scorer
    scorer_data = {"name": "test_scorer", "call_source": "test", "original_func_name": "test_func"}
    serialized_scorer = json.dumps(scorer_data)

    version = store.register_scorer(experiment_id, "test_scorer", serialized_scorer)
    assert version == 1

    # Test list scorers
    scorers = store.list_scorers(experiment_id)
    assert len(scorers) == 1
    assert scorers[0].scorer_name == "test_scorer"
    assert scorers[0].scorer_version == 1

    # Test list scorer versions
    versions = store.list_scorer_versions(str(experiment_id), "test_scorer")
    assert len(versions) == 1
    assert versions[0].scorer_name == "test_scorer"
    assert versions[0].scorer_version == 1

    # Test get scorer (latest version)
    scorer = store.get_scorer(str(experiment_id), "test_scorer")
    assert scorer.scorer_name == "test_scorer"
    assert scorer.scorer_version == 1

    # Test get scorer (specific version)
    scorer_v1 = store.get_scorer(str(experiment_id), "test_scorer", version=1)
    assert scorer_v1.scorer_name == "test_scorer"
    assert scorer_v1.scorer_version == 1

    # Test register second version
    scorer_data_v2 = {
        "name": "test_scorer_v2",
        "call_source": "test",
        "original_func_name": "test_func_v2",
    }
    serialized_scorer_v2 = json.dumps(scorer_data_v2)

    version_v2 = store.register_scorer(str(experiment_id), "test_scorer", serialized_scorer_v2)
    assert version_v2 == 2

    # Verify list scorers returns latest version
    scorers_after_v2 = store.list_scorers(str(experiment_id))
    assert len(scorers_after_v2) == 1
    assert scorers_after_v2[0].scorer_version == 2

    # Verify list versions returns both versions
    versions_after_v2 = store.list_scorer_versions(str(experiment_id), "test_scorer")
    assert len(versions_after_v2) == 2

    # Test delete specific version
    store.delete_scorer(str(experiment_id), "test_scorer", version=1)

    # Verify version 1 is deleted
    versions_after_delete = store.list_scorer_versions(str(experiment_id), "test_scorer")
    assert len(versions_after_delete) == 1
    assert versions_after_delete[0].scorer_version == 2

    # Test delete all versions
    store.delete_scorer(str(experiment_id), "test_scorer")

    # Verify all versions are deleted
    scorers_after_delete_all = store.list_scorers(str(experiment_id))
    assert len(scorers_after_delete_all) == 0

    # Clean up
<<<<<<< HEAD
    mlflow_client.delete_experiment(experiment_id)
=======
    mlflow_client.delete_experiment(experiment_id)


@pytest.mark.parametrize("use_async", [False, True])
@pytest.mark.asyncio
async def test_rest_store_logs_spans_via_otel_endpoint(mlflow_client, use_async):
    """
    End-to-end test that verifies RestStore can log spans to a running server via OTLP endpoint.

    This test:
    1. Creates spans using MLflow's span entities
    2. Uses RestStore.log_spans or log_spans_async to send them via OTLP protocol
    3. Verifies the spans were stored and can be retrieved
    """
    if mlflow_client._store_type == "file":
        pytest.skip("FileStore does not support OTLP span logging")

    # Mock the server version check to return 3.4 if current MLflow version is < 3.4
    # This allows the test to pass on dev MLflow versions before MLflow 3.4 is released.
    # TODO: Remove this mock once MLflow 3.4 is released
    if Version(mlflow.__version__) < Version("3.4"):
        version_mock = mock.patch(
            "mlflow.store.tracking.rest_store.RestStore._get_server_version",
            return_value=Version("3.4.0"),
        )
    else:
        pytest.fail(reason="Remove the mock above")

    experiment_id = mlflow_client.create_experiment(f"rest_store_otel_test_{use_async}")
    root_span = mlflow_client.start_trace(
        f"rest_store_otel_trace_{use_async}", experiment_id=experiment_id
    )
    otel_span = OTelReadableSpan(
        name=f"test-rest-store-span-{use_async}",
        context=build_otel_context(
            trace_id=int(root_span.trace_id[3:], 16),  # Remove 'tr-' prefix and convert to int
            span_id=0x1234567890ABCDEF,
        ),
        parent=None,
        start_time=1000000000,
        end_time=2000000000,
        attributes={
            SpanAttributeKey.REQUEST_ID: root_span.trace_id,
            "test.attribute": json.dumps(f"test-value-{use_async}"),  # JSON-encoded string value
        },
        resource=None,
    )
    mlflow_span_to_log = Span(otel_span)
    with version_mock:
        # Call either sync or async version based on parametrization
        if use_async:
            # Use await to execute the async method
            result_spans = await mlflow_client._tracking_client.store.log_spans_async(
                experiment_id=experiment_id, spans=[mlflow_span_to_log]
            )
        else:
            result_spans = mlflow_client._tracking_client.store.log_spans(
                experiment_id=experiment_id, spans=[mlflow_span_to_log]
            )

    # Verify the spans were returned (indicates successful logging)
    assert len(result_spans) == 1
    assert result_spans[0].name == f"test-rest-store-span-{use_async}"
>>>>>>> 364cbe4d
<|MERGE_RESOLUTION|>--- conflicted
+++ resolved
@@ -98,13 +98,9 @@
             len("file://") :
         ]
 
-<<<<<<< HEAD
-    with _init_server(backend_uri, root_artifact_uri=tmp_path.as_uri()) as url:
-=======
     with _init_server(
         backend_uri, root_artifact_uri=tmp_path.as_uri(), server_type="fastapi"
     ) as url:
->>>>>>> 364cbe4d
         client = MlflowClient(url)
         client._store_type = request.param
         yield client
@@ -3458,9 +3454,6 @@
     assert len(scorers_after_delete_all) == 0
 
     # Clean up
-<<<<<<< HEAD
-    mlflow_client.delete_experiment(experiment_id)
-=======
     mlflow_client.delete_experiment(experiment_id)
 
 
@@ -3523,5 +3516,4 @@
 
     # Verify the spans were returned (indicates successful logging)
     assert len(result_spans) == 1
-    assert result_spans[0].name == f"test-rest-store-span-{use_async}"
->>>>>>> 364cbe4d
+    assert result_spans[0].name == f"test-rest-store-span-{use_async}"