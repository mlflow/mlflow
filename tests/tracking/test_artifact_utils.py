import mock
import os
import pytest
from requests.models import Response

import mock
from unittest.mock import ANY

import mlflow
<<<<<<< HEAD
from mlflow.tracking.artifact_utils import (
    _download_artifact_from_uri,
    _upload_artifacts_to_databricks,
)
=======
from mlflow.tracking.artifact_utils import _download_artifact_from_uri, \
    _upload_artifacts_to_databricks
>>>>>>> 809d1ae9


def test_artifact_can_be_downloaded_from_absolute_uri_successfully(tmpdir):
    artifact_file_name = "artifact.txt"
    artifact_text = "Sample artifact text"
    local_artifact_path = tmpdir.join(artifact_file_name).strpath
    with open(local_artifact_path, "w") as out:
        out.write(artifact_text)

    logged_artifact_path = "artifact"
    with mlflow.start_run():
        mlflow.log_artifact(local_path=local_artifact_path, artifact_path=logged_artifact_path)
        artifact_uri = mlflow.get_artifact_uri(artifact_path=logged_artifact_path)

    downloaded_artifact_path = os.path.join(
        _download_artifact_from_uri(artifact_uri), artifact_file_name
    )
    assert downloaded_artifact_path != local_artifact_path
    assert downloaded_artifact_path != logged_artifact_path
    with open(downloaded_artifact_path, "r") as f:
        assert f.read() == artifact_text


def test_download_artifact_from_absolute_uri_persists_data_to_specified_output_directory(tmpdir):
    artifact_file_name = "artifact.txt"
    artifact_text = "Sample artifact text"
    local_artifact_path = tmpdir.join(artifact_file_name).strpath
    with open(local_artifact_path, "w") as out:
        out.write(artifact_text)

    logged_artifact_subdir = "logged_artifact"
    with mlflow.start_run():
        mlflow.log_artifact(local_path=local_artifact_path, artifact_path=logged_artifact_subdir)
        artifact_uri = mlflow.get_artifact_uri(artifact_path=logged_artifact_subdir)

    artifact_output_path = tmpdir.join("artifact_output").strpath
    os.makedirs(artifact_output_path)
    _download_artifact_from_uri(artifact_uri=artifact_uri, output_path=artifact_output_path)
    assert logged_artifact_subdir in os.listdir(artifact_output_path)
    assert artifact_file_name in os.listdir(
        os.path.join(artifact_output_path, logged_artifact_subdir)
    )
    with open(
        os.path.join(artifact_output_path, logged_artifact_subdir, artifact_file_name), "r"
    ) as f:
        assert f.read() == artifact_text


@pytest.mark.parametrize("artifact_path", [
    "http://some.file/path1",
    "https://some.file/path2",
])
def test_download_http_file_artifact_is_called_if_scheme_is_http(artifact_path, tmpdir):
    mock_response = Response()
    mock_response.status_code = 200
    mock_response._content = b'blah'
    with mock.patch('requests.get') as request_mock:
        request_mock.return_value = mock_response
        _download_artifact_from_uri(artifact_path, tmpdir)
        request_mock.assert_called_with(artifact_path)


def test_upload_artifacts_to_databricks():
<<<<<<< HEAD
    import_root = "mlflow.tracking.artifact_utils"
    with mock.patch(import_root + "._download_artifact_from_uri") as download_mock, mock.patch(
        import_root + ".DbfsRestArtifactRepository"
    ) as repo_mock:
        new_source = _upload_artifacts_to_databricks(
            "dbfs:/original/sourcedir/",
            "runid12345",
            "databricks://tracking",
            "databricks://registry:ws",
        )
        download_mock.assert_called_once_with("dbfs://tracking@databricks/original/sourcedir/", ANY)
        repo_mock.assert_called_once_with(
            "dbfs://registry:ws@databricks/databricks/mlflow/tmp-external-source/"
        )
        assert new_source == "dbfs:/databricks/mlflow/tmp-external-source/runid12345/sourcedir"
=======
    import_root = 'mlflow.tracking.artifact_utils'
    with mock.patch(import_root + "._download_artifact_from_uri") as download_mock, \
            mock.patch(import_root + ".DbfsRestArtifactRepository") as repo_mock:
        new_source = _upload_artifacts_to_databricks('dbfs:/original/sourcedir/', 'runid12345',
                                                     'databricks://tracking',
                                                     'databricks://registry/ws')
        download_mock.assert_called_once_with('dbfs://tracking@databricks/original/sourcedir/',
                                              ANY)
        repo_mock.assert_called_once_with(
            'dbfs://registry:ws@databricks/databricks/mlflow/tmp-external-source/')
        assert new_source == 'dbfs:/databricks/mlflow/tmp-external-source/runid12345/sourcedir'
>>>>>>> 809d1ae9


def test_upload_artifacts_to_databricks_no_run_id():
    from uuid import UUID
<<<<<<< HEAD

    import_root = "mlflow.tracking.artifact_utils"
    with mock.patch(import_root + "._download_artifact_from_uri") as download_mock, mock.patch(
        import_root + ".DbfsRestArtifactRepository"
    ) as repo_mock, mock.patch("uuid.uuid4", return_value=UUID("4f746cdcc0374da2808917e81bb53323")):
        new_source = _upload_artifacts_to_databricks(
            "dbfs:/original/sourcedir/", None, "databricks://tracking:ws", "databricks://registry"
        )
        download_mock.assert_called_once_with(
            "dbfs://tracking:ws@databricks/original/sourcedir/", ANY
        )
        repo_mock.assert_called_once_with(
            "dbfs://registry@databricks/databricks/mlflow/tmp-external-source/"
        )
        assert (
            new_source == "dbfs:/databricks/mlflow/tmp-external-source/"
            "4f746cdcc0374da2808917e81bb53323/sourcedir"
        )
=======
    import_root = 'mlflow.tracking.artifact_utils'
    with mock.patch(import_root + "._download_artifact_from_uri") as download_mock, \
            mock.patch(import_root + ".DbfsRestArtifactRepository") as repo_mock, \
            mock.patch("uuid.uuid4", return_value=UUID("4f746cdcc0374da2808917e81bb53323")):
        new_source = _upload_artifacts_to_databricks('dbfs:/original/sourcedir/', None,
                                                     'databricks://tracking/ws',
                                                     'databricks://registry')
        download_mock.assert_called_once_with('dbfs://tracking:ws@databricks/original/sourcedir/',
                                              ANY)
        repo_mock.assert_called_once_with(
            'dbfs://registry@databricks/databricks/mlflow/tmp-external-source/')
        assert new_source == 'dbfs:/databricks/mlflow/tmp-external-source/' \
            '4f746cdcc0374da2808917e81bb53323/sourcedir'
>>>>>>> 809d1ae9
<|MERGE_RESOLUTION|>--- conflicted
+++ resolved
@@ -7,15 +7,10 @@
 from unittest.mock import ANY
 
 import mlflow
-<<<<<<< HEAD
 from mlflow.tracking.artifact_utils import (
     _download_artifact_from_uri,
     _upload_artifacts_to_databricks,
 )
-=======
-from mlflow.tracking.artifact_utils import _download_artifact_from_uri, \
-    _upload_artifacts_to_databricks
->>>>>>> 809d1ae9
 
 
 def test_artifact_can_be_downloaded_from_absolute_uri_successfully(tmpdir):
@@ -79,7 +74,6 @@
 
 
 def test_upload_artifacts_to_databricks():
-<<<<<<< HEAD
     import_root = "mlflow.tracking.artifact_utils"
     with mock.patch(import_root + "._download_artifact_from_uri") as download_mock, mock.patch(
         import_root + ".DbfsRestArtifactRepository"
@@ -95,24 +89,10 @@
             "dbfs://registry:ws@databricks/databricks/mlflow/tmp-external-source/"
         )
         assert new_source == "dbfs:/databricks/mlflow/tmp-external-source/runid12345/sourcedir"
-=======
-    import_root = 'mlflow.tracking.artifact_utils'
-    with mock.patch(import_root + "._download_artifact_from_uri") as download_mock, \
-            mock.patch(import_root + ".DbfsRestArtifactRepository") as repo_mock:
-        new_source = _upload_artifacts_to_databricks('dbfs:/original/sourcedir/', 'runid12345',
-                                                     'databricks://tracking',
-                                                     'databricks://registry/ws')
-        download_mock.assert_called_once_with('dbfs://tracking@databricks/original/sourcedir/',
-                                              ANY)
-        repo_mock.assert_called_once_with(
-            'dbfs://registry:ws@databricks/databricks/mlflow/tmp-external-source/')
-        assert new_source == 'dbfs:/databricks/mlflow/tmp-external-source/runid12345/sourcedir'
->>>>>>> 809d1ae9
 
 
 def test_upload_artifacts_to_databricks_no_run_id():
     from uuid import UUID
-<<<<<<< HEAD
 
     import_root = "mlflow.tracking.artifact_utils"
     with mock.patch(import_root + "._download_artifact_from_uri") as download_mock, mock.patch(
@@ -130,19 +110,4 @@
         assert (
             new_source == "dbfs:/databricks/mlflow/tmp-external-source/"
             "4f746cdcc0374da2808917e81bb53323/sourcedir"
-        )
-=======
-    import_root = 'mlflow.tracking.artifact_utils'
-    with mock.patch(import_root + "._download_artifact_from_uri") as download_mock, \
-            mock.patch(import_root + ".DbfsRestArtifactRepository") as repo_mock, \
-            mock.patch("uuid.uuid4", return_value=UUID("4f746cdcc0374da2808917e81bb53323")):
-        new_source = _upload_artifacts_to_databricks('dbfs:/original/sourcedir/', None,
-                                                     'databricks://tracking/ws',
-                                                     'databricks://registry')
-        download_mock.assert_called_once_with('dbfs://tracking:ws@databricks/original/sourcedir/',
-                                              ANY)
-        repo_mock.assert_called_once_with(
-            'dbfs://registry@databricks/databricks/mlflow/tmp-external-source/')
-        assert new_source == 'dbfs:/databricks/mlflow/tmp-external-source/' \
-            '4f746cdcc0374da2808917e81bb53323/sourcedir'
->>>>>>> 809d1ae9
+        )