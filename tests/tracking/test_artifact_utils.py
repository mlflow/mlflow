--- conflicted
+++ resolved
@@ -51,10 +51,11 @@
     _download_artifact_from_uri(artifact_uri=artifact_uri, output_path=artifact_output_path)
     assert logged_artifact_subdir in os.listdir(artifact_output_path)
     assert artifact_file_name in os.listdir(
-<<<<<<< HEAD
-        os.path.join(artifact_output_path, logged_artifact_subdir))
-    with open(os.path.join(
-            artifact_output_path, logged_artifact_subdir, artifact_file_name), "r") as f:
+        os.path.join(artifact_output_path, logged_artifact_subdir)
+    )
+    with open(
+        os.path.join(artifact_output_path, logged_artifact_subdir, artifact_file_name), "r"
+    ) as f:
         assert f.read() == artifact_text
 
 
@@ -70,13 +71,6 @@
         request_mock.return_value = mock_response
         _download_artifact_from_uri(artifact_path, tmpdir)
         request_mock.assert_called_with(artifact_path)
-=======
-        os.path.join(artifact_output_path, logged_artifact_subdir)
-    )
-    with open(
-        os.path.join(artifact_output_path, logged_artifact_subdir, artifact_file_name), "r"
-    ) as f:
-        assert f.read() == artifact_text
 
 
 def test_upload_artifacts_to_databricks():
@@ -116,5 +110,4 @@
         assert (
             new_source == "dbfs:/databricks/mlflow/tmp-external-source/"
             "4f746cdcc0374da2808917e81bb53323/sourcedir"
-        )
->>>>>>> 830c3d95
+        )