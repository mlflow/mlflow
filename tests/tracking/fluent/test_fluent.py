import json
import multiprocessing
import os
import random
import subprocess
import sys
import threading
import time
import uuid
from collections import defaultdict
from concurrent.futures import ThreadPoolExecutor
from importlib import reload
from itertools import zip_longest
from unittest import mock

import pandas as pd
import pytest

import mlflow
import mlflow.tracking.context.registry
import mlflow.tracking.fluent
from mlflow import MlflowClient, set_active_model
from mlflow.data.http_dataset_source import HTTPDatasetSource
from mlflow.data.pandas_dataset import from_pandas
from mlflow.entities import (
    LifecycleStage,
    Metric,
    Param,
    Run,
    RunData,
    RunInfo,
    RunStatus,
    RunTag,
    SourceType,
    ViewType,
)
from mlflow.entities.logged_model_status import LoggedModelStatus
from mlflow.environment_variables import (
    _MLFLOW_ACTIVE_MODEL_ID,
    MLFLOW_EXPERIMENT_ID,
    MLFLOW_EXPERIMENT_NAME,
    MLFLOW_REGISTRY_URI,
    MLFLOW_RUN_ID,
)
from mlflow.exceptions import MlflowException
<<<<<<< HEAD
from mlflow.models.model import (
    MLMODEL_FILE_NAME,
    Model,
    _update_active_model_id_based_on_mlflow_model,
)
=======
from mlflow.models.model import MLMODEL_FILE_NAME, Model
from mlflow.protos.databricks_pb2 import RESOURCE_DOES_NOT_EXIST, TEMPORARILY_UNAVAILABLE
>>>>>>> f7331d71
from mlflow.store.entities.paged_list import PagedList
from mlflow.store.model_registry import (
    SEARCH_REGISTERED_MODEL_MAX_RESULTS_DEFAULT,
)
from mlflow.store.tracking import SEARCH_MAX_RESULTS_DEFAULT
from mlflow.tracing.constant import SpanAttributeKey
from mlflow.tracking.fluent import (
    _ACTIVE_MODEL_CONTEXT,
    ActiveModelContext,
    _get_active_model_id_global,
    _get_experiment_id,
    _get_experiment_id_from_env,
    _reset_last_logged_model_id,
    get_run,
    search_runs,
    set_experiment,
    start_run,
)
from mlflow.utils import get_results_from_paginated_fn, mlflow_tags
from mlflow.utils.async_logging.async_logging_queue import (
    ASYNC_LOGGING_STATUS_CHECK_THREAD_PREFIX,
    ASYNC_LOGGING_WORKER_THREAD_PREFIX,
)
from mlflow.utils.time import get_current_time_millis

from tests.helper_functions import multi_context
from tests.tracing.helper import get_traces


def create_run(
    run_id="",
    exp_id="",
    uid="",
    start=0,
    end=0,
    metrics=None,
    params=None,
    tags=None,
    status=RunStatus.FINISHED,
    a_uri=None,
):
    return Run(
        RunInfo(
            run_id=run_id,
            experiment_id=exp_id,
            user_id=uid,
            status=status,
            start_time=start,
            end_time=end,
            lifecycle_stage=LifecycleStage.ACTIVE,
            artifact_uri=a_uri,
        ),
        RunData(metrics=metrics, params=params, tags=tags),
    )


def create_test_runs_and_expected_data(experiment_id=None):
    """
    Create a pair of runs and a corresponding data to expect when runs are searched
    for the same experiment.

    Returns:
        A tuple of a list and a dictionary
    """
    start_times = [get_current_time_millis(), get_current_time_millis()]
    end_times = [get_current_time_millis(), get_current_time_millis()]
    exp_id = experiment_id or "123"
    runs = [
        create_run(
            status=RunStatus.FINISHED,
            a_uri="dbfs:/test",
            run_id="abc",
            exp_id=exp_id,
            start=start_times[0],
            end=end_times[0],
            metrics=[Metric("mse", 0.2, 0, 0)],
            params=[Param("param", "value")],
            tags=[RunTag("tag", "value")],
        ),
        create_run(
            status=RunStatus.SCHEDULED,
            a_uri="dbfs:/test2",
            run_id="def",
            exp_id=exp_id,
            start=start_times[1],
            end=end_times[1],
            metrics=[Metric("mse", 0.6, 0, 0), Metric("loss", 1.2, 0, 5)],
            params=[Param("param2", "val"), Param("k", "v")],
            tags=[RunTag("tag2", "v2")],
        ),
    ]
    data = {
        "status": [RunStatus.FINISHED, RunStatus.SCHEDULED],
        "artifact_uri": ["dbfs:/test", "dbfs:/test2"],
        "run_id": ["abc", "def"],
        "experiment_id": [exp_id] * 2,
        "start_time": start_times,
        "end_time": end_times,
        "metrics.mse": [0.2, 0.6],
        "metrics.loss": [None, 1.2],
        "params.param": ["value", None],
        "params.param2": [None, "val"],
        "params.k": [None, "v"],
        "tags.tag": ["value", None],
        "tags.tag2": [None, "v2"],
    }
    return runs, data


def create_experiment(
    experiment_id=uuid.uuid4().hex,
    name="Test Experiment",
    artifact_location="/tmp",
    lifecycle_stage=LifecycleStage.ACTIVE,
    tags=None,
):
    return mlflow.entities.Experiment(experiment_id, name, artifact_location, lifecycle_stage, tags)


@pytest.fixture(autouse=True)
def reset_experiment_id():
    """
    This fixture resets the active experiment id *after* the execution of the test case in which
    its included
    """
    yield
    mlflow.tracking.fluent._active_experiment_id = None


@pytest.fixture(autouse=True)
def reload_context_registry():
    """Reload the context registry module to clear caches."""
    reload(mlflow.tracking.context.registry)


@pytest.fixture(params=["list", "pandas"])
def search_runs_output_format(request):
    if "MLFLOW_SKINNY" in os.environ and request.param == "pandas":
        pytest.skip("pandas output_format is not supported with skinny client")
    return request.param


def test_get_experiment_id_from_env(monkeypatch):
    # When no env variables are set
    assert not MLFLOW_EXPERIMENT_NAME.defined
    assert not MLFLOW_EXPERIMENT_ID.defined
    assert _get_experiment_id_from_env() is None

    # set only ID
    name = f"random experiment {random.randint(1, 1e6)}"
    exp_id = mlflow.create_experiment(name)
    assert exp_id is not None
    monkeypatch.delenv(MLFLOW_EXPERIMENT_NAME.name, raising=False)
    monkeypatch.setenv(MLFLOW_EXPERIMENT_ID.name, exp_id)
    assert _get_experiment_id_from_env() == exp_id

    # set only name
    name = f"random experiment {random.randint(1, 1e6)}"
    exp_id = mlflow.create_experiment(name)
    assert exp_id is not None
    monkeypatch.delenv(MLFLOW_EXPERIMENT_ID.name, raising=False)
    monkeypatch.setenv(MLFLOW_EXPERIMENT_NAME.name, name)
    assert _get_experiment_id_from_env() == exp_id

    # create experiment from env name
    name = f"random experiment {random.randint(1, 1e6)}"
    monkeypatch.delenv(MLFLOW_EXPERIMENT_ID.name, raising=False)
    monkeypatch.setenv(MLFLOW_EXPERIMENT_NAME.name, name)
    assert MlflowClient().get_experiment_by_name(name) is None
    assert _get_experiment_id_from_env() is not None

    # assert experiment creation from encapsulating function
    name = f"random experiment {random.randint(1, 1e6)}"
    monkeypatch.delenv(MLFLOW_EXPERIMENT_ID.name, raising=False)
    monkeypatch.setenv(MLFLOW_EXPERIMENT_NAME.name, name)
    assert MlflowClient().get_experiment_by_name(name) is None
    assert _get_experiment_id() is not None

    # assert raises from conflicting experiment_ids
    name = f"random experiment {random.randint(1, 1e6)}"
    exp_id = mlflow.create_experiment(name)
    random_id = random.randint(100, 1e6)
    assert exp_id != random_id
    monkeypatch.delenv(MLFLOW_EXPERIMENT_NAME.name, raising=False)
    monkeypatch.setenv(MLFLOW_EXPERIMENT_ID.name, random_id)
    with pytest.raises(
        MlflowException,
        match=(
            f"The provided {MLFLOW_EXPERIMENT_ID} environment variable value "
            f"`{random_id}` does not exist in the tracking server"
        ),
    ):
        _get_experiment_id_from_env()

    # assert raises from name to id mismatch
    name = f"random experiment {random.randint(1, 1e6)}"
    exp_id = mlflow.create_experiment(name)
    random_id = random.randint(100, 1e6)
    assert exp_id != random_id
    monkeypatch.setenvs({MLFLOW_EXPERIMENT_ID.name: random_id, MLFLOW_EXPERIMENT_NAME.name: name})
    with pytest.raises(
        MlflowException,
        match=(
            f"The provided {MLFLOW_EXPERIMENT_ID} environment variable value "
            f"`{random_id}` does not match the experiment id"
        ),
    ):
        _get_experiment_id_from_env()

    # assert does not raise if active experiment is set with invalid env variables
    invalid_name = "invalid experiment"
    name = f"random experiment {random.randint(1, 1e6)}"
    exp_id = mlflow.create_experiment(name)
    assert exp_id is not None
    random_id = random.randint(100, 1e6)
    monkeypatch.setenvs(
        {MLFLOW_EXPERIMENT_ID.name: random_id, MLFLOW_EXPERIMENT_NAME.name: invalid_name}
    )
    mlflow.set_experiment(experiment_id=exp_id)
    assert _get_experiment_id() == exp_id


def test_get_experiment_id_with_active_experiment_returns_active_experiment_id():
    # Create a new experiment and set that as active experiment
    name = f"Random experiment {random.randint(1, 1e6)}"
    exp_id = mlflow.create_experiment(name)
    assert exp_id is not None
    mlflow.set_experiment(name)
    assert _get_experiment_id() == exp_id


def test_get_experiment_id_with_no_active_experiments_returns_zero():
    assert _get_experiment_id() == "0"


def test_get_experiment_id_in_databricks_detects_notebook_id_by_default():
    notebook_id = 768

    with mock.patch(
        "mlflow.tracking.fluent.default_experiment_registry.get_experiment_id",
        return_value=notebook_id,
    ):
        assert _get_experiment_id() == notebook_id


def test_get_experiment_id_in_databricks_with_active_experiment_returns_active_experiment_id():
    exp_name = f"random experiment {random.randint(1, 1e6)}"
    exp_id = mlflow.create_experiment(exp_name)
    mlflow.set_experiment(exp_name)
    notebook_id = str(int(exp_id) + 73)

    with mock.patch(
        "mlflow.tracking.fluent.default_experiment_registry.get_experiment_id",
        return_value=notebook_id,
    ):
        assert _get_experiment_id() != notebook_id
        assert _get_experiment_id() == exp_id


def test_get_experiment_id_in_databricks_with_experiment_defined_in_env_returns_env_experiment_id(
    monkeypatch,
):
    exp_name = f"random experiment {random.randint(1, 1e6)}"
    exp_id = mlflow.create_experiment(exp_name)
    notebook_id = str(int(exp_id) + 73)
    monkeypatch.delenv(MLFLOW_EXPERIMENT_NAME.name, raising=False)
    monkeypatch.setenv(MLFLOW_EXPERIMENT_ID.name, exp_id)

    with mock.patch(
        "mlflow.tracking.fluent.default_experiment_registry.get_experiment_id",
        return_value=notebook_id,
    ):
        assert _get_experiment_id() != notebook_id
        assert _get_experiment_id() == exp_id


def test_get_experiment_by_id():
    name = f"Random experiment {random.randint(1, 1e6)}"
    exp_id = mlflow.create_experiment(name)

    experiment = mlflow.get_experiment(exp_id)
    assert experiment.experiment_id == exp_id


def test_get_experiment_by_id_with_is_in_databricks_job():
    job_exp_id = 123
    with mock.patch(
        "mlflow.tracking.fluent.default_experiment_registry.get_experiment_id",
        return_value=job_exp_id,
    ):
        assert _get_experiment_id() == job_exp_id


def test_get_experiment_by_name():
    name = f"Random experiment {random.randint(1, 1e6)}"
    exp_id = mlflow.create_experiment(name)

    experiment = mlflow.get_experiment_by_name(name)
    assert experiment.experiment_id == exp_id


def test_search_experiments(tmp_path):
    sqlite_uri = "sqlite:///{}".format(tmp_path.joinpath("test.db"))
    mlflow.set_tracking_uri(sqlite_uri)
    # Why do we need this line? If we didn't have this line, the first `mlflow.create_experiment`
    # call in the loop below would create two experiments, the default experiment (when the sqlite
    # database is initialized) and another one with the specified name. They might have the same
    # creation time, which makes the search order non-deterministic and this test flaky.
    mlflow.search_experiments()

    num_all_experiments = SEARCH_MAX_RESULTS_DEFAULT + 1  # +1 for the default experiment
    num_active_experiments = SEARCH_MAX_RESULTS_DEFAULT // 2
    num_deleted_experiments = SEARCH_MAX_RESULTS_DEFAULT - num_active_experiments

    active_experiment_names = [f"active_{i}" for i in range(num_active_experiments)]
    tag_values = ["x", "x", "y"]
    for tag, active_experiment_name in zip_longest(tag_values, active_experiment_names):
        # Sleep to ensure that each experiment has a different creation time
        time.sleep(0.001)
        mlflow.create_experiment(active_experiment_name, tags={"tag": tag} if tag else None)

    deleted_experiment_names = [f"deleted_{i}" for i in range(num_deleted_experiments)]
    for deleted_experiment_name in deleted_experiment_names:
        time.sleep(0.001)
        exp_id = mlflow.create_experiment(deleted_experiment_name)
        mlflow.delete_experiment(exp_id)

    # max_results is unspecified
    experiments = mlflow.search_experiments(view_type=ViewType.ALL)
    assert len(experiments) == num_all_experiments
    # max_results is larger than the number of experiments in the database
    experiments = mlflow.search_experiments(
        view_type=ViewType.ALL, max_results=num_all_experiments + 1
    )
    assert len(experiments) == num_all_experiments
    # max_results is equal to the number of experiments in the database
    experiments = mlflow.search_experiments(view_type=ViewType.ALL, max_results=num_all_experiments)
    assert len(experiments) == num_all_experiments
    # max_results is smaller than the number of experiments in the database
    experiments = mlflow.search_experiments(
        view_type=ViewType.ALL, max_results=num_all_experiments - 1
    )
    assert len(experiments) == num_all_experiments - 1

    # Filter by view_type
    experiments = mlflow.search_experiments(view_type=ViewType.ACTIVE_ONLY)
    assert [e.name for e in experiments] == active_experiment_names[::-1] + ["Default"]
    experiments = mlflow.search_experiments(view_type=ViewType.DELETED_ONLY)
    assert [e.name for e in experiments] == deleted_experiment_names[::-1]
    experiments = mlflow.search_experiments(view_type=ViewType.ALL)
    assert [e.name for e in experiments] == (
        deleted_experiment_names[::-1] + active_experiment_names[::-1] + ["Default"]
    )
    # Filter by name
    experiments = mlflow.search_experiments(filter_string="name = 'active_1'")
    assert [e.name for e in experiments] == ["active_1"]
    experiments = mlflow.search_experiments(filter_string="name ILIKE 'active_%'")
    assert [e.name for e in experiments] == active_experiment_names[::-1]

    # Filter by tags
    experiments = mlflow.search_experiments(filter_string="tags.tag = 'x'")
    assert [e.name for e in experiments] == active_experiment_names[:2][::-1]
    experiments = mlflow.search_experiments(filter_string="tags.tag = 'y'")
    assert [e.experiment_id for e in experiments] == ["3"]

    # Order by name
    experiments = mlflow.search_experiments(order_by=["name DESC"], max_results=3)
    assert [e.name for e in experiments] == sorted(active_experiment_names, reverse=True)[:3]


def test_search_registered_models(tmp_path):
    sqlite_uri = "sqlite:///{}".format(tmp_path.joinpath("test.db"))
    mlflow.set_tracking_uri(sqlite_uri)

    num_all_models = SEARCH_REGISTERED_MODEL_MAX_RESULTS_DEFAULT + 1
    num_a_models = num_all_models // 4
    num_b_models = num_all_models - num_a_models

    a_model_names = [f"AModel_{i}" for i in range(num_a_models)]
    b_model_names = [f"BModel_{i}" for i in range(num_b_models)]
    model_names = b_model_names + a_model_names

    tag_values = ["x", "x", "y"]
    for tag, model_name in zip_longest(tag_values, model_names):
        MlflowClient().create_registered_model(model_name, tags={"tag": tag} if tag else None)

    # max_results is unspecified
    models = mlflow.search_registered_models()
    assert len(models) == num_all_models

    # max_results is larger than the number of models in the database
    models = mlflow.search_registered_models(max_results=num_all_models + 1)
    assert len(models) == num_all_models

    # max_results is equal to the number of models in the database
    models = mlflow.search_registered_models(max_results=num_all_models)
    assert len(models) == num_all_models
    # max_results is smaller than the number of models in the database
    models = mlflow.search_registered_models(max_results=num_all_models - 1)
    assert len(models) == num_all_models - 1

    # Filter by name
    models = mlflow.search_registered_models(filter_string="name = 'AModel_1'")
    assert [m.name for m in models] == ["AModel_1"]
    models = mlflow.search_registered_models(filter_string="name ILIKE 'bmodel_%'")
    assert len(models) == num_b_models

    # Filter by tags
    models = mlflow.search_registered_models(filter_string="tags.tag = 'x'")
    assert [m.name for m in models] == model_names[:2]
    models = mlflow.search_registered_models(filter_string="tags.tag = 'y'")
    assert [m.name for m in models] == [model_names[2]]

    # Order by name
    models = mlflow.search_registered_models(order_by=["name DESC"], max_results=3)
    assert [m.name for m in models] == sorted(model_names, reverse=True)[:3]


def test_search_model_versions(tmp_path):
    sqlite_uri = "sqlite:///{}".format(tmp_path.joinpath("test.db"))
    mlflow.set_tracking_uri(sqlite_uri)
    max_results_default = 100
    with mock.patch(
        "mlflow.store.model_registry.SEARCH_MODEL_VERSION_MAX_RESULTS_DEFAULT",
        max_results_default,
    ):
        num_all_model_versions = max_results_default + 1
        num_a_model_versions = num_all_model_versions // 4
        num_b_model_versions = num_all_model_versions - num_a_model_versions

        a_model_version_names = ["AModel" for i in range(num_a_model_versions)]
        b_model_version_names = ["BModel" for i in range(num_b_model_versions)]
        model_version_names = b_model_version_names + a_model_version_names

        MlflowClient().create_registered_model(name="AModel")
        MlflowClient().create_registered_model(name="BModel")

        tag_values = ["x", "x", "y"]
        for tag, model_name in zip_longest(tag_values, model_version_names):
            MlflowClient().create_model_version(
                name=model_name, source="foo/bar", tags={"tag": tag} if tag else None
            )

        # max_results is unspecified
        model_versions = mlflow.search_model_versions()
        assert len(model_versions) == num_all_model_versions

        # max_results is larger than the number of model versions in the database
        model_versions = mlflow.search_model_versions(max_results=num_all_model_versions + 1)
        assert len(model_versions) == num_all_model_versions

        # max_results is equal to the number of model versions in the database
        model_versions = mlflow.search_model_versions(max_results=num_all_model_versions)
        assert len(model_versions) == num_all_model_versions
        # max_results is smaller than the number of models in the database
        model_versions = mlflow.search_model_versions(max_results=num_all_model_versions - 1)
        assert len(model_versions) == num_all_model_versions - 1

        # Filter by name
        model_versions = mlflow.search_model_versions(filter_string="name = 'AModel'")
        assert [m.name for m in model_versions] == a_model_version_names
        model_versions = mlflow.search_model_versions(filter_string="name ILIKE 'bmodel'")
        assert len(model_versions) == num_b_model_versions

        # Filter by tags
        model_versions = mlflow.search_model_versions(filter_string="tags.tag = 'x'")
        assert [m.name for m in model_versions] == model_version_names[:2]
        model_versions = mlflow.search_model_versions(filter_string="tags.tag = 'y'")
        assert [m.name for m in model_versions] == [model_version_names[2]]

        # Order by version_number
        model_versions = mlflow.search_model_versions(
            order_by=["version_number ASC"], max_results=5
        )
        assert [m.version for m in model_versions] == [1, 1, 2, 2, 3]


@pytest.fixture
def empty_active_run_stack():
    with mock.patch("mlflow.tracking.fluent._active_run_stack.get", return_value=[]):
        yield


def is_from_run(active_run, run):
    return active_run.info == run.info and active_run.data == run.data


def test_start_run_defaults(empty_active_run_stack):
    mlflow.disable_system_metrics_logging()
    mock_experiment_id = mock.Mock()
    experiment_id_patch = mock.patch(
        "mlflow.tracking.fluent._get_experiment_id", return_value=mock_experiment_id
    )
    mock_user = mock.Mock()
    user_patch = mock.patch(
        "mlflow.tracking.context.default_context._get_user", return_value=mock_user
    )
    mock_source_name = mock.Mock()
    source_name_patch = mock.patch(
        "mlflow.tracking.context.default_context._get_source_name", return_value=mock_source_name
    )
    source_type_patch = mock.patch(
        "mlflow.tracking.context.default_context._get_source_type", return_value=SourceType.NOTEBOOK
    )
    mock_source_version = mock.Mock()
    source_version_patch = mock.patch(
        "mlflow.tracking.context.git_context._get_source_version", return_value=mock_source_version
    )
    run_name = "my name"

    expected_tags = {
        mlflow_tags.MLFLOW_USER: mock_user,
        mlflow_tags.MLFLOW_SOURCE_NAME: mock_source_name,
        mlflow_tags.MLFLOW_SOURCE_TYPE: SourceType.to_string(SourceType.NOTEBOOK),
        mlflow_tags.MLFLOW_GIT_COMMIT: mock_source_version,
        mlflow_tags.MLFLOW_RUN_NAME: run_name,
    }

    create_run_patch = mock.patch.object(MlflowClient, "create_run")

    with multi_context(
        experiment_id_patch,
        user_patch,
        source_name_patch,
        source_type_patch,
        source_version_patch,
        create_run_patch,
    ):
        active_run = start_run(run_name=run_name)
        MlflowClient.create_run.assert_called_once_with(
            experiment_id=mock_experiment_id, tags=expected_tags, run_name="my name"
        )
        assert is_from_run(active_run, MlflowClient.create_run.return_value)


def test_start_run_defaults_databricks_notebook(
    empty_active_run_stack,
):
    mock_experiment_id = mock.Mock()
    experiment_id_patch = mock.patch(
        "mlflow.tracking.fluent._get_experiment_id", return_value=mock_experiment_id
    )
    databricks_notebook_patch = mock.patch(
        "mlflow.utils.databricks_utils.is_in_databricks_notebook", return_value=True
    )
    mock_user = mock.Mock()
    user_patch = mock.patch(
        "mlflow.tracking.context.default_context._get_user", return_value=mock_user
    )
    mock_source_version = mock.Mock()
    source_version_patch = mock.patch(
        "mlflow.tracking.context.git_context._get_source_version", return_value=mock_source_version
    )
    mock_notebook_id = mock.Mock()
    notebook_id_patch = mock.patch(
        "mlflow.utils.databricks_utils.get_notebook_id", return_value=mock_notebook_id
    )
    mock_notebook_path = mock.Mock()
    notebook_path_patch = mock.patch(
        "mlflow.utils.databricks_utils.get_notebook_path", return_value=mock_notebook_path
    )
    mock_webapp_url = mock.Mock()
    webapp_url_patch = mock.patch(
        "mlflow.utils.databricks_utils.get_webapp_url", return_value=mock_webapp_url
    )
    mock_workspace_url = mock.Mock()
    workspace_url_patch = mock.patch(
        "mlflow.utils.databricks_utils.get_workspace_url", return_value=mock_workspace_url
    )
    mock_workspace_id = mock.Mock()
    workspace_info_patch = mock.patch(
        "mlflow.utils.databricks_utils.get_workspace_info_from_dbutils",
        return_value=(mock_webapp_url, mock_workspace_id),
    )

    expected_tags = {
        mlflow_tags.MLFLOW_USER: mock_user,
        mlflow_tags.MLFLOW_SOURCE_NAME: mock_notebook_path,
        mlflow_tags.MLFLOW_SOURCE_TYPE: SourceType.to_string(SourceType.NOTEBOOK),
        mlflow_tags.MLFLOW_GIT_COMMIT: mock_source_version,
        mlflow_tags.MLFLOW_DATABRICKS_NOTEBOOK_ID: mock_notebook_id,
        mlflow_tags.MLFLOW_DATABRICKS_NOTEBOOK_PATH: mock_notebook_path,
        mlflow_tags.MLFLOW_DATABRICKS_WEBAPP_URL: mock_webapp_url,
        mlflow_tags.MLFLOW_DATABRICKS_WORKSPACE_URL: mock_workspace_url,
        mlflow_tags.MLFLOW_DATABRICKS_WORKSPACE_ID: mock_workspace_id,
    }

    create_run_patch = mock.patch.object(MlflowClient, "create_run")

    with multi_context(
        experiment_id_patch,
        databricks_notebook_patch,
        user_patch,
        source_version_patch,
        notebook_id_patch,
        notebook_path_patch,
        webapp_url_patch,
        workspace_url_patch,
        workspace_info_patch,
        create_run_patch,
    ):
        active_run = start_run()
        MlflowClient.create_run.assert_called_once_with(
            experiment_id=mock_experiment_id, tags=expected_tags, run_name=None
        )
        assert is_from_run(active_run, MlflowClient.create_run.return_value)


@pytest.mark.parametrize(
    "experiment_id", [("a", "b"), {"a", "b"}, ["a", "b"], {"a": 1}, [], (), {}]
)
def test_start_run_raises_invalid_experiment_id(experiment_id):
    with pytest.raises(MlflowException, match="Invalid experiment id: "):
        start_run(experiment_id=experiment_id)


@pytest.mark.usefixtures(empty_active_run_stack.__name__)
def test_start_run_creates_new_run_with_user_specified_tags():
    mock_experiment_id = mock.Mock()
    experiment_id_patch = mock.patch(
        "mlflow.tracking.fluent._get_experiment_id", return_value=mock_experiment_id
    )
    mock_user = mock.Mock()
    user_patch = mock.patch(
        "mlflow.tracking.context.default_context._get_user", return_value=mock_user
    )
    mock_source_name = mock.Mock()
    source_name_patch = mock.patch(
        "mlflow.tracking.context.default_context._get_source_name", return_value=mock_source_name
    )
    source_type_patch = mock.patch(
        "mlflow.tracking.context.default_context._get_source_type", return_value=SourceType.NOTEBOOK
    )
    mock_source_version = mock.Mock()
    source_version_patch = mock.patch(
        "mlflow.tracking.context.git_context._get_source_version", return_value=mock_source_version
    )
    user_specified_tags = {
        "ml_task": "regression",
        "num_layers": 7,
        mlflow_tags.MLFLOW_USER: "user_override",
    }
    expected_tags = {
        mlflow_tags.MLFLOW_SOURCE_NAME: mock_source_name,
        mlflow_tags.MLFLOW_SOURCE_TYPE: SourceType.to_string(SourceType.NOTEBOOK),
        mlflow_tags.MLFLOW_GIT_COMMIT: mock_source_version,
        mlflow_tags.MLFLOW_USER: "user_override",
        "ml_task": "regression",
        "num_layers": 7,
    }

    create_run_patch = mock.patch.object(MlflowClient, "create_run")

    with multi_context(
        experiment_id_patch,
        user_patch,
        source_name_patch,
        source_type_patch,
        source_version_patch,
        create_run_patch,
    ):
        active_run = start_run(tags=user_specified_tags)
        MlflowClient.create_run.assert_called_once_with(
            experiment_id=mock_experiment_id, tags=expected_tags, run_name=None
        )
        assert is_from_run(active_run, MlflowClient.create_run.return_value)


@pytest.mark.usefixtures(empty_active_run_stack.__name__)
def test_start_run_resumes_existing_run_and_sets_user_specified_tags():
    tags_to_set = {
        "A": "B",
        "C": "D",
    }
    run_id = mlflow.start_run().info.run_id
    mlflow.end_run()
    restarted_run = mlflow.start_run(run_id, tags=tags_to_set)
    assert tags_to_set.items() <= restarted_run.data.tags.items()


def test_start_run_with_parent():
    parent_run = mock.Mock()
    mock_experiment_id = "123456"
    mock_source_name = mock.Mock()

    active_run_stack_patch = mock.patch(
        "mlflow.tracking.fluent._active_run_stack.get", lambda: [parent_run]
    )

    mock_user = mock.Mock()
    user_patch = mock.patch(
        "mlflow.tracking.context.default_context._get_user", return_value=mock_user
    )
    source_name_patch = mock.patch(
        "mlflow.tracking.context.default_context._get_source_name", return_value=mock_source_name
    )

    expected_tags = {
        mlflow_tags.MLFLOW_USER: mock_user,
        mlflow_tags.MLFLOW_SOURCE_NAME: mock_source_name,
        mlflow_tags.MLFLOW_SOURCE_TYPE: SourceType.to_string(SourceType.LOCAL),
        mlflow_tags.MLFLOW_PARENT_RUN_ID: parent_run.info.run_id,
    }

    create_run_patch = mock.patch.object(MlflowClient, "create_run")

    with multi_context(
        active_run_stack_patch,
        create_run_patch,
        user_patch,
        source_name_patch,
    ):
        active_run = start_run(experiment_id=mock_experiment_id, nested=True)
        MlflowClient.create_run.assert_called_once_with(
            experiment_id=mock_experiment_id, tags=expected_tags, run_name=None
        )
        assert is_from_run(active_run, MlflowClient.create_run.return_value)


@pytest.mark.usefixtures(empty_active_run_stack.__name__)
def test_start_run_with_parent_id():
    parent_run_id = mlflow.start_run().info.run_id
    mlflow.end_run()
    nested_run_id = mlflow.start_run(parent_run_id=parent_run_id).info.run_id
    mlflow.end_run()

    assert mlflow.get_parent_run(nested_run_id).info.run_id == parent_run_id


@pytest.mark.usefixtures(empty_active_run_stack.__name__)
def test_start_run_with_invalid_parent_id():
    with mlflow.start_run() as run:
        with pytest.raises(MlflowException, match=f"Current run with UUID {run.info.run_id}"):
            with mlflow.start_run(nested=True, parent_run_id="hello"):
                pass


def test_start_run_with_parent_non_nested():
    with mock.patch("mlflow.tracking.fluent._active_run_stack.get", return_value=[mock.Mock()]):
        with pytest.raises(Exception, match=r"Run with UUID .+ is already active"):
            start_run()


def test_start_run_existing_run(empty_active_run_stack):
    mock_run = mock.Mock()
    mock_run.info.lifecycle_stage = LifecycleStage.ACTIVE

    run_id = uuid.uuid4().hex
    mock_get_store = mock.patch("mlflow.tracking.fluent._get_store")

    with mock_get_store, mock.patch.object(MlflowClient, "get_run", return_value=mock_run):
        active_run = start_run(run_id)

        assert is_from_run(active_run, mock_run)
        MlflowClient.get_run.assert_called_with(run_id)


def test_start_run_existing_run_from_environment(empty_active_run_stack, monkeypatch):
    mock_run = mock.Mock()
    mock_run.info.lifecycle_stage = LifecycleStage.ACTIVE

    run_id = uuid.uuid4().hex
    monkeypatch.setenv(MLFLOW_RUN_ID.name, run_id)
    mock_get_store = mock.patch("mlflow.tracking.fluent._get_store")

    with mock_get_store, mock.patch.object(MlflowClient, "get_run", return_value=mock_run):
        active_run = start_run()

        assert is_from_run(active_run, mock_run)
        MlflowClient.get_run.assert_called_with(run_id)


def test_start_run_existing_run_from_environment_with_set_environment(
    empty_active_run_stack, monkeypatch
):
    mock_run = mock.Mock()
    mock_run.info.lifecycle_stage = LifecycleStage.ACTIVE

    run_id = uuid.uuid4().hex
    monkeypatch.setenv(MLFLOW_RUN_ID.name, run_id)
    with mock.patch.object(MlflowClient, "get_run", return_value=mock_run):
        set_experiment("test-run")
        with pytest.raises(
            MlflowException, match="active run ID does not match environment run ID"
        ):
            start_run()


def test_start_run_existing_run_deleted(empty_active_run_stack):
    mock_run = mock.Mock()
    mock_run.info.lifecycle_stage = LifecycleStage.DELETED

    run_id = uuid.uuid4().hex

    match = f"Cannot start run with ID {run_id} because it is in the deleted state"
    with mock.patch.object(MlflowClient, "get_run", return_value=mock_run):
        with pytest.raises(MlflowException, match=match):
            start_run(run_id)


def test_start_existing_run_status(empty_active_run_stack):
    run_id = mlflow.start_run().info.run_id
    mlflow.end_run()
    assert MlflowClient().get_run(run_id).info.status == RunStatus.to_string(RunStatus.FINISHED)
    restarted_run = mlflow.start_run(run_id)
    assert restarted_run.info.status == RunStatus.to_string(RunStatus.RUNNING)


def test_start_existing_run_end_time(empty_active_run_stack):
    run_id = mlflow.start_run().info.run_id
    mlflow.end_run()
    run_obj_info = MlflowClient().get_run(run_id).info
    old_end = run_obj_info.end_time
    assert run_obj_info.status == RunStatus.to_string(RunStatus.FINISHED)
    mlflow.start_run(run_id)
    mlflow.end_run()
    run_obj_info = MlflowClient().get_run(run_id).info
    assert run_obj_info.end_time > old_end


def test_start_run_with_description(empty_active_run_stack):
    mock_experiment_id = mock.Mock()
    experiment_id_patch = mock.patch(
        "mlflow.tracking.fluent._get_experiment_id", return_value=mock_experiment_id
    )
    mock_user = mock.Mock()
    user_patch = mock.patch(
        "mlflow.tracking.context.default_context._get_user", return_value=mock_user
    )
    mock_source_name = mock.Mock()
    source_name_patch = mock.patch(
        "mlflow.tracking.context.default_context._get_source_name", return_value=mock_source_name
    )
    source_type_patch = mock.patch(
        "mlflow.tracking.context.default_context._get_source_type", return_value=SourceType.NOTEBOOK
    )
    mock_source_version = mock.Mock()
    source_version_patch = mock.patch(
        "mlflow.tracking.context.git_context._get_source_version", return_value=mock_source_version
    )

    description = "Test description"

    expected_tags = {
        mlflow_tags.MLFLOW_SOURCE_NAME: mock_source_name,
        mlflow_tags.MLFLOW_SOURCE_TYPE: SourceType.to_string(SourceType.NOTEBOOK),
        mlflow_tags.MLFLOW_GIT_COMMIT: mock_source_version,
        mlflow_tags.MLFLOW_USER: mock_user,
        mlflow_tags.MLFLOW_RUN_NOTE: description,
    }

    create_run_patch = mock.patch.object(MlflowClient, "create_run")

    with multi_context(
        experiment_id_patch,
        user_patch,
        source_name_patch,
        source_type_patch,
        source_version_patch,
        create_run_patch,
    ):
        active_run = start_run(description=description)
        MlflowClient.create_run.assert_called_once_with(
            experiment_id=mock_experiment_id, tags=expected_tags, run_name=None
        )
        assert is_from_run(active_run, MlflowClient.create_run.return_value)


def test_start_run_conflicting_description():
    description = "Test description"
    invalid_tags = {mlflow_tags.MLFLOW_RUN_NOTE: "Another description"}
    match = (
        f"Description is already set via the tag {mlflow_tags.MLFLOW_RUN_NOTE} in tags."
        f"Remove the key {mlflow_tags.MLFLOW_RUN_NOTE} from the tags or omit the description."
    )

    with pytest.raises(MlflowException, match=match):
        start_run(tags=invalid_tags, description=description)


@pytest.mark.usefixtures(empty_active_run_stack.__name__)
def test_start_run_resumes_existing_run_and_sets_description():
    description = "Description"
    run_id = mlflow.start_run().info.run_id
    mlflow.end_run()
    restarted_run = mlflow.start_run(run_id, description=description)
    assert mlflow_tags.MLFLOW_RUN_NOTE in restarted_run.data.tags


@pytest.mark.usefixtures(empty_active_run_stack.__name__)
def test_start_run_resumes_existing_run_and_sets_description_twice():
    description = "Description"
    invalid_tags = {mlflow_tags.MLFLOW_RUN_NOTE: "Another description"}
    match = (
        f"Description is already set via the tag {mlflow_tags.MLFLOW_RUN_NOTE} in tags."
        f"Remove the key {mlflow_tags.MLFLOW_RUN_NOTE} from the tags or omit the description."
    )

    run_id = mlflow.start_run().info.run_id
    mlflow.end_run()
    with pytest.raises(MlflowException, match=match):
        mlflow.start_run(run_id, tags=invalid_tags, description=description)


def test_get_run():
    run_id = uuid.uuid4().hex
    mock_run = mock.Mock()
    mock_run.info.user_id = "my_user_id"
    with mock.patch.object(MlflowClient, "get_run", return_value=mock_run):
        run = get_run(run_id)
        assert run.info.user_id == "my_user_id"


def validate_search_runs(results, data, output_format):
    if output_format == "list":
        keys = ["status", "artifact_uri", "experiment_id", "run_id", "start_time", "end_time"]
        result_data = defaultdict(list)
        for run in results:
            result_data["status"].append(run.info.status)
            result_data["artifact_uri"].append(run.info.artifact_uri)
            result_data["experiment_id"].append(run.info.experiment_id)
            result_data["run_id"].append(run.info.run_id)
            result_data["start_time"].append(run.info.start_time)
            result_data["end_time"].append(run.info.end_time)

        data_subset = {k: data[k] for k in keys if k in keys}
        assert result_data == data_subset
    elif output_format == "pandas":
        expected_df = pd.DataFrame(data)
        expected_df["start_time"] = pd.to_datetime(expected_df["start_time"], unit="ms", utc=True)
        expected_df["end_time"] = pd.to_datetime(expected_df["end_time"], unit="ms", utc=True)
        pd.testing.assert_frame_equal(results, expected_df, check_like=True, check_frame_type=False)
    else:
        raise Exception(f"Invalid output format {output_format}")


def test_search_runs_attributes(search_runs_output_format):
    runs, data = create_test_runs_and_expected_data(search_runs_output_format)
    with mock.patch("mlflow.tracking.fluent.get_results_from_paginated_fn", return_value=runs):
        pdf = search_runs(output_format=search_runs_output_format)
        validate_search_runs(pdf, data, search_runs_output_format)


@pytest.mark.skipif(
    "MLFLOW_SKINNY" in os.environ,
    reason="Skinny client does not support the np or pandas dependencies",
)
def test_search_runs_data():
    runs, data = create_test_runs_and_expected_data("pandas")
    with mock.patch("mlflow.tracking.fluent.get_results_from_paginated_fn", return_value=runs):
        pdf = search_runs()
        validate_search_runs(pdf, data, "pandas")


def test_search_runs_no_arguments(search_runs_output_format):
    """
    When no experiment ID is specified, it should try to get the implicit one.
    """
    mock_experiment_id = mock.Mock()
    experiment_id_patch = mock.patch(
        "mlflow.tracking.fluent._get_experiment_id", return_value=mock_experiment_id
    )
    get_paginated_runs_patch = mock.patch(
        "mlflow.tracking.fluent.get_results_from_paginated_fn", return_value=[]
    )
    with experiment_id_patch, get_paginated_runs_patch:
        search_runs(output_format=search_runs_output_format)
        mlflow.tracking.fluent.get_results_from_paginated_fn.assert_called_once()
        mlflow.tracking.fluent._get_experiment_id.assert_called_once()


def test_search_runs_all_experiments(search_runs_output_format):
    """
    When no experiment ID is specified but flag is passed, it should search all experiments.
    """
    from mlflow.entities import Experiment

    mock_experiment_id = mock.Mock()
    mock_experiment = mock.Mock(Experiment)
    experiment_id_patch = mock.patch(
        "mlflow.tracking.fluent._get_experiment_id", return_value=mock_experiment_id
    )
    experiment_list_patch = mock.patch(
        "mlflow.tracking.fluent.search_experiments", return_value=[mock_experiment]
    )
    get_paginated_runs_patch = mock.patch(
        "mlflow.tracking.fluent.get_results_from_paginated_fn", return_value=[]
    )
    with experiment_id_patch, experiment_list_patch, get_paginated_runs_patch:
        search_runs(output_format=search_runs_output_format, search_all_experiments=True)
        mlflow.tracking.fluent.search_experiments.assert_called_once()
        mlflow.tracking.fluent._get_experiment_id.assert_not_called()


def test_search_runs_by_experiment_name():
    name = f"Random experiment {random.randint(1, 1e6)}"
    exp_id = uuid.uuid4().hex
    experiment = create_experiment(experiment_id=exp_id, name=name)
    runs, data = create_test_runs_and_expected_data(exp_id)

    get_experiment_patch = mock.patch(
        "mlflow.tracking.fluent.get_experiment_by_name", return_value=experiment
    )
    get_paginated_runs_patch = mock.patch(
        "mlflow.tracking.fluent.get_results_from_paginated_fn", return_value=runs
    )

    with get_experiment_patch, get_paginated_runs_patch:
        result = search_runs(experiment_names=[name])
        validate_search_runs(result, data, "pandas")


def test_search_runs_by_non_existing_experiment_name():
    """When invalid experiment names are used (including None), it should return an empty
    collection.
    """
    for name in [None, f"Random {random.randint(1, 1e6)}"]:
        assert search_runs(experiment_names=[name], output_format="list") == []


def test_search_runs_by_experiment_id_and_name():
    """When both experiment_ids and experiment_names are used, it should throw an exception"""
    err_msg = "Only experiment_ids or experiment_names can be used, but not both"
    with pytest.raises(MlflowException, match=err_msg):
        search_runs(experiment_ids=["id"], experiment_names=["name"])


def test_paginate_lt_maxresults_onepage():
    """
    Number of runs is less than max_results and fits on one page,
    so we only need to fetch one page.
    """
    runs = [create_run() for _ in range(5)]
    tokenized_runs = PagedList(runs, "")
    max_results = 50
    max_per_page = 10
    mocked_lambda = mock.Mock(return_value=tokenized_runs)

    paginated_runs = get_results_from_paginated_fn(mocked_lambda, max_per_page, max_results)
    mocked_lambda.assert_called_once()
    assert len(paginated_runs) == 5


def test_paginate_lt_maxresults_multipage():
    """
    Number of runs is less than max_results, but multiple pages are necessary to get all runs
    """
    tokenized_runs = PagedList([create_run() for _ in range(10)], "token")
    no_token_runs = PagedList([create_run()], "")
    max_results = 50
    max_per_page = 10
    mocked_lambda = mock.Mock(side_effect=[tokenized_runs, tokenized_runs, no_token_runs])
    TOTAL_RUNS = 21

    paginated_runs = get_results_from_paginated_fn(mocked_lambda, max_per_page, max_results)
    assert len(paginated_runs) == TOTAL_RUNS


def test_paginate_lt_maxresults_onepage_nonetoken():
    """
    Number of runs is less than max_results and fits on one page.
    The token passed back on the last page is None, not the emptystring
    """
    runs = [create_run() for _ in range(5)]
    tokenized_runs = PagedList(runs, None)
    max_results = 50
    max_per_page = 10
    mocked_lambda = mock.Mock(return_value=tokenized_runs)

    paginated_runs = get_results_from_paginated_fn(mocked_lambda, max_per_page, max_results)
    mocked_lambda.assert_called_once()
    assert len(paginated_runs) == 5


def test_paginate_eq_maxresults_blanktoken():
    """
    Runs returned are equal to max_results which are equal to a full number of pages.
    The server might send a token back, or they might not (depending on if they know if
    more runs exist). In this example, no token is sent back.
    Expected behavior is to NOT query for more pages.
    """
    # runs returned equal to max_results, blank token
    runs = [create_run() for _ in range(10)]
    tokenized_runs = PagedList(runs, "")
    no_token_runs = PagedList([], "")
    max_results = 10
    max_per_page = 10
    mocked_lambda = mock.Mock(side_effect=[tokenized_runs, no_token_runs])

    paginated_runs = get_results_from_paginated_fn(mocked_lambda, max_per_page, max_results)
    mocked_lambda.assert_called_once()
    assert len(paginated_runs) == 10


def test_paginate_eq_maxresults_token():
    """
    Runs returned are equal to max_results which are equal to a full number of pages.
    The server might send a token back, or they might not (depending on if they know if
    more runs exist). In this example, a token IS sent back.
    Expected behavior is to NOT query for more pages.
    """
    runs = [create_run() for _ in range(10)]
    tokenized_runs = PagedList(runs, "abc")
    blank_runs = PagedList([], "")
    max_results = 10
    max_per_page = 10
    mocked_lambda = mock.Mock(side_effect=[tokenized_runs, blank_runs])

    paginated_runs = get_results_from_paginated_fn(mocked_lambda, max_per_page, max_results)
    mocked_lambda.assert_called_once()
    assert len(paginated_runs) == 10


def test_paginate_gt_maxresults_multipage():
    """
    Number of runs that fit search criteria is greater than max_results. Multiple pages expected.
    Expected to only get max_results number of results back.
    """
    # should ask for and return the correct number of max_results
    full_page_runs = PagedList([create_run() for _ in range(8)], "abc")
    partial_page = PagedList([create_run() for _ in range(4)], "def")
    max_results = 20
    max_per_page = 8
    mocked_lambda = mock.Mock(side_effect=[full_page_runs, full_page_runs, partial_page])

    paginated_runs = get_results_from_paginated_fn(mocked_lambda, max_per_page, max_results)
    calls = [mock.call(8, None), mock.call(8, "abc"), mock.call(20 % 8, "abc")]
    mocked_lambda.assert_has_calls(calls)
    assert len(paginated_runs) == 20


def test_paginate_gt_maxresults_onepage():
    """
    Number of runs that fit search criteria is greater than max_results. Only one page expected.
    Expected to only get max_results number of results back.
    """
    runs = [create_run() for _ in range(10)]
    tokenized_runs = PagedList(runs, "abc")
    max_results = 10
    max_per_page = 20
    mocked_lambda = mock.Mock(return_value=tokenized_runs)

    paginated_runs = get_results_from_paginated_fn(mocked_lambda, max_per_page, max_results)
    mocked_lambda.assert_called_once_with(max_results, None)
    assert len(paginated_runs) == 10


def test_delete_tag():
    """
    Confirm that fluent API delete tags actually works.
    """
    mlflow.set_tag("a", "b")
    run = MlflowClient().get_run(mlflow.active_run().info.run_id)
    assert "a" in run.data.tags
    mlflow.delete_tag("a")
    run = MlflowClient().get_run(mlflow.active_run().info.run_id)
    assert "a" not in run.data.tags
    with pytest.raises(MlflowException, match="No tag with name"):
        mlflow.delete_tag("a")
    with pytest.raises(MlflowException, match="No tag with name"):
        mlflow.delete_tag("b")
    mlflow.end_run()


def test_last_active_run_returns_currently_active_run():
    run_id = mlflow.start_run().info.run_id
    last_active_run_id = mlflow.last_active_run().info.run_id
    mlflow.end_run()
    assert run_id == last_active_run_id


def test_last_active_run_returns_most_recently_ended_active_run():
    run_id = mlflow.start_run().info.run_id
    mlflow.log_metric("a", 1.0)
    mlflow.log_param("b", 2)
    mlflow.end_run()
    last_active_run = mlflow.last_active_run()
    assert last_active_run.info.run_id == run_id
    assert last_active_run.data.metrics == {"a": 1.0}
    assert last_active_run.data.params == {"b": "2"}


def test_set_experiment_tag():
    test_tags = {"new_test_tag_1": "abc", "new_test_tag_2": 5, "new/nested/tag": "cbd"}
    tag_counter = 0
    with start_run() as active_run:
        test_experiment = active_run.info.experiment_id
        current_experiment = mlflow.tracking.MlflowClient().get_experiment(test_experiment)
        assert len(current_experiment.tags) == 0
        for tag_key, tag_value in test_tags.items():
            mlflow.set_experiment_tag(tag_key, tag_value)
            tag_counter += 1
            current_experiment = mlflow.tracking.MlflowClient().get_experiment(test_experiment)
            assert tag_counter == len(current_experiment.tags)
        finished_experiment = mlflow.tracking.MlflowClient().get_experiment(test_experiment)
        assert len(finished_experiment.tags) == len(test_tags)
        for tag_key, tag_value in test_tags.items():
            assert str(test_tags[tag_key] == tag_value)


def test_set_experiment_tags():
    exact_expected_tags = {"name_1": "c", "name_2": "b", "nested/nested/name": 5}
    with start_run() as active_run:
        test_experiment = active_run.info.experiment_id
        current_experiment = mlflow.tracking.MlflowClient().get_experiment(test_experiment)
        assert len(current_experiment.tags) == 0
        mlflow.set_experiment_tags(exact_expected_tags)
    finished_experiment = mlflow.tracking.MlflowClient().get_experiment(test_experiment)
    # Validate tags
    assert len(finished_experiment.tags) == len(exact_expected_tags)
    for tag_key, tag_value in finished_experiment.tags.items():
        assert str(exact_expected_tags[tag_key]) == tag_value


@pytest.mark.parametrize("error_code", [RESOURCE_DOES_NOT_EXIST, TEMPORARILY_UNAVAILABLE])
def test_set_experiment_throws_for_unexpected_error(error_code: int):
    with mock.patch(
        "mlflow.tracking._tracking_service.client.TrackingServiceClient.create_experiment",
        side_effect=MlflowException("Unexpected error", error_code=error_code),
    ) as mock_create_experiment:
        with pytest.raises(MlflowException, match="Unexpected error"):
            mlflow.set_experiment("test-experiment")
        mock_create_experiment.assert_called_once()


def test_log_input(tmp_path):
    df = pd.DataFrame([[1, 2, 3], [1, 2, 3]], columns=["a", "b", "c"])
    path = tmp_path / "temp.csv"
    df.to_csv(path)
    dataset = from_pandas(df, source=path)
    with start_run() as run:
        mlflow.log_input(dataset, "train", {"foo": "baz"})
    dataset_inputs = MlflowClient().get_run(run.info.run_id).inputs.dataset_inputs

    assert len(dataset_inputs) == 1
    assert dataset_inputs[0].dataset.name == "dataset"
    assert dataset_inputs[0].dataset.digest == "f0f3e026"
    assert dataset_inputs[0].dataset.source_type == "local"
    assert json.loads(dataset_inputs[0].dataset.source) == {"uri": str(path)}
    assert json.loads(dataset_inputs[0].dataset.schema) == {
        "mlflow_colspec": [
            {"name": "a", "type": "long", "required": True},
            {"name": "b", "type": "long", "required": True},
            {"name": "c", "type": "long", "required": True},
        ]
    }
    assert json.loads(dataset_inputs[0].dataset.profile) == {"num_rows": 2, "num_elements": 6}

    assert len(dataset_inputs[0].tags) == 2
    assert dataset_inputs[0].tags[0].key == "foo"
    assert dataset_inputs[0].tags[0].value == "baz"
    assert dataset_inputs[0].tags[1].key == mlflow_tags.MLFLOW_DATASET_CONTEXT
    assert dataset_inputs[0].tags[1].value == "train"

    # ensure log_input also works without tags
    with start_run() as run:
        mlflow.log_input(dataset, "train")
    dataset_inputs = MlflowClient().get_run(run.info.run_id).inputs.dataset_inputs

    assert len(dataset_inputs) == 1
    assert dataset_inputs[0].dataset.name == "dataset"
    assert dataset_inputs[0].dataset.digest == "f0f3e026"
    assert dataset_inputs[0].dataset.source_type == "local"
    assert json.loads(dataset_inputs[0].dataset.source) == {"uri": str(path)}
    assert json.loads(dataset_inputs[0].dataset.schema) == {
        "mlflow_colspec": [
            {"name": "a", "type": "long", "required": True},
            {"name": "b", "type": "long", "required": True},
            {"name": "c", "type": "long", "required": True},
        ]
    }
    assert json.loads(dataset_inputs[0].dataset.profile) == {"num_rows": 2, "num_elements": 6}

    assert len(dataset_inputs[0].tags) == 1
    assert dataset_inputs[0].tags[0].key == mlflow_tags.MLFLOW_DATASET_CONTEXT
    assert dataset_inputs[0].tags[0].value == "train"


def test_log_inputs(tmp_path):
    df1 = pd.DataFrame([[1, 2, 3], [1, 2, 3]], columns=["a", "b", "c"])
    path1 = tmp_path / "temp1.csv"
    df1.to_csv(path1)
    dataset1 = from_pandas(df1, source=path1)

    df2 = pd.DataFrame([[4, 5, 6], [4, 5, 6]], columns=["a", "b", "c"])
    path2 = tmp_path / "temp2.csv"
    df2.to_csv(path2)
    dataset2 = from_pandas(df2, source=path2)

    df3 = pd.DataFrame([[7, 8, 9], [7, 8, 9]], columns=["a", "b", "c"])
    path3 = tmp_path / "temp3.csv"
    df3.to_csv(path3)
    dataset3 = from_pandas(df3, source=path3)

    with start_run() as run:
        mlflow.log_inputs(
            [dataset1, dataset2, dataset3],
            ["train1", "train2", "train3"],
            [{"foo": "baz"}, None, None],
            None,
        )

    logged_inputs = MlflowClient().get_run(run.info.run_id).inputs
    dataset_inputs = logged_inputs.dataset_inputs

    assert len(dataset_inputs) == 3
    assert json.loads(dataset_inputs[0].dataset.source) == {"uri": str(path1)}
    assert dataset_inputs[0].tags[0].key == "foo"
    assert dataset_inputs[0].tags[0].value == "baz"
    assert dataset_inputs[0].tags[1].key == mlflow_tags.MLFLOW_DATASET_CONTEXT
    assert dataset_inputs[0].tags[1].value == "train1"

    assert json.loads(dataset_inputs[1].dataset.source) == {"uri": str(path2)}
    assert dataset_inputs[1].tags[0].key == mlflow_tags.MLFLOW_DATASET_CONTEXT
    assert dataset_inputs[1].tags[0].value == "train2"

    assert json.loads(dataset_inputs[2].dataset.source) == {"uri": str(path3)}
    assert dataset_inputs[2].tags[0].key == mlflow_tags.MLFLOW_DATASET_CONTEXT
    assert dataset_inputs[2].tags[0].value == "train3"


def test_log_input_metadata_only():
    source_uri = "test:/my/test/uri"
    source = HTTPDatasetSource(url=source_uri)
    dataset = mlflow.data.meta_dataset.MetaDataset(source=source)

    with start_run() as run:
        mlflow.log_input(dataset, "train")
    dataset_inputs = MlflowClient().get_run(run.info.run_id).inputs.dataset_inputs
    assert len(dataset_inputs) == 1
    assert dataset_inputs[0].dataset.name == "dataset"
    assert dataset_inputs[0].dataset.digest is not None
    assert dataset_inputs[0].dataset.source_type == "http"
    assert json.loads(dataset_inputs[0].dataset.source) == {"url": source_uri}


def test_get_parent_run():
    with mlflow.start_run() as parent:
        mlflow.log_param("a", 1)
        mlflow.log_metric("b", 2.0)
        with mlflow.start_run(nested=True) as child_run:
            child_run_id = child_run.info.run_id

    with mlflow.start_run() as run:
        run_id = run.info.run_id

    parent_run = mlflow.get_parent_run(child_run_id)
    assert parent_run.info.run_id == parent.info.run_id
    assert parent_run.data.metrics == {"b": 2.0}
    assert parent_run.data.params == {"a": "1"}

    assert mlflow.get_parent_run(run_id) is None


def test_log_metric_async():
    run_operations = []

    with mlflow.start_run() as parent:
        for num in range(100):
            run_operations.append(
                mlflow.log_metric("async single metric", step=num, value=num, synchronous=False)
            )
        metrics = {f"async batch metric {num}": num for num in range(100)}
        run_operations.append(mlflow.log_metrics(metrics=metrics, step=1, synchronous=False))

    for run_operation in run_operations:
        run_operation.wait()
    parent_run = mlflow.get_run(parent.info.run_id)
    assert parent_run.info.run_id == parent.info.run_id
    assert parent_run.data.metrics["async single metric"] == 99
    for num in range(100):
        assert parent_run.data.metrics[f"async batch metric {num}"] == num


def test_log_metric_async_throws():
    with mlflow.start_run():
        with pytest.raises(MlflowException, match="Please specify value as a valid double"):
            mlflow.log_metric(
                "async single metric", step=1, value="single metric value", synchronous=False
            ).wait()

        with pytest.raises(MlflowException, match="Please specify value as a valid double"):
            mlflow.log_metrics(
                metrics={f"async batch metric {num}": "batch metric value" for num in range(2)},
                step=1,
                synchronous=False,
            ).wait()


def test_log_param_async():
    run_operations = []

    with mlflow.start_run() as parent:
        run_operations.append(mlflow.log_param("async single param", value="1", synchronous=False))
        params = {f"async batch param {num}": num for num in range(100)}
        run_operations.append(mlflow.log_params(params=params, synchronous=False))

    for run_operation in run_operations:
        run_operation.wait()
    parent_run = mlflow.get_run(parent.info.run_id)
    assert parent_run.info.run_id == parent.info.run_id
    assert parent_run.data.params["async single param"] == "1"
    for num in range(100):
        assert parent_run.data.params[f"async batch param {num}"] == str(num)


def test_log_param_async_throws():
    with mlflow.start_run():
        mlflow.log_param("async single param", value="1", synchronous=False).wait()
        with pytest.raises(MlflowException, match=".*Changing param values is not allowed.*"):
            mlflow.log_param("async single param", value="2", synchronous=False).wait()

        mlflow.log_params({"async batch param": "2"}, synchronous=False).wait()
        with pytest.raises(MlflowException, match=".*Changing param values is not allowed.*"):
            mlflow.log_params({"async batch param": "3"}, synchronous=False).wait()


@pytest.mark.parametrize("flush_within_run", [True, False])
def test_flush_async_logging(flush_within_run):
    # NB: This test validates whether the async logger threads are cleaned up after flushing.
    # The validation relies on the thread name so it may false alert if other tests create
    # similar threads without cleaning them up. To avoid this, we only validates the newly
    # create threads after the test starts.
    original_threads = set(threading.enumerate())

    with mlflow.start_run() as run:
        for i in range(100):
            mlflow.log_metric("dummy", i, step=i, synchronous=False)

        if flush_within_run:
            mlflow.flush_async_logging()

    if not flush_within_run:
        mlflow.flush_async_logging()

    metric_history = mlflow.MlflowClient().get_metric_history(run.info.run_id, "dummy")
    assert len(metric_history) == 100

    # Ensure logging worker threads are cleaned up after flushing
    for thread in set(threading.enumerate()) - original_threads:
        assert not thread.name.startswith(ASYNC_LOGGING_WORKER_THREAD_PREFIX)
        assert not thread.name.startswith(ASYNC_LOGGING_STATUS_CHECK_THREAD_PREFIX)


def test_enable_async_logging():
    mlflow.config.enable_async_logging(True)
    with mock.patch(
        "mlflow.utils.async_logging.async_logging_queue.AsyncLoggingQueue.log_batch_async"
    ) as mock_log_batch_async:
        with mlflow.start_run():
            mlflow.log_metric("dummy", 1)
            mlflow.log_param("dummy", 1)
            mlflow.set_tag("dummy", 1)
            mlflow.log_metrics({"dummy": 1})
            mlflow.log_params({"dummy": 1})
            mlflow.set_tags({"dummy": 1})

    assert mock_log_batch_async.call_count == 6

    mlflow.config.enable_async_logging(False)
    with mock.patch(
        "mlflow.utils.async_logging.async_logging_queue.AsyncLoggingQueue.log_batch_async"
    ) as mock_log_batch_async:
        with mlflow.start_run():
            mlflow.log_metric("dummy", 1)
            mlflow.log_param("dummy", 1)
            mlflow.set_tag("dummy", 1)
            mlflow.log_metrics({"dummy": 1})
            mlflow.log_params({"dummy": 1})
            mlflow.set_tags({"dummy": 1})

    mock_log_batch_async.assert_not_called()


def test_set_tag_async():
    run_operations = []

    with mlflow.start_run() as parent:
        run_operations.append(mlflow.set_tag("async single tag", value="1", synchronous=False))
        tags = {f"async batch tag {num}": num for num in range(100)}
        run_operations.append(mlflow.set_tags(tags=tags, synchronous=False))

    for run_operation in run_operations:
        run_operation.wait()
    parent_run = mlflow.get_run(parent.info.run_id)
    assert parent_run.info.run_id == parent.info.run_id
    assert parent_run.data.tags["async single tag"] == "1"
    for num in range(100):
        assert parent_run.data.tags[f"async batch tag {num}"] == str(num)


@pytest.fixture
def spark_session_with_registry_uri(request):
    with mock.patch(
        "mlflow.tracking._model_registry.utils._get_active_spark_session"
    ) as spark_session_getter:
        spark = mock.MagicMock()
        spark_session_getter.return_value = spark
        spark.conf.get.side_effect = lambda key, _: "http://custom.uri"
        yield spark


def test_registry_uri_from_spark_conf(spark_session_with_registry_uri):
    assert mlflow.get_registry_uri() == "http://custom.uri"
    # The MLFLOW_REGISTRY_URI environment variable should still take precedence over the
    # spark conf if present
    with mock.patch.dict(os.environ, {MLFLOW_REGISTRY_URI.name: "something-else"}):
        assert mlflow.get_registry_uri() == "something-else"


def test_set_experiment_thread_safety(tmp_path):
    sqlite_uri = "sqlite:///{}".format(tmp_path.joinpath("test.db"))
    mlflow.set_tracking_uri(sqlite_uri)

    origin_create_experiment = MlflowClient.create_experiment

    def patched_create_experiment(self, *args, **kwargs):
        # The sleep is for triggering `mlflow.set_experiment`
        # multiple thread / process execution race condition stably.
        time.sleep(0.1)
        return origin_create_experiment(self, *args, **kwargs)

    with mock.patch(
        "mlflow.tracking.client.MlflowClient.create_experiment", patched_create_experiment
    ):
        created_exp_ids = []

        def thread_target():
            exp = mlflow.set_experiment("test_experiment")
            created_exp_ids.append(exp.experiment_id)

        t1 = threading.Thread(target=thread_target)
        t1.start()
        t2 = threading.Thread(target=thread_target)
        t2.start()

        t1.join()
        t2.join()

        # assert the `set_experiment` invocations in the 2 threads both succeed.
        assert len(created_exp_ids) == 2
        # assert the `set_experiment` invocations in the 2 threads use the same experiment ID.
        assert created_exp_ids[0] == created_exp_ids[1]

        if os.name == "posix":
            mp_ctx = multiprocessing.get_context("fork")
            queue = mp_ctx.Queue()

            def subprocess_target(que):
                exp = mlflow.set_experiment("test_experiment2")
                que.put(exp.experiment_id)

            subproc1 = mp_ctx.Process(target=subprocess_target, args=(queue,))
            subproc1.start()
            subproc2 = mp_ctx.Process(target=subprocess_target, args=(queue,))
            subproc2.start()

            subproc1.join()
            subproc2.join()

            assert subproc1.exitcode == 0
            assert subproc2.exitcode == 0

            exp_id1 = queue.get(block=False)
            exp_id2 = queue.get(block=False)
            assert exp_id1 == exp_id2


def test_subprocess_inherit_active_experiment(tmp_path):
    sqlite_uri = "sqlite:///{}".format(tmp_path.joinpath("test.db"))
    mlflow.set_tracking_uri(sqlite_uri)

    exp = mlflow.set_experiment("test_experiment")
    exp_id = exp.experiment_id

    stdout = subprocess.check_output(
        [
            sys.executable,
            "-c",
            "import mlflow; print(mlflow.tracking.fluent._get_experiment_id())",
        ],
        text=True,
    )
    assert exp_id in stdout


def test_mlflow_active_run_thread_local(tmp_path):
    sqlite_uri = "sqlite:///{}".format(tmp_path.joinpath("test.db"))
    mlflow.set_tracking_uri(sqlite_uri)

    with mlflow.start_run():
        thread_active_run = None

        def thread_target():
            nonlocal thread_active_run
            thread_active_run = mlflow.active_run()

        thread1 = threading.Thread(target=thread_target)
        thread1.start()
        thread1.join()
        # assert in another thread, active run is None.
        assert thread_active_run is None

        if os.name == "posix":
            mp_ctx = multiprocessing.get_context("fork")

            def subprocess_target():
                # assert in subprocess, active run is None.
                assert mlflow.active_run() is None

            subproc = mp_ctx.Process(target=subprocess_target)
            subproc.start()
            subproc.join()
            assert subproc.exitcode == 0


def test_mlflow_last_active_run_thread_local(tmp_path):
    sqlite_uri = "sqlite:///{}".format(tmp_path.joinpath("test.db"))
    mlflow.set_tracking_uri(sqlite_uri)

    with mlflow.start_run() as run:
        pass

    assert mlflow.last_active_run().info.run_id == run.info.run_id

    thread_last_active_run = None

    def thread_target():
        nonlocal thread_last_active_run
        thread_last_active_run = mlflow.last_active_run()

    thread1 = threading.Thread(target=thread_target)
    thread1.start()
    thread1.join()
    # assert in another thread, active run is None.
    assert thread_last_active_run is None

    if os.name == "posix":
        mp_ctx = multiprocessing.get_context("fork")

        def subprocess_target():
            # assert in subprocess, active run is None.
            assert mlflow.last_active_run() is None

        subproc = mp_ctx.Process(target=subprocess_target)
        subproc.start()
        subproc.join()
        assert subproc.exitcode == 0


def test_subprocess_inherit_tracking_uri(tmp_path):
    sqlite_uri = "sqlite:///{}".format(tmp_path.joinpath("test.db"))
    mlflow.set_tracking_uri(sqlite_uri)

    stdout = subprocess.check_output(
        [
            sys.executable,
            "-c",
            "import mlflow; print(mlflow.get_tracking_uri())",
        ],
        text=True,
    )
    assert sqlite_uri in stdout


def test_subprocess_inherit_registry_uri(tmp_path):
    sqlite_uri = "sqlite:///{}".format(tmp_path.joinpath("test.db"))
    mlflow.set_registry_uri(sqlite_uri)

    stdout = subprocess.check_output(
        [
            sys.executable,
            "-c",
            "import mlflow; print(mlflow.get_registry_uri())",
        ],
        text=True,
    )
    assert sqlite_uri in stdout


def test_end_run_inside_start_run_context_manager():
    client = MlflowClient()

    with mlflow.start_run() as parent_run:
        with mlflow.start_run(nested=True) as child_run:
            mlflow.end_run("FAILED")
            assert client.get_run(child_run.info.run_id).info.status == RunStatus.to_string(
                RunStatus.FAILED
            )

        assert client.get_run(parent_run.info.run_id).info.status == RunStatus.to_string(
            RunStatus.RUNNING
        )
    assert client.get_run(parent_run.info.run_id).info.status == RunStatus.to_string(
        RunStatus.FINISHED
    )


def test_runs_are_ended_by_run_id():
    with mlflow.start_run() as run:
        # end run and start it again with the same id
        # to make sure it's not referentially equal
        mlflow.end_run()
        mlflow.start_run(run_id=run.info.run_id)

    assert mlflow.active_run() is None


def test_initialize_logged_model_active_run():
    with mlflow.start_run() as run:
        model = mlflow.initialize_logged_model()
        assert model.source_run_id == run.info.run_id
        assert model.experiment_id == run.info.experiment_id

    exp_id = mlflow.create_experiment("exp")
    with mlflow.start_run(experiment_id=exp_id) as run:
        model = mlflow.initialize_logged_model()
        assert model.source_run_id == run.info.run_id
        assert model.experiment_id == run.info.experiment_id

    model = mlflow.initialize_logged_model()
    assert model.source_run_id is None


def test_initialize_logged_model_tags_from_context():
    expected_tags = {
        mlflow_tags.MLFLOW_SOURCE_NAME: "source_name",
        mlflow_tags.MLFLOW_SOURCE_TYPE: SourceType.to_string(SourceType.NOTEBOOK),
        mlflow_tags.MLFLOW_GIT_COMMIT: "1234",
    }

    with (
        mock.patch(
            "mlflow.tracking.context.default_context._get_source_name",
            return_value=expected_tags[mlflow_tags.MLFLOW_SOURCE_NAME],
        ) as m_get_source_name,
        mock.patch(
            "mlflow.tracking.context.default_context._get_source_type",
            return_value=SourceType.from_string(expected_tags[mlflow_tags.MLFLOW_SOURCE_TYPE]),
        ) as m_get_source_type,
        mock.patch(
            "mlflow.tracking.context.git_context._get_source_version",
            return_value=expected_tags[mlflow_tags.MLFLOW_GIT_COMMIT],
        ) as m_get_source_version,
    ):
        model = mlflow.initialize_logged_model()
        assert expected_tags.items() <= model.tags.items()
        m_get_source_name.assert_called_once()
        m_get_source_type.assert_called_once()
        m_get_source_version.assert_called_once()


def test_log_model_params():
    model = mlflow.initialize_logged_model()

    large_params = {f"param_{i}": f"value_{i}" for i in range(150)}
    mlflow.log_model_params(large_params, model_id=model.model_id)

    logged_model = mlflow.get_logged_model(model.model_id)
    for key, value in large_params.items():
        assert logged_model.params.get(key) == value


def test_log_model_params_active_model():
    model = mlflow.create_external_model()
    with mlflow.set_active_model(model_id=model.model_id):
        large_params = {f"param_{i}": f"value_{i}" for i in range(150)}
        mlflow.log_model_params(large_params)
        logged_model = mlflow.get_logged_model(model.model_id)
        assert logged_model.params == large_params


def test_finalized_logged_model():
    model = mlflow.initialize_logged_model()
    finalized_model = mlflow.finalize_logged_model(
        model_id=model.model_id, status=LoggedModelStatus.READY
    )
    assert finalized_model.status == LoggedModelStatus.READY

    finalized_model = mlflow.finalize_logged_model(model_id=model.model_id, status="READY")
    assert finalized_model.status == LoggedModelStatus.READY


def test_create_external_model(tmp_path):
    model = mlflow.create_external_model()
    assert model.status == LoggedModelStatus.READY
    assert model.tags.get(mlflow_tags.MLFLOW_MODEL_IS_EXTERNAL) == "true"

    # Verify that an MLmodel file is created with metadata indicating that the model's artifacts
    # are stored externally
    mlflow.artifacts.download_artifacts(f"models:/{model.model_id}", dst_path=tmp_path)
    mlflow_model: Model = Model.load(os.path.join(tmp_path, MLMODEL_FILE_NAME))
    assert mlflow_model.metadata is not None
    assert mlflow_model.metadata.get(mlflow_tags.MLFLOW_MODEL_IS_EXTERNAL) is True

    exp_id = mlflow.create_experiment("test")
    with mlflow.start_run(experiment_id=exp_id) as run:
        pass
    with mock.patch("mlflow.tracking.fluent._get_experiment_id", return_value=None) as m:
        model = mlflow.create_external_model(source_run_id=run.info.run_id)
        m.assert_called_once()

    assert model.experiment_id == exp_id


def test_last_logged_model():
    _reset_last_logged_model_id()
    assert mlflow.last_logged_model() is None

    model = mlflow.initialize_logged_model()
    assert mlflow.last_logged_model().model_id == model.model_id

    client = MlflowClient()
    client.set_logged_model_tags(model.model_id, {"tag": "value"})
    assert mlflow.last_logged_model().tags.get("tag") == "value"

    client.delete_logged_model_tag(model.model_id, "tag")
    assert "tag" not in mlflow.last_logged_model().tags

    external_model = mlflow.create_external_model()
    assert mlflow.last_logged_model().model_id == external_model.model_id

    another_model = mlflow.initialize_logged_model()
    assert mlflow.last_logged_model().model_id == another_model.model_id

    # model created by client should be ignored
    client.create_logged_model(experiment_id="0")
    assert mlflow.last_logged_model().model_id == another_model.model_id

    # model created by another thread should be ignored
    t = threading.Thread(daemon=True, target=lambda: mlflow.initialize_logged_model())
    t.start()
    t.join()
    assert mlflow.last_logged_model().model_id == another_model.model_id


def test_last_logged_model_log_model():
    class Model(mlflow.pyfunc.PythonModel):
        def predict(self, context, model_input):
            return model_input

    model = mlflow.pyfunc.log_model(name="model", python_model=Model())
    assert mlflow.last_logged_model().model_id == model.model_id


def test_last_logged_model_autolog():
    try:
        from sklearn.linear_model import LinearRegression

        mlflow.sklearn.autolog(log_models=True)

        with mlflow.start_run() as run:
            lr = LinearRegression()
            lr.fit([[1], [2]], [3, 4])

        model = mlflow.last_logged_model()
        assert model is not None
        assert model.source_run_id == run.info.run_id
    finally:
        mlflow.sklearn.autolog(disable=True)


def test_set_and_delete_model_tag():
    _reset_last_logged_model_id()

    model = mlflow.initialize_logged_model()
    assert mlflow.last_logged_model().model_id == model.model_id

    mlflow.set_logged_model_tags(model.model_id, {"tag": "value"})
    assert mlflow.last_logged_model().tags.get("tag") == "value"

    mlflow.delete_logged_model_tag(model.model_id, "tag")
    assert "tag" not in mlflow.last_logged_model().tags


def test_search_logged_models():
    with mock.patch("mlflow.tracking.fluent.MlflowClient") as MockClient:
        mock_client = MockClient.return_value
        mock_client.search_logged_models.return_value = PagedList([], None)

        experiment_ids = ["123"]
        filter_string = "name = 'model'"
        datasets = [{"dataset_name": "dataset"}]
        max_results = 50
        order_by = [{"field_name": "metrics.accuracy", "ascending": False}]

        mlflow.search_logged_models(
            experiment_ids=experiment_ids,
            filter_string=filter_string,
            datasets=datasets,
            max_results=max_results,
            order_by=order_by,
            output_format="list",
        )

        mock_client.search_logged_models.assert_called_once_with(
            experiment_ids=experiment_ids,
            filter_string=filter_string,
            datasets=datasets,
            max_results=max_results,
            order_by=order_by,
            page_token=None,
        )


def make_mock_search_logged_model_page(models, token):
    page = mock.Mock()
    page.to_list.return_value = models
    page.token = token
    return page


def test_search_logged_models_pagination():
    with mock.patch("mlflow.tracking.fluent.MlflowClient") as MockClient:
        mock_client = MockClient.return_value
        page_1 = make_mock_search_logged_model_page(["model_1", "model_2"], "token_1")
        page_2 = make_mock_search_logged_model_page(["model_3"], None)
        mock_client.search_logged_models.side_effect = [page_1, page_2]

        experiment_ids = ["123"]
        result = mlflow.search_logged_models(experiment_ids=experiment_ids, output_format="list")
        assert result == [f"model_{i + 1}" for i in range(3)]

        expected_calls = [
            mock.call(
                experiment_ids=experiment_ids,
                filter_string=None,
                datasets=None,
                max_results=None,
                order_by=None,
                page_token=None,
            ),
            mock.call(
                experiment_ids=experiment_ids,
                filter_string=None,
                datasets=None,
                max_results=None,
                order_by=None,
                page_token="token_1",
            ),
        ]
        mock_client.search_logged_models.assert_has_calls(expected_calls)


def test_search_logged_models_max_results():
    with mock.patch("mlflow.tracking.fluent.MlflowClient") as MockClient:
        mock_client = MockClient.return_value
        page = make_mock_search_logged_model_page(["model_1", "model_2"], "token_1")
        mock_client.search_logged_models.side_effect = [page]

        experiment_ids = ["123"]
        max_results = 1
        result = mlflow.search_logged_models(
            experiment_ids=experiment_ids, max_results=max_results, output_format="list"
        )
        assert result == ["model_1"]

        mock_client.search_logged_models.assert_called_once_with(
            experiment_ids=experiment_ids,
            filter_string=None,
            datasets=None,
            max_results=max_results,
            order_by=None,
            page_token=None,
        )


def test_set_active_model():
    assert mlflow.get_active_model_id() is None

    model = mlflow.create_external_model(name="test_model")

    set_active_model(name=model.name)
    assert mlflow.get_active_model_id() == model.model_id

    set_active_model(model_id=model.model_id)
    assert mlflow.get_active_model_id() == model.model_id

    model2 = mlflow.create_external_model(name="test_model")
    set_active_model(name="test_model")
    assert mlflow.get_active_model_id() == model2.model_id

    set_active_model(name="new_model")
    logged_model = mlflow.search_logged_models(
        filter_string="name='new_model'", output_format="list"
    )[0]
    assert logged_model.name == "new_model"
    assert mlflow.get_active_model_id() == logged_model.model_id

    with set_active_model(model_id=model.model_id) as active_model:
        assert active_model.model_id == model.model_id
        assert mlflow.get_active_model_id() == model.model_id
        with set_active_model(name="new_model"):
            assert mlflow.get_active_model_id() == logged_model.model_id
        assert mlflow.get_active_model_id() == model.model_id
    assert mlflow.get_active_model_id() == logged_model.model_id


def test_set_active_model_error():
    with pytest.raises(MlflowException, match=r"Either name or model_id must be provided"):
        set_active_model()

    model = mlflow.create_external_model(name="test_model")
    with pytest.raises(MlflowException, match=r"does not match the provided name"):
        set_active_model(name="abc", model_id=model.model_id)

    with pytest.raises(MlflowException, match=r"Logged model with ID '1234' not found"):
        set_active_model(model_id="1234")


def test_set_active_model_env_var(monkeypatch):
    monkeypatch.setenv(_MLFLOW_ACTIVE_MODEL_ID.name, "1234")
    # mimic the behavior when mlflow is imported
    _ACTIVE_MODEL_CONTEXT.set(ActiveModelContext())
    assert mlflow.get_active_model_id() == "1234"

    monkeypatch.delenv(_MLFLOW_ACTIVE_MODEL_ID.name)
    _ACTIVE_MODEL_CONTEXT.set(ActiveModelContext())

    assert mlflow.get_active_model_id() is None
    assert _MLFLOW_ACTIVE_MODEL_ID.get() is None


def test_set_active_model_link_traces():
    set_active_model(name="test_model")
    model_id = mlflow.get_active_model_id()
    assert model_id is not None

    @mlflow.trace
    def predict(model_input):
        return model_input

    for i in range(3):
        predict(model_input=i)

    traces = get_traces()
    assert len(traces) == 3
    for trace in traces:
        assert trace.info.request_metadata[SpanAttributeKey.MODEL_ID] == model_id

    # manual start span without model_id
    with mlflow.start_span():
        predict(model_input=1)
    traces = get_traces()
    assert len(traces) == 4
    assert traces[0].info.request_metadata[SpanAttributeKey.MODEL_ID] == model_id

    # manual start span with model_id
    with mlflow.start_span(model_id="1234"):
        predict(model_input=1)

    traces = get_traces()
    assert len(traces) == 5
    assert traces[0].info.request_metadata[SpanAttributeKey.MODEL_ID] == "1234"

    with set_active_model(name="new_model") as new_model:
        predict(model_input=1)
    traces = get_traces()
    assert len(traces) == 6
    assert traces[0].info.request_metadata[SpanAttributeKey.MODEL_ID] == new_model.model_id
    assert new_model.model_id != model_id


def test_set_active_model_in_databricks_serving():
    with mock.patch(
        "mlflow.tracking.fluent.is_in_databricks_model_serving_environment",
        return_value=True,
    ):
        model = set_active_model(name="test_model")
        assert mlflow.get_active_model_id() == model.model_id
        assert _MLFLOW_ACTIVE_MODEL_ID.get() == model.model_id


def test_get_active_model_id_global():
    model = mlflow.create_external_model()

    with ThreadPoolExecutor(max_workers=4) as executor:
        futures = [executor.submit(set_active_model, model_id=model.model_id) for i in range(4)]
        for f in futures:
            f.result()

    assert mlflow.get_active_model_id() is None
    assert _get_active_model_id_global() == model.model_id

    with ThreadPoolExecutor(max_workers=4) as executor:
        futures = [executor.submit(set_active_model, name=f"test_model_{i}") for i in range(4)]
        for f in futures:
            f.result()

    with mock.patch("mlflow.tracking.fluent._logger.debug") as mock_debug:
        assert _get_active_model_id_global() is None
        assert any(
            "Failed to get one active model id from all threads" in call_args[0][0]
            for call_args in mock_debug.call_args_list
        )


def test_active_model_set_in_threads_can_be_fetched_from_main_process(monkeypatch):
    monkeypatch.setenv("IS_IN_DB_MODEL_SERVING_ENV", "true")

    class TestModel(mlflow.pyfunc.PythonModel):
        @mlflow.trace
        def predict(self, model_input: list[str]) -> list[str]:
            return model_input

    model_info = mlflow.pyfunc.log_model(
        name="test_model",
        python_model=TestModel(),
        input_example=["a", "b", "c"],
    )

    def _load_model(model_uri):
        pyfunc_model = mlflow.pyfunc.load_model(model_uri)
        _update_active_model_id_based_on_mlflow_model(pyfunc_model._model_meta)
        return pyfunc_model

    with ThreadPoolExecutor(max_workers=4) as executor:
        futures = [executor.submit(_load_model, model_info.model_uri) for i in range(4)]
        for f in futures:
            f.result()

    assert mlflow.get_active_model_id() is None
    assert _get_active_model_id_global() == model_info.model_id


def test_log_metric_link_to_active_model():
    model = mlflow.create_external_model(name="test_model")
    set_active_model(name=model.name)
    with mlflow.start_run():
        mlflow.log_metric("metric", 1)
    logged_model = mlflow.get_logged_model(model_id=model.model_id)
    assert logged_model.name == model.name
    assert logged_model.model_id == model.model_id
    assert logged_model.metrics[0].key == "metric"
    assert logged_model.metrics[0].value == 1


def test_log_metrics_link_to_active_model():
    model = mlflow.create_external_model(name="test_model")
    set_active_model(name=model.name)
    with mlflow.start_run():
        mlflow.log_metrics({"metric1": 1, "metric2": 2})
    logged_model = mlflow.get_logged_model(model_id=model.model_id)
    assert logged_model.name == model.name
    assert logged_model.model_id == model.model_id
    assert len(logged_model.metrics) == 2
    assert {m.key: m.value for m in logged_model.metrics} == {"metric1": 1, "metric2": 2}<|MERGE_RESOLUTION|>--- conflicted
+++ resolved
@@ -43,16 +43,12 @@
     MLFLOW_RUN_ID,
 )
 from mlflow.exceptions import MlflowException
-<<<<<<< HEAD
 from mlflow.models.model import (
     MLMODEL_FILE_NAME,
     Model,
     _update_active_model_id_based_on_mlflow_model,
 )
-=======
-from mlflow.models.model import MLMODEL_FILE_NAME, Model
 from mlflow.protos.databricks_pb2 import RESOURCE_DOES_NOT_EXIST, TEMPORARILY_UNAVAILABLE
->>>>>>> f7331d71
 from mlflow.store.entities.paged_list import PagedList
 from mlflow.store.model_registry import (
     SEARCH_REGISTERED_MODEL_MAX_RESULTS_DEFAULT,
