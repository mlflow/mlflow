import json
import multiprocessing
import os
import random
import subprocess
import sys
import threading
import time
import uuid
from collections import defaultdict
from concurrent.futures import ThreadPoolExecutor
from importlib import reload
from itertools import zip_longest
from unittest import mock

import pandas as pd
import pytest

import mlflow
import mlflow.tracking.context.registry
import mlflow.tracking.fluent
from mlflow import MlflowClient, clear_active_model, set_active_model
from mlflow.data.http_dataset_source import HTTPDatasetSource
from mlflow.data.pandas_dataset import from_pandas
from mlflow.entities import (
    LifecycleStage,
    Metric,
    Param,
    Run,
    RunData,
    RunInfo,
    RunStatus,
    RunTag,
    SourceType,
    ViewType,
)
from mlflow.entities.logged_model_status import LoggedModelStatus
from mlflow.environment_variables import (
    _MLFLOW_ACTIVE_MODEL_ID,
    MLFLOW_EXPERIMENT_ID,
    MLFLOW_EXPERIMENT_NAME,
    MLFLOW_REGISTRY_URI,
    MLFLOW_RUN_ID,
)
from mlflow.exceptions import MlflowException
from mlflow.models.model import (
    MLMODEL_FILE_NAME,
    Model,
    _update_active_model_id_based_on_mlflow_model,
)
from mlflow.protos.databricks_pb2 import RESOURCE_DOES_NOT_EXIST, TEMPORARILY_UNAVAILABLE
from mlflow.store.entities.paged_list import PagedList
from mlflow.store.model_registry import (
    SEARCH_REGISTERED_MODEL_MAX_RESULTS_DEFAULT,
)
from mlflow.store.tracking import SEARCH_MAX_RESULTS_DEFAULT
from mlflow.tracing.constant import TraceMetadataKey
from mlflow.tracking.fluent import (
    _ACTIVE_MODEL_CONTEXT,
    ActiveModelContext,
    _get_active_model_id_global,
    _get_experiment_id,
    _get_experiment_id_from_env,
    _reset_last_logged_model_id,
    get_run,
    search_runs,
    set_experiment,
    start_run,
)
from mlflow.utils import get_results_from_paginated_fn, mlflow_tags
from mlflow.utils.async_logging.async_logging_queue import (
    ASYNC_LOGGING_STATUS_CHECK_THREAD_PREFIX,
    ASYNC_LOGGING_WORKER_THREAD_PREFIX,
)
from mlflow.utils.time import get_current_time_millis

from tests.helper_functions import multi_context
from tests.tracing.helper import get_traces


def create_run(
    run_id="",
    exp_id="",
    uid="",
    start=0,
    end=0,
    metrics=None,
    params=None,
    tags=None,
    status=RunStatus.FINISHED,
    a_uri=None,
):
    return Run(
        RunInfo(
            run_id=run_id,
            experiment_id=exp_id,
            user_id=uid,
            status=status,
            start_time=start,
            end_time=end,
            lifecycle_stage=LifecycleStage.ACTIVE,
            artifact_uri=a_uri,
        ),
        RunData(metrics=metrics, params=params, tags=tags),
    )


def create_test_runs_and_expected_data(experiment_id=None):
    """
    Create a pair of runs and a corresponding data to expect when runs are searched
    for the same experiment.

    Returns:
        A tuple of a list and a dictionary
    """
    start_times = [get_current_time_millis(), get_current_time_millis()]
    end_times = [get_current_time_millis(), get_current_time_millis()]
    exp_id = experiment_id or "123"
    runs = [
        create_run(
            status=RunStatus.FINISHED,
            a_uri="dbfs:/test",
            run_id="abc",
            exp_id=exp_id,
            start=start_times[0],
            end=end_times[0],
            metrics=[Metric("mse", 0.2, 0, 0)],
            params=[Param("param", "value")],
            tags=[RunTag("tag", "value")],
        ),
        create_run(
            status=RunStatus.SCHEDULED,
            a_uri="dbfs:/test2",
            run_id="def",
            exp_id=exp_id,
            start=start_times[1],
            end=end_times[1],
            metrics=[Metric("mse", 0.6, 0, 0), Metric("loss", 1.2, 0, 5)],
            params=[Param("param2", "val"), Param("k", "v")],
            tags=[RunTag("tag2", "v2")],
        ),
    ]
    data = {
        "status": [RunStatus.FINISHED, RunStatus.SCHEDULED],
        "artifact_uri": ["dbfs:/test", "dbfs:/test2"],
        "run_id": ["abc", "def"],
        "experiment_id": [exp_id] * 2,
        "start_time": start_times,
        "end_time": end_times,
        "metrics.mse": [0.2, 0.6],
        "metrics.loss": [None, 1.2],
        "params.param": ["value", None],
        "params.param2": [None, "val"],
        "params.k": [None, "v"],
        "tags.tag": ["value", None],
        "tags.tag2": [None, "v2"],
    }
    return runs, data


def create_experiment(
    experiment_id=uuid.uuid4().hex,
    name="Test Experiment",
    artifact_location="/tmp",
    lifecycle_stage=LifecycleStage.ACTIVE,
    tags=None,
):
    return mlflow.entities.Experiment(experiment_id, name, artifact_location, lifecycle_stage, tags)


@pytest.fixture(autouse=True)
def reset_experiment_id():
    """
    This fixture resets the active experiment id *after* the execution of the test case in which
    its included
    """
    yield
    mlflow.tracking.fluent._active_experiment_id = None


@pytest.fixture(autouse=True)
def reload_context_registry():
    """Reload the context registry module to clear caches."""
    reload(mlflow.tracking.context.registry)


@pytest.fixture(params=["list", "pandas"])
def search_runs_output_format(request):
    if "MLFLOW_SKINNY" in os.environ and request.param == "pandas":
        pytest.skip("pandas output_format is not supported with skinny client")
    return request.param


def test_get_experiment_id_from_env(monkeypatch):
    # When no env variables are set
    assert not MLFLOW_EXPERIMENT_NAME.defined
    assert not MLFLOW_EXPERIMENT_ID.defined
    assert _get_experiment_id_from_env() is None

    # set only ID
    name = f"random experiment {random.randint(1, 1e6)}"
    exp_id = mlflow.create_experiment(name)
    assert exp_id is not None
    monkeypatch.delenv(MLFLOW_EXPERIMENT_NAME.name, raising=False)
    monkeypatch.setenv(MLFLOW_EXPERIMENT_ID.name, exp_id)
    assert _get_experiment_id_from_env() == exp_id

    # set only name
    name = f"random experiment {random.randint(1, 1e6)}"
    exp_id = mlflow.create_experiment(name)
    assert exp_id is not None
    monkeypatch.delenv(MLFLOW_EXPERIMENT_ID.name, raising=False)
    monkeypatch.setenv(MLFLOW_EXPERIMENT_NAME.name, name)
    assert _get_experiment_id_from_env() == exp_id

    # create experiment from env name
    name = f"random experiment {random.randint(1, 1e6)}"
    monkeypatch.delenv(MLFLOW_EXPERIMENT_ID.name, raising=False)
    monkeypatch.setenv(MLFLOW_EXPERIMENT_NAME.name, name)
    assert MlflowClient().get_experiment_by_name(name) is None
    assert _get_experiment_id_from_env() is not None

    # assert experiment creation from encapsulating function
    name = f"random experiment {random.randint(1, 1e6)}"
    monkeypatch.delenv(MLFLOW_EXPERIMENT_ID.name, raising=False)
    monkeypatch.setenv(MLFLOW_EXPERIMENT_NAME.name, name)
    assert MlflowClient().get_experiment_by_name(name) is None
    assert _get_experiment_id() is not None

    # assert raises from conflicting experiment_ids
    name = f"random experiment {random.randint(1, 1e6)}"
    exp_id = mlflow.create_experiment(name)
    random_id = random.randint(100, 1e6)
    assert exp_id != random_id
    monkeypatch.delenv(MLFLOW_EXPERIMENT_NAME.name, raising=False)
    monkeypatch.setenv(MLFLOW_EXPERIMENT_ID.name, random_id)
    with pytest.raises(
        MlflowException,
        match=(
            f"The provided {MLFLOW_EXPERIMENT_ID} environment variable value "
            f"`{random_id}` does not exist in the tracking server"
        ),
    ):
        _get_experiment_id_from_env()

    # assert raises from name to id mismatch
    name = f"random experiment {random.randint(1, 1e6)}"
    exp_id = mlflow.create_experiment(name)
    random_id = random.randint(100, 1e6)
    assert exp_id != random_id
    monkeypatch.setenvs({MLFLOW_EXPERIMENT_ID.name: random_id, MLFLOW_EXPERIMENT_NAME.name: name})
    with pytest.raises(
        MlflowException,
        match=(
            f"The provided {MLFLOW_EXPERIMENT_ID} environment variable value "
            f"`{random_id}` does not match the experiment id"
        ),
    ):
        _get_experiment_id_from_env()

    # assert does not raise if active experiment is set with invalid env variables
    invalid_name = "invalid experiment"
    name = f"random experiment {random.randint(1, 1e6)}"
    exp_id = mlflow.create_experiment(name)
    assert exp_id is not None
    random_id = random.randint(100, 1e6)
    monkeypatch.setenvs(
        {MLFLOW_EXPERIMENT_ID.name: random_id, MLFLOW_EXPERIMENT_NAME.name: invalid_name}
    )
    mlflow.set_experiment(experiment_id=exp_id)
    assert _get_experiment_id() == exp_id


def test_get_experiment_id_with_active_experiment_returns_active_experiment_id():
    # Create a new experiment and set that as active experiment
    name = f"Random experiment {random.randint(1, 1e6)}"
    exp_id = mlflow.create_experiment(name)
    assert exp_id is not None
    mlflow.set_experiment(name)
    assert _get_experiment_id() == exp_id


def test_get_experiment_id_with_no_active_experiments_returns_zero():
    assert _get_experiment_id() == "0"


def test_get_experiment_id_in_databricks_detects_notebook_id_by_default():
    notebook_id = 768

    with mock.patch(
        "mlflow.tracking.fluent.default_experiment_registry.get_experiment_id",
        return_value=notebook_id,
    ):
        assert _get_experiment_id() == notebook_id


def test_get_experiment_id_in_databricks_with_active_experiment_returns_active_experiment_id():
    exp_name = f"random experiment {random.randint(1, 1e6)}"
    exp_id = mlflow.create_experiment(exp_name)
    mlflow.set_experiment(exp_name)
    notebook_id = str(int(exp_id) + 73)

    with mock.patch(
        "mlflow.tracking.fluent.default_experiment_registry.get_experiment_id",
        return_value=notebook_id,
    ):
        assert _get_experiment_id() != notebook_id
        assert _get_experiment_id() == exp_id


def test_get_experiment_id_in_databricks_with_experiment_defined_in_env_returns_env_experiment_id(
    monkeypatch,
):
    exp_name = f"random experiment {random.randint(1, 1e6)}"
    exp_id = mlflow.create_experiment(exp_name)
    notebook_id = str(int(exp_id) + 73)
    monkeypatch.delenv(MLFLOW_EXPERIMENT_NAME.name, raising=False)
    monkeypatch.setenv(MLFLOW_EXPERIMENT_ID.name, exp_id)

    with mock.patch(
        "mlflow.tracking.fluent.default_experiment_registry.get_experiment_id",
        return_value=notebook_id,
    ):
        assert _get_experiment_id() != notebook_id
        assert _get_experiment_id() == exp_id


def test_get_experiment_by_id():
    name = f"Random experiment {random.randint(1, 1e6)}"
    exp_id = mlflow.create_experiment(name)

    experiment = mlflow.get_experiment(exp_id)
    assert experiment.experiment_id == exp_id


def test_get_experiment_by_id_with_is_in_databricks_job():
    job_exp_id = 123
    with mock.patch(
        "mlflow.tracking.fluent.default_experiment_registry.get_experiment_id",
        return_value=job_exp_id,
    ):
        assert _get_experiment_id() == job_exp_id


def test_get_experiment_by_name():
    name = f"Random experiment {random.randint(1, 1e6)}"
    exp_id = mlflow.create_experiment(name)

    experiment = mlflow.get_experiment_by_name(name)
    assert experiment.experiment_id == exp_id


def test_search_experiments(tmp_path):
    sqlite_uri = "sqlite:///{}".format(tmp_path.joinpath("test.db"))
    mlflow.set_tracking_uri(sqlite_uri)
    # Why do we need this line? If we didn't have this line, the first `mlflow.create_experiment`
    # call in the loop below would create two experiments, the default experiment (when the sqlite
    # database is initialized) and another one with the specified name. They might have the same
    # creation time, which makes the search order non-deterministic and this test flaky.
    mlflow.search_experiments()

    num_all_experiments = SEARCH_MAX_RESULTS_DEFAULT + 1  # +1 for the default experiment
    num_active_experiments = SEARCH_MAX_RESULTS_DEFAULT // 2
    num_deleted_experiments = SEARCH_MAX_RESULTS_DEFAULT - num_active_experiments

    active_experiment_names = [f"active_{i}" for i in range(num_active_experiments)]
    tag_values = ["x", "x", "y"]
    for tag, active_experiment_name in zip_longest(tag_values, active_experiment_names):
        # Sleep to ensure that each experiment has a different creation time
        time.sleep(0.001)
        mlflow.create_experiment(active_experiment_name, tags={"tag": tag} if tag else None)

    deleted_experiment_names = [f"deleted_{i}" for i in range(num_deleted_experiments)]
    for deleted_experiment_name in deleted_experiment_names:
        time.sleep(0.001)
        exp_id = mlflow.create_experiment(deleted_experiment_name)
        mlflow.delete_experiment(exp_id)

    # max_results is unspecified
    experiments = mlflow.search_experiments(view_type=ViewType.ALL)
    assert len(experiments) == num_all_experiments
    # max_results is larger than the number of experiments in the database
    experiments = mlflow.search_experiments(
        view_type=ViewType.ALL, max_results=num_all_experiments + 1
    )
    assert len(experiments) == num_all_experiments
    # max_results is equal to the number of experiments in the database
    experiments = mlflow.search_experiments(view_type=ViewType.ALL, max_results=num_all_experiments)
    assert len(experiments) == num_all_experiments
    # max_results is smaller than the number of experiments in the database
    experiments = mlflow.search_experiments(
        view_type=ViewType.ALL, max_results=num_all_experiments - 1
    )
    assert len(experiments) == num_all_experiments - 1

    # Filter by view_type
    experiments = mlflow.search_experiments(view_type=ViewType.ACTIVE_ONLY)
    assert [e.name for e in experiments] == active_experiment_names[::-1] + ["Default"]
    experiments = mlflow.search_experiments(view_type=ViewType.DELETED_ONLY)
    assert [e.name for e in experiments] == deleted_experiment_names[::-1]
    experiments = mlflow.search_experiments(view_type=ViewType.ALL)
    assert [e.name for e in experiments] == (
        deleted_experiment_names[::-1] + active_experiment_names[::-1] + ["Default"]
    )
    # Filter by name
    experiments = mlflow.search_experiments(filter_string="name = 'active_1'")
    assert [e.name for e in experiments] == ["active_1"]
    experiments = mlflow.search_experiments(filter_string="name ILIKE 'active_%'")
    assert [e.name for e in experiments] == active_experiment_names[::-1]

    # Filter by tags
    experiments = mlflow.search_experiments(filter_string="tags.tag = 'x'")
    assert [e.name for e in experiments] == active_experiment_names[:2][::-1]
    experiments = mlflow.search_experiments(filter_string="tags.tag = 'y'")
    assert [e.experiment_id for e in experiments] == ["3"]

    # Order by name
    experiments = mlflow.search_experiments(order_by=["name DESC"], max_results=3)
    assert [e.name for e in experiments] == sorted(active_experiment_names, reverse=True)[:3]


def test_search_registered_models(tmp_path):
    sqlite_uri = "sqlite:///{}".format(tmp_path.joinpath("test.db"))
    mlflow.set_tracking_uri(sqlite_uri)

    num_all_models = SEARCH_REGISTERED_MODEL_MAX_RESULTS_DEFAULT + 1
    num_a_models = num_all_models // 4
    num_b_models = num_all_models - num_a_models

    a_model_names = [f"AModel_{i}" for i in range(num_a_models)]
    b_model_names = [f"BModel_{i}" for i in range(num_b_models)]
    model_names = b_model_names + a_model_names

    tag_values = ["x", "x", "y"]
    for tag, model_name in zip_longest(tag_values, model_names):
        MlflowClient().create_registered_model(model_name, tags={"tag": tag} if tag else None)

    # max_results is unspecified
    models = mlflow.search_registered_models()
    assert len(models) == num_all_models

    # max_results is larger than the number of models in the database
    models = mlflow.search_registered_models(max_results=num_all_models + 1)
    assert len(models) == num_all_models

    # max_results is equal to the number of models in the database
    models = mlflow.search_registered_models(max_results=num_all_models)
    assert len(models) == num_all_models
    # max_results is smaller than the number of models in the database
    models = mlflow.search_registered_models(max_results=num_all_models - 1)
    assert len(models) == num_all_models - 1

    # Filter by name
    models = mlflow.search_registered_models(filter_string="name = 'AModel_1'")
    assert [m.name for m in models] == ["AModel_1"]
    models = mlflow.search_registered_models(filter_string="name ILIKE 'bmodel_%'")
    assert len(models) == num_b_models

    # Filter by tags
    models = mlflow.search_registered_models(filter_string="tags.tag = 'x'")
    assert [m.name for m in models] == model_names[:2]
    models = mlflow.search_registered_models(filter_string="tags.tag = 'y'")
    assert [m.name for m in models] == [model_names[2]]

    # Order by name
    models = mlflow.search_registered_models(order_by=["name DESC"], max_results=3)
    assert [m.name for m in models] == sorted(model_names, reverse=True)[:3]


def test_search_model_versions(tmp_path):
    sqlite_uri = "sqlite:///{}".format(tmp_path.joinpath("test.db"))
    mlflow.set_tracking_uri(sqlite_uri)
    max_results_default = 100
    with mock.patch(
        "mlflow.store.model_registry.SEARCH_MODEL_VERSION_MAX_RESULTS_DEFAULT",
        max_results_default,
    ):
        num_all_model_versions = max_results_default + 1
        num_a_model_versions = num_all_model_versions // 4
        num_b_model_versions = num_all_model_versions - num_a_model_versions

        a_model_version_names = ["AModel" for i in range(num_a_model_versions)]
        b_model_version_names = ["BModel" for i in range(num_b_model_versions)]
        model_version_names = b_model_version_names + a_model_version_names

        MlflowClient().create_registered_model(name="AModel")
        MlflowClient().create_registered_model(name="BModel")

        tag_values = ["x", "x", "y"]
        for tag, model_name in zip_longest(tag_values, model_version_names):
            MlflowClient().create_model_version(
                name=model_name, source="foo/bar", tags={"tag": tag} if tag else None
            )

        # max_results is unspecified
        model_versions = mlflow.search_model_versions()
        assert len(model_versions) == num_all_model_versions

        # max_results is larger than the number of model versions in the database
        model_versions = mlflow.search_model_versions(max_results=num_all_model_versions + 1)
        assert len(model_versions) == num_all_model_versions

        # max_results is equal to the number of model versions in the database
        model_versions = mlflow.search_model_versions(max_results=num_all_model_versions)
        assert len(model_versions) == num_all_model_versions
        # max_results is smaller than the number of models in the database
        model_versions = mlflow.search_model_versions(max_results=num_all_model_versions - 1)
        assert len(model_versions) == num_all_model_versions - 1

        # Filter by name
        model_versions = mlflow.search_model_versions(filter_string="name = 'AModel'")
        assert [m.name for m in model_versions] == a_model_version_names
        model_versions = mlflow.search_model_versions(filter_string="name ILIKE 'bmodel'")
        assert len(model_versions) == num_b_model_versions

        # Filter by tags
        model_versions = mlflow.search_model_versions(filter_string="tags.tag = 'x'")
        assert [m.name for m in model_versions] == model_version_names[:2]
        model_versions = mlflow.search_model_versions(filter_string="tags.tag = 'y'")
        assert [m.name for m in model_versions] == [model_version_names[2]]

        # Order by version_number
        model_versions = mlflow.search_model_versions(
            order_by=["version_number ASC"], max_results=5
        )
        assert [m.version for m in model_versions] == [1, 1, 2, 2, 3]


@pytest.fixture
def empty_active_run_stack():
    with mock.patch("mlflow.tracking.fluent._active_run_stack.get", return_value=[]):
        yield


def is_from_run(active_run, run):
    return active_run.info == run.info and active_run.data == run.data


def test_start_run_defaults(empty_active_run_stack):
    mlflow.disable_system_metrics_logging()
    mock_experiment_id = mock.Mock()
    experiment_id_patch = mock.patch(
        "mlflow.tracking.fluent._get_experiment_id", return_value=mock_experiment_id
    )
    mock_user = mock.Mock()
    user_patch = mock.patch(
        "mlflow.tracking.context.default_context._get_user", return_value=mock_user
    )
    mock_source_name = mock.Mock()
    source_name_patch = mock.patch(
        "mlflow.tracking.context.default_context._get_source_name", return_value=mock_source_name
    )
    source_type_patch = mock.patch(
        "mlflow.tracking.context.default_context._get_source_type", return_value=SourceType.NOTEBOOK
    )
    mock_source_version = mock.Mock()
    source_version_patch = mock.patch(
        "mlflow.tracking.context.git_context._get_source_version", return_value=mock_source_version
    )
    run_name = "my name"

    expected_tags = {
        mlflow_tags.MLFLOW_USER: mock_user,
        mlflow_tags.MLFLOW_SOURCE_NAME: mock_source_name,
        mlflow_tags.MLFLOW_SOURCE_TYPE: SourceType.to_string(SourceType.NOTEBOOK),
        mlflow_tags.MLFLOW_GIT_COMMIT: mock_source_version,
        mlflow_tags.MLFLOW_RUN_NAME: run_name,
    }

    create_run_patch = mock.patch.object(MlflowClient, "create_run")

    with multi_context(
        experiment_id_patch,
        user_patch,
        source_name_patch,
        source_type_patch,
        source_version_patch,
        create_run_patch,
    ):
        active_run = start_run(run_name=run_name)
        MlflowClient.create_run.assert_called_once_with(
            experiment_id=mock_experiment_id, tags=expected_tags, run_name="my name"
        )
        assert is_from_run(active_run, MlflowClient.create_run.return_value)


def test_start_run_defaults_databricks_notebook(
    empty_active_run_stack,
):
    mock_experiment_id = mock.Mock()
    experiment_id_patch = mock.patch(
        "mlflow.tracking.fluent._get_experiment_id", return_value=mock_experiment_id
    )
    databricks_notebook_patch = mock.patch(
        "mlflow.utils.databricks_utils.is_in_databricks_notebook", return_value=True
    )
    mock_user = mock.Mock()
    user_patch = mock.patch(
        "mlflow.tracking.context.default_context._get_user", return_value=mock_user
    )
    mock_source_version = mock.Mock()
    source_version_patch = mock.patch(
        "mlflow.tracking.context.git_context._get_source_version", return_value=mock_source_version
    )
    mock_notebook_id = mock.Mock()
    notebook_id_patch = mock.patch(
        "mlflow.utils.databricks_utils.get_notebook_id", return_value=mock_notebook_id
    )
    mock_notebook_path = mock.Mock()
    notebook_path_patch = mock.patch(
        "mlflow.utils.databricks_utils.get_notebook_path", return_value=mock_notebook_path
    )
    mock_webapp_url = mock.Mock()
    webapp_url_patch = mock.patch(
        "mlflow.utils.databricks_utils.get_webapp_url", return_value=mock_webapp_url
    )
    mock_workspace_url = mock.Mock()
    workspace_url_patch = mock.patch(
        "mlflow.utils.databricks_utils.get_workspace_url", return_value=mock_workspace_url
    )
    mock_workspace_id = mock.Mock()
    workspace_info_patch = mock.patch(
        "mlflow.utils.databricks_utils.get_workspace_info_from_dbutils",
        return_value=(mock_webapp_url, mock_workspace_id),
    )

    expected_tags = {
        mlflow_tags.MLFLOW_USER: mock_user,
        mlflow_tags.MLFLOW_SOURCE_NAME: mock_notebook_path,
        mlflow_tags.MLFLOW_SOURCE_TYPE: SourceType.to_string(SourceType.NOTEBOOK),
        mlflow_tags.MLFLOW_GIT_COMMIT: mock_source_version,
        mlflow_tags.MLFLOW_DATABRICKS_NOTEBOOK_ID: mock_notebook_id,
        mlflow_tags.MLFLOW_DATABRICKS_NOTEBOOK_PATH: mock_notebook_path,
        mlflow_tags.MLFLOW_DATABRICKS_WEBAPP_URL: mock_webapp_url,
        mlflow_tags.MLFLOW_DATABRICKS_WORKSPACE_URL: mock_workspace_url,
        mlflow_tags.MLFLOW_DATABRICKS_WORKSPACE_ID: mock_workspace_id,
    }

    create_run_patch = mock.patch.object(MlflowClient, "create_run")

    with multi_context(
        experiment_id_patch,
        databricks_notebook_patch,
        user_patch,
        source_version_patch,
        notebook_id_patch,
        notebook_path_patch,
        webapp_url_patch,
        workspace_url_patch,
        workspace_info_patch,
        create_run_patch,
    ):
        active_run = start_run()
        MlflowClient.create_run.assert_called_once_with(
            experiment_id=mock_experiment_id, tags=expected_tags, run_name=None
        )
        assert is_from_run(active_run, MlflowClient.create_run.return_value)


@pytest.mark.parametrize(
    "experiment_id", [("a", "b"), {"a", "b"}, ["a", "b"], {"a": 1}, [], (), {}]
)
def test_start_run_raises_invalid_experiment_id(experiment_id):
    with pytest.raises(MlflowException, match="Invalid experiment id: "):
        start_run(experiment_id=experiment_id)


@pytest.mark.usefixtures(empty_active_run_stack.__name__)
def test_start_run_creates_new_run_with_user_specified_tags():
    mock_experiment_id = mock.Mock()
    experiment_id_patch = mock.patch(
        "mlflow.tracking.fluent._get_experiment_id", return_value=mock_experiment_id
    )
    mock_user = mock.Mock()
    user_patch = mock.patch(
        "mlflow.tracking.context.default_context._get_user", return_value=mock_user
    )
    mock_source_name = mock.Mock()
    source_name_patch = mock.patch(
        "mlflow.tracking.context.default_context._get_source_name", return_value=mock_source_name
    )
    source_type_patch = mock.patch(
        "mlflow.tracking.context.default_context._get_source_type", return_value=SourceType.NOTEBOOK
    )
    mock_source_version = mock.Mock()
    source_version_patch = mock.patch(
        "mlflow.tracking.context.git_context._get_source_version", return_value=mock_source_version
    )
    user_specified_tags = {
        "ml_task": "regression",
        "num_layers": 7,
        mlflow_tags.MLFLOW_USER: "user_override",
    }
    expected_tags = {
        mlflow_tags.MLFLOW_SOURCE_NAME: mock_source_name,
        mlflow_tags.MLFLOW_SOURCE_TYPE: SourceType.to_string(SourceType.NOTEBOOK),
        mlflow_tags.MLFLOW_GIT_COMMIT: mock_source_version,
        mlflow_tags.MLFLOW_USER: "user_override",
        "ml_task": "regression",
        "num_layers": 7,
    }

    create_run_patch = mock.patch.object(MlflowClient, "create_run")

    with multi_context(
        experiment_id_patch,
        user_patch,
        source_name_patch,
        source_type_patch,
        source_version_patch,
        create_run_patch,
    ):
        active_run = start_run(tags=user_specified_tags)
        MlflowClient.create_run.assert_called_once_with(
            experiment_id=mock_experiment_id, tags=expected_tags, run_name=None
        )
        assert is_from_run(active_run, MlflowClient.create_run.return_value)


@pytest.mark.usefixtures(empty_active_run_stack.__name__)
def test_start_run_resumes_existing_run_and_sets_user_specified_tags():
    tags_to_set = {
        "A": "B",
        "C": "D",
    }
    run_id = mlflow.start_run().info.run_id
    mlflow.end_run()
    restarted_run = mlflow.start_run(run_id, tags=tags_to_set)
    assert tags_to_set.items() <= restarted_run.data.tags.items()


def test_start_run_with_parent():
    parent_run = mock.Mock()
    mock_experiment_id = "123456"
    mock_source_name = mock.Mock()

    active_run_stack_patch = mock.patch(
        "mlflow.tracking.fluent._active_run_stack.get", lambda: [parent_run]
    )

    mock_user = mock.Mock()
    user_patch = mock.patch(
        "mlflow.tracking.context.default_context._get_user", return_value=mock_user
    )
    source_name_patch = mock.patch(
        "mlflow.tracking.context.default_context._get_source_name", return_value=mock_source_name
    )

    expected_tags = {
        mlflow_tags.MLFLOW_USER: mock_user,
        mlflow_tags.MLFLOW_SOURCE_NAME: mock_source_name,
        mlflow_tags.MLFLOW_SOURCE_TYPE: SourceType.to_string(SourceType.LOCAL),
        mlflow_tags.MLFLOW_PARENT_RUN_ID: parent_run.info.run_id,
    }

    create_run_patch = mock.patch.object(MlflowClient, "create_run")

    with multi_context(
        active_run_stack_patch,
        create_run_patch,
        user_patch,
        source_name_patch,
    ):
        active_run = start_run(experiment_id=mock_experiment_id, nested=True)
        MlflowClient.create_run.assert_called_once_with(
            experiment_id=mock_experiment_id, tags=expected_tags, run_name=None
        )
        assert is_from_run(active_run, MlflowClient.create_run.return_value)


@pytest.mark.usefixtures(empty_active_run_stack.__name__)
def test_start_run_with_parent_id():
    parent_run_id = mlflow.start_run().info.run_id
    mlflow.end_run()
    nested_run_id = mlflow.start_run(parent_run_id=parent_run_id).info.run_id
    mlflow.end_run()

    assert mlflow.get_parent_run(nested_run_id).info.run_id == parent_run_id


@pytest.mark.usefixtures(empty_active_run_stack.__name__)
def test_start_run_with_invalid_parent_id():
    with mlflow.start_run() as run:
        with pytest.raises(MlflowException, match=f"Current run with UUID {run.info.run_id}"):
            with mlflow.start_run(nested=True, parent_run_id="hello"):
                pass


def test_start_run_with_parent_non_nested():
    with mock.patch("mlflow.tracking.fluent._active_run_stack.get", return_value=[mock.Mock()]):
        with pytest.raises(Exception, match=r"Run with UUID .+ is already active"):
            start_run()


def test_start_run_existing_run(empty_active_run_stack):
    mock_run = mock.Mock()
    mock_run.info.lifecycle_stage = LifecycleStage.ACTIVE

    run_id = uuid.uuid4().hex
    mock_get_store = mock.patch("mlflow.tracking.fluent._get_store")

    with mock_get_store, mock.patch.object(MlflowClient, "get_run", return_value=mock_run):
        active_run = start_run(run_id)

        assert is_from_run(active_run, mock_run)
        MlflowClient.get_run.assert_called_with(run_id)


def test_start_run_existing_run_from_environment(empty_active_run_stack, monkeypatch):
    mock_run = mock.Mock()
    mock_run.info.lifecycle_stage = LifecycleStage.ACTIVE

    run_id = uuid.uuid4().hex
    monkeypatch.setenv(MLFLOW_RUN_ID.name, run_id)
    mock_get_store = mock.patch("mlflow.tracking.fluent._get_store")

    with mock_get_store, mock.patch.object(MlflowClient, "get_run", return_value=mock_run):
        active_run = start_run()

        assert is_from_run(active_run, mock_run)
        MlflowClient.get_run.assert_called_with(run_id)


def test_start_run_existing_run_from_environment_with_set_environment(
    empty_active_run_stack, monkeypatch
):
    mock_run = mock.Mock()
    mock_run.info.lifecycle_stage = LifecycleStage.ACTIVE

    run_id = uuid.uuid4().hex
    monkeypatch.setenv(MLFLOW_RUN_ID.name, run_id)
    with mock.patch.object(MlflowClient, "get_run", return_value=mock_run):
        set_experiment("test-run")
        with pytest.raises(
            MlflowException, match="active run ID does not match environment run ID"
        ):
            start_run()


def test_start_run_existing_run_deleted(empty_active_run_stack):
    mock_run = mock.Mock()
    mock_run.info.lifecycle_stage = LifecycleStage.DELETED

    run_id = uuid.uuid4().hex

    match = f"Cannot start run with ID {run_id} because it is in the deleted state"
    with mock.patch.object(MlflowClient, "get_run", return_value=mock_run):
        with pytest.raises(MlflowException, match=match):
            start_run(run_id)


def test_start_existing_run_status(empty_active_run_stack):
    run_id = mlflow.start_run().info.run_id
    mlflow.end_run()
    assert MlflowClient().get_run(run_id).info.status == RunStatus.to_string(RunStatus.FINISHED)
    restarted_run = mlflow.start_run(run_id)
    assert restarted_run.info.status == RunStatus.to_string(RunStatus.RUNNING)


def test_start_existing_run_end_time(empty_active_run_stack):
    run_id = mlflow.start_run().info.run_id
    mlflow.end_run()
    run_obj_info = MlflowClient().get_run(run_id).info
    old_end = run_obj_info.end_time
    assert run_obj_info.status == RunStatus.to_string(RunStatus.FINISHED)
    mlflow.start_run(run_id)
    mlflow.end_run()
    run_obj_info = MlflowClient().get_run(run_id).info
    assert run_obj_info.end_time > old_end


def test_start_run_with_description(empty_active_run_stack):
    mock_experiment_id = mock.Mock()
    experiment_id_patch = mock.patch(
        "mlflow.tracking.fluent._get_experiment_id", return_value=mock_experiment_id
    )
    mock_user = mock.Mock()
    user_patch = mock.patch(
        "mlflow.tracking.context.default_context._get_user", return_value=mock_user
    )
    mock_source_name = mock.Mock()
    source_name_patch = mock.patch(
        "mlflow.tracking.context.default_context._get_source_name", return_value=mock_source_name
    )
    source_type_patch = mock.patch(
        "mlflow.tracking.context.default_context._get_source_type", return_value=SourceType.NOTEBOOK
    )
    mock_source_version = mock.Mock()
    source_version_patch = mock.patch(
        "mlflow.tracking.context.git_context._get_source_version", return_value=mock_source_version
    )

    description = "Test description"

    expected_tags = {
        mlflow_tags.MLFLOW_SOURCE_NAME: mock_source_name,
        mlflow_tags.MLFLOW_SOURCE_TYPE: SourceType.to_string(SourceType.NOTEBOOK),
        mlflow_tags.MLFLOW_GIT_COMMIT: mock_source_version,
        mlflow_tags.MLFLOW_USER: mock_user,
        mlflow_tags.MLFLOW_RUN_NOTE: description,
    }

    create_run_patch = mock.patch.object(MlflowClient, "create_run")

    with multi_context(
        experiment_id_patch,
        user_patch,
        source_name_patch,
        source_type_patch,
        source_version_patch,
        create_run_patch,
    ):
        active_run = start_run(description=description)
        MlflowClient.create_run.assert_called_once_with(
            experiment_id=mock_experiment_id, tags=expected_tags, run_name=None
        )
        assert is_from_run(active_run, MlflowClient.create_run.return_value)


def test_start_run_conflicting_description():
    description = "Test description"
    invalid_tags = {mlflow_tags.MLFLOW_RUN_NOTE: "Another description"}
    match = (
        f"Description is already set via the tag {mlflow_tags.MLFLOW_RUN_NOTE} in tags."
        f"Remove the key {mlflow_tags.MLFLOW_RUN_NOTE} from the tags or omit the description."
    )

    with pytest.raises(MlflowException, match=match):
        start_run(tags=invalid_tags, description=description)


@pytest.mark.usefixtures(empty_active_run_stack.__name__)
def test_start_run_resumes_existing_run_and_sets_description():
    description = "Description"
    run_id = mlflow.start_run().info.run_id
    mlflow.end_run()
    restarted_run = mlflow.start_run(run_id, description=description)
    assert mlflow_tags.MLFLOW_RUN_NOTE in restarted_run.data.tags


@pytest.mark.usefixtures(empty_active_run_stack.__name__)
def test_start_run_resumes_existing_run_and_sets_description_twice():
    description = "Description"
    invalid_tags = {mlflow_tags.MLFLOW_RUN_NOTE: "Another description"}
    match = (
        f"Description is already set via the tag {mlflow_tags.MLFLOW_RUN_NOTE} in tags."
        f"Remove the key {mlflow_tags.MLFLOW_RUN_NOTE} from the tags or omit the description."
    )

    run_id = mlflow.start_run().info.run_id
    mlflow.end_run()
    with pytest.raises(MlflowException, match=match):
        mlflow.start_run(run_id, tags=invalid_tags, description=description)


def test_get_run():
    run_id = uuid.uuid4().hex
    mock_run = mock.Mock()
    mock_run.info.user_id = "my_user_id"
    with mock.patch.object(MlflowClient, "get_run", return_value=mock_run):
        run = get_run(run_id)
        assert run.info.user_id == "my_user_id"


def validate_search_runs(results, data, output_format):
    if output_format == "list":
        keys = ["status", "artifact_uri", "experiment_id", "run_id", "start_time", "end_time"]
        result_data = defaultdict(list)
        for run in results:
            result_data["status"].append(run.info.status)
            result_data["artifact_uri"].append(run.info.artifact_uri)
            result_data["experiment_id"].append(run.info.experiment_id)
            result_data["run_id"].append(run.info.run_id)
            result_data["start_time"].append(run.info.start_time)
            result_data["end_time"].append(run.info.end_time)

        data_subset = {k: data[k] for k in keys if k in keys}
        assert result_data == data_subset
    elif output_format == "pandas":
        expected_df = pd.DataFrame(data)
        expected_df["start_time"] = pd.to_datetime(expected_df["start_time"], unit="ms", utc=True)
        expected_df["end_time"] = pd.to_datetime(expected_df["end_time"], unit="ms", utc=True)
        pd.testing.assert_frame_equal(results, expected_df, check_like=True, check_frame_type=False)
    else:
        raise Exception(f"Invalid output format {output_format}")


def test_search_runs_attributes(search_runs_output_format):
    runs, data = create_test_runs_and_expected_data(search_runs_output_format)
    with mock.patch("mlflow.tracking.fluent.get_results_from_paginated_fn", return_value=runs):
        pdf = search_runs(output_format=search_runs_output_format)
        validate_search_runs(pdf, data, search_runs_output_format)


@pytest.mark.skipif(
    "MLFLOW_SKINNY" in os.environ,
    reason="Skinny client does not support the np or pandas dependencies",
)
def test_search_runs_data():
    runs, data = create_test_runs_and_expected_data("pandas")
    with mock.patch("mlflow.tracking.fluent.get_results_from_paginated_fn", return_value=runs):
        pdf = search_runs()
        validate_search_runs(pdf, data, "pandas")


def test_search_runs_no_arguments(search_runs_output_format):
    """
    When no experiment ID is specified, it should try to get the implicit one.
    """
    mock_experiment_id = mock.Mock()
    experiment_id_patch = mock.patch(
        "mlflow.tracking.fluent._get_experiment_id", return_value=mock_experiment_id
    )
    get_paginated_runs_patch = mock.patch(
        "mlflow.tracking.fluent.get_results_from_paginated_fn", return_value=[]
    )
    with experiment_id_patch, get_paginated_runs_patch:
        search_runs(output_format=search_runs_output_format)
        mlflow.tracking.fluent.get_results_from_paginated_fn.assert_called_once()
        mlflow.tracking.fluent._get_experiment_id.assert_called_once()


def test_search_runs_all_experiments(search_runs_output_format):
    """
    When no experiment ID is specified but flag is passed, it should search all experiments.
    """
    from mlflow.entities import Experiment

    mock_experiment_id = mock.Mock()
    mock_experiment = mock.Mock(Experiment)
    experiment_id_patch = mock.patch(
        "mlflow.tracking.fluent._get_experiment_id", return_value=mock_experiment_id
    )
    experiment_list_patch = mock.patch(
        "mlflow.tracking.fluent.search_experiments", return_value=[mock_experiment]
    )
    get_paginated_runs_patch = mock.patch(
        "mlflow.tracking.fluent.get_results_from_paginated_fn", return_value=[]
    )
    with experiment_id_patch, experiment_list_patch, get_paginated_runs_patch:
        search_runs(output_format=search_runs_output_format, search_all_experiments=True)
        mlflow.tracking.fluent.search_experiments.assert_called_once()
        mlflow.tracking.fluent._get_experiment_id.assert_not_called()


def test_search_runs_by_experiment_name():
    name = f"Random experiment {random.randint(1, 1e6)}"
    exp_id = uuid.uuid4().hex
    experiment = create_experiment(experiment_id=exp_id, name=name)
    runs, data = create_test_runs_and_expected_data(exp_id)

    get_experiment_patch = mock.patch(
        "mlflow.tracking.fluent.get_experiment_by_name", return_value=experiment
    )
    get_paginated_runs_patch = mock.patch(
        "mlflow.tracking.fluent.get_results_from_paginated_fn", return_value=runs
    )

    with get_experiment_patch, get_paginated_runs_patch:
        result = search_runs(experiment_names=[name])
        validate_search_runs(result, data, "pandas")


def test_search_runs_by_non_existing_experiment_name():
    """When invalid experiment names are used (including None), it should return an empty
    collection.
    """
    for name in [None, f"Random {random.randint(1, 1e6)}"]:
        assert search_runs(experiment_names=[name], output_format="list") == []


def test_search_runs_by_experiment_id_and_name():
    """When both experiment_ids and experiment_names are used, it should throw an exception"""
    err_msg = "Only experiment_ids or experiment_names can be used, but not both"
    with pytest.raises(MlflowException, match=err_msg):
        search_runs(experiment_ids=["id"], experiment_names=["name"])


def test_paginate_lt_maxresults_onepage():
    """
    Number of runs is less than max_results and fits on one page,
    so we only need to fetch one page.
    """
    runs = [create_run() for _ in range(5)]
    tokenized_runs = PagedList(runs, "")
    max_results = 50
    max_per_page = 10
    mocked_lambda = mock.Mock(return_value=tokenized_runs)

    paginated_runs = get_results_from_paginated_fn(mocked_lambda, max_per_page, max_results)
    mocked_lambda.assert_called_once()
    assert len(paginated_runs) == 5


def test_paginate_lt_maxresults_multipage():
    """
    Number of runs is less than max_results, but multiple pages are necessary to get all runs
    """
    tokenized_runs = PagedList([create_run() for _ in range(10)], "token")
    no_token_runs = PagedList([create_run()], "")
    max_results = 50
    max_per_page = 10
    mocked_lambda = mock.Mock(side_effect=[tokenized_runs, tokenized_runs, no_token_runs])
    TOTAL_RUNS = 21

    paginated_runs = get_results_from_paginated_fn(mocked_lambda, max_per_page, max_results)
    assert len(paginated_runs) == TOTAL_RUNS


def test_paginate_lt_maxresults_onepage_nonetoken():
    """
    Number of runs is less than max_results and fits on one page.
    The token passed back on the last page is None, not the emptystring
    """
    runs = [create_run() for _ in range(5)]
    tokenized_runs = PagedList(runs, None)
    max_results = 50
    max_per_page = 10
    mocked_lambda = mock.Mock(return_value=tokenized_runs)

    paginated_runs = get_results_from_paginated_fn(mocked_lambda, max_per_page, max_results)
    mocked_lambda.assert_called_once()
    assert len(paginated_runs) == 5


def test_paginate_eq_maxresults_blanktoken():
    """
    Runs returned are equal to max_results which are equal to a full number of pages.
    The server might send a token back, or they might not (depending on if they know if
    more runs exist). In this example, no token is sent back.
    Expected behavior is to NOT query for more pages.
    """
    # runs returned equal to max_results, blank token
    runs = [create_run() for _ in range(10)]
    tokenized_runs = PagedList(runs, "")
    no_token_runs = PagedList([], "")
    max_results = 10
    max_per_page = 10
    mocked_lambda = mock.Mock(side_effect=[tokenized_runs, no_token_runs])

    paginated_runs = get_results_from_paginated_fn(mocked_lambda, max_per_page, max_results)
    mocked_lambda.assert_called_once()
    assert len(paginated_runs) == 10


def test_paginate_eq_maxresults_token():
    """
    Runs returned are equal to max_results which are equal to a full number of pages.
    The server might send a token back, or they might not (depending on if they know if
    more runs exist). In this example, a token IS sent back.
    Expected behavior is to NOT query for more pages.
    """
    runs = [create_run() for _ in range(10)]
    tokenized_runs = PagedList(runs, "abc")
    blank_runs = PagedList([], "")
    max_results = 10
    max_per_page = 10
    mocked_lambda = mock.Mock(side_effect=[tokenized_runs, blank_runs])

    paginated_runs = get_results_from_paginated_fn(mocked_lambda, max_per_page, max_results)
    mocked_lambda.assert_called_once()
    assert len(paginated_runs) == 10


def test_paginate_gt_maxresults_multipage():
    """
    Number of runs that fit search criteria is greater than max_results. Multiple pages expected.
    Expected to only get max_results number of results back.
    """
    # should ask for and return the correct number of max_results
    full_page_runs = PagedList([create_run() for _ in range(8)], "abc")
    partial_page = PagedList([create_run() for _ in range(4)], "def")
    max_results = 20
    max_per_page = 8
    mocked_lambda = mock.Mock(side_effect=[full_page_runs, full_page_runs, partial_page])

    paginated_runs = get_results_from_paginated_fn(mocked_lambda, max_per_page, max_results)
    calls = [mock.call(8, None), mock.call(8, "abc"), mock.call(20 % 8, "abc")]
    mocked_lambda.assert_has_calls(calls)
    assert len(paginated_runs) == 20


def test_paginate_gt_maxresults_onepage():
    """
    Number of runs that fit search criteria is greater than max_results. Only one page expected.
    Expected to only get max_results number of results back.
    """
    runs = [create_run() for _ in range(10)]
    tokenized_runs = PagedList(runs, "abc")
    max_results = 10
    max_per_page = 20
    mocked_lambda = mock.Mock(return_value=tokenized_runs)

    paginated_runs = get_results_from_paginated_fn(mocked_lambda, max_per_page, max_results)
    mocked_lambda.assert_called_once_with(max_results, None)
    assert len(paginated_runs) == 10


def test_delete_tag():
    """
    Confirm that fluent API delete tags actually works.
    """
    mlflow.set_tag("a", "b")
    run = MlflowClient().get_run(mlflow.active_run().info.run_id)
    assert "a" in run.data.tags
    mlflow.delete_tag("a")
    run = MlflowClient().get_run(mlflow.active_run().info.run_id)
    assert "a" not in run.data.tags
    with pytest.raises(MlflowException, match="No tag with name"):
        mlflow.delete_tag("a")
    with pytest.raises(MlflowException, match="No tag with name"):
        mlflow.delete_tag("b")
    mlflow.end_run()


def test_last_active_run_returns_currently_active_run():
    run_id = mlflow.start_run().info.run_id
    last_active_run_id = mlflow.last_active_run().info.run_id
    mlflow.end_run()
    assert run_id == last_active_run_id


def test_last_active_run_returns_most_recently_ended_active_run():
    run_id = mlflow.start_run().info.run_id
    mlflow.log_metric("a", 1.0)
    mlflow.log_param("b", 2)
    mlflow.end_run()
    last_active_run = mlflow.last_active_run()
    assert last_active_run.info.run_id == run_id
    assert last_active_run.data.metrics == {"a": 1.0}
    assert last_active_run.data.params == {"b": "2"}


def test_set_experiment_tag():
    test_tags = {"new_test_tag_1": "abc", "new_test_tag_2": 5, "new/nested/tag": "cbd"}
    tag_counter = 0
    with start_run() as active_run:
        test_experiment = active_run.info.experiment_id
        current_experiment = mlflow.tracking.MlflowClient().get_experiment(test_experiment)
        assert len(current_experiment.tags) == 0
        for tag_key, tag_value in test_tags.items():
            mlflow.set_experiment_tag(tag_key, tag_value)
            tag_counter += 1
            current_experiment = mlflow.tracking.MlflowClient().get_experiment(test_experiment)
            assert tag_counter == len(current_experiment.tags)
        finished_experiment = mlflow.tracking.MlflowClient().get_experiment(test_experiment)
        assert len(finished_experiment.tags) == len(test_tags)
        for tag_key, tag_value in test_tags.items():
            assert str(test_tags[tag_key] == tag_value)


def test_set_experiment_tags():
    exact_expected_tags = {"name_1": "c", "name_2": "b", "nested/nested/name": 5}
    with start_run() as active_run:
        test_experiment = active_run.info.experiment_id
        current_experiment = mlflow.tracking.MlflowClient().get_experiment(test_experiment)
        assert len(current_experiment.tags) == 0
        mlflow.set_experiment_tags(exact_expected_tags)
    finished_experiment = mlflow.tracking.MlflowClient().get_experiment(test_experiment)
    # Validate tags
    assert len(finished_experiment.tags) == len(exact_expected_tags)
    for tag_key, tag_value in finished_experiment.tags.items():
        assert str(exact_expected_tags[tag_key]) == tag_value


@pytest.mark.parametrize("error_code", [RESOURCE_DOES_NOT_EXIST, TEMPORARILY_UNAVAILABLE])
def test_set_experiment_throws_for_unexpected_error(error_code: int):
    with mock.patch(
        "mlflow.tracking._tracking_service.client.TrackingServiceClient.create_experiment",
        side_effect=MlflowException("Unexpected error", error_code=error_code),
    ) as mock_create_experiment:
        with pytest.raises(MlflowException, match="Unexpected error"):
            mlflow.set_experiment("test-experiment")
        mock_create_experiment.assert_called_once()


def test_log_input(tmp_path):
    df = pd.DataFrame([[1, 2, 3], [1, 2, 3]], columns=["a", "b", "c"])
    path = tmp_path / "temp.csv"
    df.to_csv(path)
    dataset = from_pandas(df, source=path)
    with start_run() as run:
        mlflow.log_input(dataset, "train", {"foo": "baz"})
    dataset_inputs = MlflowClient().get_run(run.info.run_id).inputs.dataset_inputs

    assert len(dataset_inputs) == 1
    assert dataset_inputs[0].dataset.name == "dataset"
    assert dataset_inputs[0].dataset.digest == "f0f3e026"
    assert dataset_inputs[0].dataset.source_type == "local"
    assert json.loads(dataset_inputs[0].dataset.source) == {"uri": str(path)}
    assert json.loads(dataset_inputs[0].dataset.schema) == {
        "mlflow_colspec": [
            {"name": "a", "type": "long", "required": True},
            {"name": "b", "type": "long", "required": True},
            {"name": "c", "type": "long", "required": True},
        ]
    }
    assert json.loads(dataset_inputs[0].dataset.profile) == {"num_rows": 2, "num_elements": 6}

    assert len(dataset_inputs[0].tags) == 2
    assert dataset_inputs[0].tags[0].key == "foo"
    assert dataset_inputs[0].tags[0].value == "baz"
    assert dataset_inputs[0].tags[1].key == mlflow_tags.MLFLOW_DATASET_CONTEXT
    assert dataset_inputs[0].tags[1].value == "train"

    # ensure log_input also works without tags
    with start_run() as run:
        mlflow.log_input(dataset, "train")
    dataset_inputs = MlflowClient().get_run(run.info.run_id).inputs.dataset_inputs

    assert len(dataset_inputs) == 1
    assert dataset_inputs[0].dataset.name == "dataset"
    assert dataset_inputs[0].dataset.digest == "f0f3e026"
    assert dataset_inputs[0].dataset.source_type == "local"
    assert json.loads(dataset_inputs[0].dataset.source) == {"uri": str(path)}
    assert json.loads(dataset_inputs[0].dataset.schema) == {
        "mlflow_colspec": [
            {"name": "a", "type": "long", "required": True},
            {"name": "b", "type": "long", "required": True},
            {"name": "c", "type": "long", "required": True},
        ]
    }
    assert json.loads(dataset_inputs[0].dataset.profile) == {"num_rows": 2, "num_elements": 6}

    assert len(dataset_inputs[0].tags) == 1
    assert dataset_inputs[0].tags[0].key == mlflow_tags.MLFLOW_DATASET_CONTEXT
    assert dataset_inputs[0].tags[0].value == "train"


def test_log_inputs(tmp_path):
    df1 = pd.DataFrame([[1, 2, 3], [1, 2, 3]], columns=["a", "b", "c"])
    path1 = tmp_path / "temp1.csv"
    df1.to_csv(path1)
    dataset1 = from_pandas(df1, source=path1)

    df2 = pd.DataFrame([[4, 5, 6], [4, 5, 6]], columns=["a", "b", "c"])
    path2 = tmp_path / "temp2.csv"
    df2.to_csv(path2)
    dataset2 = from_pandas(df2, source=path2)

    df3 = pd.DataFrame([[7, 8, 9], [7, 8, 9]], columns=["a", "b", "c"])
    path3 = tmp_path / "temp3.csv"
    df3.to_csv(path3)
    dataset3 = from_pandas(df3, source=path3)

    with start_run() as run:
        mlflow.log_inputs(
            [dataset1, dataset2, dataset3],
            ["train1", "train2", "train3"],
            [{"foo": "baz"}, None, None],
            None,
        )

    logged_inputs = MlflowClient().get_run(run.info.run_id).inputs
    dataset_inputs = logged_inputs.dataset_inputs

    assert len(dataset_inputs) == 3
    assert json.loads(dataset_inputs[0].dataset.source) == {"uri": str(path1)}
    assert dataset_inputs[0].tags[0].key == "foo"
    assert dataset_inputs[0].tags[0].value == "baz"
    assert dataset_inputs[0].tags[1].key == mlflow_tags.MLFLOW_DATASET_CONTEXT
    assert dataset_inputs[0].tags[1].value == "train1"

    assert json.loads(dataset_inputs[1].dataset.source) == {"uri": str(path2)}
    assert dataset_inputs[1].tags[0].key == mlflow_tags.MLFLOW_DATASET_CONTEXT
    assert dataset_inputs[1].tags[0].value == "train2"

    assert json.loads(dataset_inputs[2].dataset.source) == {"uri": str(path3)}
    assert dataset_inputs[2].tags[0].key == mlflow_tags.MLFLOW_DATASET_CONTEXT
    assert dataset_inputs[2].tags[0].value == "train3"


def test_log_input_metadata_only():
    source_uri = "test:/my/test/uri"
    source = HTTPDatasetSource(url=source_uri)
    dataset = mlflow.data.meta_dataset.MetaDataset(source=source)

    with start_run() as run:
        mlflow.log_input(dataset, "train")
    dataset_inputs = MlflowClient().get_run(run.info.run_id).inputs.dataset_inputs
    assert len(dataset_inputs) == 1
    assert dataset_inputs[0].dataset.name == "dataset"
    assert dataset_inputs[0].dataset.digest is not None
    assert dataset_inputs[0].dataset.source_type == "http"
    assert json.loads(dataset_inputs[0].dataset.source) == {"url": source_uri}


def test_get_parent_run():
    with mlflow.start_run() as parent:
        mlflow.log_param("a", 1)
        mlflow.log_metric("b", 2.0)
        with mlflow.start_run(nested=True) as child_run:
            child_run_id = child_run.info.run_id

    with mlflow.start_run() as run:
        run_id = run.info.run_id

    parent_run = mlflow.get_parent_run(child_run_id)
    assert parent_run.info.run_id == parent.info.run_id
    assert parent_run.data.metrics == {"b": 2.0}
    assert parent_run.data.params == {"a": "1"}

    assert mlflow.get_parent_run(run_id) is None


def test_log_metric_async():
    run_operations = []

    with mlflow.start_run() as parent:
        for num in range(100):
            run_operations.append(
                mlflow.log_metric("async single metric", step=num, value=num, synchronous=False)
            )
        metrics = {f"async batch metric {num}": num for num in range(100)}
        run_operations.append(mlflow.log_metrics(metrics=metrics, step=1, synchronous=False))

    for run_operation in run_operations:
        run_operation.wait()
    parent_run = mlflow.get_run(parent.info.run_id)
    assert parent_run.info.run_id == parent.info.run_id
    assert parent_run.data.metrics["async single metric"] == 99
    for num in range(100):
        assert parent_run.data.metrics[f"async batch metric {num}"] == num


def test_log_metric_async_throws():
    with mlflow.start_run():
        with pytest.raises(MlflowException, match="Please specify value as a valid double"):
            mlflow.log_metric(
                "async single metric", step=1, value="single metric value", synchronous=False
            ).wait()

        with pytest.raises(MlflowException, match="Please specify value as a valid double"):
            mlflow.log_metrics(
                metrics={f"async batch metric {num}": "batch metric value" for num in range(2)},
                step=1,
                synchronous=False,
            ).wait()


def test_log_param_async():
    run_operations = []

    with mlflow.start_run() as parent:
        run_operations.append(mlflow.log_param("async single param", value="1", synchronous=False))
        params = {f"async batch param {num}": num for num in range(100)}
        run_operations.append(mlflow.log_params(params=params, synchronous=False))

    for run_operation in run_operations:
        run_operation.wait()
    parent_run = mlflow.get_run(parent.info.run_id)
    assert parent_run.info.run_id == parent.info.run_id
    assert parent_run.data.params["async single param"] == "1"
    for num in range(100):
        assert parent_run.data.params[f"async batch param {num}"] == str(num)


def test_log_param_async_throws():
    with mlflow.start_run():
        mlflow.log_param("async single param", value="1", synchronous=False).wait()
        with pytest.raises(MlflowException, match=".*Changing param values is not allowed.*"):
            mlflow.log_param("async single param", value="2", synchronous=False).wait()

        mlflow.log_params({"async batch param": "2"}, synchronous=False).wait()
        with pytest.raises(MlflowException, match=".*Changing param values is not allowed.*"):
            mlflow.log_params({"async batch param": "3"}, synchronous=False).wait()


@pytest.mark.parametrize("flush_within_run", [True, False])
def test_flush_async_logging(flush_within_run):
    # NB: This test validates whether the async logger threads are cleaned up after flushing.
    # The validation relies on the thread name so it may false alert if other tests create
    # similar threads without cleaning them up. To avoid this, we only validates the newly
    # create threads after the test starts.
    original_threads = set(threading.enumerate())

    with mlflow.start_run() as run:
        for i in range(100):
            mlflow.log_metric("dummy", i, step=i, synchronous=False)

        if flush_within_run:
            mlflow.flush_async_logging()

    if not flush_within_run:
        mlflow.flush_async_logging()

    metric_history = mlflow.MlflowClient().get_metric_history(run.info.run_id, "dummy")
    assert len(metric_history) == 100

    # Ensure logging worker threads are cleaned up after flushing
    for thread in set(threading.enumerate()) - original_threads:
        assert not thread.name.startswith(ASYNC_LOGGING_WORKER_THREAD_PREFIX)
        assert not thread.name.startswith(ASYNC_LOGGING_STATUS_CHECK_THREAD_PREFIX)


def test_enable_async_logging():
    mlflow.config.enable_async_logging(True)
    with mock.patch(
        "mlflow.utils.async_logging.async_logging_queue.AsyncLoggingQueue.log_batch_async"
    ) as mock_log_batch_async:
        with mlflow.start_run():
            mlflow.log_metric("dummy", 1)
            mlflow.log_param("dummy", 1)
            mlflow.set_tag("dummy", 1)
            mlflow.log_metrics({"dummy": 1})
            mlflow.log_params({"dummy": 1})
            mlflow.set_tags({"dummy": 1})

    assert mock_log_batch_async.call_count == 6

    mlflow.config.enable_async_logging(False)
    with mock.patch(
        "mlflow.utils.async_logging.async_logging_queue.AsyncLoggingQueue.log_batch_async"
    ) as mock_log_batch_async:
        with mlflow.start_run():
            mlflow.log_metric("dummy", 1)
            mlflow.log_param("dummy", 1)
            mlflow.set_tag("dummy", 1)
            mlflow.log_metrics({"dummy": 1})
            mlflow.log_params({"dummy": 1})
            mlflow.set_tags({"dummy": 1})

    mock_log_batch_async.assert_not_called()


def test_set_tag_async():
    run_operations = []

    with mlflow.start_run() as parent:
        run_operations.append(mlflow.set_tag("async single tag", value="1", synchronous=False))
        tags = {f"async batch tag {num}": num for num in range(100)}
        run_operations.append(mlflow.set_tags(tags=tags, synchronous=False))

    for run_operation in run_operations:
        run_operation.wait()
    parent_run = mlflow.get_run(parent.info.run_id)
    assert parent_run.info.run_id == parent.info.run_id
    assert parent_run.data.tags["async single tag"] == "1"
    for num in range(100):
        assert parent_run.data.tags[f"async batch tag {num}"] == str(num)


@pytest.fixture
def spark_session_with_registry_uri(request):
    with mock.patch(
        "mlflow.tracking._model_registry.utils._get_active_spark_session"
    ) as spark_session_getter:
        spark = mock.MagicMock()
        spark_session_getter.return_value = spark
        spark.conf.get.side_effect = lambda key, _: "http://custom.uri"
        yield spark


def test_registry_uri_from_spark_conf(spark_session_with_registry_uri):
    assert mlflow.get_registry_uri() == "http://custom.uri"
    # The MLFLOW_REGISTRY_URI environment variable should still take precedence over the
    # spark conf if present
    with mock.patch.dict(os.environ, {MLFLOW_REGISTRY_URI.name: "something-else"}):
        assert mlflow.get_registry_uri() == "something-else"


def test_set_experiment_thread_safety(tmp_path):
    sqlite_uri = "sqlite:///{}".format(tmp_path.joinpath("test.db"))
    mlflow.set_tracking_uri(sqlite_uri)

    origin_create_experiment = MlflowClient.create_experiment

    def patched_create_experiment(self, *args, **kwargs):
        # The sleep is for triggering `mlflow.set_experiment`
        # multiple thread / process execution race condition stably.
        time.sleep(0.1)
        return origin_create_experiment(self, *args, **kwargs)

    with mock.patch(
        "mlflow.tracking.client.MlflowClient.create_experiment", patched_create_experiment
    ):
        created_exp_ids = []

        def thread_target():
            exp = mlflow.set_experiment("test_experiment")
            created_exp_ids.append(exp.experiment_id)

        t1 = threading.Thread(target=thread_target)
        t1.start()
        t2 = threading.Thread(target=thread_target)
        t2.start()

        t1.join()
        t2.join()

        # assert the `set_experiment` invocations in the 2 threads both succeed.
        assert len(created_exp_ids) == 2
        # assert the `set_experiment` invocations in the 2 threads use the same experiment ID.
        assert created_exp_ids[0] == created_exp_ids[1]

        if os.name == "posix":
            mp_ctx = multiprocessing.get_context("fork")
            queue = mp_ctx.Queue()

            def subprocess_target(que):
                exp = mlflow.set_experiment("test_experiment2")
                que.put(exp.experiment_id)

            subproc1 = mp_ctx.Process(target=subprocess_target, args=(queue,))
            subproc1.start()
            subproc2 = mp_ctx.Process(target=subprocess_target, args=(queue,))
            subproc2.start()

            subproc1.join()
            subproc2.join()

            assert subproc1.exitcode == 0
            assert subproc2.exitcode == 0

            exp_id1 = queue.get(block=False)
            exp_id2 = queue.get(block=False)
            assert exp_id1 == exp_id2


def test_subprocess_inherit_active_experiment(tmp_path):
    sqlite_uri = "sqlite:///{}".format(tmp_path.joinpath("test.db"))
    mlflow.set_tracking_uri(sqlite_uri)

    exp = mlflow.set_experiment("test_experiment")
    exp_id = exp.experiment_id

    stdout = subprocess.check_output(
        [
            sys.executable,
            "-c",
            "import mlflow; print(mlflow.tracking.fluent._get_experiment_id())",
        ],
        text=True,
    )
    assert exp_id in stdout


def test_mlflow_active_run_thread_local(tmp_path):
    sqlite_uri = "sqlite:///{}".format(tmp_path.joinpath("test.db"))
    mlflow.set_tracking_uri(sqlite_uri)

    with mlflow.start_run():
        thread_active_run = None

        def thread_target():
            nonlocal thread_active_run
            thread_active_run = mlflow.active_run()

        thread1 = threading.Thread(target=thread_target)
        thread1.start()
        thread1.join()
        # assert in another thread, active run is None.
        assert thread_active_run is None

        if os.name == "posix":
            mp_ctx = multiprocessing.get_context("fork")

            def subprocess_target():
                # assert in subprocess, active run is None.
                assert mlflow.active_run() is None

            subproc = mp_ctx.Process(target=subprocess_target)
            subproc.start()
            subproc.join()
            assert subproc.exitcode == 0


def test_mlflow_last_active_run_thread_local(tmp_path):
    sqlite_uri = "sqlite:///{}".format(tmp_path.joinpath("test.db"))
    mlflow.set_tracking_uri(sqlite_uri)

    with mlflow.start_run() as run:
        pass

    assert mlflow.last_active_run().info.run_id == run.info.run_id

    thread_last_active_run = None

    def thread_target():
        nonlocal thread_last_active_run
        thread_last_active_run = mlflow.last_active_run()

    thread1 = threading.Thread(target=thread_target)
    thread1.start()
    thread1.join()
    # assert in another thread, active run is None.
    assert thread_last_active_run is None

    if os.name == "posix":
        mp_ctx = multiprocessing.get_context("fork")

        def subprocess_target():
            # assert in subprocess, active run is None.
            assert mlflow.last_active_run() is None

        subproc = mp_ctx.Process(target=subprocess_target)
        subproc.start()
        subproc.join()
        assert subproc.exitcode == 0


def test_subprocess_inherit_tracking_uri(tmp_path):
    sqlite_uri = "sqlite:///{}".format(tmp_path.joinpath("test.db"))
    mlflow.set_tracking_uri(sqlite_uri)

    stdout = subprocess.check_output(
        [
            sys.executable,
            "-c",
            "import mlflow; print(mlflow.get_tracking_uri())",
        ],
        text=True,
    )
    assert sqlite_uri in stdout


def test_subprocess_inherit_registry_uri(tmp_path):
    sqlite_uri = "sqlite:///{}".format(tmp_path.joinpath("test.db"))
    mlflow.set_registry_uri(sqlite_uri)

    stdout = subprocess.check_output(
        [
            sys.executable,
            "-c",
            "import mlflow; print(mlflow.get_registry_uri())",
        ],
        text=True,
    )
    assert sqlite_uri in stdout


def test_end_run_inside_start_run_context_manager():
    client = MlflowClient()

    with mlflow.start_run() as parent_run:
        with mlflow.start_run(nested=True) as child_run:
            mlflow.end_run("FAILED")
            assert client.get_run(child_run.info.run_id).info.status == RunStatus.to_string(
                RunStatus.FAILED
            )

        assert client.get_run(parent_run.info.run_id).info.status == RunStatus.to_string(
            RunStatus.RUNNING
        )
    assert client.get_run(parent_run.info.run_id).info.status == RunStatus.to_string(
        RunStatus.FINISHED
    )


def test_runs_are_ended_by_run_id():
    with mlflow.start_run() as run:
        # end run and start it again with the same id
        # to make sure it's not referentially equal
        mlflow.end_run()
        mlflow.start_run(run_id=run.info.run_id)

    assert mlflow.active_run() is None


def test_initialize_logged_model_active_run():
    with mlflow.start_run() as run:
        model = mlflow.initialize_logged_model()
        assert model.source_run_id == run.info.run_id
        assert model.experiment_id == run.info.experiment_id

    exp_id = mlflow.create_experiment("exp")
    with mlflow.start_run(experiment_id=exp_id) as run:
        model = mlflow.initialize_logged_model()
        assert model.source_run_id == run.info.run_id
        assert model.experiment_id == run.info.experiment_id

    model = mlflow.initialize_logged_model()
    assert model.source_run_id is None


def test_initialize_logged_model_tags_from_context():
    expected_tags = {
        mlflow_tags.MLFLOW_SOURCE_NAME: "source_name",
        mlflow_tags.MLFLOW_SOURCE_TYPE: SourceType.to_string(SourceType.NOTEBOOK),
        mlflow_tags.MLFLOW_GIT_COMMIT: "1234",
    }

    with (
        mock.patch(
            "mlflow.tracking.context.default_context._get_source_name",
            return_value=expected_tags[mlflow_tags.MLFLOW_SOURCE_NAME],
        ) as m_get_source_name,
        mock.patch(
            "mlflow.tracking.context.default_context._get_source_type",
            return_value=SourceType.from_string(expected_tags[mlflow_tags.MLFLOW_SOURCE_TYPE]),
        ) as m_get_source_type,
        mock.patch(
            "mlflow.tracking.context.git_context._get_source_version",
            return_value=expected_tags[mlflow_tags.MLFLOW_GIT_COMMIT],
        ) as m_get_source_version,
    ):
        model = mlflow.initialize_logged_model()
        assert expected_tags.items() <= model.tags.items()
        m_get_source_name.assert_called_once()
        m_get_source_type.assert_called_once()
        m_get_source_version.assert_called_once()


def test_log_model_params():
    model = mlflow.initialize_logged_model()

    large_params = {f"param_{i}": f"value_{i}" for i in range(150)}
    mlflow.log_model_params(large_params, model_id=model.model_id)

    logged_model = mlflow.get_logged_model(model.model_id)
    for key, value in large_params.items():
        assert logged_model.params.get(key) == value


def test_log_model_params_active_model():
    model = mlflow.create_external_model()
    with mlflow.set_active_model(model_id=model.model_id):
        large_params = {f"param_{i}": f"value_{i}" for i in range(150)}
        mlflow.log_model_params(large_params)
        logged_model = mlflow.get_logged_model(model.model_id)
        assert logged_model.params == large_params


def test_finalized_logged_model():
    model = mlflow.initialize_logged_model()
    finalized_model = mlflow.finalize_logged_model(
        model_id=model.model_id, status=LoggedModelStatus.READY
    )
    assert finalized_model.status == LoggedModelStatus.READY

    finalized_model = mlflow.finalize_logged_model(model_id=model.model_id, status="READY")
    assert finalized_model.status == LoggedModelStatus.READY


def test_create_external_model(tmp_path):
    model = mlflow.create_external_model()
    assert model.status == LoggedModelStatus.READY
    assert model.tags.get(mlflow_tags.MLFLOW_MODEL_IS_EXTERNAL) == "true"

    # Verify that an MLmodel file is created with metadata indicating that the model's artifacts
    # are stored externally
    mlflow.artifacts.download_artifacts(f"models:/{model.model_id}", dst_path=tmp_path)
    mlflow_model: Model = Model.load(os.path.join(tmp_path, MLMODEL_FILE_NAME))
    assert mlflow_model.metadata is not None
    assert mlflow_model.metadata.get(mlflow_tags.MLFLOW_MODEL_IS_EXTERNAL) is True

    exp_id = mlflow.create_experiment("test")
    with mlflow.start_run(experiment_id=exp_id) as run:
        pass
    with mock.patch("mlflow.tracking.fluent._get_experiment_id", return_value=None) as m:
        model = mlflow.create_external_model(source_run_id=run.info.run_id)
        m.assert_called_once()

    assert model.experiment_id == exp_id


def test_last_logged_model():
    _reset_last_logged_model_id()
    assert mlflow.last_logged_model() is None

    model = mlflow.initialize_logged_model()
    assert mlflow.last_logged_model().model_id == model.model_id

    client = MlflowClient()
    client.set_logged_model_tags(model.model_id, {"tag": "value"})
    assert mlflow.last_logged_model().tags.get("tag") == "value"

    client.delete_logged_model_tag(model.model_id, "tag")
    assert "tag" not in mlflow.last_logged_model().tags

    external_model = mlflow.create_external_model()
    assert mlflow.last_logged_model().model_id == external_model.model_id

    another_model = mlflow.initialize_logged_model()
    assert mlflow.last_logged_model().model_id == another_model.model_id

    # model created by client should be ignored
    client.create_logged_model(experiment_id="0")
    assert mlflow.last_logged_model().model_id == another_model.model_id

    # model created by another thread should be ignored
    t = threading.Thread(daemon=True, target=lambda: mlflow.initialize_logged_model())
    t.start()
    t.join()
    assert mlflow.last_logged_model().model_id == another_model.model_id


def test_last_logged_model_log_model():
    class Model(mlflow.pyfunc.PythonModel):
        def predict(self, context, model_input):
            return model_input

    model = mlflow.pyfunc.log_model(name="model", python_model=Model())
    assert mlflow.last_logged_model().model_id == model.model_id


def test_last_logged_model_autolog():
    try:
        from sklearn.linear_model import LinearRegression

        mlflow.sklearn.autolog(log_models=True)

        with mlflow.start_run() as run:
            lr = LinearRegression()
            lr.fit([[1], [2]], [3, 4])

        model = mlflow.last_logged_model()
        assert model is not None
        assert model.source_run_id == run.info.run_id
    finally:
        mlflow.sklearn.autolog(disable=True)


def test_set_and_delete_model_tag():
    _reset_last_logged_model_id()

    model = mlflow.initialize_logged_model()
    assert mlflow.last_logged_model().model_id == model.model_id

    mlflow.set_logged_model_tags(model.model_id, {"tag": "value"})
    assert mlflow.last_logged_model().tags.get("tag") == "value"

    mlflow.delete_logged_model_tag(model.model_id, "tag")
    assert "tag" not in mlflow.last_logged_model().tags


def test_search_logged_models():
    with mock.patch("mlflow.tracking.fluent.MlflowClient") as MockClient:
        mock_client = MockClient.return_value
        mock_client.search_logged_models.return_value = PagedList([], None)

        experiment_ids = ["123"]
        filter_string = "name = 'model'"
        datasets = [{"dataset_name": "dataset"}]
        max_results = 50
        order_by = [{"field_name": "metrics.accuracy", "ascending": False}]

        mlflow.search_logged_models(
            experiment_ids=experiment_ids,
            filter_string=filter_string,
            datasets=datasets,
            max_results=max_results,
            order_by=order_by,
            output_format="list",
        )

        mock_client.search_logged_models.assert_called_once_with(
            experiment_ids=experiment_ids,
            filter_string=filter_string,
            datasets=datasets,
            max_results=max_results,
            order_by=order_by,
            page_token=None,
        )


def make_mock_search_logged_model_page(models, token):
    page = mock.Mock()
    page.to_list.return_value = models
    page.token = token
    return page


def test_search_logged_models_pagination():
    with mock.patch("mlflow.tracking.fluent.MlflowClient") as MockClient:
        mock_client = MockClient.return_value
        page_1 = make_mock_search_logged_model_page(["model_1", "model_2"], "token_1")
        page_2 = make_mock_search_logged_model_page(["model_3"], None)
        mock_client.search_logged_models.side_effect = [page_1, page_2]

        experiment_ids = ["123"]
        result = mlflow.search_logged_models(experiment_ids=experiment_ids, output_format="list")
        assert result == [f"model_{i + 1}" for i in range(3)]

        expected_calls = [
            mock.call(
                experiment_ids=experiment_ids,
                filter_string=None,
                datasets=None,
                max_results=None,
                order_by=None,
                page_token=None,
            ),
            mock.call(
                experiment_ids=experiment_ids,
                filter_string=None,
                datasets=None,
                max_results=None,
                order_by=None,
                page_token="token_1",
            ),
        ]
        mock_client.search_logged_models.assert_has_calls(expected_calls)


def test_search_logged_models_max_results():
    with mock.patch("mlflow.tracking.fluent.MlflowClient") as MockClient:
        mock_client = MockClient.return_value
        page = make_mock_search_logged_model_page(["model_1", "model_2"], "token_1")
        mock_client.search_logged_models.side_effect = [page]

        experiment_ids = ["123"]
        max_results = 1
        result = mlflow.search_logged_models(
            experiment_ids=experiment_ids, max_results=max_results, output_format="list"
        )
        assert result == ["model_1"]

        mock_client.search_logged_models.assert_called_once_with(
            experiment_ids=experiment_ids,
            filter_string=None,
            datasets=None,
            max_results=max_results,
            order_by=None,
            page_token=None,
        )


def test_set_active_model():
    assert mlflow.get_active_model_id() is None

    model = mlflow.create_external_model(name="test_model")

    set_active_model(name=model.name)
    assert mlflow.get_active_model_id() == model.model_id

    set_active_model(model_id=model.model_id)
    assert mlflow.get_active_model_id() == model.model_id

    model2 = mlflow.create_external_model(name="test_model")
    set_active_model(name="test_model")
    assert mlflow.get_active_model_id() == model2.model_id

    set_active_model(name="new_model")
    logged_model = mlflow.search_logged_models(
        filter_string="name='new_model'", output_format="list"
    )[0]
    assert logged_model.name == "new_model"
    assert mlflow.get_active_model_id() == logged_model.model_id

    with set_active_model(model_id=model.model_id) as active_model:
        assert active_model.model_id == model.model_id
        assert mlflow.get_active_model_id() == model.model_id
        with set_active_model(name="new_model"):
            assert mlflow.get_active_model_id() == logged_model.model_id
        assert mlflow.get_active_model_id() == model.model_id
    assert mlflow.get_active_model_id() == logged_model.model_id


def test_set_active_model_error():
    with pytest.raises(MlflowException, match=r"Either name or model_id must be provided"):
        set_active_model()

    model = mlflow.create_external_model(name="test_model")
    with pytest.raises(MlflowException, match=r"does not match the provided name"):
        set_active_model(name="abc", model_id=model.model_id)

    with pytest.raises(MlflowException, match=r"Logged model with ID '1234' not found"):
        set_active_model(model_id="1234")


def test_set_active_model_env_var(monkeypatch):
    monkeypatch.setenv(_MLFLOW_ACTIVE_MODEL_ID.name, "1234")
    # mimic the behavior when mlflow is imported
    _ACTIVE_MODEL_CONTEXT.set(ActiveModelContext())
    assert mlflow.get_active_model_id() == "1234"

    monkeypatch.delenv(_MLFLOW_ACTIVE_MODEL_ID.name)
    _ACTIVE_MODEL_CONTEXT.set(ActiveModelContext())

    assert mlflow.get_active_model_id() is None
    assert _MLFLOW_ACTIVE_MODEL_ID.get() is None


def test_set_active_model_link_traces():
    set_active_model(name="test_model")
    model_id = mlflow.get_active_model_id()
    assert model_id is not None

    @mlflow.trace
    def predict(model_input):
        return model_input

    for i in range(3):
        predict(model_input=i)

    traces = get_traces()
    assert len(traces) == 3
    for trace in traces:
        assert trace.info.request_metadata[TraceMetadataKey.MODEL_ID] == model_id

    # manual start span without model_id
    with mlflow.start_span():
        predict(model_input=1)
    traces = get_traces()
    assert len(traces) == 4
    assert traces[0].info.request_metadata[TraceMetadataKey.MODEL_ID] == model_id
<<<<<<< HEAD

    # manual start span with model_id
    with mlflow.start_span(model_id="1234"):
        predict(model_input=1)

    traces = get_traces()
    assert len(traces) == 5
    assert traces[0].info.request_metadata[TraceMetadataKey.MODEL_ID] == "1234"
=======
>>>>>>> fd3678cb

    with set_active_model(name="new_model") as new_model:
        predict(model_input=1)
    traces = get_traces()
<<<<<<< HEAD
    assert len(traces) == 6
=======
    assert len(traces) == 5
>>>>>>> fd3678cb
    assert traces[0].info.request_metadata[TraceMetadataKey.MODEL_ID] == new_model.model_id
    assert new_model.model_id != model_id


def test_set_active_model_in_databricks_serving():
    with mock.patch(
        "mlflow.tracking.fluent.is_in_databricks_model_serving_environment",
        return_value=True,
    ):
        model = set_active_model(name="test_model")
        assert mlflow.get_active_model_id() == model.model_id
        assert _MLFLOW_ACTIVE_MODEL_ID.get() == model.model_id

        with set_active_model(name="new_model") as new_model:
            assert mlflow.get_active_model_id() == new_model.model_id
            assert _MLFLOW_ACTIVE_MODEL_ID.get() == new_model.model_id

        assert mlflow.get_active_model_id() == model.model_id
        assert _MLFLOW_ACTIVE_MODEL_ID.get() == model.model_id


def test_get_active_model_id_global():
    model = mlflow.create_external_model()

    with ThreadPoolExecutor(max_workers=4) as executor:
        futures = [executor.submit(set_active_model, model_id=model.model_id) for i in range(4)]
        for f in futures:
            f.result()

    assert mlflow.get_active_model_id() is None
    assert _get_active_model_id_global() == model.model_id

    with ThreadPoolExecutor(max_workers=4) as executor:
        futures = [executor.submit(set_active_model, name=f"test_model_{i}") for i in range(4)]
        for f in futures:
            f.result()

    with mock.patch("mlflow.tracking.fluent._logger.debug") as mock_debug:
        assert _get_active_model_id_global() is None
        assert any(
            "Failed to get one active model id from all threads" in call_args[0][0]
            for call_args in mock_debug.call_args_list
        )


def test_active_model_set_in_threads_can_be_fetched_from_main_process(monkeypatch):
    monkeypatch.setenv("IS_IN_DB_MODEL_SERVING_ENV", "true")

    class TestModel(mlflow.pyfunc.PythonModel):
        @mlflow.trace
        def predict(self, model_input: list[str]) -> list[str]:
            return model_input

    model_info = mlflow.pyfunc.log_model(
        name="test_model",
        python_model=TestModel(),
        input_example=["a", "b", "c"],
    )

    def _load_model(model_uri):
        pyfunc_model = mlflow.pyfunc.load_model(model_uri)
        _update_active_model_id_based_on_mlflow_model(pyfunc_model._model_meta)
        return pyfunc_model

    with ThreadPoolExecutor(max_workers=4) as executor:
        futures = [executor.submit(_load_model, model_info.model_uri) for i in range(4)]
        for f in futures:
            f.result()

    assert mlflow.get_active_model_id() is None
    assert _get_active_model_id_global() == model_info.model_id


def test_log_metric_link_to_active_model():
    model = mlflow.create_external_model(name="test_model")
    set_active_model(name=model.name)
    with mlflow.start_run():
        mlflow.log_metric("metric", 1)
    logged_model = mlflow.get_logged_model(model_id=model.model_id)
    assert logged_model.name == model.name
    assert logged_model.model_id == model.model_id
    assert logged_model.metrics[0].key == "metric"
    assert logged_model.metrics[0].value == 1


def test_log_metrics_link_to_active_model():
    model = mlflow.create_external_model(name="test_model")
    set_active_model(name=model.name)
    with mlflow.start_run():
        mlflow.log_metrics({"metric1": 1, "metric2": 2})
    logged_model = mlflow.get_logged_model(model_id=model.model_id)
    assert logged_model.name == model.name
    assert logged_model.model_id == model.model_id
    assert len(logged_model.metrics) == 2
    assert {m.key: m.value for m in logged_model.metrics} == {"metric1": 1, "metric2": 2}


<<<<<<< HEAD
def test_clear_active_model():
    @mlflow.trace
    def predict(model_input):
        return model_input

    model = mlflow.create_external_model(name="test_model")
    set_active_model(name=model.name)
    assert mlflow.get_active_model_id() == model.model_id
    predict(1)
    traces = get_traces()
    assert len(traces) == 1
    assert traces[0].info.request_metadata[TraceMetadataKey.MODEL_ID] == model.model_id

    clear_active_model()
    assert mlflow.get_active_model_id() is None
    with mlflow.start_run():
        mlflow.log_metric("metric", 1)
    logged_model = mlflow.get_logged_model(model_id=model.model_id)
    assert logged_model.metrics is None

    predict(1)
    traces = get_traces()
    assert len(traces) == 2
    assert TraceMetadataKey.MODEL_ID not in traces[0].info.request_metadata

    # load model sets the active model again
    model_info = mlflow.pyfunc.log_model(
        name="test_model",
        python_model=predict,
        input_example=["a", "b", "c"],
    )
    loaded_model = mlflow.pyfunc.load_model(model_info.model_uri)
    loaded_model.predict(["a", "b", "c"])
    traces = get_traces()
    assert len(traces) == 3
    assert traces[0].info.request_metadata[TraceMetadataKey.MODEL_ID] == model_info.model_id

    clear_active_model()
    assert mlflow.get_active_model_id() is None

    # ensure clear_active_model works when no model is set
    clear_active_model()
    assert mlflow.get_active_model_id() is None
=======
def test_set_logged_model_tags_error():
    with pytest.raises(MlflowException, match="You may not have access to the logged model"):
        mlflow.set_logged_model_tags("non-existing-model-id", {"tag": "value"})
>>>>>>> fd3678cb
<|MERGE_RESOLUTION|>--- conflicted
+++ resolved
@@ -2095,26 +2095,11 @@
     traces = get_traces()
     assert len(traces) == 4
     assert traces[0].info.request_metadata[TraceMetadataKey.MODEL_ID] == model_id
-<<<<<<< HEAD
-
-    # manual start span with model_id
-    with mlflow.start_span(model_id="1234"):
-        predict(model_input=1)
-
-    traces = get_traces()
-    assert len(traces) == 5
-    assert traces[0].info.request_metadata[TraceMetadataKey.MODEL_ID] == "1234"
-=======
->>>>>>> fd3678cb
 
     with set_active_model(name="new_model") as new_model:
         predict(model_input=1)
     traces = get_traces()
-<<<<<<< HEAD
-    assert len(traces) == 6
-=======
     assert len(traces) == 5
->>>>>>> fd3678cb
     assert traces[0].info.request_metadata[TraceMetadataKey.MODEL_ID] == new_model.model_id
     assert new_model.model_id != model_id
 
@@ -2212,7 +2197,6 @@
     assert {m.key: m.value for m in logged_model.metrics} == {"metric1": 1, "metric2": 2}
 
 
-<<<<<<< HEAD
 def test_clear_active_model():
     @mlflow.trace
     def predict(model_input):
@@ -2256,8 +2240,8 @@
     # ensure clear_active_model works when no model is set
     clear_active_model()
     assert mlflow.get_active_model_id() is None
-=======
+
+
 def test_set_logged_model_tags_error():
     with pytest.raises(MlflowException, match="You may not have access to the logged model"):
-        mlflow.set_logged_model_tags("non-existing-model-id", {"tag": "value"})
->>>>>>> fd3678cb
+        mlflow.set_logged_model_tags("non-existing-model-id", {"tag": "value"})