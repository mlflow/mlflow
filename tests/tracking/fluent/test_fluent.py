import json
import multiprocessing
import os
import random
import subprocess
import sys
import threading
import time
import uuid
from collections import defaultdict
from importlib import reload
from itertools import zip_longest
from unittest import mock

import pandas as pd
import pytest

import mlflow
import mlflow.tracking.context.registry
import mlflow.tracking.fluent
from mlflow import MlflowClient, set_active_model
from mlflow.data.http_dataset_source import HTTPDatasetSource
from mlflow.data.pandas_dataset import from_pandas
from mlflow.entities import (
    LifecycleStage,
    Metric,
    Param,
    Run,
    RunData,
    RunInfo,
    RunStatus,
    RunTag,
    SourceType,
    ViewType,
)
from mlflow.entities.logged_model_status import LoggedModelStatus
from mlflow.environment_variables import (
    MLFLOW_ACTIVE_MODEL_ID,
    MLFLOW_EXPERIMENT_ID,
    MLFLOW_EXPERIMENT_NAME,
    MLFLOW_REGISTRY_URI,
    MLFLOW_RUN_ID,
)
from mlflow.exceptions import MlflowException
from mlflow.models.model import MLMODEL_FILE_NAME, Model
from mlflow.store.entities.paged_list import PagedList
from mlflow.store.model_registry import (
    SEARCH_REGISTERED_MODEL_MAX_RESULTS_DEFAULT,
)
from mlflow.store.tracking import SEARCH_MAX_RESULTS_DEFAULT
from mlflow.tracing.constant import SpanAttributeKey
from mlflow.tracking.fluent import (
    _get_experiment_id,
    _get_experiment_id_from_env,
    _reset_last_logged_model_id,
    get_run,
    search_runs,
    set_experiment,
    start_run,
)
from mlflow.utils import get_results_from_paginated_fn, mlflow_tags
from mlflow.utils.async_logging.async_logging_queue import (
    ASYNC_LOGGING_STATUS_CHECK_THREAD_PREFIX,
    ASYNC_LOGGING_WORKER_THREAD_PREFIX,
)
from mlflow.utils.time import get_current_time_millis

from tests.helper_functions import multi_context
from tests.tracing.helper import get_traces


def create_run(
    run_id="",
    exp_id="",
    uid="",
    start=0,
    end=0,
    metrics=None,
    params=None,
    tags=None,
    status=RunStatus.FINISHED,
    a_uri=None,
):
    return Run(
        RunInfo(
            run_id=run_id,
            experiment_id=exp_id,
            user_id=uid,
            status=status,
            start_time=start,
            end_time=end,
            lifecycle_stage=LifecycleStage.ACTIVE,
            artifact_uri=a_uri,
        ),
        RunData(metrics=metrics, params=params, tags=tags),
    )


def create_test_runs_and_expected_data(experiment_id=None):
    """
    Create a pair of runs and a corresponding data to expect when runs are searched
    for the same experiment.

    Returns:
        A tuple of a list and a dictionary
    """
    start_times = [get_current_time_millis(), get_current_time_millis()]
    end_times = [get_current_time_millis(), get_current_time_millis()]
    exp_id = experiment_id or "123"
    runs = [
        create_run(
            status=RunStatus.FINISHED,
            a_uri="dbfs:/test",
            run_id="abc",
            exp_id=exp_id,
            start=start_times[0],
            end=end_times[0],
            metrics=[Metric("mse", 0.2, 0, 0)],
            params=[Param("param", "value")],
            tags=[RunTag("tag", "value")],
        ),
        create_run(
            status=RunStatus.SCHEDULED,
            a_uri="dbfs:/test2",
            run_id="def",
            exp_id=exp_id,
            start=start_times[1],
            end=end_times[1],
            metrics=[Metric("mse", 0.6, 0, 0), Metric("loss", 1.2, 0, 5)],
            params=[Param("param2", "val"), Param("k", "v")],
            tags=[RunTag("tag2", "v2")],
        ),
    ]
    data = {
        "status": [RunStatus.FINISHED, RunStatus.SCHEDULED],
        "artifact_uri": ["dbfs:/test", "dbfs:/test2"],
        "run_id": ["abc", "def"],
        "experiment_id": [exp_id] * 2,
        "start_time": start_times,
        "end_time": end_times,
        "metrics.mse": [0.2, 0.6],
        "metrics.loss": [None, 1.2],
        "params.param": ["value", None],
        "params.param2": [None, "val"],
        "params.k": [None, "v"],
        "tags.tag": ["value", None],
        "tags.tag2": [None, "v2"],
    }
    return runs, data


def create_experiment(
    experiment_id=uuid.uuid4().hex,
    name="Test Experiment",
    artifact_location="/tmp",
    lifecycle_stage=LifecycleStage.ACTIVE,
    tags=None,
):
    return mlflow.entities.Experiment(experiment_id, name, artifact_location, lifecycle_stage, tags)


@pytest.fixture(autouse=True)
def reset_experiment_id():
    """
    This fixture resets the active experiment id *after* the execution of the test case in which
    its included
    """
    yield
    mlflow.tracking.fluent._active_experiment_id = None


@pytest.fixture(autouse=True)
def reload_context_registry():
    """Reload the context registry module to clear caches."""
    reload(mlflow.tracking.context.registry)


@pytest.fixture(params=["list", "pandas"])
def search_runs_output_format(request):
    if "MLFLOW_SKINNY" in os.environ and request.param == "pandas":
        pytest.skip("pandas output_format is not supported with skinny client")
    return request.param


def test_get_experiment_id_from_env(monkeypatch):
    # When no env variables are set
    assert not MLFLOW_EXPERIMENT_NAME.defined
    assert not MLFLOW_EXPERIMENT_ID.defined
    assert _get_experiment_id_from_env() is None

    # set only ID
    name = f"random experiment {random.randint(1, 1e6)}"
    exp_id = mlflow.create_experiment(name)
    assert exp_id is not None
    monkeypatch.delenv(MLFLOW_EXPERIMENT_NAME.name, raising=False)
    monkeypatch.setenv(MLFLOW_EXPERIMENT_ID.name, exp_id)
    assert _get_experiment_id_from_env() == exp_id

    # set only name
    name = f"random experiment {random.randint(1, 1e6)}"
    exp_id = mlflow.create_experiment(name)
    assert exp_id is not None
    monkeypatch.delenv(MLFLOW_EXPERIMENT_ID.name, raising=False)
    monkeypatch.setenv(MLFLOW_EXPERIMENT_NAME.name, name)
    assert _get_experiment_id_from_env() == exp_id

    # create experiment from env name
    name = f"random experiment {random.randint(1, 1e6)}"
    monkeypatch.delenv(MLFLOW_EXPERIMENT_ID.name, raising=False)
    monkeypatch.setenv(MLFLOW_EXPERIMENT_NAME.name, name)
    assert MlflowClient().get_experiment_by_name(name) is None
    assert _get_experiment_id_from_env() is not None

    # assert experiment creation from encapsulating function
    name = f"random experiment {random.randint(1, 1e6)}"
    monkeypatch.delenv(MLFLOW_EXPERIMENT_ID.name, raising=False)
    monkeypatch.setenv(MLFLOW_EXPERIMENT_NAME.name, name)
    assert MlflowClient().get_experiment_by_name(name) is None
    assert _get_experiment_id() is not None

    # assert raises from conflicting experiment_ids
    name = f"random experiment {random.randint(1, 1e6)}"
    exp_id = mlflow.create_experiment(name)
    random_id = random.randint(100, 1e6)
    assert exp_id != random_id
    monkeypatch.delenv(MLFLOW_EXPERIMENT_NAME.name, raising=False)
    monkeypatch.setenv(MLFLOW_EXPERIMENT_ID.name, random_id)
    with pytest.raises(
        MlflowException,
        match=(
            f"The provided {MLFLOW_EXPERIMENT_ID} environment variable value "
            f"`{random_id}` does not exist in the tracking server"
        ),
    ):
        _get_experiment_id_from_env()

    # assert raises from name to id mismatch
    name = f"random experiment {random.randint(1, 1e6)}"
    exp_id = mlflow.create_experiment(name)
    random_id = random.randint(100, 1e6)
    assert exp_id != random_id
    monkeypatch.setenvs({MLFLOW_EXPERIMENT_ID.name: random_id, MLFLOW_EXPERIMENT_NAME.name: name})
    with pytest.raises(
        MlflowException,
        match=(
            f"The provided {MLFLOW_EXPERIMENT_ID} environment variable value "
            f"`{random_id}` does not match the experiment id"
        ),
    ):
        _get_experiment_id_from_env()

    # assert does not raise if active experiment is set with invalid env variables
    invalid_name = "invalid experiment"
    name = f"random experiment {random.randint(1, 1e6)}"
    exp_id = mlflow.create_experiment(name)
    assert exp_id is not None
    random_id = random.randint(100, 1e6)
    monkeypatch.setenvs(
        {MLFLOW_EXPERIMENT_ID.name: random_id, MLFLOW_EXPERIMENT_NAME.name: invalid_name}
    )
    mlflow.set_experiment(experiment_id=exp_id)
    assert _get_experiment_id() == exp_id


def test_get_experiment_id_with_active_experiment_returns_active_experiment_id():
    # Create a new experiment and set that as active experiment
    name = f"Random experiment {random.randint(1, 1e6)}"
    exp_id = mlflow.create_experiment(name)
    assert exp_id is not None
    mlflow.set_experiment(name)
    assert _get_experiment_id() == exp_id


def test_get_experiment_id_with_no_active_experiments_returns_zero():
    assert _get_experiment_id() == "0"


def test_get_experiment_id_in_databricks_detects_notebook_id_by_default():
    notebook_id = 768

    with mock.patch(
        "mlflow.tracking.fluent.default_experiment_registry.get_experiment_id",
        return_value=notebook_id,
    ):
        assert _get_experiment_id() == notebook_id


def test_get_experiment_id_in_databricks_with_active_experiment_returns_active_experiment_id():
    exp_name = f"random experiment {random.randint(1, 1e6)}"
    exp_id = mlflow.create_experiment(exp_name)
    mlflow.set_experiment(exp_name)
    notebook_id = str(int(exp_id) + 73)

    with mock.patch(
        "mlflow.tracking.fluent.default_experiment_registry.get_experiment_id",
        return_value=notebook_id,
    ):
        assert _get_experiment_id() != notebook_id
        assert _get_experiment_id() == exp_id


def test_get_experiment_id_in_databricks_with_experiment_defined_in_env_returns_env_experiment_id(
    monkeypatch,
):
    exp_name = f"random experiment {random.randint(1, 1e6)}"
    exp_id = mlflow.create_experiment(exp_name)
    notebook_id = str(int(exp_id) + 73)
    monkeypatch.delenv(MLFLOW_EXPERIMENT_NAME.name, raising=False)
    monkeypatch.setenv(MLFLOW_EXPERIMENT_ID.name, exp_id)

    with mock.patch(
        "mlflow.tracking.fluent.default_experiment_registry.get_experiment_id",
        return_value=notebook_id,
    ):
        assert _get_experiment_id() != notebook_id
        assert _get_experiment_id() == exp_id


def test_get_experiment_by_id():
    name = f"Random experiment {random.randint(1, 1e6)}"
    exp_id = mlflow.create_experiment(name)

    experiment = mlflow.get_experiment(exp_id)
    assert experiment.experiment_id == exp_id


def test_get_experiment_by_id_with_is_in_databricks_job():
    job_exp_id = 123
    with mock.patch(
        "mlflow.tracking.fluent.default_experiment_registry.get_experiment_id",
        return_value=job_exp_id,
    ):
        assert _get_experiment_id() == job_exp_id


def test_get_experiment_by_name():
    name = f"Random experiment {random.randint(1, 1e6)}"
    exp_id = mlflow.create_experiment(name)

    experiment = mlflow.get_experiment_by_name(name)
    assert experiment.experiment_id == exp_id


def test_search_experiments(tmp_path):
    sqlite_uri = "sqlite:///{}".format(tmp_path.joinpath("test.db"))
    mlflow.set_tracking_uri(sqlite_uri)
    # Why do we need this line? If we didn't have this line, the first `mlflow.create_experiment`
    # call in the loop below would create two experiments, the default experiment (when the sqlite
    # database is initialized) and another one with the specified name. They might have the same
    # creation time, which makes the search order non-deterministic and this test flaky.
    mlflow.search_experiments()

    num_all_experiments = SEARCH_MAX_RESULTS_DEFAULT + 1  # +1 for the default experiment
    num_active_experiments = SEARCH_MAX_RESULTS_DEFAULT // 2
    num_deleted_experiments = SEARCH_MAX_RESULTS_DEFAULT - num_active_experiments

    active_experiment_names = [f"active_{i}" for i in range(num_active_experiments)]
    tag_values = ["x", "x", "y"]
    for tag, active_experiment_name in zip_longest(tag_values, active_experiment_names):
        # Sleep to ensure that each experiment has a different creation time
        time.sleep(0.001)
        mlflow.create_experiment(active_experiment_name, tags={"tag": tag} if tag else None)

    deleted_experiment_names = [f"deleted_{i}" for i in range(num_deleted_experiments)]
    for deleted_experiment_name in deleted_experiment_names:
        time.sleep(0.001)
        exp_id = mlflow.create_experiment(deleted_experiment_name)
        mlflow.delete_experiment(exp_id)

    # max_results is unspecified
    experiments = mlflow.search_experiments(view_type=ViewType.ALL)
    assert len(experiments) == num_all_experiments
    # max_results is larger than the number of experiments in the database
    experiments = mlflow.search_experiments(
        view_type=ViewType.ALL, max_results=num_all_experiments + 1
    )
    assert len(experiments) == num_all_experiments
    # max_results is equal to the number of experiments in the database
    experiments = mlflow.search_experiments(view_type=ViewType.ALL, max_results=num_all_experiments)
    assert len(experiments) == num_all_experiments
    # max_results is smaller than the number of experiments in the database
    experiments = mlflow.search_experiments(
        view_type=ViewType.ALL, max_results=num_all_experiments - 1
    )
    assert len(experiments) == num_all_experiments - 1

    # Filter by view_type
    experiments = mlflow.search_experiments(view_type=ViewType.ACTIVE_ONLY)
    assert [e.name for e in experiments] == active_experiment_names[::-1] + ["Default"]
    experiments = mlflow.search_experiments(view_type=ViewType.DELETED_ONLY)
    assert [e.name for e in experiments] == deleted_experiment_names[::-1]
    experiments = mlflow.search_experiments(view_type=ViewType.ALL)
    assert [e.name for e in experiments] == (
        deleted_experiment_names[::-1] + active_experiment_names[::-1] + ["Default"]
    )
    # Filter by name
    experiments = mlflow.search_experiments(filter_string="name = 'active_1'")
    assert [e.name for e in experiments] == ["active_1"]
    experiments = mlflow.search_experiments(filter_string="name ILIKE 'active_%'")
    assert [e.name for e in experiments] == active_experiment_names[::-1]

    # Filter by tags
    experiments = mlflow.search_experiments(filter_string="tags.tag = 'x'")
    assert [e.name for e in experiments] == active_experiment_names[:2][::-1]
    experiments = mlflow.search_experiments(filter_string="tags.tag = 'y'")
    assert [e.experiment_id for e in experiments] == ["3"]

    # Order by name
    experiments = mlflow.search_experiments(order_by=["name DESC"], max_results=3)
    assert [e.name for e in experiments] == sorted(active_experiment_names, reverse=True)[:3]


def test_search_registered_models(tmp_path):
    sqlite_uri = "sqlite:///{}".format(tmp_path.joinpath("test.db"))
    mlflow.set_tracking_uri(sqlite_uri)

    num_all_models = SEARCH_REGISTERED_MODEL_MAX_RESULTS_DEFAULT + 1
    num_a_models = num_all_models // 4
    num_b_models = num_all_models - num_a_models

    a_model_names = [f"AModel_{i}" for i in range(num_a_models)]
    b_model_names = [f"BModel_{i}" for i in range(num_b_models)]
    model_names = b_model_names + a_model_names

    tag_values = ["x", "x", "y"]
    for tag, model_name in zip_longest(tag_values, model_names):
        MlflowClient().create_registered_model(model_name, tags={"tag": tag} if tag else None)

    # max_results is unspecified
    models = mlflow.search_registered_models()
    assert len(models) == num_all_models

    # max_results is larger than the number of models in the database
    models = mlflow.search_registered_models(max_results=num_all_models + 1)
    assert len(models) == num_all_models

    # max_results is equal to the number of models in the database
    models = mlflow.search_registered_models(max_results=num_all_models)
    assert len(models) == num_all_models
    # max_results is smaller than the number of models in the database
    models = mlflow.search_registered_models(max_results=num_all_models - 1)
    assert len(models) == num_all_models - 1

    # Filter by name
    models = mlflow.search_registered_models(filter_string="name = 'AModel_1'")
    assert [m.name for m in models] == ["AModel_1"]
    models = mlflow.search_registered_models(filter_string="name ILIKE 'bmodel_%'")
    assert len(models) == num_b_models

    # Filter by tags
    models = mlflow.search_registered_models(filter_string="tags.tag = 'x'")
    assert [m.name for m in models] == model_names[:2]
    models = mlflow.search_registered_models(filter_string="tags.tag = 'y'")
    assert [m.name for m in models] == [model_names[2]]

    # Order by name
    models = mlflow.search_registered_models(order_by=["name DESC"], max_results=3)
    assert [m.name for m in models] == sorted(model_names, reverse=True)[:3]


def test_search_model_versions(tmp_path):
    sqlite_uri = "sqlite:///{}".format(tmp_path.joinpath("test.db"))
    mlflow.set_tracking_uri(sqlite_uri)
    max_results_default = 100
    with mock.patch(
        "mlflow.store.model_registry.SEARCH_MODEL_VERSION_MAX_RESULTS_DEFAULT",
        max_results_default,
    ):
        num_all_model_versions = max_results_default + 1
        num_a_model_versions = num_all_model_versions // 4
        num_b_model_versions = num_all_model_versions - num_a_model_versions

        a_model_version_names = ["AModel" for i in range(num_a_model_versions)]
        b_model_version_names = ["BModel" for i in range(num_b_model_versions)]
        model_version_names = b_model_version_names + a_model_version_names

        MlflowClient().create_registered_model(name="AModel")
        MlflowClient().create_registered_model(name="BModel")

        tag_values = ["x", "x", "y"]
        for tag, model_name in zip_longest(tag_values, model_version_names):
            MlflowClient().create_model_version(
                name=model_name, source="foo/bar", tags={"tag": tag} if tag else None
            )

        # max_results is unspecified
        model_versions = mlflow.search_model_versions()
        assert len(model_versions) == num_all_model_versions

        # max_results is larger than the number of model versions in the database
        model_versions = mlflow.search_model_versions(max_results=num_all_model_versions + 1)
        assert len(model_versions) == num_all_model_versions

        # max_results is equal to the number of model versions in the database
        model_versions = mlflow.search_model_versions(max_results=num_all_model_versions)
        assert len(model_versions) == num_all_model_versions
        # max_results is smaller than the number of models in the database
        model_versions = mlflow.search_model_versions(max_results=num_all_model_versions - 1)
        assert len(model_versions) == num_all_model_versions - 1

        # Filter by name
        model_versions = mlflow.search_model_versions(filter_string="name = 'AModel'")
        assert [m.name for m in model_versions] == a_model_version_names
        model_versions = mlflow.search_model_versions(filter_string="name ILIKE 'bmodel'")
        assert len(model_versions) == num_b_model_versions

        # Filter by tags
        model_versions = mlflow.search_model_versions(filter_string="tags.tag = 'x'")
        assert [m.name for m in model_versions] == model_version_names[:2]
        model_versions = mlflow.search_model_versions(filter_string="tags.tag = 'y'")
        assert [m.name for m in model_versions] == [model_version_names[2]]

        # Order by version_number
        model_versions = mlflow.search_model_versions(
            order_by=["version_number ASC"], max_results=5
        )
        assert [m.version for m in model_versions] == [1, 1, 2, 2, 3]


@pytest.fixture
def empty_active_run_stack():
    with mock.patch("mlflow.tracking.fluent._active_run_stack.get", return_value=[]):
        yield


def is_from_run(active_run, run):
    return active_run.info == run.info and active_run.data == run.data


def test_start_run_defaults(empty_active_run_stack):
    mlflow.disable_system_metrics_logging()
    mock_experiment_id = mock.Mock()
    experiment_id_patch = mock.patch(
        "mlflow.tracking.fluent._get_experiment_id", return_value=mock_experiment_id
    )
    mock_user = mock.Mock()
    user_patch = mock.patch(
        "mlflow.tracking.context.default_context._get_user", return_value=mock_user
    )
    mock_source_name = mock.Mock()
    source_name_patch = mock.patch(
        "mlflow.tracking.context.default_context._get_source_name", return_value=mock_source_name
    )
    source_type_patch = mock.patch(
        "mlflow.tracking.context.default_context._get_source_type", return_value=SourceType.NOTEBOOK
    )
    mock_source_version = mock.Mock()
    source_version_patch = mock.patch(
        "mlflow.tracking.context.git_context._get_source_version", return_value=mock_source_version
    )
    run_name = "my name"

    expected_tags = {
        mlflow_tags.MLFLOW_USER: mock_user,
        mlflow_tags.MLFLOW_SOURCE_NAME: mock_source_name,
        mlflow_tags.MLFLOW_SOURCE_TYPE: SourceType.to_string(SourceType.NOTEBOOK),
        mlflow_tags.MLFLOW_GIT_COMMIT: mock_source_version,
        mlflow_tags.MLFLOW_RUN_NAME: run_name,
    }

    create_run_patch = mock.patch.object(MlflowClient, "create_run")

    with multi_context(
        experiment_id_patch,
        user_patch,
        source_name_patch,
        source_type_patch,
        source_version_patch,
        create_run_patch,
    ):
        active_run = start_run(run_name=run_name)
        MlflowClient.create_run.assert_called_once_with(
            experiment_id=mock_experiment_id, tags=expected_tags, run_name="my name"
        )
        assert is_from_run(active_run, MlflowClient.create_run.return_value)


def test_start_run_defaults_databricks_notebook(
    empty_active_run_stack,
):
    mock_experiment_id = mock.Mock()
    experiment_id_patch = mock.patch(
        "mlflow.tracking.fluent._get_experiment_id", return_value=mock_experiment_id
    )
    databricks_notebook_patch = mock.patch(
        "mlflow.utils.databricks_utils.is_in_databricks_notebook", return_value=True
    )
    mock_user = mock.Mock()
    user_patch = mock.patch(
        "mlflow.tracking.context.default_context._get_user", return_value=mock_user
    )
    mock_source_version = mock.Mock()
    source_version_patch = mock.patch(
        "mlflow.tracking.context.git_context._get_source_version", return_value=mock_source_version
    )
    mock_notebook_id = mock.Mock()
    notebook_id_patch = mock.patch(
        "mlflow.utils.databricks_utils.get_notebook_id", return_value=mock_notebook_id
    )
    mock_notebook_path = mock.Mock()
    notebook_path_patch = mock.patch(
        "mlflow.utils.databricks_utils.get_notebook_path", return_value=mock_notebook_path
    )
    mock_webapp_url = mock.Mock()
    webapp_url_patch = mock.patch(
        "mlflow.utils.databricks_utils.get_webapp_url", return_value=mock_webapp_url
    )
    mock_workspace_url = mock.Mock()
    workspace_url_patch = mock.patch(
        "mlflow.utils.databricks_utils.get_workspace_url", return_value=mock_workspace_url
    )
    mock_workspace_id = mock.Mock()
    workspace_info_patch = mock.patch(
        "mlflow.utils.databricks_utils.get_workspace_info_from_dbutils",
        return_value=(mock_webapp_url, mock_workspace_id),
    )

    expected_tags = {
        mlflow_tags.MLFLOW_USER: mock_user,
        mlflow_tags.MLFLOW_SOURCE_NAME: mock_notebook_path,
        mlflow_tags.MLFLOW_SOURCE_TYPE: SourceType.to_string(SourceType.NOTEBOOK),
        mlflow_tags.MLFLOW_GIT_COMMIT: mock_source_version,
        mlflow_tags.MLFLOW_DATABRICKS_NOTEBOOK_ID: mock_notebook_id,
        mlflow_tags.MLFLOW_DATABRICKS_NOTEBOOK_PATH: mock_notebook_path,
        mlflow_tags.MLFLOW_DATABRICKS_WEBAPP_URL: mock_webapp_url,
        mlflow_tags.MLFLOW_DATABRICKS_WORKSPACE_URL: mock_workspace_url,
        mlflow_tags.MLFLOW_DATABRICKS_WORKSPACE_ID: mock_workspace_id,
    }

    create_run_patch = mock.patch.object(MlflowClient, "create_run")

    with multi_context(
        experiment_id_patch,
        databricks_notebook_patch,
        user_patch,
        source_version_patch,
        notebook_id_patch,
        notebook_path_patch,
        webapp_url_patch,
        workspace_url_patch,
        workspace_info_patch,
        create_run_patch,
    ):
        active_run = start_run()
        MlflowClient.create_run.assert_called_once_with(
            experiment_id=mock_experiment_id, tags=expected_tags, run_name=None
        )
        assert is_from_run(active_run, MlflowClient.create_run.return_value)


@pytest.mark.parametrize(
    "experiment_id", [("a", "b"), {"a", "b"}, ["a", "b"], {"a": 1}, [], (), {}]
)
def test_start_run_raises_invalid_experiment_id(experiment_id):
    with pytest.raises(MlflowException, match="Invalid experiment id: "):
        start_run(experiment_id=experiment_id)


@pytest.mark.usefixtures(empty_active_run_stack.__name__)
def test_start_run_creates_new_run_with_user_specified_tags():
    mock_experiment_id = mock.Mock()
    experiment_id_patch = mock.patch(
        "mlflow.tracking.fluent._get_experiment_id", return_value=mock_experiment_id
    )
    mock_user = mock.Mock()
    user_patch = mock.patch(
        "mlflow.tracking.context.default_context._get_user", return_value=mock_user
    )
    mock_source_name = mock.Mock()
    source_name_patch = mock.patch(
        "mlflow.tracking.context.default_context._get_source_name", return_value=mock_source_name
    )
    source_type_patch = mock.patch(
        "mlflow.tracking.context.default_context._get_source_type", return_value=SourceType.NOTEBOOK
    )
    mock_source_version = mock.Mock()
    source_version_patch = mock.patch(
        "mlflow.tracking.context.git_context._get_source_version", return_value=mock_source_version
    )
    user_specified_tags = {
        "ml_task": "regression",
        "num_layers": 7,
        mlflow_tags.MLFLOW_USER: "user_override",
    }
    expected_tags = {
        mlflow_tags.MLFLOW_SOURCE_NAME: mock_source_name,
        mlflow_tags.MLFLOW_SOURCE_TYPE: SourceType.to_string(SourceType.NOTEBOOK),
        mlflow_tags.MLFLOW_GIT_COMMIT: mock_source_version,
        mlflow_tags.MLFLOW_USER: "user_override",
        "ml_task": "regression",
        "num_layers": 7,
    }

    create_run_patch = mock.patch.object(MlflowClient, "create_run")

    with multi_context(
        experiment_id_patch,
        user_patch,
        source_name_patch,
        source_type_patch,
        source_version_patch,
        create_run_patch,
    ):
        active_run = start_run(tags=user_specified_tags)
        MlflowClient.create_run.assert_called_once_with(
            experiment_id=mock_experiment_id, tags=expected_tags, run_name=None
        )
        assert is_from_run(active_run, MlflowClient.create_run.return_value)


@pytest.mark.usefixtures(empty_active_run_stack.__name__)
def test_start_run_resumes_existing_run_and_sets_user_specified_tags():
    tags_to_set = {
        "A": "B",
        "C": "D",
    }
    run_id = mlflow.start_run().info.run_id
    mlflow.end_run()
    restarted_run = mlflow.start_run(run_id, tags=tags_to_set)
    assert tags_to_set.items() <= restarted_run.data.tags.items()


def test_start_run_with_parent():
    parent_run = mock.Mock()
    mock_experiment_id = "123456"
    mock_source_name = mock.Mock()

    active_run_stack_patch = mock.patch(
        "mlflow.tracking.fluent._active_run_stack.get", lambda: [parent_run]
    )

    mock_user = mock.Mock()
    user_patch = mock.patch(
        "mlflow.tracking.context.default_context._get_user", return_value=mock_user
    )
    source_name_patch = mock.patch(
        "mlflow.tracking.context.default_context._get_source_name", return_value=mock_source_name
    )

    expected_tags = {
        mlflow_tags.MLFLOW_USER: mock_user,
        mlflow_tags.MLFLOW_SOURCE_NAME: mock_source_name,
        mlflow_tags.MLFLOW_SOURCE_TYPE: SourceType.to_string(SourceType.LOCAL),
        mlflow_tags.MLFLOW_PARENT_RUN_ID: parent_run.info.run_id,
    }

    create_run_patch = mock.patch.object(MlflowClient, "create_run")

    with multi_context(
        active_run_stack_patch,
        create_run_patch,
        user_patch,
        source_name_patch,
    ):
        active_run = start_run(experiment_id=mock_experiment_id, nested=True)
        MlflowClient.create_run.assert_called_once_with(
            experiment_id=mock_experiment_id, tags=expected_tags, run_name=None
        )
        assert is_from_run(active_run, MlflowClient.create_run.return_value)


@pytest.mark.usefixtures(empty_active_run_stack.__name__)
def test_start_run_with_parent_id():
    parent_run_id = mlflow.start_run().info.run_id
    mlflow.end_run()
    nested_run_id = mlflow.start_run(parent_run_id=parent_run_id).info.run_id
    mlflow.end_run()

    assert mlflow.get_parent_run(nested_run_id).info.run_id == parent_run_id


@pytest.mark.usefixtures(empty_active_run_stack.__name__)
def test_start_run_with_invalid_parent_id():
    with mlflow.start_run() as run:
        with pytest.raises(MlflowException, match=f"Current run with UUID {run.info.run_id}"):
            with mlflow.start_run(nested=True, parent_run_id="hello"):
                pass


def test_start_run_with_parent_non_nested():
    with mock.patch("mlflow.tracking.fluent._active_run_stack.get", return_value=[mock.Mock()]):
        with pytest.raises(Exception, match=r"Run with UUID .+ is already active"):
            start_run()


def test_start_run_existing_run(empty_active_run_stack):
    mock_run = mock.Mock()
    mock_run.info.lifecycle_stage = LifecycleStage.ACTIVE

    run_id = uuid.uuid4().hex
    mock_get_store = mock.patch("mlflow.tracking.fluent._get_store")

    with mock_get_store, mock.patch.object(MlflowClient, "get_run", return_value=mock_run):
        active_run = start_run(run_id)

        assert is_from_run(active_run, mock_run)
        MlflowClient.get_run.assert_called_with(run_id)


def test_start_run_existing_run_from_environment(empty_active_run_stack, monkeypatch):
    mock_run = mock.Mock()
    mock_run.info.lifecycle_stage = LifecycleStage.ACTIVE

    run_id = uuid.uuid4().hex
    monkeypatch.setenv(MLFLOW_RUN_ID.name, run_id)
    mock_get_store = mock.patch("mlflow.tracking.fluent._get_store")

    with mock_get_store, mock.patch.object(MlflowClient, "get_run", return_value=mock_run):
        active_run = start_run()

        assert is_from_run(active_run, mock_run)
        MlflowClient.get_run.assert_called_with(run_id)


def test_start_run_existing_run_from_environment_with_set_environment(
    empty_active_run_stack, monkeypatch
):
    mock_run = mock.Mock()
    mock_run.info.lifecycle_stage = LifecycleStage.ACTIVE

    run_id = uuid.uuid4().hex
    monkeypatch.setenv(MLFLOW_RUN_ID.name, run_id)
    with mock.patch.object(MlflowClient, "get_run", return_value=mock_run):
        set_experiment("test-run")
        with pytest.raises(
            MlflowException, match="active run ID does not match environment run ID"
        ):
            start_run()


def test_start_run_existing_run_deleted(empty_active_run_stack):
    mock_run = mock.Mock()
    mock_run.info.lifecycle_stage = LifecycleStage.DELETED

    run_id = uuid.uuid4().hex

    match = f"Cannot start run with ID {run_id} because it is in the deleted state"
    with mock.patch.object(MlflowClient, "get_run", return_value=mock_run):
        with pytest.raises(MlflowException, match=match):
            start_run(run_id)


def test_start_existing_run_status(empty_active_run_stack):
    run_id = mlflow.start_run().info.run_id
    mlflow.end_run()
    assert MlflowClient().get_run(run_id).info.status == RunStatus.to_string(RunStatus.FINISHED)
    restarted_run = mlflow.start_run(run_id)
    assert restarted_run.info.status == RunStatus.to_string(RunStatus.RUNNING)


def test_start_existing_run_end_time(empty_active_run_stack):
    run_id = mlflow.start_run().info.run_id
    mlflow.end_run()
    run_obj_info = MlflowClient().get_run(run_id).info
    old_end = run_obj_info.end_time
    assert run_obj_info.status == RunStatus.to_string(RunStatus.FINISHED)
    mlflow.start_run(run_id)
    mlflow.end_run()
    run_obj_info = MlflowClient().get_run(run_id).info
    assert run_obj_info.end_time > old_end


def test_start_run_with_description(empty_active_run_stack):
    mock_experiment_id = mock.Mock()
    experiment_id_patch = mock.patch(
        "mlflow.tracking.fluent._get_experiment_id", return_value=mock_experiment_id
    )
    mock_user = mock.Mock()
    user_patch = mock.patch(
        "mlflow.tracking.context.default_context._get_user", return_value=mock_user
    )
    mock_source_name = mock.Mock()
    source_name_patch = mock.patch(
        "mlflow.tracking.context.default_context._get_source_name", return_value=mock_source_name
    )
    source_type_patch = mock.patch(
        "mlflow.tracking.context.default_context._get_source_type", return_value=SourceType.NOTEBOOK
    )
    mock_source_version = mock.Mock()
    source_version_patch = mock.patch(
        "mlflow.tracking.context.git_context._get_source_version", return_value=mock_source_version
    )

    description = "Test description"

    expected_tags = {
        mlflow_tags.MLFLOW_SOURCE_NAME: mock_source_name,
        mlflow_tags.MLFLOW_SOURCE_TYPE: SourceType.to_string(SourceType.NOTEBOOK),
        mlflow_tags.MLFLOW_GIT_COMMIT: mock_source_version,
        mlflow_tags.MLFLOW_USER: mock_user,
        mlflow_tags.MLFLOW_RUN_NOTE: description,
    }

    create_run_patch = mock.patch.object(MlflowClient, "create_run")

    with multi_context(
        experiment_id_patch,
        user_patch,
        source_name_patch,
        source_type_patch,
        source_version_patch,
        create_run_patch,
    ):
        active_run = start_run(description=description)
        MlflowClient.create_run.assert_called_once_with(
            experiment_id=mock_experiment_id, tags=expected_tags, run_name=None
        )
        assert is_from_run(active_run, MlflowClient.create_run.return_value)


def test_start_run_conflicting_description():
    description = "Test description"
    invalid_tags = {mlflow_tags.MLFLOW_RUN_NOTE: "Another description"}
    match = (
        f"Description is already set via the tag {mlflow_tags.MLFLOW_RUN_NOTE} in tags."
        f"Remove the key {mlflow_tags.MLFLOW_RUN_NOTE} from the tags or omit the description."
    )

    with pytest.raises(MlflowException, match=match):
        start_run(tags=invalid_tags, description=description)


@pytest.mark.usefixtures(empty_active_run_stack.__name__)
def test_start_run_resumes_existing_run_and_sets_description():
    description = "Description"
    run_id = mlflow.start_run().info.run_id
    mlflow.end_run()
    restarted_run = mlflow.start_run(run_id, description=description)
    assert mlflow_tags.MLFLOW_RUN_NOTE in restarted_run.data.tags


@pytest.mark.usefixtures(empty_active_run_stack.__name__)
def test_start_run_resumes_existing_run_and_sets_description_twice():
    description = "Description"
    invalid_tags = {mlflow_tags.MLFLOW_RUN_NOTE: "Another description"}
    match = (
        f"Description is already set via the tag {mlflow_tags.MLFLOW_RUN_NOTE} in tags."
        f"Remove the key {mlflow_tags.MLFLOW_RUN_NOTE} from the tags or omit the description."
    )

    run_id = mlflow.start_run().info.run_id
    mlflow.end_run()
    with pytest.raises(MlflowException, match=match):
        mlflow.start_run(run_id, tags=invalid_tags, description=description)


def test_get_run():
    run_id = uuid.uuid4().hex
    mock_run = mock.Mock()
    mock_run.info.user_id = "my_user_id"
    with mock.patch.object(MlflowClient, "get_run", return_value=mock_run):
        run = get_run(run_id)
        assert run.info.user_id == "my_user_id"


def validate_search_runs(results, data, output_format):
    if output_format == "list":
        keys = ["status", "artifact_uri", "experiment_id", "run_id", "start_time", "end_time"]
        result_data = defaultdict(list)
        for run in results:
            result_data["status"].append(run.info.status)
            result_data["artifact_uri"].append(run.info.artifact_uri)
            result_data["experiment_id"].append(run.info.experiment_id)
            result_data["run_id"].append(run.info.run_id)
            result_data["start_time"].append(run.info.start_time)
            result_data["end_time"].append(run.info.end_time)

        data_subset = {k: data[k] for k in keys if k in keys}
        assert result_data == data_subset
    elif output_format == "pandas":
        expected_df = pd.DataFrame(data)
        expected_df["start_time"] = pd.to_datetime(expected_df["start_time"], unit="ms", utc=True)
        expected_df["end_time"] = pd.to_datetime(expected_df["end_time"], unit="ms", utc=True)
        pd.testing.assert_frame_equal(results, expected_df, check_like=True, check_frame_type=False)
    else:
        raise Exception(f"Invalid output format {output_format}")


def test_search_runs_attributes(search_runs_output_format):
    runs, data = create_test_runs_and_expected_data(search_runs_output_format)
    with mock.patch("mlflow.tracking.fluent.get_results_from_paginated_fn", return_value=runs):
        pdf = search_runs(output_format=search_runs_output_format)
        validate_search_runs(pdf, data, search_runs_output_format)


@pytest.mark.skipif(
    "MLFLOW_SKINNY" in os.environ,
    reason="Skinny client does not support the np or pandas dependencies",
)
def test_search_runs_data():
    runs, data = create_test_runs_and_expected_data("pandas")
    with mock.patch("mlflow.tracking.fluent.get_results_from_paginated_fn", return_value=runs):
        pdf = search_runs()
        validate_search_runs(pdf, data, "pandas")


def test_search_runs_no_arguments(search_runs_output_format):
    """
    When no experiment ID is specified, it should try to get the implicit one.
    """
    mock_experiment_id = mock.Mock()
    experiment_id_patch = mock.patch(
        "mlflow.tracking.fluent._get_experiment_id", return_value=mock_experiment_id
    )
    get_paginated_runs_patch = mock.patch(
        "mlflow.tracking.fluent.get_results_from_paginated_fn", return_value=[]
    )
    with experiment_id_patch, get_paginated_runs_patch:
        search_runs(output_format=search_runs_output_format)
        mlflow.tracking.fluent.get_results_from_paginated_fn.assert_called_once()
        mlflow.tracking.fluent._get_experiment_id.assert_called_once()


def test_search_runs_all_experiments(search_runs_output_format):
    """
    When no experiment ID is specified but flag is passed, it should search all experiments.
    """
    from mlflow.entities import Experiment

    mock_experiment_id = mock.Mock()
    mock_experiment = mock.Mock(Experiment)
    experiment_id_patch = mock.patch(
        "mlflow.tracking.fluent._get_experiment_id", return_value=mock_experiment_id
    )
    experiment_list_patch = mock.patch(
        "mlflow.tracking.fluent.search_experiments", return_value=[mock_experiment]
    )
    get_paginated_runs_patch = mock.patch(
        "mlflow.tracking.fluent.get_results_from_paginated_fn", return_value=[]
    )
    with experiment_id_patch, experiment_list_patch, get_paginated_runs_patch:
        search_runs(output_format=search_runs_output_format, search_all_experiments=True)
        mlflow.tracking.fluent.search_experiments.assert_called_once()
        mlflow.tracking.fluent._get_experiment_id.assert_not_called()


def test_search_runs_by_experiment_name():
    name = f"Random experiment {random.randint(1, 1e6)}"
    exp_id = uuid.uuid4().hex
    experiment = create_experiment(experiment_id=exp_id, name=name)
    runs, data = create_test_runs_and_expected_data(exp_id)

    get_experiment_patch = mock.patch(
        "mlflow.tracking.fluent.get_experiment_by_name", return_value=experiment
    )
    get_paginated_runs_patch = mock.patch(
        "mlflow.tracking.fluent.get_results_from_paginated_fn", return_value=runs
    )

    with get_experiment_patch, get_paginated_runs_patch:
        result = search_runs(experiment_names=[name])
        validate_search_runs(result, data, "pandas")


def test_search_runs_by_non_existing_experiment_name():
    """When invalid experiment names are used (including None), it should return an empty
    collection.
    """
    for name in [None, f"Random {random.randint(1, 1e6)}"]:
        assert search_runs(experiment_names=[name], output_format="list") == []


def test_search_runs_by_experiment_id_and_name():
    """When both experiment_ids and experiment_names are used, it should throw an exception"""
    err_msg = "Only experiment_ids or experiment_names can be used, but not both"
    with pytest.raises(MlflowException, match=err_msg):
        search_runs(experiment_ids=["id"], experiment_names=["name"])


def test_paginate_lt_maxresults_onepage():
    """
    Number of runs is less than max_results and fits on one page,
    so we only need to fetch one page.
    """
    runs = [create_run() for _ in range(5)]
    tokenized_runs = PagedList(runs, "")
    max_results = 50
    max_per_page = 10
    mocked_lambda = mock.Mock(return_value=tokenized_runs)

    paginated_runs = get_results_from_paginated_fn(mocked_lambda, max_per_page, max_results)
    mocked_lambda.assert_called_once()
    assert len(paginated_runs) == 5


def test_paginate_lt_maxresults_multipage():
    """
    Number of runs is less than max_results, but multiple pages are necessary to get all runs
    """
    tokenized_runs = PagedList([create_run() for _ in range(10)], "token")
    no_token_runs = PagedList([create_run()], "")
    max_results = 50
    max_per_page = 10
    mocked_lambda = mock.Mock(side_effect=[tokenized_runs, tokenized_runs, no_token_runs])
    TOTAL_RUNS = 21

    paginated_runs = get_results_from_paginated_fn(mocked_lambda, max_per_page, max_results)
    assert len(paginated_runs) == TOTAL_RUNS


def test_paginate_lt_maxresults_onepage_nonetoken():
    """
    Number of runs is less than max_results and fits on one page.
    The token passed back on the last page is None, not the emptystring
    """
    runs = [create_run() for _ in range(5)]
    tokenized_runs = PagedList(runs, None)
    max_results = 50
    max_per_page = 10
    mocked_lambda = mock.Mock(return_value=tokenized_runs)

    paginated_runs = get_results_from_paginated_fn(mocked_lambda, max_per_page, max_results)
    mocked_lambda.assert_called_once()
    assert len(paginated_runs) == 5


def test_paginate_eq_maxresults_blanktoken():
    """
    Runs returned are equal to max_results which are equal to a full number of pages.
    The server might send a token back, or they might not (depending on if they know if
    more runs exist). In this example, no token is sent back.
    Expected behavior is to NOT query for more pages.
    """
    # runs returned equal to max_results, blank token
    runs = [create_run() for _ in range(10)]
    tokenized_runs = PagedList(runs, "")
    no_token_runs = PagedList([], "")
    max_results = 10
    max_per_page = 10
    mocked_lambda = mock.Mock(side_effect=[tokenized_runs, no_token_runs])

    paginated_runs = get_results_from_paginated_fn(mocked_lambda, max_per_page, max_results)
    mocked_lambda.assert_called_once()
    assert len(paginated_runs) == 10


def test_paginate_eq_maxresults_token():
    """
    Runs returned are equal to max_results which are equal to a full number of pages.
    The server might send a token back, or they might not (depending on if they know if
    more runs exist). In this example, a token IS sent back.
    Expected behavior is to NOT query for more pages.
    """
    runs = [create_run() for _ in range(10)]
    tokenized_runs = PagedList(runs, "abc")
    blank_runs = PagedList([], "")
    max_results = 10
    max_per_page = 10
    mocked_lambda = mock.Mock(side_effect=[tokenized_runs, blank_runs])

    paginated_runs = get_results_from_paginated_fn(mocked_lambda, max_per_page, max_results)
    mocked_lambda.assert_called_once()
    assert len(paginated_runs) == 10


def test_paginate_gt_maxresults_multipage():
    """
    Number of runs that fit search criteria is greater than max_results. Multiple pages expected.
    Expected to only get max_results number of results back.
    """
    # should ask for and return the correct number of max_results
    full_page_runs = PagedList([create_run() for _ in range(8)], "abc")
    partial_page = PagedList([create_run() for _ in range(4)], "def")
    max_results = 20
    max_per_page = 8
    mocked_lambda = mock.Mock(side_effect=[full_page_runs, full_page_runs, partial_page])

    paginated_runs = get_results_from_paginated_fn(mocked_lambda, max_per_page, max_results)
    calls = [mock.call(8, None), mock.call(8, "abc"), mock.call(20 % 8, "abc")]
    mocked_lambda.assert_has_calls(calls)
    assert len(paginated_runs) == 20


def test_paginate_gt_maxresults_onepage():
    """
    Number of runs that fit search criteria is greater than max_results. Only one page expected.
    Expected to only get max_results number of results back.
    """
    runs = [create_run() for _ in range(10)]
    tokenized_runs = PagedList(runs, "abc")
    max_results = 10
    max_per_page = 20
    mocked_lambda = mock.Mock(return_value=tokenized_runs)

    paginated_runs = get_results_from_paginated_fn(mocked_lambda, max_per_page, max_results)
    mocked_lambda.assert_called_once_with(max_results, None)
    assert len(paginated_runs) == 10


def test_delete_tag():
    """
    Confirm that fluent API delete tags actually works.
    """
    mlflow.set_tag("a", "b")
    run = MlflowClient().get_run(mlflow.active_run().info.run_id)
    assert "a" in run.data.tags
    mlflow.delete_tag("a")
    run = MlflowClient().get_run(mlflow.active_run().info.run_id)
    assert "a" not in run.data.tags
    with pytest.raises(MlflowException, match="No tag with name"):
        mlflow.delete_tag("a")
    with pytest.raises(MlflowException, match="No tag with name"):
        mlflow.delete_tag("b")
    mlflow.end_run()


def test_last_active_run_returns_currently_active_run():
    run_id = mlflow.start_run().info.run_id
    last_active_run_id = mlflow.last_active_run().info.run_id
    mlflow.end_run()
    assert run_id == last_active_run_id


def test_last_active_run_returns_most_recently_ended_active_run():
    run_id = mlflow.start_run().info.run_id
    mlflow.log_metric("a", 1.0)
    mlflow.log_param("b", 2)
    mlflow.end_run()
    last_active_run = mlflow.last_active_run()
    assert last_active_run.info.run_id == run_id
    assert last_active_run.data.metrics == {"a": 1.0}
    assert last_active_run.data.params == {"b": "2"}


def test_set_experiment_tag():
    test_tags = {"new_test_tag_1": "abc", "new_test_tag_2": 5, "new/nested/tag": "cbd"}
    tag_counter = 0
    with start_run() as active_run:
        test_experiment = active_run.info.experiment_id
        current_experiment = mlflow.tracking.MlflowClient().get_experiment(test_experiment)
        assert len(current_experiment.tags) == 0
        for tag_key, tag_value in test_tags.items():
            mlflow.set_experiment_tag(tag_key, tag_value)
            tag_counter += 1
            current_experiment = mlflow.tracking.MlflowClient().get_experiment(test_experiment)
            assert tag_counter == len(current_experiment.tags)
        finished_experiment = mlflow.tracking.MlflowClient().get_experiment(test_experiment)
        assert len(finished_experiment.tags) == len(test_tags)
        for tag_key, tag_value in test_tags.items():
            assert str(test_tags[tag_key] == tag_value)


def test_set_experiment_tags():
    exact_expected_tags = {"name_1": "c", "name_2": "b", "nested/nested/name": 5}
    with start_run() as active_run:
        test_experiment = active_run.info.experiment_id
        current_experiment = mlflow.tracking.MlflowClient().get_experiment(test_experiment)
        assert len(current_experiment.tags) == 0
        mlflow.set_experiment_tags(exact_expected_tags)
    finished_experiment = mlflow.tracking.MlflowClient().get_experiment(test_experiment)
    # Validate tags
    assert len(finished_experiment.tags) == len(exact_expected_tags)
    for tag_key, tag_value in finished_experiment.tags.items():
        assert str(exact_expected_tags[tag_key]) == tag_value


def test_log_input(tmp_path):
    df = pd.DataFrame([[1, 2, 3], [1, 2, 3]], columns=["a", "b", "c"])
    path = tmp_path / "temp.csv"
    df.to_csv(path)
    dataset = from_pandas(df, source=path)
    with start_run() as run:
        mlflow.log_input(dataset, "train", {"foo": "baz"})
    dataset_inputs = MlflowClient().get_run(run.info.run_id).inputs.dataset_inputs

    assert len(dataset_inputs) == 1
    assert dataset_inputs[0].dataset.name == "dataset"
    assert dataset_inputs[0].dataset.digest == "f0f3e026"
    assert dataset_inputs[0].dataset.source_type == "local"
    assert json.loads(dataset_inputs[0].dataset.source) == {"uri": str(path)}
    assert json.loads(dataset_inputs[0].dataset.schema) == {
        "mlflow_colspec": [
            {"name": "a", "type": "long", "required": True},
            {"name": "b", "type": "long", "required": True},
            {"name": "c", "type": "long", "required": True},
        ]
    }
    assert json.loads(dataset_inputs[0].dataset.profile) == {"num_rows": 2, "num_elements": 6}

    assert len(dataset_inputs[0].tags) == 2
    assert dataset_inputs[0].tags[0].key == "foo"
    assert dataset_inputs[0].tags[0].value == "baz"
    assert dataset_inputs[0].tags[1].key == mlflow_tags.MLFLOW_DATASET_CONTEXT
    assert dataset_inputs[0].tags[1].value == "train"

    # ensure log_input also works without tags
    with start_run() as run:
        mlflow.log_input(dataset, "train")
    dataset_inputs = MlflowClient().get_run(run.info.run_id).inputs.dataset_inputs

    assert len(dataset_inputs) == 1
    assert dataset_inputs[0].dataset.name == "dataset"
    assert dataset_inputs[0].dataset.digest == "f0f3e026"
    assert dataset_inputs[0].dataset.source_type == "local"
    assert json.loads(dataset_inputs[0].dataset.source) == {"uri": str(path)}
    assert json.loads(dataset_inputs[0].dataset.schema) == {
        "mlflow_colspec": [
            {"name": "a", "type": "long", "required": True},
            {"name": "b", "type": "long", "required": True},
            {"name": "c", "type": "long", "required": True},
        ]
    }
    assert json.loads(dataset_inputs[0].dataset.profile) == {"num_rows": 2, "num_elements": 6}

    assert len(dataset_inputs[0].tags) == 1
    assert dataset_inputs[0].tags[0].key == mlflow_tags.MLFLOW_DATASET_CONTEXT
    assert dataset_inputs[0].tags[0].value == "train"


def test_log_inputs(tmp_path):
    df1 = pd.DataFrame([[1, 2, 3], [1, 2, 3]], columns=["a", "b", "c"])
    path1 = tmp_path / "temp1.csv"
    df1.to_csv(path1)
    dataset1 = from_pandas(df1, source=path1)

    df2 = pd.DataFrame([[4, 5, 6], [4, 5, 6]], columns=["a", "b", "c"])
    path2 = tmp_path / "temp2.csv"
    df2.to_csv(path2)
    dataset2 = from_pandas(df2, source=path2)

    df3 = pd.DataFrame([[7, 8, 9], [7, 8, 9]], columns=["a", "b", "c"])
    path3 = tmp_path / "temp3.csv"
    df3.to_csv(path3)
    dataset3 = from_pandas(df3, source=path3)

    with start_run() as run:
        mlflow.log_inputs(
            [dataset1, dataset2, dataset3],
            ["train1", "train2", "train3"],
            [{"foo": "baz"}, None, None],
            None,
        )

    logged_inputs = MlflowClient().get_run(run.info.run_id).inputs
    dataset_inputs = logged_inputs.dataset_inputs

    assert len(dataset_inputs) == 3
    assert json.loads(dataset_inputs[0].dataset.source) == {"uri": str(path1)}
    assert dataset_inputs[0].tags[0].key == "foo"
    assert dataset_inputs[0].tags[0].value == "baz"
    assert dataset_inputs[0].tags[1].key == mlflow_tags.MLFLOW_DATASET_CONTEXT
    assert dataset_inputs[0].tags[1].value == "train1"

    assert json.loads(dataset_inputs[1].dataset.source) == {"uri": str(path2)}
    assert dataset_inputs[1].tags[0].key == mlflow_tags.MLFLOW_DATASET_CONTEXT
    assert dataset_inputs[1].tags[0].value == "train2"

    assert json.loads(dataset_inputs[2].dataset.source) == {"uri": str(path3)}
    assert dataset_inputs[2].tags[0].key == mlflow_tags.MLFLOW_DATASET_CONTEXT
    assert dataset_inputs[2].tags[0].value == "train3"


def test_log_input_metadata_only():
    source_uri = "test:/my/test/uri"
    source = HTTPDatasetSource(url=source_uri)
    dataset = mlflow.data.meta_dataset.MetaDataset(source=source)

    with start_run() as run:
        mlflow.log_input(dataset, "train")
    dataset_inputs = MlflowClient().get_run(run.info.run_id).inputs.dataset_inputs
    assert len(dataset_inputs) == 1
    assert dataset_inputs[0].dataset.name == "dataset"
    assert dataset_inputs[0].dataset.digest is not None
    assert dataset_inputs[0].dataset.source_type == "http"
    assert json.loads(dataset_inputs[0].dataset.source) == {"url": source_uri}


def test_get_parent_run():
    with mlflow.start_run() as parent:
        mlflow.log_param("a", 1)
        mlflow.log_metric("b", 2.0)
        with mlflow.start_run(nested=True) as child_run:
            child_run_id = child_run.info.run_id

    with mlflow.start_run() as run:
        run_id = run.info.run_id

    parent_run = mlflow.get_parent_run(child_run_id)
    assert parent_run.info.run_id == parent.info.run_id
    assert parent_run.data.metrics == {"b": 2.0}
    assert parent_run.data.params == {"a": "1"}

    assert mlflow.get_parent_run(run_id) is None


def test_log_metric_async():
    run_operations = []

    with mlflow.start_run() as parent:
        for num in range(100):
            run_operations.append(
                mlflow.log_metric("async single metric", step=num, value=num, synchronous=False)
            )
        metrics = {f"async batch metric {num}": num for num in range(100)}
        run_operations.append(mlflow.log_metrics(metrics=metrics, step=1, synchronous=False))

    for run_operation in run_operations:
        run_operation.wait()
    parent_run = mlflow.get_run(parent.info.run_id)
    assert parent_run.info.run_id == parent.info.run_id
    assert parent_run.data.metrics["async single metric"] == 99
    for num in range(100):
        assert parent_run.data.metrics[f"async batch metric {num}"] == num


def test_log_metric_async_throws():
    with mlflow.start_run():
        with pytest.raises(MlflowException, match="Please specify value as a valid double"):
            mlflow.log_metric(
                "async single metric", step=1, value="single metric value", synchronous=False
            ).wait()

        with pytest.raises(MlflowException, match="Please specify value as a valid double"):
            mlflow.log_metrics(
                metrics={f"async batch metric {num}": "batch metric value" for num in range(2)},
                step=1,
                synchronous=False,
            ).wait()


def test_log_param_async():
    run_operations = []

    with mlflow.start_run() as parent:
        run_operations.append(mlflow.log_param("async single param", value="1", synchronous=False))
        params = {f"async batch param {num}": num for num in range(100)}
        run_operations.append(mlflow.log_params(params=params, synchronous=False))

    for run_operation in run_operations:
        run_operation.wait()
    parent_run = mlflow.get_run(parent.info.run_id)
    assert parent_run.info.run_id == parent.info.run_id
    assert parent_run.data.params["async single param"] == "1"
    for num in range(100):
        assert parent_run.data.params[f"async batch param {num}"] == str(num)


def test_log_param_async_throws():
    with mlflow.start_run():
        mlflow.log_param("async single param", value="1", synchronous=False).wait()
        with pytest.raises(MlflowException, match=".*Changing param values is not allowed.*"):
            mlflow.log_param("async single param", value="2", synchronous=False).wait()

        mlflow.log_params({"async batch param": "2"}, synchronous=False).wait()
        with pytest.raises(MlflowException, match=".*Changing param values is not allowed.*"):
            mlflow.log_params({"async batch param": "3"}, synchronous=False).wait()


@pytest.mark.parametrize("flush_within_run", [True, False])
def test_flush_async_logging(flush_within_run):
    # NB: This test validates whether the async logger threads are cleaned up after flushing.
    # The validation relies on the thread name so it may false alert if other tests create
    # similar threads without cleaning them up. To avoid this, we only validates the newly
    # create threads after the test starts.
    original_threads = set(threading.enumerate())

    with mlflow.start_run() as run:
        for i in range(100):
            mlflow.log_metric("dummy", i, step=i, synchronous=False)

        if flush_within_run:
            mlflow.flush_async_logging()

    if not flush_within_run:
        mlflow.flush_async_logging()

    metric_history = mlflow.MlflowClient().get_metric_history(run.info.run_id, "dummy")
    assert len(metric_history) == 100

    # Ensure logging worker threads are cleaned up after flushing
    for thread in set(threading.enumerate()) - original_threads:
        assert not thread.name.startswith(ASYNC_LOGGING_WORKER_THREAD_PREFIX)
        assert not thread.name.startswith(ASYNC_LOGGING_STATUS_CHECK_THREAD_PREFIX)


def test_enable_async_logging():
    mlflow.config.enable_async_logging(True)
    with mock.patch(
        "mlflow.utils.async_logging.async_logging_queue.AsyncLoggingQueue.log_batch_async"
    ) as mock_log_batch_async:
        with mlflow.start_run():
            mlflow.log_metric("dummy", 1)
            mlflow.log_param("dummy", 1)
            mlflow.set_tag("dummy", 1)
            mlflow.log_metrics({"dummy": 1})
            mlflow.log_params({"dummy": 1})
            mlflow.set_tags({"dummy": 1})

    assert mock_log_batch_async.call_count == 6

    mlflow.config.enable_async_logging(False)
    with mock.patch(
        "mlflow.utils.async_logging.async_logging_queue.AsyncLoggingQueue.log_batch_async"
    ) as mock_log_batch_async:
        with mlflow.start_run():
            mlflow.log_metric("dummy", 1)
            mlflow.log_param("dummy", 1)
            mlflow.set_tag("dummy", 1)
            mlflow.log_metrics({"dummy": 1})
            mlflow.log_params({"dummy": 1})
            mlflow.set_tags({"dummy": 1})

    mock_log_batch_async.assert_not_called()


def test_set_tag_async():
    run_operations = []

    with mlflow.start_run() as parent:
        run_operations.append(mlflow.set_tag("async single tag", value="1", synchronous=False))
        tags = {f"async batch tag {num}": num for num in range(100)}
        run_operations.append(mlflow.set_tags(tags=tags, synchronous=False))

    for run_operation in run_operations:
        run_operation.wait()
    parent_run = mlflow.get_run(parent.info.run_id)
    assert parent_run.info.run_id == parent.info.run_id
    assert parent_run.data.tags["async single tag"] == "1"
    for num in range(100):
        assert parent_run.data.tags[f"async batch tag {num}"] == str(num)


@pytest.fixture
def spark_session_with_registry_uri(request):
    with mock.patch(
        "mlflow.tracking._model_registry.utils._get_active_spark_session"
    ) as spark_session_getter:
        spark = mock.MagicMock()
        spark_session_getter.return_value = spark
        spark.conf.get.side_effect = lambda key, _: "http://custom.uri"
        yield spark


def test_registry_uri_from_spark_conf(spark_session_with_registry_uri):
    assert mlflow.get_registry_uri() == "http://custom.uri"
    # The MLFLOW_REGISTRY_URI environment variable should still take precedence over the
    # spark conf if present
    with mock.patch.dict(os.environ, {MLFLOW_REGISTRY_URI.name: "something-else"}):
        assert mlflow.get_registry_uri() == "something-else"


def test_set_experiment_thread_safety(tmp_path):
    sqlite_uri = "sqlite:///{}".format(tmp_path.joinpath("test.db"))
    mlflow.set_tracking_uri(sqlite_uri)

    origin_create_experiment = MlflowClient.create_experiment

    def patched_create_experiment(self, *args, **kwargs):
        # The sleep is for triggering `mlflow.set_experiment`
        # multiple thread / process execution race condition stably.
        time.sleep(0.1)
        return origin_create_experiment(self, *args, **kwargs)

    with mock.patch(
        "mlflow.tracking.client.MlflowClient.create_experiment", patched_create_experiment
    ):
        created_exp_ids = []

        def thread_target():
            exp = mlflow.set_experiment("test_experiment")
            created_exp_ids.append(exp.experiment_id)

        t1 = threading.Thread(target=thread_target)
        t1.start()
        t2 = threading.Thread(target=thread_target)
        t2.start()

        t1.join()
        t2.join()

        # assert the `set_experiment` invocations in the 2 threads both succeed.
        assert len(created_exp_ids) == 2
        # assert the `set_experiment` invocations in the 2 threads use the same experiment ID.
        assert created_exp_ids[0] == created_exp_ids[1]

        if os.name == "posix":
            mp_ctx = multiprocessing.get_context("fork")
            queue = mp_ctx.Queue()

            def subprocess_target(que):
                exp = mlflow.set_experiment("test_experiment2")
                que.put(exp.experiment_id)

            subproc1 = mp_ctx.Process(target=subprocess_target, args=(queue,))
            subproc1.start()
            subproc2 = mp_ctx.Process(target=subprocess_target, args=(queue,))
            subproc2.start()

            subproc1.join()
            subproc2.join()

            assert subproc1.exitcode == 0
            assert subproc2.exitcode == 0

            exp_id1 = queue.get(block=False)
            exp_id2 = queue.get(block=False)
            assert exp_id1 == exp_id2


def test_subprocess_inherit_active_experiment(tmp_path):
    sqlite_uri = "sqlite:///{}".format(tmp_path.joinpath("test.db"))
    mlflow.set_tracking_uri(sqlite_uri)

    exp = mlflow.set_experiment("test_experiment")
    exp_id = exp.experiment_id

    stdout = subprocess.check_output(
        [
            sys.executable,
            "-c",
            "import mlflow; print(mlflow.tracking.fluent._get_experiment_id())",
        ],
        text=True,
    )
    assert exp_id in stdout


def test_mlflow_active_run_thread_local(tmp_path):
    sqlite_uri = "sqlite:///{}".format(tmp_path.joinpath("test.db"))
    mlflow.set_tracking_uri(sqlite_uri)

    with mlflow.start_run():
        thread_active_run = None

        def thread_target():
            nonlocal thread_active_run
            thread_active_run = mlflow.active_run()

        thread1 = threading.Thread(target=thread_target)
        thread1.start()
        thread1.join()
        # assert in another thread, active run is None.
        assert thread_active_run is None

        if os.name == "posix":
            mp_ctx = multiprocessing.get_context("fork")

            def subprocess_target():
                # assert in subprocess, active run is None.
                assert mlflow.active_run() is None

            subproc = mp_ctx.Process(target=subprocess_target)
            subproc.start()
            subproc.join()
            assert subproc.exitcode == 0


def test_mlflow_last_active_run_thread_local(tmp_path):
    sqlite_uri = "sqlite:///{}".format(tmp_path.joinpath("test.db"))
    mlflow.set_tracking_uri(sqlite_uri)

    with mlflow.start_run() as run:
        pass

    assert mlflow.last_active_run().info.run_id == run.info.run_id

    thread_last_active_run = None

    def thread_target():
        nonlocal thread_last_active_run
        thread_last_active_run = mlflow.last_active_run()

    thread1 = threading.Thread(target=thread_target)
    thread1.start()
    thread1.join()
    # assert in another thread, active run is None.
    assert thread_last_active_run is None

    if os.name == "posix":
        mp_ctx = multiprocessing.get_context("fork")

        def subprocess_target():
            # assert in subprocess, active run is None.
            assert mlflow.last_active_run() is None

        subproc = mp_ctx.Process(target=subprocess_target)
        subproc.start()
        subproc.join()
        assert subproc.exitcode == 0


def test_subprocess_inherit_tracking_uri(tmp_path):
    sqlite_uri = "sqlite:///{}".format(tmp_path.joinpath("test.db"))
    mlflow.set_tracking_uri(sqlite_uri)

    stdout = subprocess.check_output(
        [
            sys.executable,
            "-c",
            "import mlflow; print(mlflow.get_tracking_uri())",
        ],
        text=True,
    )
    assert sqlite_uri in stdout


def test_subprocess_inherit_registry_uri(tmp_path):
    sqlite_uri = "sqlite:///{}".format(tmp_path.joinpath("test.db"))
    mlflow.set_registry_uri(sqlite_uri)

    stdout = subprocess.check_output(
        [
            sys.executable,
            "-c",
            "import mlflow; print(mlflow.get_registry_uri())",
        ],
        text=True,
    )
    assert sqlite_uri in stdout


def test_end_run_inside_start_run_context_manager():
    client = MlflowClient()

    with mlflow.start_run() as parent_run:
        with mlflow.start_run(nested=True) as child_run:
            mlflow.end_run("FAILED")
            assert client.get_run(child_run.info.run_id).info.status == RunStatus.to_string(
                RunStatus.FAILED
            )

        assert client.get_run(parent_run.info.run_id).info.status == RunStatus.to_string(
            RunStatus.RUNNING
        )
    assert client.get_run(parent_run.info.run_id).info.status == RunStatus.to_string(
        RunStatus.FINISHED
    )


def test_runs_are_ended_by_run_id():
    with mlflow.start_run() as run:
        # end run and start it again with the same id
        # to make sure it's not referentially equal
        mlflow.end_run()
        mlflow.start_run(run_id=run.info.run_id)

    assert mlflow.active_run() is None


def test_initialize_logged_model_active_run():
    with mlflow.start_run() as run:
        model = mlflow.initialize_logged_model()
        assert model.source_run_id == run.info.run_id
        assert model.experiment_id == run.info.experiment_id

    exp_id = mlflow.create_experiment("exp")
    with mlflow.start_run(experiment_id=exp_id) as run:
        model = mlflow.initialize_logged_model()
        assert model.source_run_id == run.info.run_id
        assert model.experiment_id == run.info.experiment_id

    model = mlflow.initialize_logged_model()
    assert model.source_run_id is None


def test_initialize_logged_model_tags_from_context():
    expected_tags = {
        mlflow_tags.MLFLOW_SOURCE_NAME: "source_name",
        mlflow_tags.MLFLOW_SOURCE_TYPE: SourceType.to_string(SourceType.NOTEBOOK),
        mlflow_tags.MLFLOW_GIT_COMMIT: "1234",
    }

    with (
        mock.patch(
            "mlflow.tracking.context.default_context._get_source_name",
            return_value=expected_tags[mlflow_tags.MLFLOW_SOURCE_NAME],
        ) as m_get_source_name,
        mock.patch(
            "mlflow.tracking.context.default_context._get_source_type",
            return_value=SourceType.from_string(expected_tags[mlflow_tags.MLFLOW_SOURCE_TYPE]),
        ) as m_get_source_type,
        mock.patch(
            "mlflow.tracking.context.git_context._get_source_version",
            return_value=expected_tags[mlflow_tags.MLFLOW_GIT_COMMIT],
        ) as m_get_source_version,
    ):
        model = mlflow.initialize_logged_model()
        assert expected_tags.items() <= model.tags.items()
        m_get_source_name.assert_called_once()
        m_get_source_type.assert_called_once()
        m_get_source_version.assert_called_once()


def test_create_external_model(tmp_path):
    model = mlflow.create_external_model()
    assert model.status == LoggedModelStatus.READY
    assert model.tags.get(mlflow_tags.MLFLOW_MODEL_IS_EXTERNAL) == "true"

    # Verify that an MLmodel file is created with metadata indicating that the model's artifacts
    # are stored externally
    mlflow.artifacts.download_artifacts(f"models:/{model.model_id}", dst_path=tmp_path)
    mlflow_model: Model = Model.load(os.path.join(tmp_path, MLMODEL_FILE_NAME))
    assert mlflow_model.metadata is not None
    assert mlflow_model.metadata.get(mlflow_tags.MLFLOW_MODEL_IS_EXTERNAL) is True

    exp_id = mlflow.create_experiment("test")
    with mlflow.start_run(experiment_id=exp_id) as run:
        pass
    with mock.patch("mlflow.tracking.fluent._get_experiment_id", return_value=None) as m:
        model = mlflow.create_external_model(source_run_id=run.info.run_id)
        m.assert_called_once()

    assert model.experiment_id == exp_id


def test_last_logged_model():
    _reset_last_logged_model_id()
    assert mlflow.last_logged_model() is None

    model = mlflow.initialize_logged_model()
    assert mlflow.last_logged_model().model_id == model.model_id

    client = MlflowClient()
    client.set_logged_model_tags(model.model_id, {"tag": "value"})
    assert mlflow.last_logged_model().tags.get("tag") == "value"

    client.delete_logged_model_tag(model.model_id, "tag")
    assert "tag" not in mlflow.last_logged_model().tags

    external_model = mlflow.create_external_model()
    assert mlflow.last_logged_model().model_id == external_model.model_id

    another_model = mlflow.initialize_logged_model()
    assert mlflow.last_logged_model().model_id == another_model.model_id

    # model created by client should be ignored
    client.create_logged_model(experiment_id="0")
    assert mlflow.last_logged_model().model_id == another_model.model_id

    # model created by another thread should be ignored
    t = threading.Thread(daemon=True, target=lambda: mlflow.initialize_logged_model())
    t.start()
    t.join()
    assert mlflow.last_logged_model().model_id == another_model.model_id


def test_last_logged_model_log_model():
    class Model(mlflow.pyfunc.PythonModel):
        def predict(self, context, model_input):
            return model_input

<<<<<<< HEAD
    model = mlflow.pyfunc.log_model("model", python_model=Model())
=======
    model = mlflow.pyfunc.log_model(name="model", python_model=Model())
>>>>>>> 620a9ef4
    assert mlflow.last_logged_model().model_id == model.model_id


def test_last_logged_model_autolog():
    try:
        from sklearn.linear_model import LinearRegression

        mlflow.sklearn.autolog(log_models=True)

        with mlflow.start_run() as run:
            lr = LinearRegression()
            lr.fit([[1], [2]], [3, 4])

        model = mlflow.last_logged_model()
        assert model is not None
        assert model.source_run_id == run.info.run_id
    finally:
        mlflow.sklearn.autolog(disable=True)


def test_set_and_delete_model_tag():
    _reset_last_logged_model_id()

    model = mlflow.initialize_logged_model()
    assert mlflow.last_logged_model().model_id == model.model_id

    mlflow.set_logged_model_tags(model.model_id, {"tag": "value"})
    assert mlflow.last_logged_model().tags.get("tag") == "value"

    mlflow.delete_logged_model_tag(model.model_id, "tag")
    assert "tag" not in mlflow.last_logged_model().tags


def test_search_logged_models():
    with mock.patch("mlflow.tracking.fluent.MlflowClient") as MockClient:
        mock_client = MockClient.return_value
        mock_client.search_logged_models.return_value = PagedList([], None)

        experiment_ids = ["123"]
        filter_string = "name = 'model'"
        datasets = [{"dataset_name": "dataset"}]
        max_results = 50
        order_by = [{"field_name": "metrics.accuracy", "ascending": False}]

        mlflow.search_logged_models(
            experiment_ids=experiment_ids,
            filter_string=filter_string,
            datasets=datasets,
            max_results=max_results,
            order_by=order_by,
            output_format="list",
        )

        mock_client.search_logged_models.assert_called_once_with(
            experiment_ids=experiment_ids,
            filter_string=filter_string,
            datasets=datasets,
            max_results=max_results,
            order_by=order_by,
            page_token=None,
        )


def test_search_logged_models_pagination():
    def make_search_logged_model_page(models, token):
        page = mock.Mock()
        page.to_list.return_value = models
        page.token = token
        return page

    with mock.patch("mlflow.tracking.fluent.MlflowClient") as MockClient:
        mock_client = MockClient.return_value
        page_1 = make_search_logged_model_page(["model_1", "model_2"], "token_1")
        page_2 = make_search_logged_model_page(["model_3"], None)
        mock_client.search_logged_models.side_effect = [page_1, page_2]

        result = mlflow.search_logged_models(experiment_ids=["123"], output_format="list")
        assert result == [f"model_{i + 1}" for i in range(3)]

        expected_calls = [
            mock.call(
                experiment_ids=["123"],
                filter_string=None,
                datasets=None,
                max_results=None,
                order_by=None,
                page_token=None,
            ),
            mock.call(
                experiment_ids=["123"],
                filter_string=None,
                datasets=None,
                max_results=None,
                order_by=None,
                page_token="token_1",
            ),
        ]
        mock_client.search_logged_models.assert_has_calls(expected_calls)


def test_set_active_model():
    assert mlflow.get_active_model_id() is None

    model = mlflow.create_external_model(name="test_model")

    set_active_model(name=model.name)
    assert mlflow.get_active_model_id() == model.model_id
    assert MLFLOW_ACTIVE_MODEL_ID.get() == model.model_id

    set_active_model(model_id=model.model_id)
    assert mlflow.get_active_model_id() == model.model_id
    assert MLFLOW_ACTIVE_MODEL_ID.get() == model.model_id

    model2 = mlflow.create_external_model(name="test_model")
    set_active_model(name="test_model")
    assert mlflow.get_active_model_id() == model2.model_id
    assert MLFLOW_ACTIVE_MODEL_ID.get() == model2.model_id

    set_active_model(name="new_model")
    logged_model = mlflow.search_logged_models(
        filter_string="name='new_model'", output_format="list"
    )[0]
    assert logged_model.name == "new_model"
    assert mlflow.get_active_model_id() == logged_model.model_id
    assert MLFLOW_ACTIVE_MODEL_ID.get() == logged_model.model_id

    with set_active_model(model_id=model.model_id) as active_model:
        assert active_model.model_id == model.model_id
        assert mlflow.get_active_model_id() == model.model_id
        assert MLFLOW_ACTIVE_MODEL_ID.get() == model.model_id
        with set_active_model(name="new_model"):
            assert mlflow.get_active_model_id() == logged_model.model_id
            assert MLFLOW_ACTIVE_MODEL_ID.get() == logged_model.model_id
        assert mlflow.get_active_model_id() == model.model_id
        assert MLFLOW_ACTIVE_MODEL_ID.get() == model.model_id
    assert mlflow.get_active_model_id() == logged_model.model_id
    assert MLFLOW_ACTIVE_MODEL_ID.get() == logged_model.model_id


def test_set_active_model_error():
    with pytest.raises(MlflowException, match=r"Either name or model_id must be provided"):
        set_active_model()

    model = mlflow.create_external_model(name="test_model")
    with pytest.raises(MlflowException, match=r"does not match the provided name"):
        set_active_model(name="abc", model_id=model.model_id)

    with pytest.raises(MlflowException, match=r"Logged model with ID '1234' not found"):
        set_active_model(model_id="1234")


def test_set_active_model_env_var(monkeypatch):
    monkeypatch.setenv(MLFLOW_ACTIVE_MODEL_ID.name, "1234")
    assert mlflow.get_active_model_id() == "1234"

    with set_active_model(name="abc") as model:
        model_id = mlflow.get_active_model_id()
        assert model_id == model.model_id
        assert MLFLOW_ACTIVE_MODEL_ID.get() == model_id
    assert mlflow.get_active_model_id() == "1234"
    assert MLFLOW_ACTIVE_MODEL_ID.get() == "1234"

    monkeypatch.delenv(MLFLOW_ACTIVE_MODEL_ID.name)
    assert mlflow.get_active_model_id() is None
    assert MLFLOW_ACTIVE_MODEL_ID.get() is None


def test_set_active_model_link_traces():
    set_active_model(name="test_model")
    model_id = mlflow.get_active_model_id()
    assert model_id is not None

    @mlflow.trace
    def predict(model_input):
        return model_input

    for i in range(3):
        predict(model_input=i)

    traces = get_traces()
    assert len(traces) == 3
    for trace in traces:
        assert trace.info.request_metadata[SpanAttributeKey.MODEL_ID] == model_id

    # manual start span without model_id
    with mlflow.start_span():
        predict(model_input=1)
    traces = get_traces()
    assert len(traces) == 4
    assert traces[0].info.request_metadata[SpanAttributeKey.MODEL_ID] == model_id

    # manual start span with model_id
    with mlflow.start_span(model_id="1234"):
        predict(model_input=1)

    traces = get_traces()
    assert len(traces) == 5
    assert traces[0].info.request_metadata[SpanAttributeKey.MODEL_ID] == "1234"

    with set_active_model(name="new_model") as new_model:
        predict(model_input=1)
    traces = get_traces()
    assert len(traces) == 6
    assert traces[0].info.request_metadata[SpanAttributeKey.MODEL_ID] == new_model.model_id
    assert new_model.model_id != model_id<|MERGE_RESOLUTION|>--- conflicted
+++ resolved
@@ -1839,11 +1839,7 @@
         def predict(self, context, model_input):
             return model_input
 
-<<<<<<< HEAD
-    model = mlflow.pyfunc.log_model("model", python_model=Model())
-=======
     model = mlflow.pyfunc.log_model(name="model", python_model=Model())
->>>>>>> 620a9ef4
     assert mlflow.last_logged_model().model_id == model.model_id
 
 
