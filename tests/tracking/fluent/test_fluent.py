--- conflicted
+++ resolved
@@ -869,13 +869,8 @@
 
 
 def test_search_runs_attributes(search_runs_output_format):
-<<<<<<< HEAD
     runs, data = create_test_runs_and_expected_data(search_runs_output_format)
     with mock.patch("mlflow.tracking.fluent.get_results_from_paginated_fn", return_value=runs):
-=======
-    runs, data = create_test_runs_and_expected_data()
-    with mock.patch("mlflow.tracking.fluent._paginate", return_value=runs):
->>>>>>> ca98d871
         pdf = search_runs(output_format=search_runs_output_format)
         validate_search_runs(pdf, data, search_runs_output_format)
 
