import contextlib
import inspect
import sys
from io import StringIO
from typing import Any, NamedTuple
from unittest import mock

import anthropic
import autogen
import boto3
import dspy
import google.genai
import groq
import keras
import langchain
import lightgbm
import lightning
import litellm
import llama_index.core
import mistralai
import openai
import pyspark
import pyspark.ml
import pytest
import pytorch_lightning
import setfit
import sklearn
import statsmodels
import tensorflow
import transformers
import xgboost

import mlflow
from mlflow.ml_package_versions import FLAVOR_TO_MODULE_NAME
from mlflow.utils.autologging_utils import (
    AutologgingEventLogger,
    autologging_is_disabled,
    get_autologging_config,
)

from tests.autologging.fixtures import (
    reset_stderr,  # noqa: F401
    test_mode_off,
    test_mode_on,
)
from tests.helper_functions import start_mock_openai_server

library_to_mlflow_module_without_spark_datasource = {
    tensorflow: mlflow.tensorflow,
    keras: mlflow.keras,
    sklearn: mlflow.sklearn,
    xgboost: mlflow.xgboost,
    lightgbm: mlflow.lightgbm,
    statsmodels: mlflow.statsmodels,
    pyspark.ml: mlflow.pyspark.ml,
    pytorch_lightning: mlflow.pytorch,
    lightning: mlflow.pytorch,
    transformers: mlflow.transformers,
    setfit: mlflow.transformers,
}

library_to_mlflow_module_genai = {
    openai: mlflow.openai,
    llama_index.core: mlflow.llama_index,
    langchain: mlflow.langchain,
    anthropic: mlflow.anthropic,
    dspy: mlflow.dspy,
    litellm: mlflow.litellm,
    google.genai: mlflow.gemini,
    boto3: mlflow.bedrock,
    groq: mlflow.groq,
    mistralai: mlflow.mistral,
    autogen: mlflow.ag2,
    # TODO: once Python 3.10 is introduced, enable smolagents
    # smolagents: mlflow.smolagents,
}

library_to_mlflow_module_traditional_ai = {
    **library_to_mlflow_module_without_spark_datasource,
    pyspark: mlflow.spark,
}

library_to_mlflow_module = {
    **library_to_mlflow_module_traditional_ai,
    **library_to_mlflow_module_genai,
}


@pytest.fixture(autouse=True)
def reset_global_states():
    from mlflow.utils.autologging_utils import AUTOLOGGING_INTEGRATIONS

    for value in AUTOLOGGING_INTEGRATIONS.values():
        value.clear()

    for integration_name in library_to_mlflow_module:
        try:
            del mlflow.utils.import_hooks._post_import_hooks[integration_name.__name__]
        except Exception:
            pass

    assert all(v == {} for v in AUTOLOGGING_INTEGRATIONS.values())
    assert mlflow.utils.import_hooks._post_import_hooks == {}

    yield

    for value in AUTOLOGGING_INTEGRATIONS.values():
        value.clear()

    for integration_name in library_to_mlflow_module:
        try:
            del mlflow.utils.import_hooks._post_import_hooks[integration_name.__name__]
        except Exception:
            pass

    # TODO: Remove these when we run ci with Python >= 3.10
    mlflow.utils.import_hooks._post_import_hooks.pop("smolagents", None)
    mlflow.utils.import_hooks._post_import_hooks.pop("pydantic_ai", None)
    mlflow.utils.import_hooks._post_import_hooks.pop("crewai", None)
    mlflow.utils.import_hooks._post_import_hooks.pop("autogen_agentchat", None)
    mlflow.utils.import_hooks._post_import_hooks.pop("semantic_kernel", None)
    mlflow.utils.import_hooks._post_import_hooks.pop("agno", None)
<<<<<<< HEAD
=======
    mlflow.utils.import_hooks._post_import_hooks.pop("strands", None)
>>>>>>> 364cbe4d
    # TODO: Remove this line when we stop supporting google.generativeai
    mlflow.utils.import_hooks._post_import_hooks.pop("google.generativeai", None)

    assert all(v == {} for v in AUTOLOGGING_INTEGRATIONS.values())
    assert mlflow.utils.import_hooks._post_import_hooks == {}


# We are pretending the module is not already imported (in reality it is, at the top of this file),
#   and is only imported when we call wrapt.notify_module_loaded in the tests below. Normally,
#   notify_module_loaded would be called by register_post_import_hook if it sees that the module
#   is already loaded.
def only_register(callback_fn, module, overwrite):
    mlflow.utils.import_hooks._post_import_hooks[module] = [callback_fn]


@pytest.fixture(autouse=True)
def disable_new_import_hook_firing_if_module_already_exists(request):
    if "do_not_disable_new_import_hook_firing_if_module_already_exists" in request.keywords:
        yield
    else:
        with mock.patch("mlflow.tracking.fluent.register_post_import_hook", wraps=only_register):
            yield


@pytest.mark.usefixtures(test_mode_off.__name__)
@pytest.mark.parametrize(("library", "mlflow_module"), library_to_mlflow_module.items())
def test_universal_autolog_does_not_throw_if_specific_autolog_throws_in_standard_mode(
    library, mlflow_module
):
    # In this file mock is conflicting with lazy loading. Call the module to avoid errors.
    # TODO(chenmoneygithub): investigate why this is happening and remove the call.
    mlflow_module.autolog
    with mock.patch(mlflow_module.__name__ + ".autolog") as autolog_mock:
        autolog_mock.side_effect = Exception("asdf")
        mlflow.autolog()
        if library != pyspark and library != pyspark.ml:
            autolog_mock.assert_not_called()

        mlflow.utils.import_hooks.notify_module_loaded(library)
        autolog_mock.assert_called_once()


@pytest.mark.usefixtures(test_mode_on.__name__)
@pytest.mark.parametrize(("library", "mlflow_module"), library_to_mlflow_module.items())
def test_universal_autolog_throws_if_specific_autolog_throws_in_test_mode(library, mlflow_module):
    with mock.patch(mlflow_module.__name__ + ".autolog") as autolog_mock:
        autolog_mock.side_effect = Exception("asdf")

        mlflow.autolog()
        with pytest.raises(Exception, match="asdf"):
            mlflow.utils.import_hooks.notify_module_loaded(library)

        autolog_mock.assert_called_once()


@pytest.mark.parametrize(("library", "mlflow_module"), library_to_mlflow_module.items())
def test_universal_autolog_calls_specific_autologs_correctly(library, mlflow_module):
    integrations_with_additional_config = [xgboost, lightgbm, sklearn]
    args_to_test = {
        "log_models": False,
        "log_datasets": False,
        "log_traces": False,
        "disable": True,
        "exclusive": True,
        "disable_for_unsupported_versions": True,
        "silent": True,
    }
    if library in integrations_with_additional_config:
        args_to_test.update({"log_input_examples": True, "log_model_signatures": True})

    mlflow.autolog(**args_to_test)

    mlflow.utils.import_hooks.notify_module_loaded(library)
    params_to_check = set(inspect.signature(mlflow_module.autolog).parameters) & set(args_to_test)

    for arg_key in params_to_check:
        assert (
            get_autologging_config(mlflow_module.autolog.integration_name, arg_key, None)
            == args_to_test[arg_key]
        )


@pytest.mark.parametrize("is_databricks", [False, True])
@pytest.mark.parametrize("disable", [False, True])
def test_genai_auto_logging(is_databricks, disable):
    with mock.patch("mlflow.tracking.fluent.is_in_databricks_runtime", return_value=is_databricks):
        mlflow.autolog(disable=disable)

    for library, mlflow_module in library_to_mlflow_module_traditional_ai.items():
        mlflow.utils.import_hooks.notify_module_loaded(library)
        assert get_autologging_config(mlflow_module.autolog.integration_name, "disable") == disable

    # Auto logging for GenAI libraries should be disabled when disable=False on Databricks
    expected = None if is_databricks and (not disable) else disable
    for library, mlflow_module in library_to_mlflow_module_genai.items():
        mlflow.utils.import_hooks.notify_module_loaded(library)
        assert get_autologging_config(mlflow_module.autolog.integration_name, "disable") == expected


def test_universal_autolog_calls_pyspark_immediately_in_databricks():
    with mock.patch("mlflow.tracking.fluent.is_in_databricks_runtime", return_value=True):
        mlflow.autolog()
        assert not autologging_is_disabled(mlflow.spark.FLAVOR_NAME)

        mlflow.autolog(disable=True)
        assert autologging_is_disabled(mlflow.spark.FLAVOR_NAME)

        mlflow.autolog(disable=False)
        assert not autologging_is_disabled(mlflow.spark.FLAVOR_NAME)

        with mock.patch("mlflow.spark.autolog", wraps=mlflow.spark.autolog) as autolog_mock:
            # there should be no import hook on pyspark since autologging was already
            # applied to an active spark session
            mlflow.utils.import_hooks.notify_module_loaded(pyspark)
            autolog_mock.assert_not_called()


@pytest.mark.parametrize("config", [{"disable": False}, {"disable": True}])
def test_universal_autolog_attaches_pyspark_import_hook_in_non_databricks(config):
    with mock.patch(
        "mlflow.spark.autolog", wraps=mlflow.spark.autolog, autospec=True
    ) as autolog_mock:
        autolog_mock.integration_name = "spark"

        mlflow.autolog(**config)
        autolog_mock.assert_not_called()

        mlflow.utils.import_hooks.notify_module_loaded(pyspark)

        # assert autolog is called once pyspark is imported
        autolog_mock.assert_called_once_with(**config, silent=False)


def test_universal_autolog_makes_expected_event_logging_calls():
    class TestLogger(AutologgingEventLogger):
        class LoggerCall(NamedTuple):
            integration: Any
            call_args: Any
            call_kwargs: Any

        def __init__(self):
            self.calls = []

        def reset(self):
            self.calls = []

        def log_autolog_called(self, integration, call_args, call_kwargs):
            self.calls.append(TestLogger.LoggerCall(integration, call_args, call_kwargs))

    logger = TestLogger()
    AutologgingEventLogger.set_logger(logger)

    mlflow.autolog(exclusive=True, disable=True)

    universal_autolog_event_logging_calls = [
        call for call in logger.calls if call.integration == "mlflow"
    ]
    assert len(universal_autolog_event_logging_calls) == 1
    call = universal_autolog_event_logging_calls[0]
    assert call.integration == "mlflow"
    assert {"disable": True, "exclusive": True}.items() <= call.call_kwargs.items()


def test_autolog_obeys_disabled():
    from mlflow.utils.autologging_utils import AUTOLOGGING_INTEGRATIONS

    mlflow.autolog(disable=True)
    mlflow.utils.import_hooks.notify_module_loaded(sklearn)
    assert get_autologging_config("sklearn", "disable")

    mlflow.autolog()
    mlflow.utils.import_hooks.notify_module_loaded(sklearn)
    mlflow.autolog(disable=True)
    mlflow.utils.import_hooks.notify_module_loaded(sklearn)
    assert get_autologging_config("sklearn", "disable")

    mlflow.autolog(disable=False)
    mlflow.utils.import_hooks.notify_module_loaded(sklearn)
    assert not get_autologging_config("sklearn", "disable")
    mlflow.sklearn.autolog(disable=True)
    assert get_autologging_config("sklearn", "disable")

    AUTOLOGGING_INTEGRATIONS.clear()
    mlflow.autolog(disable_for_unsupported_versions=False)
    mlflow.utils.import_hooks.notify_module_loaded(sklearn)
    assert not get_autologging_config("sklearn", "disable_for_unsupported_versions")
    mlflow.autolog(disable_for_unsupported_versions=True)
    mlflow.utils.import_hooks.notify_module_loaded(sklearn)
    assert get_autologging_config("sklearn", "disable_for_unsupported_versions")

    mlflow.sklearn.autolog(disable_for_unsupported_versions=False)
    assert not get_autologging_config("sklearn", "disable_for_unsupported_versions")
    mlflow.sklearn.autolog(disable_for_unsupported_versions=True)
    assert get_autologging_config("sklearn", "disable_for_unsupported_versions")


def test_autolog_success_message_obeys_disabled():
    with mock.patch("mlflow.tracking.fluent._logger.info") as autolog_logger_mock:
        mlflow.autolog(disable=True)
        mlflow.utils.import_hooks.notify_module_loaded(sklearn)
        autolog_logger_mock.assert_not_called()

        mlflow.autolog()
        mlflow.utils.import_hooks.notify_module_loaded(sklearn)
        autolog_logger_mock.assert_called()

        autolog_logger_mock.reset_mock()

        mlflow.autolog(disable=False)
        mlflow.utils.import_hooks.notify_module_loaded(sklearn)
        autolog_logger_mock.assert_called()


# Currently some GenAI integrations do not fully follow standard autolog annotation
@pytest.mark.parametrize("library", library_to_mlflow_module_traditional_ai.keys())
@pytest.mark.parametrize("disable", [False, True])
@pytest.mark.parametrize("exclusive", [False, True])
@pytest.mark.parametrize("disable_for_unsupported_versions", [False, True])
@pytest.mark.parametrize("log_models", [False, True])
@pytest.mark.parametrize("log_datasets", [False, True])
@pytest.mark.parametrize("log_input_examples", [False, True])
@pytest.mark.parametrize("log_model_signatures", [False, True])
def test_autolog_obeys_silent_mode(
    library,
    disable,
    exclusive,
    disable_for_unsupported_versions,
    log_models,
    log_datasets,
    log_input_examples,
    log_model_signatures,
):
    stream = StringIO()
    sys.stderr = stream

    mlflow.autolog(
        silent=True,
        disable=disable,
        exclusive=exclusive,
        disable_for_unsupported_versions=disable_for_unsupported_versions,
        log_models=log_models,
        log_datasets=log_datasets,
        log_input_examples=log_input_examples,
        log_model_signatures=log_model_signatures,
    )

    mlflow.utils.import_hooks.notify_module_loaded(library)

    assert not stream.getvalue()


@pytest.mark.do_not_disable_new_import_hook_firing_if_module_already_exists
def test_last_active_run_retrieves_autologged_run():
    from sklearn.ensemble import RandomForestRegressor

    mlflow.autolog()
    rf = RandomForestRegressor(n_estimators=1, max_depth=1, max_features=1)
    rf.fit([[1, 2]], [[3]])
    rf.predict([[2, 1]])

    autolog_run = mlflow.last_active_run()
    assert autolog_run is not None
    assert autolog_run.info.run_id is not None


@pytest.mark.do_not_disable_new_import_hook_firing_if_module_already_exists
def test_extra_tags_mlflow_autolog():
    from sklearn.ensemble import RandomForestRegressor

    from mlflow.exceptions import MlflowException
    from mlflow.utils.mlflow_tags import MLFLOW_AUTOLOGGING

    mlflow.autolog(extra_tags={"test_tag": "autolog", MLFLOW_AUTOLOGGING: "123"})
    rf = RandomForestRegressor(n_estimators=1, max_depth=1, max_features=1)
    rf.fit([[1, 2]], [[3]])
    autolog_run = mlflow.last_active_run()
    assert autolog_run.data.tags["test_tag"] == "autolog"
    assert autolog_run.data.tags[MLFLOW_AUTOLOGGING] == "sklearn"

    with pytest.raises(MlflowException, match="Invalid `extra_tags` type"):
        mlflow.autolog(extra_tags="test_tag")


@pytest.mark.parametrize(("library", "mlflow_module"), library_to_mlflow_module.items())
def test_autolog_excluded_flavors(library, mlflow_module):
    mlflow.autolog(exclude_flavors=[mlflow_module.__name__.removeprefix("mlflow.")])
    mlflow.utils.import_hooks.notify_module_loaded(library)

    assert get_autologging_config(mlflow_module.autolog.integration_name, "disable") is None


# Tests for auto tracing
@pytest.fixture
def mock_openai(monkeypatch):
    with start_mock_openai_server() as base_url:
        monkeypatch.setenvs(
            {
                "OPENAI_API_KEY": "test",
                "OPENAI_API_BASE": base_url,
            }
        )
        yield base_url


@pytest.fixture(params=[True, False])
def other_library_present(request):
    if request.param:
        yield
    else:
        with mock.patch.dict(sys.modules, {"openai": openai}):
            yield


@pytest.mark.parametrize("is_databricks", [False, True])
@pytest.mark.parametrize("disable", [False, True])
def test_autolog_genai_auto_tracing(mock_openai, is_databricks, disable, other_library_present):
    with mock.patch("mlflow.tracking.fluent.is_in_databricks_runtime", return_value=is_databricks):
        mlflow.autolog(disable=disable)
    mlflow.utils.import_hooks.notify_module_loaded(openai)
    client = openai.OpenAI(api_key="test", base_url=mock_openai)
    client.completions.create(
        prompt="test",
        model="gpt-4o-mini",
        temperature=0,
    )

    # GenAI should not be enabled by mlflow.autolog even if disable=False on Databricks
    if is_databricks or disable:
        trace = mlflow.get_trace(mlflow.get_last_active_trace_id())
        assert trace is None
    else:
        trace = mlflow.get_trace(mlflow.get_last_active_trace_id())
        assert trace is not None
        assert trace.info.status == "OK"
        assert len(trace.data.spans) == 1
        span = trace.data.spans[0]
        assert span.inputs == {"prompt": "test", "model": "gpt-4o-mini", "temperature": 0}
        assert span.outputs["id"] == "cmpl-uqkvlQyYK7bGYrRHQ0eXlWi7"


@contextlib.contextmanager
def reset_module_import():
    """
    Temporarily reset the module import state to simulate the module being not imported.
    """
    original_modules = {}
    for module_name in FLAVOR_TO_MODULE_NAME.values():
        original_modules[module_name] = sys.modules.get(module_name)

    try:
        yield
    finally:
        for module_name, original_module in original_modules.items():
            if original_module is not None:
                sys.modules[module_name] = original_module


@pytest.mark.parametrize("flavor_and_module", FLAVOR_TO_MODULE_NAME.items())
@pytest.mark.parametrize("disable", [False, True])
@pytest.mark.do_not_disable_new_import_hook_firing_if_module_already_exists
def test_autolog_genai_import(disable, flavor_and_module):
    flavor, module = flavor_and_module

    # pytorch-lightning is not valid flavor name.
    # paddle autologging is not in the list of autologging integrations.
    # crewai, smolagents, and semantic_kernel require Python 3.10+ (our CI runs on Python 3.9).
    if flavor in {
        "pytorch-lightning",
        "paddle",
        "crewai",
        "smolagents",
        "pydantic_ai",
        "autogen",
        "semantic_kernel",
        "agno",
<<<<<<< HEAD
=======
        "strands",
>>>>>>> 364cbe4d
    }:
        return

    with reset_module_import():
        mlflow.autolog(disable=disable)

        __import__(module)

        assert get_autologging_config(flavor, "disable") == disable<|MERGE_RESOLUTION|>--- conflicted
+++ resolved
@@ -120,10 +120,7 @@
     mlflow.utils.import_hooks._post_import_hooks.pop("autogen_agentchat", None)
     mlflow.utils.import_hooks._post_import_hooks.pop("semantic_kernel", None)
     mlflow.utils.import_hooks._post_import_hooks.pop("agno", None)
-<<<<<<< HEAD
-=======
     mlflow.utils.import_hooks._post_import_hooks.pop("strands", None)
->>>>>>> 364cbe4d
     # TODO: Remove this line when we stop supporting google.generativeai
     mlflow.utils.import_hooks._post_import_hooks.pop("google.generativeai", None)
 
@@ -499,10 +496,7 @@
         "autogen",
         "semantic_kernel",
         "agno",
-<<<<<<< HEAD
-=======
         "strands",
->>>>>>> 364cbe4d
     }:
         return
 
