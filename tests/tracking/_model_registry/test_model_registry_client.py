--- conflicted
+++ resolved
@@ -2,13 +2,10 @@
 Simple unit tests to confirm that ModelRegistryClient properly calls the registry Store methods
 and returns values when required.
 """
-<<<<<<< HEAD
-=======
-from mock import ANY, patch
->>>>>>> e34dbf23
+
 import pytest
 from unittest import mock
-from unittest.mock import ANY
+from unittest.mock import ANY, patch
 
 from mlflow.entities.model_registry import (
     ModelVersion,
