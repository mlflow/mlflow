--- conflicted
+++ resolved
@@ -9,15 +9,6 @@
 import requests
 
 import mlflow
-
-
-def join_thread_by_name_prefix(prefix: str, timeout: float = 5.0):
-    """Join thread by name prefix to avoid time.sleep in tests."""
-    for thread in threading.enumerate():
-        if thread != threading.main_thread() and thread.name.startswith(prefix):
-            thread.join(timeout=timeout)
-
-
 from mlflow import MlflowClient, register_model
 from mlflow.entities.model_registry import ModelVersion, PromptVersion, RegisteredModel
 from mlflow.exceptions import MlflowException
@@ -202,11 +193,6 @@
         mlflow.load_prompt("prompt_1", version=1)
 
     # Check that the prompt was linked to the run via the linkedPrompts tag
-<<<<<<< HEAD
-    from mlflow.prompt.constants import LINKED_PROMPTS_TAG_KEY
-
-=======
->>>>>>> f2ed1fc9
     client = MlflowClient()
     run_data = client.get_run(run.info.run_id)
     linked_prompts_tag = run_data.data.tags.get(LINKED_PROMPTS_TAG_KEY)
@@ -467,22 +453,12 @@
         )
 
 
-<<<<<<< HEAD
-def test_load_prompt_with_tracing_single_prompt():
-    """Test that load_prompt properly links a single prompt to an active trace."""
-=======
 def test_load_prompt_with_link_to_model_disabled():
     """Test load_prompt with link_to_model=False does not attempt linking."""
->>>>>>> f2ed1fc9
 
     # Register a prompt
     mlflow.register_prompt(name="test_prompt", template="Hello, {{name}}!")
 
-<<<<<<< HEAD
-    # Start tracing and load prompt
-    with mlflow.start_span("test_operation") as span:
-        prompt = mlflow.load_prompt("test_prompt", version=1)
-=======
     # Create a logged model and set it as active
     with mlflow.start_run():
         model_info = mlflow.pyfunc.log_model(
@@ -494,14 +470,208 @@
 
         # Load prompt with link_to_model=False - should not link despite active model
         prompt = mlflow.load_prompt("test_prompt", version=1, link_to_model=False)
->>>>>>> f2ed1fc9
 
         # Verify prompt was loaded correctly
         assert prompt.name == "test_prompt"
         assert prompt.version == 1
         assert prompt.template == "Hello, {{name}}!"
 
-<<<<<<< HEAD
+        # Join any potential background linking thread (it shouldn't run)
+        join_thread_by_name_prefix("link_prompt_thread")
+
+        # Verify the model does NOT have any linked prompts tag
+        client = mlflow.MlflowClient()
+        model = client.get_logged_model(model_info.model_id)
+        linked_prompts_tag = model.tags.get("mlflow.linkedPrompts")
+        assert linked_prompts_tag is None, (
+            "Model should not have linkedPrompts tag when link_to_model=False"
+        )
+
+
+def test_load_prompt_with_explicit_model_id():
+    """Test load_prompt with explicit model_id parameter."""
+
+    # Register a prompt
+    mlflow.register_prompt(name="test_prompt", template="Hello, {{name}}!")
+
+    # Create a logged model to link to
+    with mlflow.start_run():
+        model_info = mlflow.pyfunc.log_model(
+            python_model=lambda x: x,
+            name="model",
+            pip_requirements=["mlflow"],
+        )
+
+    # Load prompt with explicit model_id - should link successfully
+    prompt = mlflow.load_prompt(
+        "test_prompt", version=1, link_to_model=True, model_id=model_info.model_id
+    )
+
+    # Verify prompt was loaded correctly
+    assert prompt.name == "test_prompt"
+    assert prompt.version == 1
+    assert prompt.template == "Hello, {{name}}!"
+
+    # Join background linking thread to wait for completion
+    join_thread_by_name_prefix("link_prompt_thread")
+
+    # Verify the model has the linked prompt in its tags
+    client = mlflow.MlflowClient()
+    model = client.get_logged_model(model_info.model_id)
+    linked_prompts_tag = model.tags.get("mlflow.linkedPrompts")
+    assert linked_prompts_tag is not None
+
+    # Parse the JSON tag value
+    linked_prompts = json.loads(linked_prompts_tag)
+    assert len(linked_prompts) == 1
+    assert linked_prompts[0]["name"] == "test_prompt"
+    assert linked_prompts[0]["version"] == "1"
+
+
+def test_load_prompt_with_active_model_integration():
+    """Test load_prompt with active model integration using get_active_model_id."""
+
+    # Register a prompt
+    mlflow.register_prompt(name="test_prompt", template="Hello, {{name}}!")
+
+    # Test loading prompt with active model context
+    with mlflow.start_run():
+        model_info = mlflow.pyfunc.log_model(
+            python_model=lambda x: x,
+            name="model",
+            pip_requirements=["mlflow"],
+        )
+
+        mlflow.set_active_model(model_id=model_info.model_id)
+        # Load prompt with link_to_model=True - should use active model
+        prompt = mlflow.load_prompt("test_prompt", version=1, link_to_model=True)
+
+        # Verify prompt was loaded correctly
+        assert prompt.name == "test_prompt"
+        assert prompt.version == 1
+        assert prompt.template == "Hello, {{name}}!"
+
+        # Join background linking thread to wait for completion
+        join_thread_by_name_prefix("link_prompt_thread")
+
+        # Verify the model has the linked prompt in its tags
+        client = mlflow.MlflowClient()
+        model = client.get_logged_model(model_info.model_id)
+        linked_prompts_tag = model.tags.get("mlflow.linkedPrompts")
+        assert linked_prompts_tag is not None
+
+        # Parse the JSON tag value
+        linked_prompts = json.loads(linked_prompts_tag)
+        assert len(linked_prompts) == 1
+        assert linked_prompts[0]["name"] == "test_prompt"
+        assert linked_prompts[0]["version"] == "1"
+
+
+def test_load_prompt_with_no_active_model():
+    """Test load_prompt when no active model is available."""
+
+    # Register a prompt
+    mlflow.register_prompt(name="test_prompt", template="Hello, {{name}}!")
+
+    # Mock no active model available
+    with mock.patch(
+        "mlflow.tracking._model_registry.fluent.get_active_model_id", return_value=None
+    ):
+        # Load prompt with link_to_model=True but no active model - should still work
+        prompt = mlflow.load_prompt("test_prompt", version=1, link_to_model=True)
+
+        # Verify prompt was loaded correctly (linking just gets skipped)
+        assert prompt.name == "test_prompt"
+        assert prompt.version == 1
+        assert prompt.template == "Hello, {{name}}!"
+
+
+def test_load_prompt_linking_error_handling():
+    """Test load_prompt error handling when linking fails."""
+
+    # Register a prompt
+    mlflow.register_prompt(name="test_prompt", template="Hello, {{name}}!")
+
+    # Test with invalid model ID - should still load prompt successfully
+    with mock.patch(
+        "mlflow.tracking._model_registry.fluent.get_active_model_id",
+        return_value="invalid_model_id",
+    ):
+        # Load prompt - should succeed despite linking failure (happens in background)
+        prompt = mlflow.load_prompt("test_prompt", version=1, link_to_model=True)
+
+        # Verify prompt was loaded successfully despite linking failure
+        assert prompt.name == "test_prompt"
+        assert prompt.version == 1
+        assert prompt.template == "Hello, {{name}}!"
+
+
+def test_load_prompt_explicit_model_id_overrides_active_model():
+    """Test that explicit model_id parameter overrides active model ID."""
+
+    # Register a prompt
+    mlflow.register_prompt(name="test_prompt", template="Hello, {{name}}!")
+
+    # Create models to test override behavior
+    with mlflow.start_run():
+        active_model = mlflow.pyfunc.log_model(
+            python_model=lambda x: x,
+            name="active_model",
+            pip_requirements=["mlflow"],
+        )
+        explicit_model = mlflow.pyfunc.log_model(
+            python_model=lambda x: x,
+            name="explicit_model",
+            pip_requirements=["mlflow"],
+        )
+
+    # Set active model context but provide explicit model_id - explicit should win
+    mlflow.set_active_model(model_id=active_model.model_id)
+    prompt = mlflow.load_prompt(
+        "test_prompt", version=1, link_to_model=True, model_id=explicit_model.model_id
+    )
+
+    # Verify prompt was loaded correctly (explicit model_id should be used)
+    assert prompt.name == "test_prompt"
+    assert prompt.version == 1
+    assert prompt.template == "Hello, {{name}}!"
+
+    # Join background linking thread to wait for completion
+    join_thread_by_name_prefix("link_prompt_thread")
+
+    # Verify the EXPLICIT model (not active model) has the linked prompt in its tags
+    client = mlflow.MlflowClient()
+    explicit_model_data = client.get_logged_model(explicit_model.model_id)
+    linked_prompts_tag = explicit_model_data.tags.get("mlflow.linkedPrompts")
+    assert linked_prompts_tag is not None
+
+    # Parse the JSON tag value
+    linked_prompts = json.loads(linked_prompts_tag)
+    assert len(linked_prompts) == 1
+    assert linked_prompts[0]["name"] == "test_prompt"
+    assert linked_prompts[0]["version"] == "1"
+
+    # Verify the active model does NOT have the linked prompt
+    active_model_data = client.get_logged_model(active_model.model_id)
+    active_linked_prompts_tag = active_model_data.tags.get("mlflow.linkedPrompts")
+    assert active_linked_prompts_tag is None
+
+
+def test_load_prompt_with_tracing_single_prompt():
+    """Test that load_prompt properly links a single prompt to an active trace."""
+
+    # Register a prompt
+    mlflow.register_prompt(name="test_prompt", template="Hello, {{name}}!")
+
+    # Start tracing and load prompt
+    with mlflow.start_span("test_operation") as span:
+        prompt = mlflow.load_prompt("test_prompt", version=1)
+
+        # Verify prompt was loaded correctly
+        assert prompt.name == "test_prompt"
+        assert prompt.version == 1
+        assert prompt.template == "Hello, {{name}}!"
+
     # Manually trigger prompt linking to trace since in test environment
     # the trace export may not happen automatically
     client = mlflow.MlflowClient()
@@ -520,51 +690,6 @@
 
     # Check the linked prompts tag
     linked_prompts_tag = trace.info.tags.get("mlflow.linkedPrompts")
-=======
-        # Join any potential background linking thread (it shouldn't run)
-        join_thread_by_name_prefix("link_prompt_thread")
-
-        # Verify the model does NOT have any linked prompts tag
-        client = mlflow.MlflowClient()
-        model = client.get_logged_model(model_info.model_id)
-        linked_prompts_tag = model.tags.get("mlflow.linkedPrompts")
-        assert linked_prompts_tag is None, (
-            "Model should not have linkedPrompts tag when link_to_model=False"
-        )
-
-
-def test_load_prompt_with_explicit_model_id():
-    """Test load_prompt with explicit model_id parameter."""
-
-    # Register a prompt
-    mlflow.register_prompt(name="test_prompt", template="Hello, {{name}}!")
-
-    # Create a logged model to link to
-    with mlflow.start_run():
-        model_info = mlflow.pyfunc.log_model(
-            python_model=lambda x: x,
-            name="model",
-            pip_requirements=["mlflow"],
-        )
-
-    # Load prompt with explicit model_id - should link successfully
-    prompt = mlflow.load_prompt(
-        "test_prompt", version=1, link_to_model=True, model_id=model_info.model_id
-    )
-
-    # Verify prompt was loaded correctly
-    assert prompt.name == "test_prompt"
-    assert prompt.version == 1
-    assert prompt.template == "Hello, {{name}}!"
-
-    # Join background linking thread to wait for completion
-    join_thread_by_name_prefix("link_prompt_thread")
-
-    # Verify the model has the linked prompt in its tags
-    client = mlflow.MlflowClient()
-    model = client.get_logged_model(model_info.model_id)
-    linked_prompts_tag = model.tags.get("mlflow.linkedPrompts")
->>>>>>> f2ed1fc9
     assert linked_prompts_tag is not None
 
     # Parse the JSON tag value
@@ -574,7 +699,6 @@
     assert linked_prompts[0]["version"] == "1"
 
 
-<<<<<<< HEAD
 def test_load_prompt_with_tracing_multiple_prompts():
     """Test that load_prompt properly links multiple versions of the same prompt to one trace."""
 
@@ -703,128 +827,10 @@
 
     # Check the linked prompts tag
     linked_prompts_tag = trace.info.tags.get("mlflow.linkedPrompts")
-=======
-def test_load_prompt_with_active_model_integration():
-    """Test load_prompt with active model integration using get_active_model_id."""
-
-    # Register a prompt
-    mlflow.register_prompt(name="test_prompt", template="Hello, {{name}}!")
-
-    # Test loading prompt with active model context
-    with mlflow.start_run():
-        model_info = mlflow.pyfunc.log_model(
-            python_model=lambda x: x,
-            name="model",
-            pip_requirements=["mlflow"],
-        )
-
-        mlflow.set_active_model(model_id=model_info.model_id)
-        # Load prompt with link_to_model=True - should use active model
-        prompt = mlflow.load_prompt("test_prompt", version=1, link_to_model=True)
-
-        # Verify prompt was loaded correctly
-        assert prompt.name == "test_prompt"
-        assert prompt.version == 1
-        assert prompt.template == "Hello, {{name}}!"
-
-        # Join background linking thread to wait for completion
-        join_thread_by_name_prefix("link_prompt_thread")
-
-        # Verify the model has the linked prompt in its tags
-        client = mlflow.MlflowClient()
-        model = client.get_logged_model(model_info.model_id)
-        linked_prompts_tag = model.tags.get("mlflow.linkedPrompts")
-        assert linked_prompts_tag is not None
-
-        # Parse the JSON tag value
-        linked_prompts = json.loads(linked_prompts_tag)
-        assert len(linked_prompts) == 1
-        assert linked_prompts[0]["name"] == "test_prompt"
-        assert linked_prompts[0]["version"] == "1"
-
-
-def test_load_prompt_with_no_active_model():
-    """Test load_prompt when no active model is available."""
-
-    # Register a prompt
-    mlflow.register_prompt(name="test_prompt", template="Hello, {{name}}!")
-
-    # Mock no active model available
-    with mock.patch(
-        "mlflow.tracking._model_registry.fluent.get_active_model_id", return_value=None
-    ):
-        # Load prompt with link_to_model=True but no active model - should still work
-        prompt = mlflow.load_prompt("test_prompt", version=1, link_to_model=True)
-
-        # Verify prompt was loaded correctly (linking just gets skipped)
-        assert prompt.name == "test_prompt"
-        assert prompt.version == 1
-        assert prompt.template == "Hello, {{name}}!"
-
-
-def test_load_prompt_linking_error_handling():
-    """Test load_prompt error handling when linking fails."""
-
-    # Register a prompt
-    mlflow.register_prompt(name="test_prompt", template="Hello, {{name}}!")
-
-    # Test with invalid model ID - should still load prompt successfully
-    with mock.patch(
-        "mlflow.tracking._model_registry.fluent.get_active_model_id",
-        return_value="invalid_model_id",
-    ):
-        # Load prompt - should succeed despite linking failure (happens in background)
-        prompt = mlflow.load_prompt("test_prompt", version=1, link_to_model=True)
-
-        # Verify prompt was loaded successfully despite linking failure
-        assert prompt.name == "test_prompt"
-        assert prompt.version == 1
-        assert prompt.template == "Hello, {{name}}!"
-
-
-def test_load_prompt_explicit_model_id_overrides_active_model():
-    """Test that explicit model_id parameter overrides active model ID."""
-
-    # Register a prompt
-    mlflow.register_prompt(name="test_prompt", template="Hello, {{name}}!")
-
-    # Create models to test override behavior
-    with mlflow.start_run():
-        active_model = mlflow.pyfunc.log_model(
-            python_model=lambda x: x,
-            name="active_model",
-            pip_requirements=["mlflow"],
-        )
-        explicit_model = mlflow.pyfunc.log_model(
-            python_model=lambda x: x,
-            name="explicit_model",
-            pip_requirements=["mlflow"],
-        )
-
-    # Set active model context but provide explicit model_id - explicit should win
-    mlflow.set_active_model(model_id=active_model.model_id)
-    prompt = mlflow.load_prompt(
-        "test_prompt", version=1, link_to_model=True, model_id=explicit_model.model_id
-    )
-
-    # Verify prompt was loaded correctly (explicit model_id should be used)
-    assert prompt.name == "test_prompt"
-    assert prompt.version == 1
-    assert prompt.template == "Hello, {{name}}!"
-
-    # Join background linking thread to wait for completion
-    join_thread_by_name_prefix("link_prompt_thread")
-
-    # Verify the EXPLICIT model (not active model) has the linked prompt in its tags
-    client = mlflow.MlflowClient()
-    explicit_model_data = client.get_logged_model(explicit_model.model_id)
-    linked_prompts_tag = explicit_model_data.tags.get("mlflow.linkedPrompts")
->>>>>>> f2ed1fc9
     assert linked_prompts_tag is not None
 
     # Parse the JSON tag value
     linked_prompts = json.loads(linked_prompts_tag)
-<<<<<<< HEAD
     assert len(linked_prompts) == 2
 
     # Check that both prompts are present (order may vary)
@@ -834,14 +840,4 @@
 
     # Verify all prompts have correct versions
     for prompt in linked_prompts:
-        assert prompt["version"] == "1"
-=======
-    assert len(linked_prompts) == 1
-    assert linked_prompts[0]["name"] == "test_prompt"
-    assert linked_prompts[0]["version"] == "1"
-
-    # Verify the active model does NOT have the linked prompt
-    active_model_data = client.get_logged_model(active_model.model_id)
-    active_linked_prompts_tag = active_model_data.tags.get("mlflow.linkedPrompts")
-    assert active_linked_prompts_tag is None
->>>>>>> f2ed1fc9
+        assert prompt["version"] == "1"