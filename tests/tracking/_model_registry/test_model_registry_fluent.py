--- conflicted
+++ resolved
@@ -15,32 +15,6 @@
 
 
 def test_register_model_with_runs_uri():
-<<<<<<< HEAD
-    create_model_patch = mock.patch.object(
-        MlflowClient, "create_registered_model", return_value=RegisteredModel("Model 1")
-    )
-    get_uri_patch = mock.patch(
-        "mlflow.store.artifact.runs_artifact_repo.RunsArtifactRepository.get_underlying_uri",
-        return_value="s3:/path/to/source",
-    )
-    create_version_patch = mock.patch.object(
-        MlflowClient,
-        "_create_model_version",
-        return_value=ModelVersion("Model 1", "1", creation_timestamp=123),
-    )
-    with get_uri_patch, create_model_patch, create_version_patch:
-        register_model("runs:/run12345/path/to/model", "Model 1")
-        MlflowClient.create_registered_model.assert_called_once_with("Model 1")
-        MlflowClient._create_model_version.assert_called_once_with(
-            name="Model 1",
-            source="s3:/path/to/source",
-            run_id="run12345",
-            tags=None,
-            await_creation_for=DEFAULT_AWAIT_MAX_SLEEP_SECONDS,
-            local_model_path=None,
-            model_id=None,
-        )
-=======
     class TestModel(mlflow.pyfunc.PythonModel):
         def predict(self, model_input):
             return model_input
@@ -51,7 +25,6 @@
     register_model(f"runs:/{run.info.run_id}/model", "Model 1")
     mv = MlflowClient().get_model_version("Model 1", "1")
     assert mv.name == "Model 1"
->>>>>>> 6979e974
 
 
 def test_register_model_with_non_runs_uri():
@@ -124,33 +97,6 @@
 
 
 def test_register_model_with_tags():
-<<<<<<< HEAD
-    tags = {"a": 1}
-    create_model_patch = mock.patch.object(
-        MlflowClient, "create_registered_model", return_value=RegisteredModel("Model 1")
-    )
-    get_uri_patch = mock.patch(
-        "mlflow.store.artifact.runs_artifact_repo.RunsArtifactRepository.get_underlying_uri",
-        return_value="s3:/path/to/source",
-    )
-    create_version_patch = mock.patch.object(
-        MlflowClient,
-        "_create_model_version",
-        return_value=ModelVersion("Model 1", "1", creation_timestamp=123),
-    )
-    with get_uri_patch, create_model_patch, create_version_patch:
-        register_model("runs:/run12345/path/to/model", "Model 1", tags=tags)
-        MlflowClient.create_registered_model.assert_called_once_with("Model 1")
-        MlflowClient._create_model_version.assert_called_once_with(
-            name="Model 1",
-            source="s3:/path/to/source",
-            run_id="run12345",
-            tags=tags,
-            await_creation_for=DEFAULT_AWAIT_MAX_SLEEP_SECONDS,
-            local_model_path=None,
-            model_id=None,
-        )
-=======
     tags = {"a": "1"}
 
     class TestModel(mlflow.pyfunc.PythonModel):
@@ -162,5 +108,4 @@
 
     register_model(f"runs:/{run.info.run_id}/model", "Model 1", tags=tags)
     mv = MlflowClient().get_model_version("Model 1", "1")
-    assert mv.tags == tags
->>>>>>> 6979e974
+    assert mv.tags == tags