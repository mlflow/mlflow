import json
from unittest import mock

import pytest

from mlflow.exceptions import MlflowException
from mlflow.gateway.config import Route, RouteModelInfo
from mlflow.metrics.genai.model_utils import (
    _parse_model_uri,
    call_deployments_api,
    get_endpoint_type,
    score_model_on_payload,
)


@pytest.fixture
def set_envs(monkeypatch):
    monkeypatch.setenvs(
        {
            "OPENAI_API_KEY": "test",
        }
    )


@pytest.fixture
def set_deployment_envs(monkeypatch):
    monkeypatch.setenvs(
        {
            "MLFLOW_DEPLOYMENTS_TARGET": "databricks",
        }
    )


@pytest.fixture
def set_azure_envs(monkeypatch):
    monkeypatch.setenvs(
        {
            "OPENAI_API_KEY": "test",
            "OPENAI_API_TYPE": "azure",
            "OPENAI_API_VERSION": "2023-05-15",
            "OPENAI_API_BASE": "https://openai-for.openai.azure.com/",
            "OPENAI_DEPLOYMENT_NAME": "test-openai",
        }
    )


@pytest.fixture
def set_bad_azure_envs(monkeypatch):
    monkeypatch.setenvs(
        {
            "OPENAI_API_KEY": "test",
            "OPENAI_API_TYPE": "azure",
            "OPENAI_API_VERSION": "2023-05-15",
            "OPENAI_API_BASE": "https://openai-for.openai.azure.com/",
        }
    )


def test_parse_model_uri():
    prefix, suffix = _parse_model_uri("openai:/gpt-4o-mini")

    assert prefix == "openai"
    assert suffix == "gpt-4o-mini"

    prefix, suffix = _parse_model_uri("model:/123")

    assert prefix == "model"
    assert suffix == "123"

    prefix, suffix = _parse_model_uri("gateway:/my-route")

    assert prefix == "gateway"
    assert suffix == "my-route"

    prefix, suffix = _parse_model_uri("endpoints:/my-endpoint")

    assert prefix == "endpoints"
    assert suffix == "my-endpoint"


def test_parse_model_uri_throws_for_malformed():
    with pytest.raises(MlflowException, match="Malformed model uri"):
        _parse_model_uri("gpt-4o-mini")


def test_score_model_on_payload_throws_for_invalid():
    with pytest.raises(MlflowException, match="Unknown model uri prefix"):
        score_model_on_payload("myprovider:/gpt-4o-mini", "")


def test_score_model_openai_without_key():
    with pytest.raises(MlflowException, match="OPENAI_API_KEY environment variable not set"):
        score_model_on_payload("openai:/gpt-4o-mini", "")


_OAI_RESPONSE = {
    "id": "chatcmpl-abc123",
    "object": "chat.completion",
    "created": 1677858242,
    "model": "gpt-4o-mini",
    "usage": {
        "prompt_tokens": 13,
        "completion_tokens": 7,
        "total_tokens": 20,
    },
    "choices": [
        {
            "message": {
                "role": "assistant",
                "content": "\n\nThis is a test!",
            },
            "finish_reason": "stop",
            "index": 0,
        }
    ],
    "headers": {"Content-Type": "application/json"},
}


def test_score_model_openai(set_envs):
    with mock.patch(
        "mlflow.openai.api_request_parallel_processor.process_api_requests",
        return_value=[_OAI_RESPONSE],
    ) as mock_post:
        resp = score_model_on_payload("openai:/gpt-4o-mini", "my prompt", {"temperature": 0.1})

    assert resp == "\n\nThis is a test!"
    mock_post.assert_called_once_with(
        [
            {
                "model": "gpt-4o-mini",
                "temperature": 0.1,
                "messages": [{"role": "user", "content": "my prompt"}],
            }
        ],
        "https://api.openai.com/v1/chat/completions",
        api_token=mock.ANY,
        throw_original_error=True,
        max_workers=1,
<<<<<<< HEAD
        extra_headers=None,
=======
        extra_headers={},
>>>>>>> 0c923e44
    )


def test_score_model_openai_with_custom_header_and_proxy_url(set_envs):
    with mock.patch(
        "mlflow.openai.api_request_parallel_processor.process_api_requests",
        return_value=[_OAI_RESPONSE],
    ) as mock_post:
        resp = score_model_on_payload(
            model_uri="openai:/gpt-4o-mini",
            payload="my prompt",
            eval_parameters={"temperature": 0.1},
            extra_headers={"foo": "bar"},
            proxy_url="https://my-proxy.com/chat",
        )

    assert resp == "\n\nThis is a test!"
    mock_post.assert_called_once_with(
        [
            {
                "model": "gpt-4o-mini",
                "temperature": 0.1,
                "messages": [{"role": "user", "content": "my prompt"}],
            }
        ],
        "https://my-proxy.com/chat",
        api_token=mock.ANY,
        throw_original_error=True,
        max_workers=1,
        extra_headers={"foo": "bar"},
    )


def test_openai_authentication_error(set_envs):
    mock_response = mock.Mock()
    mock_response.status_code = 401
    mock_response.json.return_value = {
        "error": {
            "message": "Incorrect API key provided: redacted. You can find your API key at https://platform.openai.com/account/api-keys.",
            "type": "invalid_request_error",
            "param": None,
            "code": "invalid_api_key",
        }
    }

    with mock.patch("requests.post", return_value=mock_response) as mock_post:
        with pytest.raises(
            MlflowException, match="Authentication Error for OpenAI. Error response"
        ):
            score_model_on_payload("openai:/gpt-4o-mini", "my prompt", {"temperature": 0.1})
        mock_post.assert_called_once()


def test_openai_other_error(set_envs):
    with mock.patch(
        "mlflow.openai.api_request_parallel_processor.process_api_requests",
        side_effect=Exception("foo"),
    ) as mock_post:
        with pytest.raises(MlflowException, match="Error response from OpenAI"):
            score_model_on_payload("openai:/gpt-4o-mini", "my prompt", {"temperature": 0.1})
        mock_post.assert_called_once()


def test_score_model_azure_openai(set_azure_envs):
    with mock.patch(
        "mlflow.openai.api_request_parallel_processor.process_api_requests",
        return_value=[_OAI_RESPONSE],
    ) as mock_post:
        resp = score_model_on_payload("openai:/gpt-4o-mini", "my prompt", {"temperature": 0.1})

    assert resp == "\n\nThis is a test!"
    mock_post.assert_called_once_with(
        [
<<<<<<< HEAD
            {
                "temperature": 0.1,
                "messages": [{"role": "user", "content": "my prompt"}],
            }
        ],
        "https://openai-for.openai.azure.com//openai/deployments/test-openai/chat/completions?api-version=2023-05-15",
        api_token=mock.ANY,
        throw_original_error=True,
        max_workers=1,
        extra_headers=None,
    )
=======
            {
                "temperature": 0.1,
                "messages": [{"role": "user", "content": "my prompt"}],
            }
        ],
        "https://openai-for.openai.azure.com//openai/deployments/test-openai/chat/completions?api-version=2023-05-15",
        api_token=mock.ANY,
        throw_original_error=True,
        max_workers=1,
        extra_headers={},
    )


def test_score_model_azure_openai_bad_envs(set_bad_azure_envs):
    with pytest.raises(
        MlflowException, match="Either engine or deployment_id must be set for Azure OpenAI API"
    ):
        score_model_on_payload("openai:/gpt-4o-mini", "my prompt", {"temperature": 0.1})


def test_score_model_anthropic(monkeypatch):
    monkeypatch.setenv("ANTHROPIC_API_KEY", "test-key")

    resp = {
        "content": [
            {
                "text": "This is a test!",
                "type": "text",
            }
        ],
        "id": "msg_013Zva2CMHLNnXjNJJKqJ2EF",
        "model": "claude-3-5-sonnet-20241022",
        "role": "assistant",
        "stop_reason": "end_turn",
        "stop_sequence": None,
        "type": "message",
        "usage": {"input_tokens": 2095, "output_tokens": 503},
    }

    with mock.patch(
        "mlflow.metrics.genai.model_utils._send_request", return_value=resp
    ) as mock_request:
        response = score_model_on_payload(
            model_uri="anthropic:/claude-3-5-sonnet-20241022",
            payload="input prompt",
            eval_parameters={"max_tokens": 1000, "top_p": 1},
            extra_headers={"anthropic-version": "2024-10-22"},
        )

    assert response == "This is a test!"
    mock_request.assert_called_once_with(
        endpoint="https://api.anthropic.com/v1/messages",
        headers={
            "x-api-key": "test-key",
            "anthropic-version": "2024-10-22",
        },
        payload={
            "model": "claude-3-5-sonnet-20241022",
            "messages": [{"role": "user", "content": "input prompt"}],
            "max_tokens": 1000,
            "top_p": 1,
        },
    )


def test_score_model_bedrock(monkeypatch):
    monkeypatch.setenv("AWS_ACCESS_KEY_ID", "test-access-key")
    monkeypatch.setenv("AWS_SECRET_ACCESS_KEY", "test-secret-key")
    monkeypatch.setenv("AWS_SESSION_TOKEN", "test-session-token")

    resp = {
        "content": [
            {
                "text": "This is a test!",
                "type": "text",
            }
        ],
        "id": "msg_013Zva2CMHLNnXjNJJKqJ2EF",
        "model": "claude-3-5-sonnet-20241022",
        "role": "assistant",
        "stop_reason": "end_turn",
        "stop_sequence": None,
        "type": "message",
        "usage": {"input_tokens": 2095, "output_tokens": 503},
    }

    mock_bedrock = mock.MagicMock()
    with mock.patch("boto3.Session.client", return_value=mock_bedrock) as mock_session:
        mock_bedrock.invoke_model.return_value = {
            "body": mock.MagicMock(read=mock.MagicMock(return_value=json.dumps(resp).encode()))
        }

        response = score_model_on_payload(
            model_uri="bedrock:/anthropic.claude-3-5-sonnet-20241022-v2:0",
            payload="input prompt",
            eval_parameters={
                "temperature": 0,
                "max_tokens": 1000,
                "anthropic_version": "2023-06-01",
            },
        )

    assert response == "This is a test!"
    mock_session.assert_called_once_with(
        service_name="bedrock-runtime",
        aws_access_key_id="test-access-key",
        aws_secret_access_key="test-secret-key",
        aws_session_token="test-session-token",
    )
    mock_bedrock.invoke_model.assert_called_once_with(
        # Anthropic models in Bedrock does not accept "model" and "stream" key,
        # and requires "anthropic_version" put within the body not headers.
        body=json.dumps(
            {
                "temperature": 0,
                "max_tokens": 1000,
                "messages": [{"role": "user", "content": "input prompt"}],
                "anthropic_version": "2023-06-01",
            }
        ).encode(),
        modelId="anthropic.claude-3-5-sonnet-20241022-v2:0",
        accept="application/json",
        contentType="application/json",
    )


def test_score_model_mistral(monkeypatch):
    monkeypatch.setenv("MISTRAL_API_KEY", "test-key")

    # Mistral AI API is compatible with OpenAI format
    with mock.patch(
        "mlflow.metrics.genai.model_utils._send_request", return_value=_OAI_RESPONSE
    ) as mock_request:
        response = score_model_on_payload(
            model_uri="mistral:/mistral-small-latest",
            payload="input prompt",
            eval_parameters={"temperature": 0.1},
        )
>>>>>>> 0c923e44

    assert response == "\n\nThis is a test!"
    mock_request.assert_called_once_with(
        endpoint="https://api.mistral.ai/v1/chat/completions",
        headers={"Authorization": "Bearer test-key"},
        payload={
            "model": "mistral-small-latest",
            "messages": [{"role": "user", "content": "input prompt"}],
            "temperature": 0.1,
        },
    )


def test_score_model_togetherai(monkeypatch):
    monkeypatch.setenv("TOGETHERAI_API_KEY", "test-key")

    resp = {
        "id": "8448080b880415ea-SJC",
        "choices": [{"message": {"role": "assistant", "content": "This is a test!"}}],
        "usage": {"prompt_tokens": 13, "completion_tokens": 7, "total_tokens": 20},
        "created": 1705090115,
        "model": "mistralai/Mixtral-8x7B-Instruct-v0.1",
        "object": "chat.completion",
    }

    with mock.patch(
        "mlflow.metrics.genai.model_utils._send_request", return_value=resp
    ) as mock_request:
        response = score_model_on_payload(
            model_uri="togetherai:/mistralai/Mixtral-8x7B-Instruct-v0.1",
            payload="input prompt",
            eval_parameters={"temperature": 0, "max_tokens": 1000},
        )

    assert response == "This is a test!"
    mock_request.assert_called_once_with(
        endpoint="https://api.together.xyz/v1/chat/completions",
        headers={"Authorization": "Bearer test-key"},
        payload={
            "model": "mistralai/Mixtral-8x7B-Instruct-v0.1",
            "messages": [{"role": "user", "content": "input prompt"}],
            "temperature": 0,
            "max_tokens": 1000,
        },
    )


def test_score_model_gateway_completions():
    expected_output = {
        "choices": [
            {"text": "man, one giant leap for mankind.", "metadata": {"finish_reason": "stop"}}
        ],
        "metadata": {
            "model": "gpt-4-0613",
            "input_tokens": 13,
            "total_tokens": 21,
            "output_tokens": 8,
            "endpoint_type": "llm/v1/completions",
        },
    }

    with mock.patch(
        "mlflow.gateway.get_route",
        return_value=Route(
            name="my-route",
            route_type="llm/v1/completions",
            model=RouteModelInfo(provider="openai"),
            route_url="my-route",
        ).to_endpoint(),
    ):
        with mock.patch("mlflow.gateway.query", return_value=expected_output):
            response = score_model_on_payload("gateway:/my-route", "")
            assert response == expected_output["choices"][0]["text"]


def test_score_model_gateway_chat():
    expected_output = {
        "choices": [
            {
                "message": {
                    "role": "assistant",
                    "content": "The core of the sun is estimated to have a temperature of about "
                    "15 million degrees Celsius (27 million degrees Fahrenheit).",
                },
                "metadata": {"finish_reason": "stop"},
            }
        ],
        "metadata": {
            "input_tokens": 17,
            "output_tokens": 24,
            "total_tokens": 41,
            "model": "gpt-4o-mini",
            "endpoint_type": "llm/v1/chat",
        },
    }

    with mock.patch(
        "mlflow.gateway.get_route",
        return_value=Route(
            name="my-route",
            route_type="llm/v1/chat",
            model=RouteModelInfo(provider="openai"),
            route_url="my-route",
        ).to_endpoint(),
    ):
        with mock.patch("mlflow.gateway.query", return_value=expected_output):
            response = score_model_on_payload("gateway:/my-route", "")
            assert response == expected_output["choices"][0]["message"]["content"]


@pytest.mark.parametrize(
    ("get_endpoint_response", "expected"),
    [
        ({"task": "llm/v1/completions"}, "llm/v1/completions"),
        ({"endpoint_type": "llm/v1/chat"}, "llm/v1/chat"),
        ({}, None),
    ],
)
def test_get_endpoint_type(get_endpoint_response, expected):
    with mock.patch("mlflow.deployments.get_deploy_client") as mock_get_deploy_client:
        mock_client = mock_get_deploy_client.return_value
        mock_client.get_endpoint.return_value = get_endpoint_response
        assert get_endpoint_type("endpoints:/my-endpoint") == expected


_TEST_CHAT_RESPONSE = {
    "id": "chatcmpl-123",
    "object": "chat.completion",
    "created": 1677652288,
    "model": "gpt-4o-mini",
    "system_fingerprint": "fp_44709d6fcb",
    "choices": [
        {
            "index": 0,
            "message": {
                "role": "assistant",
                "content": "\n\nHello there, how may I assist you today?",
            },
            "finish_reason": "stop",
        }
    ],
    "usage": {"prompt_tokens": 9, "completion_tokens": 12, "total_tokens": 21},
}


def test_score_model_endpoints_chat(set_deployment_envs):
    with mock.patch("mlflow.deployments.get_deploy_client") as mock_get_deploy_client:
        mock_get_deploy_client().predict.return_value = _TEST_CHAT_RESPONSE
        response = score_model_on_payload(
            model_uri="endpoints:/my-endpoint",
            payload="my prompt",
            eval_parameters={"temperature": 0.1},
            endpoint_type="llm/v1/chat",
        )
        assert response == "\n\nHello there, how may I assist you today?"


_TEST_COMPLETION_RESPONSE = {
    "id": "cmpl-8PgdiXapPWBN3pyUuHcELH766QgqK",
    "object": "text_completion",
    "created": 1701132798,
    "model": "gpt-4o-mini",
    "choices": [
        {
            "text": "\n\nHi there! How can I assist you today?",
            "index": 0,
            "finish_reason": "stop",
        },
    ],
    "usage": {"prompt_tokens": 2, "completion_tokens": 106, "total_tokens": 108},
}


def test_score_model_endpoints_completions(set_deployment_envs):
    with mock.patch("mlflow.deployments.get_deploy_client") as mock_get_deploy_client:
        mock_get_deploy_client().predict.return_value = _TEST_COMPLETION_RESPONSE
        response = score_model_on_payload(
            model_uri="endpoints:/my-endpoint",
            payload="my prompt",
            eval_parameters={"temperature": 0.1},
            endpoint_type="llm/v1/completions",
        )
        assert response == "\n\nHi there! How can I assist you today?"


@pytest.mark.parametrize(
    "input_data",
    [
        "my prompt",
        {"messages": [{"role": "user", "content": "my prompt"}]},
    ],
)
def test_call_deployments_api_chat(input_data, set_deployment_envs):
    with mock.patch("mlflow.deployments.get_deploy_client") as mock_get_deploy_client:
        mock_get_deploy_client().predict.return_value = _TEST_CHAT_RESPONSE
        response = call_deployments_api(
            deployment_uri="my-endpoint",
            input_data=input_data,
            eval_parameters={},
            endpoint_type="llm/v1/chat",
        )
        assert response == "\n\nHello there, how may I assist you today?"


@pytest.mark.parametrize(
    "input_data",
    [
        "my prompt",
        {"prompt": "my prompt"},
    ],
)
def test_call_deployments_api_completion(input_data, set_deployment_envs):
    with mock.patch("mlflow.deployments.get_deploy_client") as mock_get_deploy_client:
        mock_get_deploy_client().predict.return_value = _TEST_COMPLETION_RESPONSE
        response = call_deployments_api(
            deployment_uri="my-endpoint",
            input_data=input_data,
            eval_parameters={"temperature": 0.1},
            endpoint_type="llm/v1/completions",
        )
        assert response == "\n\nHi there! How can I assist you today?"


def test_call_deployments_api_no_endpoint_type(set_deployment_envs):
    with mock.patch("mlflow.deployments.get_deploy_client") as mock_get_deploy_client:
        mock_get_deploy_client().predict.return_value = {"result": "ok"}
        response = call_deployments_api(
            deployment_uri="my-endpoint",
            input_data={"foo": {"bar": "baz"}},
            eval_parameters={},
            endpoint_type=None,
        )
        assert response == {"result": "ok"}


def test_call_deployments_api_str_input_requires_endpoint_type(set_deployment_envs):
    with pytest.raises(MlflowException, match="If string input is provided,"):
        call_deployments_api("my-endpoint", "my prompt", endpoint_type=None)<|MERGE_RESOLUTION|>--- conflicted
+++ resolved
@@ -137,11 +137,7 @@
         api_token=mock.ANY,
         throw_original_error=True,
         max_workers=1,
-<<<<<<< HEAD
-        extra_headers=None,
-=======
         extra_headers={},
->>>>>>> 0c923e44
     )
 
 
@@ -215,19 +211,6 @@
     assert resp == "\n\nThis is a test!"
     mock_post.assert_called_once_with(
         [
-<<<<<<< HEAD
-            {
-                "temperature": 0.1,
-                "messages": [{"role": "user", "content": "my prompt"}],
-            }
-        ],
-        "https://openai-for.openai.azure.com//openai/deployments/test-openai/chat/completions?api-version=2023-05-15",
-        api_token=mock.ANY,
-        throw_original_error=True,
-        max_workers=1,
-        extra_headers=None,
-    )
-=======
             {
                 "temperature": 0.1,
                 "messages": [{"role": "user", "content": "my prompt"}],
@@ -366,7 +349,6 @@
             payload="input prompt",
             eval_parameters={"temperature": 0.1},
         )
->>>>>>> 0c923e44
 
     assert response == "\n\nThis is a test!"
     mock_request.assert_called_once_with(
