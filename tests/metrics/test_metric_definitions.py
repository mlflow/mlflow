--- conflicted
+++ resolved
@@ -33,11 +33,8 @@
         ari_grade_level(),
         exact_match(),
         flesch_kincaid_grade_level(),
-<<<<<<< HEAD
+        precision_at_k(3),  
         recall_at_k(3),
-=======
-        precision_at_k(3),
->>>>>>> 7a924c78
         rouge1(),
         rouge2(),
         rougeL(),
@@ -247,7 +244,19 @@
     assert abs(result.aggregate_results["f1_score"] - 0.5713) < 1e-3
 
 
-<<<<<<< HEAD
+def test_precision_at_k():
+    predictions = pd.Series([("a", "b"), ("c", "d"), ("e"), ("f", "g")])
+    targets = pd.Series([("a", "b"), ("c", "b"), ("e"), ("c")])
+    result = precision_at_k(4).eval_fn(predictions, targets)
+
+    assert result.scores == [1.0, 0.5, 1.0, 0.0]
+    assert result.aggregate_results == {
+        "mean": 2.5 / 4,
+        "p90": 1.0,
+        "variance": 0.171875,
+    }
+
+    
 def test_recall_at_k():
     predictions = pd.Series([("a", "b"), ("c", "d", "e"), (), ("f", "g"), ("a", "b")])
     targets = pd.Series([("a", "b", "c", "d"), ("c", "b", "a", "d"), (), (), ("a", "c")])
@@ -258,16 +267,4 @@
         "mean": 0.5,
         "p90": 0.8,
         "variance": 0.1,
-=======
-def test_precision_at_k():
-    predictions = pd.Series([("a", "b"), ("c", "d"), ("e"), ("f", "g")])
-    targets = pd.Series([("a", "b"), ("c", "b"), ("e"), ("c")])
-    result = precision_at_k(4).eval_fn(predictions, targets)
-
-    assert result.scores == [1.0, 0.5, 1.0, 0.0]
-    assert result.aggregate_results == {
-        "mean": 2.5 / 4,
-        "p90": 1.0,
-        "variance": 0.171875,
->>>>>>> 7a924c78
     }