import os
import filecmp
import tempfile

import mock
import pytest

import mlflow
from mlflow.entities.run_status import RunStatus
from mlflow.projects import ExecutionException
from mlflow.store.file_store import FileStore
from mlflow.utils.file_utils import TempDir
from mlflow.utils import env

from tests.projects.utils import TEST_PROJECT_DIR, GIT_PROJECT_URI, validate_exit_status


def test_fetch_project():
    """ Test fetching a project to be run locally. """
    with TempDir() as tmp:
        dst_dir = tmp.path()
        mlflow.projects._fetch_project(uri=TEST_PROJECT_DIR, version=None, dst_dir=dst_dir,
                                       git_username=None, git_password=None)
        dir_comparison = filecmp.dircmp(TEST_PROJECT_DIR, dst_dir)
        assert len(dir_comparison.left_only) == 0
        assert len(dir_comparison.right_only) == 0
        assert len(dir_comparison.diff_files) == 0
        assert len(dir_comparison.funny_files) == 0
    # Passing `version` raises an exception for local projects
    with TempDir() as dst_dir:
        with pytest.raises(ExecutionException):
            mlflow.projects._fetch_project(uri=TEST_PROJECT_DIR, version="some-version",
                                           dst_dir=dst_dir, git_username=None, git_password=None)
    # Passing only one of git_username, git_password results in an error
    for username, password in [(None, "hi"), ("hi", None)]:
        with TempDir() as dst_dir:
            with pytest.raises(ExecutionException):
                mlflow.projects._fetch_project(uri=TEST_PROJECT_DIR, version="some-version",
                                               dst_dir=dst_dir, git_username=username,
                                               git_password=password)


def test_invalid_run_mode():
    """ Verify that we raise an exception given an invalid run mode """
    with TempDir() as tmp, mock.patch("mlflow.tracking.get_tracking_uri") as get_tracking_uri_mock:
        get_tracking_uri_mock.return_value = tmp.path()
        with pytest.raises(ExecutionException):
            mlflow.projects.run(uri=TEST_PROJECT_DIR, mode="some unsupported mode")


def test_use_conda():
    """ Verify that we correctly handle the `use_conda` argument."""
    with TempDir() as tmp, mock.patch("mlflow.tracking.get_tracking_uri") as get_tracking_uri_mock:
        get_tracking_uri_mock.return_value = tmp.path()
        # Verify we throw an exception when conda is unavailable
        old_path = os.environ["PATH"]
        env.unset_variable("PATH")
        try:
            with pytest.raises(ExecutionException):
                mlflow.projects.run(TEST_PROJECT_DIR, use_conda=True)
        finally:
            os.environ["PATH"] = old_path


<<<<<<< HEAD
@pytest.mark.skip(reason="flaky running in travis py3.6")
=======
@pytest.mark.parametrize(
    "mock_env,expected",
    [({}, "conda"), ({mlflow.projects.MLFLOW_CONDA: "/some/dir/conda"}, "/some/dir/conda")]
)
def test_conda_path(mock_env, expected):
    """Verify that we correctly determine the path to a conda executable"""
    with mock.patch.dict("os.environ", mock_env):
        assert mlflow.projects._conda_executable() == expected


>>>>>>> 00469943
def test_run():
    for use_start_run in map(str, [0, 1]):
        with TempDir() as tmp, mock.patch("mlflow.tracking.get_tracking_uri")\
                as get_tracking_uri_mock:
            tmp_dir = tmp.path()
            get_tracking_uri_mock.return_value = tmp_dir
            submitted_run = mlflow.projects.run(
                TEST_PROJECT_DIR, entry_point="test_tracking",
                parameters={"use_start_run": use_start_run},
                use_conda=False, experiment_id=0)
            # Blocking runs should be finished when they return
            validate_exit_status(submitted_run.get_status(), RunStatus.FINISHED)
            # Test that we can call wait() on a synchronous run & that the run has the correct
            # status after calling wait().
            submitted_run.wait()
            validate_exit_status(submitted_run.get_status(), RunStatus.FINISHED)
            # Validate run contents in the FileStore
            run_uuid = submitted_run.run_id
            store = FileStore(tmp_dir)
            run_infos = store.list_run_infos(experiment_id=0)
            assert len(run_infos) == 1
            store_run_uuid = run_infos[0].run_uuid
            assert run_uuid == store_run_uuid
            run = store.get_run(run_uuid)
            expected_params = {"use_start_run": use_start_run}
            assert run.info.status == RunStatus.FINISHED
            assert len(run.data.params) == len(expected_params)
            for param in run.data.params:
                assert param.value == expected_params[param.key]
            expected_metrics = {"some_key": 3}
            for metric in run.data.metrics:
                assert metric.value == expected_metrics[metric.key]


@pytest.mark.skip(reason="flaky running in travis py3.6")
def test_run_async():
    with TempDir() as tmp, mock.patch("mlflow.tracking.get_tracking_uri") as get_tracking_uri_mock:
        tmp_dir = tmp.path()
        get_tracking_uri_mock.return_value = tmp_dir
        submitted_run0 = mlflow.projects.run(
            TEST_PROJECT_DIR, entry_point="sleep", parameters={"duration": 2},
            use_conda=False, experiment_id=0, block=False)
        validate_exit_status(submitted_run0.get_status(), RunStatus.RUNNING)
        submitted_run0.wait()
        validate_exit_status(submitted_run0.get_status(), RunStatus.FINISHED)
        submitted_run1 = mlflow.projects.run(
            TEST_PROJECT_DIR, entry_point="sleep", parameters={"duration": -1, "invalid-param": 30},
            use_conda=False, experiment_id=0, block=False)
        submitted_run1.wait()
        validate_exit_status(submitted_run1.get_status(), RunStatus.FAILED)


@pytest.mark.skip(reason="flaky running in travis py3.6")
def test_cancel_run():
    with TempDir() as tmp, mock.patch("mlflow.tracking.get_tracking_uri") as get_tracking_uri_mock:
        tmp_dir = tmp.path()
        get_tracking_uri_mock.return_value = tmp_dir
        submitted_run0, submitted_run1 = [mlflow.projects.run(
            TEST_PROJECT_DIR, entry_point="sleep", parameters={"duration": 2},
            use_conda=False, experiment_id=0, block=False) for _ in range(2)]
        submitted_run0.cancel()
        validate_exit_status(submitted_run0.get_status(), RunStatus.FAILED)
        # Sanity check: cancelling one run has no effect on the other
        submitted_run1.wait()
        validate_exit_status(submitted_run1.get_status(), RunStatus.FINISHED)


def test_get_work_dir():
    """ Test that we correctly determine the working directory to use when running a project. """
    for use_temp_cwd, uri in [(True, TEST_PROJECT_DIR), (False, GIT_PROJECT_URI)]:
        work_dir = mlflow.projects._get_work_dir(uri=uri, use_temp_cwd=use_temp_cwd)
        assert work_dir != uri
        assert os.path.exists(work_dir)
    for use_temp_cwd, uri in [(None, TEST_PROJECT_DIR), (False, TEST_PROJECT_DIR)]:
        assert mlflow.projects._get_work_dir(uri=uri, use_temp_cwd=use_temp_cwd) ==\
               os.path.abspath(TEST_PROJECT_DIR)


def test_storage_dir():
    """
    Test that we correctly handle the `storage_dir` argument, which specifies where to download
    distributed artifacts passed to arguments of type `path`.
    """
    with TempDir() as tmp_dir:
        assert os.path.dirname(mlflow.projects._get_storage_dir(tmp_dir.path())) == tmp_dir.path()
    assert os.path.dirname(mlflow.projects._get_storage_dir(None)) == tempfile.gettempdir()<|MERGE_RESOLUTION|>--- conflicted
+++ resolved
@@ -62,9 +62,6 @@
             os.environ["PATH"] = old_path
 
 
-<<<<<<< HEAD
-@pytest.mark.skip(reason="flaky running in travis py3.6")
-=======
 @pytest.mark.parametrize(
     "mock_env,expected",
     [({}, "conda"), ({mlflow.projects.MLFLOW_CONDA: "/some/dir/conda"}, "/some/dir/conda")]
@@ -75,7 +72,6 @@
         assert mlflow.projects._conda_executable() == expected
 
 
->>>>>>> 00469943
 def test_run():
     for use_start_run in map(str, [0, 1]):
         with TempDir() as tmp, mock.patch("mlflow.tracking.get_tracking_uri")\
