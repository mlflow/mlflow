import os
import filecmp
import git
import tempfile

from distutils import dir_util

import mock
import pytest

import mlflow
from mlflow.entities.run_status import RunStatus
from mlflow.projects import ExecutionException
from mlflow.store.file_store import FileStore
from mlflow.utils.file_utils import TempDir
from mlflow.utils import env

from tests.projects.utils import TEST_PROJECT_DIR, GIT_PROJECT_URI, TEST_DIR, validate_exit_status


def _assert_dirs_equal(expected, actual):
    dir_comparison = filecmp.dircmp(expected, actual)
    assert len(dir_comparison.left_only) == 0
    assert len(dir_comparison.right_only) == 0
    assert len(dir_comparison.diff_files) == 0
    assert len(dir_comparison.funny_files) == 0


def test_fetch_project(tmpdir):
    # Creating a local Git repo containing a MLproject file.
    local_git = tmpdir.join('git_repo').strpath
    repo = git.Repo.init(local_git)
    dir_util.copy_tree(src=TEST_PROJECT_DIR, dst=local_git)
    repo.git.add(A=True)
    repo.index.commit("test")
    git_repo_uri = "file://" + os.path.abspath(local_git)

    # Creating a local Git repo with a MLproject file in a subdirectory.
    local_git_subdir = tmpdir.join('subdir_git_repo').strpath
    repo = git.Repo.init(local_git_subdir)
    dir_util.copy_tree(src=os.path.join(TEST_DIR, "resources"), dst=local_git_subdir)
    repo.git.add(A=True)
    repo.index.commit("test")
    git_subdir_repo = "file://" + os.path.abspath(local_git_subdir)

    # Test fetching a locally saved project.
    dst_dir = tmpdir.join('local').strpath

    work_dir = mlflow.projects._fetch_project(uri=TEST_PROJECT_DIR, subdirectory='', version=None,
                                              dst_dir=dst_dir, git_username=None,
                                              git_password=None)
    _assert_dirs_equal(expected=TEST_PROJECT_DIR, actual=work_dir)

    # Test fetching a project located in a Git repo root directory.
    dst_dir = tmpdir.join('git-root-dir').strpath
    work_dir = mlflow.projects._fetch_project(uri=git_repo_uri, subdirectory='',
                                              version=None, dst_dir=dst_dir, git_username=None,
                                              git_password=None)
    _assert_dirs_equal(expected=local_git, actual=work_dir)

    # Test fetching a project located in a Git repo subdirectory.
    dst_dir = tmpdir.join('git-subdir').strpath
    work_dir = mlflow.projects._fetch_project(uri=git_subdir_repo, subdirectory='example_project',
                                              version=None, dst_dir=dst_dir, git_username=None,
                                              git_password=None)
    _assert_dirs_equal(expected=os.path.join(local_git_subdir, 'example_project'), actual=work_dir)

    # Test passing a subdirectory with `#` works for local directories.
    work_dir = mlflow.projects._fetch_project(uri=TEST_DIR,
                                              subdirectory="resources/example_project",
                                              version=None, dst_dir=dst_dir, git_username=None,
                                              git_password=None)
    _assert_dirs_equal(expected=TEST_PROJECT_DIR, actual=work_dir)

    # Passing `version` raises an exception for local projects
    with pytest.raises(ExecutionException):
        mlflow.projects._fetch_project(uri=TEST_PROJECT_DIR, subdirectory='', version="version",
                                       dst_dir=dst_dir, git_username=None, git_password=None)

    # Passing only one of git_username, git_password results in an error
    for username, password in [(None, "hi"), ("hi", None)]:
        with pytest.raises(ExecutionException):
            mlflow.projects._fetch_project(uri=TEST_PROJECT_DIR, subdirectory='',
                                           version="some-version", dst_dir=dst_dir,
                                           git_username=username, git_password=password)

    # Verify that runs fail if given incorrect subdirectories via the `#` character.
    # Local test.
    with pytest.raises(ExecutionException):
        mlflow.projects._fetch_project(uri=TEST_PROJECT_DIR, subdirectory='fake', version=None,
                                       dst_dir=dst_dir, git_username=None, git_password=None)

    # Tests that an exception is thrown when an invalid subdirectory is given.
    dst_dir = tmpdir.join('git-bad-subdirectory').strpath
    with pytest.raises(ExecutionException):
        mlflow.projects._fetch_project(uri=git_repo_uri, subdirectory='fake', version=None,
                                       dst_dir=dst_dir, git_username=None, git_password=None)


def test_parse_subdirectory():
    # Make sure the parsing works as intended.
    test_uri = "uri#subdirectory"
    parsed_uri, parsed_subdirectory = mlflow.projects._parse_subdirectory(test_uri)
    assert parsed_uri == "uri"
    assert parsed_subdirectory == "subdirectory"

    # Make sure periods are restricted in Git repo subdirectory paths.
    period_fail_uri = GIT_PROJECT_URI + "#.."
    with pytest.raises(ExecutionException):
        mlflow.projects._parse_subdirectory(period_fail_uri)


def test_invalid_run_mode():
    """ Verify that we raise an exception given an invalid run mode """
    with TempDir() as tmp, mock.patch("mlflow.tracking.get_tracking_uri") as get_tracking_uri_mock:
        get_tracking_uri_mock.return_value = tmp.path()
        with pytest.raises(ExecutionException):
            mlflow.projects.run(uri=TEST_PROJECT_DIR, mode="some unsupported mode")


def test_use_conda():
    """ Verify that we correctly handle the `use_conda` argument."""
    with TempDir() as tmp, mock.patch("mlflow.tracking.get_tracking_uri") as get_tracking_uri_mock:
        get_tracking_uri_mock.return_value = tmp.path()
        # Verify we throw an exception when conda is unavailable
        old_path = os.environ["PATH"]
        env.unset_variable("PATH")
        try:
            with pytest.raises(ExecutionException):
                mlflow.projects.run(TEST_PROJECT_DIR, use_conda=True)
        finally:
            os.environ["PATH"] = old_path


@pytest.mark.parametrize(
    "mock_env,expected",
    [({}, "conda"), ({mlflow.projects.MLFLOW_CONDA: "/some/dir/conda"}, "/some/dir/conda")]
)
def test_conda_path(mock_env, expected):
    """Verify that we correctly determine the path to a conda executable"""
    with mock.patch.dict("os.environ", mock_env):
        assert mlflow.projects._conda_executable() == expected


@pytest.mark.skip(reason="hangs in travis py3.6")
def test_run():
    for use_start_run in map(str, [0, 1]):
        with TempDir() as tmp, mock.patch("mlflow.tracking.get_tracking_uri")\
                as get_tracking_uri_mock:
            tmp_dir = tmp.path()
            get_tracking_uri_mock.return_value = tmp_dir
            submitted_run = mlflow.projects.run(
                TEST_PROJECT_DIR, entry_point="test_tracking",
                parameters={"use_start_run": use_start_run},
                use_conda=False, experiment_id=0)
            # Blocking runs should be finished when they return
            validate_exit_status(submitted_run.get_status(), RunStatus.FINISHED)
            # Test that we can call wait() on a synchronous run & that the run has the correct
            # status after calling wait().
            submitted_run.wait()
            validate_exit_status(submitted_run.get_status(), RunStatus.FINISHED)
            # Validate run contents in the FileStore
            run_uuid = submitted_run.run_id
            store = FileStore(tmp_dir)
            run_infos = store.list_run_infos(experiment_id=0)
            assert len(run_infos) == 1
            store_run_uuid = run_infos[0].run_uuid
            assert run_uuid == store_run_uuid
            run = store.get_run(run_uuid)
            expected_params = {"use_start_run": use_start_run}
            assert run.info.status == RunStatus.FINISHED
            assert len(run.data.params) == len(expected_params)
            for param in run.data.params:
                assert param.value == expected_params[param.key]
            expected_metrics = {"some_key": 3}
            for metric in run.data.metrics:
                assert metric.value == expected_metrics[metric.key]


<<<<<<< HEAD
@pytest.mark.skip(reason="hangs in travis py3.6")
=======
@pytest.mark.skip(reason="flaky running in travis py3.6")
>>>>>>> c7633f22
def test_run_async():
    with TempDir() as tmp, mock.patch("mlflow.tracking.get_tracking_uri") as get_tracking_uri_mock:
        tmp_dir = tmp.path()
        get_tracking_uri_mock.return_value = tmp_dir
        submitted_run0 = mlflow.projects.run(
            TEST_PROJECT_DIR, entry_point="sleep", parameters={"duration": 2},
            use_conda=False, experiment_id=0, block=False)
        validate_exit_status(submitted_run0.get_status(), RunStatus.RUNNING)
        submitted_run0.wait()
        validate_exit_status(submitted_run0.get_status(), RunStatus.FINISHED)
        submitted_run1 = mlflow.projects.run(
            TEST_PROJECT_DIR, entry_point="sleep", parameters={"duration": -1, "invalid-param": 30},
            use_conda=False, experiment_id=0, block=False)
        submitted_run1.wait()
        validate_exit_status(submitted_run1.get_status(), RunStatus.FAILED)


<<<<<<< HEAD
@pytest.mark.skip(reason="hangs in travis py3.6")
=======
@pytest.mark.skip(reason="flaky running in travis py3.6")
>>>>>>> c7633f22
def test_cancel_run():
    with TempDir() as tmp, mock.patch("mlflow.tracking.get_tracking_uri") as get_tracking_uri_mock:
        tmp_dir = tmp.path()
        get_tracking_uri_mock.return_value = tmp_dir
        submitted_run0, submitted_run1 = [mlflow.projects.run(
            TEST_PROJECT_DIR, entry_point="sleep", parameters={"duration": 2},
            use_conda=False, experiment_id=0, block=False) for _ in range(2)]
        submitted_run0.cancel()
        validate_exit_status(submitted_run0.get_status(), RunStatus.FAILED)
        # Sanity check: cancelling one run has no effect on the other
        submitted_run1.wait()
        validate_exit_status(submitted_run1.get_status(), RunStatus.FINISHED)


def test_get_dest_dir():
    """ Test that we correctly determine the dest directory to use when fetching a project. """
    for use_temp_cwd, uri in [(True, TEST_PROJECT_DIR), (False, GIT_PROJECT_URI)]:
        dest_dir = mlflow.projects._get_dest_dir(uri=uri, use_temp_cwd=use_temp_cwd)
        assert dest_dir != uri
        assert os.path.exists(dest_dir)
    for use_temp_cwd, uri in [(None, TEST_PROJECT_DIR), (False, TEST_PROJECT_DIR)]:
        assert mlflow.projects._get_dest_dir(uri=uri, use_temp_cwd=use_temp_cwd) ==\
               os.path.abspath(TEST_PROJECT_DIR)


def test_storage_dir():
    """
    Test that we correctly handle the `storage_dir` argument, which specifies where to download
    distributed artifacts passed to arguments of type `path`.
    """
    with TempDir() as tmp_dir:
        assert os.path.dirname(mlflow.projects._get_storage_dir(tmp_dir.path())) == tmp_dir.path()
    assert os.path.dirname(mlflow.projects._get_storage_dir(None)) == tempfile.gettempdir()<|MERGE_RESOLUTION|>--- conflicted
+++ resolved
@@ -177,11 +177,7 @@
                 assert metric.value == expected_metrics[metric.key]
 
 
-<<<<<<< HEAD
-@pytest.mark.skip(reason="hangs in travis py3.6")
-=======
 @pytest.mark.skip(reason="flaky running in travis py3.6")
->>>>>>> c7633f22
 def test_run_async():
     with TempDir() as tmp, mock.patch("mlflow.tracking.get_tracking_uri") as get_tracking_uri_mock:
         tmp_dir = tmp.path()
@@ -199,11 +195,7 @@
         validate_exit_status(submitted_run1.get_status(), RunStatus.FAILED)
 
 
-<<<<<<< HEAD
-@pytest.mark.skip(reason="hangs in travis py3.6")
-=======
 @pytest.mark.skip(reason="flaky running in travis py3.6")
->>>>>>> c7633f22
 def test_cancel_run():
     with TempDir() as tmp, mock.patch("mlflow.tracking.get_tracking_uri") as get_tracking_uri_mock:
         tmp_dir = tmp.path()
