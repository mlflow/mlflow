import os
import filecmp
import git
import tempfile

from distutils import dir_util

import mock
import pytest

import mlflow
from mlflow.entities.run_status import RunStatus
from mlflow.projects import ExecutionException
from mlflow.store.file_store import FileStore
from mlflow.utils.file_utils import TempDir
from mlflow.utils import env

from tests.projects.utils import TEST_PROJECT_DIR, GIT_PROJECT_URI, TEST_DIR, validate_exit_status


def _assert_dirs_equal(expected, actual):
    dir_comparison = filecmp.dircmp(expected, actual)
    assert len(dir_comparison.left_only) == 0
    assert len(dir_comparison.right_only) == 0
    assert len(dir_comparison.diff_files) == 0
    assert len(dir_comparison.funny_files) == 0


def test_fetch_project(tmpdir):
    # Creating a local Git repo containing a MLproject file.
    local_git = tmpdir.join('git_repo').strpath
    repo = git.Repo.init(local_git)
    dir_util.copy_tree(src=TEST_PROJECT_DIR, dst=local_git)
    repo.git.add(A=True)
    repo.index.commit("test")
    git_repo_uri = "file://" + os.path.abspath(local_git)

    # Creating a local Git repo with a MLproject file in a subdirectory.
    local_git_subdir = tmpdir.join('subdir_git_repo').strpath
    repo = git.Repo.init(local_git_subdir)
    dir_util.copy_tree(src=os.path.join(TEST_DIR, "resources"), dst=local_git_subdir)
    repo.git.add(A=True)
    repo.index.commit("test")
    git_subdir_repo = "file://" + os.path.abspath(local_git_subdir)

    # Test fetching a locally saved project.
    dst_dir = tmpdir.join('local').strpath

    work_dir = mlflow.projects._fetch_project(uri=TEST_PROJECT_DIR, subdirectory='', version=None,
                                              dst_dir=dst_dir, git_username=None,
                                              git_password=None)
    _assert_dirs_equal(expected=TEST_PROJECT_DIR, actual=work_dir)

    # Test fetching a project located in a Git repo root directory.
    dst_dir = tmpdir.join('git-root-dir').strpath
    work_dir = mlflow.projects._fetch_project(uri=git_repo_uri, subdirectory='',
                                              version=None, dst_dir=dst_dir, git_username=None,
                                              git_password=None)
    _assert_dirs_equal(expected=local_git, actual=work_dir)

    # Test fetching a project located in a Git repo subdirectory.
    dst_dir = tmpdir.join('git-subdir').strpath
    work_dir = mlflow.projects._fetch_project(uri=git_subdir_repo, subdirectory='example_project',
                                              version=None, dst_dir=dst_dir, git_username=None,
                                              git_password=None)
    _assert_dirs_equal(expected=os.path.join(local_git_subdir, 'example_project'), actual=work_dir)

    # Test passing a subdirectory with `#` works for local directories.
    work_dir = mlflow.projects._fetch_project(uri=TEST_DIR,
                                              subdirectory="resources/example_project",
                                              version=None, dst_dir=dst_dir, git_username=None,
                                              git_password=None)
    _assert_dirs_equal(expected=TEST_PROJECT_DIR, actual=work_dir)

    # Passing `version` raises an exception for local projects
    with pytest.raises(ExecutionException):
        mlflow.projects._fetch_project(uri=TEST_PROJECT_DIR, subdirectory='', version="version",
                                       dst_dir=dst_dir, git_username=None, git_password=None)

    # Passing only one of git_username, git_password results in an error
    for username, password in [(None, "hi"), ("hi", None)]:
        with pytest.raises(ExecutionException):
            mlflow.projects._fetch_project(uri=TEST_PROJECT_DIR, subdirectory='',
                                           version="some-version", dst_dir=dst_dir,
                                           git_username=username, git_password=password)

    # Verify that runs fail if given incorrect subdirectories via the `#` character.
    # Local test.
    with pytest.raises(ExecutionException):
        mlflow.projects._fetch_project(uri=TEST_PROJECT_DIR, subdirectory='fake', version=None,
                                       dst_dir=dst_dir, git_username=None, git_password=None)

    # Tests that an exception is thrown when an invalid subdirectory is given.
    dst_dir = tmpdir.join('git-bad-subdirectory').strpath
    with pytest.raises(ExecutionException):
        mlflow.projects._fetch_project(uri=git_repo_uri, subdirectory='fake', version=None,
                                       dst_dir=dst_dir, git_username=None, git_password=None)


def test_parse_subdirectory():
    # Make sure the parsing works as intended.
    test_uri = "uri#subdirectory"
    parsed_uri, parsed_subdirectory = mlflow.projects._parse_subdirectory(test_uri)
    assert parsed_uri == "uri"
    assert parsed_subdirectory == "subdirectory"

    # Make sure periods are restricted in Git repo subdirectory paths.
    period_fail_uri = GIT_PROJECT_URI + "#.."
    with pytest.raises(ExecutionException):
        mlflow.projects._parse_subdirectory(period_fail_uri)


def test_invalid_run_mode():
    """ Verify that we raise an exception given an invalid run mode """
    with TempDir() as tmp, mock.patch("mlflow.tracking.get_tracking_uri") as get_tracking_uri_mock:
        get_tracking_uri_mock.return_value = tmp.path()
        with pytest.raises(ExecutionException):
            mlflow.projects.run(uri=TEST_PROJECT_DIR, mode="some unsupported mode")


def test_use_conda():
    """ Verify that we correctly handle the `use_conda` argument."""
    with TempDir() as tmp, mock.patch("mlflow.tracking.get_tracking_uri") as get_tracking_uri_mock:
        get_tracking_uri_mock.return_value = tmp.path()
        # Verify we throw an exception when conda is unavailable
        old_path = os.environ["PATH"]
        env.unset_variable("PATH")
        try:
            with pytest.raises(ExecutionException):
                mlflow.projects.run(TEST_PROJECT_DIR, use_conda=True)
        finally:
            os.environ["PATH"] = old_path


<<<<<<< HEAD
@pytest.mark.skip(reason="hangs in travis py3.6")
=======
@pytest.mark.parametrize(
    "mock_env,expected",
    [({}, "conda"), ({mlflow.projects.MLFLOW_CONDA: "/some/dir/conda"}, "/some/dir/conda")]
)
def test_conda_path(mock_env, expected):
    """Verify that we correctly determine the path to a conda executable"""
    with mock.patch.dict("os.environ", mock_env):
        assert mlflow.projects._conda_executable() == expected


>>>>>>> da776472
def test_run():
    for use_start_run in map(str, [0, 1]):
        with TempDir() as tmp, mock.patch("mlflow.tracking.get_tracking_uri")\
                as get_tracking_uri_mock:
            tmp_dir = tmp.path()
            get_tracking_uri_mock.return_value = tmp_dir
            submitted_run = mlflow.projects.run(
                TEST_PROJECT_DIR, entry_point="test_tracking",
                parameters={"use_start_run": use_start_run},
                use_conda=False, experiment_id=0)
            # Blocking runs should be finished when they return
            validate_exit_status(submitted_run.get_status(), RunStatus.FINISHED)
            # Test that we can call wait() on a synchronous run & that the run has the correct
            # status after calling wait().
            submitted_run.wait()
            validate_exit_status(submitted_run.get_status(), RunStatus.FINISHED)
            # Validate run contents in the FileStore
            run_uuid = submitted_run.run_id
            store = FileStore(tmp_dir)
            run_infos = store.list_run_infos(experiment_id=0)
            assert len(run_infos) == 1
            store_run_uuid = run_infos[0].run_uuid
            assert run_uuid == store_run_uuid
            run = store.get_run(run_uuid)
            expected_params = {"use_start_run": use_start_run}
            assert run.info.status == RunStatus.FINISHED
            assert len(run.data.params) == len(expected_params)
            for param in run.data.params:
                assert param.value == expected_params[param.key]
            expected_metrics = {"some_key": 3}
            for metric in run.data.metrics:
                assert metric.value == expected_metrics[metric.key]


def test_run_async():
    with TempDir() as tmp, mock.patch("mlflow.tracking.get_tracking_uri") as get_tracking_uri_mock:
        tmp_dir = tmp.path()
        get_tracking_uri_mock.return_value = tmp_dir
        submitted_run0 = mlflow.projects.run(
            TEST_PROJECT_DIR, entry_point="sleep", parameters={"duration": 2},
            use_conda=False, experiment_id=0, block=False)
        validate_exit_status(submitted_run0.get_status(), RunStatus.RUNNING)
        submitted_run0.wait()
        validate_exit_status(submitted_run0.get_status(), RunStatus.FINISHED)
        submitted_run1 = mlflow.projects.run(
            TEST_PROJECT_DIR, entry_point="sleep", parameters={"duration": -1, "invalid-param": 30},
            use_conda=False, experiment_id=0, block=False)
        submitted_run1.wait()
        validate_exit_status(submitted_run1.get_status(), RunStatus.FAILED)


def test_cancel_run():
    with TempDir() as tmp, mock.patch("mlflow.tracking.get_tracking_uri") as get_tracking_uri_mock:
        tmp_dir = tmp.path()
        get_tracking_uri_mock.return_value = tmp_dir
        submitted_run0, submitted_run1 = [mlflow.projects.run(
            TEST_PROJECT_DIR, entry_point="sleep", parameters={"duration": 2},
            use_conda=False, experiment_id=0, block=False) for _ in range(2)]
        submitted_run0.cancel()
        validate_exit_status(submitted_run0.get_status(), RunStatus.FAILED)
        # Sanity check: cancelling one run has no effect on the other
        submitted_run1.wait()
        validate_exit_status(submitted_run1.get_status(), RunStatus.FINISHED)


def test_get_dest_dir():
    """ Test that we correctly determine the dest directory to use when fetching a project. """
    for use_temp_cwd, uri in [(True, TEST_PROJECT_DIR), (False, GIT_PROJECT_URI)]:
        dest_dir = mlflow.projects._get_dest_dir(uri=uri, use_temp_cwd=use_temp_cwd)
        assert dest_dir != uri
        assert os.path.exists(dest_dir)
    for use_temp_cwd, uri in [(None, TEST_PROJECT_DIR), (False, TEST_PROJECT_DIR)]:
        assert mlflow.projects._get_dest_dir(uri=uri, use_temp_cwd=use_temp_cwd) ==\
               os.path.abspath(TEST_PROJECT_DIR)


def test_storage_dir():
    """
    Test that we correctly handle the `storage_dir` argument, which specifies where to download
    distributed artifacts passed to arguments of type `path`.
    """
    with TempDir() as tmp_dir:
        assert os.path.dirname(mlflow.projects._get_storage_dir(tmp_dir.path())) == tmp_dir.path()
    assert os.path.dirname(mlflow.projects._get_storage_dir(None)) == tempfile.gettempdir()<|MERGE_RESOLUTION|>--- conflicted
+++ resolved
@@ -132,9 +132,6 @@
             os.environ["PATH"] = old_path
 
 
-<<<<<<< HEAD
-@pytest.mark.skip(reason="hangs in travis py3.6")
-=======
 @pytest.mark.parametrize(
     "mock_env,expected",
     [({}, "conda"), ({mlflow.projects.MLFLOW_CONDA: "/some/dir/conda"}, "/some/dir/conda")]
@@ -145,7 +142,7 @@
         assert mlflow.projects._conda_executable() == expected
 
 
->>>>>>> da776472
+@pytest.mark.skip(reason="hangs in travis py3.6")
 def test_run():
     for use_start_run in map(str, [0, 1]):
         with TempDir() as tmp, mock.patch("mlflow.tracking.get_tracking_uri")\
