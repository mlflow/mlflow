--- conflicted
+++ resolved
@@ -157,12 +157,8 @@
     Tests that running on Databricks fails before making any API requests if validations fail.
     """
     with mock.patch("mlflow.projects.databricks.DatabricksJobRunner._check_auth_available"),\
-<<<<<<< HEAD
+        mock.patch.dict(os.environ, {'DATABRICKS_HOST': 'test-host', 'DATABRICKS_TOKEN': 'foo'}),\
         mock.patch("mlflow.projects.databricks.DatabricksJobRunner._databricks_api_request")\
-=======
-        mock.patch.dict(os.environ, {'DATABRICKS_HOST': 'test-host', 'DATABRICKS_TOKEN': 'foo'}),\
-        mock.patch("mlflow.projects.databricks.DatabricksJobRunner.databricks_api_request")\
->>>>>>> a3b2605a
             as db_api_req_mock:
         # Test bad tracking URI
         tracking_uri_mock.return_value = tmpdir.strpath
