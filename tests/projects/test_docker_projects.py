--- conflicted
+++ resolved
@@ -141,7 +141,6 @@
         mlflow.projects.docker.validate_docker_env(project)
 
 
-<<<<<<< HEAD
 @pytest.mark.parametrize("artifact_uri, host_artifact_uri, container_artifact_uri, should_mount", [
     (os.path.join(os.path.sep, "tmp", "mlruns", "artifacts"),
      os.path.join(os.path.sep, "tmp", "mlruns", "artifacts"),
@@ -155,20 +154,6 @@
 ])
 def test_docker_mount_local_artifact_uri(artifact_uri, host_artifact_uri,
                                          container_artifact_uri, should_mount):
-=======
-@pytest.mark.parametrize(
-    "artifact_uri, host_artifact_uri, container_artifact_uri, should_mount",
-    [
-        ("/tmp/mlruns/artifacts", "/tmp/mlruns/artifacts", "/tmp/mlruns/artifacts", True),
-        ("s3://my_bucket", None, None, False),
-        ("file:///tmp/mlruns/artifacts", "/tmp/mlruns/artifacts", "/tmp/mlruns/artifacts", True),
-        ("./mlruns", os.path.abspath("./mlruns"), "/mlflow/projects/code/mlruns", True),
-    ],
-)
-def test_docker_mount_local_artifact_uri(
-    artifact_uri, host_artifact_uri, container_artifact_uri, should_mount
-):
->>>>>>> 9012d508
     active_run = mock.MagicMock()
     run_info = mock.MagicMock()
     run_info.run_id = "fake_run_id"
