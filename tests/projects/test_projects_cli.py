import pytest

import mlflow
from mlflow import cli
from mlflow.utils.file_utils import TempDir
from tests.integration.utils import invoke_cli_runner, update_temp_env
from tests.projects.utils import TEST_PROJECT_DIR, GIT_PROJECT_URI


@pytest.mark.large
def test_run_local():
    with TempDir() as tmp:
        with update_temp_env({mlflow.tracking._TRACKING_URI_ENV_VAR: tmp.path()}):
            excitement_arg = 2
            name = "friend"
            res = invoke_cli_runner(cli.run, [TEST_PROJECT_DIR, "-e", "greeter", "-P",
<<<<<<< HEAD
                                              "greeting=hi", "--no-conda", "-P", "name=%s" % name,
=======
                                              "greeting=hi", "-P", "name=%s" % name,
>>>>>>> 54ddd846
                                              "-P", "excitement=%s" % excitement_arg])
            assert name in res.output


@pytest.mark.large
def test_run_git():
    with TempDir() as tmp:
        with update_temp_env({mlflow.tracking._TRACKING_URI_ENV_VAR: tmp.path()}):
            res = invoke_cli_runner(cli.run, [GIT_PROJECT_URI, "--no-conda", "-P", "alpha=0.5"])
            assert "python train.py 0.5 0.1" in res.output<|MERGE_RESOLUTION|>--- conflicted
+++ resolved
@@ -14,11 +14,7 @@
             excitement_arg = 2
             name = "friend"
             res = invoke_cli_runner(cli.run, [TEST_PROJECT_DIR, "-e", "greeter", "-P",
-<<<<<<< HEAD
-                                              "greeting=hi", "--no-conda", "-P", "name=%s" % name,
-=======
                                               "greeting=hi", "-P", "name=%s" % name,
->>>>>>> 54ddd846
                                               "-P", "excitement=%s" % excitement_arg])
             assert name in res.output
 
