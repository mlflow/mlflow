import pytest
import numpy as np
from tests.projects.utils import tracking_uri_mock  # pylint: disable=W0611
np.random.seed(1337)

import keras  # noqa
import keras.layers as layers  # noqa

import mlflow  # noqa
import mlflow.keras  # noqa


@pytest.fixture
def random_train_data():
    return np.random.random((1000, 32))


@pytest.fixture
def random_one_hot_labels():
    n, n_class = (1000, 10)
    classes = np.random.randint(0, n_class, n)
    labels = np.zeros((n, n_class))
    labels[np.arange(n), classes] = 1
    return labels


@pytest.fixture(params=[True, False])
def manual_run(request, tracking_uri_mock):
    if request.param:
        mlflow.start_run()
    yield
    mlflow.end_run()


def create_model():
    model = keras.Sequential()
    add_layers(model)
    model.compile(optimizer=keras.optimizers.Adam(lr=0.001, epsilon=1e-07),
                  loss='categorical_crossentropy',
                  metrics=['accuracy'])
    return model


def add_layers(model):
    model.add(layers.Dense(64, activation='relu', input_shape=(32,)))
    model.add(layers.Dense(64, activation='relu'))
    model.add(layers.Dense(10, activation='softmax'))
    return model


def create_large_model():
    model = keras.Sequential()
    while len(model.layers) < 60:
        add_layers(model)
    model.compile(optimizer=keras.optimizers.Adam(lr=0.001, epsilon=1e-07),
                  loss='categorical_crossentropy',
                  metrics=['accuracy'])
    return model


@pytest.mark.large
@pytest.mark.parametrize('fit_variant', ['fit', 'fit_generator'])
def test_keras_autolog_ends_auto_created_run(random_train_data,
                                             random_one_hot_labels,
                                             fit_variant):
    mlflow.keras.autolog()

    data = random_train_data
    labels = random_one_hot_labels

    model = create_model()

    if fit_variant == 'fit_generator':
        def generator():
            while True:
                yield data, labels
        model.fit_generator(generator(), epochs=10, steps_per_epoch=1)
    else:
        model.fit(data, labels, epochs=10)

    assert mlflow.active_run() is None


@pytest.mark.large
@pytest.mark.parametrize('fit_variant', ['fit', 'fit_generator'])
def test_keras_autolog_persists_manually_created_run(random_train_data,
                                                     random_one_hot_labels,
                                                     fit_variant):
    mlflow.keras.autolog()

    with mlflow.start_run() as run:
        data = random_train_data
        labels = random_one_hot_labels

        model = create_model()

        if fit_variant == 'fit_generator':
            def generator():
                while True:
                    yield data, labels
            model.fit_generator(generator(), epochs=10, steps_per_epoch=1)
        else:
            model.fit(data, labels, epochs=10)

        assert mlflow.active_run()
        assert mlflow.active_run().info.run_id == run.info.run_id


@pytest.fixture
def keras_random_data_run(random_train_data,
                          fit_variant,
                          random_one_hot_labels,
                          manual_run,
                          model_func):

    mlflow.keras.autolog()

    data = random_train_data
    labels = random_one_hot_labels
    if model_func == 'simple':
        model = create_model()
    else:
        model = create_large_model()
    if fit_variant == 'fit_generator':
        def generator():
            while True:
                yield data, labels
        model.fit_generator(generator(), epochs=10, steps_per_epoch=1)
    else:
        model.fit(data, labels, epochs=10, steps_per_epoch=1)
<<<<<<< HEAD
=======

    client = mlflow.tracking.MlflowClient()
>>>>>>> 360c0cad
    return client.get_run(client.list_run_infos(experiment_id='0')[0].run_id)


@pytest.mark.large
@pytest.mark.parametrize('fit_variant', ['fit', 'fit_generator'])
@pytest.mark.parametrize('model_func', ['simple', 'large'])
def test_keras_autolog_logs_expected_data(keras_random_data_run, model_func):
    data = keras_random_data_run.data
    assert 'accuracy' in data.metrics
    assert 'loss' in data.metrics
    # Testing explicitly passed parameters are logged correctly
    assert 'epochs' in data.params
    assert data.params['epochs'] == '10'
    assert 'steps_per_epoch' in data.params
    assert data.params['steps_per_epoch'] == '1'
    # Testing unwanted parameters are not logged
    assert 'callbacks' not in data.params
    assert 'validation_data' not in data.params
    # Testing optimizer parameters are logged
    assert 'optimizer_name' in data.params
    assert data.params['optimizer_name'] == 'Adam'
    assert 'epsilon' in data.params
    assert data.params['epsilon'] == '1e-07'
    assert 'model_summary' in data.tags
<<<<<<< HEAD
    if model_func == 'large':
        assert "see the artifacts" in data.tags['model_summary']
    else:
        assert 'Total params: 6,922' in data.tags['model_summary']
        artifacts = client.list_artifacts(keras_random_data_run.info.run_id)
        artifacts = map(lambda x: x.path, artifacts)
        assert 'model_summary.txt' in artifacts
=======
    assert 'Total params: 6,922' in data.tags['model_summary']
    client = mlflow.tracking.MlflowClient()
    artifacts = client.list_artifacts(keras_random_data_run.info.run_id)
    artifacts = map(lambda x: x.path, artifacts)
    assert 'model_summary.txt' in artifacts
>>>>>>> 360c0cad


@pytest.mark.large
@pytest.mark.parametrize('fit_variant', ['fit'])
@pytest.mark.parametrize('model_func', ['simple'])
def test_keras_autolog_logs_default_params(keras_random_data_run):
    # Logging default parameters does not work with keras.Model.fit_generator
    data = keras_random_data_run.data
    assert 'initial_epoch' in data.params
    assert data.params['initial_epoch'] == '0'


@pytest.mark.large
@pytest.mark.parametrize('fit_variant', ['fit', 'fit_generator'])
@pytest.mark.parametrize('model_func', ['simple'])
def test_keras_autolog_model_can_load_from_artifact(keras_random_data_run,
                                                    random_train_data):
    run_id = keras_random_data_run.info.run_id
    client = mlflow.tracking.MlflowClient()
    artifacts = client.list_artifacts(run_id)
    artifacts = map(lambda x: x.path, artifacts)
    assert 'model' in artifacts
    model = mlflow.keras.load_model("runs:/" + run_id + "/model")
    model.predict(random_train_data)


@pytest.fixture
def keras_random_data_run_with_callback(random_train_data, fit_variant,
                                        random_one_hot_labels, manual_run,
                                        callback, restore_weights, patience):
    mlflow.keras.autolog()

    data = random_train_data
    labels = random_one_hot_labels

    model = create_model()
    if callback == 'early':
        # min_delta is set as such to guarantee early stopping
        callback = keras.callbacks.callbacks.EarlyStopping(monitor='loss', patience=patience,
                                                           min_delta=99999999,
                                                           restore_best_weights=restore_weights)
    else:
        if fit_variant == 'fit_generator':
            count_mode = 'steps'
        else:
            count_mode = 'samples'
        callback = keras.callbacks.callbacks.ProgbarLogger(count_mode=count_mode)

    if fit_variant == 'fit_generator':
        def generator():
            while True:
                yield data, labels
        history = model.fit_generator(generator(), epochs=10, callbacks=[callback],
                                      steps_per_epoch=1, shuffle=False)
    else:
        history = model.fit(data, labels, epochs=10, callbacks=[callback])

    client = mlflow.tracking.MlflowClient()
    return client.get_run(client.list_run_infos(experiment_id='0')[0].run_id), history, callback


@pytest.mark.large
@pytest.mark.parametrize('fit_variant', ['fit', 'fit_generator'])
@pytest.mark.parametrize('restore_weights', [True])
@pytest.mark.parametrize('callback', ['early'])
@pytest.mark.parametrize('patience', [0, 1, 5])
def test_keras_autolog_early_stop_logs(keras_random_data_run_with_callback):
    run, history, callback = keras_random_data_run_with_callback
    metrics = run.data.metrics
    params = run.data.params
    assert 'patience' in params
    assert params['patience'] == str(callback.patience)
    assert 'monitor' in params
    assert params['monitor'] == 'loss'
    assert 'verbose' not in params
    assert 'mode' not in params
    assert 'stopped_epoch' in metrics
    assert 'restored_epoch' in metrics
    restored_epoch = int(metrics['restored_epoch'])
    assert int(metrics['stopped_epoch']) - max(1, callback.patience) == restored_epoch
    assert 'loss' in history.history
    num_of_epochs = len(history.history['loss'])
    client = mlflow.tracking.MlflowClient()
    metric_history = client.get_metric_history(run.info.run_id, 'loss')
    # Check the test epoch numbers are correct
    assert num_of_epochs == max(1, callback.patience) + 1
    # Check that MLflow has logged the metrics of the "best" model
    assert len(metric_history) == num_of_epochs + 1
    # Check that MLflow has logged the correct data
    assert history.history['loss'][restored_epoch] == metric_history[-1].value


@pytest.mark.large
@pytest.mark.parametrize('fit_variant', ['fit', 'fit_generator'])
@pytest.mark.parametrize('restore_weights', [True])
@pytest.mark.parametrize('callback', ['early'])
@pytest.mark.parametrize('patience', [11])
def test_keras_autolog_early_stop_no_stop_does_not_log(keras_random_data_run_with_callback):
    run, history, callback = keras_random_data_run_with_callback
    metrics = run.data.metrics
    params = run.data.params
    assert 'patience' in params
    assert params['patience'] == str(callback.patience)
    assert 'monitor' in params
    assert params['monitor'] == 'loss'
    assert 'verbose' not in params
    assert 'mode' not in params
    assert 'stopped_epoch' in metrics
    assert metrics['stopped_epoch'] == 0
    assert 'restored_epoch' not in metrics
    assert 'loss' in history.history
    num_of_epochs = len(history.history['loss'])
    client = mlflow.tracking.MlflowClient()
    metric_history = client.get_metric_history(run.info.run_id, 'loss')
    # Check the test epoch numbers are correct
    assert num_of_epochs == 10
    assert len(metric_history) == num_of_epochs


@pytest.mark.large
@pytest.mark.parametrize('fit_variant', ['fit', 'fit_generator'])
@pytest.mark.parametrize('restore_weights', [False])
@pytest.mark.parametrize('callback', ['early'])
@pytest.mark.parametrize('patience', [5])
def test_keras_autolog_early_stop_no_restore_does_not_log(keras_random_data_run_with_callback):
    run, history, callback = keras_random_data_run_with_callback
    metrics = run.data.metrics
    params = run.data.params
    assert 'patience' in params
    assert params['patience'] == str(callback.patience)
    assert 'monitor' in params
    assert params['monitor'] == 'loss'
    assert 'verbose' not in params
    assert 'mode' not in params
    assert 'stopped_epoch' in metrics
    assert 'restored_epoch' not in metrics
    assert 'loss' in history.history
    num_of_epochs = len(history.history['loss'])
    client = mlflow.tracking.MlflowClient()
    metric_history = client.get_metric_history(run.info.run_id, 'loss')
    # Check the test epoch numbers are correct
    assert num_of_epochs == callback.patience + 1
    assert len(metric_history) == num_of_epochs


@pytest.mark.large
@pytest.mark.parametrize('fit_variant', ['fit', 'fit_generator'])
@pytest.mark.parametrize('restore_weights', [False])
@pytest.mark.parametrize('callback', ['not-early'])
@pytest.mark.parametrize('patience', [5])
def test_keras_autolog_non_early_stop_callback_does_not_log(keras_random_data_run_with_callback):
    run, history, callback = keras_random_data_run_with_callback
    metrics = run.data.metrics
    params = run.data.params
    assert 'patience' not in params
    assert 'monitor' not in params
    assert 'verbose' not in params
    assert 'mode' not in params
    assert 'stopped_epoch' not in metrics
    assert 'restored_epoch' not in metrics
    assert 'loss' in history.history
    num_of_epochs = len(history.history['loss'])
    client = mlflow.tracking.MlflowClient()
    metric_history = client.get_metric_history(run.info.run_id, 'loss')
    # Check the test epoch numbers are correct
    assert num_of_epochs == 10
    assert len(metric_history) == num_of_epochs<|MERGE_RESOLUTION|>--- conflicted
+++ resolved
@@ -128,11 +128,7 @@
         model.fit_generator(generator(), epochs=10, steps_per_epoch=1)
     else:
         model.fit(data, labels, epochs=10, steps_per_epoch=1)
-<<<<<<< HEAD
-=======
-
-    client = mlflow.tracking.MlflowClient()
->>>>>>> 360c0cad
+    client = mlflow.tracking.MlflowClient()
     return client.get_run(client.list_run_infos(experiment_id='0')[0].run_id)
 
 
@@ -157,21 +153,14 @@
     assert 'epsilon' in data.params
     assert data.params['epsilon'] == '1e-07'
     assert 'model_summary' in data.tags
-<<<<<<< HEAD
     if model_func == 'large':
         assert "see the artifacts" in data.tags['model_summary']
     else:
         assert 'Total params: 6,922' in data.tags['model_summary']
+        client = mlflow.tracking.MlflowClient()
         artifacts = client.list_artifacts(keras_random_data_run.info.run_id)
         artifacts = map(lambda x: x.path, artifacts)
         assert 'model_summary.txt' in artifacts
-=======
-    assert 'Total params: 6,922' in data.tags['model_summary']
-    client = mlflow.tracking.MlflowClient()
-    artifacts = client.list_artifacts(keras_random_data_run.info.run_id)
-    artifacts = map(lambda x: x.path, artifacts)
-    assert 'model_summary.txt' in artifacts
->>>>>>> 360c0cad
 
 
 @pytest.mark.large
