import os
import time
import shutil
import json
import re

import pytest
import posixpath

import requests
from requests.models import Response
from unittest import mock
from unittest.mock import ANY

from mlflow.entities.file_info import FileInfo as FileInfoEntity
from mlflow.exceptions import MlflowException
from mlflow.protos.databricks_artifacts_pb2 import (
    GetCredentialsForWrite,
    GetCredentialsForRead,
    ArtifactCredentialType,
    ArtifactCredentialInfo,
    CreateMultipartUpload,
    CompleteMultipartUpload,
    GetPresignedUploadPartUrl,
)
from mlflow.protos.service_pb2 import ListArtifacts, FileInfo
from mlflow.store.artifact.artifact_repository_registry import get_artifact_repository
from mlflow.store.artifact.databricks_artifact_repo import (
    DatabricksArtifactRepository,
    _MAX_CREDENTIALS_REQUEST_SIZE,
)
from mlflow.utils.os import is_windows

DATABRICKS_ARTIFACT_REPOSITORY_PACKAGE = "mlflow.store.artifact.databricks_artifact_repo"
DATABRICKS_ARTIFACT_REPOSITORY = (
    f"{DATABRICKS_ARTIFACT_REPOSITORY_PACKAGE}.DatabricksArtifactRepository"
)

MOCK_AZURE_SIGNED_URI = "http://this_is_a_mock_sas_for_azure"
MOCK_ADLS_GEN2_SIGNED_URI = "http://this_is_a_mock_sas_for_adls_gen2"
MOCK_AWS_SIGNED_URI = "http://this_is_a_mock_presigned_uri_for_aws?"
MOCK_GCP_SIGNED_URL = "http://this_is_a_mock_signed_url_for_gcp?"
MOCK_RUN_ID = "MOCK-RUN-ID"
MOCK_HEADERS = [
    ArtifactCredentialInfo.HttpHeader(name="Mock-Name1", value="Mock-Value1"),
    ArtifactCredentialInfo.HttpHeader(name="Mock-Name2", value="Mock-Value2"),
]
MOCK_RUN_ROOT_URI = "dbfs:/databricks/mlflow-tracking/MOCK-EXP/MOCK-RUN-ID/artifacts"
MOCK_SUBDIR = "subdir/path"
MOCK_SUBDIR_ROOT_URI = posixpath.join(MOCK_RUN_ROOT_URI, MOCK_SUBDIR)


@pytest.fixture()
def databricks_artifact_repo():
    with mock.patch(
        f"{DATABRICKS_ARTIFACT_REPOSITORY}._get_run_artifact_root", return_value=MOCK_RUN_ROOT_URI
    ):
        return get_artifact_repository(
            "dbfs:/databricks/mlflow-tracking/MOCK-EXP/MOCK-RUN-ID/artifacts"
        )


@pytest.fixture()
def test_file(tmpdir):
    test_file_content = "Hello 🍆🍔".encode()
    p = tmpdir.join("test.txt")
    with open(p.strpath, "wb") as f:
        f.write(test_file_content)
    return p


@pytest.fixture()
def test_dir(tmpdir):
    test_file_content = "World 🍆🍔🍆".encode()
    with open(tmpdir.mkdir("subdir").join("test.txt").strpath, "wb") as f:
        f.write(test_file_content)
    with open(tmpdir.join("test.txt").strpath, "wb") as f:
        f.write(bytes(test_file_content))
    with open(tmpdir.join("empty-file.txt").strpath, "w"):
        pass
    return tmpdir


def test_init_validation_and_cleaning():
    with mock.patch(
        f"{DATABRICKS_ARTIFACT_REPOSITORY}._get_run_artifact_root",
        return_value=MOCK_RUN_ROOT_URI,
    ):
        # Basic artifact uri
        repo = get_artifact_repository(
            "dbfs:/databricks/mlflow-tracking/MOCK-EXP/MOCK-RUN-ID/artifacts"
        )
        assert (
            repo.artifact_uri == "dbfs:/databricks/mlflow-tracking/"
            "MOCK-EXP/MOCK-RUN-ID/artifacts"
        )
        assert repo.run_id == MOCK_RUN_ID
        assert repo.run_relative_artifact_repo_root_path == ""

        with pytest.raises(MlflowException, match="DBFS URI must be of the form dbfs"):
            DatabricksArtifactRepository("s3://test")
        with pytest.raises(MlflowException, match="Artifact URI incorrect"):
            DatabricksArtifactRepository("dbfs:/databricks/mlflow/EXP/RUN/artifact")
        with pytest.raises(MlflowException, match="DBFS URI must be of the form dbfs"):
            DatabricksArtifactRepository(
                "dbfs://scope:key@notdatabricks/databricks/mlflow-tracking/experiment/1/run/2"
            )


@pytest.mark.parametrize(
    ("artifact_uri", "expected_uri", "expected_db_uri"),
    [
        (
            "dbfs:/databricks/mlflow-tracking/experiment/1/run/2",
            "dbfs:/databricks/mlflow-tracking/experiment/1/run/2",
            "databricks://getTrackingUriDefault",
        ),  # see test body for the mock
        (
            "dbfs://@databricks/databricks/mlflow-tracking/experiment/1/run/2",
            "dbfs:/databricks/mlflow-tracking/experiment/1/run/2",
            "databricks",
        ),
        (
            "dbfs://someProfile@databricks/databricks/mlflow-tracking/experiment/1/run/2",
            "dbfs:/databricks/mlflow-tracking/experiment/1/run/2",
            "databricks://someProfile",
        ),
        (
            "dbfs://scope:key@databricks/databricks/mlflow-tracking/experiment/1/run/2",
            "dbfs:/databricks/mlflow-tracking/experiment/1/run/2",
            "databricks://scope:key",
        ),
        (
            "dbfs:/databricks/mlflow-tracking/MOCK-EXP/MOCK-RUN-ID/artifacts",
            "dbfs:/databricks/mlflow-tracking/MOCK-EXP/MOCK-RUN-ID/artifacts",
            "databricks://getTrackingUriDefault",
        ),
        (
            "dbfs:/databricks/mlflow-tracking/MOCK-EXP/MOCK-RUN-ID/awesome/path",
            "dbfs:/databricks/mlflow-tracking/MOCK-EXP/MOCK-RUN-ID/awesome/path",
            "databricks://getTrackingUriDefault",
        ),
    ],
)
def test_init_artifact_uri(artifact_uri, expected_uri, expected_db_uri):
    with mock.patch(
        f"{DATABRICKS_ARTIFACT_REPOSITORY_PACKAGE}.get_databricks_host_creds", return_value=None
    ), mock.patch(
        f"{DATABRICKS_ARTIFACT_REPOSITORY}._get_run_artifact_root", return_value="whatever"
    ), mock.patch(
        "mlflow.tracking.get_tracking_uri", return_value="databricks://getTrackingUriDefault"
    ):
        repo = DatabricksArtifactRepository(artifact_uri)
        assert repo.artifact_uri == expected_uri
        assert repo.databricks_profile_uri == expected_db_uri


@pytest.mark.parametrize(
    ("artifact_uri", "expected_relative_path"),
    [
        ("dbfs:/databricks/mlflow-tracking/MOCK-EXP/MOCK-RUN-ID/artifacts", ""),
        ("dbfs:/databricks/mlflow-tracking/MOCK-EXP/MOCK-RUN-ID/artifacts/arty", "arty"),
        (
            "dbfs://prof@databricks/databricks/mlflow-tracking/MOCK-EXP/MOCK-RUN-ID/artifacts/arty",  # pylint: disable=line-too-long
            "arty",
        ),
        (
            "dbfs:/databricks/mlflow-tracking/MOCK-EXP/MOCK-RUN-ID/awesome/path",
            "../awesome/path",
        ),
    ],
)
def test_run_relative_artifact_repo_root_path(artifact_uri, expected_relative_path):
    with mock.patch(
        f"{DATABRICKS_ARTIFACT_REPOSITORY}._get_run_artifact_root",
        return_value=MOCK_RUN_ROOT_URI,
    ):
        # Basic artifact uri
        repo = get_artifact_repository(artifact_uri)
        assert repo.run_id == MOCK_RUN_ID
        assert repo.run_relative_artifact_repo_root_path == expected_relative_path


def test_extract_run_id():
    with mock.patch(
        f"{DATABRICKS_ARTIFACT_REPOSITORY}._get_run_artifact_root",
        return_value=MOCK_RUN_ROOT_URI,
    ):
        expected_run_id = "RUN_ID"
        repo = get_artifact_repository("dbfs:/databricks/mlflow-tracking/EXP/RUN_ID/artifact")
        assert repo.run_id == expected_run_id
        repo = get_artifact_repository("dbfs:/databricks/mlflow-tracking/EXP_ID/RUN_ID/artifacts")
        assert repo.run_id == expected_run_id
        repo = get_artifact_repository(
            "dbfs:/databricks///mlflow-tracking///EXP_ID///RUN_ID///artifacts/"
        )
        assert repo.run_id == expected_run_id
        repo = get_artifact_repository(
            "dbfs:/databricks///mlflow-tracking//EXP_ID//RUN_ID///artifacts//"
        )
        assert repo.run_id == expected_run_id


@pytest.mark.parametrize(
    ("artifact_path", "expected_location"),
    [(None, "test.txt"), ("output", "output/test.txt"), ("", "test.txt")],
)
def test_log_artifact_azure(databricks_artifact_repo, test_file, artifact_path, expected_location):
    mock_credential_info = ArtifactCredentialInfo(
        signed_uri=MOCK_AZURE_SIGNED_URI, type=ArtifactCredentialType.AZURE_SAS_URI
    )
    with mock.patch(
        f"{DATABRICKS_ARTIFACT_REPOSITORY}._get_write_credential_infos",
        return_value=[mock_credential_info],
    ) as write_credential_infos_mock, mock.patch(
        f"{DATABRICKS_ARTIFACT_REPOSITORY}._azure_upload_file", return_value=None
    ) as azure_upload_mock:
        databricks_artifact_repo.log_artifact(test_file.strpath, artifact_path)
        write_credential_infos_mock.assert_called_with(
            run_id=MOCK_RUN_ID, paths=[expected_location]
        )
        azure_upload_mock.assert_called_with(
            mock_credential_info, test_file.strpath, expected_location
        )


@pytest.mark.parametrize(("artifact_path", "expected_location"), [(None, "test.txt")])
def test_log_artifact_azure_with_headers(
    databricks_artifact_repo, test_file, artifact_path, expected_location
):
    mock_azure_headers = {
        "x-ms-encryption-scope": "test-scope",
        "x-ms-tags": "some-tags",
        "x-ms-blob-type": "some-type",
    }
    filtered_azure_headers = {
        "x-ms-encryption-scope": "test-scope",
        "x-ms-tags": "some-tags",
    }
    mock_response = Response()
    mock_response.status_code = 200
    mock_response.close = lambda: None
    mock_credential_info = ArtifactCredentialInfo(
        signed_uri=MOCK_AZURE_SIGNED_URI,
        type=ArtifactCredentialType.AZURE_SAS_URI,
        headers=[
            ArtifactCredentialInfo.HttpHeader(name=header_name, value=header_value)
            for header_name, header_value in mock_azure_headers.items()
        ],
    )
    with mock.patch(
        f"{DATABRICKS_ARTIFACT_REPOSITORY}._get_write_credential_infos",
        return_value=[mock_credential_info],
    ) as write_credential_infos_mock, mock.patch(
        "requests.Session.request", return_value=mock_response
    ) as request_mock:
        databricks_artifact_repo.log_artifact(test_file.strpath, artifact_path)
        write_credential_infos_mock.assert_called_with(
            run_id=MOCK_RUN_ID, paths=[expected_location]
        )
        request_mock.assert_called_with(
            "put",
            f"{MOCK_AZURE_SIGNED_URI}?comp=blocklist",
            data=ANY,
            headers=filtered_azure_headers,
            timeout=None,
        )


def test_log_artifact_azure_blob_client_sas_error(databricks_artifact_repo, test_file):
    mock_credential_info = ArtifactCredentialInfo(
        signed_uri=MOCK_AZURE_SIGNED_URI, type=ArtifactCredentialType.AZURE_SAS_URI
    )
    with mock.patch(
        f"{DATABRICKS_ARTIFACT_REPOSITORY}._get_write_credential_infos",
        return_value=[mock_credential_info],
    ) as write_credential_infos_mock, mock.patch(
        "requests.Session.request", side_effect=MlflowException("MOCK ERROR")
    ):
        with pytest.raises(MlflowException, match=r"MOCK ERROR"):
            databricks_artifact_repo.log_artifact(test_file.strpath)
        write_credential_infos_mock.assert_called_with(run_id=MOCK_RUN_ID, paths=ANY)


@pytest.mark.parametrize(
    ("artifact_path", "expected_location"),
    [(None, "test.txt"), ("output", "output/test.txt"), ("", "test.txt")],
)
def test_log_artifact_adls_gen2(
    databricks_artifact_repo, test_file, artifact_path, expected_location
):
    mock_credential_info = ArtifactCredentialInfo(
        signed_uri=MOCK_ADLS_GEN2_SIGNED_URI,
        type=ArtifactCredentialType.AZURE_ADLS_GEN2_SAS_URI,
    )
    with mock.patch(
        f"{DATABRICKS_ARTIFACT_REPOSITORY}._get_write_credential_infos",
        return_value=[mock_credential_info],
    ) as write_credential_infos_mock, mock.patch(
        f"{DATABRICKS_ARTIFACT_REPOSITORY}._azure_adls_gen2_upload_file", return_value=None
    ) as azure_adls_gen2_upload_mock:
        databricks_artifact_repo.log_artifact(test_file.strpath, artifact_path)
        write_credential_infos_mock.assert_called_with(
            run_id=MOCK_RUN_ID, paths=[expected_location]
        )
        azure_adls_gen2_upload_mock.assert_called_with(
            mock_credential_info, test_file.strpath, expected_location
        )


@pytest.mark.parametrize(("artifact_path", "expected_location"), [(None, "test.txt")])
def test_log_artifact_adls_gen2_with_headers(
    databricks_artifact_repo, test_file, artifact_path, expected_location
):
    mock_azure_headers = {
        "x-ms-content-type": "test-type",
        "x-ms-owner": "some-owner",
        "x-ms-something_not_supported": "some-value",
    }
    filtered_azure_headers = {
        "x-ms-content-type": "test-type",
        "x-ms-owner": "some-owner",
    }
    mock_response = Response()
    mock_response.status_code = 200
    mock_response.close = lambda: None
    mock_credential_info = ArtifactCredentialInfo(
        signed_uri=MOCK_ADLS_GEN2_SIGNED_URI,
        type=ArtifactCredentialType.AZURE_ADLS_GEN2_SAS_URI,
        headers=[
            ArtifactCredentialInfo.HttpHeader(name=header_name, value=header_value)
            for header_name, header_value in mock_azure_headers.items()
        ],
    )
    with mock.patch(
        f"{DATABRICKS_ARTIFACT_REPOSITORY}._get_write_credential_infos",
        return_value=[mock_credential_info],
    ) as write_credential_infos_mock, mock.patch(
        "requests.Session.request", return_value=mock_response
    ) as request_mock, mock.patch(
<<<<<<< HEAD
        "mlflow.store.artifact.databricks_artifact_repo._AZURE_MAX_BLOCK_CHUNK_SIZE",
=======
        f"{DATABRICKS_ARTIFACT_REPOSITORY_PACKAGE}._MULTIPART_UPLOAD_CHUNK_SIZE",
>>>>>>> f7314749
        5,
    ):
        databricks_artifact_repo.log_artifact(test_file.strpath, artifact_path)
        write_credential_infos_mock.assert_called_with(
            run_id=MOCK_RUN_ID, paths=[expected_location]
        )
        # test with block size 5
        request_mock.assert_any_call(
            "put",
            f"{MOCK_ADLS_GEN2_SIGNED_URI}?resource=file",
            headers=filtered_azure_headers,
            timeout=None,
        )
        request_mock.assert_any_call(
            "patch",
            f"{MOCK_ADLS_GEN2_SIGNED_URI}?action=append&position=0",
            data=ANY,
            headers=filtered_azure_headers,
            timeout=None,
        )
        request_mock.assert_any_call(
            "patch",
            f"{MOCK_ADLS_GEN2_SIGNED_URI}?action=append&position=5",
            data=ANY,
            headers=filtered_azure_headers,
            timeout=None,
        )
        request_mock.assert_any_call(
            "patch",
            f"{MOCK_ADLS_GEN2_SIGNED_URI}?action=append&position=10",
            data=ANY,
            headers=filtered_azure_headers,
            timeout=None,
        )
        request_mock.assert_called_with(
            "patch",
            f"{MOCK_ADLS_GEN2_SIGNED_URI}?action=flush&position=14",
            headers=filtered_azure_headers,
            timeout=None,
        )


def test_log_artifact_adls_gen2_flush_error(databricks_artifact_repo, test_file):
    mock_successful_response = Response()
    mock_successful_response.status_code = 200
    mock_successful_response.close = lambda: None
    mock_error_response = MlflowException("MOCK ERROR")
    mock_credential_info = ArtifactCredentialInfo(
        signed_uri=MOCK_ADLS_GEN2_SIGNED_URI,
        type=ArtifactCredentialType.AZURE_ADLS_GEN2_SAS_URI,
    )
    with mock.patch(
        f"{DATABRICKS_ARTIFACT_REPOSITORY}._get_write_credential_infos",
        return_value=[mock_credential_info],
    ) as write_credential_infos_mock, mock.patch(
        "requests.Session.request", side_effect=[mock_successful_response, mock_error_response]
    ) as request_mock:
        mock_credential_info = ArtifactCredentialInfo(
            signed_uri=MOCK_ADLS_GEN2_SIGNED_URI,
            type=ArtifactCredentialType.AZURE_ADLS_GEN2_SAS_URI,
        )
        with pytest.raises(MlflowException, match=r"MOCK ERROR"):
            databricks_artifact_repo.log_artifact(test_file.strpath)
        write_credential_infos_mock.assert_called_with(run_id=MOCK_RUN_ID, paths=ANY)
        assert request_mock.mock_calls == [
            mock.call(
                "put",
                f"{MOCK_ADLS_GEN2_SIGNED_URI}?resource=file",
                headers={},
                timeout=None,
            ),
            mock.call(
                "patch",
                f"{MOCK_ADLS_GEN2_SIGNED_URI}?action=append&position=0&flush=true",
                data=ANY,
                headers={},
                timeout=None,
            ),
        ]


@pytest.mark.parametrize(("artifact_path", "expected_location"), [(None, "test.txt")])
def test_log_artifact_aws(databricks_artifact_repo, test_file, artifact_path, expected_location):
    mock_response = Response()
    mock_response.status_code = 200
    mock_response.close = lambda: None
    mock_credential_info = ArtifactCredentialInfo(
        signed_uri=MOCK_AWS_SIGNED_URI, type=ArtifactCredentialType.AWS_PRESIGNED_URL
    )
    with mock.patch(
        f"{DATABRICKS_ARTIFACT_REPOSITORY}._get_write_credential_infos",
        return_value=[mock_credential_info],
    ) as write_credential_infos_mock, mock.patch(
        "requests.Session.request", return_value=mock_response
    ) as request_mock:
        databricks_artifact_repo.log_artifact(test_file.strpath, artifact_path)
        write_credential_infos_mock.assert_called_with(
            run_id=MOCK_RUN_ID, paths=[expected_location]
        )
        request_mock.assert_called_with(
            "put", MOCK_AWS_SIGNED_URI, data=ANY, headers={}, timeout=None
<<<<<<< HEAD
        )


@pytest.mark.parametrize(("artifact_path", "expected_location"), [(None, "test.txt")])
def test_log_artifact_aws_with_headers(
    databricks_artifact_repo, test_file, artifact_path, expected_location
):
    expected_headers = {header.name: header.value for header in MOCK_HEADERS}
    mock_response = Response()
    mock_response.status_code = 200
    mock_response.close = lambda: None
    mock_credential_info = ArtifactCredentialInfo(
        signed_uri=MOCK_AWS_SIGNED_URI,
        type=ArtifactCredentialType.AWS_PRESIGNED_URL,
        headers=MOCK_HEADERS,
    )
    with mock.patch(
        f"{DATABRICKS_ARTIFACT_REPOSITORY}._get_write_credential_infos",
        return_value=[mock_credential_info],
    ) as write_credential_infos_mock, mock.patch(
        "requests.Session.request", return_value=mock_response
    ) as request_mock:
        databricks_artifact_repo.log_artifact(test_file.strpath, artifact_path)
        write_credential_infos_mock.assert_called_with(
            run_id=MOCK_RUN_ID, paths=[expected_location]
        )
        request_mock.assert_called_with(
            "put", MOCK_AWS_SIGNED_URI, data=ANY, headers=expected_headers, timeout=None
        )


def test_log_artifact_aws_presigned_url_error(databricks_artifact_repo, test_file):
    mock_credential_info = ArtifactCredentialInfo(
        signed_uri=MOCK_AWS_SIGNED_URI, type=ArtifactCredentialType.AWS_PRESIGNED_URL
    )
    with mock.patch(
        f"{DATABRICKS_ARTIFACT_REPOSITORY}._get_write_credential_infos",
        return_value=[mock_credential_info],
    ) as write_credential_infos_mock, mock.patch(
        "requests.Session.request", side_effect=MlflowException("MOCK ERROR")
    ):
        with pytest.raises(MlflowException, match="MOCK ERROR"):
            databricks_artifact_repo.log_artifact(test_file.strpath)
        write_credential_infos_mock.assert_called_with(run_id=MOCK_RUN_ID, paths=ANY)


@pytest.mark.parametrize(("artifact_path", "expected_location"), [(None, "test.txt")])
def test_log_artifact_gcp(databricks_artifact_repo, test_file, artifact_path, expected_location):
    mock_response = Response()
    mock_response.status_code = 200
    mock_response.close = lambda: None
    mock_credential_info = ArtifactCredentialInfo(
        signed_uri=MOCK_GCP_SIGNED_URL, type=ArtifactCredentialType.GCP_SIGNED_URL
    )
    with mock.patch(
        f"{DATABRICKS_ARTIFACT_REPOSITORY}._get_write_credential_infos",
        return_value=[mock_credential_info],
    ) as write_credential_infos_mock, mock.patch(
        "requests.Session.request", return_value=mock_response
    ) as request_mock:
        databricks_artifact_repo.log_artifact(test_file.strpath, artifact_path)
        write_credential_infos_mock.assert_called_with(
            run_id=MOCK_RUN_ID, paths=[expected_location]
        )
        request_mock.assert_called_with(
            "put", MOCK_GCP_SIGNED_URL, data=ANY, headers={}, timeout=None
        )


@pytest.mark.parametrize(("artifact_path", "expected_location"), [(None, "test.txt")])
def test_log_artifact_gcp_with_headers(
    databricks_artifact_repo, test_file, artifact_path, expected_location
):
    expected_headers = {header.name: header.value for header in MOCK_HEADERS}
    mock_response = Response()
    mock_response.status_code = 200
    mock_response.close = lambda: None
    mock_credential_info = ArtifactCredentialInfo(
        signed_uri=MOCK_GCP_SIGNED_URL,
        type=ArtifactCredentialType.GCP_SIGNED_URL,
        headers=MOCK_HEADERS,
    )
    with mock.patch(
        f"{DATABRICKS_ARTIFACT_REPOSITORY}._get_write_credential_infos",
        return_value=[mock_credential_info],
    ) as write_credential_infos_mock, mock.patch(
        "requests.Session.request", return_value=mock_response
    ) as request_mock:
        databricks_artifact_repo.log_artifact(test_file.strpath, artifact_path)
        write_credential_infos_mock.assert_called_with(
            run_id=MOCK_RUN_ID, paths=[expected_location]
        )
        request_mock.assert_called_with(
            "put", MOCK_GCP_SIGNED_URL, data=ANY, headers=expected_headers, timeout=None
        )


def test_log_artifact_gcp_presigned_url_error(databricks_artifact_repo, test_file):
    mock_credential_info = ArtifactCredentialInfo(
        signed_uri=MOCK_GCP_SIGNED_URL, type=ArtifactCredentialType.GCP_SIGNED_URL
    )
    with mock.patch(
        f"{DATABRICKS_ARTIFACT_REPOSITORY}._get_write_credential_infos",
        return_value=[mock_credential_info],
    ) as write_credential_infos_mock, mock.patch(
        "requests.Session.request", side_effect=MlflowException("MOCK ERROR")
    ):
        with pytest.raises(MlflowException, match="MOCK ERROR"):
            databricks_artifact_repo.log_artifact(test_file.strpath)
        write_credential_infos_mock.assert_called_with(run_id=MOCK_RUN_ID, paths=ANY)


@pytest.mark.parametrize(
    ("artifact_path", "expected_location"),
    [
        (None, posixpath.join(MOCK_SUBDIR, "test.txt")),
        ("test_path", posixpath.join(MOCK_SUBDIR, "test_path/test.txt")),
    ],
)
def test_log_artifact_with_relative_path(test_file, artifact_path, expected_location):
    mock_credential_info = ArtifactCredentialInfo(
        signed_uri=MOCK_AZURE_SIGNED_URI, type=ArtifactCredentialType.AZURE_SAS_URI
    )
    with mock.patch(
        f"{DATABRICKS_ARTIFACT_REPOSITORY}._get_run_artifact_root",
        return_value=MOCK_RUN_ROOT_URI,
    ), mock.patch(
        f"{DATABRICKS_ARTIFACT_REPOSITORY}._get_write_credential_infos",
        return_value=[mock_credential_info],
    ) as write_credential_infos_mock, mock.patch(
        f"{DATABRICKS_ARTIFACT_REPOSITORY}._upload_to_cloud", return_value=None
    ) as upload_mock:
        databricks_artifact_repo = get_artifact_repository(MOCK_SUBDIR_ROOT_URI)
        databricks_artifact_repo.log_artifact(test_file.strpath, artifact_path)
        write_credential_infos_mock.assert_called_with(
            run_id=MOCK_RUN_ID, paths=[expected_location]
        )
        upload_mock.assert_called_with(
            cloud_credential_info=mock_credential_info,
            src_file_path=test_file.strpath,
            dst_run_relative_artifact_path=expected_location,
        )


def test_list_artifacts(databricks_artifact_repo):
    list_artifact_file_proto_mock = [FileInfo(path="a.txt", is_dir=False, file_size=0)]
    list_artifacts_dir_proto_mock = [
        FileInfo(path="test/a.txt", is_dir=False, file_size=100),
        FileInfo(path="test/dir", is_dir=True, file_size=0),
    ]
    list_artifact_response_proto = ListArtifacts.Response(
        root_uri="", files=list_artifacts_dir_proto_mock, next_page_token=None
    )
    with mock.patch(
        f"{DATABRICKS_ARTIFACT_REPOSITORY}._call_endpoint",
        return_value=list_artifact_response_proto,
    ):
        artifacts = databricks_artifact_repo.list_artifacts("test/")
        assert isinstance(artifacts, list)
        assert isinstance(artifacts[0], FileInfoEntity)
        assert len(artifacts) == 2
        assert artifacts[0].path == "test/a.txt"
        assert artifacts[0].is_dir is False
        assert artifacts[0].file_size == 100
        assert artifacts[1].path == "test/dir"
        assert artifacts[1].is_dir is True
        assert artifacts[1].file_size is None

        # Calling list_artifacts() on a path that's a file should return an empty list
        list_artifact_response_proto = ListArtifacts.Response(
            root_uri="", files=list_artifact_file_proto_mock
        )
    with mock.patch(
        f"{DATABRICKS_ARTIFACT_REPOSITORY}._call_endpoint",
        return_value=list_artifact_response_proto,
    ):
        artifacts = databricks_artifact_repo.list_artifacts("a.txt")
        assert len(artifacts) == 0


def test_list_artifacts_with_relative_path():
    list_artifact_file_proto_mock = [
        FileInfo(path=posixpath.join(MOCK_SUBDIR, "a.txt"), is_dir=False, file_size=0)
    ]
    list_artifacts_dir_proto_mock = [
        FileInfo(path=posixpath.join(MOCK_SUBDIR, "test/a.txt"), is_dir=False, file_size=100),
        FileInfo(path=posixpath.join(MOCK_SUBDIR, "test/dir"), is_dir=True, file_size=0),
    ]
    with mock.patch(
        f"{DATABRICKS_ARTIFACT_REPOSITORY}._get_run_artifact_root",
        return_value=MOCK_RUN_ROOT_URI,
    ), mock.patch(
        f"{DATABRICKS_ARTIFACT_REPOSITORY_PACKAGE}.message_to_json", return_value=None
    ) as message_mock:
        list_artifact_response_proto = ListArtifacts.Response(
            root_uri="", files=list_artifacts_dir_proto_mock, next_page_token=None
        )
        with mock.patch(
            f"{DATABRICKS_ARTIFACT_REPOSITORY}._call_endpoint",
            return_value=list_artifact_response_proto,
        ):
            databricks_artifact_repo = get_artifact_repository(MOCK_SUBDIR_ROOT_URI)
            artifacts = databricks_artifact_repo.list_artifacts("test")
            assert isinstance(artifacts, list)
            assert isinstance(artifacts[0], FileInfoEntity)
            assert len(artifacts) == 2
            assert artifacts[0].path == "test/a.txt"
            assert artifacts[0].is_dir is False
            assert artifacts[0].file_size == 100
            assert artifacts[1].path == "test/dir"
            assert artifacts[1].is_dir is True
            assert artifacts[1].file_size is None
            message_mock.assert_called_with(
                ListArtifacts(run_id=MOCK_RUN_ID, path=posixpath.join(MOCK_SUBDIR, "test"))
            )

        # Calling list_artifacts() on a relative path that's a file should return an empty list
        with mock.patch(
            f"{DATABRICKS_ARTIFACT_REPOSITORY}._call_endpoint",
            return_value=ListArtifacts.Response(
                root_uri="", files=list_artifact_file_proto_mock, next_page_token=None
            ),
        ):
            artifacts = databricks_artifact_repo.list_artifacts("a.txt")
            assert len(artifacts) == 0


def test_list_artifacts_handles_pagination(databricks_artifact_repo):
    list_artifacts_proto_mock_1 = [
        FileInfo(path="a.txt", is_dir=False, file_size=100),
        FileInfo(path="b", is_dir=True, file_size=0),
    ]
    list_artifacts_proto_mock_2 = [
        FileInfo(path="c.txt", is_dir=False, file_size=100),
        FileInfo(path="d", is_dir=True, file_size=0),
    ]
    list_artifacts_proto_mock_3 = [
        FileInfo(path="e.txt", is_dir=False, file_size=100),
        FileInfo(path="f", is_dir=True, file_size=0),
    ]
    list_artifacts_proto_mock_4 = []
    list_artifact_paginated_response_protos = [
        ListArtifacts.Response(root_uri="", files=list_artifacts_proto_mock_1, next_page_token="2"),
        ListArtifacts.Response(root_uri="", files=list_artifacts_proto_mock_2, next_page_token="4"),
        ListArtifacts.Response(root_uri="", files=list_artifacts_proto_mock_3, next_page_token="6"),
        ListArtifacts.Response(root_uri="", files=list_artifacts_proto_mock_4, next_page_token="8"),
    ]
    with mock.patch(
        f"{DATABRICKS_ARTIFACT_REPOSITORY_PACKAGE}.message_to_json", return_value=None
    ) as message_mock, mock.patch(
        f"{DATABRICKS_ARTIFACT_REPOSITORY}._call_endpoint",
        side_effect=list_artifact_paginated_response_protos,
    ):
        artifacts = databricks_artifact_repo.list_artifacts()
        assert {file.path for file in artifacts} == {"a.txt", "b", "c.txt", "d", "e.txt", "f"}
        calls = [
            mock.call(ListArtifacts(run_id=MOCK_RUN_ID, path="")),
            mock.call(ListArtifacts(run_id=MOCK_RUN_ID, path="", page_token="2")),
            mock.call(ListArtifacts(run_id=MOCK_RUN_ID, path="", page_token="4")),
            mock.call(ListArtifacts(run_id=MOCK_RUN_ID, path="", page_token="6")),
        ]
        message_mock.assert_has_calls(calls)


def test_get_read_credential_infos_handles_pagination(databricks_artifact_repo):
    """
    Verifies that the `get_read_credential_infos` method, which is used to resolve read access
    credentials for a collection of artifacts, handles paginated responses properly, issuing
    incremental requests until all pages have been consumed
    """
    credential_infos_mock_1 = [
        ArtifactCredentialInfo(
            signed_uri="http://mock_url_1", type=ArtifactCredentialType.AWS_PRESIGNED_URL
        ),
        ArtifactCredentialInfo(
            signed_uri="http://mock_url_2", type=ArtifactCredentialType.AWS_PRESIGNED_URL
        ),
    ]
    credential_infos_mock_2 = [
        ArtifactCredentialInfo(
            signed_uri="http://mock_url_3", type=ArtifactCredentialType.AWS_PRESIGNED_URL
        )
    ]
    credential_infos_mock_3 = []
    get_credentials_for_read_responses = [
        GetCredentialsForRead.Response(
            credential_infos=credential_infos_mock_1, next_page_token="2"
        ),
        GetCredentialsForRead.Response(
            credential_infos=credential_infos_mock_2, next_page_token="3"
        ),
        GetCredentialsForRead.Response(credential_infos=credential_infos_mock_3),
    ]
    with mock.patch(
        f"{DATABRICKS_ARTIFACT_REPOSITORY_PACKAGE}.message_to_json"
    ) as message_mock, mock.patch(
        f"{DATABRICKS_ARTIFACT_REPOSITORY}._call_endpoint",
        side_effect=get_credentials_for_read_responses,
    ) as call_endpoint_mock:
        read_credential_infos = databricks_artifact_repo._get_read_credential_infos(
            MOCK_RUN_ID,
            ["testpath"],
        )
        assert read_credential_infos == credential_infos_mock_1 + credential_infos_mock_2
        message_mock.assert_has_calls(
            [
                mock.call(GetCredentialsForRead(run_id=MOCK_RUN_ID, path=["testpath"])),
                mock.call(
                    GetCredentialsForRead(run_id=MOCK_RUN_ID, path=["testpath"], page_token="2")
                ),
                mock.call(
                    GetCredentialsForRead(run_id=MOCK_RUN_ID, path=["testpath"], page_token="3")
                ),
            ]
        )
        assert call_endpoint_mock.call_count == 3


def test_get_read_credential_infos_respects_max_request_size(databricks_artifact_repo):
    """
    Verifies that the `_get_read_credential_infos` method, which is used to resolve read access
    credentials for a collection of artifacts, handles paginated responses properly, issuing
    incremental requests until all pages have been consumed
    """
    assert _MAX_CREDENTIALS_REQUEST_SIZE == 2000, (
        "The maximum request size configured by the client should be consistent with the"
        " Databricks backend. Only update this value of the backend limit has changed."
    )

    # Create 3 chunks of paths, two of which have the maximum request size and one of which
    # is smaller than the maximum chunk size. Aggregate and pass these to
    # `_get_read_credential_infos`, validating that this method decomposes the aggregate
    # list into these expected chunks and makes 3 separate requests
    paths_chunk_1 = ["path1"] * _MAX_CREDENTIALS_REQUEST_SIZE
    paths_chunk_2 = ["path2"] * _MAX_CREDENTIALS_REQUEST_SIZE
    paths_chunk_3 = ["path3"] * 5
    credential_infos_mock_1 = [
        ArtifactCredentialInfo(
            signed_uri="http://mock_url_1", type=ArtifactCredentialType.AWS_PRESIGNED_URL
        )
        for _ in range(_MAX_CREDENTIALS_REQUEST_SIZE)
    ]
    credential_infos_mock_2 = [
        ArtifactCredentialInfo(
            signed_uri="http://mock_url_2", type=ArtifactCredentialType.AWS_PRESIGNED_URL
        )
        for _ in range(_MAX_CREDENTIALS_REQUEST_SIZE)
    ]
    credential_infos_mock_3 = [
        ArtifactCredentialInfo(
            signed_uri="http://mock_url_3", type=ArtifactCredentialType.AWS_PRESIGNED_URL
        )
        for _ in range(5)
    ]

    with mock.patch(
        f"{DATABRICKS_ARTIFACT_REPOSITORY_PACKAGE}.message_to_json"
    ) as message_mock, mock.patch(
        f"{DATABRICKS_ARTIFACT_REPOSITORY}._call_endpoint",
        side_effect=[
            GetCredentialsForRead.Response(credential_infos=credential_infos_mock_1),
            GetCredentialsForRead.Response(credential_infos=credential_infos_mock_2),
            GetCredentialsForRead.Response(credential_infos=credential_infos_mock_3),
        ],
    ) as call_endpoint_mock:
        databricks_artifact_repo._get_read_credential_infos(
            MOCK_RUN_ID,
            paths_chunk_1 + paths_chunk_2 + paths_chunk_3,
        )
        assert call_endpoint_mock.call_count == 3
        assert message_mock.call_count == 3
        message_mock.assert_has_calls(
            [
                mock.call(GetCredentialsForRead(run_id=MOCK_RUN_ID, path=paths_chunk_1)),
                mock.call(GetCredentialsForRead(run_id=MOCK_RUN_ID, path=paths_chunk_2)),
                mock.call(GetCredentialsForRead(run_id=MOCK_RUN_ID, path=paths_chunk_3)),
            ]
        )


def test_get_write_credential_infos_handles_pagination(databricks_artifact_repo):
    """
    Verifies that the `_get_write_credential_infos` method, which is used to resolve write
    access credentials for a collection of artifacts, handles paginated responses properly,
    issuing incremental requests until all pages have been consumed
    """
    credential_infos_mock_1 = [
        ArtifactCredentialInfo(
            signed_uri="http://mock_url_1", type=ArtifactCredentialType.AWS_PRESIGNED_URL
        ),
        ArtifactCredentialInfo(
            signed_uri="http://mock_url_2", type=ArtifactCredentialType.AWS_PRESIGNED_URL
        ),
    ]
    credential_infos_mock_2 = [
        ArtifactCredentialInfo(
            signed_uri="http://mock_url_3", type=ArtifactCredentialType.AWS_PRESIGNED_URL
        )
    ]
    credential_infos_mock_3 = []
    get_credentials_for_write_responses = [
        GetCredentialsForWrite.Response(
            credential_infos=credential_infos_mock_1, next_page_token="2"
        ),
        GetCredentialsForWrite.Response(
            credential_infos=credential_infos_mock_2, next_page_token="3"
        ),
        GetCredentialsForWrite.Response(credential_infos=credential_infos_mock_3),
    ]
    with mock.patch(
        f"{DATABRICKS_ARTIFACT_REPOSITORY_PACKAGE}.message_to_json"
    ) as message_mock, mock.patch(
        f"{DATABRICKS_ARTIFACT_REPOSITORY}._call_endpoint",
        side_effect=get_credentials_for_write_responses,
    ) as call_endpoint_mock:
        write_credential_infos = databricks_artifact_repo._get_write_credential_infos(
            MOCK_RUN_ID,
            ["testpath"],
        )
        assert write_credential_infos == credential_infos_mock_1 + credential_infos_mock_2
        message_mock.assert_has_calls(
            [
                mock.call(GetCredentialsForWrite(run_id=MOCK_RUN_ID, path=["testpath"])),
                mock.call(
                    GetCredentialsForWrite(run_id=MOCK_RUN_ID, path=["testpath"], page_token="2")
                ),
                mock.call(
                    GetCredentialsForWrite(run_id=MOCK_RUN_ID, path=["testpath"], page_token="3")
                ),
            ]
        )
        assert call_endpoint_mock.call_count == 3


def test_get_write_credential_infos_respects_max_request_size(databricks_artifact_repo):
    """
    Verifies that the `_get_write_credential_infos` method, which is used to resolve write
    access credentials for a collection of artifacts, batches requests according to a maximum
    request size configured by the backend
    """
    # Create 3 chunks of paths, two of which have the maximum request size and one of which
    # is smaller than the maximum chunk size. Aggregate and pass these to
    # `_get_write_credential_infos`, validating that this method decomposes the aggregate
    # list into these expected chunks and makes 3 separate requests
    paths_chunk_1 = ["path1"] * 2000
    paths_chunk_2 = ["path2"] * 2000
    paths_chunk_3 = ["path3"] * 5
    credential_infos_mock_1 = [
        ArtifactCredentialInfo(
            signed_uri="http://mock_url_1", type=ArtifactCredentialType.AWS_PRESIGNED_URL
        )
        for _ in range(2000)
    ]
    credential_infos_mock_2 = [
        ArtifactCredentialInfo(
            signed_uri="http://mock_url_2", type=ArtifactCredentialType.AWS_PRESIGNED_URL
        )
        for _ in range(2000)
    ]
    credential_infos_mock_3 = [
        ArtifactCredentialInfo(
            signed_uri="http://mock_url_3", type=ArtifactCredentialType.AWS_PRESIGNED_URL
        )
        for _ in range(5)
    ]

    with mock.patch(
        f"{DATABRICKS_ARTIFACT_REPOSITORY_PACKAGE}.message_to_json"
    ) as message_mock, mock.patch(
        f"{DATABRICKS_ARTIFACT_REPOSITORY}._call_endpoint",
        side_effect=[
            GetCredentialsForWrite.Response(credential_infos=credential_infos_mock_1),
            GetCredentialsForWrite.Response(credential_infos=credential_infos_mock_2),
            GetCredentialsForWrite.Response(credential_infos=credential_infos_mock_3),
        ],
    ) as call_endpoint_mock:
        databricks_artifact_repo._get_write_credential_infos(
            MOCK_RUN_ID,
            paths_chunk_1 + paths_chunk_2 + paths_chunk_3,
        )
        assert call_endpoint_mock.call_count == message_mock.call_count == 3
        message_mock.assert_has_calls(
            [
                mock.call(GetCredentialsForWrite(run_id=MOCK_RUN_ID, path=paths_chunk_1)),
                mock.call(GetCredentialsForWrite(run_id=MOCK_RUN_ID, path=paths_chunk_2)),
                mock.call(GetCredentialsForWrite(run_id=MOCK_RUN_ID, path=paths_chunk_3)),
            ]
        )


@pytest.mark.parametrize(
    ("remote_file_path", "local_path", "cloud_credential_type"),
    [
        ("test_file.txt", "", ArtifactCredentialType.AZURE_SAS_URI),
        ("test_file.txt", None, ArtifactCredentialType.AZURE_SAS_URI),
        ("output/test_file", None, ArtifactCredentialType.AZURE_SAS_URI),
        ("test_file.txt", "", ArtifactCredentialType.AWS_PRESIGNED_URL),
        ("test_file.txt", "", ArtifactCredentialType.GCP_SIGNED_URL),
    ],
)
def test_databricks_download_file(
    databricks_artifact_repo, remote_file_path, local_path, cloud_credential_type
):
    mock_credential_info = ArtifactCredentialInfo(
        signed_uri=MOCK_AZURE_SIGNED_URI, type=cloud_credential_type
    )
    with mock.patch(
        f"{DATABRICKS_ARTIFACT_REPOSITORY}._get_read_credential_infos",
        return_value=[mock_credential_info],
    ) as read_credential_infos_mock, mock.patch(
        f"{DATABRICKS_ARTIFACT_REPOSITORY}.list_artifacts", return_value=[]
    ), mock.patch(
        f"{DATABRICKS_ARTIFACT_REPOSITORY}._download_from_cloud", return_value=None
    ) as download_mock:
        databricks_artifact_repo.download_artifacts(remote_file_path, local_path)
        read_credential_infos_mock.assert_called_with(run_id=MOCK_RUN_ID, paths=[remote_file_path])
        download_mock.assert_called_with(
            cloud_credential_info=mock_credential_info,
            dst_local_file_path=ANY,
        )


@pytest.mark.parametrize(
    ("remote_file_path", "local_path"), [("test_file.txt", ""), ("test_file.txt", None)]
)
def test_databricks_download_file_with_relative_path(remote_file_path, local_path):
    mock_credential_info = ArtifactCredentialInfo(
        signed_uri=MOCK_AZURE_SIGNED_URI, type=ArtifactCredentialType.AZURE_SAS_URI
    )
    with mock.patch(
        f"{DATABRICKS_ARTIFACT_REPOSITORY}._get_run_artifact_root",
        return_value=MOCK_RUN_ROOT_URI,
    ), mock.patch(
        f"{DATABRICKS_ARTIFACT_REPOSITORY}._get_read_credential_infos",
        return_value=[mock_credential_info],
    ) as read_credential_infos_mock, mock.patch(
        f"{DATABRICKS_ARTIFACT_REPOSITORY}.list_artifacts", return_value=[]
    ), mock.patch(
        f"{DATABRICKS_ARTIFACT_REPOSITORY}._download_from_cloud", return_value=None
    ) as download_mock:
        databricks_artifact_repo = get_artifact_repository(MOCK_SUBDIR_ROOT_URI)
        databricks_artifact_repo.download_artifacts(remote_file_path, local_path)
        read_credential_infos_mock.assert_called_with(
            run_id=MOCK_RUN_ID, paths=[posixpath.join(MOCK_SUBDIR, remote_file_path)]
        )
        download_mock.assert_called_with(
            cloud_credential_info=mock_credential_info,
            dst_local_file_path=ANY,
        )


def test_databricks_download_file_get_request_fail(databricks_artifact_repo, test_file):
    mock_credential_info = ArtifactCredentialInfo(
        signed_uri=MOCK_AZURE_SIGNED_URI, type=ArtifactCredentialType.AZURE_SAS_URI
    )
    with mock.patch(
        f"{DATABRICKS_ARTIFACT_REPOSITORY}._get_read_credential_infos",
        return_value=[mock_credential_info],
    ) as read_credential_infos_mock, mock.patch(
        f"{DATABRICKS_ARTIFACT_REPOSITORY}.list_artifacts", return_value=[]
    ), mock.patch(
        "requests.Session.request", side_effect=MlflowException("MOCK ERROR")
    ):
        with pytest.raises(MlflowException, match=r"MOCK ERROR"):
            databricks_artifact_repo.download_artifacts(test_file.strpath)
        read_credential_infos_mock.assert_called_with(run_id=MOCK_RUN_ID, paths=[test_file.strpath])


def test_download_artifacts_awaits_download_completion(databricks_artifact_repo, tmpdir):
    """
    Verifies that all asynchronous artifact downloads are joined before `download_artifacts()`
    returns a result to the caller
    """

    def mock_download_from_cloud(
        cloud_credential_info,  # pylint: disable=unused-argument
        dst_local_file_path,
    ):
        # Sleep in order to simulate a longer-running asynchronous download
        time.sleep(2)
        with open(dst_local_file_path, "w") as f:
            f.write("content")

    with mock.patch(
        f"{DATABRICKS_ARTIFACT_REPOSITORY}._get_read_credential_infos",
        return_value=[
            ArtifactCredentialInfo(
                signed_uri=MOCK_AZURE_SIGNED_URI, type=ArtifactCredentialType.AZURE_SAS_URI
            ),
        ],
    ), mock.patch(
        f"{DATABRICKS_ARTIFACT_REPOSITORY}.list_artifacts",
        return_value=[
            FileInfo(path="file_1.txt", is_dir=False, file_size=100),
            FileInfo(path="file_2.txt", is_dir=False, file_size=0),
        ],
    ), mock.patch(
        f"{DATABRICKS_ARTIFACT_REPOSITORY}._download_from_cloud",
        side_effect=mock_download_from_cloud,
    ):
        databricks_artifact_repo.download_artifacts("test_path", str(tmpdir))
        expected_file1_path = os.path.join(str(tmpdir), "file_1.txt")
        expected_file2_path = os.path.join(str(tmpdir), "file_2.txt")
        for path in [expected_file1_path, expected_file2_path]:
            assert os.path.exists(path)
            with open(path) as f:
                assert f.read() == "content"


def test_artifact_logging(databricks_artifact_repo, tmpdir):
    """
    Verifies that `log_artifact()` and `log_artifacts()` initiate all expected asynchronous
    artifact uploads and await their completion before returning results to the caller
    """
    src_dir = os.path.join(str(tmpdir), "src")
    os.makedirs(src_dir)
    src_file1_path = os.path.join(src_dir, "file_1.txt")
    with open(src_file1_path, "w") as f:
        f.write("file1")
    src_file2_path = os.path.join(src_dir, "file_2.txt")
    with open(src_file2_path, "w") as f:
        f.write("file2")

    dst_dir = os.path.join(str(tmpdir), "dst")
    os.makedirs(dst_dir)

    def mock_upload_to_cloud(
        cloud_credential_info,  # pylint: disable=unused-argument
        src_file_path,
        dst_run_relative_artifact_path,
    ):
        # Sleep in order to simulate a longer-running asynchronous upload
        time.sleep(2)
        dst_run_relative_artifact_path = os.path.join(dst_dir, dst_run_relative_artifact_path)
        os.makedirs(os.path.dirname(dst_run_relative_artifact_path), exist_ok=True)
        shutil.copyfile(src=src_file_path, dst=dst_run_relative_artifact_path)

    with mock.patch(
        f"{DATABRICKS_ARTIFACT_REPOSITORY}._get_write_credential_infos",
        return_value=[
            ArtifactCredentialInfo(
                signed_uri=MOCK_AZURE_SIGNED_URI, type=ArtifactCredentialType.AZURE_SAS_URI
            ),
            ArtifactCredentialInfo(
                signed_uri=MOCK_AZURE_SIGNED_URI, type=ArtifactCredentialType.AZURE_SAS_URI
            ),
        ],
    ), mock.patch(
        f"{DATABRICKS_ARTIFACT_REPOSITORY}._upload_to_cloud", side_effect=mock_upload_to_cloud
    ):
        databricks_artifact_repo.log_artifacts(src_dir, "dir_artifact")

        expected_dst_dir_file1_path = os.path.join(dst_dir, "dir_artifact", "file_1.txt")
        expected_dst_dir_file2_path = os.path.join(dst_dir, "dir_artifact", "file_2.txt")
        assert os.path.exists(expected_dst_dir_file1_path)
        assert os.path.exists(expected_dst_dir_file2_path)
        with open(expected_dst_dir_file1_path) as f:
            assert f.read() == "file1"
        with open(expected_dst_dir_file2_path) as f:
            assert f.read() == "file2"

        databricks_artifact_repo.log_artifact(src_file1_path)

        expected_dst_file_path = os.path.join(dst_dir, "file_1.txt")
        assert os.path.exists(expected_dst_file_path)
        with open(expected_dst_file_path) as f:
            assert f.read() == "file1"


def test_download_artifacts_provides_failure_info(databricks_artifact_repo):
    with mock.patch(
        f"{DATABRICKS_ARTIFACT_REPOSITORY}._get_read_credential_infos",
        return_value=[
            ArtifactCredentialInfo(
                signed_uri=MOCK_AZURE_SIGNED_URI, type=ArtifactCredentialType.AZURE_SAS_URI
            ),
        ],
    ), mock.patch(
        f"{DATABRICKS_ARTIFACT_REPOSITORY}.list_artifacts",
        return_value=[
            FileInfo(path="file_1.txt", is_dir=False, file_size=100),
            FileInfo(path="file_2.txt", is_dir=False, file_size=0),
        ],
    ), mock.patch(
        f"{DATABRICKS_ARTIFACT_REPOSITORY}._download_from_cloud",
        side_effect=[
            MlflowException("MOCK ERROR 1"),
            MlflowException("MOCK ERROR 2"),
        ],
    ):
        match = (
            r"The following failures occurred while downloading one or more artifacts.+"
            r"MOCK ERROR 1.+"
            r"MOCK ERROR 2"
        )
        with pytest.raises(MlflowException, match=match) as exc:
            databricks_artifact_repo.download_artifacts("test_path")

        err_msg = str(exc.value)
        assert MOCK_RUN_ROOT_URI in err_msg
        assert "file_1.txt" in err_msg
        assert "MOCK ERROR 1" in err_msg
        assert "file_2.txt" in err_msg
        assert "MOCK ERROR 2" in err_msg


def test_log_artifacts_provides_failure_info(databricks_artifact_repo, tmpdir):
    src_file1_path = os.path.join(str(tmpdir), "file_1.txt")
    with open(src_file1_path, "w") as f:
        f.write("file1")
    src_file2_path = os.path.join(str(tmpdir), "file_2.txt")
    with open(src_file2_path, "w") as f:
        f.write("file2")

=======
        )


@pytest.mark.parametrize(("artifact_path", "expected_location"), [(None, "test.txt")])
def test_log_artifact_aws_with_headers(
    databricks_artifact_repo, test_file, artifact_path, expected_location
):
    expected_headers = {header.name: header.value for header in MOCK_HEADERS}
    mock_response = Response()
    mock_response.status_code = 200
    mock_response.close = lambda: None
    mock_credential_info = ArtifactCredentialInfo(
        signed_uri=MOCK_AWS_SIGNED_URI,
        type=ArtifactCredentialType.AWS_PRESIGNED_URL,
        headers=MOCK_HEADERS,
    )
    with mock.patch(
        f"{DATABRICKS_ARTIFACT_REPOSITORY}._get_write_credential_infos",
        return_value=[mock_credential_info],
    ) as write_credential_infos_mock, mock.patch(
        "requests.Session.request", return_value=mock_response
    ) as request_mock:
        databricks_artifact_repo.log_artifact(test_file.strpath, artifact_path)
        write_credential_infos_mock.assert_called_with(
            run_id=MOCK_RUN_ID, paths=[expected_location]
        )
        request_mock.assert_called_with(
            "put", MOCK_AWS_SIGNED_URI, data=ANY, headers=expected_headers, timeout=None
        )


def test_log_artifact_aws_presigned_url_error(databricks_artifact_repo, test_file):
    mock_credential_info = ArtifactCredentialInfo(
        signed_uri=MOCK_AWS_SIGNED_URI, type=ArtifactCredentialType.AWS_PRESIGNED_URL
    )
    with mock.patch(
        f"{DATABRICKS_ARTIFACT_REPOSITORY}._get_write_credential_infos",
        return_value=[mock_credential_info],
    ) as write_credential_infos_mock, mock.patch(
        "requests.Session.request", side_effect=MlflowException("MOCK ERROR")
    ):
        with pytest.raises(MlflowException, match="MOCK ERROR"):
            databricks_artifact_repo.log_artifact(test_file.strpath)
        write_credential_infos_mock.assert_called_with(run_id=MOCK_RUN_ID, paths=ANY)


@pytest.mark.parametrize(("artifact_path", "expected_location"), [(None, "test.txt")])
def test_log_artifact_gcp(databricks_artifact_repo, test_file, artifact_path, expected_location):
    mock_response = Response()
    mock_response.status_code = 200
    mock_response.close = lambda: None
    mock_credential_info = ArtifactCredentialInfo(
        signed_uri=MOCK_GCP_SIGNED_URL, type=ArtifactCredentialType.GCP_SIGNED_URL
    )
    with mock.patch(
        f"{DATABRICKS_ARTIFACT_REPOSITORY}._get_write_credential_infos",
        return_value=[mock_credential_info],
    ) as write_credential_infos_mock, mock.patch(
        "requests.Session.request", return_value=mock_response
    ) as request_mock:
        databricks_artifact_repo.log_artifact(test_file.strpath, artifact_path)
        write_credential_infos_mock.assert_called_with(
            run_id=MOCK_RUN_ID, paths=[expected_location]
        )
        request_mock.assert_called_with(
            "put", MOCK_GCP_SIGNED_URL, data=ANY, headers={}, timeout=None
        )


@pytest.mark.parametrize(("artifact_path", "expected_location"), [(None, "test.txt")])
def test_log_artifact_gcp_with_headers(
    databricks_artifact_repo, test_file, artifact_path, expected_location
):
    expected_headers = {header.name: header.value for header in MOCK_HEADERS}
    mock_response = Response()
    mock_response.status_code = 200
    mock_response.close = lambda: None
    mock_credential_info = ArtifactCredentialInfo(
        signed_uri=MOCK_GCP_SIGNED_URL,
        type=ArtifactCredentialType.GCP_SIGNED_URL,
        headers=MOCK_HEADERS,
    )
    with mock.patch(
        f"{DATABRICKS_ARTIFACT_REPOSITORY}._get_write_credential_infos",
        return_value=[mock_credential_info],
    ) as write_credential_infos_mock, mock.patch(
        "requests.Session.request", return_value=mock_response
    ) as request_mock:
        databricks_artifact_repo.log_artifact(test_file.strpath, artifact_path)
        write_credential_infos_mock.assert_called_with(
            run_id=MOCK_RUN_ID, paths=[expected_location]
        )
        request_mock.assert_called_with(
            "put", MOCK_GCP_SIGNED_URL, data=ANY, headers=expected_headers, timeout=None
        )


def test_log_artifact_gcp_presigned_url_error(databricks_artifact_repo, test_file):
    mock_credential_info = ArtifactCredentialInfo(
        signed_uri=MOCK_GCP_SIGNED_URL, type=ArtifactCredentialType.GCP_SIGNED_URL
    )
    with mock.patch(
        f"{DATABRICKS_ARTIFACT_REPOSITORY}._get_write_credential_infos",
        return_value=[mock_credential_info],
    ) as write_credential_infos_mock, mock.patch(
        "requests.Session.request", side_effect=MlflowException("MOCK ERROR")
    ):
        with pytest.raises(MlflowException, match="MOCK ERROR"):
            databricks_artifact_repo.log_artifact(test_file.strpath)
        write_credential_infos_mock.assert_called_with(run_id=MOCK_RUN_ID, paths=ANY)


@pytest.mark.parametrize(
    ("artifact_path", "expected_location"),
    [
        (None, posixpath.join(MOCK_SUBDIR, "test.txt")),
        ("test_path", posixpath.join(MOCK_SUBDIR, "test_path/test.txt")),
    ],
)
def test_log_artifact_with_relative_path(test_file, artifact_path, expected_location):
    mock_credential_info = ArtifactCredentialInfo(
        signed_uri=MOCK_AZURE_SIGNED_URI, type=ArtifactCredentialType.AZURE_SAS_URI
    )
    with mock.patch(
        f"{DATABRICKS_ARTIFACT_REPOSITORY}._get_run_artifact_root",
        return_value=MOCK_RUN_ROOT_URI,
    ), mock.patch(
        f"{DATABRICKS_ARTIFACT_REPOSITORY}._get_write_credential_infos",
        return_value=[mock_credential_info],
    ) as write_credential_infos_mock, mock.patch(
        f"{DATABRICKS_ARTIFACT_REPOSITORY}._upload_to_cloud", return_value=None
    ) as upload_mock:
        databricks_artifact_repo = get_artifact_repository(MOCK_SUBDIR_ROOT_URI)
        databricks_artifact_repo.log_artifact(test_file.strpath, artifact_path)
        write_credential_infos_mock.assert_called_with(
            run_id=MOCK_RUN_ID, paths=[expected_location]
        )
        upload_mock.assert_called_with(
            cloud_credential_info=mock_credential_info,
            src_file_path=test_file.strpath,
            dst_run_relative_artifact_path=expected_location,
        )


def test_list_artifacts(databricks_artifact_repo):
    list_artifact_file_proto_mock = [FileInfo(path="a.txt", is_dir=False, file_size=0)]
    list_artifacts_dir_proto_mock = [
        FileInfo(path="test/a.txt", is_dir=False, file_size=100),
        FileInfo(path="test/dir", is_dir=True, file_size=0),
    ]
    list_artifact_response_proto = ListArtifacts.Response(
        root_uri="", files=list_artifacts_dir_proto_mock, next_page_token=None
    )
    with mock.patch(
        f"{DATABRICKS_ARTIFACT_REPOSITORY}._call_endpoint",
        return_value=list_artifact_response_proto,
    ):
        artifacts = databricks_artifact_repo.list_artifacts("test/")
        assert isinstance(artifacts, list)
        assert isinstance(artifacts[0], FileInfoEntity)
        assert len(artifacts) == 2
        assert artifacts[0].path == "test/a.txt"
        assert artifacts[0].is_dir is False
        assert artifacts[0].file_size == 100
        assert artifacts[1].path == "test/dir"
        assert artifacts[1].is_dir is True
        assert artifacts[1].file_size is None

        # Calling list_artifacts() on a path that's a file should return an empty list
        list_artifact_response_proto = ListArtifacts.Response(
            root_uri="", files=list_artifact_file_proto_mock
        )
    with mock.patch(
        f"{DATABRICKS_ARTIFACT_REPOSITORY}._call_endpoint",
        return_value=list_artifact_response_proto,
    ):
        artifacts = databricks_artifact_repo.list_artifacts("a.txt")
        assert len(artifacts) == 0


def test_list_artifacts_with_relative_path():
    list_artifact_file_proto_mock = [
        FileInfo(path=posixpath.join(MOCK_SUBDIR, "a.txt"), is_dir=False, file_size=0)
    ]
    list_artifacts_dir_proto_mock = [
        FileInfo(path=posixpath.join(MOCK_SUBDIR, "test/a.txt"), is_dir=False, file_size=100),
        FileInfo(path=posixpath.join(MOCK_SUBDIR, "test/dir"), is_dir=True, file_size=0),
    ]
    with mock.patch(
        f"{DATABRICKS_ARTIFACT_REPOSITORY}._get_run_artifact_root",
        return_value=MOCK_RUN_ROOT_URI,
    ), mock.patch(
        f"{DATABRICKS_ARTIFACT_REPOSITORY_PACKAGE}.message_to_json", return_value=None
    ) as message_mock:
        list_artifact_response_proto = ListArtifacts.Response(
            root_uri="", files=list_artifacts_dir_proto_mock, next_page_token=None
        )
        with mock.patch(
            f"{DATABRICKS_ARTIFACT_REPOSITORY}._call_endpoint",
            return_value=list_artifact_response_proto,
        ):
            databricks_artifact_repo = get_artifact_repository(MOCK_SUBDIR_ROOT_URI)
            artifacts = databricks_artifact_repo.list_artifacts("test")
            assert isinstance(artifacts, list)
            assert isinstance(artifacts[0], FileInfoEntity)
            assert len(artifacts) == 2
            assert artifacts[0].path == "test/a.txt"
            assert artifacts[0].is_dir is False
            assert artifacts[0].file_size == 100
            assert artifacts[1].path == "test/dir"
            assert artifacts[1].is_dir is True
            assert artifacts[1].file_size is None
            message_mock.assert_called_with(
                ListArtifacts(run_id=MOCK_RUN_ID, path=posixpath.join(MOCK_SUBDIR, "test"))
            )

        # Calling list_artifacts() on a relative path that's a file should return an empty list
        with mock.patch(
            f"{DATABRICKS_ARTIFACT_REPOSITORY}._call_endpoint",
            return_value=ListArtifacts.Response(
                root_uri="", files=list_artifact_file_proto_mock, next_page_token=None
            ),
        ):
            artifacts = databricks_artifact_repo.list_artifacts("a.txt")
            assert len(artifacts) == 0


def test_list_artifacts_handles_pagination(databricks_artifact_repo):
    list_artifacts_proto_mock_1 = [
        FileInfo(path="a.txt", is_dir=False, file_size=100),
        FileInfo(path="b", is_dir=True, file_size=0),
    ]
    list_artifacts_proto_mock_2 = [
        FileInfo(path="c.txt", is_dir=False, file_size=100),
        FileInfo(path="d", is_dir=True, file_size=0),
    ]
    list_artifacts_proto_mock_3 = [
        FileInfo(path="e.txt", is_dir=False, file_size=100),
        FileInfo(path="f", is_dir=True, file_size=0),
    ]
    list_artifacts_proto_mock_4 = []
    list_artifact_paginated_response_protos = [
        ListArtifacts.Response(root_uri="", files=list_artifacts_proto_mock_1, next_page_token="2"),
        ListArtifacts.Response(root_uri="", files=list_artifacts_proto_mock_2, next_page_token="4"),
        ListArtifacts.Response(root_uri="", files=list_artifacts_proto_mock_3, next_page_token="6"),
        ListArtifacts.Response(root_uri="", files=list_artifacts_proto_mock_4, next_page_token="8"),
    ]
    with mock.patch(
        f"{DATABRICKS_ARTIFACT_REPOSITORY_PACKAGE}.message_to_json", return_value=None
    ) as message_mock, mock.patch(
        f"{DATABRICKS_ARTIFACT_REPOSITORY}._call_endpoint",
        side_effect=list_artifact_paginated_response_protos,
    ):
        artifacts = databricks_artifact_repo.list_artifacts()
        assert {file.path for file in artifacts} == {"a.txt", "b", "c.txt", "d", "e.txt", "f"}
        calls = [
            mock.call(ListArtifacts(run_id=MOCK_RUN_ID, path="")),
            mock.call(ListArtifacts(run_id=MOCK_RUN_ID, path="", page_token="2")),
            mock.call(ListArtifacts(run_id=MOCK_RUN_ID, path="", page_token="4")),
            mock.call(ListArtifacts(run_id=MOCK_RUN_ID, path="", page_token="6")),
        ]
        message_mock.assert_has_calls(calls)


def test_get_read_credential_infos_handles_pagination(databricks_artifact_repo):
    """
    Verifies that the `get_read_credential_infos` method, which is used to resolve read access
    credentials for a collection of artifacts, handles paginated responses properly, issuing
    incremental requests until all pages have been consumed
    """
    credential_infos_mock_1 = [
        ArtifactCredentialInfo(
            signed_uri="http://mock_url_1", type=ArtifactCredentialType.AWS_PRESIGNED_URL
        ),
        ArtifactCredentialInfo(
            signed_uri="http://mock_url_2", type=ArtifactCredentialType.AWS_PRESIGNED_URL
        ),
    ]
    credential_infos_mock_2 = [
        ArtifactCredentialInfo(
            signed_uri="http://mock_url_3", type=ArtifactCredentialType.AWS_PRESIGNED_URL
        )
    ]
    credential_infos_mock_3 = []
    get_credentials_for_read_responses = [
        GetCredentialsForRead.Response(
            credential_infos=credential_infos_mock_1, next_page_token="2"
        ),
        GetCredentialsForRead.Response(
            credential_infos=credential_infos_mock_2, next_page_token="3"
        ),
        GetCredentialsForRead.Response(credential_infos=credential_infos_mock_3),
    ]
    with mock.patch(
        f"{DATABRICKS_ARTIFACT_REPOSITORY_PACKAGE}.message_to_json"
    ) as message_mock, mock.patch(
        f"{DATABRICKS_ARTIFACT_REPOSITORY}._call_endpoint",
        side_effect=get_credentials_for_read_responses,
    ) as call_endpoint_mock:
        read_credential_infos = databricks_artifact_repo._get_read_credential_infos(
            MOCK_RUN_ID,
            ["testpath"],
        )
        assert read_credential_infos == credential_infos_mock_1 + credential_infos_mock_2
        message_mock.assert_has_calls(
            [
                mock.call(GetCredentialsForRead(run_id=MOCK_RUN_ID, path=["testpath"])),
                mock.call(
                    GetCredentialsForRead(run_id=MOCK_RUN_ID, path=["testpath"], page_token="2")
                ),
                mock.call(
                    GetCredentialsForRead(run_id=MOCK_RUN_ID, path=["testpath"], page_token="3")
                ),
            ]
        )
        assert call_endpoint_mock.call_count == 3


def test_get_read_credential_infos_respects_max_request_size(databricks_artifact_repo):
    """
    Verifies that the `_get_read_credential_infos` method, which is used to resolve read access
    credentials for a collection of artifacts, handles paginated responses properly, issuing
    incremental requests until all pages have been consumed
    """
    assert _MAX_CREDENTIALS_REQUEST_SIZE == 2000, (
        "The maximum request size configured by the client should be consistent with the"
        " Databricks backend. Only update this value of the backend limit has changed."
    )

    # Create 3 chunks of paths, two of which have the maximum request size and one of which
    # is smaller than the maximum chunk size. Aggregate and pass these to
    # `_get_read_credential_infos`, validating that this method decomposes the aggregate
    # list into these expected chunks and makes 3 separate requests
    paths_chunk_1 = ["path1"] * _MAX_CREDENTIALS_REQUEST_SIZE
    paths_chunk_2 = ["path2"] * _MAX_CREDENTIALS_REQUEST_SIZE
    paths_chunk_3 = ["path3"] * 5
    credential_infos_mock_1 = [
        ArtifactCredentialInfo(
            signed_uri="http://mock_url_1", type=ArtifactCredentialType.AWS_PRESIGNED_URL
        )
        for _ in range(_MAX_CREDENTIALS_REQUEST_SIZE)
    ]
    credential_infos_mock_2 = [
        ArtifactCredentialInfo(
            signed_uri="http://mock_url_2", type=ArtifactCredentialType.AWS_PRESIGNED_URL
        )
        for _ in range(_MAX_CREDENTIALS_REQUEST_SIZE)
    ]
    credential_infos_mock_3 = [
        ArtifactCredentialInfo(
            signed_uri="http://mock_url_3", type=ArtifactCredentialType.AWS_PRESIGNED_URL
        )
        for _ in range(5)
    ]

    with mock.patch(
        f"{DATABRICKS_ARTIFACT_REPOSITORY_PACKAGE}.message_to_json"
    ) as message_mock, mock.patch(
        f"{DATABRICKS_ARTIFACT_REPOSITORY}._call_endpoint",
        side_effect=[
            GetCredentialsForRead.Response(credential_infos=credential_infos_mock_1),
            GetCredentialsForRead.Response(credential_infos=credential_infos_mock_2),
            GetCredentialsForRead.Response(credential_infos=credential_infos_mock_3),
        ],
    ) as call_endpoint_mock:
        databricks_artifact_repo._get_read_credential_infos(
            MOCK_RUN_ID,
            paths_chunk_1 + paths_chunk_2 + paths_chunk_3,
        )
        assert call_endpoint_mock.call_count == 3
        assert message_mock.call_count == 3
        message_mock.assert_has_calls(
            [
                mock.call(GetCredentialsForRead(run_id=MOCK_RUN_ID, path=paths_chunk_1)),
                mock.call(GetCredentialsForRead(run_id=MOCK_RUN_ID, path=paths_chunk_2)),
                mock.call(GetCredentialsForRead(run_id=MOCK_RUN_ID, path=paths_chunk_3)),
            ]
        )


def test_get_write_credential_infos_handles_pagination(databricks_artifact_repo):
    """
    Verifies that the `_get_write_credential_infos` method, which is used to resolve write
    access credentials for a collection of artifacts, handles paginated responses properly,
    issuing incremental requests until all pages have been consumed
    """
    credential_infos_mock_1 = [
        ArtifactCredentialInfo(
            signed_uri="http://mock_url_1", type=ArtifactCredentialType.AWS_PRESIGNED_URL
        ),
        ArtifactCredentialInfo(
            signed_uri="http://mock_url_2", type=ArtifactCredentialType.AWS_PRESIGNED_URL
        ),
    ]
    credential_infos_mock_2 = [
        ArtifactCredentialInfo(
            signed_uri="http://mock_url_3", type=ArtifactCredentialType.AWS_PRESIGNED_URL
        )
    ]
    credential_infos_mock_3 = []
    get_credentials_for_write_responses = [
        GetCredentialsForWrite.Response(
            credential_infos=credential_infos_mock_1, next_page_token="2"
        ),
        GetCredentialsForWrite.Response(
            credential_infos=credential_infos_mock_2, next_page_token="3"
        ),
        GetCredentialsForWrite.Response(credential_infos=credential_infos_mock_3),
    ]
    with mock.patch(
        f"{DATABRICKS_ARTIFACT_REPOSITORY_PACKAGE}.message_to_json"
    ) as message_mock, mock.patch(
        f"{DATABRICKS_ARTIFACT_REPOSITORY}._call_endpoint",
        side_effect=get_credentials_for_write_responses,
    ) as call_endpoint_mock:
        write_credential_infos = databricks_artifact_repo._get_write_credential_infos(
            MOCK_RUN_ID,
            ["testpath"],
        )
        assert write_credential_infos == credential_infos_mock_1 + credential_infos_mock_2
        message_mock.assert_has_calls(
            [
                mock.call(GetCredentialsForWrite(run_id=MOCK_RUN_ID, path=["testpath"])),
                mock.call(
                    GetCredentialsForWrite(run_id=MOCK_RUN_ID, path=["testpath"], page_token="2")
                ),
                mock.call(
                    GetCredentialsForWrite(run_id=MOCK_RUN_ID, path=["testpath"], page_token="3")
                ),
            ]
        )
        assert call_endpoint_mock.call_count == 3


def test_get_write_credential_infos_respects_max_request_size(databricks_artifact_repo):
    """
    Verifies that the `_get_write_credential_infos` method, which is used to resolve write
    access credentials for a collection of artifacts, batches requests according to a maximum
    request size configured by the backend
    """
    # Create 3 chunks of paths, two of which have the maximum request size and one of which
    # is smaller than the maximum chunk size. Aggregate and pass these to
    # `_get_write_credential_infos`, validating that this method decomposes the aggregate
    # list into these expected chunks and makes 3 separate requests
    paths_chunk_1 = ["path1"] * 2000
    paths_chunk_2 = ["path2"] * 2000
    paths_chunk_3 = ["path3"] * 5
    credential_infos_mock_1 = [
        ArtifactCredentialInfo(
            signed_uri="http://mock_url_1", type=ArtifactCredentialType.AWS_PRESIGNED_URL
        )
        for _ in range(2000)
    ]
    credential_infos_mock_2 = [
        ArtifactCredentialInfo(
            signed_uri="http://mock_url_2", type=ArtifactCredentialType.AWS_PRESIGNED_URL
        )
        for _ in range(2000)
    ]
    credential_infos_mock_3 = [
        ArtifactCredentialInfo(
            signed_uri="http://mock_url_3", type=ArtifactCredentialType.AWS_PRESIGNED_URL
        )
        for _ in range(5)
    ]

    with mock.patch(
        f"{DATABRICKS_ARTIFACT_REPOSITORY_PACKAGE}.message_to_json"
    ) as message_mock, mock.patch(
        f"{DATABRICKS_ARTIFACT_REPOSITORY}._call_endpoint",
        side_effect=[
            GetCredentialsForWrite.Response(credential_infos=credential_infos_mock_1),
            GetCredentialsForWrite.Response(credential_infos=credential_infos_mock_2),
            GetCredentialsForWrite.Response(credential_infos=credential_infos_mock_3),
        ],
    ) as call_endpoint_mock:
        databricks_artifact_repo._get_write_credential_infos(
            MOCK_RUN_ID,
            paths_chunk_1 + paths_chunk_2 + paths_chunk_3,
        )
        assert call_endpoint_mock.call_count == message_mock.call_count == 3
        message_mock.assert_has_calls(
            [
                mock.call(GetCredentialsForWrite(run_id=MOCK_RUN_ID, path=paths_chunk_1)),
                mock.call(GetCredentialsForWrite(run_id=MOCK_RUN_ID, path=paths_chunk_2)),
                mock.call(GetCredentialsForWrite(run_id=MOCK_RUN_ID, path=paths_chunk_3)),
            ]
        )


@pytest.mark.parametrize(
    ("remote_file_path", "local_path", "cloud_credential_type"),
    [
        ("test_file.txt", "", ArtifactCredentialType.AZURE_SAS_URI),
        ("test_file.txt", None, ArtifactCredentialType.AZURE_SAS_URI),
        ("output/test_file", None, ArtifactCredentialType.AZURE_SAS_URI),
        ("test_file.txt", "", ArtifactCredentialType.AWS_PRESIGNED_URL),
        ("test_file.txt", "", ArtifactCredentialType.GCP_SIGNED_URL),
    ],
)
def test_databricks_download_file(
    databricks_artifact_repo, remote_file_path, local_path, cloud_credential_type
):
    mock_credential_info = ArtifactCredentialInfo(
        signed_uri=MOCK_AZURE_SIGNED_URI, type=cloud_credential_type
    )
    with mock.patch(
        f"{DATABRICKS_ARTIFACT_REPOSITORY}._get_read_credential_infos",
        return_value=[mock_credential_info],
    ) as read_credential_infos_mock, mock.patch(
        f"{DATABRICKS_ARTIFACT_REPOSITORY}.list_artifacts", return_value=[]
    ), mock.patch(
        f"{DATABRICKS_ARTIFACT_REPOSITORY}._download_from_cloud", return_value=None
    ) as download_mock:
        databricks_artifact_repo.download_artifacts(remote_file_path, local_path)
        read_credential_infos_mock.assert_called_with(run_id=MOCK_RUN_ID, paths=[remote_file_path])
        download_mock.assert_called_with(
            cloud_credential_info=mock_credential_info,
            dst_local_file_path=ANY,
        )


@pytest.mark.parametrize(
    ("remote_file_path", "local_path"), [("test_file.txt", ""), ("test_file.txt", None)]
)
def test_databricks_download_file_with_relative_path(remote_file_path, local_path):
    mock_credential_info = ArtifactCredentialInfo(
        signed_uri=MOCK_AZURE_SIGNED_URI, type=ArtifactCredentialType.AZURE_SAS_URI
    )
    with mock.patch(
        f"{DATABRICKS_ARTIFACT_REPOSITORY}._get_run_artifact_root",
        return_value=MOCK_RUN_ROOT_URI,
    ), mock.patch(
        f"{DATABRICKS_ARTIFACT_REPOSITORY}._get_read_credential_infos",
        return_value=[mock_credential_info],
    ) as read_credential_infos_mock, mock.patch(
        f"{DATABRICKS_ARTIFACT_REPOSITORY}.list_artifacts", return_value=[]
    ), mock.patch(
        f"{DATABRICKS_ARTIFACT_REPOSITORY}._download_from_cloud", return_value=None
    ) as download_mock:
        databricks_artifact_repo = get_artifact_repository(MOCK_SUBDIR_ROOT_URI)
        databricks_artifact_repo.download_artifacts(remote_file_path, local_path)
        read_credential_infos_mock.assert_called_with(
            run_id=MOCK_RUN_ID, paths=[posixpath.join(MOCK_SUBDIR, remote_file_path)]
        )
        download_mock.assert_called_with(
            cloud_credential_info=mock_credential_info,
            dst_local_file_path=ANY,
        )


def test_databricks_download_file_get_request_fail(databricks_artifact_repo, test_file):
    mock_credential_info = ArtifactCredentialInfo(
        signed_uri=MOCK_AZURE_SIGNED_URI, type=ArtifactCredentialType.AZURE_SAS_URI
    )
    with mock.patch(
        f"{DATABRICKS_ARTIFACT_REPOSITORY}._get_read_credential_infos",
        return_value=[mock_credential_info],
    ) as read_credential_infos_mock, mock.patch(
        f"{DATABRICKS_ARTIFACT_REPOSITORY}.list_artifacts", return_value=[]
    ), mock.patch(
        "requests.Session.request", side_effect=MlflowException("MOCK ERROR")
    ):
        with pytest.raises(MlflowException, match=r"MOCK ERROR"):
            databricks_artifact_repo.download_artifacts(test_file.strpath)
        read_credential_infos_mock.assert_called_with(run_id=MOCK_RUN_ID, paths=[test_file.strpath])


def test_download_artifacts_awaits_download_completion(databricks_artifact_repo, tmpdir):
    """
    Verifies that all asynchronous artifact downloads are joined before `download_artifacts()`
    returns a result to the caller
    """

    def mock_download_from_cloud(
        cloud_credential_info,  # pylint: disable=unused-argument
        dst_local_file_path,
    ):
        # Sleep in order to simulate a longer-running asynchronous download
        time.sleep(2)
        with open(dst_local_file_path, "w") as f:
            f.write("content")

    with mock.patch(
        f"{DATABRICKS_ARTIFACT_REPOSITORY}._get_read_credential_infos",
        return_value=[
            ArtifactCredentialInfo(
                signed_uri=MOCK_AZURE_SIGNED_URI, type=ArtifactCredentialType.AZURE_SAS_URI
            ),
        ],
    ), mock.patch(
        f"{DATABRICKS_ARTIFACT_REPOSITORY}.list_artifacts",
        return_value=[
            FileInfo(path="file_1.txt", is_dir=False, file_size=100),
            FileInfo(path="file_2.txt", is_dir=False, file_size=0),
        ],
    ), mock.patch(
        f"{DATABRICKS_ARTIFACT_REPOSITORY}._download_from_cloud",
        side_effect=mock_download_from_cloud,
    ):
        databricks_artifact_repo.download_artifacts("test_path", str(tmpdir))
        expected_file1_path = os.path.join(str(tmpdir), "file_1.txt")
        expected_file2_path = os.path.join(str(tmpdir), "file_2.txt")
        for path in [expected_file1_path, expected_file2_path]:
            assert os.path.exists(path)
            with open(path) as f:
                assert f.read() == "content"


def test_artifact_logging(databricks_artifact_repo, tmpdir):
    """
    Verifies that `log_artifact()` and `log_artifacts()` initiate all expected asynchronous
    artifact uploads and await their completion before returning results to the caller
    """
    src_dir = os.path.join(str(tmpdir), "src")
    os.makedirs(src_dir)
    src_file1_path = os.path.join(src_dir, "file_1.txt")
    with open(src_file1_path, "w") as f:
        f.write("file1")
    src_file2_path = os.path.join(src_dir, "file_2.txt")
    with open(src_file2_path, "w") as f:
        f.write("file2")

    dst_dir = os.path.join(str(tmpdir), "dst")
    os.makedirs(dst_dir)

    def mock_upload_to_cloud(
        cloud_credential_info,  # pylint: disable=unused-argument
        src_file_path,
        dst_run_relative_artifact_path,
    ):
        # Sleep in order to simulate a longer-running asynchronous upload
        time.sleep(2)
        dst_run_relative_artifact_path = os.path.join(dst_dir, dst_run_relative_artifact_path)
        os.makedirs(os.path.dirname(dst_run_relative_artifact_path), exist_ok=True)
        shutil.copyfile(src=src_file_path, dst=dst_run_relative_artifact_path)

    with mock.patch(
        f"{DATABRICKS_ARTIFACT_REPOSITORY}._get_write_credential_infos",
        return_value=[
            ArtifactCredentialInfo(
                signed_uri=MOCK_AZURE_SIGNED_URI, type=ArtifactCredentialType.AZURE_SAS_URI
            ),
            ArtifactCredentialInfo(
                signed_uri=MOCK_AZURE_SIGNED_URI, type=ArtifactCredentialType.AZURE_SAS_URI
            ),
        ],
    ), mock.patch(
        f"{DATABRICKS_ARTIFACT_REPOSITORY}._upload_to_cloud", side_effect=mock_upload_to_cloud
    ):
        databricks_artifact_repo.log_artifacts(src_dir, "dir_artifact")

        expected_dst_dir_file1_path = os.path.join(dst_dir, "dir_artifact", "file_1.txt")
        expected_dst_dir_file2_path = os.path.join(dst_dir, "dir_artifact", "file_2.txt")
        assert os.path.exists(expected_dst_dir_file1_path)
        assert os.path.exists(expected_dst_dir_file2_path)
        with open(expected_dst_dir_file1_path) as f:
            assert f.read() == "file1"
        with open(expected_dst_dir_file2_path) as f:
            assert f.read() == "file2"

        databricks_artifact_repo.log_artifact(src_file1_path)

        expected_dst_file_path = os.path.join(dst_dir, "file_1.txt")
        assert os.path.exists(expected_dst_file_path)
        with open(expected_dst_file_path) as f:
            assert f.read() == "file1"


def test_artifact_logging_chunks_upload_list(databricks_artifact_repo, tmp_path):
    """
    Verifies that write credentials are fetched in chunks rather than all at once.
    """
    src_dir = tmp_path.joinpath("src")
    src_dir.mkdir()
    for i in range(10):
        src_dir.joinpath(f"file_{i}.txt").write_text(f"file{i}")
    dst_dir = tmp_path.joinpath("dst")
    dst_dir.mkdir()

    with mock.patch(
        f"{DATABRICKS_ARTIFACT_REPOSITORY}._get_write_credential_infos",
        return_value=[
            ArtifactCredentialInfo(
                signed_uri=MOCK_AZURE_SIGNED_URI, type=ArtifactCredentialType.AZURE_SAS_URI
            ),
            ArtifactCredentialInfo(
                signed_uri=MOCK_AZURE_SIGNED_URI, type=ArtifactCredentialType.AZURE_SAS_URI
            ),
        ],
    ) as mock_get_write_creds, mock.patch(
        f"{DATABRICKS_ARTIFACT_REPOSITORY}._upload_to_cloud"
    ), mock.patch(
        f"{DATABRICKS_ARTIFACT_REPOSITORY_PACKAGE}._ARTIFACT_UPLOAD_BATCH_SIZE", 2
    ):
        databricks_artifact_repo.log_artifacts(src_dir, "dir_artifact")

        assert mock_get_write_creds.call_count == 5
        assert all((len(call[1]["paths"]) == 2 for call in mock_get_write_creds.call_args_list))


def test_download_artifacts_provides_failure_info(databricks_artifact_repo):
    with mock.patch(
        f"{DATABRICKS_ARTIFACT_REPOSITORY}._get_read_credential_infos",
        return_value=[
            ArtifactCredentialInfo(
                signed_uri=MOCK_AZURE_SIGNED_URI, type=ArtifactCredentialType.AZURE_SAS_URI
            ),
        ],
    ), mock.patch(
        f"{DATABRICKS_ARTIFACT_REPOSITORY}.list_artifacts",
        return_value=[
            FileInfo(path="file_1.txt", is_dir=False, file_size=100),
            FileInfo(path="file_2.txt", is_dir=False, file_size=0),
        ],
    ), mock.patch(
        f"{DATABRICKS_ARTIFACT_REPOSITORY}._download_from_cloud",
        side_effect=[
            MlflowException("MOCK ERROR 1"),
            MlflowException("MOCK ERROR 2"),
        ],
    ):
        match = (
            r"The following failures occurred while downloading one or more artifacts.+"
            r"MOCK ERROR 1.+"
            r"MOCK ERROR 2"
        )
        with pytest.raises(MlflowException, match=match) as exc:
            databricks_artifact_repo.download_artifacts("test_path")

        err_msg = str(exc.value)
        assert MOCK_RUN_ROOT_URI in err_msg
        assert "file_1.txt" in err_msg
        assert "MOCK ERROR 1" in err_msg
        assert "file_2.txt" in err_msg
        assert "MOCK ERROR 2" in err_msg


def test_log_artifacts_provides_failure_info(databricks_artifact_repo, tmpdir):
    src_file1_path = os.path.join(str(tmpdir), "file_1.txt")
    with open(src_file1_path, "w") as f:
        f.write("file1")
    src_file2_path = os.path.join(str(tmpdir), "file_2.txt")
    with open(src_file2_path, "w") as f:
        f.write("file2")

>>>>>>> f7314749
    with mock.patch(
        f"{DATABRICKS_ARTIFACT_REPOSITORY}._get_write_credential_infos",
        return_value=[
            ArtifactCredentialInfo(
                signed_uri=MOCK_AZURE_SIGNED_URI, type=ArtifactCredentialType.AZURE_SAS_URI
            ),
            ArtifactCredentialInfo(
                signed_uri=MOCK_AZURE_SIGNED_URI, type=ArtifactCredentialType.AZURE_SAS_URI
            ),
        ],
    ), mock.patch(
        f"{DATABRICKS_ARTIFACT_REPOSITORY}._upload_to_cloud",
        side_effect=[
            MlflowException("MOCK ERROR 1"),
            MlflowException("MOCK ERROR 2"),
        ],
    ):
        match = (
            r"The following failures occurred while uploading one or more artifacts.+"
            r"MOCK ERROR 1.+"
            r"MOCK ERROR 2"
        )
        with pytest.raises(MlflowException, match=match) as exc:
            databricks_artifact_repo.log_artifacts(str(tmpdir), "test_artifacts")

        err_msg = str(exc.value)
        assert MOCK_RUN_ROOT_URI in err_msg
        assert "file_1.txt" in err_msg
        assert "MOCK ERROR 1" in err_msg
        assert "file_2.txt" in err_msg
        assert "MOCK ERROR 2" in err_msg


@pytest.fixture
def mock_chunk_size():
    # Use a smaller chunk size for faster comparison
    chunk_size = 10
    with mock.patch(
        f"{DATABRICKS_ARTIFACT_REPOSITORY_PACKAGE}._MULTIPART_UPLOAD_CHUNK_SIZE", chunk_size
    ):
        yield chunk_size


@pytest.fixture
def large_file(tmp_path, mock_chunk_size):
    path = tmp_path.joinpath("large_file")
    with path.open("a") as f:
        f.write("a" * mock_chunk_size)
        f.write("b" * mock_chunk_size)
    yield path


def extract_part_number(url):
    return int(re.search(r"partNumber=(\d+)", url).group(1))


def mock_request(method, url, *args, **kwargs):
    resp = Response()
    resp.status_code = 200
    resp.close = lambda: None
    if method.lower() == "delete":
        # Abort-multipart-upload request
        return resp
    elif method.lower() == "put":
        # Upload-part request
        part_number = extract_part_number(url)
        resp.headers = {"ETag": f"etag-{part_number}"}
        return resp
    else:
        raise Exception("Unreachable")


def test_multipart_upload(databricks_artifact_repo, large_file, mock_chunk_size):
    mock_credential_info = ArtifactCredentialInfo(
        signed_uri=MOCK_AWS_SIGNED_URI, type=ArtifactCredentialType.AWS_PRESIGNED_URL
    )
    mock_upload_id = "upload_id"
    create_mpu_response = CreateMultipartUpload.Response(
        upload_id=mock_upload_id,
        upload_credential_infos=[
            ArtifactCredentialInfo(
                signed_uri=f"{MOCK_AWS_SIGNED_URI}partNumber={i + 1}",
                type=ArtifactCredentialType.AWS_PRESIGNED_URL,
                headers=[ArtifactCredentialInfo.HttpHeader(name="header", value=f"part-{i + 1}")],
            )
            for i in range(2)
        ],
        abort_credential_info=ArtifactCredentialInfo(
            signed_uri=f"{MOCK_AWS_SIGNED_URI}uploadId=abort",
            type=ArtifactCredentialType.AWS_PRESIGNED_URL,
            headers=[ArtifactCredentialInfo.HttpHeader(name="header", value="abort")],
        ),
    )
    complete_mpu_response = CompleteMultipartUpload.Response()
    with mock.patch(
        f"{DATABRICKS_ARTIFACT_REPOSITORY}._get_write_credential_infos",
        return_value=[mock_credential_info],
    ), mock.patch(
        f"{DATABRICKS_ARTIFACT_REPOSITORY}._call_endpoint",
        side_effect=[create_mpu_response, complete_mpu_response],
    ) as call_endpoint_mock, mock.patch(
        "requests.Session.request", side_effect=mock_request
    ) as http_request_mock:
        databricks_artifact_repo.log_artifact(large_file)
        with large_file.open("rb") as f:
            expected_calls = [
                mock.call(
                    "put",
                    f"{MOCK_AWS_SIGNED_URI}partNumber={i + 1}",
                    data=f.read(mock_chunk_size),
                    headers={"header": f"part-{i + 1}"},
                    timeout=None,
                )
                for i in range(2)
            ]
        # The upload-part requests are sent in parallel, so the order of the calls is not
        # deterministic
        assert sorted(http_request_mock.call_args_list, key=lambda c: c.args[1]) == expected_calls
        complete_request_body = json.loads(call_endpoint_mock.call_args_list[-1].args[-1])
        assert complete_request_body["upload_id"] == mock_upload_id
        assert complete_request_body["part_etags"] == [
            {"part_number": 1, "etag": "etag-1"},
            {"part_number": 2, "etag": "etag-2"},
        ]


# The first request will fail with a 403, and the second will succeed
STATUS_CODE_GENERATOR = (s for s in (403, 200))


def mock_request_retry(method, url, *args, **kwargs):
    resp = Response()
    resp.status_code = 200
    resp.close = lambda: None
    if method.lower() == "delete":
        # Abort-multipart-upload request
        return resp
    elif method.lower() == "put":
        # Upload-part request
        part_number = extract_part_number(url)
        resp.headers = {"ETag": f"etag-{part_number}"}
        # To ensure the upload-part retry logic works correctly,
        # make the first attempt of the second part upload fail by responding with a 403,
        # then make the second attempt succeed by responding with a 200
        if part_number == 2:
            status_code = next(STATUS_CODE_GENERATOR)
            resp.status_code = status_code
        return resp
    else:
        raise Exception("Unreachable")


def test_multipart_upload_retry_part_upload(databricks_artifact_repo, large_file, mock_chunk_size):
    mock_credential_info = ArtifactCredentialInfo(
        signed_uri=MOCK_AWS_SIGNED_URI, type=ArtifactCredentialType.AWS_PRESIGNED_URL
    )
    mock_upload_id = "upload_id"
    create_mpu_response = CreateMultipartUpload.Response(
        upload_id=mock_upload_id,
        upload_credential_infos=[
            ArtifactCredentialInfo(
                signed_uri=f"{MOCK_AWS_SIGNED_URI}partNumber={i + 1}",
                type=ArtifactCredentialType.AWS_PRESIGNED_URL,
                headers=[ArtifactCredentialInfo.HttpHeader(name="header", value=f"part-{i + 1}")],
            )
            for i in range(2)
        ],
        abort_credential_info=ArtifactCredentialInfo(
            signed_uri=f"{MOCK_AWS_SIGNED_URI}uploadId=abort",
            type=ArtifactCredentialType.AWS_PRESIGNED_URL,
            headers=[ArtifactCredentialInfo.HttpHeader(name="header", value="abort")],
        ),
    )
    part_upload_url_response = GetPresignedUploadPartUrl.Response(
        upload_credential_info=ArtifactCredentialInfo(
            signed_uri=f"{MOCK_AWS_SIGNED_URI}partNumber=2",
            type=ArtifactCredentialType.AWS_PRESIGNED_URL,
            headers=[ArtifactCredentialInfo.HttpHeader(name="header", value="part-2")],
        ),
    )
    complete_mpu_response = CompleteMultipartUpload.Response()

    with mock.patch(
        f"{DATABRICKS_ARTIFACT_REPOSITORY}._get_write_credential_infos",
        return_value=[mock_credential_info],
    ), mock.patch(
        f"{DATABRICKS_ARTIFACT_REPOSITORY}._call_endpoint",
        side_effect=[create_mpu_response, part_upload_url_response, complete_mpu_response],
    ) as call_endpoint_mock, mock.patch(
        "requests.Session.request", side_effect=mock_request_retry
    ) as http_request_mock:
        databricks_artifact_repo.log_artifact(large_file)

        with large_file.open("rb") as f:
            expected_calls = [
                mock.call(
                    "put",
                    f"{MOCK_AWS_SIGNED_URI}partNumber={i + 1}",
                    data=f.read(mock_chunk_size),
                    headers={"header": f"part-{i + 1}"},
                    timeout=None,
                )
                for i in range(2)
            ]
        expected_calls += expected_calls[-1:]  # Append the second part upload call
        # The upload-part requests are sent in parallel, so the order of the calls is not
        # deterministic
        assert sorted(http_request_mock.call_args_list, key=lambda c: c.args[1]) == expected_calls
        complete_request_body = json.loads(call_endpoint_mock.call_args_list[-1].args[-1])
        assert complete_request_body["upload_id"] == mock_upload_id
        assert complete_request_body["part_etags"] == [
            {"part_number": 1, "etag": "etag-1"},
            {"part_number": 2, "etag": "etag-2"},
        ]


def test_multipart_upload_abort(databricks_artifact_repo, large_file, mock_chunk_size):
    mock_credential_info = ArtifactCredentialInfo(
        signed_uri=MOCK_AWS_SIGNED_URI,
        type=ArtifactCredentialType.AWS_PRESIGNED_URL,
    )
    mock_upload_id = "upload_id"
    create_mpu_response = CreateMultipartUpload.Response(
        upload_id=mock_upload_id,
        upload_credential_infos=[
            ArtifactCredentialInfo(
                signed_uri=f"{MOCK_AWS_SIGNED_URI}partNumber={i + 1}",
                type=ArtifactCredentialType.AWS_PRESIGNED_URL,
                headers=[ArtifactCredentialInfo.HttpHeader(name="header", value=f"part-{i + 1}")],
            )
            for i in range(2)
        ],
        abort_credential_info=ArtifactCredentialInfo(
            signed_uri=f"{MOCK_AWS_SIGNED_URI}uploadId=abort",
            type=ArtifactCredentialType.AWS_PRESIGNED_URL,
            headers=[ArtifactCredentialInfo.HttpHeader(name="header", value="abort")],
        ),
    )
    with mock.patch(
        f"{DATABRICKS_ARTIFACT_REPOSITORY}._get_write_credential_infos",
        return_value=[mock_credential_info],
    ), mock.patch(
        f"{DATABRICKS_ARTIFACT_REPOSITORY}._call_endpoint",
        side_effect=[create_mpu_response, Exception("Failed to complete multipart upload")],
    ) as call_endpoint_mock, mock.patch(
        "requests.Session.request", side_effect=mock_request
    ) as http_request_mock:
        with pytest.raises(Exception, match="Failed to complete multipart upload"):
            databricks_artifact_repo.log_artifact(large_file)

        (*part_upload_calls, abort_call) = http_request_mock.call_args_list
        with large_file.open("rb") as f:
            expected_calls = [
                mock.call(
                    "put",
                    f"{MOCK_AWS_SIGNED_URI}partNumber={i + 1}",
                    data=f.read(mock_chunk_size),
                    headers={"header": f"part-{i + 1}"},
                    timeout=None,
                )
                for i in range(2)
            ]
        assert part_upload_calls == expected_calls
        # The upload-part requests are sent in parallel, so the order of the calls is not
        # deterministic
        assert sorted(part_upload_calls, key=lambda c: c.args[1]) == expected_calls
        complete_request_body = json.loads(call_endpoint_mock.call_args_list[-1].args[-1])
        assert complete_request_body["upload_id"] == mock_upload_id
        assert complete_request_body["part_etags"] == [
            {"part_number": 1, "etag": "etag-1"},
            {"part_number": 2, "etag": "etag-2"},
        ]
        assert abort_call == mock.call(
            "delete",
            f"{MOCK_AWS_SIGNED_URI}uploadId=abort",
            headers={"header": "abort"},
            timeout=None,
        )


@pytest.mark.skipif(is_windows(), reason="This test fails on Windows")
def test_parallelized_download_retries_failed_chunks(
    databricks_artifact_repo, large_file, mock_chunk_size
):
    mock_credential_info = ArtifactCredentialInfo(
        signed_uri=MOCK_AWS_SIGNED_URI, type=ArtifactCredentialType.AWS_PRESIGNED_URL
    )
    response = Response()
    response.status_code = 401
    failed_downloads = {
        2: requests.HTTPError(response=response),
        5: requests.HTTPError(response=response),
    }

    with mock.patch(
        f"{DATABRICKS_ARTIFACT_REPOSITORY}._get_read_credential_infos",
        return_value=[mock_credential_info],
    ) as get_creds_mock, mock.patch(
        f"{DATABRICKS_ARTIFACT_REPOSITORY_PACKAGE}.parallelized_download_file_using_http_uri",
        return_value=failed_downloads,
    ), mock.patch(
        f"{DATABRICKS_ARTIFACT_REPOSITORY_PACKAGE}.download_chunk"
    ) as download_chunk_mock, mock.patch(
        f"{DATABRICKS_ARTIFACT_REPOSITORY}.list_artifacts",
        side_effect=[[], [FileInfo(path="a.txt", is_dir=False, file_size=20_000_000)]],
    ):
        databricks_artifact_repo.download_artifacts("a.txt")
        assert get_creds_mock.call_count == 2  # Once for initial fetch, once for retries
        assert {call.args[0] for call in download_chunk_mock.call_args_list} == {2, 5}


@pytest.mark.skipif(is_windows(), reason="This test fails on Windows")
def test_parallelized_download_throws_for_other_errors(
    databricks_artifact_repo, large_file, mock_chunk_size
):
    mock_credential_info = ArtifactCredentialInfo(
        signed_uri=MOCK_AWS_SIGNED_URI, type=ArtifactCredentialType.AWS_PRESIGNED_URL
    )
    response = Response()
    response.status_code = 500
    failed_downloads = {
        2: requests.HTTPError(response=response),
        5: requests.HTTPError(response=response),
    }

    with mock.patch(
        f"{DATABRICKS_ARTIFACT_REPOSITORY}._get_read_credential_infos",
        return_value=[mock_credential_info],
    ), mock.patch(
        f"{DATABRICKS_ARTIFACT_REPOSITORY_PACKAGE}.parallelized_download_file_using_http_uri",
        return_value=failed_downloads,
    ), mock.patch(
        f"{DATABRICKS_ARTIFACT_REPOSITORY_PACKAGE}.download_chunk"
    ), mock.patch(
        f"{DATABRICKS_ARTIFACT_REPOSITORY}.list_artifacts",
        side_effect=[[], [FileInfo(path="a.txt", is_dir=False, file_size=20_000_000)]],
    ):
        with pytest.raises(MlflowException, match="Failed to download artifact"):
            databricks_artifact_repo.download_artifacts("a.txt")<|MERGE_RESOLUTION|>--- conflicted
+++ resolved
@@ -338,11 +338,7 @@
     ) as write_credential_infos_mock, mock.patch(
         "requests.Session.request", return_value=mock_response
     ) as request_mock, mock.patch(
-<<<<<<< HEAD
-        "mlflow.store.artifact.databricks_artifact_repo._AZURE_MAX_BLOCK_CHUNK_SIZE",
-=======
         f"{DATABRICKS_ARTIFACT_REPOSITORY_PACKAGE}._MULTIPART_UPLOAD_CHUNK_SIZE",
->>>>>>> f7314749
         5,
     ):
         databricks_artifact_repo.log_artifact(test_file.strpath, artifact_path)
@@ -444,7 +440,6 @@
         )
         request_mock.assert_called_with(
             "put", MOCK_AWS_SIGNED_URI, data=ANY, headers={}, timeout=None
-<<<<<<< HEAD
         )
 
 
@@ -1114,721 +1109,6 @@
             assert f.read() == "file1"
 
 
-def test_download_artifacts_provides_failure_info(databricks_artifact_repo):
-    with mock.patch(
-        f"{DATABRICKS_ARTIFACT_REPOSITORY}._get_read_credential_infos",
-        return_value=[
-            ArtifactCredentialInfo(
-                signed_uri=MOCK_AZURE_SIGNED_URI, type=ArtifactCredentialType.AZURE_SAS_URI
-            ),
-        ],
-    ), mock.patch(
-        f"{DATABRICKS_ARTIFACT_REPOSITORY}.list_artifacts",
-        return_value=[
-            FileInfo(path="file_1.txt", is_dir=False, file_size=100),
-            FileInfo(path="file_2.txt", is_dir=False, file_size=0),
-        ],
-    ), mock.patch(
-        f"{DATABRICKS_ARTIFACT_REPOSITORY}._download_from_cloud",
-        side_effect=[
-            MlflowException("MOCK ERROR 1"),
-            MlflowException("MOCK ERROR 2"),
-        ],
-    ):
-        match = (
-            r"The following failures occurred while downloading one or more artifacts.+"
-            r"MOCK ERROR 1.+"
-            r"MOCK ERROR 2"
-        )
-        with pytest.raises(MlflowException, match=match) as exc:
-            databricks_artifact_repo.download_artifacts("test_path")
-
-        err_msg = str(exc.value)
-        assert MOCK_RUN_ROOT_URI in err_msg
-        assert "file_1.txt" in err_msg
-        assert "MOCK ERROR 1" in err_msg
-        assert "file_2.txt" in err_msg
-        assert "MOCK ERROR 2" in err_msg
-
-
-def test_log_artifacts_provides_failure_info(databricks_artifact_repo, tmpdir):
-    src_file1_path = os.path.join(str(tmpdir), "file_1.txt")
-    with open(src_file1_path, "w") as f:
-        f.write("file1")
-    src_file2_path = os.path.join(str(tmpdir), "file_2.txt")
-    with open(src_file2_path, "w") as f:
-        f.write("file2")
-
-=======
-        )
-
-
-@pytest.mark.parametrize(("artifact_path", "expected_location"), [(None, "test.txt")])
-def test_log_artifact_aws_with_headers(
-    databricks_artifact_repo, test_file, artifact_path, expected_location
-):
-    expected_headers = {header.name: header.value for header in MOCK_HEADERS}
-    mock_response = Response()
-    mock_response.status_code = 200
-    mock_response.close = lambda: None
-    mock_credential_info = ArtifactCredentialInfo(
-        signed_uri=MOCK_AWS_SIGNED_URI,
-        type=ArtifactCredentialType.AWS_PRESIGNED_URL,
-        headers=MOCK_HEADERS,
-    )
-    with mock.patch(
-        f"{DATABRICKS_ARTIFACT_REPOSITORY}._get_write_credential_infos",
-        return_value=[mock_credential_info],
-    ) as write_credential_infos_mock, mock.patch(
-        "requests.Session.request", return_value=mock_response
-    ) as request_mock:
-        databricks_artifact_repo.log_artifact(test_file.strpath, artifact_path)
-        write_credential_infos_mock.assert_called_with(
-            run_id=MOCK_RUN_ID, paths=[expected_location]
-        )
-        request_mock.assert_called_with(
-            "put", MOCK_AWS_SIGNED_URI, data=ANY, headers=expected_headers, timeout=None
-        )
-
-
-def test_log_artifact_aws_presigned_url_error(databricks_artifact_repo, test_file):
-    mock_credential_info = ArtifactCredentialInfo(
-        signed_uri=MOCK_AWS_SIGNED_URI, type=ArtifactCredentialType.AWS_PRESIGNED_URL
-    )
-    with mock.patch(
-        f"{DATABRICKS_ARTIFACT_REPOSITORY}._get_write_credential_infos",
-        return_value=[mock_credential_info],
-    ) as write_credential_infos_mock, mock.patch(
-        "requests.Session.request", side_effect=MlflowException("MOCK ERROR")
-    ):
-        with pytest.raises(MlflowException, match="MOCK ERROR"):
-            databricks_artifact_repo.log_artifact(test_file.strpath)
-        write_credential_infos_mock.assert_called_with(run_id=MOCK_RUN_ID, paths=ANY)
-
-
-@pytest.mark.parametrize(("artifact_path", "expected_location"), [(None, "test.txt")])
-def test_log_artifact_gcp(databricks_artifact_repo, test_file, artifact_path, expected_location):
-    mock_response = Response()
-    mock_response.status_code = 200
-    mock_response.close = lambda: None
-    mock_credential_info = ArtifactCredentialInfo(
-        signed_uri=MOCK_GCP_SIGNED_URL, type=ArtifactCredentialType.GCP_SIGNED_URL
-    )
-    with mock.patch(
-        f"{DATABRICKS_ARTIFACT_REPOSITORY}._get_write_credential_infos",
-        return_value=[mock_credential_info],
-    ) as write_credential_infos_mock, mock.patch(
-        "requests.Session.request", return_value=mock_response
-    ) as request_mock:
-        databricks_artifact_repo.log_artifact(test_file.strpath, artifact_path)
-        write_credential_infos_mock.assert_called_with(
-            run_id=MOCK_RUN_ID, paths=[expected_location]
-        )
-        request_mock.assert_called_with(
-            "put", MOCK_GCP_SIGNED_URL, data=ANY, headers={}, timeout=None
-        )
-
-
-@pytest.mark.parametrize(("artifact_path", "expected_location"), [(None, "test.txt")])
-def test_log_artifact_gcp_with_headers(
-    databricks_artifact_repo, test_file, artifact_path, expected_location
-):
-    expected_headers = {header.name: header.value for header in MOCK_HEADERS}
-    mock_response = Response()
-    mock_response.status_code = 200
-    mock_response.close = lambda: None
-    mock_credential_info = ArtifactCredentialInfo(
-        signed_uri=MOCK_GCP_SIGNED_URL,
-        type=ArtifactCredentialType.GCP_SIGNED_URL,
-        headers=MOCK_HEADERS,
-    )
-    with mock.patch(
-        f"{DATABRICKS_ARTIFACT_REPOSITORY}._get_write_credential_infos",
-        return_value=[mock_credential_info],
-    ) as write_credential_infos_mock, mock.patch(
-        "requests.Session.request", return_value=mock_response
-    ) as request_mock:
-        databricks_artifact_repo.log_artifact(test_file.strpath, artifact_path)
-        write_credential_infos_mock.assert_called_with(
-            run_id=MOCK_RUN_ID, paths=[expected_location]
-        )
-        request_mock.assert_called_with(
-            "put", MOCK_GCP_SIGNED_URL, data=ANY, headers=expected_headers, timeout=None
-        )
-
-
-def test_log_artifact_gcp_presigned_url_error(databricks_artifact_repo, test_file):
-    mock_credential_info = ArtifactCredentialInfo(
-        signed_uri=MOCK_GCP_SIGNED_URL, type=ArtifactCredentialType.GCP_SIGNED_URL
-    )
-    with mock.patch(
-        f"{DATABRICKS_ARTIFACT_REPOSITORY}._get_write_credential_infos",
-        return_value=[mock_credential_info],
-    ) as write_credential_infos_mock, mock.patch(
-        "requests.Session.request", side_effect=MlflowException("MOCK ERROR")
-    ):
-        with pytest.raises(MlflowException, match="MOCK ERROR"):
-            databricks_artifact_repo.log_artifact(test_file.strpath)
-        write_credential_infos_mock.assert_called_with(run_id=MOCK_RUN_ID, paths=ANY)
-
-
-@pytest.mark.parametrize(
-    ("artifact_path", "expected_location"),
-    [
-        (None, posixpath.join(MOCK_SUBDIR, "test.txt")),
-        ("test_path", posixpath.join(MOCK_SUBDIR, "test_path/test.txt")),
-    ],
-)
-def test_log_artifact_with_relative_path(test_file, artifact_path, expected_location):
-    mock_credential_info = ArtifactCredentialInfo(
-        signed_uri=MOCK_AZURE_SIGNED_URI, type=ArtifactCredentialType.AZURE_SAS_URI
-    )
-    with mock.patch(
-        f"{DATABRICKS_ARTIFACT_REPOSITORY}._get_run_artifact_root",
-        return_value=MOCK_RUN_ROOT_URI,
-    ), mock.patch(
-        f"{DATABRICKS_ARTIFACT_REPOSITORY}._get_write_credential_infos",
-        return_value=[mock_credential_info],
-    ) as write_credential_infos_mock, mock.patch(
-        f"{DATABRICKS_ARTIFACT_REPOSITORY}._upload_to_cloud", return_value=None
-    ) as upload_mock:
-        databricks_artifact_repo = get_artifact_repository(MOCK_SUBDIR_ROOT_URI)
-        databricks_artifact_repo.log_artifact(test_file.strpath, artifact_path)
-        write_credential_infos_mock.assert_called_with(
-            run_id=MOCK_RUN_ID, paths=[expected_location]
-        )
-        upload_mock.assert_called_with(
-            cloud_credential_info=mock_credential_info,
-            src_file_path=test_file.strpath,
-            dst_run_relative_artifact_path=expected_location,
-        )
-
-
-def test_list_artifacts(databricks_artifact_repo):
-    list_artifact_file_proto_mock = [FileInfo(path="a.txt", is_dir=False, file_size=0)]
-    list_artifacts_dir_proto_mock = [
-        FileInfo(path="test/a.txt", is_dir=False, file_size=100),
-        FileInfo(path="test/dir", is_dir=True, file_size=0),
-    ]
-    list_artifact_response_proto = ListArtifacts.Response(
-        root_uri="", files=list_artifacts_dir_proto_mock, next_page_token=None
-    )
-    with mock.patch(
-        f"{DATABRICKS_ARTIFACT_REPOSITORY}._call_endpoint",
-        return_value=list_artifact_response_proto,
-    ):
-        artifacts = databricks_artifact_repo.list_artifacts("test/")
-        assert isinstance(artifacts, list)
-        assert isinstance(artifacts[0], FileInfoEntity)
-        assert len(artifacts) == 2
-        assert artifacts[0].path == "test/a.txt"
-        assert artifacts[0].is_dir is False
-        assert artifacts[0].file_size == 100
-        assert artifacts[1].path == "test/dir"
-        assert artifacts[1].is_dir is True
-        assert artifacts[1].file_size is None
-
-        # Calling list_artifacts() on a path that's a file should return an empty list
-        list_artifact_response_proto = ListArtifacts.Response(
-            root_uri="", files=list_artifact_file_proto_mock
-        )
-    with mock.patch(
-        f"{DATABRICKS_ARTIFACT_REPOSITORY}._call_endpoint",
-        return_value=list_artifact_response_proto,
-    ):
-        artifacts = databricks_artifact_repo.list_artifacts("a.txt")
-        assert len(artifacts) == 0
-
-
-def test_list_artifacts_with_relative_path():
-    list_artifact_file_proto_mock = [
-        FileInfo(path=posixpath.join(MOCK_SUBDIR, "a.txt"), is_dir=False, file_size=0)
-    ]
-    list_artifacts_dir_proto_mock = [
-        FileInfo(path=posixpath.join(MOCK_SUBDIR, "test/a.txt"), is_dir=False, file_size=100),
-        FileInfo(path=posixpath.join(MOCK_SUBDIR, "test/dir"), is_dir=True, file_size=0),
-    ]
-    with mock.patch(
-        f"{DATABRICKS_ARTIFACT_REPOSITORY}._get_run_artifact_root",
-        return_value=MOCK_RUN_ROOT_URI,
-    ), mock.patch(
-        f"{DATABRICKS_ARTIFACT_REPOSITORY_PACKAGE}.message_to_json", return_value=None
-    ) as message_mock:
-        list_artifact_response_proto = ListArtifacts.Response(
-            root_uri="", files=list_artifacts_dir_proto_mock, next_page_token=None
-        )
-        with mock.patch(
-            f"{DATABRICKS_ARTIFACT_REPOSITORY}._call_endpoint",
-            return_value=list_artifact_response_proto,
-        ):
-            databricks_artifact_repo = get_artifact_repository(MOCK_SUBDIR_ROOT_URI)
-            artifacts = databricks_artifact_repo.list_artifacts("test")
-            assert isinstance(artifacts, list)
-            assert isinstance(artifacts[0], FileInfoEntity)
-            assert len(artifacts) == 2
-            assert artifacts[0].path == "test/a.txt"
-            assert artifacts[0].is_dir is False
-            assert artifacts[0].file_size == 100
-            assert artifacts[1].path == "test/dir"
-            assert artifacts[1].is_dir is True
-            assert artifacts[1].file_size is None
-            message_mock.assert_called_with(
-                ListArtifacts(run_id=MOCK_RUN_ID, path=posixpath.join(MOCK_SUBDIR, "test"))
-            )
-
-        # Calling list_artifacts() on a relative path that's a file should return an empty list
-        with mock.patch(
-            f"{DATABRICKS_ARTIFACT_REPOSITORY}._call_endpoint",
-            return_value=ListArtifacts.Response(
-                root_uri="", files=list_artifact_file_proto_mock, next_page_token=None
-            ),
-        ):
-            artifacts = databricks_artifact_repo.list_artifacts("a.txt")
-            assert len(artifacts) == 0
-
-
-def test_list_artifacts_handles_pagination(databricks_artifact_repo):
-    list_artifacts_proto_mock_1 = [
-        FileInfo(path="a.txt", is_dir=False, file_size=100),
-        FileInfo(path="b", is_dir=True, file_size=0),
-    ]
-    list_artifacts_proto_mock_2 = [
-        FileInfo(path="c.txt", is_dir=False, file_size=100),
-        FileInfo(path="d", is_dir=True, file_size=0),
-    ]
-    list_artifacts_proto_mock_3 = [
-        FileInfo(path="e.txt", is_dir=False, file_size=100),
-        FileInfo(path="f", is_dir=True, file_size=0),
-    ]
-    list_artifacts_proto_mock_4 = []
-    list_artifact_paginated_response_protos = [
-        ListArtifacts.Response(root_uri="", files=list_artifacts_proto_mock_1, next_page_token="2"),
-        ListArtifacts.Response(root_uri="", files=list_artifacts_proto_mock_2, next_page_token="4"),
-        ListArtifacts.Response(root_uri="", files=list_artifacts_proto_mock_3, next_page_token="6"),
-        ListArtifacts.Response(root_uri="", files=list_artifacts_proto_mock_4, next_page_token="8"),
-    ]
-    with mock.patch(
-        f"{DATABRICKS_ARTIFACT_REPOSITORY_PACKAGE}.message_to_json", return_value=None
-    ) as message_mock, mock.patch(
-        f"{DATABRICKS_ARTIFACT_REPOSITORY}._call_endpoint",
-        side_effect=list_artifact_paginated_response_protos,
-    ):
-        artifacts = databricks_artifact_repo.list_artifacts()
-        assert {file.path for file in artifacts} == {"a.txt", "b", "c.txt", "d", "e.txt", "f"}
-        calls = [
-            mock.call(ListArtifacts(run_id=MOCK_RUN_ID, path="")),
-            mock.call(ListArtifacts(run_id=MOCK_RUN_ID, path="", page_token="2")),
-            mock.call(ListArtifacts(run_id=MOCK_RUN_ID, path="", page_token="4")),
-            mock.call(ListArtifacts(run_id=MOCK_RUN_ID, path="", page_token="6")),
-        ]
-        message_mock.assert_has_calls(calls)
-
-
-def test_get_read_credential_infos_handles_pagination(databricks_artifact_repo):
-    """
-    Verifies that the `get_read_credential_infos` method, which is used to resolve read access
-    credentials for a collection of artifacts, handles paginated responses properly, issuing
-    incremental requests until all pages have been consumed
-    """
-    credential_infos_mock_1 = [
-        ArtifactCredentialInfo(
-            signed_uri="http://mock_url_1", type=ArtifactCredentialType.AWS_PRESIGNED_URL
-        ),
-        ArtifactCredentialInfo(
-            signed_uri="http://mock_url_2", type=ArtifactCredentialType.AWS_PRESIGNED_URL
-        ),
-    ]
-    credential_infos_mock_2 = [
-        ArtifactCredentialInfo(
-            signed_uri="http://mock_url_3", type=ArtifactCredentialType.AWS_PRESIGNED_URL
-        )
-    ]
-    credential_infos_mock_3 = []
-    get_credentials_for_read_responses = [
-        GetCredentialsForRead.Response(
-            credential_infos=credential_infos_mock_1, next_page_token="2"
-        ),
-        GetCredentialsForRead.Response(
-            credential_infos=credential_infos_mock_2, next_page_token="3"
-        ),
-        GetCredentialsForRead.Response(credential_infos=credential_infos_mock_3),
-    ]
-    with mock.patch(
-        f"{DATABRICKS_ARTIFACT_REPOSITORY_PACKAGE}.message_to_json"
-    ) as message_mock, mock.patch(
-        f"{DATABRICKS_ARTIFACT_REPOSITORY}._call_endpoint",
-        side_effect=get_credentials_for_read_responses,
-    ) as call_endpoint_mock:
-        read_credential_infos = databricks_artifact_repo._get_read_credential_infos(
-            MOCK_RUN_ID,
-            ["testpath"],
-        )
-        assert read_credential_infos == credential_infos_mock_1 + credential_infos_mock_2
-        message_mock.assert_has_calls(
-            [
-                mock.call(GetCredentialsForRead(run_id=MOCK_RUN_ID, path=["testpath"])),
-                mock.call(
-                    GetCredentialsForRead(run_id=MOCK_RUN_ID, path=["testpath"], page_token="2")
-                ),
-                mock.call(
-                    GetCredentialsForRead(run_id=MOCK_RUN_ID, path=["testpath"], page_token="3")
-                ),
-            ]
-        )
-        assert call_endpoint_mock.call_count == 3
-
-
-def test_get_read_credential_infos_respects_max_request_size(databricks_artifact_repo):
-    """
-    Verifies that the `_get_read_credential_infos` method, which is used to resolve read access
-    credentials for a collection of artifacts, handles paginated responses properly, issuing
-    incremental requests until all pages have been consumed
-    """
-    assert _MAX_CREDENTIALS_REQUEST_SIZE == 2000, (
-        "The maximum request size configured by the client should be consistent with the"
-        " Databricks backend. Only update this value of the backend limit has changed."
-    )
-
-    # Create 3 chunks of paths, two of which have the maximum request size and one of which
-    # is smaller than the maximum chunk size. Aggregate and pass these to
-    # `_get_read_credential_infos`, validating that this method decomposes the aggregate
-    # list into these expected chunks and makes 3 separate requests
-    paths_chunk_1 = ["path1"] * _MAX_CREDENTIALS_REQUEST_SIZE
-    paths_chunk_2 = ["path2"] * _MAX_CREDENTIALS_REQUEST_SIZE
-    paths_chunk_3 = ["path3"] * 5
-    credential_infos_mock_1 = [
-        ArtifactCredentialInfo(
-            signed_uri="http://mock_url_1", type=ArtifactCredentialType.AWS_PRESIGNED_URL
-        )
-        for _ in range(_MAX_CREDENTIALS_REQUEST_SIZE)
-    ]
-    credential_infos_mock_2 = [
-        ArtifactCredentialInfo(
-            signed_uri="http://mock_url_2", type=ArtifactCredentialType.AWS_PRESIGNED_URL
-        )
-        for _ in range(_MAX_CREDENTIALS_REQUEST_SIZE)
-    ]
-    credential_infos_mock_3 = [
-        ArtifactCredentialInfo(
-            signed_uri="http://mock_url_3", type=ArtifactCredentialType.AWS_PRESIGNED_URL
-        )
-        for _ in range(5)
-    ]
-
-    with mock.patch(
-        f"{DATABRICKS_ARTIFACT_REPOSITORY_PACKAGE}.message_to_json"
-    ) as message_mock, mock.patch(
-        f"{DATABRICKS_ARTIFACT_REPOSITORY}._call_endpoint",
-        side_effect=[
-            GetCredentialsForRead.Response(credential_infos=credential_infos_mock_1),
-            GetCredentialsForRead.Response(credential_infos=credential_infos_mock_2),
-            GetCredentialsForRead.Response(credential_infos=credential_infos_mock_3),
-        ],
-    ) as call_endpoint_mock:
-        databricks_artifact_repo._get_read_credential_infos(
-            MOCK_RUN_ID,
-            paths_chunk_1 + paths_chunk_2 + paths_chunk_3,
-        )
-        assert call_endpoint_mock.call_count == 3
-        assert message_mock.call_count == 3
-        message_mock.assert_has_calls(
-            [
-                mock.call(GetCredentialsForRead(run_id=MOCK_RUN_ID, path=paths_chunk_1)),
-                mock.call(GetCredentialsForRead(run_id=MOCK_RUN_ID, path=paths_chunk_2)),
-                mock.call(GetCredentialsForRead(run_id=MOCK_RUN_ID, path=paths_chunk_3)),
-            ]
-        )
-
-
-def test_get_write_credential_infos_handles_pagination(databricks_artifact_repo):
-    """
-    Verifies that the `_get_write_credential_infos` method, which is used to resolve write
-    access credentials for a collection of artifacts, handles paginated responses properly,
-    issuing incremental requests until all pages have been consumed
-    """
-    credential_infos_mock_1 = [
-        ArtifactCredentialInfo(
-            signed_uri="http://mock_url_1", type=ArtifactCredentialType.AWS_PRESIGNED_URL
-        ),
-        ArtifactCredentialInfo(
-            signed_uri="http://mock_url_2", type=ArtifactCredentialType.AWS_PRESIGNED_URL
-        ),
-    ]
-    credential_infos_mock_2 = [
-        ArtifactCredentialInfo(
-            signed_uri="http://mock_url_3", type=ArtifactCredentialType.AWS_PRESIGNED_URL
-        )
-    ]
-    credential_infos_mock_3 = []
-    get_credentials_for_write_responses = [
-        GetCredentialsForWrite.Response(
-            credential_infos=credential_infos_mock_1, next_page_token="2"
-        ),
-        GetCredentialsForWrite.Response(
-            credential_infos=credential_infos_mock_2, next_page_token="3"
-        ),
-        GetCredentialsForWrite.Response(credential_infos=credential_infos_mock_3),
-    ]
-    with mock.patch(
-        f"{DATABRICKS_ARTIFACT_REPOSITORY_PACKAGE}.message_to_json"
-    ) as message_mock, mock.patch(
-        f"{DATABRICKS_ARTIFACT_REPOSITORY}._call_endpoint",
-        side_effect=get_credentials_for_write_responses,
-    ) as call_endpoint_mock:
-        write_credential_infos = databricks_artifact_repo._get_write_credential_infos(
-            MOCK_RUN_ID,
-            ["testpath"],
-        )
-        assert write_credential_infos == credential_infos_mock_1 + credential_infos_mock_2
-        message_mock.assert_has_calls(
-            [
-                mock.call(GetCredentialsForWrite(run_id=MOCK_RUN_ID, path=["testpath"])),
-                mock.call(
-                    GetCredentialsForWrite(run_id=MOCK_RUN_ID, path=["testpath"], page_token="2")
-                ),
-                mock.call(
-                    GetCredentialsForWrite(run_id=MOCK_RUN_ID, path=["testpath"], page_token="3")
-                ),
-            ]
-        )
-        assert call_endpoint_mock.call_count == 3
-
-
-def test_get_write_credential_infos_respects_max_request_size(databricks_artifact_repo):
-    """
-    Verifies that the `_get_write_credential_infos` method, which is used to resolve write
-    access credentials for a collection of artifacts, batches requests according to a maximum
-    request size configured by the backend
-    """
-    # Create 3 chunks of paths, two of which have the maximum request size and one of which
-    # is smaller than the maximum chunk size. Aggregate and pass these to
-    # `_get_write_credential_infos`, validating that this method decomposes the aggregate
-    # list into these expected chunks and makes 3 separate requests
-    paths_chunk_1 = ["path1"] * 2000
-    paths_chunk_2 = ["path2"] * 2000
-    paths_chunk_3 = ["path3"] * 5
-    credential_infos_mock_1 = [
-        ArtifactCredentialInfo(
-            signed_uri="http://mock_url_1", type=ArtifactCredentialType.AWS_PRESIGNED_URL
-        )
-        for _ in range(2000)
-    ]
-    credential_infos_mock_2 = [
-        ArtifactCredentialInfo(
-            signed_uri="http://mock_url_2", type=ArtifactCredentialType.AWS_PRESIGNED_URL
-        )
-        for _ in range(2000)
-    ]
-    credential_infos_mock_3 = [
-        ArtifactCredentialInfo(
-            signed_uri="http://mock_url_3", type=ArtifactCredentialType.AWS_PRESIGNED_URL
-        )
-        for _ in range(5)
-    ]
-
-    with mock.patch(
-        f"{DATABRICKS_ARTIFACT_REPOSITORY_PACKAGE}.message_to_json"
-    ) as message_mock, mock.patch(
-        f"{DATABRICKS_ARTIFACT_REPOSITORY}._call_endpoint",
-        side_effect=[
-            GetCredentialsForWrite.Response(credential_infos=credential_infos_mock_1),
-            GetCredentialsForWrite.Response(credential_infos=credential_infos_mock_2),
-            GetCredentialsForWrite.Response(credential_infos=credential_infos_mock_3),
-        ],
-    ) as call_endpoint_mock:
-        databricks_artifact_repo._get_write_credential_infos(
-            MOCK_RUN_ID,
-            paths_chunk_1 + paths_chunk_2 + paths_chunk_3,
-        )
-        assert call_endpoint_mock.call_count == message_mock.call_count == 3
-        message_mock.assert_has_calls(
-            [
-                mock.call(GetCredentialsForWrite(run_id=MOCK_RUN_ID, path=paths_chunk_1)),
-                mock.call(GetCredentialsForWrite(run_id=MOCK_RUN_ID, path=paths_chunk_2)),
-                mock.call(GetCredentialsForWrite(run_id=MOCK_RUN_ID, path=paths_chunk_3)),
-            ]
-        )
-
-
-@pytest.mark.parametrize(
-    ("remote_file_path", "local_path", "cloud_credential_type"),
-    [
-        ("test_file.txt", "", ArtifactCredentialType.AZURE_SAS_URI),
-        ("test_file.txt", None, ArtifactCredentialType.AZURE_SAS_URI),
-        ("output/test_file", None, ArtifactCredentialType.AZURE_SAS_URI),
-        ("test_file.txt", "", ArtifactCredentialType.AWS_PRESIGNED_URL),
-        ("test_file.txt", "", ArtifactCredentialType.GCP_SIGNED_URL),
-    ],
-)
-def test_databricks_download_file(
-    databricks_artifact_repo, remote_file_path, local_path, cloud_credential_type
-):
-    mock_credential_info = ArtifactCredentialInfo(
-        signed_uri=MOCK_AZURE_SIGNED_URI, type=cloud_credential_type
-    )
-    with mock.patch(
-        f"{DATABRICKS_ARTIFACT_REPOSITORY}._get_read_credential_infos",
-        return_value=[mock_credential_info],
-    ) as read_credential_infos_mock, mock.patch(
-        f"{DATABRICKS_ARTIFACT_REPOSITORY}.list_artifacts", return_value=[]
-    ), mock.patch(
-        f"{DATABRICKS_ARTIFACT_REPOSITORY}._download_from_cloud", return_value=None
-    ) as download_mock:
-        databricks_artifact_repo.download_artifacts(remote_file_path, local_path)
-        read_credential_infos_mock.assert_called_with(run_id=MOCK_RUN_ID, paths=[remote_file_path])
-        download_mock.assert_called_with(
-            cloud_credential_info=mock_credential_info,
-            dst_local_file_path=ANY,
-        )
-
-
-@pytest.mark.parametrize(
-    ("remote_file_path", "local_path"), [("test_file.txt", ""), ("test_file.txt", None)]
-)
-def test_databricks_download_file_with_relative_path(remote_file_path, local_path):
-    mock_credential_info = ArtifactCredentialInfo(
-        signed_uri=MOCK_AZURE_SIGNED_URI, type=ArtifactCredentialType.AZURE_SAS_URI
-    )
-    with mock.patch(
-        f"{DATABRICKS_ARTIFACT_REPOSITORY}._get_run_artifact_root",
-        return_value=MOCK_RUN_ROOT_URI,
-    ), mock.patch(
-        f"{DATABRICKS_ARTIFACT_REPOSITORY}._get_read_credential_infos",
-        return_value=[mock_credential_info],
-    ) as read_credential_infos_mock, mock.patch(
-        f"{DATABRICKS_ARTIFACT_REPOSITORY}.list_artifacts", return_value=[]
-    ), mock.patch(
-        f"{DATABRICKS_ARTIFACT_REPOSITORY}._download_from_cloud", return_value=None
-    ) as download_mock:
-        databricks_artifact_repo = get_artifact_repository(MOCK_SUBDIR_ROOT_URI)
-        databricks_artifact_repo.download_artifacts(remote_file_path, local_path)
-        read_credential_infos_mock.assert_called_with(
-            run_id=MOCK_RUN_ID, paths=[posixpath.join(MOCK_SUBDIR, remote_file_path)]
-        )
-        download_mock.assert_called_with(
-            cloud_credential_info=mock_credential_info,
-            dst_local_file_path=ANY,
-        )
-
-
-def test_databricks_download_file_get_request_fail(databricks_artifact_repo, test_file):
-    mock_credential_info = ArtifactCredentialInfo(
-        signed_uri=MOCK_AZURE_SIGNED_URI, type=ArtifactCredentialType.AZURE_SAS_URI
-    )
-    with mock.patch(
-        f"{DATABRICKS_ARTIFACT_REPOSITORY}._get_read_credential_infos",
-        return_value=[mock_credential_info],
-    ) as read_credential_infos_mock, mock.patch(
-        f"{DATABRICKS_ARTIFACT_REPOSITORY}.list_artifacts", return_value=[]
-    ), mock.patch(
-        "requests.Session.request", side_effect=MlflowException("MOCK ERROR")
-    ):
-        with pytest.raises(MlflowException, match=r"MOCK ERROR"):
-            databricks_artifact_repo.download_artifacts(test_file.strpath)
-        read_credential_infos_mock.assert_called_with(run_id=MOCK_RUN_ID, paths=[test_file.strpath])
-
-
-def test_download_artifacts_awaits_download_completion(databricks_artifact_repo, tmpdir):
-    """
-    Verifies that all asynchronous artifact downloads are joined before `download_artifacts()`
-    returns a result to the caller
-    """
-
-    def mock_download_from_cloud(
-        cloud_credential_info,  # pylint: disable=unused-argument
-        dst_local_file_path,
-    ):
-        # Sleep in order to simulate a longer-running asynchronous download
-        time.sleep(2)
-        with open(dst_local_file_path, "w") as f:
-            f.write("content")
-
-    with mock.patch(
-        f"{DATABRICKS_ARTIFACT_REPOSITORY}._get_read_credential_infos",
-        return_value=[
-            ArtifactCredentialInfo(
-                signed_uri=MOCK_AZURE_SIGNED_URI, type=ArtifactCredentialType.AZURE_SAS_URI
-            ),
-        ],
-    ), mock.patch(
-        f"{DATABRICKS_ARTIFACT_REPOSITORY}.list_artifacts",
-        return_value=[
-            FileInfo(path="file_1.txt", is_dir=False, file_size=100),
-            FileInfo(path="file_2.txt", is_dir=False, file_size=0),
-        ],
-    ), mock.patch(
-        f"{DATABRICKS_ARTIFACT_REPOSITORY}._download_from_cloud",
-        side_effect=mock_download_from_cloud,
-    ):
-        databricks_artifact_repo.download_artifacts("test_path", str(tmpdir))
-        expected_file1_path = os.path.join(str(tmpdir), "file_1.txt")
-        expected_file2_path = os.path.join(str(tmpdir), "file_2.txt")
-        for path in [expected_file1_path, expected_file2_path]:
-            assert os.path.exists(path)
-            with open(path) as f:
-                assert f.read() == "content"
-
-
-def test_artifact_logging(databricks_artifact_repo, tmpdir):
-    """
-    Verifies that `log_artifact()` and `log_artifacts()` initiate all expected asynchronous
-    artifact uploads and await their completion before returning results to the caller
-    """
-    src_dir = os.path.join(str(tmpdir), "src")
-    os.makedirs(src_dir)
-    src_file1_path = os.path.join(src_dir, "file_1.txt")
-    with open(src_file1_path, "w") as f:
-        f.write("file1")
-    src_file2_path = os.path.join(src_dir, "file_2.txt")
-    with open(src_file2_path, "w") as f:
-        f.write("file2")
-
-    dst_dir = os.path.join(str(tmpdir), "dst")
-    os.makedirs(dst_dir)
-
-    def mock_upload_to_cloud(
-        cloud_credential_info,  # pylint: disable=unused-argument
-        src_file_path,
-        dst_run_relative_artifact_path,
-    ):
-        # Sleep in order to simulate a longer-running asynchronous upload
-        time.sleep(2)
-        dst_run_relative_artifact_path = os.path.join(dst_dir, dst_run_relative_artifact_path)
-        os.makedirs(os.path.dirname(dst_run_relative_artifact_path), exist_ok=True)
-        shutil.copyfile(src=src_file_path, dst=dst_run_relative_artifact_path)
-
-    with mock.patch(
-        f"{DATABRICKS_ARTIFACT_REPOSITORY}._get_write_credential_infos",
-        return_value=[
-            ArtifactCredentialInfo(
-                signed_uri=MOCK_AZURE_SIGNED_URI, type=ArtifactCredentialType.AZURE_SAS_URI
-            ),
-            ArtifactCredentialInfo(
-                signed_uri=MOCK_AZURE_SIGNED_URI, type=ArtifactCredentialType.AZURE_SAS_URI
-            ),
-        ],
-    ), mock.patch(
-        f"{DATABRICKS_ARTIFACT_REPOSITORY}._upload_to_cloud", side_effect=mock_upload_to_cloud
-    ):
-        databricks_artifact_repo.log_artifacts(src_dir, "dir_artifact")
-
-        expected_dst_dir_file1_path = os.path.join(dst_dir, "dir_artifact", "file_1.txt")
-        expected_dst_dir_file2_path = os.path.join(dst_dir, "dir_artifact", "file_2.txt")
-        assert os.path.exists(expected_dst_dir_file1_path)
-        assert os.path.exists(expected_dst_dir_file2_path)
-        with open(expected_dst_dir_file1_path) as f:
-            assert f.read() == "file1"
-        with open(expected_dst_dir_file2_path) as f:
-            assert f.read() == "file2"
-
-        databricks_artifact_repo.log_artifact(src_file1_path)
-
-        expected_dst_file_path = os.path.join(dst_dir, "file_1.txt")
-        assert os.path.exists(expected_dst_file_path)
-        with open(expected_dst_file_path) as f:
-            assert f.read() == "file1"
-
-
 def test_artifact_logging_chunks_upload_list(databricks_artifact_repo, tmp_path):
     """
     Verifies that write credentials are fetched in chunks rather than all at once.
@@ -1906,7 +1186,6 @@
     with open(src_file2_path, "w") as f:
         f.write("file2")
 
->>>>>>> f7314749
     with mock.patch(
         f"{DATABRICKS_ARTIFACT_REPOSITORY}._get_write_credential_infos",
         return_value=[
