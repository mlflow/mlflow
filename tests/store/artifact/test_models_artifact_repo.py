--- conflicted
+++ resolved
@@ -21,7 +21,7 @@
 )
 def test_models_artifact_repo_init_with_uri_containing_profile(uri_with_profile):
     with mock.patch(
-        MODELS_ARTIFACT_REPOSITORY_PACKAGE + ".DatabricksModelsArtifactRepository", autospec=True
+            MODELS_ARTIFACT_REPOSITORY_PACKAGE + ".DatabricksModelsArtifactRepository", autospec=True
     ) as mock_repo:
         models_repo = ModelsArtifactRepository(uri_with_profile)
         assert models_repo.artifact_uri == uri_with_profile
@@ -35,13 +35,9 @@
 )
 def test_models_artifact_repo_init_with_db_profile_inferred_from_context(uri_without_profile):
     with mock.patch(
-        MODELS_ARTIFACT_REPOSITORY_PACKAGE + ".DatabricksModelsArtifactRepository", autospec=True
+            MODELS_ARTIFACT_REPOSITORY_PACKAGE + ".DatabricksModelsArtifactRepository", autospec=True
     ) as mock_repo, mock.patch(
-<<<<<<< HEAD
-        "mlflow.store.artifact.utils.model_utils.mlflow.get_registry_uri",
-=======
         "mlflow.store.artifact.utils.models.mlflow.get_registry_uri",
->>>>>>> 3931102c
         return_value="databricks://getRegistryUriDefault",
     ):
         models_repo = ModelsArtifactRepository(uri_without_profile)
@@ -54,13 +50,9 @@
     non_databricks_uri = "non_databricks_uri"
     artifact_location = "s3://blah_bucket/"
     with mock.patch.object(
-        MlflowClient, "get_model_version_download_uri", return_value=artifact_location
+            MlflowClient, "get_model_version_download_uri", return_value=artifact_location
     ), mock.patch(
-<<<<<<< HEAD
-        "mlflow.store.artifact.utils.model_utils.mlflow.get_registry_uri",
-=======
         "mlflow.store.artifact.utils.models.mlflow.get_registry_uri",
->>>>>>> 3931102c
         return_value=non_databricks_uri,
     ), mock.patch(
         "mlflow.store.artifact.artifact_repository_registry.get_artifact_repository"
@@ -92,7 +84,7 @@
         MlflowClient, "get_model_version_download_uri", return_value=artifact_location
     )
     with get_latest_versions_patch, get_model_version_download_uri_patch, mock.patch(
-        "mlflow.store.artifact.artifact_repository_registry.get_artifact_repository"
+            "mlflow.store.artifact.artifact_repository_registry.get_artifact_repository"
     ) as get_repo_mock:
         get_repo_mock.return_value = None
         ModelsArtifactRepository(model_uri)
@@ -106,7 +98,7 @@
     """
     artifact_location = "s3://blah_bucket/"
     with mock.patch.object(
-        MlflowClient, "get_model_version_download_uri", return_value=artifact_location
+            MlflowClient, "get_model_version_download_uri", return_value=artifact_location
     ):
         model_uri = "models:/MyModel/12"
         models_repo = ModelsArtifactRepository(model_uri)
