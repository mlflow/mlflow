--- conflicted
+++ resolved
@@ -12,23 +12,12 @@
 from tests.store.artifact.test_dbfs_artifact_repo_delegation import host_creds_mock
 
 
-<<<<<<< HEAD
-@pytest.mark.parametrize(
-    "uri, expected_name, expected_version",
-    [
-        ("models:/AdsModel1/0", "AdsModel1", 0),
-        ("models:/Ads Model 1/12345", "Ads Model 1", 12345),
-        ("models:/12345/67890", "12345", 67890),
-    ],
-)
-=======
 @pytest.mark.parametrize("uri, expected_name, expected_version", [
     ('models:/AdsModel1/0', 'AdsModel1', 0),
     ('models:/Ads Model 1/12345', 'Ads Model 1', 12345),
     ('models:/12345/67890', '12345', 67890),
     ('models://profile@databricks/12345/67890', '12345', 67890),
 ])
->>>>>>> c02b7888
 def test_parse_models_uri_with_version(uri, expected_name, expected_version):
     (name, version, stage) = ModelsArtifactRepository._parse_uri(uri)
     assert name == expected_name
@@ -36,21 +25,11 @@
     assert stage is None
 
 
-<<<<<<< HEAD
-@pytest.mark.parametrize(
-    "uri, expected_name, expected_stage",
-    [
-        ("models:/AdsModel1/Production", "AdsModel1", "Production"),
-        ("models:/Ads Model 1/None", "Ads Model 1", "None"),
-    ],
-)
-=======
 @pytest.mark.parametrize("uri, expected_name, expected_stage", [
     ('models:/AdsModel1/Production', 'AdsModel1', "Production"),
     ('models:/Ads Model 1/None', 'Ads Model 1', "None"),
     ('models://scope:key@databricks/Ads Model 1/None', 'Ads Model 1', "None"),
 ])
->>>>>>> c02b7888
 def test_parse_models_uri_with_stage(uri, expected_name, expected_stage):
     (name, version, stage) = ModelsArtifactRepository._parse_uri(uri)
     assert name == expected_name
@@ -58,19 +37,6 @@
     assert stage == expected_stage
 
 
-<<<<<<< HEAD
-@pytest.mark.parametrize(
-    "uri",
-    [
-        "notmodels:/NameOfModel/12345",  # wrong scheme with version
-        "notmodels:/NameOfModel/StageName",  # wrong scheme with stage
-        "models:/",  # no model name
-        "models:/Name/Stage/0",  # too many specifiers
-        "models:Name/Stage",  # missing slash
-        "models://Name/Stage",  # hostnames are not yet supported
-    ],
-)
-=======
 @pytest.mark.parametrize("uri", [
     'notmodels:/NameOfModel/12345',      # wrong scheme with version
     'notmodels:/NameOfModel/StageName',  # wrong scheme with stage
@@ -79,27 +45,18 @@
     'models:Name/Stage',                 # missing slash
     'models://Name/Stage',               # hostnames are ignored, path too short
 ])
->>>>>>> c02b7888
 def test_parse_models_uri_invalid_input(uri):
     with pytest.raises(MlflowException):
         ModelsArtifactRepository._parse_uri(uri)
 
 
 def test_models_artifact_repo_init_with_version_uri(
-    host_creds_mock,
-):  # pylint: disable=unused-argument
+        host_creds_mock):  # pylint: disable=unused-argument
     model_uri = "models:/MyModel/12"
-<<<<<<< HEAD
-    artifact_location = "dbfs://databricks/mlflow-registry/12345/models/keras-model"
-    get_model_version_download_uri_patch = mock.patch.object(
-        MlflowClient, "get_model_version_download_uri", return_value=artifact_location
-    )
-=======
     artifact_location = "dbfs:/databricks/mlflow-registry/12345/models/keras-model"
     get_model_version_download_uri_patch = mock.patch.object(MlflowClient,
                                                              "get_model_version_download_uri",
                                                              return_value=artifact_location)
->>>>>>> c02b7888
     with get_model_version_download_uri_patch:
         models_repo = ModelsArtifactRepository(model_uri)
         assert models_repo.artifact_uri == model_uri
@@ -124,29 +81,8 @@
 
 
 def test_models_artifact_repo_init_with_stage_uri(
-    host_creds_mock,
-):  # pylint: disable=unused-argument
+        host_creds_mock):  # pylint: disable=unused-argument
     model_uri = "models:/MyModel/Production"
-<<<<<<< HEAD
-    artifact_location = "dbfs://databricks/mlflow-registry/12345/models/keras-model"
-    model_version_detailed = ModelVersion(
-        "MyModel",
-        "10",
-        "2345671890",
-        "234567890",
-        "some description",
-        "UserID",
-        "Production",
-        "source",
-        "run12345",
-    )
-    get_latest_versions_patch = mock.patch.object(
-        MlflowClient, "get_latest_versions", return_value=[model_version_detailed]
-    )
-    get_model_version_download_uri_patch = mock.patch.object(
-        MlflowClient, "get_model_version_download_uri", return_value=artifact_location
-    )
-=======
     artifact_location = "dbfs:/databricks/mlflow-registry/12345/models/keras-model"
     model_version_detailed = ModelVersion("MyModel", "10", "2345671890", "234567890",
                                           "some description", "UserID",
@@ -156,7 +92,6 @@
     get_model_version_download_uri_patch = mock.patch.object(MlflowClient,
                                                              "get_model_version_download_uri",
                                                              return_value=artifact_location)
->>>>>>> c02b7888
     with get_latest_versions_patch, get_model_version_download_uri_patch:
         models_repo = ModelsArtifactRepository(model_uri)
         assert models_repo.artifact_uri == model_uri
@@ -192,11 +127,11 @@
     """
     model_uri = "models:/MyModel/12"
     artifact_location = "s3://blah_bucket/"
-    get_model_version_download_uri_patch = mock.patch.object(
-        MlflowClient, "get_model_version_download_uri", return_value=artifact_location
-    )
+    get_model_version_download_uri_patch = mock.patch.object(MlflowClient,
+                                                             "get_model_version_download_uri",
+                                                             return_value=artifact_location)
     with get_model_version_download_uri_patch:
         models_repo = ModelsArtifactRepository(model_uri)
         models_repo.repo = Mock()
-        models_repo.download_artifacts("artifact_path", "dst_path")
+        models_repo.download_artifacts('artifact_path', 'dst_path')
         models_repo.repo.download_artifacts.assert_called_once()