--- conflicted
+++ resolved
@@ -6,17 +6,6 @@
 
 from mlflow.store.artifact.artifact_repository_registry import get_artifact_repository
 from mlflow.store.artifact.http_artifact_repo import HttpArtifactRepository
-<<<<<<< HEAD
-from mlflow.tracking._tracking_service.utils import (
-    _TRACKING_CLIENT_CERT_PATH_ENV_VAR,
-    _TRACKING_INSECURE_TLS_ENV_VAR,
-    _TRACKING_SERVER_CERT_PATH_ENV_VAR,
-    _TRACKING_TOKEN_ENV_VAR,
-    _get_default_host_creds,
-)
-from mlflow.utils.rest_utils import MlflowHostCreds
-from mlflow.environment_variables import MLFLOW_TRACKING_USERNAME, MLFLOW_TRACKING_PASSWORD
-=======
 from mlflow.tracking._tracking_service.utils import _get_default_host_creds
 from mlflow.utils.rest_utils import MlflowHostCreds
 from mlflow.environment_variables import (
@@ -27,7 +16,6 @@
     MLFLOW_TRACKING_SERVER_CERT_PATH,
     MLFLOW_TRACKING_CLIENT_CERT_PATH,
 )
->>>>>>> dc1c6014
 
 
 @pytest.mark.parametrize("scheme", ["http", "https"])
@@ -299,17 +287,10 @@
         {
             MLFLOW_TRACKING_USERNAME.name: username,
             MLFLOW_TRACKING_PASSWORD.name: password,
-<<<<<<< HEAD
-            _TRACKING_TOKEN_ENV_VAR: token,
-            _TRACKING_INSECURE_TLS_ENV_VAR: str(ignore_tls_verification),
-            _TRACKING_CLIENT_CERT_PATH_ENV_VAR: client_cert_path,
-            _TRACKING_SERVER_CERT_PATH_ENV_VAR: server_cert_path,
-=======
             MLFLOW_TRACKING_TOKEN.name: token,
             MLFLOW_TRACKING_INSECURE_TLS.name: str(ignore_tls_verification),
             MLFLOW_TRACKING_CLIENT_CERT_PATH.name: client_cert_path,
             MLFLOW_TRACKING_SERVER_CERT_PATH.name: server_cert_path,
->>>>>>> dc1c6014
         },
     ):
         assert repo._host_creds == expected_host_creds
