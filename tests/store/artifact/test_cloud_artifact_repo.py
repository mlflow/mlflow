from concurrent.futures import Future
from unittest import mock

import pytest

from mlflow.exceptions import MlflowException
from mlflow.protos.databricks_artifacts_pb2 import ArtifactCredentialInfo, ArtifactCredentialType
from mlflow.store.artifact.cloud_artifact_repo import (
    CloudArtifactRepository,
    _readable_size,
    _validate_chunk_size_aws,
)


@pytest.mark.parametrize(
    ("size", "size_str"), [(5 * 1024**2, "5.00 MB"), (712.345 * 1024**2, "712.35 MB")]
)
def test_readable_size(size, size_str):
    assert _readable_size(size) == size_str


def test_chunk_size_validation_failure():
    with pytest.raises(MlflowException, match="Multipart chunk size"):
        _validate_chunk_size_aws(5 * 1024**2 - 1)
    with pytest.raises(MlflowException, match="Multipart chunk size"):
        _validate_chunk_size_aws(5 * 1024**3 + 1)

<<<<<<< HEAD
=======

>>>>>>> 8c662292
@pytest.mark.parametrize(
    "future_result, expected_call_count",
    [
        (None, 2),  # Simulate where creds are expired, but successfully download after refresh
<<<<<<< HEAD
        (Exception("fake_exception"), 4),  # Simulate where there is a download failure and retries are exhausted
    ],
)
def test__parallelized_download_from_cloud(
    monkeypatch, future_result, expected_call_count, tmp_path
):
=======
        (
            Exception("fake_exception"),
            4,
        ),  # Simulate where there is a download failure and retries are exhausted
    ],
)
def test__parallelized_download_from_cloud(monkeypatch, future_result, expected_call_count):
>>>>>>> 8c662292
    # Mock environment variables
    monkeypatch.setenv("_MLFLOW_MPD_NUM_RETRIES", "3")
    monkeypatch.setenv("_MLFLOW_MPD_RETRY_INTERVAL_SECONDS", "0")

    with mock.patch(
        "mlflow.store.artifact.cloud_artifact_repo.CloudArtifactRepository"
    ) as cloud_artifact_mock:
        cloud_artifact_instance = cloud_artifact_mock.return_value

        # Mock all methods except '_parallelized_download_from_cloud'
        cloud_artifact_instance._parallelized_download_from_cloud.side_effect = (
            lambda *args, **kwargs: CloudArtifactRepository._parallelized_download_from_cloud(
                cloud_artifact_instance, *args, **kwargs
            )
        )

        # Mock the chunk object
        class FakeChunk:
            def __init__(self, index, start, end, path):
                self.index = index
                self.start = start
                self.end = end
                self.path = path

        fake_chunk_1 = FakeChunk(index=1, start=0, end=100, path="fake_path_1")
        mock_failed_downloads = {fake_chunk_1: "fake_chunk_1"}

        with mock.patch(
<<<<<<< HEAD
            "mlflow.store.artifact.cloud_artifact_repo.parallelized_download_file_using_http_uri",
            return_value=mock_failed_downloads,
        ):
            # Create a new ArtifactCredentialInfo object
            fake_credential = ArtifactCredentialInfo(
                signed_uri="fake_signed_uri",
                type=ArtifactCredentialType.AWS_PRESIGNED_URL,
=======
            "mlflow.store.artifact.cloud_artifact_repo.parallelized_download_file_using_http_uri"
        ) as mock_download:
            mock_download.return_value = mock_failed_downloads

            # Create a new ArtifactCredentialInfo object
            fake_credential = ArtifactCredentialInfo(
                signed_uri="fake_signed_uri", type=ArtifactCredentialType.AWS_PRESIGNED_URL
>>>>>>> 8c662292
            )
            fake_credential.headers.extend(
                [
                    ArtifactCredentialInfo.HttpHeader(
                        name="fake_header_name", value="fake_header_value"
                    )
                ]
            )

            # Set the return value of _get_read_credential_infos to the fake_credential object
            cloud_artifact_instance._get_read_credential_infos.return_value = [
                fake_credential
            ]

            # Wrap fake_chunk_1 in a Future
            future = Future()
            if future_result is None:
                future.set_result(fake_chunk_1)
            else:
                future.set_exception(future_result)

            futures = {future: fake_chunk_1}

            with mock.patch(
<<<<<<< HEAD
                "mlflow.store.artifact.cloud_artifact_repo.as_completed",
                return_value=futures,
=======
                "mlflow.store.artifact.cloud_artifact_repo.as_completed", return_value=futures
>>>>>>> 8c662292
            ):
                # Mocks
                cloud_artifact_instance._get_read_credential_infos.return_value = [
                    fake_credential
                ]
                cloud_artifact_instance._get_uri_for_path.return_value = "fake_uri_path"

                cloud_artifact_instance.chunk_thread_pool.submit.return_value = future

                # Create a fake local path using tmp_path
                fake_local_path = tmp_path / "downloaded_file"

                if future_result:
                    with pytest.raises(MlflowException):
                        cloud_artifact_instance._parallelized_download_from_cloud(
<<<<<<< HEAD
                            1, "fake_remote_path", str(fake_local_path)
                        )
                else:
                    cloud_artifact_instance._parallelized_download_from_cloud(
                        1, "fake_remote_path", str(fake_local_path)
=======
                            1, "fake_remote_path", "fake_local_path"
                        )
                else:
                    cloud_artifact_instance._parallelized_download_from_cloud(
                        1, "fake_remote_path", "fake_local_path"
>>>>>>> 8c662292
                    )

                # Assert
                assert (
                    cloud_artifact_instance._get_read_credential_infos.call_count
                    == expected_call_count
                )

                for call in cloud_artifact_instance.chunk_thread_pool.submit.call_args_list:
                    assert call == mock.call(
                        mock.ANY,
                        range_start=fake_chunk_1.start,
                        range_end=fake_chunk_1.end,
                        headers=mock.ANY,
                        download_path=str(fake_local_path),
                        http_uri="fake_signed_uri",
                    )<|MERGE_RESOLUTION|>--- conflicted
+++ resolved
@@ -25,34 +25,23 @@
     with pytest.raises(MlflowException, match="Multipart chunk size"):
         _validate_chunk_size_aws(5 * 1024**3 + 1)
 
-<<<<<<< HEAD
-=======
-
->>>>>>> 8c662292
 @pytest.mark.parametrize(
     "future_result, expected_call_count",
     [
         (None, 2),  # Simulate where creds are expired, but successfully download after refresh
-<<<<<<< HEAD
         (Exception("fake_exception"), 4),  # Simulate where there is a download failure and retries are exhausted
     ],
 )
 def test__parallelized_download_from_cloud(
     monkeypatch, future_result, expected_call_count, tmp_path
 ):
-=======
-        (
-            Exception("fake_exception"),
-            4,
-        ),  # Simulate where there is a download failure and retries are exhausted
-    ],
-)
-def test__parallelized_download_from_cloud(monkeypatch, future_result, expected_call_count):
->>>>>>> 8c662292
     # Mock environment variables
     monkeypatch.setenv("_MLFLOW_MPD_NUM_RETRIES", "3")
     monkeypatch.setenv("_MLFLOW_MPD_RETRY_INTERVAL_SECONDS", "0")
 
+    with mock.patch(
+        "mlflow.store.artifact.cloud_artifact_repo.CloudArtifactRepository"
+    ) as cloud_artifact_mock:
     with mock.patch(
         "mlflow.store.artifact.cloud_artifact_repo.CloudArtifactRepository"
     ) as cloud_artifact_mock:
@@ -77,7 +66,6 @@
         mock_failed_downloads = {fake_chunk_1: "fake_chunk_1"}
 
         with mock.patch(
-<<<<<<< HEAD
             "mlflow.store.artifact.cloud_artifact_repo.parallelized_download_file_using_http_uri",
             return_value=mock_failed_downloads,
         ):
@@ -85,15 +73,6 @@
             fake_credential = ArtifactCredentialInfo(
                 signed_uri="fake_signed_uri",
                 type=ArtifactCredentialType.AWS_PRESIGNED_URL,
-=======
-            "mlflow.store.artifact.cloud_artifact_repo.parallelized_download_file_using_http_uri"
-        ) as mock_download:
-            mock_download.return_value = mock_failed_downloads
-
-            # Create a new ArtifactCredentialInfo object
-            fake_credential = ArtifactCredentialInfo(
-                signed_uri="fake_signed_uri", type=ArtifactCredentialType.AWS_PRESIGNED_URL
->>>>>>> 8c662292
             )
             fake_credential.headers.extend(
                 [
@@ -118,12 +97,8 @@
             futures = {future: fake_chunk_1}
 
             with mock.patch(
-<<<<<<< HEAD
                 "mlflow.store.artifact.cloud_artifact_repo.as_completed",
                 return_value=futures,
-=======
-                "mlflow.store.artifact.cloud_artifact_repo.as_completed", return_value=futures
->>>>>>> 8c662292
             ):
                 # Mocks
                 cloud_artifact_instance._get_read_credential_infos.return_value = [
@@ -139,21 +114,18 @@
                 if future_result:
                     with pytest.raises(MlflowException):
                         cloud_artifact_instance._parallelized_download_from_cloud(
-<<<<<<< HEAD
                             1, "fake_remote_path", str(fake_local_path)
                         )
                 else:
                     cloud_artifact_instance._parallelized_download_from_cloud(
                         1, "fake_remote_path", str(fake_local_path)
-=======
-                            1, "fake_remote_path", "fake_local_path"
-                        )
-                else:
-                    cloud_artifact_instance._parallelized_download_from_cloud(
-                        1, "fake_remote_path", "fake_local_path"
->>>>>>> 8c662292
                     )
 
+                # Assert
+                assert (
+                    cloud_artifact_instance._get_read_credential_infos.call_count
+                    == expected_call_count
+                )
                 # Assert
                 assert (
                     cloud_artifact_instance._get_read_credential_infos.call_count
