--- conflicted
+++ resolved
@@ -105,13 +105,8 @@
     assert secret.provider == "bedrock"
 
 
-<<<<<<< HEAD
-def test_create_secret_with_dict_value(store: SqlAlchemyStore):
-    secret = store.create_secret(
-=======
 def test_create_gateway_secret_with_dict_value(store: SqlAlchemyStore):
     secret = store.create_gateway_secret(
->>>>>>> dcc3b42f
         secret_name="multi-secret",
         secret_value={
             "aws_access_key_id": "AKIA1234567890",
@@ -128,13 +123,8 @@
     assert "aws_secret_access_key:" in secret.masked_value
 
 
-<<<<<<< HEAD
-def test_create_secret_duplicate_name_raises(store: SqlAlchemyStore):
-    store.create_secret(secret_name="duplicate-name", secret_value="value1")
-=======
 def test_create_gateway_secret_duplicate_name_raises(store: SqlAlchemyStore):
     store.create_gateway_secret(secret_name="duplicate-name", secret_value={"api_key": "value1"})
->>>>>>> dcc3b42f
 
     with pytest.raises(MlflowException, match="already exists") as exc:
         store.create_gateway_secret(
@@ -870,11 +860,7 @@
 
 
 def test_get_resource_endpoint_configs_with_dict_secret(store: SqlAlchemyStore):
-<<<<<<< HEAD
-    secret = store.create_secret(
-=======
-    secret = store.create_gateway_secret(
->>>>>>> dcc3b42f
+    secret = store.create_gateway_secret(
         secret_name="aws-creds",
         secret_value={
             "aws_access_key_id": "AKIA1234567890",
@@ -883,21 +869,13 @@
         provider="bedrock",
         auth_config={"auth_mode": "access_keys", "aws_region_name": "us-west-2"},
     )
-<<<<<<< HEAD
-    model_def = store.create_model_definition(
-=======
-    model_def = store.create_gateway_model_definition(
->>>>>>> dcc3b42f
+    model_def = store.create_gateway_model_definition(
         name="aws-model",
         secret_id=secret.secret_id,
         provider="bedrock",
         model_name="anthropic.claude-3",
     )
-<<<<<<< HEAD
-    endpoint = store.create_endpoint(
-=======
-    endpoint = store.create_gateway_endpoint(
->>>>>>> dcc3b42f
+    endpoint = store.create_gateway_endpoint(
         name="aws-endpoint", model_definition_ids=[model_def.model_definition_id]
     )
     store.create_endpoint_binding(
