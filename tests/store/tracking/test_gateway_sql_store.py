--- conflicted
+++ resolved
@@ -101,19 +101,13 @@
     assert "aws_secret_access_key:" in secret.masked_value
 
 
-<<<<<<< HEAD
-def test_create_secret_duplicate_name_raises(store: SqlAlchemyStore):
-    store.create_secret(secret_name="duplicate-name", secret_value={"api_key": "value1"})
+def test_create_gateway_secret_duplicate_name_raises(store: SqlAlchemyStore):
+    store.create_gateway_secret(secret_name="duplicate-name", secret_value={"api_key": "value1"})
 
     with pytest.raises(MlflowException, match="already exists") as exc:
-        store.create_secret(secret_name="duplicate-name", secret_value={"api_key": "value2"})
-=======
-def test_create_gateway_secret_duplicate_name_raises(store: SqlAlchemyStore):
-    store.create_gateway_secret(secret_name="duplicate-name", secret_value="value1")
-
-    with pytest.raises(MlflowException, match="already exists") as exc:
-        store.create_gateway_secret(secret_name="duplicate-name", secret_value="value2")
->>>>>>> e3076b8f
+        store.create_gateway_secret(
+            secret_name="duplicate-name", secret_value={"api_key": "value2"}
+        )
     assert exc.value.error_code == ErrorCode.Name(RESOURCE_ALREADY_EXISTS)
 
 
@@ -205,13 +199,10 @@
     )
 
 
-<<<<<<< HEAD
-def test_delete_secret(store: SqlAlchemyStore):
-    created = store.create_secret(secret_name="to-delete", secret_value={"api_key": "value"})
-=======
 def test_delete_gateway_secret(store: SqlAlchemyStore):
-    created = store.create_gateway_secret(secret_name="to-delete", secret_value="value")
->>>>>>> e3076b8f
+    created = store.create_gateway_secret(
+        secret_name="to-delete", secret_value={"api_key": "value"}
+    )
 
     store.delete_gateway_secret(created.secret_id)
 
@@ -219,19 +210,16 @@
         store.get_secret_info(secret_id=created.secret_id)
 
 
-<<<<<<< HEAD
-def test_list_secret_infos(store: SqlAlchemyStore):
-    store.create_secret(secret_name="openai-1", secret_value={"api_key": "v1"}, provider="openai")
-    store.create_secret(secret_name="openai-2", secret_value={"api_key": "v2"}, provider="openai")
-    store.create_secret(
+def test_list_gateway_secret_infos(store: SqlAlchemyStore):
+    store.create_gateway_secret(
+        secret_name="openai-1", secret_value={"api_key": "v1"}, provider="openai"
+    )
+    store.create_gateway_secret(
+        secret_name="openai-2", secret_value={"api_key": "v2"}, provider="openai"
+    )
+    store.create_gateway_secret(
         secret_name="anthropic-1", secret_value={"api_key": "v3"}, provider="anthropic"
     )
-=======
-def test_list_gateway_secret_infos(store: SqlAlchemyStore):
-    store.create_gateway_secret(secret_name="openai-1", secret_value="v1", provider="openai")
-    store.create_gateway_secret(secret_name="openai-2", secret_value="v2", provider="openai")
-    store.create_gateway_secret(secret_name="anthropic-1", secret_value="v3", provider="anthropic")
->>>>>>> e3076b8f
 
     all_secrets = store.list_secret_infos()
     assert len(all_secrets) >= 3
@@ -246,13 +234,8 @@
 # =============================================================================
 
 
-<<<<<<< HEAD
-def test_create_model_definition(store: SqlAlchemyStore):
-    secret = store.create_secret(secret_name="test-key", secret_value={"api_key": "value"})
-=======
 def test_create_gateway_model_definition(store: SqlAlchemyStore):
-    secret = store.create_gateway_secret(secret_name="test-key", secret_value="value")
->>>>>>> e3076b8f
+    secret = store.create_gateway_secret(secret_name="test-key", secret_value={"api_key": "value"})
 
     model_def = store.create_gateway_model_definition(
         name="gpt-4-turbo",
@@ -271,13 +254,8 @@
     assert model_def.model_name == "gpt-4-turbo-preview"
 
 
-<<<<<<< HEAD
-def test_create_model_definition_duplicate_name_raises(store: SqlAlchemyStore):
-    secret = store.create_secret(secret_name="dup-key", secret_value={"api_key": "value"})
-=======
 def test_create_gateway_model_definition_duplicate_name_raises(store: SqlAlchemyStore):
-    secret = store.create_gateway_secret(secret_name="dup-key", secret_value="value")
->>>>>>> e3076b8f
+    secret = store.create_gateway_secret(secret_name="dup-key", secret_value={"api_key": "value"})
 
     store.create_gateway_model_definition(
         name="duplicate-model",
@@ -307,15 +285,9 @@
     assert exc.value.error_code == ErrorCode.Name(RESOURCE_DOES_NOT_EXIST)
 
 
-<<<<<<< HEAD
-def test_get_model_definition_by_id(store: SqlAlchemyStore):
-    secret = store.create_secret(secret_name="get-key", secret_value={"api_key": "value"})
-    created = store.create_model_definition(
-=======
 def test_get_gateway_model_definition_by_id(store: SqlAlchemyStore):
-    secret = store.create_gateway_secret(secret_name="get-key", secret_value="value")
+    secret = store.create_gateway_secret(secret_name="get-key", secret_value={"api_key": "value"})
     created = store.create_gateway_model_definition(
->>>>>>> e3076b8f
         name="model-by-id",
         secret_id=secret.secret_id,
         provider="anthropic",
@@ -328,15 +300,9 @@
     assert retrieved.name == "model-by-id"
 
 
-<<<<<<< HEAD
-def test_get_model_definition_by_name(store: SqlAlchemyStore):
-    secret = store.create_secret(secret_name="name-key", secret_value={"api_key": "value"})
-    created = store.create_model_definition(
-=======
 def test_get_gateway_model_definition_by_name(store: SqlAlchemyStore):
-    secret = store.create_gateway_secret(secret_name="name-key", secret_value="value")
+    secret = store.create_gateway_secret(secret_name="name-key", secret_value={"api_key": "value"})
     created = store.create_gateway_model_definition(
->>>>>>> e3076b8f
         name="model-by-name",
         secret_id=secret.secret_id,
         provider="openai",
@@ -354,13 +320,8 @@
     assert exc.value.error_code == ErrorCode.Name(INVALID_PARAMETER_VALUE)
 
 
-<<<<<<< HEAD
-def test_list_model_definitions(store: SqlAlchemyStore):
-    secret = store.create_secret(secret_name="list-key", secret_value={"api_key": "value"})
-=======
 def test_list_gateway_model_definitions(store: SqlAlchemyStore):
-    secret = store.create_gateway_secret(secret_name="list-key", secret_value="value")
->>>>>>> e3076b8f
+    secret = store.create_gateway_secret(secret_name="list-key", secret_value={"api_key": "value"})
 
     store.create_gateway_model_definition(
         name="list-model-1", secret_id=secret.secret_id, provider="openai", model_name="gpt-4"
@@ -379,15 +340,11 @@
     assert all(d.provider == "openai" for d in openai_defs)
 
 
-<<<<<<< HEAD
-def test_update_model_definition(store: SqlAlchemyStore):
-    secret = store.create_secret(secret_name="update-key", secret_value={"api_key": "value"})
-    created = store.create_model_definition(
-=======
 def test_update_gateway_model_definition(store: SqlAlchemyStore):
-    secret = store.create_gateway_secret(secret_name="update-key", secret_value="value")
+    secret = store.create_gateway_secret(
+        secret_name="update-key", secret_value={"api_key": "value"}
+    )
     created = store.create_gateway_model_definition(
->>>>>>> e3076b8f
         name="update-model",
         secret_id=secret.secret_id,
         provider="openai",
@@ -404,15 +361,11 @@
     assert updated.last_updated_by == "updater"
 
 
-<<<<<<< HEAD
-def test_delete_model_definition(store: SqlAlchemyStore):
-    secret = store.create_secret(secret_name="delete-key", secret_value={"api_key": "value"})
-    created = store.create_model_definition(
-=======
 def test_delete_gateway_model_definition(store: SqlAlchemyStore):
-    secret = store.create_gateway_secret(secret_name="delete-key", secret_value="value")
+    secret = store.create_gateway_secret(
+        secret_name="delete-key", secret_value={"api_key": "value"}
+    )
     created = store.create_gateway_model_definition(
->>>>>>> e3076b8f
         name="delete-model",
         secret_id=secret.secret_id,
         provider="openai",
@@ -425,15 +378,11 @@
         store.get_gateway_model_definition(model_definition_id=created.model_definition_id)
 
 
-<<<<<<< HEAD
-def test_delete_model_definition_in_use_raises(store: SqlAlchemyStore):
-    secret = store.create_secret(secret_name="in-use-key", secret_value={"api_key": "value"})
-    model_def = store.create_model_definition(
-=======
 def test_delete_gateway_model_definition_in_use_raises(store: SqlAlchemyStore):
-    secret = store.create_gateway_secret(secret_name="in-use-key", secret_value="value")
-    model_def = store.create_gateway_model_definition(
->>>>>>> e3076b8f
+    secret = store.create_gateway_secret(
+        secret_name="in-use-key", secret_value={"api_key": "value"}
+    )
+    model_def = store.create_gateway_model_definition(
         name="in-use-model",
         secret_id=secret.secret_id,
         provider="openai",
@@ -453,15 +402,9 @@
 # =============================================================================
 
 
-<<<<<<< HEAD
-def test_create_endpoint(store: SqlAlchemyStore):
-    secret = store.create_secret(secret_name="ep-key", secret_value={"api_key": "value"})
-    model_def = store.create_model_definition(
-=======
 def test_create_gateway_endpoint(store: SqlAlchemyStore):
-    secret = store.create_gateway_secret(secret_name="ep-key", secret_value="value")
-    model_def = store.create_gateway_model_definition(
->>>>>>> e3076b8f
+    secret = store.create_gateway_secret(secret_name="ep-key", secret_value={"api_key": "value"})
+    model_def = store.create_gateway_model_definition(
         name="ep-model", secret_id=secret.secret_id, provider="openai", model_name="gpt-4"
     )
 
@@ -490,15 +433,11 @@
     assert exc.value.error_code == ErrorCode.Name(RESOURCE_DOES_NOT_EXIST)
 
 
-<<<<<<< HEAD
-def test_get_endpoint_by_id(store: SqlAlchemyStore):
-    secret = store.create_secret(secret_name="get-ep-key", secret_value={"api_key": "value"})
-    model_def = store.create_model_definition(
-=======
 def test_get_gateway_endpoint_by_id(store: SqlAlchemyStore):
-    secret = store.create_gateway_secret(secret_name="get-ep-key", secret_value="value")
-    model_def = store.create_gateway_model_definition(
->>>>>>> e3076b8f
+    secret = store.create_gateway_secret(
+        secret_name="get-ep-key", secret_value={"api_key": "value"}
+    )
+    model_def = store.create_gateway_model_definition(
         name="get-ep-model", secret_id=secret.secret_id, provider="openai", model_name="gpt-4"
     )
     created = store.create_gateway_endpoint(
@@ -511,15 +450,11 @@
     assert retrieved.name == "get-endpoint"
 
 
-<<<<<<< HEAD
-def test_get_endpoint_by_name(store: SqlAlchemyStore):
-    secret = store.create_secret(secret_name="name-ep-key", secret_value={"api_key": "value"})
-    model_def = store.create_model_definition(
-=======
 def test_get_gateway_endpoint_by_name(store: SqlAlchemyStore):
-    secret = store.create_gateway_secret(secret_name="name-ep-key", secret_value="value")
-    model_def = store.create_gateway_model_definition(
->>>>>>> e3076b8f
+    secret = store.create_gateway_secret(
+        secret_name="name-ep-key", secret_value={"api_key": "value"}
+    )
+    model_def = store.create_gateway_model_definition(
         name="name-ep-model", secret_id=secret.secret_id, provider="openai", model_name="gpt-4"
     )
     created = store.create_gateway_endpoint(
@@ -537,15 +472,11 @@
     assert exc.value.error_code == ErrorCode.Name(INVALID_PARAMETER_VALUE)
 
 
-<<<<<<< HEAD
-def test_update_endpoint(store: SqlAlchemyStore):
-    secret = store.create_secret(secret_name="upd-ep-key", secret_value={"api_key": "value"})
-    model_def = store.create_model_definition(
-=======
 def test_update_gateway_endpoint(store: SqlAlchemyStore):
-    secret = store.create_gateway_secret(secret_name="upd-ep-key", secret_value="value")
-    model_def = store.create_gateway_model_definition(
->>>>>>> e3076b8f
+    secret = store.create_gateway_secret(
+        secret_name="upd-ep-key", secret_value={"api_key": "value"}
+    )
+    model_def = store.create_gateway_model_definition(
         name="upd-ep-model", secret_id=secret.secret_id, provider="openai", model_name="gpt-4"
     )
     created = store.create_gateway_endpoint(
@@ -562,15 +493,11 @@
     assert updated.last_updated_by == "updater"
 
 
-<<<<<<< HEAD
-def test_delete_endpoint(store: SqlAlchemyStore):
-    secret = store.create_secret(secret_name="del-ep-key", secret_value={"api_key": "value"})
-    model_def = store.create_model_definition(
-=======
 def test_delete_gateway_endpoint(store: SqlAlchemyStore):
-    secret = store.create_gateway_secret(secret_name="del-ep-key", secret_value="value")
-    model_def = store.create_gateway_model_definition(
->>>>>>> e3076b8f
+    secret = store.create_gateway_secret(
+        secret_name="del-ep-key", secret_value={"api_key": "value"}
+    )
+    model_def = store.create_gateway_model_definition(
         name="del-ep-model", secret_id=secret.secret_id, provider="openai", model_name="gpt-4"
     )
     created = store.create_gateway_endpoint(
@@ -583,15 +510,11 @@
         store.get_gateway_endpoint(endpoint_id=created.endpoint_id)
 
 
-<<<<<<< HEAD
-def test_list_endpoints(store: SqlAlchemyStore):
-    secret = store.create_secret(secret_name="list-ep-key", secret_value={"api_key": "value"})
-    model_def = store.create_model_definition(
-=======
 def test_list_gateway_endpoints(store: SqlAlchemyStore):
-    secret = store.create_gateway_secret(secret_name="list-ep-key", secret_value="value")
-    model_def = store.create_gateway_model_definition(
->>>>>>> e3076b8f
+    secret = store.create_gateway_secret(
+        secret_name="list-ep-key", secret_value={"api_key": "value"}
+    )
+    model_def = store.create_gateway_model_definition(
         name="list-ep-model", secret_id=secret.secret_id, provider="openai", model_name="gpt-4"
     )
     store.create_gateway_endpoint(
@@ -610,15 +533,11 @@
 # =============================================================================
 
 
-<<<<<<< HEAD
-def test_attach_model_to_endpoint(store: SqlAlchemyStore):
-    secret = store.create_secret(secret_name="attach-key", secret_value={"api_key": "value"})
-    model_def1 = store.create_model_definition(
-=======
 def test_attach_model_to_gateway_endpoint(store: SqlAlchemyStore):
-    secret = store.create_gateway_secret(secret_name="attach-key", secret_value="value")
+    secret = store.create_gateway_secret(
+        secret_name="attach-key", secret_value={"api_key": "value"}
+    )
     model_def1 = store.create_gateway_model_definition(
->>>>>>> e3076b8f
         name="attach-model-1", secret_id=secret.secret_id, provider="openai", model_name="gpt-4"
     )
     model_def2 = store.create_gateway_model_definition(
@@ -646,13 +565,10 @@
 
 
 def test_attach_duplicate_model_raises(store: SqlAlchemyStore):
-<<<<<<< HEAD
-    secret = store.create_secret(secret_name="dup-attach-key", secret_value={"api_key": "value"})
-    model_def = store.create_model_definition(
-=======
-    secret = store.create_gateway_secret(secret_name="dup-attach-key", secret_value="value")
-    model_def = store.create_gateway_model_definition(
->>>>>>> e3076b8f
+    secret = store.create_gateway_secret(
+        secret_name="dup-attach-key", secret_value={"api_key": "value"}
+    )
+    model_def = store.create_gateway_model_definition(
         name="dup-attach-model",
         secret_id=secret.secret_id,
         provider="openai",
@@ -670,15 +586,11 @@
     assert exc.value.error_code == ErrorCode.Name(RESOURCE_ALREADY_EXISTS)
 
 
-<<<<<<< HEAD
-def test_detach_model_from_endpoint(store: SqlAlchemyStore):
-    secret = store.create_secret(secret_name="detach-key", secret_value={"api_key": "value"})
-    model_def1 = store.create_model_definition(
-=======
 def test_detach_model_from_gateway_endpoint(store: SqlAlchemyStore):
-    secret = store.create_gateway_secret(secret_name="detach-key", secret_value="value")
+    secret = store.create_gateway_secret(
+        secret_name="detach-key", secret_value={"api_key": "value"}
+    )
     model_def1 = store.create_gateway_model_definition(
->>>>>>> e3076b8f
         name="detach-model-1",
         secret_id=secret.secret_id,
         provider="openai",
@@ -707,13 +619,10 @@
 
 
 def test_detach_nonexistent_mapping_raises(store: SqlAlchemyStore):
-<<<<<<< HEAD
-    secret = store.create_secret(secret_name="no-map-key", secret_value={"api_key": "value"})
-    model_def = store.create_model_definition(
-=======
-    secret = store.create_gateway_secret(secret_name="no-map-key", secret_value="value")
-    model_def = store.create_gateway_model_definition(
->>>>>>> e3076b8f
+    secret = store.create_gateway_secret(
+        secret_name="no-map-key", secret_value={"api_key": "value"}
+    )
+    model_def = store.create_gateway_model_definition(
         name="no-map-model", secret_id=secret.secret_id, provider="openai", model_name="gpt-4"
     )
     endpoint = store.create_gateway_endpoint(
@@ -733,15 +642,9 @@
 # =============================================================================
 
 
-<<<<<<< HEAD
-def test_create_endpoint_binding(store: SqlAlchemyStore):
-    secret = store.create_secret(secret_name="bind-key", secret_value={"api_key": "value"})
-    model_def = store.create_model_definition(
-=======
 def test_create_gateway_endpoint_binding(store: SqlAlchemyStore):
-    secret = store.create_gateway_secret(secret_name="bind-key", secret_value="value")
-    model_def = store.create_gateway_model_definition(
->>>>>>> e3076b8f
+    secret = store.create_gateway_secret(secret_name="bind-key", secret_value={"api_key": "value"})
+    model_def = store.create_gateway_model_definition(
         name="bind-model", secret_id=secret.secret_id, provider="openai", model_name="gpt-4"
     )
     endpoint = store.create_gateway_endpoint(
@@ -762,15 +665,11 @@
     assert binding.created_by == "binder"
 
 
-<<<<<<< HEAD
-def test_delete_endpoint_binding(store: SqlAlchemyStore):
-    secret = store.create_secret(secret_name="del-bind-key", secret_value={"api_key": "value"})
-    model_def = store.create_model_definition(
-=======
 def test_delete_gateway_endpoint_binding(store: SqlAlchemyStore):
-    secret = store.create_gateway_secret(secret_name="del-bind-key", secret_value="value")
-    model_def = store.create_gateway_model_definition(
->>>>>>> e3076b8f
+    secret = store.create_gateway_secret(
+        secret_name="del-bind-key", secret_value={"api_key": "value"}
+    )
+    model_def = store.create_gateway_model_definition(
         name="del-bind-model", secret_id=secret.secret_id, provider="openai", model_name="gpt-4"
     )
     endpoint = store.create_gateway_endpoint(
@@ -792,15 +691,11 @@
     assert len(bindings) == 0
 
 
-<<<<<<< HEAD
-def test_list_endpoint_bindings(store: SqlAlchemyStore):
-    secret = store.create_secret(secret_name="list-bind-key", secret_value={"api_key": "value"})
-    model_def = store.create_model_definition(
-=======
 def test_list_gateway_endpoint_bindings(store: SqlAlchemyStore):
-    secret = store.create_gateway_secret(secret_name="list-bind-key", secret_value="value")
-    model_def = store.create_gateway_model_definition(
->>>>>>> e3076b8f
+    secret = store.create_gateway_secret(
+        secret_name="list-bind-key", secret_value={"api_key": "value"}
+    )
+    model_def = store.create_gateway_model_definition(
         name="list-bind-model",
         secret_id=secret.secret_id,
         provider="openai",
@@ -959,13 +854,8 @@
 
 
 def test_get_resource_endpoint_configs_multiple_endpoints(store: SqlAlchemyStore):
-<<<<<<< HEAD
-    secret = store.create_secret(secret_name="multi-key", secret_value={"api_key": "value"})
-    model_def1 = store.create_model_definition(
-=======
-    secret = store.create_gateway_secret(secret_name="multi-key", secret_value="value")
+    secret = store.create_gateway_secret(secret_name="multi-key", secret_value={"api_key": "value"})
     model_def1 = store.create_gateway_model_definition(
->>>>>>> e3076b8f
         name="multi-model-1",
         secret_id=secret.secret_id,
         provider="openai",
@@ -1064,19 +954,13 @@
     assert model_config.auth_config == {"region": "eu-west-1", "project_id": "test-project"}
 
 
-<<<<<<< HEAD
-def test_get_endpoint_config_multiple_models(store: SqlAlchemyStore):
-    secret1 = store.create_secret(
+def test_get_gateway_endpoint_config_multiple_models(store: SqlAlchemyStore):
+    secret1 = store.create_gateway_secret(
         secret_name="ep-multi-key-1", secret_value={"api_key": "secret-1"}
     )
-    secret2 = store.create_secret(
+    secret2 = store.create_gateway_secret(
         secret_name="ep-multi-key-2", secret_value={"api_key": "secret-2"}
     )
-=======
-def test_get_gateway_endpoint_config_multiple_models(store: SqlAlchemyStore):
-    secret1 = store.create_gateway_secret(secret_name="ep-multi-key-1", secret_value="secret-1")
-    secret2 = store.create_gateway_secret(secret_name="ep-multi-key-2", secret_value="secret-2")
->>>>>>> e3076b8f
 
     model_def1 = store.create_gateway_model_definition(
         name="ep-multi-model-1",
@@ -1122,15 +1006,9 @@
 # =============================================================================
 
 
-<<<<<<< HEAD
-def test_set_endpoint_tag(store: SqlAlchemyStore):
-    secret = store.create_secret(secret_name="tag-key", secret_value={"api_key": "value"})
-    model_def = store.create_model_definition(
-=======
 def test_set_gateway_endpoint_tag(store: SqlAlchemyStore):
-    secret = store.create_gateway_secret(secret_name="tag-key", secret_value="value")
-    model_def = store.create_gateway_model_definition(
->>>>>>> e3076b8f
+    secret = store.create_gateway_secret(secret_name="tag-key", secret_value={"api_key": "value"})
+    model_def = store.create_gateway_model_definition(
         name="tag-model", secret_id=secret.secret_id, provider="openai", model_name="gpt-4"
     )
     endpoint = store.create_gateway_endpoint(
@@ -1146,15 +1024,11 @@
     assert retrieved.tags[0].value == "production"
 
 
-<<<<<<< HEAD
-def test_set_endpoint_tag_update_existing(store: SqlAlchemyStore):
-    secret = store.create_secret(secret_name="tag-upd-key", secret_value={"api_key": "value"})
-    model_def = store.create_model_definition(
-=======
 def test_set_gateway_endpoint_tag_update_existing(store: SqlAlchemyStore):
-    secret = store.create_gateway_secret(secret_name="tag-upd-key", secret_value="value")
-    model_def = store.create_gateway_model_definition(
->>>>>>> e3076b8f
+    secret = store.create_gateway_secret(
+        secret_name="tag-upd-key", secret_value={"api_key": "value"}
+    )
+    model_def = store.create_gateway_model_definition(
         name="tag-upd-model", secret_id=secret.secret_id, provider="openai", model_name="gpt-4"
     )
     endpoint = store.create_gateway_endpoint(
@@ -1173,13 +1047,10 @@
 
 
 def test_set_multiple_endpoint_tags(store: SqlAlchemyStore):
-<<<<<<< HEAD
-    secret = store.create_secret(secret_name="multi-tag-key", secret_value={"api_key": "value"})
-    model_def = store.create_model_definition(
-=======
-    secret = store.create_gateway_secret(secret_name="multi-tag-key", secret_value="value")
-    model_def = store.create_gateway_model_definition(
->>>>>>> e3076b8f
+    secret = store.create_gateway_secret(
+        secret_name="multi-tag-key", secret_value={"api_key": "value"}
+    )
+    model_def = store.create_gateway_model_definition(
         name="multi-tag-model", secret_id=secret.secret_id, provider="openai", model_name="gpt-4"
     )
     endpoint = store.create_gateway_endpoint(
@@ -1207,15 +1078,11 @@
     assert exc.value.error_code == ErrorCode.Name(RESOURCE_DOES_NOT_EXIST)
 
 
-<<<<<<< HEAD
-def test_delete_endpoint_tag(store: SqlAlchemyStore):
-    secret = store.create_secret(secret_name="del-tag-key", secret_value={"api_key": "value"})
-    model_def = store.create_model_definition(
-=======
 def test_delete_gateway_endpoint_tag(store: SqlAlchemyStore):
-    secret = store.create_gateway_secret(secret_name="del-tag-key", secret_value="value")
-    model_def = store.create_gateway_model_definition(
->>>>>>> e3076b8f
+    secret = store.create_gateway_secret(
+        secret_name="del-tag-key", secret_value={"api_key": "value"}
+    )
+    model_def = store.create_gateway_model_definition(
         name="del-tag-model", secret_id=secret.secret_id, provider="openai", model_name="gpt-4"
     )
     endpoint = store.create_gateway_endpoint(
@@ -1239,15 +1106,11 @@
     assert exc.value.error_code == ErrorCode.Name(RESOURCE_DOES_NOT_EXIST)
 
 
-<<<<<<< HEAD
-def test_delete_endpoint_tag_nonexistent_key_no_op(store: SqlAlchemyStore):
-    secret = store.create_secret(secret_name="del-noop-key", secret_value={"api_key": "value"})
-    model_def = store.create_model_definition(
-=======
 def test_delete_gateway_endpoint_tag_nonexistent_key_no_op(store: SqlAlchemyStore):
-    secret = store.create_gateway_secret(secret_name="del-noop-key", secret_value="value")
-    model_def = store.create_gateway_model_definition(
->>>>>>> e3076b8f
+    secret = store.create_gateway_secret(
+        secret_name="del-noop-key", secret_value={"api_key": "value"}
+    )
+    model_def = store.create_gateway_model_definition(
         name="del-noop-model", secret_id=secret.secret_id, provider="openai", model_name="gpt-4"
     )
     endpoint = store.create_gateway_endpoint(
@@ -1262,13 +1125,10 @@
 
 
 def test_endpoint_tags_deleted_with_endpoint(store: SqlAlchemyStore):
-<<<<<<< HEAD
-    secret = store.create_secret(secret_name="cascade-tag-key", secret_value={"api_key": "value"})
-    model_def = store.create_model_definition(
-=======
-    secret = store.create_gateway_secret(secret_name="cascade-tag-key", secret_value="value")
-    model_def = store.create_gateway_model_definition(
->>>>>>> e3076b8f
+    secret = store.create_gateway_secret(
+        secret_name="cascade-tag-key", secret_value={"api_key": "value"}
+    )
+    model_def = store.create_gateway_model_definition(
         name="cascade-tag-model",
         secret_id=secret.secret_id,
         provider="openai",
