#!/usr/bin/env python
import os
import posixpath
import random
import shutil
import tempfile
import time
import unittest
import uuid

import pytest
from unittest import mock

from mlflow.entities import (
    Metric,
    Param,
    RunTag,
    ViewType,
    LifecycleStage,
    RunStatus,
    RunData,
    ExperimentTag,
)
from mlflow.exceptions import MlflowException, MissingConfigException
from mlflow.store.tracking import SEARCH_MAX_RESULTS_DEFAULT
from mlflow.store.tracking.file_store import FileStore
from mlflow.utils.file_utils import write_yaml, read_yaml, path_to_local_file_uri, TempDir
from mlflow.utils.name_utils import _GENERATOR_PREDICATES
from mlflow.protos.databricks_pb2 import (
    ErrorCode,
    RESOURCE_DOES_NOT_EXIST,
    INTERNAL_ERROR,
    INVALID_PARAMETER_VALUE,
)

from tests.helper_functions import random_int, random_str, safe_edit_yaml
from tests.store.tracking import AbstractStoreTest

FILESTORE_PACKAGE = "mlflow.store.tracking.file_store"


class TestFileStore(unittest.TestCase, AbstractStoreTest):
    ROOT_LOCATION = tempfile.gettempdir()

    def create_test_run(self):
        fs = FileStore(self.test_root)
        return self._create_run(fs)

    def create_experiments(self, experiment_names):
        ids = []
        for name in experiment_names:
            ids.append(self.store.create_experiment(name))
        return ids

    def initialize(self):
        shutil.rmtree(self.test_root, ignore_errors=True)
        self.store = self.get_store()  # pylint: disable=attribute-defined-outside-init

    def setUp(self):
        self._create_root(TestFileStore.ROOT_LOCATION)
        self.maxDiff = None

    def get_store(self):
        return FileStore(self.test_root)

    def _create_root(self, root):
        self.test_root = os.path.join(root, "test_file_store_%d" % random_int())
        os.mkdir(self.test_root)
        self.experiments = [str(random_int(100, int(1e9))) for _ in range(3)]
        self.exp_data = {}
        self.run_data = {}
        # Include default experiment
        self.experiments.append(FileStore.DEFAULT_EXPERIMENT_ID)
        for exp in self.experiments:
            # create experiment
            exp_folder = os.path.join(self.test_root, str(exp))
            os.makedirs(exp_folder)
            d = {
                "experiment_id": exp,
                "name": random_str(),
                "artifact_location": exp_folder,
                "creation_time": int(time.time() * 1000),
                "last_update_time": int(time.time() * 1000),
            }
            self.exp_data[exp] = d
            write_yaml(exp_folder, FileStore.META_DATA_FILE_NAME, d)
            # add runs
            self.exp_data[exp]["runs"] = []
            for _ in range(2):
                run_id = uuid.uuid4().hex
                self.exp_data[exp]["runs"].append(run_id)
                run_folder = os.path.join(exp_folder, run_id)
                os.makedirs(run_folder)
                run_info = {
                    "run_uuid": run_id,
                    "run_id": run_id,
                    "run_name": "name",
                    "experiment_id": exp,
                    "user_id": random_str(random_int(10, 25)),
                    "status": random.choice(RunStatus.all_status()),
                    "start_time": random_int(1, 10),
                    "end_time": random_int(20, 30),
                    "deleted_time": random_int(20, 30),
                    "tags": [],
                    "artifact_uri": os.path.join(run_folder, FileStore.ARTIFACTS_FOLDER_NAME),
                }
                write_yaml(run_folder, FileStore.META_DATA_FILE_NAME, run_info)
                self.run_data[run_id] = run_info
                # tags
                os.makedirs(os.path.join(run_folder, FileStore.TAGS_FOLDER_NAME))
                # params
                params_folder = os.path.join(run_folder, FileStore.PARAMS_FOLDER_NAME)
                os.makedirs(params_folder)
                params = {}
                for _ in range(5):
                    param_name = random_str(random_int(10, 12))
                    param_value = random_str(random_int(10, 15))
                    param_file = os.path.join(params_folder, param_name)
                    with open(param_file, "w") as f:
                        f.write(param_value)
                    params[param_name] = param_value
                self.run_data[run_id]["params"] = params
                # metrics
                metrics_folder = os.path.join(run_folder, FileStore.METRICS_FOLDER_NAME)
                os.makedirs(metrics_folder)
                metrics = {}
                for _ in range(3):
                    metric_name = random_str(random_int(10, 12))
                    timestamp = int(time.time())
                    metric_file = os.path.join(metrics_folder, metric_name)
                    values = []
                    for _ in range(10):
                        metric_value = random_int(100, 2000)
                        timestamp += random_int(10000, 2000000)
                        values.append((timestamp, metric_value))
                        with open(metric_file, "a") as f:
                            f.write("%d %d\n" % (timestamp, metric_value))
                    metrics[metric_name] = values
                self.run_data[run_id]["metrics"] = metrics
                # artifacts
                os.makedirs(os.path.join(run_folder, FileStore.ARTIFACTS_FOLDER_NAME))

    def tearDown(self):
        shutil.rmtree(self.test_root, ignore_errors=True)

    def test_valid_root(self):
        # Test with valid root
        file_store = FileStore(self.test_root)
        try:
            file_store._check_root_dir()
        except Exception as e:
            self.fail("test_valid_root raised exception '%s'" % e.message)

        # Test removing root
        second_file_store = FileStore(self.test_root)
        shutil.rmtree(self.test_root)
        with pytest.raises(Exception, match=r"does not exist"):
            second_file_store._check_root_dir()

<<<<<<< HEAD
=======
    def test_list_experiments(self):
        fs = FileStore(self.test_root)
        for exp in fs.list_experiments():
            exp_id = exp.experiment_id
            assert exp_id in self.experiments
            self.assertEqual(exp.name, self.exp_data[exp_id]["name"])
            self.assertEqual(exp.artifact_location, self.exp_data[exp_id]["artifact_location"])

    def test_list_experiments_paginated(self):
        fs = FileStore(self.test_root)
        for _ in range(10):
            fs.create_experiment(random_str(12))
        exps1 = fs.list_experiments(max_results=4, page_token=None)
        self.assertEqual(len(exps1), 4)
        self.assertIsNotNone(exps1.token)
        exps2 = fs.list_experiments(max_results=4, page_token=None)
        self.assertEqual(len(exps2), 4)
        self.assertIsNotNone(exps2.token)
        self.assertNotEqual(exps1, exps2)
        exps3 = fs.list_experiments(max_results=500, page_token=exps2.token)
        self.assertLessEqual(len(exps3), 500)
        if len(exps3) < 500:
            self.assertIsNone(exps3.token)

>>>>>>> 8dfebe69
    def test_search_experiments_view_type(self):
        self.initialize()
        experiment_names = ["a", "b"]
        experiment_ids = self.create_experiments(experiment_names)
        self.store.delete_experiment(experiment_ids[1])

        experiments = self.store.search_experiments(view_type=ViewType.ACTIVE_ONLY)
        assert [e.name for e in experiments] == ["a", "Default"]
        experiments = self.store.search_experiments(view_type=ViewType.DELETED_ONLY)
        assert [e.name for e in experiments] == ["b"]
        experiments = self.store.search_experiments(view_type=ViewType.ALL)
        assert [e.name for e in experiments] == ["b", "a", "Default"]

    def test_search_experiments_filter_by_attribute(self):
        self.initialize()
        experiment_names = ["a", "ab", "Abc"]
        self.create_experiments(experiment_names)

        experiments = self.store.search_experiments(filter_string="name = 'a'")
        assert [e.name for e in experiments] == ["a"]
        experiments = self.store.search_experiments(filter_string="attribute.name = 'a'")
        assert [e.name for e in experiments] == ["a"]
        experiments = self.store.search_experiments(filter_string="attribute.`name` = 'a'")
        assert [e.name for e in experiments] == ["a"]
        experiments = self.store.search_experiments(filter_string="attribute.`name` != 'a'")
        assert [e.name for e in experiments] == ["Abc", "ab", "Default"]
        experiments = self.store.search_experiments(filter_string="name LIKE 'a%'")
        assert [e.name for e in experiments] == ["ab", "a"]
        experiments = self.store.search_experiments(filter_string="name ILIKE 'a%'")
        assert [e.name for e in experiments] == ["Abc", "ab", "a"]
        experiments = self.store.search_experiments(
            filter_string="name ILIKE 'a%' AND name ILIKE '%b'"
        )
        assert [e.name for e in experiments] == ["ab"]

    def test_search_experiments_filter_by_tag(self):
        self.initialize()
        experiments = [
            ("exp1", [ExperimentTag("key", "value")]),
            ("exp2", [ExperimentTag("key", "vaLue")]),
            ("exp3", [ExperimentTag("k e y", "value")]),
        ]
        for name, tags in experiments:
            self.store.create_experiment(name, tags=tags)

        experiments = self.store.search_experiments(filter_string="tag.key = 'value'")
        assert [e.name for e in experiments] == ["exp1"]
        experiments = self.store.search_experiments(filter_string="tag.`k e y` = 'value'")
        assert [e.name for e in experiments] == ["exp3"]
        experiments = self.store.search_experiments(filter_string="tag.\"k e y\" = 'value'")
        assert [e.name for e in experiments] == ["exp3"]
        experiments = self.store.search_experiments(filter_string="tag.key != 'value'")
        assert [e.name for e in experiments] == ["exp2"]
        experiments = self.store.search_experiments(filter_string="tag.key LIKE 'val%'")
        assert [e.name for e in experiments] == ["exp1"]
        experiments = self.store.search_experiments(filter_string="tag.key LIKE '%Lue'")
        assert [e.name for e in experiments] == ["exp2"]
        experiments = self.store.search_experiments(filter_string="tag.key ILIKE '%alu%'")
        assert [e.name for e in experiments] == ["exp2", "exp1"]
        experiments = self.store.search_experiments(
            filter_string="tag.key LIKE 'va%' AND tags.key LIKE '%Lue'"
        )
        assert [e.name for e in experiments] == ["exp2"]

    def test_search_experiments_filter_by_attribute_and_tag(self):
        self.initialize()
        self.store.create_experiment(
            "exp1", tags=[ExperimentTag("a", "1"), ExperimentTag("b", "2")]
        )
        self.store.create_experiment(
            "exp2", tags=[ExperimentTag("a", "3"), ExperimentTag("b", "4")]
        )
        experiments = self.store.search_experiments(
            filter_string="name ILIKE 'exp%' AND tag.a = '1'"
        )
        assert [e.name for e in experiments] == ["exp1"]

    def test_search_experiments_order_by(self):
        self.initialize()
        experiment_names = ["x", "y", "z"]
        self.create_experiments(experiment_names)

        experiments = self.store.search_experiments(order_by=["name"])
        assert [e.name for e in experiments] == ["Default", "x", "y", "z"]

        experiments = self.store.search_experiments(order_by=["name ASC"])
        assert [e.name for e in experiments] == ["Default", "x", "y", "z"]

        experiments = self.store.search_experiments(order_by=["name DESC"])
        assert [e.name for e in experiments] == ["z", "y", "x", "Default"]

        experiments = self.store.search_experiments(order_by=["experiment_id DESC"])
        assert [e.name for e in experiments] == ["z", "y", "x", "Default"]

        experiments = self.store.search_experiments(order_by=["name", "experiment_id"])
        assert [e.name for e in experiments] == ["Default", "x", "y", "z"]

    def test_search_experiments_max_results(self):
        self.initialize()
        experiment_names = list(map(str, range(9)))
        self.create_experiments(experiment_names)
        reversed_experiment_names = experiment_names[::-1]

        experiments = self.store.search_experiments()
        assert [e.name for e in experiments] == reversed_experiment_names + ["Default"]
        experiments = self.store.search_experiments(max_results=3)
        assert [e.name for e in experiments] == reversed_experiment_names[:3]

    def test_search_experiments_max_results_validation(self):
        self.initialize()
        with pytest.raises(MlflowException, match=r"It must be a positive integer, but got None"):
            self.store.search_experiments(max_results=None)
        with pytest.raises(MlflowException, match=r"It must be a positive integer, but got 0"):
            self.store.search_experiments(max_results=0)
        with pytest.raises(MlflowException, match=r"It must be at most \d+, but got 1000000"):
            self.store.search_experiments(max_results=1_000_000)

    def test_search_experiments_pagination(self):
        self.initialize()
        experiment_names = list(map(str, range(9)))
        self.create_experiments(experiment_names)
        reversed_experiment_names = experiment_names[::-1]

        experiments = self.store.search_experiments(max_results=4)
        assert [e.name for e in experiments] == reversed_experiment_names[:4]
        assert experiments.token is not None

        experiments = self.store.search_experiments(max_results=4, page_token=experiments.token)
        assert [e.name for e in experiments] == reversed_experiment_names[4:8]
        assert experiments.token is not None

        experiments = self.store.search_experiments(max_results=4, page_token=experiments.token)
        assert [e.name for e in experiments] == reversed_experiment_names[8:] + ["Default"]
        assert experiments.token is None

    def _verify_experiment(self, fs, exp_id):
        exp = fs.get_experiment(exp_id)
        self.assertEqual(exp.experiment_id, exp_id)
        self.assertEqual(exp.name, self.exp_data[exp_id]["name"])
        self.assertEqual(exp.artifact_location, self.exp_data[exp_id]["artifact_location"])

    def test_get_experiment(self):
        fs = FileStore(self.test_root)
        for exp_id in self.experiments:
            self._verify_experiment(fs, exp_id)

        # test that fake experiments dont exist.
        # look for random experiment ids between 8000, 15000 since created ones are (100, 2000)
        for exp_id in set(random_int(8000, 15000) for x in range(20)):
            with pytest.raises(Exception, match=f"Could not find experiment with ID {exp_id}"):
                fs.get_experiment(str(exp_id))

    def test_get_experiment_int_experiment_id_backcompat(self):
        fs = FileStore(self.test_root)
        exp_id = FileStore.DEFAULT_EXPERIMENT_ID
        root_dir = os.path.join(self.test_root, exp_id)
        with safe_edit_yaml(root_dir, "meta.yaml", self._experiment_id_edit_func):
            self._verify_experiment(fs, exp_id)

    def test_get_experiment_retries_for_transient_empty_yaml_read(self):
        fs = FileStore(self.test_root)
        exp_name = random_str()
        exp_id = fs.create_experiment(exp_name)

        mock_empty_call_count = 0

        def mock_read_yaml_impl(*args, **kwargs):
            nonlocal mock_empty_call_count
            if mock_empty_call_count < 2:
                mock_empty_call_count += 1
                return None
            else:
                return read_yaml(*args, **kwargs)

        with mock.patch(
            "mlflow.store.tracking.file_store.read_yaml", side_effect=mock_read_yaml_impl
        ) as mock_read_yaml:
            fetched_experiment = fs.get_experiment(exp_id)
            assert fetched_experiment.experiment_id == exp_id
            assert fetched_experiment.name == exp_name
            assert mock_read_yaml.call_count == 3

    def test_get_experiment_by_name(self):
        fs = FileStore(self.test_root)
        for exp_id in self.experiments:
            name = self.exp_data[exp_id]["name"]
            exp = fs.get_experiment_by_name(name)
            self.assertEqual(exp.experiment_id, exp_id)
            self.assertEqual(exp.name, self.exp_data[exp_id]["name"])
            self.assertEqual(exp.artifact_location, self.exp_data[exp_id]["artifact_location"])

        # test that fake experiments dont exist.
        # look up experiments with names of length 15 since created ones are of length 10
        for exp_names in set(random_str(15) for x in range(20)):
            exp = fs.get_experiment_by_name(exp_names)
            self.assertIsNone(exp)

    def test_create_first_experiment(self):
        fs = FileStore(self.test_root)
        fs._get_active_experiments = mock.Mock(return_value=[])
        fs._get_deleted_experiments = mock.Mock(return_value=[])
        fs._create_experiment_with_id = mock.Mock()
        fs.create_experiment(random_str())
        fs._create_experiment_with_id.assert_called_once()
        experiment_id = fs._create_experiment_with_id.call_args[0][1]
        self.assertEqual(experiment_id, FileStore.DEFAULT_EXPERIMENT_ID)

    def test_create_experiment(self):
        fs = FileStore(self.test_root)

        # Error cases
        with pytest.raises(Exception, match="Invalid experiment name: 'None'"):
            fs.create_experiment(None)
        with pytest.raises(Exception, match="Invalid experiment name: ''"):
            fs.create_experiment("")
        exp_id_ints = (int(exp_id) for exp_id in self.experiments)
        next_id = str(max(exp_id_ints) + 1)
        name = random_str(25)  # since existing experiments are 10 chars long
        time_before_create = int(time.time() * 1000)
        created_id = fs.create_experiment(name)
        # test that newly created experiment matches expected id
        self.assertEqual(created_id, next_id)

        # get the new experiment (by id) and verify (by name)
        exp1 = fs.get_experiment(created_id)
        self.assertEqual(exp1.name, name)
        self.assertEqual(
            exp1.artifact_location,
            path_to_local_file_uri(posixpath.join(self.test_root, created_id)),
        )
        assert exp1.creation_time >= time_before_create
        assert exp1.last_update_time == exp1.creation_time

        # get the new experiment (by name) and verify (by id)
        exp2 = fs.get_experiment_by_name(name)
        self.assertEqual(exp2.experiment_id, created_id)
        assert exp2.creation_time == exp1.creation_time
        assert exp2.last_update_time == exp1.last_update_time

    def test_create_experiment_appends_to_artifact_uri_path_correctly(self):
        cases = [
            ("path/to/local/folder", "path/to/local/folder/{e}"),
            ("/path/to/local/folder", "/path/to/local/folder/{e}"),
            ("#path/to/local/folder?", "#path/to/local/folder?/{e}"),
            ("file:path/to/local/folder", "file:path/to/local/folder/{e}"),
            ("file:///path/to/local/folder", "file:///path/to/local/folder/{e}"),
            ("file:path/to/local/folder?param=value", "file:path/to/local/folder/{e}?param=value"),
            ("file:///path/to/local/folder", "file:///path/to/local/folder/{e}"),
            (
                "file:///path/to/local/folder?param=value#fragment",
                "file:///path/to/local/folder/{e}?param=value#fragment",
            ),
            ("s3://bucket/path/to/root", "s3://bucket/path/to/root/{e}"),
            (
                "s3://bucket/path/to/root?creds=mycreds",
                "s3://bucket/path/to/root/{e}?creds=mycreds",
            ),
            (
                "dbscheme+driver://root@host/dbname?creds=mycreds#myfragment",
                "dbscheme+driver://root@host/dbname/{e}?creds=mycreds#myfragment",
            ),
            (
                "dbscheme+driver://root:password@hostname.com?creds=mycreds#myfragment",
                "dbscheme+driver://root:password@hostname.com/{e}?creds=mycreds#myfragment",
            ),
            (
                "dbscheme+driver://root:password@hostname.com/mydb?creds=mycreds#myfragment",
                "dbscheme+driver://root:password@hostname.com/mydb/{e}?creds=mycreds#myfragment",
            ),
        ]

        for artifact_root_uri, expected_artifact_uri_format in cases:
            with TempDir() as tmp:
                fs = FileStore(tmp.path(), artifact_root_uri)
                exp_id = fs.create_experiment("exp")
                exp = fs.get_experiment(exp_id)
                self.assertEqual(
                    exp.artifact_location, expected_artifact_uri_format.format(e=exp_id)
                )

    def test_create_experiment_with_tags_works_correctly(self):
        fs = FileStore(self.test_root)

        created_id = fs.create_experiment(
            "heresAnExperiment",
            "heresAnArtifact",
            [ExperimentTag("key1", "val1"), ExperimentTag("key2", "val2")],
        )
        experiment = fs.get_experiment(created_id)
        assert len(experiment.tags) == 2
        assert experiment.tags["key1"] == "val1"
        assert experiment.tags["key2"] == "val2"

    def test_create_duplicate_experiments(self):
        fs = FileStore(self.test_root)
        for exp_id in self.experiments:
            name = self.exp_data[exp_id]["name"]
            with pytest.raises(Exception, match=f"Experiment '{name}' already exists"):
                fs.create_experiment(name)

    def _extract_ids(self, experiments):
        return [e.experiment_id for e in experiments]

    def test_delete_restore_experiment(self):
        fs = FileStore(self.test_root)
        exp_id = self.experiments[random_int(0, len(self.experiments) - 1)]
        exp_name = self.exp_data[exp_id]["name"]

        exp1 = fs.get_experiment(exp_id)
        time.sleep(0.01)

        # delete it
        fs.delete_experiment(exp_id)
<<<<<<< HEAD
        assert exp_id not in self._extract_ids(
            fs.search_experiments(view_type=ViewType.ACTIVE_ONLY)
        )
        assert exp_id in self._extract_ids(fs.search_experiments(view_type=ViewType.DELETED_ONLY))
        assert exp_id in self._extract_ids(fs.search_experiments(view_type=ViewType.ALL))
        self.assertEqual(fs.get_experiment(exp_id).lifecycle_stage, LifecycleStage.DELETED)
=======
        deleted_exp1 = fs.get_experiment(exp_id)

        assert exp_id not in self._extract_ids(fs.list_experiments(ViewType.ACTIVE_ONLY))
        assert exp_id in self._extract_ids(fs.list_experiments(ViewType.DELETED_ONLY))
        assert exp_id in self._extract_ids(fs.list_experiments(ViewType.ALL))
        self.assertEqual(deleted_exp1.lifecycle_stage, LifecycleStage.DELETED)
        assert deleted_exp1.last_update_time > exp1.last_update_time
>>>>>>> 8dfebe69

        # restore it
        exp1 = fs.get_experiment(exp_id)
        time.sleep(0.01)
        fs.restore_experiment(exp_id)
        restored_1 = fs.get_experiment(exp_id)
        self.assertEqual(restored_1.experiment_id, exp_id)
        self.assertEqual(restored_1.name, exp_name)
        assert restored_1.last_update_time > exp1.last_update_time

        restored_2 = fs.get_experiment_by_name(exp_name)
        self.assertEqual(restored_2.experiment_id, exp_id)
        self.assertEqual(restored_2.name, exp_name)
<<<<<<< HEAD
        assert exp_id in self._extract_ids(fs.search_experiments(view_type=ViewType.ACTIVE_ONLY))
        assert exp_id not in self._extract_ids(
            fs.search_experiments(view_type=ViewType.DELETED_ONLY)
        )
        assert exp_id in self._extract_ids(fs.search_experiments(view_type=ViewType.ALL))
=======
        assert exp_id in self._extract_ids(fs.list_experiments(ViewType.ACTIVE_ONLY))
        assert exp_id not in self._extract_ids(fs.list_experiments(ViewType.DELETED_ONLY))
        assert exp_id in self._extract_ids(fs.list_experiments(ViewType.ALL))
>>>>>>> 8dfebe69
        self.assertEqual(fs.get_experiment(exp_id).lifecycle_stage, LifecycleStage.ACTIVE)

    def test_rename_experiment(self):
        fs = FileStore(self.test_root)
        exp_id = self.experiments[random_int(0, len(self.experiments) - 1)]

        # Error cases
        with pytest.raises(Exception, match="Invalid experiment name: 'None'"):
            fs.rename_experiment(exp_id, None)
        # test that names of existing experiments are checked before renaming
        other_exp_id = None
        for exp in self.experiments:
            if exp != exp_id:
                other_exp_id = exp
                break
        name = fs.get_experiment(other_exp_id).name
        with pytest.raises(Exception, match=f"Experiment '{name}' already exists"):
            fs.rename_experiment(exp_id, name)

        exp_name = self.exp_data[exp_id]["name"]
        new_name = exp_name + "!!!"
        self.assertNotEqual(exp_name, new_name)
        self.assertEqual(fs.get_experiment(exp_id).name, exp_name)
        fs.rename_experiment(exp_id, new_name)
        self.assertEqual(fs.get_experiment(exp_id).name, new_name)

        # Ensure that we cannot rename deleted experiments.
        fs.delete_experiment(exp_id)
        with pytest.raises(
            Exception, match="Cannot rename experiment in non-active lifecycle stage"
        ) as e:
            fs.rename_experiment(exp_id, exp_name)
        assert "non-active lifecycle" in str(e.value)
        self.assertEqual(fs.get_experiment(exp_id).name, new_name)

        # Restore the experiment, and confirm that we can now rename it.
        exp1 = fs.get_experiment(exp_id)
        time.sleep(0.01)
        fs.restore_experiment(exp_id)
        restored_exp1 = fs.get_experiment(exp_id)
        self.assertEqual(restored_exp1.name, new_name)
        assert restored_exp1.last_update_time > exp1.last_update_time

        exp1 = fs.get_experiment(exp_id)
        time.sleep(0.01)
        fs.rename_experiment(exp_id, exp_name)
        renamed_exp1 = fs.get_experiment(exp_id)
        self.assertEqual(renamed_exp1.name, exp_name)
        assert renamed_exp1.last_update_time > exp1.last_update_time

    def test_delete_restore_run(self):
        fs = FileStore(self.test_root)
        exp_id = self.experiments[random_int(0, len(self.experiments) - 1)]
        run_id = self.exp_data[exp_id]["runs"][0]
        _, run_dir = fs._find_run_root(run_id)
        # Should not throw.
        assert fs.get_run(run_id).info.lifecycle_stage == "active"
        # Verify that run deletion is idempotent by deleting twice
        fs.delete_run(run_id)
        fs.delete_run(run_id)
        assert fs.get_run(run_id).info.lifecycle_stage == "deleted"
        meta = read_yaml(run_dir, FileStore.META_DATA_FILE_NAME)
        assert "deleted_time" in meta and meta["deleted_time"] is not None
        # Verify that run restoration is idempotent by restoring twice
        fs.restore_run(run_id)
        fs.restore_run(run_id)
        assert fs.get_run(run_id).info.lifecycle_stage == "active"
        meta = read_yaml(run_dir, FileStore.META_DATA_FILE_NAME)
        assert "deleted_time" not in meta

    def test_hard_delete_run(self):
        fs = FileStore(self.test_root)
        exp_id = self.experiments[random_int(0, len(self.experiments) - 1)]
        run_id = self.exp_data[exp_id]["runs"][0]
        fs._hard_delete_run(run_id)
        with pytest.raises(MlflowException, match=f"Run '{run_id}' not found"):
            fs.get_run(run_id)
        with pytest.raises(MlflowException, match=f"Run '{run_id}' not found"):
            fs.get_all_tags(run_id)
        with pytest.raises(MlflowException, match=f"Run '{run_id}' not found"):
            fs.get_all_metrics(run_id)
        with pytest.raises(MlflowException, match=f"Run '{run_id}' not found"):
            fs.get_all_params(run_id)

    def test_get_deleted_runs(self):
        fs = FileStore(self.test_root)
        exp_id = self.experiments[0]
        run_id = self.exp_data[exp_id]["runs"][0]
        fs.delete_run(run_id)
        deleted_runs = fs._get_deleted_runs()
        assert len(deleted_runs) == 1
        assert deleted_runs[0] == run_id

    def test_create_run_appends_to_artifact_uri_path_correctly(self):
        cases = [
            ("path/to/local/folder", "path/to/local/folder/{e}/{r}/artifacts"),
            ("/path/to/local/folder", "/path/to/local/folder/{e}/{r}/artifacts"),
            ("#path/to/local/folder?", "#path/to/local/folder?/{e}/{r}/artifacts"),
            ("file:path/to/local/folder", "file:path/to/local/folder/{e}/{r}/artifacts"),
            ("file:///path/to/local/folder", "file:///path/to/local/folder/{e}/{r}/artifacts"),
            (
                "file:path/to/local/folder?param=value",
                "file:path/to/local/folder/{e}/{r}/artifacts?param=value",
            ),
            ("file:///path/to/local/folder", "file:///path/to/local/folder/{e}/{r}/artifacts"),
            (
                "file:///path/to/local/folder?param=value#fragment",
                "file:///path/to/local/folder/{e}/{r}/artifacts?param=value#fragment",
            ),
            ("s3://bucket/path/to/root", "s3://bucket/path/to/root/{e}/{r}/artifacts"),
            (
                "s3://bucket/path/to/root?creds=mycreds",
                "s3://bucket/path/to/root/{e}/{r}/artifacts?creds=mycreds",
            ),
            (
                "dbscheme+driver://root@host/dbname?creds=mycreds#myfragment",
                "dbscheme+driver://root@host/dbname/{e}/{r}/artifacts?creds=mycreds#myfragment",
            ),
            (
                "dbscheme+driver://root:password@hostname.com?creds=mycreds#myfragment",
                "dbscheme+driver://root:password@hostname.com/{e}/{r}/artifacts"
                "?creds=mycreds#myfragment",
            ),
            (
                "dbscheme+driver://root:password@hostname.com/mydb?creds=mycreds#myfragment",
                "dbscheme+driver://root:password@hostname.com/mydb/{e}/{r}/artifacts"
                "?creds=mycreds#myfragment",
            ),
        ]

        for artifact_root_uri, expected_artifact_uri_format in cases:
            with TempDir() as tmp:
                fs = FileStore(tmp.path(), artifact_root_uri)
                exp_id = fs.create_experiment("exp")
                run = fs.create_run(
                    experiment_id=exp_id, user_id="user", start_time=0, tags=[], run_name="name"
                )
                self.assertEqual(
                    run.info.artifact_uri,
                    expected_artifact_uri_format.format(e=exp_id, r=run.info.run_id),
                )

    def test_create_run_in_deleted_experiment(self):
        fs = FileStore(self.test_root)
        exp_id = self.experiments[random_int(0, len(self.experiments) - 1)]
        # delete it
        fs.delete_experiment(exp_id)
        with pytest.raises(Exception, match="Could not create run under non-active experiment"):
            fs.create_run(exp_id, "user", 0, [], "name")

    def test_create_run_returns_expected_run_data(self):
        fs = FileStore(self.test_root)
        no_tags_run = fs.create_run(
            experiment_id=FileStore.DEFAULT_EXPERIMENT_ID,
            user_id="user",
            start_time=0,
            tags=[],
            run_name=None,
        )
        assert isinstance(no_tags_run.data, RunData)
        assert len(no_tags_run.data.tags) == 0

        run_name = no_tags_run.info.run_name
        assert run_name.split("-")[0] in _GENERATOR_PREDICATES

        tags_dict = {
            "my_first_tag": "first",
            "my-second-tag": "2nd",
        }
        tags_entities = [RunTag(key, value) for key, value in tags_dict.items()]
        tags_run = fs.create_run(
            experiment_id=FileStore.DEFAULT_EXPERIMENT_ID,
            user_id="user",
            start_time=0,
            tags=tags_entities,
            run_name=None,
        )
        assert isinstance(tags_run.data, RunData)
        assert tags_run.data.tags == tags_dict

    def test_create_run_sets_name(self):
        fs = FileStore(self.test_root)
        run = fs.create_run(
            experiment_id=FileStore.DEFAULT_EXPERIMENT_ID,
            user_id="user",
            start_time=0,
            tags=[],
            run_name="my name",
        )

        run_name = run.info.run_name
        assert run_name == "my name"

    def _experiment_id_edit_func(self, old_dict):
        old_dict["experiment_id"] = int(old_dict["experiment_id"])
        return old_dict

    def _verify_run(self, fs, run_id):
        run = fs.get_run(run_id)
        run_info = self.run_data[run_id]
        run_info.pop("metrics", None)
        run_info.pop("params", None)
        run_info.pop("tags", None)
        run_info.pop("deleted_time", None)
        run_info["lifecycle_stage"] = LifecycleStage.ACTIVE
        run_info["status"] = RunStatus.to_string(run_info["status"])
        # get a copy of run_info as we need to remove the `deleted_time`
        # key without actually deleting it from self.run_data
        _run_info = run_info.copy()
        _run_info.pop("deleted_time", None)
        self.assertEqual(_run_info, dict(run.info))

    def test_get_run(self):
        fs = FileStore(self.test_root)
        for exp_id in self.experiments:
            runs = self.exp_data[exp_id]["runs"]
            for run_id in runs:
                self._verify_run(fs, run_id)

    def test_get_run_returns_name_in_info(self):
        fs = FileStore(self.test_root)
        run_id = fs.create_run(
            experiment_id=FileStore.DEFAULT_EXPERIMENT_ID,
            user_id="user",
            start_time=0,
            tags=[],
            run_name="my name",
        ).info.run_id

        get_run = fs.get_run(run_id)
        assert get_run.info.run_name == "my name"

    def test_get_run_retries_for_transient_empty_yaml_read(self):
        fs = FileStore(self.test_root)
        run = self._create_run(fs)

        mock_empty_call_count = 0

        def mock_read_yaml_impl(*args, **kwargs):
            nonlocal mock_empty_call_count
            if mock_empty_call_count < 2:
                mock_empty_call_count += 1
                return None
            else:
                return read_yaml(*args, **kwargs)

        with mock.patch(
            "mlflow.store.tracking.file_store.read_yaml", side_effect=mock_read_yaml_impl
        ) as mock_read_yaml:
            fetched_run = fs.get_run(run.info.run_id)
            assert fetched_run.info.run_id == run.info.run_id
            assert fetched_run.info.artifact_uri == run.info.artifact_uri
            assert mock_read_yaml.call_count == 3

    def test_get_run_int_experiment_id_backcompat(self):
        fs = FileStore(self.test_root)
        exp_id = FileStore.DEFAULT_EXPERIMENT_ID
        run_id = self.exp_data[exp_id]["runs"][0]
        root_dir = os.path.join(self.test_root, exp_id, run_id)
        with safe_edit_yaml(root_dir, "meta.yaml", self._experiment_id_edit_func):
            self._verify_run(fs, run_id)

    def test_update_run_renames_run(self):
<<<<<<< HEAD
        fs = FileStore(self.test_root)
        run_id = fs.create_run(
            experiment_id=FileStore.DEFAULT_EXPERIMENT_ID,
            user_id="user",
            start_time=0,
            tags=[],
            run_name="first name",
        ).info.run_id
        fs.update_run_info(run_id, RunStatus.FINISHED, 1000, "new name")
        get_run = fs.get_run(run_id)
        assert get_run.info.run_name == "new name"

    def test_update_run_does_not_rename_run_with_none_name(self):
        fs = FileStore(self.test_root)
        run_id = fs.create_run(
            experiment_id=FileStore.DEFAULT_EXPERIMENT_ID,
            user_id="user",
            start_time=0,
            tags=[],
            run_name="first name",
        ).info.run_id
        fs.update_run_info(run_id, RunStatus.FINISHED, 1000, None)
        get_run = fs.get_run(run_id)
        assert get_run.info.run_name == "first name"
=======
        fs = FileStore(self.test_root)
        run_id = fs.create_run(
            experiment_id=FileStore.DEFAULT_EXPERIMENT_ID,
            user_id="user",
            start_time=0,
            tags=[],
            run_name="first name",
        ).info.run_id
        fs.update_run_info(run_id, RunStatus.FINISHED, 1000, "new name")
        get_run = fs.get_run(run_id)
        assert get_run.info.run_name == "new name"

    def test_update_run_does_not_rename_run_with_none_name(self):
        fs = FileStore(self.test_root)
        run_id = fs.create_run(
            experiment_id=FileStore.DEFAULT_EXPERIMENT_ID,
            user_id="user",
            start_time=0,
            tags=[],
            run_name="first name",
        ).info.run_id
        fs.update_run_info(run_id, RunStatus.FINISHED, 1000, None)
        get_run = fs.get_run(run_id)
        assert get_run.info.run_name == "first name"

    def test_list_run_infos(self):
        fs = FileStore(self.test_root)
        for exp_id in self.experiments:
            run_infos = fs.list_run_infos(exp_id, run_view_type=ViewType.ALL)
            for run_info in run_infos:
                run_id = run_info.run_id
                dict_run_info = self.run_data[run_id]
                dict_run_info.pop("metrics")
                dict_run_info.pop("params")
                dict_run_info.pop("tags")
                dict_run_info["lifecycle_stage"] = LifecycleStage.ACTIVE
                dict_run_info["status"] = RunStatus.to_string(dict_run_info["status"])
                # get a copy of run_info as we need to remove the `deleted_time`
                # key without actually deleting it from self.run_data
                _dict_run_info = dict_run_info.copy()
                _dict_run_info.pop("deleted_time")
                self.assertEqual(_dict_run_info, dict(run_info))
>>>>>>> 8dfebe69

    def test_log_metric_allows_multiple_values_at_same_step_and_run_data_uses_max_step_value(self):
        fs = FileStore(self.test_root)
        run_id = self._create_run(fs).info.run_id

        metric_name = "test-metric-1"
        # Check that we get the max of (step, timestamp, value) in that order
        tuples_to_log = [
            (0, 100, 1000),
            (3, 40, 100),  # larger step wins even though it has smaller value
            (3, 50, 10),  # larger timestamp wins even though it has smaller value
            (3, 50, 20),  # tiebreak by max value
            (3, 50, 20),  # duplicate metrics with same (step, timestamp, value) are ok
            # verify that we can log steps out of order / negative steps
            (-3, 900, 900),
            (-1, 800, 800),
        ]
        for step, timestamp, value in reversed(tuples_to_log):
            fs.log_metric(run_id, Metric(metric_name, value, timestamp, step))

        metric_history = fs.get_metric_history(run_id, metric_name)
        logged_tuples = [(m.step, m.timestamp, m.value) for m in metric_history]
        assert set(logged_tuples) == set(tuples_to_log)

        run_data = fs.get_run(run_id).data
        run_metrics = run_data.metrics
        assert len(run_metrics) == 1
        assert run_metrics[metric_name] == 20
        metric_obj = run_data._metric_objs[0]
        assert metric_obj.key == metric_name
        assert metric_obj.step == 3
        assert metric_obj.timestamp == 50
        assert metric_obj.value == 20

    def test_log_metric_with_non_numeric_value_raises_exception(self):
        fs = FileStore(self.test_root)
        run_id = self._create_run(fs).info.run_id
        with pytest.raises(MlflowException, match=r"Got invalid value string for metric"):
            fs.log_metric(run_id, Metric("test", "string", 0, 0))

    def test_get_all_metrics(self):
        fs = FileStore(self.test_root)
        for exp_id in self.experiments:
            runs = self.exp_data[exp_id]["runs"]
            for run_id in runs:
                run_info = self.run_data[run_id]
                metrics = fs.get_all_metrics(run_id)
                metrics_dict = run_info.pop("metrics")
                for metric in metrics:
                    expected_timestamp, expected_value = max(metrics_dict[metric.key])
                    self.assertEqual(metric.timestamp, expected_timestamp)
                    self.assertEqual(metric.value, expected_value)

    def test_get_metric_history(self):
        fs = FileStore(self.test_root)
        for exp_id in self.experiments:
            runs = self.exp_data[exp_id]["runs"]
            for run_id in runs:
                run_info = self.run_data[run_id]
                metrics = run_info.pop("metrics")
                for metric_name, values in metrics.items():
                    metric_history = fs.get_metric_history(run_id, metric_name)
                    sorted_values = sorted(values, reverse=True)
                    for metric in metric_history:
                        timestamp, metric_value = sorted_values.pop()
                        self.assertEqual(metric.timestamp, timestamp)
                        self.assertEqual(metric.key, metric_name)
                        self.assertEqual(metric.value, metric_value)

    def _search(
        self,
        fs,
        experiment_id,
        filter_str=None,
        run_view_type=ViewType.ALL,
        max_results=SEARCH_MAX_RESULTS_DEFAULT,
    ):
        return [
            r.info.run_id
            for r in fs.search_runs([experiment_id], filter_str, run_view_type, max_results)
        ]

    def test_search_runs(self):
        # replace with test with code is implemented
        fs = FileStore(self.test_root)
        # Expect 2 runs for each experiment
        assert len(self._search(fs, self.experiments[0], run_view_type=ViewType.ACTIVE_ONLY)) == 2
        assert len(self._search(fs, self.experiments[0])) == 2
        assert len(self._search(fs, self.experiments[0], run_view_type=ViewType.DELETED_ONLY)) == 0

    def test_search_tags(self):
        fs = FileStore(self.test_root)
        experiment_id = self.experiments[0]
        r1 = fs.create_run(experiment_id, "user", 0, [], "name").info.run_id
        r2 = fs.create_run(experiment_id, "user", 0, [], "name").info.run_id

        fs.set_tag(r1, RunTag("generic_tag", "p_val"))
        fs.set_tag(r2, RunTag("generic_tag", "p_val"))

        fs.set_tag(r1, RunTag("generic_2", "some value"))
        fs.set_tag(r2, RunTag("generic_2", "another value"))

        fs.set_tag(r1, RunTag("p_a", "abc"))
        fs.set_tag(r2, RunTag("p_b", "ABC"))

        # test search returns both runs
        self.assertCountEqual(
            [r1, r2], self._search(fs, experiment_id, filter_str="tags.generic_tag = 'p_val'")
        )
        # test search returns appropriate run (same key different values per run)
        self.assertCountEqual(
            [r1], self._search(fs, experiment_id, filter_str="tags.generic_2 = 'some value'")
        )
        self.assertCountEqual(
            [r2], self._search(fs, experiment_id, filter_str="tags.generic_2='another value'")
        )
        self.assertCountEqual(
            [], self._search(fs, experiment_id, filter_str="tags.generic_tag = 'wrong_val'")
        )
        self.assertCountEqual(
            [], self._search(fs, experiment_id, filter_str="tags.generic_tag != 'p_val'")
        )
        self.assertCountEqual(
            [r1, r2],
            self._search(fs, experiment_id, filter_str="tags.generic_tag != 'wrong_val'"),
        )
        self.assertCountEqual(
            [r1, r2],
            self._search(fs, experiment_id, filter_str="tags.generic_2 != 'wrong_val'"),
        )
        self.assertCountEqual([r1], self._search(fs, experiment_id, filter_str="tags.p_a = 'abc'"))
        self.assertCountEqual([r2], self._search(fs, experiment_id, filter_str="tags.p_b = 'ABC'"))

        self.assertCountEqual(
            [r2], self._search(fs, experiment_id, filter_str="tags.generic_2 LIKE '%other%'")
        )
        self.assertCountEqual(
            [], self._search(fs, experiment_id, filter_str="tags.generic_2 LIKE 'other%'")
        )
        self.assertCountEqual(
            [], self._search(fs, experiment_id, filter_str="tags.generic_2 LIKE '%other'")
        )
        self.assertCountEqual(
            [r2], self._search(fs, experiment_id, filter_str="tags.generic_2 ILIKE '%OTHER%'")
        )

    def test_search_with_max_results(self):
        fs = FileStore(self.test_root)
        exp = fs.create_experiment("search_with_max_results")

        runs = [fs.create_run(exp, "user", r, [], "name").info.run_id for r in range(10)]
        runs.reverse()

        assert runs[:10] == self._search(fs, exp)
        for n in [0, 1, 2, 4, 8, 10, 20, 50, 100, 500, 1000, 1200, 2000]:
            assert runs[: min(1200, n)] == self._search(fs, exp, max_results=n)

        with pytest.raises(
            MlflowException, match="Invalid value for request parameter max_results. It "
        ):
            self._search(fs, exp, None, max_results=int(1e10))

    def test_search_with_deterministic_max_results(self):
        fs = FileStore(self.test_root)
        exp = fs.create_experiment("test_search_with_deterministic_max_results")

        # Create 10 runs with the same start_time.
        # Sort based on run_id
        runs = sorted([fs.create_run(exp, "user", 1000, [], "name").info.run_id for r in range(10)])
        for n in [0, 1, 2, 4, 8, 10, 20]:
            assert runs[: min(10, n)] == self._search(fs, exp, max_results=n)

    def test_search_runs_pagination(self):
        fs = FileStore(self.test_root)
        exp = fs.create_experiment("test_search_runs_pagination")
        # test returned token behavior
        runs = sorted([fs.create_run(exp, "user", 1000, [], "name").info.run_id for r in range(10)])
        result = fs.search_runs([exp], None, ViewType.ALL, max_results=4)
        assert [r.info.run_id for r in result] == runs[0:4]
        assert result.token is not None
        result = fs.search_runs([exp], None, ViewType.ALL, max_results=4, page_token=result.token)
        assert [r.info.run_id for r in result] == runs[4:8]
        assert result.token is not None
        result = fs.search_runs([exp], None, ViewType.ALL, max_results=4, page_token=result.token)
        assert [r.info.run_id for r in result] == runs[8:]
        assert result.token is None

    def test_weird_param_names(self):
        WEIRD_PARAM_NAME = "this is/a weird/but valid param"
        fs = FileStore(self.test_root)
        run_id = self.exp_data[FileStore.DEFAULT_EXPERIMENT_ID]["runs"][0]
        fs.log_param(run_id, Param(WEIRD_PARAM_NAME, "Value"))
        run = fs.get_run(run_id)
        assert run.data.params[WEIRD_PARAM_NAME] == "Value"

    def test_log_param_empty_str(self):
        PARAM_NAME = "new param"
        fs = FileStore(self.test_root)
        run_id = self.exp_data[FileStore.DEFAULT_EXPERIMENT_ID]["runs"][0]
        fs.log_param(run_id, Param(PARAM_NAME, ""))
        run = fs.get_run(run_id)
        assert run.data.params[PARAM_NAME] == ""

    def test_log_param_with_newline(self):
        param_name = "new param"
        param_value = "a string\nwith multiple\nlines"
        fs = FileStore(self.test_root)
        run_id = self.exp_data[FileStore.DEFAULT_EXPERIMENT_ID]["runs"][0]
        fs.log_param(run_id, Param(param_name, param_value))
        run = fs.get_run(run_id)
        assert run.data.params[param_name] == param_value

    def test_log_param_enforces_value_immutability(self):
        param_name = "new param"
        fs = FileStore(self.test_root)
        run_id = self.exp_data[FileStore.DEFAULT_EXPERIMENT_ID]["runs"][0]
        fs.log_param(run_id, Param(param_name, "value1"))
        # Duplicate calls to `log_param` with the same key and value should succeed
        fs.log_param(run_id, Param(param_name, "value1"))
        with pytest.raises(
            MlflowException, match="Changing param values is not allowed. Param with key="
        ) as e:
            fs.log_param(run_id, Param(param_name, "value2"))
        assert e.value.error_code == ErrorCode.Name(INVALID_PARAMETER_VALUE)
        run = fs.get_run(run_id)
        assert run.data.params[param_name] == "value1"

    def test_log_param_max_length_value(self):
        param_name = "new param"
        param_value = "x" * 500
        fs = FileStore(self.test_root)
        run_id = self.exp_data[FileStore.DEFAULT_EXPERIMENT_ID]["runs"][0]
        fs.log_param(run_id, Param(param_name, param_value))
        run = fs.get_run(run_id)
        assert run.data.params[param_name] == param_value
        with pytest.raises(MlflowException, match="exceeded length"):
            fs.log_param(run_id, Param(param_name, "x" * 1000))

    def test_weird_metric_names(self):
        WEIRD_METRIC_NAME = "this is/a weird/but valid metric"
        fs = FileStore(self.test_root)
        run_id = self.exp_data[FileStore.DEFAULT_EXPERIMENT_ID]["runs"][0]
        fs.log_metric(run_id, Metric(WEIRD_METRIC_NAME, 10, 1234, 0))
        run = fs.get_run(run_id)
        assert run.data.metrics[WEIRD_METRIC_NAME] == 10
        history = fs.get_metric_history(run_id, WEIRD_METRIC_NAME)
        assert len(history) == 1
        metric = history[0]
        assert metric.key == WEIRD_METRIC_NAME
        assert metric.value == 10
        assert metric.timestamp == 1234

    def test_weird_tag_names(self):
        WEIRD_TAG_NAME = "this is/a weird/but valid tag"
        fs = FileStore(self.test_root)
        run_id = self.exp_data[FileStore.DEFAULT_EXPERIMENT_ID]["runs"][0]
        fs.set_tag(run_id, RunTag(WEIRD_TAG_NAME, "Muhahaha!"))
        run = fs.get_run(run_id)
        assert run.data.tags[WEIRD_TAG_NAME] == "Muhahaha!"

    def test_set_experiment_tags(self):
        fs = FileStore(self.test_root)
        fs.set_experiment_tag(FileStore.DEFAULT_EXPERIMENT_ID, ExperimentTag("tag0", "value0"))
        fs.set_experiment_tag(FileStore.DEFAULT_EXPERIMENT_ID, ExperimentTag("tag1", "value1"))
        experiment = fs.get_experiment(FileStore.DEFAULT_EXPERIMENT_ID)
        assert len(experiment.tags) == 2
        assert experiment.tags["tag0"] == "value0"
        assert experiment.tags["tag1"] == "value1"
        # test that updating a tag works
        fs.set_experiment_tag(FileStore.DEFAULT_EXPERIMENT_ID, ExperimentTag("tag0", "value00000"))
        experiment = fs.get_experiment(FileStore.DEFAULT_EXPERIMENT_ID)
        assert experiment.tags["tag0"] == "value00000"
        assert experiment.tags["tag1"] == "value1"
        # test that setting a tag on 1 experiment does not impact another experiment.
        exp_id = None
        for exp in self.experiments:
            if exp != FileStore.DEFAULT_EXPERIMENT_ID:
                exp_id = exp
                break
        experiment = fs.get_experiment(exp_id)
        assert len(experiment.tags) == 0
        # setting a tag on different experiments maintains different values across experiments
        fs.set_experiment_tag(exp_id, ExperimentTag("tag1", "value11111"))
        experiment = fs.get_experiment(exp_id)
        assert len(experiment.tags) == 1
        assert experiment.tags["tag1"] == "value11111"
        experiment = fs.get_experiment(FileStore.DEFAULT_EXPERIMENT_ID)
        assert experiment.tags["tag0"] == "value00000"
        assert experiment.tags["tag1"] == "value1"
        # test can set multi-line tags
        fs.set_experiment_tag(exp_id, ExperimentTag("multiline_tag", "value2\nvalue2\nvalue2"))
        experiment = fs.get_experiment(exp_id)
        assert experiment.tags["multiline_tag"] == "value2\nvalue2\nvalue2"
        # test cannot set tags on deleted experiments
        fs.delete_experiment(exp_id)
        with pytest.raises(MlflowException, match="must be in the 'active'lifecycle_stage"):
            fs.set_experiment_tag(exp_id, ExperimentTag("should", "notset"))

    def test_set_tags(self):
        fs = FileStore(self.test_root)
        run_id = self.exp_data[FileStore.DEFAULT_EXPERIMENT_ID]["runs"][0]
        fs.set_tag(run_id, RunTag("tag0", "value0"))
        fs.set_tag(run_id, RunTag("tag1", "value1"))
        tags = fs.get_run(run_id).data.tags
        assert tags["tag0"] == "value0"
        assert tags["tag1"] == "value1"

        # Can overwrite tags.
        fs.set_tag(run_id, RunTag("tag0", "value2"))
        tags = fs.get_run(run_id).data.tags
        assert tags["tag0"] == "value2"
        assert tags["tag1"] == "value1"

        # Can set multiline tags.
        fs.set_tag(run_id, RunTag("multiline_tag", "value2\nvalue2\nvalue2"))
        tags = fs.get_run(run_id).data.tags
        assert tags["multiline_tag"] == "value2\nvalue2\nvalue2"

    def test_delete_tags(self):
        fs = FileStore(self.test_root)
        exp_id = self.experiments[random_int(0, len(self.experiments) - 1)]
        run_id = self.exp_data[exp_id]["runs"][0]
        fs.set_tag(run_id, RunTag("tag0", "value0"))
        fs.set_tag(run_id, RunTag("tag1", "value1"))
        tags = fs.get_run(run_id).data.tags
        assert tags["tag0"] == "value0"
        assert tags["tag1"] == "value1"
        fs.delete_tag(run_id, "tag0")
        new_tags = fs.get_run(run_id).data.tags
        assert "tag0" not in new_tags.keys()
        # test that you cannot delete tags that don't exist.
        with pytest.raises(MlflowException, match="No tag with name"):
            fs.delete_tag(run_id, "fakeTag")
        # test that you cannot delete tags for nonexistent runs
        with pytest.raises(MlflowException, match=r"Run .+ not found"):
            fs.delete_tag("random_id", "tag0")
        fs = FileStore(self.test_root)
        fs.delete_run(run_id)
        # test that you cannot delete tags for deleted runs.
        assert fs.get_run(run_id).info.lifecycle_stage == LifecycleStage.DELETED
        with pytest.raises(MlflowException, match="must be in 'active' lifecycle_stage"):
            fs.delete_tag(run_id, "tag0")

    def test_unicode_tag(self):
        fs = FileStore(self.test_root)
        run_id = self.exp_data[FileStore.DEFAULT_EXPERIMENT_ID]["runs"][0]
        value = "𝐼 𝓈𝑜𝓁𝑒𝓂𝓃𝓁𝓎 𝓈𝓌𝑒𝒶𝓇 𝓉𝒽𝒶𝓉 𝐼 𝒶𝓂 𝓊𝓅 𝓉𝑜 𝓃𝑜 𝑔𝑜𝑜𝒹"
        fs.set_tag(run_id, RunTag("message", value))
        tags = fs.get_run(run_id).data.tags
        assert tags["message"] == value

    def test_get_deleted_run(self):
        """
        Getting metrics/tags/params/run info should be allowed on deleted runs.
        """
        fs = FileStore(self.test_root)
        exp_id = self.experiments[random_int(0, len(self.experiments) - 1)]
        run_id = self.exp_data[exp_id]["runs"][0]
        fs.delete_run(run_id)
        assert fs.get_run(run_id)

    def test_set_deleted_run(self):
        """
        Setting metrics/tags/params/updating run info should not be allowed on deleted runs.
        """
        fs = FileStore(self.test_root)
        exp_id = self.experiments[random_int(0, len(self.experiments) - 1)]
        run_id = self.exp_data[exp_id]["runs"][0]
        fs.delete_run(run_id)

        assert fs.get_run(run_id).info.lifecycle_stage == LifecycleStage.DELETED
        match = "must be in 'active' lifecycle_stage"
        with pytest.raises(MlflowException, match=match):
            fs.set_tag(run_id, RunTag("a", "b"))
        with pytest.raises(MlflowException, match=match):
            fs.log_metric(run_id, Metric("a", 0.0, timestamp=0, step=0))
        with pytest.raises(MlflowException, match=match):
            fs.log_param(run_id, Param("a", "b"))

    def test_default_experiment_initialization(self):
        fs = FileStore(self.test_root)
        fs.delete_experiment(FileStore.DEFAULT_EXPERIMENT_ID)
        fs = FileStore(self.test_root)
        experiment = fs.get_experiment(FileStore.DEFAULT_EXPERIMENT_ID)
        assert experiment.lifecycle_stage == LifecycleStage.DELETED

    def test_malformed_experiment(self):
        fs = FileStore(self.test_root)
        exp_0 = fs.get_experiment(FileStore.DEFAULT_EXPERIMENT_ID)
        assert exp_0.experiment_id == FileStore.DEFAULT_EXPERIMENT_ID

        experiments = len(fs.search_experiments(view_type=ViewType.ALL))

        # delete metadata file.
        path = os.path.join(self.test_root, str(exp_0.experiment_id), "meta.yaml")
        os.remove(path)
        with pytest.raises(MissingConfigException, match="does not exist"):
            fs.get_experiment(FileStore.DEFAULT_EXPERIMENT_ID)

        assert len(fs.search_experiments(view_type=ViewType.ALL)) == experiments - 1

    def test_malformed_run(self):
        fs = FileStore(self.test_root)
        exp_0 = fs.get_experiment(FileStore.DEFAULT_EXPERIMENT_ID)
        all_runs = self._search(fs, exp_0.experiment_id)

        all_run_ids = self.exp_data[exp_0.experiment_id]["runs"]
        assert len(all_runs) == len(all_run_ids)

        # delete metadata file.
        bad_run_id = self.exp_data[exp_0.experiment_id]["runs"][0]
        path = os.path.join(self.test_root, str(exp_0.experiment_id), str(bad_run_id), "meta.yaml")
        os.remove(path)
        with pytest.raises(MissingConfigException, match="does not exist"):
            fs.get_run(bad_run_id)

        valid_runs = self._search(fs, exp_0.experiment_id)
        assert len(valid_runs) == len(all_runs) - 1

        for rid in all_run_ids:
            if rid != bad_run_id:
                fs.get_run(rid)

    def test_mismatching_experiment_id(self):
        fs = FileStore(self.test_root)
        exp_0 = fs.get_experiment(FileStore.DEFAULT_EXPERIMENT_ID)
        assert exp_0.experiment_id == FileStore.DEFAULT_EXPERIMENT_ID

        experiments = len(fs.search_experiments(view_type=ViewType.ALL))

        # mv experiment folder
        target = "1"
        path_orig = os.path.join(self.test_root, str(exp_0.experiment_id))
        path_new = os.path.join(self.test_root, str(target))
        os.rename(path_orig, path_new)

        with pytest.raises(MlflowException, match="Could not find experiment with ID"):
            fs.get_experiment(FileStore.DEFAULT_EXPERIMENT_ID)

        with pytest.raises(MlflowException, match="does not exist"):
            fs.get_experiment(target)
        assert len(fs.search_experiments(view_type=ViewType.ALL)) == experiments - 1

    def test_bad_experiment_id_recorded_for_run(self):
        fs = FileStore(self.test_root)
        exp_0 = fs.get_experiment(FileStore.DEFAULT_EXPERIMENT_ID)
        all_runs = self._search(fs, exp_0.experiment_id)

        all_run_ids = self.exp_data[exp_0.experiment_id]["runs"]
        assert len(all_runs) == len(all_run_ids)

        # change experiment pointer in run
        bad_run_id = str(self.exp_data[exp_0.experiment_id]["runs"][0])
        path = os.path.join(self.test_root, str(exp_0.experiment_id), bad_run_id)
        experiment_data = read_yaml(path, "meta.yaml")
        experiment_data["experiment_id"] = 1
        write_yaml(path, "meta.yaml", experiment_data, True)

        with pytest.raises(MlflowException, match="metadata is in invalid state"):
            fs.get_run(bad_run_id)

        valid_runs = self._search(fs, exp_0.experiment_id)
        assert len(valid_runs) == len(all_runs) - 1

        for rid in all_run_ids:
            if rid != bad_run_id:
                fs.get_run(rid)

    def test_log_batch(self):
        fs = FileStore(self.test_root)
        run = fs.create_run(
            experiment_id=FileStore.DEFAULT_EXPERIMENT_ID,
            user_id="user",
            start_time=0,
            tags=[],
            run_name="name",
        )
        run_id = run.info.run_id
        metric_entities = [Metric("m1", 0.87, 12345, 0), Metric("m2", 0.49, 12345, 0)]
        param_entities = [Param("p1", "p1val"), Param("p2", "p2val")]
        tag_entities = [RunTag("t1", "t1val"), RunTag("t2", "t2val")]
        fs.log_batch(
            run_id=run_id, metrics=metric_entities, params=param_entities, tags=tag_entities
        )
        self._verify_logged(fs, run_id, metric_entities, param_entities, tag_entities)

    def _create_run(self, fs):
        return fs.create_run(
            experiment_id=FileStore.DEFAULT_EXPERIMENT_ID,
            user_id="user",
            start_time=0,
            tags=[],
            run_name="name",
        )

    def test_log_batch_max_length_value(self):
        param_entities = [Param("long param", "x" * 500), Param("short param", "xyz")]
        expected_param_entities = [
            Param("long param", "x" * 500),
            Param("short param", "xyz"),
        ]
        fs = FileStore(self.test_root)
        run = self._create_run(fs)
        fs.log_batch(run.info.run_id, (), param_entities, ())
        self._verify_logged(fs, run.info.run_id, (), expected_param_entities, ())

        param_entities = [Param("long param", "x" * 1000), Param("short param", "xyz")]
        with pytest.raises(MlflowException, match="exceeded length"):
            fs.log_batch(run.info.run_id, (), param_entities, ())

    def test_log_batch_internal_error(self):
        # Verify that internal errors during log_batch result in MlflowExceptions
        fs = FileStore(self.test_root)
        run = self._create_run(fs)

        def _raise_exception_fn(*args, **kwargs):  # pylint: disable=unused-argument
            raise Exception("Some internal error")

        with mock.patch(
            FILESTORE_PACKAGE + ".FileStore._log_run_metric"
        ) as log_metric_mock, mock.patch(
            FILESTORE_PACKAGE + ".FileStore._log_run_param"
        ) as log_param_mock, mock.patch(
            FILESTORE_PACKAGE + ".FileStore._set_run_tag"
        ) as set_tag_mock:
            log_metric_mock.side_effect = _raise_exception_fn
            log_param_mock.side_effect = _raise_exception_fn
            set_tag_mock.side_effect = _raise_exception_fn
            for kwargs in [
                {"metrics": [Metric("a", 3, 1, 0)]},
                {"params": [Param("b", "c")]},
                {"tags": [RunTag("c", "d")]},
            ]:
                log_batch_kwargs = {"metrics": [], "params": [], "tags": []}
                log_batch_kwargs.update(kwargs)
                with pytest.raises(MlflowException, match="Some internal error") as e:
                    fs.log_batch(run.info.run_id, **log_batch_kwargs)
                assert e.value.error_code == ErrorCode.Name(INTERNAL_ERROR)

    def test_log_batch_nonexistent_run(self):
        fs = FileStore(self.test_root)
        nonexistent_uuid = uuid.uuid4().hex
        with pytest.raises(MlflowException, match=f"Run '{nonexistent_uuid}' not found") as e:
            fs.log_batch(nonexistent_uuid, [], [], [])
        assert e.value.error_code == ErrorCode.Name(RESOURCE_DOES_NOT_EXIST)

    def test_log_batch_params_idempotency(self):
        fs = FileStore(self.test_root)
        run = self._create_run(fs)
        params = [Param("p-key", "p-val")]
        fs.log_batch(run.info.run_id, metrics=[], params=params, tags=[])
        fs.log_batch(run.info.run_id, metrics=[], params=params, tags=[])
        self._verify_logged(fs, run.info.run_id, metrics=[], params=params, tags=[])

    def test_log_batch_tags_idempotency(self):
        fs = FileStore(self.test_root)
        run = self._create_run(fs)
        fs.log_batch(run.info.run_id, metrics=[], params=[], tags=[RunTag("t-key", "t-val")])
        fs.log_batch(run.info.run_id, metrics=[], params=[], tags=[RunTag("t-key", "t-val")])
        self._verify_logged(
            fs, run.info.run_id, metrics=[], params=[], tags=[RunTag("t-key", "t-val")]
        )

    def test_log_batch_allows_tag_overwrite(self):
        fs = FileStore(self.test_root)
        run = self._create_run(fs)
        fs.log_batch(run.info.run_id, metrics=[], params=[], tags=[RunTag("t-key", "val")])
        fs.log_batch(run.info.run_id, metrics=[], params=[], tags=[RunTag("t-key", "newval")])
        self._verify_logged(
            fs, run.info.run_id, metrics=[], params=[], tags=[RunTag("t-key", "newval")]
        )

    def test_log_batch_same_metric_repeated_single_req(self):
        fs = FileStore(self.test_root)
        run = self._create_run(fs)
        metric0 = Metric(key="metric-key", value=1, timestamp=2, step=0)
        metric1 = Metric(key="metric-key", value=2, timestamp=3, step=0)
        fs.log_batch(run.info.run_id, params=[], metrics=[metric0, metric1], tags=[])
        self._verify_logged(fs, run.info.run_id, params=[], metrics=[metric0, metric1], tags=[])

    def test_log_batch_same_metric_repeated_multiple_reqs(self):
        fs = FileStore(self.test_root)
        run = self._create_run(fs)
        metric0 = Metric(key="metric-key", value=1, timestamp=2, step=0)
        metric1 = Metric(key="metric-key", value=2, timestamp=3, step=0)
        fs.log_batch(run.info.run_id, params=[], metrics=[metric0], tags=[])
        self._verify_logged(fs, run.info.run_id, params=[], metrics=[metric0], tags=[])
        fs.log_batch(run.info.run_id, params=[], metrics=[metric1], tags=[])
        self._verify_logged(fs, run.info.run_id, params=[], metrics=[metric0, metric1], tags=[])

    def test_log_batch_allows_tag_overwrite_single_req(self):
        fs = FileStore(self.test_root)
        run = self._create_run(fs)
        tags = [RunTag("t-key", "val"), RunTag("t-key", "newval")]
        fs.log_batch(run.info.run_id, metrics=[], params=[], tags=tags)
        self._verify_logged(fs, run.info.run_id, metrics=[], params=[], tags=[tags[-1]])

    def test_log_batch_accepts_empty_payload(self):
        fs = FileStore(self.test_root)
        run = self._create_run(fs)
        fs.log_batch(run.info.run_id, metrics=[], params=[], tags=[])
        self._verify_logged(fs, run.info.run_id, metrics=[], params=[], tags=[])

    def test_log_batch_with_duplicate_params_errors_no_partial_write(self):
        fs = FileStore(self.test_root)
        run = self._create_run(fs)
        with pytest.raises(
            MlflowException, match="Duplicate parameter keys have been submitted"
        ) as e:
            fs.log_batch(
                run.info.run_id, metrics=[], params=[Param("a", "1"), Param("a", "2")], tags=[]
            )
        assert e.value.error_code == ErrorCode.Name(INVALID_PARAMETER_VALUE)
        self._verify_logged(fs, run.info.run_id, metrics=[], params=[], tags=[])<|MERGE_RESOLUTION|>--- conflicted
+++ resolved
@@ -157,33 +157,6 @@
         with pytest.raises(Exception, match=r"does not exist"):
             second_file_store._check_root_dir()
 
-<<<<<<< HEAD
-=======
-    def test_list_experiments(self):
-        fs = FileStore(self.test_root)
-        for exp in fs.list_experiments():
-            exp_id = exp.experiment_id
-            assert exp_id in self.experiments
-            self.assertEqual(exp.name, self.exp_data[exp_id]["name"])
-            self.assertEqual(exp.artifact_location, self.exp_data[exp_id]["artifact_location"])
-
-    def test_list_experiments_paginated(self):
-        fs = FileStore(self.test_root)
-        for _ in range(10):
-            fs.create_experiment(random_str(12))
-        exps1 = fs.list_experiments(max_results=4, page_token=None)
-        self.assertEqual(len(exps1), 4)
-        self.assertIsNotNone(exps1.token)
-        exps2 = fs.list_experiments(max_results=4, page_token=None)
-        self.assertEqual(len(exps2), 4)
-        self.assertIsNotNone(exps2.token)
-        self.assertNotEqual(exps1, exps2)
-        exps3 = fs.list_experiments(max_results=500, page_token=exps2.token)
-        self.assertLessEqual(len(exps3), 500)
-        if len(exps3) < 500:
-            self.assertIsNone(exps3.token)
-
->>>>>>> 8dfebe69
     def test_search_experiments_view_type(self):
         self.initialize()
         experiment_names = ["a", "b"]
@@ -497,22 +470,16 @@
 
         # delete it
         fs.delete_experiment(exp_id)
-<<<<<<< HEAD
         assert exp_id not in self._extract_ids(
             fs.search_experiments(view_type=ViewType.ACTIVE_ONLY)
         )
         assert exp_id in self._extract_ids(fs.search_experiments(view_type=ViewType.DELETED_ONLY))
         assert exp_id in self._extract_ids(fs.search_experiments(view_type=ViewType.ALL))
         self.assertEqual(fs.get_experiment(exp_id).lifecycle_stage, LifecycleStage.DELETED)
-=======
+
         deleted_exp1 = fs.get_experiment(exp_id)
-
-        assert exp_id not in self._extract_ids(fs.list_experiments(ViewType.ACTIVE_ONLY))
-        assert exp_id in self._extract_ids(fs.list_experiments(ViewType.DELETED_ONLY))
-        assert exp_id in self._extract_ids(fs.list_experiments(ViewType.ALL))
+        assert deleted_exp1.last_update_time > exp1.last_update_time
         self.assertEqual(deleted_exp1.lifecycle_stage, LifecycleStage.DELETED)
-        assert deleted_exp1.last_update_time > exp1.last_update_time
->>>>>>> 8dfebe69
 
         # restore it
         exp1 = fs.get_experiment(exp_id)
@@ -526,17 +493,11 @@
         restored_2 = fs.get_experiment_by_name(exp_name)
         self.assertEqual(restored_2.experiment_id, exp_id)
         self.assertEqual(restored_2.name, exp_name)
-<<<<<<< HEAD
         assert exp_id in self._extract_ids(fs.search_experiments(view_type=ViewType.ACTIVE_ONLY))
         assert exp_id not in self._extract_ids(
             fs.search_experiments(view_type=ViewType.DELETED_ONLY)
         )
         assert exp_id in self._extract_ids(fs.search_experiments(view_type=ViewType.ALL))
-=======
-        assert exp_id in self._extract_ids(fs.list_experiments(ViewType.ACTIVE_ONLY))
-        assert exp_id not in self._extract_ids(fs.list_experiments(ViewType.DELETED_ONLY))
-        assert exp_id in self._extract_ids(fs.list_experiments(ViewType.ALL))
->>>>>>> 8dfebe69
         self.assertEqual(fs.get_experiment(exp_id).lifecycle_stage, LifecycleStage.ACTIVE)
 
     def test_rename_experiment(self):
@@ -800,7 +761,6 @@
             self._verify_run(fs, run_id)
 
     def test_update_run_renames_run(self):
-<<<<<<< HEAD
         fs = FileStore(self.test_root)
         run_id = fs.create_run(
             experiment_id=FileStore.DEFAULT_EXPERIMENT_ID,
@@ -825,50 +785,6 @@
         fs.update_run_info(run_id, RunStatus.FINISHED, 1000, None)
         get_run = fs.get_run(run_id)
         assert get_run.info.run_name == "first name"
-=======
-        fs = FileStore(self.test_root)
-        run_id = fs.create_run(
-            experiment_id=FileStore.DEFAULT_EXPERIMENT_ID,
-            user_id="user",
-            start_time=0,
-            tags=[],
-            run_name="first name",
-        ).info.run_id
-        fs.update_run_info(run_id, RunStatus.FINISHED, 1000, "new name")
-        get_run = fs.get_run(run_id)
-        assert get_run.info.run_name == "new name"
-
-    def test_update_run_does_not_rename_run_with_none_name(self):
-        fs = FileStore(self.test_root)
-        run_id = fs.create_run(
-            experiment_id=FileStore.DEFAULT_EXPERIMENT_ID,
-            user_id="user",
-            start_time=0,
-            tags=[],
-            run_name="first name",
-        ).info.run_id
-        fs.update_run_info(run_id, RunStatus.FINISHED, 1000, None)
-        get_run = fs.get_run(run_id)
-        assert get_run.info.run_name == "first name"
-
-    def test_list_run_infos(self):
-        fs = FileStore(self.test_root)
-        for exp_id in self.experiments:
-            run_infos = fs.list_run_infos(exp_id, run_view_type=ViewType.ALL)
-            for run_info in run_infos:
-                run_id = run_info.run_id
-                dict_run_info = self.run_data[run_id]
-                dict_run_info.pop("metrics")
-                dict_run_info.pop("params")
-                dict_run_info.pop("tags")
-                dict_run_info["lifecycle_stage"] = LifecycleStage.ACTIVE
-                dict_run_info["status"] = RunStatus.to_string(dict_run_info["status"])
-                # get a copy of run_info as we need to remove the `deleted_time`
-                # key without actually deleting it from self.run_data
-                _dict_run_info = dict_run_info.copy()
-                _dict_run_info.pop("deleted_time")
-                self.assertEqual(_dict_run_info, dict(run_info))
->>>>>>> 8dfebe69
 
     def test_log_metric_allows_multiple_values_at_same_step_and_run_data_uses_max_step_value(self):
         fs = FileStore(self.test_root)
