--- conflicted
+++ resolved
@@ -810,212 +810,6 @@
         )
 
 
-<<<<<<< HEAD
-        run_id = fs.create_run(
-            experiment_id=FileStore.DEFAULT_EXPERIMENT_ID,
-            user_id="user",
-            start_time=0,
-            run_name=None,
-            tags=[RunTag(MLFLOW_RUN_NAME, "test")],
-        ).info.run_id
-        run = fs.get_run(run_id)
-        assert run.info.run_name == "test"
-
-        with pytest.raises(
-            MlflowException,
-            match=re.escape(
-                "Both 'run_name' argument and 'mlflow.runName' tag are specified, but with "
-                "different values (run_name='my name', mlflow.runName='test')."
-            ),
-        ):
-            fs.create_run(
-                experiment_id=FileStore.DEFAULT_EXPERIMENT_ID,
-                user_id="user",
-                start_time=0,
-                run_name="my name",
-                tags=[RunTag(MLFLOW_RUN_NAME, "test")],
-            )
-
-    def _experiment_id_edit_func(self, old_dict):
-        old_dict["experiment_id"] = int(old_dict["experiment_id"])
-        return old_dict
-
-    def _verify_run(self, fs, run_id):
-        run = fs.get_run(run_id)
-        run_info = self.run_data[run_id]
-        run_info.pop("metrics", None)
-        run_info.pop("params", None)
-        run_info.pop("tags", None)
-        run_info.pop("deleted_time", None)
-        run_info["lifecycle_stage"] = LifecycleStage.ACTIVE
-        run_info["status"] = RunStatus.to_string(run_info["status"])
-        # get a copy of run_info as we need to remove the `deleted_time`
-        # key without actually deleting it from self.run_data
-        _run_info = run_info.copy()
-        _run_info.pop("deleted_time", None)
-        assert _run_info == dict(run.info)
-
-    def test_get_run(self):
-        fs = FileStore(self.test_root)
-        for exp_id in self.experiments:
-            runs = self.exp_data[exp_id]["runs"]
-            for run_id in runs:
-                self._verify_run(fs, run_id)
-
-    def test_get_run_returns_name_in_info(self):
-        fs = FileStore(self.test_root)
-        run_id = fs.create_run(
-            experiment_id=FileStore.DEFAULT_EXPERIMENT_ID,
-            user_id="user",
-            start_time=0,
-            tags=[],
-            run_name="my name",
-        ).info.run_id
-
-        get_run = fs.get_run(run_id)
-        assert get_run.info.run_name == "my name"
-
-    def test_get_run_retries_for_transient_empty_yaml_read(self):
-        fs = FileStore(self.test_root)
-        run = self._create_run(fs)
-
-        mock_empty_call_count = 0
-
-        def mock_read_yaml_impl(*args, **kwargs):
-            nonlocal mock_empty_call_count
-            if mock_empty_call_count < 2:
-                mock_empty_call_count += 1
-                return None
-            else:
-                return read_yaml(*args, **kwargs)
-
-        with mock.patch(
-            "mlflow.store.tracking.file_store.read_yaml", side_effect=mock_read_yaml_impl
-        ) as mock_read_yaml:
-            fetched_run = fs.get_run(run.info.run_id)
-            assert fetched_run.info.run_id == run.info.run_id
-            assert fetched_run.info.artifact_uri == run.info.artifact_uri
-            assert mock_read_yaml.call_count == 3
-
-    def test_get_run_int_experiment_id_backcompat(self):
-        fs = FileStore(self.test_root)
-        exp_id = FileStore.DEFAULT_EXPERIMENT_ID
-        run_id = self.exp_data[exp_id]["runs"][0]
-        root_dir = os.path.join(self.test_root, exp_id, run_id)
-        with safe_edit_yaml(root_dir, "meta.yaml", self._experiment_id_edit_func):
-            self._verify_run(fs, run_id)
-
-    def test_update_run_renames_run(self):
-        fs = FileStore(self.test_root)
-        run_id = fs.create_run(
-            experiment_id=FileStore.DEFAULT_EXPERIMENT_ID,
-            user_id="user",
-            start_time=0,
-            tags=[],
-            run_name="first name",
-        ).info.run_id
-        fs.update_run_info(run_id, RunStatus.FINISHED, 0, 1000, "new name")
-        get_run = fs.get_run(run_id)
-        assert get_run.info.run_name == "new name"
-
-    def test_update_run_does_not_rename_run_with_none_name(self):
-        fs = FileStore(self.test_root)
-        run_id = fs.create_run(
-            experiment_id=FileStore.DEFAULT_EXPERIMENT_ID,
-            user_id="user",
-            start_time=0,
-            tags=[],
-            run_name="first name",
-        ).info.run_id
-        fs.update_run_info(run_id, RunStatus.FINISHED, 0, 1000, None)
-        get_run = fs.get_run(run_id)
-        assert get_run.info.run_name == "first name"
-
-    def test_log_metric_allows_multiple_values_at_same_step_and_run_data_uses_max_step_value(self):
-        fs = FileStore(self.test_root)
-        run_id = self._create_run(fs).info.run_id
-
-        metric_name = "test-metric-1"
-        # Check that we get the max of (step, timestamp, value) in that order
-        tuples_to_log = [
-            (0, 100, 1000),
-            (3, 40, 100),  # larger step wins even though it has smaller value
-            (3, 50, 10),  # larger timestamp wins even though it has smaller value
-            (3, 50, 20),  # tiebreak by max value
-            (3, 50, 20),  # duplicate metrics with same (step, timestamp, value) are ok
-            # verify that we can log steps out of order / negative steps
-            (-3, 900, 900),
-            (-1, 800, 800),
-        ]
-        for step, timestamp, value in reversed(tuples_to_log):
-            fs.log_metric(run_id, Metric(metric_name, value, timestamp, step))
-
-        metric_history = fs.get_metric_history(run_id, metric_name)
-        logged_tuples = [(m.step, m.timestamp, m.value) for m in metric_history]
-        assert set(logged_tuples) == set(tuples_to_log)
-
-        run_data = fs.get_run(run_id).data
-        run_metrics = run_data.metrics
-        assert len(run_metrics) == 1
-        assert run_metrics[metric_name] == 20
-        metric_obj = run_data._metric_objs[0]
-        assert metric_obj.key == metric_name
-        assert metric_obj.step == 3
-        assert metric_obj.timestamp == 50
-        assert metric_obj.value == 20
-
-    def test_log_metric_with_non_numeric_value_raises_exception(self):
-        fs = FileStore(self.test_root)
-        run_id = self._create_run(fs).info.run_id
-        with pytest.raises(MlflowException, match=r"Got invalid value string for metric"):
-            fs.log_metric(run_id, Metric("test", "string", 0, 0))
-
-    def test_get_all_metrics(self):
-        fs = FileStore(self.test_root)
-        for exp_id in self.experiments:
-            runs = self.exp_data[exp_id]["runs"]
-            for run_id in runs:
-                run_info = self.run_data[run_id]
-                metrics = fs.get_all_metrics(run_id)
-                metrics_dict = run_info.pop("metrics")
-                for metric in metrics:
-                    expected_timestamp, expected_value = max(metrics_dict[metric.key])
-                    assert metric.timestamp == expected_timestamp
-                    assert metric.value == expected_value
-
-    def test_get_metric_history(self):
-        fs = FileStore(self.test_root)
-        for exp_id in self.experiments:
-            runs = self.exp_data[exp_id]["runs"]
-            for run_id in runs:
-                run_info = self.run_data[run_id]
-                metrics = run_info.pop("metrics")
-                for metric_name, values in metrics.items():
-                    metric_history = fs.get_metric_history(run_id, metric_name)
-                    sorted_values = sorted(values, reverse=True)
-                    for metric in metric_history:
-                        timestamp, metric_value = sorted_values.pop()
-                        assert metric.timestamp == timestamp
-                        assert metric.key == metric_name
-                        assert metric.value == metric_value
-
-    def test_get_metric_history_paginated_request_raises(self):
-        fs = FileStore(self.test_root)
-        with pytest.raises(
-            MlflowException,
-            match="The FileStore backend does not support pagination for the `get_metric_history` "
-            "API.",
-        ):
-            fs.get_metric_history("fake_run", "fake_metric", max_results=50, page_token="42")
-
-    def _search(
-        self,
-        fs,
-        experiment_id,
-        filter_str=None,
-        run_view_type=ViewType.ALL,
-        max_results=SEARCH_MAX_RESULTS_DEFAULT,
-=======
 def _experiment_id_edit_func(old_dict):
     old_dict["experiment_id"] = int(old_dict["experiment_id"])
     return old_dict
@@ -1103,7 +897,7 @@
         tags=[],
         run_name="first name",
     ).info.run_id
-    store.update_run_info(run_id, RunStatus.FINISHED, 1000, "new name")
+    store.update_run_info(run_id, RunStatus.FINISHED, 0, 1000, "new name")
     get_run = store.get_run(run_id)
     assert get_run.info.run_name == "new name"
 
@@ -1116,7 +910,7 @@
         tags=[],
         run_name="first name",
     ).info.run_id
-    store.update_run_info(run_id, RunStatus.FINISHED, 1000, None)
+    store.update_run_info(run_id, RunStatus.FINISHED, 0, 1000, None)
     get_run = store.get_run(run_id)
     assert get_run.info.run_name == "first name"
 
@@ -1208,26 +1002,9 @@
         MlflowException,
         match="The FileStore backend does not support pagination for the `get_metric_history` "
         "API.",
->>>>>>> 7f75f548
     ):
         store.get_metric_history("fake_run", "fake_metric", max_results=50, page_token="42")
 
-<<<<<<< HEAD
-        fs.update_run_info(
-            run1.info.run_id,
-            RunStatus.FINISHED,
-            start_time=run1.info.start_time,
-            end_time=run1.info.end_time,
-            run_name="new_run_name1",
-        )
-        result = fs.search_runs(
-            [exp_id],
-            filter_string="attributes.run_name = 'new_run_name1'",
-            run_view_type=ViewType.ACTIVE_ONLY,
-        )
-        assert [r.info.run_id for r in result] == [run1.info.run_id]
-=======
->>>>>>> 7f75f548
 
 def _search(
     fs,
@@ -1351,10 +1128,11 @@
     store.update_run_info(
         run1.info.run_id,
         RunStatus.FINISHED,
-        end_time=run1.info.end_time,
-        run_name="new_run_name1",
-    )
-    result = store.search_runs(
+        start_time=run1.info.start_time,
+            end_time=run1.info.end_time,
+            run_name="new_run_name1",
+        )
+        result = store.search_runs(
         [exp_id],
         filter_string="attributes.run_name = 'new_run_name1'",
         run_view_type=ViewType.ACTIVE_ONLY,
@@ -2003,96 +1781,6 @@
     assert e.value.error_code == ErrorCode.Name(INVALID_PARAMETER_VALUE)
     _verify_logged(store, run.info.run_id, metrics=[], params=[], tags=[])
 
-<<<<<<< HEAD
-    def test_log_batch_same_metric_repeated_single_req(self):
-        fs = FileStore(self.test_root)
-        run = self._create_run(fs)
-        metric0 = Metric(key="metric-key", value=1, timestamp=2, step=0)
-        metric1 = Metric(key="metric-key", value=2, timestamp=3, step=0)
-        fs.log_batch(run.info.run_id, params=[], metrics=[metric0, metric1], tags=[])
-        self._verify_logged(fs, run.info.run_id, params=[], metrics=[metric0, metric1], tags=[])
-
-    def test_log_batch_same_metric_repeated_multiple_reqs(self):
-        fs = FileStore(self.test_root)
-        run = self._create_run(fs)
-        metric0 = Metric(key="metric-key", value=1, timestamp=2, step=0)
-        metric1 = Metric(key="metric-key", value=2, timestamp=3, step=0)
-        fs.log_batch(run.info.run_id, params=[], metrics=[metric0], tags=[])
-        self._verify_logged(fs, run.info.run_id, params=[], metrics=[metric0], tags=[])
-        fs.log_batch(run.info.run_id, params=[], metrics=[metric1], tags=[])
-        self._verify_logged(fs, run.info.run_id, params=[], metrics=[metric0, metric1], tags=[])
-
-    def test_log_batch_allows_tag_overwrite_single_req(self):
-        fs = FileStore(self.test_root)
-        run = self._create_run(fs)
-        tags = [RunTag("t-key", "val"), RunTag("t-key", "newval")]
-        fs.log_batch(run.info.run_id, metrics=[], params=[], tags=tags)
-        self._verify_logged(fs, run.info.run_id, metrics=[], params=[], tags=[tags[-1]])
-
-    def test_log_batch_accepts_empty_payload(self):
-        fs = FileStore(self.test_root)
-        run = self._create_run(fs)
-        fs.log_batch(run.info.run_id, metrics=[], params=[], tags=[])
-        self._verify_logged(fs, run.info.run_id, metrics=[], params=[], tags=[])
-
-    def test_log_batch_with_duplicate_params_errors_no_partial_write(self):
-        fs = FileStore(self.test_root)
-        run = self._create_run(fs)
-        with pytest.raises(
-            MlflowException, match="Duplicate parameter keys have been submitted"
-        ) as e:
-            fs.log_batch(
-                run.info.run_id, metrics=[], params=[Param("a", "1"), Param("a", "2")], tags=[]
-            )
-        assert e.value.error_code == ErrorCode.Name(INVALID_PARAMETER_VALUE)
-        self._verify_logged(fs, run.info.run_id, metrics=[], params=[], tags=[])
-
-    def test_update_run_name(self):
-        fs = FileStore(self.test_root)
-        run = self._create_run(fs)
-        run_id = run.info.run_id
-
-        assert run.info.run_name == "name"
-        assert run.data.tags.get(MLFLOW_RUN_NAME) == "name"
-
-        fs.update_run_info(run_id, RunStatus.FINISHED, 0, 100, "new name")
-        run = fs.get_run(run_id)
-        assert run.info.run_name == "new name"
-        assert run.data.tags.get(MLFLOW_RUN_NAME) == "new name"
-
-        fs.update_run_info(run_id, RunStatus.FINISHED, 0, 100, None)
-        run = fs.get_run(run_id)
-        assert run.info.run_name == "new name"
-        assert run.data.tags.get(MLFLOW_RUN_NAME) == "new name"
-
-        fs.delete_tag(run_id, MLFLOW_RUN_NAME)
-        run = fs.get_run(run_id)
-        assert run.info.run_name == "new name"
-        assert run.data.tags.get(MLFLOW_RUN_NAME) is None
-
-        fs.update_run_info(run_id, RunStatus.FINISHED, 0, 100, "another name")
-        run = fs.get_run(run_id)
-        assert run.data.tags.get(MLFLOW_RUN_NAME) == "another name"
-        assert run.info.run_name == "another name"
-
-        fs.set_tag(run_id, RunTag(MLFLOW_RUN_NAME, "yet another name"))
-        run = fs.get_run(run_id)
-        assert run.info.run_name == "yet another name"
-        assert run.data.tags.get(MLFLOW_RUN_NAME) == "yet another name"
-
-        fs.log_batch(run_id, metrics=[], params=[], tags=[RunTag(MLFLOW_RUN_NAME, "batch name")])
-        run = fs.get_run(run_id)
-        assert run.info.run_name == "batch name"
-        assert run.data.tags.get(MLFLOW_RUN_NAME) == "batch name"
-
-    def test_get_metric_history_on_non_existent_metric_key(self):
-        file_store = FileStore(self.test_root)
-        run = self._create_run(file_store)
-        run_id = run.info.run_id
-        test_metrics = file_store.get_metric_history(run_id, "test_metric")
-        assert isinstance(test_metrics, PagedList)
-        assert test_metrics == []
-=======
 
 def test_update_run_name(store):
     run = store.create_run(
@@ -2107,12 +1795,12 @@
     assert run.info.run_name == "name"
     assert run.data.tags.get(MLFLOW_RUN_NAME) == "name"
 
-    store.update_run_info(run_id, RunStatus.FINISHED, 100, "new name")
+    store.update_run_info(run_id, RunStatus.FINISHED, 0, 100, "new name")
     run = store.get_run(run_id)
     assert run.info.run_name == "new name"
     assert run.data.tags.get(MLFLOW_RUN_NAME) == "new name"
 
-    store.update_run_info(run_id, RunStatus.FINISHED, 100, None)
+    store.update_run_info(run_id, RunStatus.FINISHED, 0, 100, None)
     run = store.get_run(run_id)
     assert run.info.run_name == "new name"
     assert run.data.tags.get(MLFLOW_RUN_NAME) == "new name"
@@ -2122,7 +1810,7 @@
     assert run.info.run_name == "new name"
     assert run.data.tags.get(MLFLOW_RUN_NAME) is None
 
-    store.update_run_info(run_id, RunStatus.FINISHED, 100, "another name")
+    store.update_run_info(run_id, RunStatus.FINISHED, 0, 100, "another name")
     run = store.get_run(run_id)
     assert run.data.tags.get(MLFLOW_RUN_NAME) == "another name"
     assert run.info.run_name == "another name"
@@ -2150,7 +1838,6 @@
     test_metrics = store.get_metric_history(run_id, "test_metric")
     assert isinstance(test_metrics, PagedList)
     assert test_metrics == []
->>>>>>> 7f75f548
 
 
 def test_experiment_with_default_root_artifact_uri(tmp_path):
