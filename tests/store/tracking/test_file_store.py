import hashlib
import json
import os
import posixpath
import random
import re
import shutil
import time
import uuid
from copy import deepcopy
from pathlib import Path
from typing import NamedTuple
from unittest import mock

import pytest

import mlflow
from mlflow.entities import (
    AssessmentSource,
    AssessmentSourceType,
    Dataset,
    DatasetInput,
    Expectation,
    ExperimentTag,
    Feedback,
    InputTag,
    LifecycleStage,
    Metric,
    Param,
    RunData,
    RunStatus,
    RunTag,
    ViewType,
    _DatasetSummary,
)
from mlflow.entities.trace_info_v2 import TraceInfoV2
from mlflow.entities.trace_status import TraceStatus
from mlflow.exceptions import MissingConfigException, MlflowException
from mlflow.models import Model
from mlflow.protos.databricks_pb2 import (
    INTERNAL_ERROR,
    INVALID_PARAMETER_VALUE,
    RESOURCE_DOES_NOT_EXIST,
    ErrorCode,
)
from mlflow.store.entities.paged_list import PagedList
from mlflow.store.tracking import SEARCH_MAX_RESULTS_DEFAULT
from mlflow.store.tracking.file_store import FileStore
from mlflow.tracing.constant import (
    MAX_CHARS_IN_TRACE_INFO_TAGS_VALUE,
    TraceMetadataKey,
    TraceTagKey,
)
from mlflow.tracking._tracking_service.utils import _use_tracking_uri
from mlflow.utils.file_utils import TempDir, path_to_local_file_uri
from mlflow.utils.mlflow_tags import (
    MLFLOW_DATASET_CONTEXT,
    MLFLOW_LOGGED_MODELS,
    MLFLOW_RUN_NAME,
)
from mlflow.utils.name_utils import _EXPERIMENT_ID_FIXED_WIDTH, _GENERATOR_PREDICATES
from mlflow.utils.os import is_windows
from mlflow.utils.time import get_current_time_millis
from mlflow.utils.uri import append_to_uri_path
from mlflow.utils.validation import MAX_EXPERIMENT_NAME_LENGTH
from mlflow.utils.yaml_utils import read_yaml, safe_edit_yaml, write_yaml

from tests.helper_functions import random_int, random_str

FILESTORE_PACKAGE = "mlflow.store.tracking.file_store"


@pytest.fixture
def store(tmp_path):
    return FileStore(str(tmp_path.joinpath("mlruns")))


@pytest.fixture
def store_and_trace_info(store):
    exp_id = store.create_experiment("test")
    timestamp_ms = get_current_time_millis()
    return store, store.start_trace(exp_id, timestamp_ms, {}, {})


class TraceInfos(NamedTuple):
    trace_infos: list[TraceInfoV2]
    store: FileStore
    exp_id: str
    request_ids: list[str]
    timestamps: list[int]


@pytest.fixture
def generate_trace_infos(store):
    exp_id = store.create_experiment("test")
    timestamps = list(range(0, 100, 10))
    trace_infos = []
    request_ids = []
    for i, timestamp in enumerate(timestamps):
        trace_info = store.start_trace(
            exp_id,
            timestamp,
            {},
            {TraceTagKey.TRACE_NAME: f"trace_{i}", "test_tag": f"tag_{i}"},
        )
        trace_infos.append(trace_info)
        request_ids.append(trace_info.request_id)
    return TraceInfos(trace_infos, store, exp_id, request_ids, timestamps)


def create_experiments(store, experiment_names):
    ids = []
    for name in experiment_names:
        # ensure that the field `creation_time` is distinct for search ordering
        time.sleep(0.001)
        ids.append(store.create_experiment(name))
    return ids


def test_valid_root(store):
    store._check_root_dir()
    shutil.rmtree(store.root_directory)
    with pytest.raises(Exception, match=r"does not exist"):
        store._check_root_dir()


def test_attempting_to_remove_default_experiment(store):
    def _is_default_in_experiments(view_type):
        search_result = store.search_experiments(view_type=view_type)
        ids = [experiment.experiment_id for experiment in search_result]
        return FileStore.DEFAULT_EXPERIMENT_ID in ids

    assert _is_default_in_experiments(ViewType.ACTIVE_ONLY)

    # Ensure experiment deletion of default id raises
    with pytest.raises(MlflowException, match="Cannot delete the default experiment"):
        store.delete_experiment(FileStore.DEFAULT_EXPERIMENT_ID)


def test_search_experiments_view_type(store):
    experiment_names = ["a", "b"]
    experiment_ids = create_experiments(store, experiment_names)
    store.delete_experiment(experiment_ids[1])

    experiments = store.search_experiments(view_type=ViewType.ACTIVE_ONLY)
    assert [e.name for e in experiments] == ["a", "Default"]
    experiments = store.search_experiments(view_type=ViewType.DELETED_ONLY)
    assert [e.name for e in experiments] == ["b"]
    experiments = store.search_experiments(view_type=ViewType.ALL)
    assert [e.name for e in experiments] == ["b", "a", "Default"]


def test_search_experiments_filter_by_attribute(store):
    experiment_names = ["a", "ab", "Abc"]
    create_experiments(store, experiment_names)

    experiments = store.search_experiments(filter_string="name = 'a'")
    assert [e.name for e in experiments] == ["a"]
    experiments = store.search_experiments(filter_string="attribute.name = 'a'")
    assert [e.name for e in experiments] == ["a"]
    experiments = store.search_experiments(filter_string="attribute.`name` = 'a'")
    assert [e.name for e in experiments] == ["a"]
    experiments = store.search_experiments(filter_string="attribute.`name` != 'a'")
    assert [e.name for e in experiments] == ["Abc", "ab", "Default"]
    experiments = store.search_experiments(filter_string="name LIKE 'a%'")
    assert [e.name for e in experiments] == ["ab", "a"]
    experiments = store.search_experiments(
        filter_string="name ILIKE 'a%'", order_by=["last_update_time asc"]
    )
    assert [e.name for e in experiments] == ["a", "ab", "Abc"]
    experiments = store.search_experiments(filter_string="name ILIKE 'a%'")
    assert [e.name for e in experiments] == ["Abc", "ab", "a"]
    experiments = store.search_experiments(filter_string="name ILIKE 'a%' AND name ILIKE '%b'")
    assert [e.name for e in experiments] == ["ab"]


def test_search_experiments_filter_by_time_attribute(store):
    # Sleep to ensure that the first experiment has a different creation_time than the default
    # experiment and eliminate flakiness.
    time.sleep(0.001)
    time_before_create1 = get_current_time_millis()
    exp_id1 = store.create_experiment("1")
    exp1 = store.get_experiment(exp_id1)
    time.sleep(0.001)
    time_before_create2 = get_current_time_millis()
    exp_id2 = store.create_experiment("2")
    exp2 = store.get_experiment(exp_id2)

    experiments = store.search_experiments(filter_string=f"creation_time = {exp1.creation_time}")
    assert [e.experiment_id for e in experiments] == [exp_id1]

    experiments = store.search_experiments(filter_string=f"creation_time != {exp1.creation_time}")
    assert [e.experiment_id for e in experiments] == [
        exp_id2,
        store.DEFAULT_EXPERIMENT_ID,
    ]

    experiments = store.search_experiments(filter_string=f"creation_time >= {time_before_create1}")
    assert [e.experiment_id for e in experiments] == [exp_id2, exp_id1]

    experiments = store.search_experiments(filter_string=f"creation_time < {time_before_create2}")
    assert [e.experiment_id for e in experiments] == [
        exp_id1,
        store.DEFAULT_EXPERIMENT_ID,
    ]

    now = get_current_time_millis()
    experiments = store.search_experiments(filter_string=f"creation_time > {now}")
    assert experiments == []

    time.sleep(0.001)
    time_before_rename = get_current_time_millis()
    store.rename_experiment(exp_id1, "new_name")
    experiments = store.search_experiments(
        filter_string=f"last_update_time >= {time_before_rename}"
    )
    assert [e.experiment_id for e in experiments] == [exp_id1]

    experiments = store.search_experiments(
        filter_string=f"last_update_time <= {get_current_time_millis()}"
    )
    assert {e.experiment_id for e in experiments} == {
        exp_id1,
        exp_id2,
        store.DEFAULT_EXPERIMENT_ID,
    }

    experiments = store.search_experiments(
        filter_string=f"last_update_time = {exp2.last_update_time}"
    )
    assert [e.experiment_id for e in experiments] == [exp_id2]


def test_search_experiments_filter_by_attribute_and_tag(store):
    store.create_experiment("exp1", tags=[ExperimentTag("a", "1"), ExperimentTag("b", "2")])
    store.create_experiment("exp2", tags=[ExperimentTag("a", "3"), ExperimentTag("b", "4")])
    experiments = store.search_experiments(filter_string="name ILIKE 'exp%' AND tag.a = '1'")
    assert [e.name for e in experiments] == ["exp1"]


def test_search_experiments_filter_by_tag(store):
    experiments = [
        ("exp1", [ExperimentTag("key", "value")]),
        ("exp2", [ExperimentTag("key", "vaLue")]),
        ("exp3", [ExperimentTag("k e y", "value")]),
    ]
    for name, tags in experiments:
        # sleep to enforce deterministic ordering based on last_update_time (creation_time due to
        # no mutation of experiment state)
        time.sleep(0.001)
        store.create_experiment(name, tags=tags)

    experiments = store.search_experiments(filter_string="tag.key = 'value'")
    assert [e.name for e in experiments] == ["exp1"]
    experiments = store.search_experiments(filter_string="tag.`k e y` = 'value'")
    assert [e.name for e in experiments] == ["exp3"]
    experiments = store.search_experiments(filter_string="tag.\"k e y\" = 'value'")
    assert [e.name for e in experiments] == ["exp3"]
    experiments = store.search_experiments(filter_string="tag.key != 'value'")
    assert [e.name for e in experiments] == ["exp2"]
    experiments = store.search_experiments(filter_string="tag.key LIKE 'val%'")
    assert [e.name for e in experiments] == ["exp1"]
    experiments = store.search_experiments(filter_string="tag.key LIKE '%Lue'")
    assert [e.name for e in experiments] == ["exp2"]
    experiments = store.search_experiments(filter_string="tag.key ILIKE '%alu%'")
    assert [e.name for e in experiments] == ["exp2", "exp1"]
    experiments = store.search_experiments(
        filter_string="tag.key LIKE 'va%' AND tags.key LIKE '%Lue'"
    )
    assert [e.name for e in experiments] == ["exp2"]


def test_search_experiments_order_by(store):
    experiment_names = ["x", "y", "z"]
    create_experiments(store, experiment_names)

    # Test the case where an experiment does not have a creation time by simulating a time of
    # `None`. This is applicable to experiments created in older versions of MLflow where the
    # `creation_time` attribute did not exist
    with mock.patch(
        "mlflow.store.tracking.file_store.get_current_time_millis",
        return_value=None,
    ):
        store.create_experiment("n")

    experiments = store.search_experiments(order_by=["name"])
    assert [e.name for e in experiments] == ["Default", "n", "x", "y", "z"]

    experiments = store.search_experiments(order_by=["name ASC"])
    assert [e.name for e in experiments] == ["Default", "n", "x", "y", "z"]

    experiments = store.search_experiments(order_by=["name DESC"])
    assert [e.name for e in experiments] == ["z", "y", "x", "n", "Default"]

    experiments = store.search_experiments(order_by=["creation_time DESC"])
    assert [e.name for e in experiments] == ["z", "y", "x", "Default", "n"]

    experiments = store.search_experiments(order_by=["creation_time ASC"])
    assert [e.name for e in experiments] == ["Default", "x", "y", "z", "n"]

    experiments = store.search_experiments(order_by=["name", "last_update_time asc"])
    assert [e.name for e in experiments] == ["Default", "n", "x", "y", "z"]


def test_search_experiments_order_by_time_attribute(store):
    # Sleep to ensure that the first experiment has a different creation_time than the default
    # experiment and eliminate flakiness.
    time.sleep(0.001)
    exp_id1 = store.create_experiment("1")
    time.sleep(0.001)
    exp_id2 = store.create_experiment("2")

    experiments = store.search_experiments(order_by=["creation_time"])
    assert [e.experiment_id for e in experiments] == [
        store.DEFAULT_EXPERIMENT_ID,
        exp_id1,
        exp_id2,
    ]

    experiments = store.search_experiments(order_by=["creation_time DESC"])
    assert [e.experiment_id for e in experiments] == [
        exp_id2,
        exp_id1,
        store.DEFAULT_EXPERIMENT_ID,
    ]

    experiments = store.search_experiments(order_by=["last_update_time"])
    assert [e.experiment_id for e in experiments] == [
        store.DEFAULT_EXPERIMENT_ID,
        exp_id1,
        exp_id2,
    ]

    time.sleep(0.001)
    store.rename_experiment(exp_id1, "new_name")
    experiments = store.search_experiments(order_by=["last_update_time"])
    assert [e.experiment_id for e in experiments] == [
        store.DEFAULT_EXPERIMENT_ID,
        exp_id2,
        exp_id1,
    ]


def test_search_experiments_max_results(store):
    experiment_names = list(map(str, range(9)))
    create_experiments(store, experiment_names)
    reversed_experiment_names = experiment_names[::-1]

    experiments = store.search_experiments()
    assert [e.name for e in experiments] == reversed_experiment_names + ["Default"]
    experiments = store.search_experiments(max_results=3)
    assert [e.name for e in experiments] == reversed_experiment_names[:3]


def test_search_experiments_max_results_validation(store):
    with pytest.raises(
        MlflowException,
        match=r"Invalid value None for parameter 'max_results' supplied. "
        r"It must be a positive integer",
    ):
        store.search_experiments(max_results=None)
    with pytest.raises(
        MlflowException,
        match=r"Invalid value 0 for parameter 'max_results' supplied. "
        r"It must be a positive integer",
    ):
        store.search_experiments(max_results=0)
    with pytest.raises(
        MlflowException,
        match=r"Invalid value 1000000 for parameter 'max_results' supplied. "
        r"It must be at most 50000",
    ):
        store.search_experiments(max_results=1_000_000)


def test_search_experiments_pagination(store):
    experiment_names = list(map(str, range(9)))
    create_experiments(store, experiment_names)
    reversed_experiment_names = experiment_names[::-1]

    experiments = store.search_experiments(max_results=4)
    assert [e.name for e in experiments] == reversed_experiment_names[:4]
    assert experiments.token is not None

    experiments = store.search_experiments(max_results=4, page_token=experiments.token)
    assert [e.name for e in experiments] == reversed_experiment_names[4:8]
    assert experiments.token is not None

    experiments = store.search_experiments(max_results=4, page_token=experiments.token)
    assert [e.name for e in experiments] == reversed_experiment_names[8:] + ["Default"]
    assert experiments.token is None


def _verify_experiment(fs, exp_id, exp_data):
    exp = fs.get_experiment(exp_id)
    assert exp.experiment_id == exp_id
    assert exp.name == exp_data[exp_id]["name"]
    assert exp.artifact_location == exp_data[exp_id]["artifact_location"]


def _verify_logged(store, run_id, metrics, params, tags):
    run = store.get_run(run_id)
    all_metrics = sum([store.get_metric_history(run_id, key) for key in run.data.metrics], [])
    assert len(all_metrics) == len(metrics)
    logged_metrics = [(m.key, m.value, m.timestamp, m.step) for m in all_metrics]
    assert set(logged_metrics) == {(m.key, m.value, m.timestamp, m.step) for m in metrics}
    logged_tags = set(run.data.tags.items())
    assert {(tag.key, tag.value) for tag in tags} <= logged_tags
    assert len(run.data.params) == len(params)
    assert set(run.data.params.items()) == {(param.key, param.value) for param in params}


def _create_root(store):
    test_root = store.root_directory
    experiments = [str(random_int(100, int(1e9))) for _ in range(3)]
    exp_data = {}
    run_data = {}
    # Include default experiment
    experiments.append(FileStore.DEFAULT_EXPERIMENT_ID)
    default_exp_folder = os.path.join(test_root, str(FileStore.DEFAULT_EXPERIMENT_ID))
    if os.path.exists(default_exp_folder):
        shutil.rmtree(default_exp_folder)

    for exp in experiments:
        # create experiment
        exp_folder = os.path.join(test_root, str(exp))
        os.makedirs(exp_folder)
        current_time = get_current_time_millis()
        d = {
            "experiment_id": exp,
            "name": random_str(),
            "artifact_location": exp_folder,
            "lifecycle_stage": LifecycleStage.ACTIVE,
            "creation_time": current_time,
            "last_update_time": current_time,
        }
        exp_data[exp] = d
        write_yaml(exp_folder, FileStore.META_DATA_FILE_NAME, d)
        # add runs
        exp_data[exp]["runs"] = []
        for _ in range(2):
            run_id = uuid.uuid4().hex
            exp_data[exp]["runs"].append(run_id)
            run_folder = os.path.join(exp_folder, run_id)
            os.makedirs(run_folder)
            run_info = {
                "run_uuid": run_id,
                "run_id": run_id,
                "run_name": "name",
                "experiment_id": exp,
                "user_id": random_str(random_int(10, 25)),
                "status": random.choice(RunStatus.all_status()),
                "start_time": random_int(1, 10),
                "end_time": random_int(20, 30),
                "deleted_time": random_int(20, 30),
                "tags": [],
                "artifact_uri": os.path.join(run_folder, FileStore.ARTIFACTS_FOLDER_NAME),
                "lifecycle_stage": LifecycleStage.ACTIVE,
            }
            write_yaml(run_folder, FileStore.META_DATA_FILE_NAME, run_info)
            run_data[run_id] = run_info
            # tags
            os.makedirs(os.path.join(run_folder, FileStore.TAGS_FOLDER_NAME))
            # params
            params_folder = os.path.join(run_folder, FileStore.PARAMS_FOLDER_NAME)
            os.makedirs(params_folder)
            params = {}
            for _ in range(5):
                param_name = random_str(random_int(10, 12))
                param_value = random_str(random_int(10, 15))
                param_file = os.path.join(params_folder, param_name)
                with open(param_file, "w") as f:
                    f.write(param_value)
                params[param_name] = param_value
            run_data[run_id]["params"] = params
            # metrics
            metrics_folder = os.path.join(run_folder, FileStore.METRICS_FOLDER_NAME)
            os.makedirs(metrics_folder)
            metrics = {}
            for _ in range(3):
                metric_name = random_str(random_int(10, 12))
                timestamp = get_current_time_millis()
                metric_file = os.path.join(metrics_folder, metric_name)
                values = []
                for _ in range(10):
                    metric_value = random_int(100, 2000)
                    timestamp += random_int(10000, 2000000)
                    values.append((timestamp, metric_value))
                    with open(metric_file, "a") as f:
                        f.write(f"{timestamp} {metric_value}\n")
                metrics[metric_name] = values
            run_data[run_id]["metrics"] = metrics
            # artifacts
            os.makedirs(os.path.join(run_folder, FileStore.ARTIFACTS_FOLDER_NAME))

    return experiments, exp_data, run_data


def create_test_run(store):
    return store.create_run(
        experiment_id=FileStore.DEFAULT_EXPERIMENT_ID,
        user_id="user",
        start_time=0,
        tags=[],
        run_name="name",
    )


def test_record_logged_model(store):
    run_id = create_test_run(store).info.run_id
    m = Model(artifact_path="model/path", run_id=run_id, flavors={"tf": "flavor body"})
    store.record_logged_model(run_id, m)
    _verify_logged(
        store,
        run_id=run_id,
        params=[],
        metrics=[],
        tags=[RunTag(MLFLOW_LOGGED_MODELS, json.dumps([m.get_tags_dict()]))],
    )
    m2 = Model(
        artifact_path="some/other/path",
        run_id=run_id,
        flavors={"R": {"property": "value"}},
    )
    store.record_logged_model(run_id, m2)
    _verify_logged(
        store,
        run_id,
        params=[],
        metrics=[],
        tags=[
            RunTag(
                MLFLOW_LOGGED_MODELS,
                json.dumps([m.get_tags_dict(), m2.get_tags_dict()]),
            )
        ],
    )
    m3 = Model(
        artifact_path="some/other/path2",
        run_id=run_id,
        flavors={"R2": {"property": "value"}},
    )
    store.record_logged_model(run_id, m3)
    _verify_logged(
        store,
        run_id,
        params=[],
        metrics=[],
        tags=[
            RunTag(
                MLFLOW_LOGGED_MODELS,
                json.dumps([m.get_tags_dict(), m2.get_tags_dict(), m3.get_tags_dict()]),
            )
        ],
    )
    m4 = Model(
        artifact_path="some/other/path3",
        run_id=run_id,
        flavors={"python_function": {"config": {"a": 1}, "code": "code"}},
    )
    store.record_logged_model(run_id, m4)
    assert all("config" not in v for v in m4.get_tags_dict().get("flavors", {}).values())
    _verify_logged(
        store,
        run_id,
        params=[],
        metrics=[],
        tags=[
            RunTag(
                MLFLOW_LOGGED_MODELS,
                json.dumps(
                    [
                        m.get_tags_dict(),
                        m2.get_tags_dict(),
                        m3.get_tags_dict(),
                        m4.get_tags_dict(),
                    ]
                ),
            )
        ],
    )
    with pytest.raises(
        TypeError,
        match="Argument 'mlflow_model' should be mlflow.models.Model, got '<class 'dict'>'",
    ):
        store.record_logged_model(run_id, m.get_tags_dict())


def test_get_experiment(store):
    experiments, exp_data, _ = _create_root(store)
    for exp_id in experiments:
        _verify_experiment(store, exp_id, exp_data)

    # test that fake experiments dont exist.
    # look for random experiment ids between 8000, 15000 since created ones are (100, 2000)
    for exp_id in {random_int(8000, 15000) for x in range(20)}:
        with pytest.raises(Exception, match=f"Could not find experiment with ID {exp_id}"):
            store.get_experiment(str(exp_id))


def test_get_experiment_int_experiment_id_backcompat(store):
    _, exp_data, _ = _create_root(store)
    exp_id = FileStore.DEFAULT_EXPERIMENT_ID
    root_dir = os.path.join(store.root_directory, exp_id)
    with safe_edit_yaml(root_dir, "meta.yaml", _experiment_id_edit_func):
        _verify_experiment(store, exp_id, exp_data)


def test_get_experiment_retries_for_transient_empty_yaml_read(store):
    exp_name = random_str()
    exp_id = store.create_experiment(exp_name)

    mock_empty_call_count = 0

    def mock_read_yaml_impl(*args, **kwargs):
        nonlocal mock_empty_call_count
        if mock_empty_call_count < 2:
            mock_empty_call_count += 1
            return None
        else:
            return read_yaml(*args, **kwargs)

    with mock.patch(
        "mlflow.store.tracking.file_store.read_yaml", side_effect=mock_read_yaml_impl
    ) as mock_read_yaml:
        fetched_experiment = store.get_experiment(exp_id)
        assert fetched_experiment.experiment_id == exp_id
        assert fetched_experiment.name == exp_name
        assert mock_read_yaml.call_count == 3


def test_get_experiment_by_name(store):
    experiments, exp_data, _ = _create_root(store)
    for exp_id in experiments:
        name = exp_data[exp_id]["name"]
        exp = store.get_experiment_by_name(name)
        assert exp.experiment_id == exp_id
        assert exp.name == exp_data[exp_id]["name"]
        assert exp.artifact_location == exp_data[exp_id]["artifact_location"]

    # test that fake experiments dont exist.
    # look up experiments with names of length 15 since created ones are of length 10
    for exp_names in {random_str(15) for x in range(20)}:
        exp = store.get_experiment_by_name(exp_names)
        assert exp is None

    exp_id = experiments[0]
    store.delete_experiment(exp_id)
    assert store.get_experiment_by_name(exp_data[exp_id]["name"]).experiment_id == exp_id


def test_create_additional_experiment_generates_random_fixed_length_id(store):
    store._get_active_experiments = mock.Mock(return_value=[])
    store._get_deleted_experiments = mock.Mock(return_value=[])
    store._create_experiment_with_id = mock.Mock()
    store.create_experiment(random_str())
    store._create_experiment_with_id.assert_called_once()
    experiment_id = store._create_experiment_with_id.call_args[0][1]
    assert len(experiment_id) == _EXPERIMENT_ID_FIXED_WIDTH


def test_create_experiment(store):
    # fs = FileStore(helper.test_root)

    # Error cases
    with pytest.raises(Exception, match="Invalid experiment name: 'None'"):
        store.create_experiment(None)
    with pytest.raises(Exception, match="Invalid experiment name: ''"):
        store.create_experiment("")
    with pytest.raises(MlflowException, match=r"'name' exceeds the maximum length"):
        store.create_experiment(name="x" * (MAX_EXPERIMENT_NAME_LENGTH + 1))
    name = random_str(25)  # since existing experiments are 10 chars long
    time_before_create = get_current_time_millis()
    created_id = store.create_experiment(name)
    # test that newly created experiment id is random but of a fixed length
    assert len(created_id) == _EXPERIMENT_ID_FIXED_WIDTH

    # get the new experiment (by id) and verify (by name)
    exp1 = store.get_experiment(created_id)
    assert exp1.name == name
    assert exp1.artifact_location == path_to_local_file_uri(
        posixpath.join(store.root_directory, created_id)
    )
    assert exp1.creation_time >= time_before_create
    assert exp1.last_update_time == exp1.creation_time

    # get the new experiment (by name) and verify (by id)
    exp2 = store.get_experiment_by_name(name)
    assert exp2.experiment_id == created_id
    assert exp2.creation_time == exp1.creation_time
    assert exp2.last_update_time == exp1.last_update_time


def test_create_experiment_with_tags_works_correctly(store):
    created_id = store.create_experiment(
        "heresAnExperiment",
        "heresAnArtifact",
        [ExperimentTag("key1", "val1"), ExperimentTag("key2", "val2")],
    )
    experiment = store.get_experiment(created_id)
    assert len(experiment.tags) == 2
    assert experiment.tags["key1"] == "val1"
    assert experiment.tags["key2"] == "val2"


def test_create_duplicate_experiments(store):
    experiments, exp_data, _ = _create_root(store)
    for exp_id in experiments:
        name = exp_data[exp_id]["name"]
        with pytest.raises(Exception, match=f"Experiment '{name}' already exists"):
            store.create_experiment(name)


def _extract_ids(experiments):
    return [e.experiment_id for e in experiments]


def test_delete_restore_experiment(store):
    experiments, _, _ = _create_root(store)
    exp1_id = experiments[random_int(0, len(experiments) - 2)]  # never select default experiment
    exp1 = store.get_experiment(exp1_id)

    # test deleting experiment
    store.delete_experiment(exp1_id)
    assert exp1_id not in _extract_ids(store.search_experiments(view_type=ViewType.ACTIVE_ONLY))
    assert exp1_id in _extract_ids(store.search_experiments(view_type=ViewType.DELETED_ONLY))
    assert exp1_id in _extract_ids(store.search_experiments(view_type=ViewType.ALL))
    deleted_exp1 = store.get_experiment(exp1_id)
    assert deleted_exp1.last_update_time > exp1.last_update_time
    assert deleted_exp1.lifecycle_stage == LifecycleStage.DELETED

    # test if setting lifecycle_stage is persisted correctly
    deleted_exp1_dir = store._get_experiment_path(
        experiment_id=exp1_id, view_type=ViewType.DELETED_ONLY
    )
    deleted_exp1_meta = FileStore._read_yaml(
        root=deleted_exp1_dir, file_name=FileStore.META_DATA_FILE_NAME
    )
    assert deleted_exp1_meta["lifecycle_stage"] == LifecycleStage.DELETED
    for run in store.search_runs(
        experiment_ids=[exp1_id], filter_string="", run_view_type=ViewType.ALL
    ):
        assert run.info.lifecycle_stage == LifecycleStage.DELETED

    # test restoring experiment
    store.restore_experiment(exp1_id)
    assert exp1_id in _extract_ids(store.search_experiments(view_type=ViewType.ACTIVE_ONLY))
    assert exp1_id not in _extract_ids(store.search_experiments(view_type=ViewType.DELETED_ONLY))
    assert exp1_id in _extract_ids(store.search_experiments(view_type=ViewType.ALL))
    restored1_exp1 = store.get_experiment(exp1_id)
    assert restored1_exp1.experiment_id == exp1_id
    assert restored1_exp1.name == exp1.name
    assert restored1_exp1.last_update_time > exp1.last_update_time
    assert restored1_exp1.lifecycle_stage == LifecycleStage.ACTIVE
    restored2_exp1 = store.get_experiment_by_name(exp1.name)
    assert restored2_exp1.experiment_id == exp1_id
    assert restored2_exp1.name == exp1.name

    # test if setting lifecycle_stage is persisted correctly
    restored_exp1_dir = store._get_experiment_path(
        experiment_id=exp1_id, view_type=ViewType.ACTIVE_ONLY
    )
    restored_exp1_meta = FileStore._read_yaml(
        root=restored_exp1_dir, file_name=FileStore.META_DATA_FILE_NAME
    )
    assert restored_exp1_meta["lifecycle_stage"] == LifecycleStage.ACTIVE
    for run in store.search_runs(
        experiment_ids=[exp1_id], filter_string="", run_view_type=ViewType.ALL
    ):
        assert run.info.lifecycle_stage == LifecycleStage.ACTIVE


def test_rename_experiment(store):
    experiments, _, _ = _create_root(store)
    exp_id = store.create_experiment("test_rename")

    # Error cases
    with pytest.raises(Exception, match="Invalid experiment name: 'None'"):
        store.rename_experiment(exp_id, None)
    # test that names of existing experiments are checked before renaming
    other_exp_id = None
    for exp in experiments:
        if exp != exp_id:
            other_exp_id = exp
            break
    name = store.get_experiment(other_exp_id).name
    with pytest.raises(Exception, match=f"Experiment '{name}' already exists"):
        store.rename_experiment(exp_id, name)

    exp_name = store.get_experiment(exp_id).name
    new_name = exp_name + "!!!"
    assert exp_name != new_name
    assert store.get_experiment(exp_id).name == exp_name
    store.rename_experiment(exp_id, new_name)
    assert store.get_experiment(exp_id).name == new_name

    # Ensure that we cannot rename deleted experiments.
    store.delete_experiment(exp_id)
    with pytest.raises(
        Exception, match="Cannot rename experiment in non-active lifecycle stage"
    ) as e:
        store.rename_experiment(exp_id, exp_name)
    assert "non-active lifecycle" in str(e.value)
    assert store.get_experiment(exp_id).name == new_name

    # Restore the experiment, and confirm that we can now rename it.
    exp1 = store.get_experiment(exp_id)
    time.sleep(0.01)
    store.restore_experiment(exp_id)
    restored_exp1 = store.get_experiment(exp_id)
    assert restored_exp1.name == new_name
    assert restored_exp1.last_update_time > exp1.last_update_time

    exp1 = store.get_experiment(exp_id)
    time.sleep(0.01)
    store.rename_experiment(exp_id, exp_name)
    renamed_exp1 = store.get_experiment(exp_id)
    assert renamed_exp1.name == exp_name
    assert renamed_exp1.last_update_time > exp1.last_update_time


def test_delete_restore_run(store):
    experiments, exp_data, _ = _create_root(store)
    exp_id = experiments[random_int(0, len(experiments) - 1)]
    run_id = exp_data[exp_id]["runs"][0]
    _, run_dir = store._find_run_root(run_id)
    # Should not throw.
    assert store.get_run(run_id).info.lifecycle_stage == "active"
    # Verify that run deletion is idempotent by deleting twice
    store.delete_run(run_id)
    store.delete_run(run_id)
    assert store.get_run(run_id).info.lifecycle_stage == "deleted"
    meta = read_yaml(run_dir, FileStore.META_DATA_FILE_NAME)
    assert "deleted_time" in meta
    assert meta["deleted_time"] is not None
    # Verify that run restoration is idempotent by restoring twice
    store.restore_run(run_id)
    store.restore_run(run_id)
    assert store.get_run(run_id).info.lifecycle_stage == "active"
    meta = read_yaml(run_dir, FileStore.META_DATA_FILE_NAME)
    assert "deleted_time" not in meta


def test_hard_delete_run(store):
    # fs = FileStore(helper.test_root)
    experiments, exp_data, _ = _create_root(store)
    exp_id = experiments[random_int(0, len(experiments) - 1)]
    run_id = exp_data[exp_id]["runs"][0]
    store._hard_delete_run(run_id)
    with pytest.raises(MlflowException, match=f"Run '{run_id}' not found"):
        store.get_run(run_id)
    with pytest.raises(MlflowException, match=f"Run '{run_id}' not found"):
        store.get_all_tags(run_id)
    with pytest.raises(MlflowException, match=f"Run '{run_id}' not found"):
        store.get_all_metrics(run_id)
    with pytest.raises(MlflowException, match=f"Run '{run_id}' not found"):
        store.get_all_params(run_id)


def test_get_deleted_runs(store):
    experiments, exp_data, _ = _create_root(store)
    exp_id = experiments[0]
    run_id = exp_data[exp_id]["runs"][0]
    store.delete_run(run_id)
    deleted_runs = store._get_deleted_runs()
    assert len(deleted_runs) == 1
    assert deleted_runs[0] == run_id


def test_create_run_in_deleted_experiment(store):
    exp_id = store.create_experiment("test")
    store.delete_experiment(exp_id)
    with pytest.raises(Exception, match="Could not create run under non-active experiment"):
        store.create_run(exp_id, "user", 0, [], "name")


def test_create_run_returns_expected_run_data(store):
    no_tags_run = store.create_run(
        experiment_id=FileStore.DEFAULT_EXPERIMENT_ID,
        user_id="user",
        start_time=0,
        tags=[],
        run_name=None,
    )
    assert isinstance(no_tags_run.data, RunData)
    assert len(no_tags_run.data.tags) == 1

    run_name = no_tags_run.info.run_name
    assert run_name.split("-")[0] in _GENERATOR_PREDICATES

    run_name = no_tags_run.info.run_name
    assert run_name.split("-")[0] in _GENERATOR_PREDICATES

    tags_dict = {
        "my_first_tag": "first",
        "my-second-tag": "2nd",
    }
    tags_entities = [RunTag(key, value) for key, value in tags_dict.items()]
    tags_run = store.create_run(
        experiment_id=FileStore.DEFAULT_EXPERIMENT_ID,
        user_id="user",
        start_time=0,
        tags=tags_entities,
        run_name=None,
    )
    assert isinstance(tags_run.data, RunData)
    assert tags_run.data.tags == {**tags_dict, MLFLOW_RUN_NAME: tags_run.info.run_name}

    name_empty_str_run = store.create_run(
        experiment_id=FileStore.DEFAULT_EXPERIMENT_ID,
        user_id="user",
        start_time=0,
        tags=tags_entities,
        run_name="",
    )
    run_name = name_empty_str_run.info.run_name
    assert run_name.split("-")[0] in _GENERATOR_PREDICATES


def test_create_run_sets_name(store):
    run = store.create_run(
        experiment_id=FileStore.DEFAULT_EXPERIMENT_ID,
        user_id="user",
        start_time=0,
        tags=[],
        run_name="my name",
    )

    run = store.get_run(run.info.run_id)
    assert run.info.run_name == "my name"
    assert run.data.tags.get(MLFLOW_RUN_NAME) == "my name"

    run_id = store.create_run(
        experiment_id=FileStore.DEFAULT_EXPERIMENT_ID,
        user_id="user",
        start_time=0,
        run_name=None,
        tags=[RunTag(MLFLOW_RUN_NAME, "test")],
    ).info.run_id
    run = store.get_run(run_id)
    assert run.info.run_name == "test"

    with pytest.raises(
        MlflowException,
        match=re.escape(
            "Both 'run_name' argument and 'mlflow.runName' tag are specified, but with "
            "different values (run_name='my name', mlflow.runName='test')."
        ),
    ):
        store.create_run(
            experiment_id=FileStore.DEFAULT_EXPERIMENT_ID,
            user_id="user",
            start_time=0,
            run_name="my name",
            tags=[RunTag(MLFLOW_RUN_NAME, "test")],
        )


def _experiment_id_edit_func(old_dict):
    old_dict["experiment_id"] = int(old_dict["experiment_id"])
    return old_dict


def _verify_run(store, run_id, run_data):
    run = store.get_run(run_id)
    run_info = run_data[run_id]
    run_info.pop("metrics", None)
    run_info.pop("params", None)
    run_info.pop("tags", None)
    run_info.pop("deleted_time", None)
    run_info["lifecycle_stage"] = LifecycleStage.ACTIVE
    run_info["status"] = RunStatus.to_string(run_info["status"])
    # get a copy of run_info as we need to remove the `deleted_time`
    # key without actually deleting it from self.run_data
    _run_info = run_info.copy()
    _run_info.pop("deleted_time", None)
    _run_info.pop("run_uuid", None)
    assert _run_info == dict(run.info)


def test_get_run(store):
    experiments, exp_data, run_data = _create_root(store)
    for exp_id in experiments:
        runs = exp_data[exp_id]["runs"]
        for run_id in runs:
            _verify_run(store, run_id, run_data)


def test_get_run_returns_name_in_info(store):
    run_id = store.create_run(
        experiment_id=FileStore.DEFAULT_EXPERIMENT_ID,
        user_id="user",
        start_time=0,
        tags=[],
        run_name="my name",
    ).info.run_id

    get_run = store.get_run(run_id)
    assert get_run.info.run_name == "my name"


def test_get_run_retries_for_transient_empty_yaml_read(store):
    run = store.create_run(
        experiment_id=FileStore.DEFAULT_EXPERIMENT_ID,
        user_id="user",
        start_time=0,
        tags=[],
        run_name="name",
    )

    mock_empty_call_count = 0

    def mock_read_yaml_impl(*args, **kwargs):
        nonlocal mock_empty_call_count
        if mock_empty_call_count < 2:
            mock_empty_call_count += 1
            return None
        else:
            return read_yaml(*args, **kwargs)

    with mock.patch(
        "mlflow.store.tracking.file_store.read_yaml", side_effect=mock_read_yaml_impl
    ) as mock_read_yaml:
        fetched_run = store.get_run(run.info.run_id)
        assert fetched_run.info.run_id == run.info.run_id
        assert fetched_run.info.artifact_uri == run.info.artifact_uri
        assert mock_read_yaml.call_count == 3


def test_get_run_int_experiment_id_backcompat(store):
    _, exp_data, run_data = _create_root(store)
    exp_id = FileStore.DEFAULT_EXPERIMENT_ID
    run_id = exp_data[exp_id]["runs"][0]
    root_dir = os.path.join(store.root_directory, exp_id, run_id)
    with safe_edit_yaml(root_dir, "meta.yaml", _experiment_id_edit_func):
        _verify_run(store, run_id, run_data)


def test_update_run_renames_run(store):
    run_id = store.create_run(
        experiment_id=FileStore.DEFAULT_EXPERIMENT_ID,
        user_id="user",
        start_time=0,
        tags=[],
        run_name="first name",
    ).info.run_id
    store.update_run_info(run_id, RunStatus.FINISHED, 1000, "new name")
    get_run = store.get_run(run_id)
    assert get_run.info.run_name == "new name"


def test_update_run_does_not_rename_run_with_none_name(store):
    run_id = store.create_run(
        experiment_id=FileStore.DEFAULT_EXPERIMENT_ID,
        user_id="user",
        start_time=0,
        tags=[],
        run_name="first name",
    ).info.run_id
    store.update_run_info(run_id, RunStatus.FINISHED, 1000, None)
    get_run = store.get_run(run_id)
    assert get_run.info.run_name == "first name"


def test_log_metric_allows_multiple_values_at_same_step_and_run_data_uses_max_step_value(
    store,
):
    run_id = store.create_run(
        experiment_id=FileStore.DEFAULT_EXPERIMENT_ID,
        user_id="user",
        start_time=0,
        tags=[],
        run_name="first name",
    ).info.run_id

    metric_name = "test-metric-1"
    # Check that we get the max of (step, timestamp, value) in that order
    tuples_to_log = [
        (0, 100, 1000),
        (3, 40, 100),  # larger step wins even though it has smaller value
        (3, 50, 10),  # larger timestamp wins even though it has smaller value
        (3, 50, 20),  # tiebreak by max value
        (3, 50, 20),  # duplicate metrics with same (step, timestamp, value) are ok
        # verify that we can log steps out of order / negative steps
        (-3, 900, 900),
        (-1, 800, 800),
    ]
    for step, timestamp, value in reversed(tuples_to_log):
        store.log_metric(run_id, Metric(metric_name, value, timestamp, step))

    metric_history = store.get_metric_history(run_id, metric_name)
    logged_tuples = [(m.step, m.timestamp, m.value) for m in metric_history]
    assert set(logged_tuples) == set(tuples_to_log)

    run_data = store.get_run(run_id).data
    run_metrics = run_data.metrics
    assert len(run_metrics) == 1
    assert run_metrics[metric_name] == 20
    metric_obj = run_data._metric_objs[0]
    assert metric_obj.key == metric_name
    assert metric_obj.step == 3
    assert metric_obj.timestamp == 50
    assert metric_obj.value == 20


def test_log_metric_with_non_numeric_value_raises_exception(store):
    run_id = store.create_run(
        experiment_id=FileStore.DEFAULT_EXPERIMENT_ID,
        user_id="user",
        start_time=0,
        tags=[],
        run_name="first name",
    ).info.run_id
    with pytest.raises(
        MlflowException,
        match=r"Invalid value \"string\" for parameter \'value\' supplied",
    ):
        store.log_metric(run_id, Metric("test", "string", 0, 0))


def test_get_all_metrics(store):
    experiments, exp_data, run_data = _create_root(store)
    for exp_id in experiments:
        runs = exp_data[exp_id]["runs"]
        for run_id in runs:
            run_info = run_data[run_id]
            metrics = store.get_all_metrics(run_id)
            metrics_dict = run_info.pop("metrics")
            for metric in metrics:
                expected_timestamp, expected_value = max(metrics_dict[metric.key])
                assert metric.timestamp == expected_timestamp
                assert metric.value == expected_value


def test_get_metric_history(store):
    experiments, exp_data, run_data = _create_root(store)
    for exp_id in experiments:
        runs = exp_data[exp_id]["runs"]
        for run_id in runs:
            run_info = run_data[run_id]
            metrics = run_info.pop("metrics")
            for metric_name, values in metrics.items():
                metric_history = store.get_metric_history(run_id, metric_name)
                sorted_values = sorted(values, reverse=True)
                for metric in metric_history:
                    timestamp, metric_value = sorted_values.pop()
                    assert metric.timestamp == timestamp
                    assert metric.key == metric_name
                    assert metric.value == metric_value


def test_get_metric_history_paginated_request_raises(store):
    with pytest.raises(
        MlflowException,
        match="The FileStore backend does not support pagination for the `get_metric_history` API.",
    ):
        store.get_metric_history("fake_run", "fake_metric", max_results=50, page_token="42")


def _search(
    fs,
    experiment_id,
    filter_str=None,
    run_view_type=ViewType.ALL,
    max_results=SEARCH_MAX_RESULTS_DEFAULT,
):
    return [
        r.info.run_id
        for r in fs.search_runs([experiment_id], filter_str, run_view_type, max_results)
    ]


def test_search_runs(store):
    # replace with test with code is implemented
    experiments, _, _ = _create_root(store)
    # Expect 2 runs for each experiment
    assert len(_search(store, experiments[0], run_view_type=ViewType.ACTIVE_ONLY)) == 2
    assert len(_search(store, experiments[0])) == 2
    assert len(_search(store, experiments[0], run_view_type=ViewType.DELETED_ONLY)) == 0


def test_search_tags(store):
    experiments, _, _ = _create_root(store)
    experiment_id = experiments[0]
    r1 = store.create_run(experiment_id, "user", 0, [], "name").info.run_id
    r2 = store.create_run(experiment_id, "user", 0, [], "name").info.run_id

    store.set_tag(r1, RunTag("generic_tag", "p_val"))
    store.set_tag(r2, RunTag("generic_tag", "p_val"))

    store.set_tag(r1, RunTag("generic_2", "some value"))
    store.set_tag(r2, RunTag("generic_2", "another value"))

    store.set_tag(r1, RunTag("p_a", "abc"))
    store.set_tag(r2, RunTag("p_b", "ABC"))

    # test search returns both runs
    assert sorted(
        [r1, r2],
    ) == sorted(_search(store, experiment_id, filter_str="tags.generic_tag = 'p_val'"))
    # test search returns appropriate run (same key different values per run)
    assert _search(store, experiment_id, filter_str="tags.generic_2 = 'some value'") == [r1]
    assert _search(store, experiment_id, filter_str="tags.generic_2='another value'") == [r2]
    assert _search(store, experiment_id, filter_str="tags.generic_tag = 'wrong_val'") == []
    assert _search(store, experiment_id, filter_str="tags.generic_tag != 'p_val'") == []
    assert sorted([r1, r2]) == sorted(
        _search(store, experiment_id, filter_str="tags.generic_tag != 'wrong_val'"),
    )
    assert sorted([r1, r2]) == sorted(
        _search(store, experiment_id, filter_str="tags.generic_2 != 'wrong_val'"),
    )
    assert _search(store, experiment_id, filter_str="tags.p_a = 'abc'") == [r1]
    assert _search(store, experiment_id, filter_str="tags.p_b = 'ABC'") == [r2]

    assert _search(store, experiment_id, filter_str="tags.generic_2 LIKE '%other%'") == [r2]
    assert _search(store, experiment_id, filter_str="tags.generic_2 LIKE 'other%'") == []
    assert _search(store, experiment_id, filter_str="tags.generic_2 LIKE '%other'") == []
    assert _search(store, experiment_id, filter_str="tags.generic_2 ILIKE '%OTHER%'") == [r2]


def test_search_with_max_results(store):
    exp = store.create_experiment("search_with_max_results")

    runs = [store.create_run(exp, "user", r, [], "name").info.run_id for r in range(10)]
    runs.reverse()

    assert runs[:10] == _search(store, exp)
    for n in [0, 1, 2, 4, 8, 10, 20, 50, 100, 500, 1000, 1200, 2000]:
        assert runs[: min(1200, n)] == _search(store, exp, max_results=n)

    with pytest.raises(
        MlflowException, match="Invalid value for request parameter max_results. It "
    ):
        _search(store, exp, None, max_results=int(1e10))


def test_search_with_deterministic_max_results(store):
    exp = store.create_experiment("test_search_with_deterministic_max_results")

    # Create 10 runs with the same start_time.
    # Sort based on run_id
    runs = sorted([store.create_run(exp, "user", 1000, [], "name").info.run_id for r in range(10)])
    for n in [0, 1, 2, 4, 8, 10, 20]:
        assert runs[: min(10, n)] == _search(store, exp, max_results=n)


def test_search_runs_pagination(store):
    exp = store.create_experiment("test_search_runs_pagination")
    # test returned token behavior
    runs = sorted([store.create_run(exp, "user", 1000, [], "name").info.run_id for r in range(10)])
    result = store.search_runs([exp], None, ViewType.ALL, max_results=4)
    assert [r.info.run_id for r in result] == runs[0:4]
    assert result.token is not None
    result = store.search_runs([exp], None, ViewType.ALL, max_results=4, page_token=result.token)
    assert [r.info.run_id for r in result] == runs[4:8]
    assert result.token is not None
    result = store.search_runs([exp], None, ViewType.ALL, max_results=4, page_token=result.token)
    assert [r.info.run_id for r in result] == runs[8:]
    assert result.token is None


def test_search_runs_run_name(store):
    exp_id = store.create_experiment("test_search_runs_pagination")
    run1 = store.create_run(exp_id, user_id="user", start_time=1000, tags=[], run_name="run_name1")
    run2 = store.create_run(exp_id, user_id="user", start_time=1000, tags=[], run_name="run_name2")
    result = store.search_runs(
        [exp_id],
        filter_string="attributes.run_name = 'run_name1'",
        run_view_type=ViewType.ACTIVE_ONLY,
    )
    assert [r.info.run_id for r in result] == [run1.info.run_id]
    result = store.search_runs(
        [exp_id],
        filter_string="tags.`mlflow.runName` = 'run_name2'",
        run_view_type=ViewType.ACTIVE_ONLY,
    )
    assert [r.info.run_id for r in result] == [run2.info.run_id]

    store.update_run_info(
        run1.info.run_id,
        RunStatus.FINISHED,
        end_time=run1.info.end_time,
        run_name="new_run_name1",
    )
    result = store.search_runs(
        [exp_id],
        filter_string="attributes.run_name = 'new_run_name1'",
        run_view_type=ViewType.ACTIVE_ONLY,
    )
    assert [r.info.run_id for r in result] == [run1.info.run_id]

    result = store.search_runs(
        [exp_id],
        filter_string="attributes.`run name` = 'new_run_name1'",
        run_view_type=ViewType.ACTIVE_ONLY,
    )
    assert [r.info.run_id for r in result] == [run1.info.run_id]

    result = store.search_runs(
        [exp_id],
        filter_string="attributes.`Run name` = 'new_run_name1'",
        run_view_type=ViewType.ACTIVE_ONLY,
    )
    assert [r.info.run_id for r in result] == [run1.info.run_id]

    result = store.search_runs(
        [exp_id],
        filter_string="attributes.`Run Name` = 'new_run_name1'",
        run_view_type=ViewType.ACTIVE_ONLY,
    )
    assert [r.info.run_id for r in result] == [run1.info.run_id]

    # TODO: Test attribute-based search after set_tag

    # Test run name filter works for runs logged in MLflow <= 1.29.0
    run_meta_path = Path(store.root_directory, exp_id, run1.info.run_id, "meta.yaml")
    without_run_name = run_meta_path.read_text().replace("run_name: new_run_name1\n", "")
    run_meta_path.write_text(without_run_name)
    result = store.search_runs(
        [exp_id],
        filter_string="attributes.run_name = 'new_run_name1'",
        run_view_type=ViewType.ACTIVE_ONLY,
    )
    assert [r.info.run_id for r in result] == [run1.info.run_id]
    result = store.search_runs(
        [exp_id],
        filter_string="tags.`mlflow.runName` = 'new_run_name1'",
        run_view_type=ViewType.ACTIVE_ONLY,
    )
    assert [r.info.run_id for r in result] == [run1.info.run_id]


def test_search_runs_run_id(store):
    exp_id = store.create_experiment("test_search_runs_run_id")
    # Set start_time to ensure the search result is deterministic
    run1 = store.create_run(exp_id, user_id="user", start_time=1, tags=[], run_name="1")
    run2 = store.create_run(exp_id, user_id="user", start_time=2, tags=[], run_name="2")
    run_id1 = run1.info.run_id
    run_id2 = run2.info.run_id

    result = store.search_runs(
        [exp_id],
        filter_string=f"attributes.run_id = '{run_id1}'",
        run_view_type=ViewType.ACTIVE_ONLY,
    )
    assert [r.info.run_id for r in result] == [run_id1]

    result = store.search_runs(
        [exp_id],
        filter_string=f"attributes.run_id != '{run_id1}'",
        run_view_type=ViewType.ACTIVE_ONLY,
    )
    assert [r.info.run_id for r in result] == [run_id2]

    result = store.search_runs(
        [exp_id],
        filter_string=f"attributes.run_id IN ('{run_id1}')",
        run_view_type=ViewType.ACTIVE_ONLY,
    )
    assert [r.info.run_id for r in result] == [run_id1]

    result = store.search_runs(
        [exp_id],
        filter_string=f"attributes.run_id NOT IN ('{run_id1}')",
        run_view_type=ViewType.ACTIVE_ONLY,
    )
    assert [r.info.run_id for r in result] == [run_id2]

    result = store.search_runs(
        [exp_id],
        filter_string=f"run_name = '{run1.info.run_name}' AND run_id IN ('{run_id1}')",
        run_view_type=ViewType.ACTIVE_ONLY,
    )
    assert [r.info.run_id for r in result] == [run_id1]

    for filter_string in [
        f"attributes.run_id IN ('{run_id1}','{run_id2}')",
        f"attributes.run_id IN ('{run_id1}', '{run_id2}')",
        f"attributes.run_id IN ('{run_id1}',  '{run_id2}')",
    ]:
        result = store.search_runs(
            [exp_id], filter_string=filter_string, run_view_type=ViewType.ACTIVE_ONLY
        )
        assert [r.info.run_id for r in result] == [run_id2, run_id1]

    result = store.search_runs(
        [exp_id],
        filter_string=f"attributes.run_id NOT IN ('{run_id1}', '{run_id2}')",
        run_view_type=ViewType.ACTIVE_ONLY,
    )
    assert result == []


def test_search_runs_start_time_alias(store):
    exp_id = store.create_experiment("test_search_runs_start_time_alias")
    # Set start_time to ensure the search result is deterministic
    run1 = store.create_run(exp_id, user_id="user", start_time=1, tags=[], run_name="name")
    run2 = store.create_run(exp_id, user_id="user", start_time=2, tags=[], run_name="name")
    run_id1 = run1.info.run_id
    run_id2 = run2.info.run_id

    result = store.search_runs(
        [exp_id],
        filter_string="attributes.run_name = 'name'",
        run_view_type=ViewType.ACTIVE_ONLY,
        order_by=["attributes.start_time DESC"],
    )
    assert [r.info.run_id for r in result] == [run_id2, run_id1]

    result = store.search_runs(
        [exp_id],
        filter_string="attributes.run_name = 'name'",
        run_view_type=ViewType.ACTIVE_ONLY,
        order_by=["attributes.created ASC"],
    )
    assert [r.info.run_id for r in result] == [run_id1, run_id2]

    result = store.search_runs(
        [exp_id],
        filter_string="attributes.run_name = 'name'",
        run_view_type=ViewType.ACTIVE_ONLY,
        order_by=["attributes.Created DESC"],
    )
    assert [r.info.run_id for r in result] == [run_id2, run_id1]

    result = store.search_runs(
        [exp_id],
        filter_string="attributes.start_time > 0",
        run_view_type=ViewType.ACTIVE_ONLY,
    )
    assert {r.info.run_id for r in result} == {run_id1, run_id2}

    result = store.search_runs(
        [exp_id],
        filter_string="attributes.created > 1",
        run_view_type=ViewType.ACTIVE_ONLY,
    )
    assert [r.info.run_id for r in result] == [run_id2]

    result = store.search_runs(
        [exp_id],
        filter_string="attributes.Created > 2",
        run_view_type=ViewType.ACTIVE_ONLY,
    )
    assert result == []


def test_search_runs_datasets(store):
    exp_id = store.create_experiment("12345dataset")

    run1 = store.create_run(
        experiment_id=exp_id,
        user_id="user1",
        start_time=1,
        tags=[],
        run_name=None,
    )
    run2 = store.create_run(
        experiment_id=exp_id,
        user_id="user2",
        start_time=3,
        tags=[],
        run_name=None,
    )
    run3 = store.create_run(
        experiment_id=exp_id,
        user_id="user3",
        start_time=2,
        tags=[],
        run_name=None,
    )

    dataset1 = Dataset(
        name="name1",
        digest="digest1",
        source_type="st1",
        source="source1",
        schema="schema1",
        profile="profile1",
    )
    dataset2 = Dataset(
        name="name2",
        digest="digest2",
        source_type="st2",
        source="source2",
        schema="schema2",
        profile="profile2",
    )
    dataset3 = Dataset(
        name="name3",
        digest="digest3",
        source_type="st3",
        source="source3",
        schema="schema3",
        profile="profile3",
    )

    test_tag = [InputTag(key=MLFLOW_DATASET_CONTEXT, value="test")]
    train_tag = [InputTag(key=MLFLOW_DATASET_CONTEXT, value="train")]
    eval_tag = [InputTag(key=MLFLOW_DATASET_CONTEXT, value="eval")]

    inputs_run1 = [DatasetInput(dataset1, train_tag), DatasetInput(dataset2, eval_tag)]
    inputs_run2 = [DatasetInput(dataset1, train_tag), DatasetInput(dataset3, eval_tag)]
    inputs_run3 = [DatasetInput(dataset2, test_tag)]

    store.log_inputs(run1.info.run_id, inputs_run1)
    store.log_inputs(run2.info.run_id, inputs_run2)
    store.log_inputs(run3.info.run_id, inputs_run3)
    run_id1 = run1.info.run_id
    run_id2 = run2.info.run_id
    run_id3 = run3.info.run_id

    result = store.search_runs(
        [exp_id],
        filter_string="dataset.name = 'name1'",
        run_view_type=ViewType.ACTIVE_ONLY,
    )
    assert {r.info.run_id for r in result} == {run_id2, run_id1}

    result = store.search_runs(
        [exp_id],
        filter_string="dataset.digest = 'digest2'",
        run_view_type=ViewType.ACTIVE_ONLY,
    )
    assert {r.info.run_id for r in result} == {run_id3, run_id1}

    result = store.search_runs(
        [exp_id],
        filter_string="dataset.name = 'name4'",
        run_view_type=ViewType.ACTIVE_ONLY,
    )
    assert {r.info.run_id for r in result} == set()

    result = store.search_runs(
        [exp_id],
        filter_string="dataset.context = 'train'",
        run_view_type=ViewType.ACTIVE_ONLY,
    )
    assert {r.info.run_id for r in result} == {run_id2, run_id1}

    result = store.search_runs(
        [exp_id],
        filter_string="dataset.context = 'test'",
        run_view_type=ViewType.ACTIVE_ONLY,
    )
    assert {r.info.run_id for r in result} == {run_id3}

    result = store.search_runs(
        [exp_id],
        filter_string="dataset.context = 'test' and dataset.name = 'name2'",
        run_view_type=ViewType.ACTIVE_ONLY,
    )
    assert {r.info.run_id for r in result} == {run_id3}

    result = store.search_runs(
        [exp_id],
        filter_string="dataset.name = 'name2' and dataset.context = 'test'",
        run_view_type=ViewType.ACTIVE_ONLY,
    )
    assert {r.info.run_id for r in result} == {run_id3}

    result = store.search_runs(
        [exp_id],
        filter_string="datasets.name IN ('name1', 'name2')",
        run_view_type=ViewType.ACTIVE_ONLY,
    )
    assert {r.info.run_id for r in result} == {run_id3, run_id1, run_id2}

    result = store.search_runs(
        [exp_id],
        filter_string="datasets.digest IN ('digest1', 'digest2')",
        run_view_type=ViewType.ACTIVE_ONLY,
    )
    assert {r.info.run_id for r in result} == {run_id3, run_id1, run_id2}

    result = store.search_runs(
        [exp_id],
        filter_string="datasets.name LIKE 'Name%'",
        run_view_type=ViewType.ACTIVE_ONLY,
    )
    assert {r.info.run_id for r in result} == set()

    result = store.search_runs(
        [exp_id],
        filter_string="datasets.name ILIKE 'Name%'",
        run_view_type=ViewType.ACTIVE_ONLY,
    )
    assert {r.info.run_id for r in result} == {run_id3, run_id1, run_id2}

    result = store.search_runs(
        [exp_id],
        filter_string="datasets.context ILIKE 'test%'",
        run_view_type=ViewType.ACTIVE_ONLY,
    )
    assert {r.info.run_id for r in result} == {run_id3}

    result = store.search_runs(
        [exp_id],
        filter_string="datasets.context IN ('test', 'train')",
        run_view_type=ViewType.ACTIVE_ONLY,
    )
    assert {r.info.run_id for r in result} == {run_id3, run_id1, run_id2}


def test_weird_param_names(store):
    WEIRD_PARAM_NAME = "this is/a weird/but valid param"
    _, exp_data, _ = _create_root(store)
    run_id = exp_data[FileStore.DEFAULT_EXPERIMENT_ID]["runs"][0]
    store.log_param(run_id, Param(WEIRD_PARAM_NAME, "Value"))
    run = store.get_run(run_id)
    assert run.data.params[WEIRD_PARAM_NAME] == "Value"


def test_log_param_empty_str(store):
    PARAM_NAME = "new param"
    _, exp_data, _ = _create_root(store)
    run_id = exp_data[FileStore.DEFAULT_EXPERIMENT_ID]["runs"][0]
    store.log_param(run_id, Param(PARAM_NAME, ""))
    run = store.get_run(run_id)
    assert run.data.params[PARAM_NAME] == ""


def test_log_param_with_newline(store):
    param_name = "new param"
    param_value = "a string\nwith multiple\nlines"
    _, exp_data, _ = _create_root(store)
    run_id = exp_data[FileStore.DEFAULT_EXPERIMENT_ID]["runs"][0]
    store.log_param(run_id, Param(param_name, param_value))
    run = store.get_run(run_id)
    assert run.data.params[param_name] == param_value


def test_log_param_enforces_value_immutability(store):
    param_name = "new param"
    _, exp_data, _ = _create_root(store)
    run_id = exp_data[FileStore.DEFAULT_EXPERIMENT_ID]["runs"][0]
    store.log_param(run_id, Param(param_name, "value1"))
    # Duplicate calls to `log_param` with the same key and value should succeed
    store.log_param(run_id, Param(param_name, "value1"))
    with pytest.raises(
        MlflowException, match="Changing param values is not allowed. Param with key="
    ) as e:
        store.log_param(run_id, Param(param_name, "value2"))
    assert e.value.error_code == ErrorCode.Name(INVALID_PARAMETER_VALUE)
    run = store.get_run(run_id)
    assert run.data.params[param_name] == "value1"


def test_log_param_max_length_value(store, monkeypatch):
    param_name = "new param"
    param_value = "x" * 6000
    _, exp_data, _ = _create_root(store)
    run_id = exp_data[FileStore.DEFAULT_EXPERIMENT_ID]["runs"][0]
    store.log_param(run_id, Param(param_name, param_value))
    run = store.get_run(run_id)
    assert run.data.params[param_name] == param_value
    monkeypatch.setenv("MLFLOW_TRUNCATE_LONG_VALUES", "false")
    with pytest.raises(MlflowException, match="exceeds the maximum length"):
        store.log_param(run_id, Param(param_name, "x" * 6001))

    monkeypatch.setenv("MLFLOW_TRUNCATE_LONG_VALUES", "true")
    store.log_param(run_id, Param(param_name, "x" * 6001))


def test_weird_metric_names(store):
    WEIRD_METRIC_NAME = "this is/a weird/but valid metric"
    _, exp_data, _ = _create_root(store)
    run_id = exp_data[FileStore.DEFAULT_EXPERIMENT_ID]["runs"][0]
    store.log_metric(run_id, Metric(WEIRD_METRIC_NAME, 10, 1234, 0))
    run = store.get_run(run_id)
    assert run.data.metrics[WEIRD_METRIC_NAME] == 10
    history = store.get_metric_history(run_id, WEIRD_METRIC_NAME)
    assert len(history) == 1
    metric = history[0]
    assert metric.key == WEIRD_METRIC_NAME
    assert metric.value == 10
    assert metric.timestamp == 1234


def test_weird_tag_names(store):
    WEIRD_TAG_NAME = "this is/a weird/but valid tag"
    _, exp_data, _ = _create_root(store)
    run_id = exp_data[FileStore.DEFAULT_EXPERIMENT_ID]["runs"][0]
    store.set_tag(run_id, RunTag(WEIRD_TAG_NAME, "Muhahaha!"))
    run = store.get_run(run_id)
    assert run.data.tags[WEIRD_TAG_NAME] == "Muhahaha!"


def test_set_experiment_tags(store):
    experiments, _, _ = _create_root(store)
    store.set_experiment_tag(FileStore.DEFAULT_EXPERIMENT_ID, ExperimentTag("tag0", "value0"))
    store.set_experiment_tag(FileStore.DEFAULT_EXPERIMENT_ID, ExperimentTag("tag1", "value1"))
    experiment = store.get_experiment(FileStore.DEFAULT_EXPERIMENT_ID)
    assert len(experiment.tags) == 2
    assert experiment.tags["tag0"] == "value0"
    assert experiment.tags["tag1"] == "value1"
    # test that updating a tag works
    store.set_experiment_tag(FileStore.DEFAULT_EXPERIMENT_ID, ExperimentTag("tag0", "value00000"))
    experiment = store.get_experiment(FileStore.DEFAULT_EXPERIMENT_ID)
    assert experiment.tags["tag0"] == "value00000"
    assert experiment.tags["tag1"] == "value1"
    # test that setting a tag on 1 experiment does not impact another experiment.
    exp_id = None
    for exp in experiments:
        if exp != FileStore.DEFAULT_EXPERIMENT_ID:
            exp_id = exp
            break
    experiment = store.get_experiment(exp_id)
    assert len(experiment.tags) == 0
    # setting a tag on different experiments maintains different values across experiments
    store.set_experiment_tag(exp_id, ExperimentTag("tag1", "value11111"))
    experiment = store.get_experiment(exp_id)
    assert len(experiment.tags) == 1
    assert experiment.tags["tag1"] == "value11111"
    experiment = store.get_experiment(FileStore.DEFAULT_EXPERIMENT_ID)
    assert experiment.tags["tag0"] == "value00000"
    assert experiment.tags["tag1"] == "value1"
    # test can set multi-line tags
    store.set_experiment_tag(exp_id, ExperimentTag("multiline_tag", "value2\nvalue2\nvalue2"))
    experiment = store.get_experiment(exp_id)
    assert experiment.tags["multiline_tag"] == "value2\nvalue2\nvalue2"
    # test cannot set tags on deleted experiments
    store.delete_experiment(exp_id)
    with pytest.raises(MlflowException, match="must be in the 'active' lifecycle_stage"):
        store.set_experiment_tag(exp_id, ExperimentTag("should", "notset"))


def test_set_tags(store):
    _, exp_data, _ = _create_root(store)
    run_id = exp_data[FileStore.DEFAULT_EXPERIMENT_ID]["runs"][0]
    store.set_tag(run_id, RunTag("tag0", "value0"))
    store.set_tag(run_id, RunTag("tag1", "value1"))
    tags = store.get_run(run_id).data.tags
    assert tags["tag0"] == "value0"
    assert tags["tag1"] == "value1"

    # Can overwrite tags.
    store.set_tag(run_id, RunTag("tag0", "value2"))
    tags = store.get_run(run_id).data.tags
    assert tags["tag0"] == "value2"
    assert tags["tag1"] == "value1"

    # Can set multiline tags.
    store.set_tag(run_id, RunTag("multiline_tag", "value2\nvalue2\nvalue2"))
    tags = store.get_run(run_id).data.tags
    assert tags["multiline_tag"] == "value2\nvalue2\nvalue2"


def test_delete_tags(store):
    experiments, exp_data, _ = _create_root(store)
    exp_id = experiments[random_int(0, len(experiments) - 1)]
    run_id = exp_data[exp_id]["runs"][0]
    store.set_tag(run_id, RunTag("tag0", "value0"))
    store.set_tag(run_id, RunTag("tag1", "value1"))
    tags = store.get_run(run_id).data.tags
    assert tags["tag0"] == "value0"
    assert tags["tag1"] == "value1"
    store.delete_tag(run_id, "tag0")
    new_tags = store.get_run(run_id).data.tags
    assert "tag0" not in new_tags.keys()
    # test that you cannot delete tags that don't exist.
    with pytest.raises(MlflowException, match="No tag with name"):
        store.delete_tag(run_id, "fakeTag")
    # test that you cannot delete tags for nonexistent runs
    with pytest.raises(MlflowException, match=r"Run .+ not found"):
        store.delete_tag("random_id", "tag0")
    store.delete_run(run_id)
    # test that you cannot delete tags for deleted runs.
    assert store.get_run(run_id).info.lifecycle_stage == LifecycleStage.DELETED
    with pytest.raises(MlflowException, match="must be in 'active' lifecycle_stage"):
        store.delete_tag(run_id, "tag0")


def test_unicode_tag(store):
    _, exp_data, _ = _create_root(store)
    run_id = exp_data[FileStore.DEFAULT_EXPERIMENT_ID]["runs"][0]
    value = "𝐼 𝓈𝑜𝓁𝑒𝓂𝓃𝓁𝓎 𝓈𝓌𝑒𝒶𝓇 𝓉𝒽𝒶𝓉 𝐼 𝒶𝓂 𝓊𝓅 𝓉𝑜 𝓃𝑜 𝑔𝑜𝑜𝒹"
    store.set_tag(run_id, RunTag("message", value))
    tags = store.get_run(run_id).data.tags
    assert tags["message"] == value


def test_get_deleted_run(store):
    """
    Getting metrics/tags/params/run info should be allowed on deleted runs.
    """
    experiments, exp_data, _ = _create_root(store)
    exp_id = experiments[random_int(0, len(experiments) - 1)]
    run_id = exp_data[exp_id]["runs"][0]
    store.delete_run(run_id)
    assert store.get_run(run_id)


def test_set_deleted_run(store):
    """
    Setting metrics/tags/params/updating run info should not be allowed on deleted runs.
    """
    experiments, exp_data, _ = _create_root(store)
    exp_id = experiments[random_int(0, len(experiments) - 1)]
    run_id = exp_data[exp_id]["runs"][0]
    store.delete_run(run_id)

    assert store.get_run(run_id).info.lifecycle_stage == LifecycleStage.DELETED
    match = "must be in 'active' lifecycle_stage"
    with pytest.raises(MlflowException, match=match):
        store.set_tag(run_id, RunTag("a", "b"))
    with pytest.raises(MlflowException, match=match):
        store.log_metric(run_id, Metric("a", 0.0, timestamp=0, step=0))
    with pytest.raises(MlflowException, match=match):
        store.log_param(run_id, Param("a", "b"))


def test_default_experiment_attempted_deletion(store):
    _create_root(store)
    with pytest.raises(MlflowException, match="Cannot delete the default experiment"):
        store.delete_experiment(FileStore.DEFAULT_EXPERIMENT_ID)
    experiment = store.get_experiment(FileStore.DEFAULT_EXPERIMENT_ID)
    assert experiment.lifecycle_stage == LifecycleStage.ACTIVE
    test_id = store.create_experiment("test")
    store.delete_experiment(test_id)
    test_experiment = store.get_experiment(test_id)
    assert test_experiment.lifecycle_stage == LifecycleStage.DELETED


def test_malformed_experiment(store):
    exp_0 = store.get_experiment(FileStore.DEFAULT_EXPERIMENT_ID)
    assert exp_0.experiment_id == FileStore.DEFAULT_EXPERIMENT_ID

    experiments = len(store.search_experiments(view_type=ViewType.ALL))

    # delete metadata file.
    path = os.path.join(store.root_directory, str(exp_0.experiment_id), "meta.yaml")
    os.remove(path)
    with pytest.raises(MissingConfigException, match="does not exist"):
        store.get_experiment(FileStore.DEFAULT_EXPERIMENT_ID)

    assert len(store.search_experiments(view_type=ViewType.ALL)) == experiments - 1


def test_malformed_run(store):
    _, exp_data, _ = _create_root(store)
    exp_0 = store.get_experiment(FileStore.DEFAULT_EXPERIMENT_ID)
    all_runs = _search(store, exp_0.experiment_id)

    all_run_ids = exp_data[exp_0.experiment_id]["runs"]
    assert len(all_runs) == len(all_run_ids)

    # delete metadata file.
    bad_run_id = exp_data[exp_0.experiment_id]["runs"][0]
    path = os.path.join(
        store.root_directory, str(exp_0.experiment_id), str(bad_run_id), "meta.yaml"
    )
    os.remove(path)
    with pytest.raises(MissingConfigException, match="does not exist"):
        store.get_run(bad_run_id)

    valid_runs = _search(store, exp_0.experiment_id)
    assert len(valid_runs) == len(all_runs) - 1

    for rid in all_run_ids:
        if rid != bad_run_id:
            store.get_run(rid)


def test_malformed_metric(store):
    exp_id = FileStore.DEFAULT_EXPERIMENT_ID
    run_id = store.create_run(
        experiment_id=exp_id,
        user_id="user",
        start_time=0,
        tags=[],
        run_name="first name",
    ).info.run_id
    store.log_metric(run_id, Metric("test", 1, 0, 0))
    with (
        mock.patch("mlflow.store.tracking.file_store.read_file_lines", return_value=["0 1 0 2\n"]),
        pytest.raises(
            MlflowException,
            match=f"Metric 'test' is malformed; persisted metric data contained "
            f"4 fields. Expected 2, 3, or 5 fields. "
            f"Experiment id: {exp_id}",
        ),
    ):
        store.get_metric_history(run_id, "test")


def test_mismatching_experiment_id(store):
    exp_0 = store.get_experiment(FileStore.DEFAULT_EXPERIMENT_ID)
    assert exp_0.experiment_id == FileStore.DEFAULT_EXPERIMENT_ID

    experiments = len(store.search_experiments(view_type=ViewType.ALL))

    # mv experiment folder
    target = "1"
    path_orig = os.path.join(store.root_directory, str(exp_0.experiment_id))
    path_new = os.path.join(store.root_directory, str(target))
    os.rename(path_orig, path_new)

    with pytest.raises(MlflowException, match="Could not find experiment with ID"):
        store.get_experiment(FileStore.DEFAULT_EXPERIMENT_ID)

    with pytest.raises(MlflowException, match="does not exist"):
        store.get_experiment(target)
    assert len(store.search_experiments(view_type=ViewType.ALL)) == experiments - 1


def test_bad_experiment_id_recorded_for_run(store):
    _, exp_data, _ = _create_root(store)
    exp_0 = store.get_experiment(FileStore.DEFAULT_EXPERIMENT_ID)
    all_runs = _search(store, exp_0.experiment_id)

    all_run_ids = exp_data[exp_0.experiment_id]["runs"]
    assert len(all_runs) == len(all_run_ids)

    # change experiment pointer in run
    bad_run_id = str(exp_data[exp_0.experiment_id]["runs"][0])
    path = os.path.join(store.root_directory, str(exp_0.experiment_id), bad_run_id)
    experiment_data = read_yaml(path, "meta.yaml")
    experiment_data["experiment_id"] = 1
    write_yaml(path, "meta.yaml", experiment_data, True)

    with pytest.raises(MlflowException, match="metadata is in invalid state"):
        store.get_run(bad_run_id)

    valid_runs = _search(store, exp_0.experiment_id)
    assert len(valid_runs) == len(all_runs) - 1

    for rid in all_run_ids:
        if rid != bad_run_id:
            store.get_run(rid)


def test_log_batch(store):
    run = store.create_run(
        experiment_id=FileStore.DEFAULT_EXPERIMENT_ID,
        user_id="user",
        start_time=0,
        tags=[],
        run_name="name",
    )
    run_id = run.info.run_id
    metric_entities = [Metric("m1", 0.87, 12345, 0), Metric("m2", 0.49, 12345, 0)]
    param_entities = [Param("p1", "p1val"), Param("p2", "p2val")]
    tag_entities = [RunTag("t1", "t1val"), RunTag("t2", "t2val")]
    store.log_batch(
        run_id=run_id, metrics=metric_entities, params=param_entities, tags=tag_entities
    )
    _verify_logged(store, run_id, metric_entities, param_entities, tag_entities)


def test_log_batch_max_length_value(store, monkeypatch):
    param_entities = [Param("long param", "x" * 6000), Param("short param", "xyz")]
    expected_param_entities = [
        Param("long param", "x" * 6000),
        Param("short param", "xyz"),
    ]
    run = store.create_run(
        experiment_id=FileStore.DEFAULT_EXPERIMENT_ID,
        user_id="user",
        start_time=0,
        tags=[],
        run_name="name",
    )
    store.log_batch(run.info.run_id, (), param_entities, ())
    _verify_logged(store, run.info.run_id, (), expected_param_entities, ())

    monkeypatch.setenv("MLFLOW_TRUNCATE_LONG_VALUES", "false")
    param_entities = [Param("long param", "x" * 6001), Param("short param", "xyz")]
    with pytest.raises(MlflowException, match="exceeds the maximum length"):
        store.log_batch(run.info.run_id, (), param_entities, ())

    monkeypatch.setenv("MLFLOW_TRUNCATE_LONG_VALUES", "true")
    store.log_batch(run.info.run_id, (), param_entities, ())


def test_log_batch_internal_error(store):
    # Verify that internal errors during log_batch result in MlflowExceptions
    run = store.create_run(
        experiment_id=FileStore.DEFAULT_EXPERIMENT_ID,
        user_id="user",
        start_time=0,
        tags=[],
        run_name="name",
    )

    def _raise_exception_fn(*args, **kwargs):
        raise Exception("Some internal error")

    with (
        mock.patch(FILESTORE_PACKAGE + ".FileStore._log_run_metric") as log_metric_mock,
        mock.patch(FILESTORE_PACKAGE + ".FileStore._log_run_param") as log_param_mock,
        mock.patch(FILESTORE_PACKAGE + ".FileStore._set_run_tag") as set_tag_mock,
    ):
        log_metric_mock.side_effect = _raise_exception_fn
        log_param_mock.side_effect = _raise_exception_fn
        set_tag_mock.side_effect = _raise_exception_fn
        for kwargs in [
            {"metrics": [Metric("a", 3, 1, 0)]},
            {"params": [Param("b", "c")]},
            {"tags": [RunTag("c", "d")]},
        ]:
            log_batch_kwargs = {"metrics": [], "params": [], "tags": []}
            log_batch_kwargs.update(kwargs)
            with pytest.raises(MlflowException, match="Some internal error") as e:
                store.log_batch(run.info.run_id, **log_batch_kwargs)
            assert e.value.error_code == ErrorCode.Name(INTERNAL_ERROR)


def test_log_batch_nonexistent_run(store):
    nonexistent_uuid = uuid.uuid4().hex
    with pytest.raises(MlflowException, match=f"Run '{nonexistent_uuid}' not found") as e:
        store.log_batch(nonexistent_uuid, [], [], [])
    assert e.value.error_code == ErrorCode.Name(RESOURCE_DOES_NOT_EXIST)


def test_log_batch_params_idempotency(store):
    run = store.create_run(
        experiment_id=FileStore.DEFAULT_EXPERIMENT_ID,
        user_id="user",
        start_time=0,
        tags=[],
        run_name="name",
    )
    params = [Param("p-key", "p-val")]
    store.log_batch(run.info.run_id, metrics=[], params=params, tags=[])
    store.log_batch(run.info.run_id, metrics=[], params=params, tags=[])
    _verify_logged(store, run.info.run_id, metrics=[], params=params, tags=[])


def test_log_batch_tags_idempotency(store):
    run = store.create_run(
        experiment_id=FileStore.DEFAULT_EXPERIMENT_ID,
        user_id="user",
        start_time=0,
        tags=[],
        run_name="name",
    )
    store.log_batch(run.info.run_id, metrics=[], params=[], tags=[RunTag("t-key", "t-val")])
    store.log_batch(run.info.run_id, metrics=[], params=[], tags=[RunTag("t-key", "t-val")])
    _verify_logged(store, run.info.run_id, metrics=[], params=[], tags=[RunTag("t-key", "t-val")])


def test_log_batch_allows_tag_overwrite(store):
    run = store.create_run(
        experiment_id=FileStore.DEFAULT_EXPERIMENT_ID,
        user_id="user",
        start_time=0,
        tags=[],
        run_name="name",
    )
    store.log_batch(run.info.run_id, metrics=[], params=[], tags=[RunTag("t-key", "val")])
    store.log_batch(run.info.run_id, metrics=[], params=[], tags=[RunTag("t-key", "newval")])
    _verify_logged(store, run.info.run_id, metrics=[], params=[], tags=[RunTag("t-key", "newval")])


def test_log_batch_same_metric_repeated_single_req(store):
    run = store.create_run(
        experiment_id=FileStore.DEFAULT_EXPERIMENT_ID,
        user_id="user",
        start_time=0,
        tags=[],
        run_name="name",
    )
    metric0 = Metric(key="metric-key", value=1, timestamp=2, step=0)
    metric1 = Metric(key="metric-key", value=2, timestamp=3, step=0)
    store.log_batch(run.info.run_id, params=[], metrics=[metric0, metric1], tags=[])
    _verify_logged(store, run.info.run_id, params=[], metrics=[metric0, metric1], tags=[])


def test_log_batch_same_metric_repeated_multiple_reqs(store):
    run = store.create_run(
        experiment_id=FileStore.DEFAULT_EXPERIMENT_ID,
        user_id="user",
        start_time=0,
        tags=[],
        run_name="name",
    )
    metric0 = Metric(key="metric-key", value=1, timestamp=2, step=0)
    metric1 = Metric(key="metric-key", value=2, timestamp=3, step=0)
    store.log_batch(run.info.run_id, params=[], metrics=[metric0], tags=[])
    _verify_logged(store, run.info.run_id, params=[], metrics=[metric0], tags=[])
    store.log_batch(run.info.run_id, params=[], metrics=[metric1], tags=[])
    _verify_logged(store, run.info.run_id, params=[], metrics=[metric0, metric1], tags=[])


def test_log_batch_allows_tag_overwrite_single_req(store):
    run = store.create_run(
        experiment_id=FileStore.DEFAULT_EXPERIMENT_ID,
        user_id="user",
        start_time=0,
        tags=[],
        run_name="name",
    )
    tags = [RunTag("t-key", "val"), RunTag("t-key", "newval")]
    store.log_batch(run.info.run_id, metrics=[], params=[], tags=tags)
    _verify_logged(store, run.info.run_id, metrics=[], params=[], tags=[tags[-1]])


def test_log_batch_accepts_empty_payload(store):
    run = store.create_run(
        experiment_id=FileStore.DEFAULT_EXPERIMENT_ID,
        user_id="user",
        start_time=0,
        tags=[],
        run_name="name",
    )
    store.log_batch(run.info.run_id, metrics=[], params=[], tags=[])
    _verify_logged(store, run.info.run_id, metrics=[], params=[], tags=[])


def test_log_batch_with_duplicate_params_errors_no_partial_write(store):
    run = store.create_run(
        experiment_id=FileStore.DEFAULT_EXPERIMENT_ID,
        user_id="user",
        start_time=0,
        tags=[],
        run_name="name",
    )
    with pytest.raises(MlflowException, match="Duplicate parameter keys have been submitted") as e:
        store.log_batch(
            run.info.run_id,
            metrics=[],
            params=[Param("a", "1"), Param("a", "2")],
            tags=[],
        )
    assert e.value.error_code == ErrorCode.Name(INVALID_PARAMETER_VALUE)
    _verify_logged(store, run.info.run_id, metrics=[], params=[], tags=[])


def test_update_run_name(store):
    run = store.create_run(
        experiment_id=FileStore.DEFAULT_EXPERIMENT_ID,
        user_id="user",
        start_time=0,
        tags=[],
        run_name="name",
    )
    run_id = run.info.run_id

    assert run.info.run_name == "name"
    assert run.data.tags.get(MLFLOW_RUN_NAME) == "name"

    store.update_run_info(run_id, RunStatus.FINISHED, 100, "new name")
    run = store.get_run(run_id)
    assert run.info.run_name == "new name"
    assert run.data.tags.get(MLFLOW_RUN_NAME) == "new name"

    store.update_run_info(run_id, RunStatus.FINISHED, 100, None)
    run = store.get_run(run_id)
    assert run.info.run_name == "new name"
    assert run.data.tags.get(MLFLOW_RUN_NAME) == "new name"

    store.delete_tag(run_id, MLFLOW_RUN_NAME)
    run = store.get_run(run_id)
    assert run.info.run_name == "new name"
    assert run.data.tags.get(MLFLOW_RUN_NAME) is None

    store.update_run_info(run_id, RunStatus.FINISHED, 100, "another name")
    run = store.get_run(run_id)
    assert run.data.tags.get(MLFLOW_RUN_NAME) == "another name"
    assert run.info.run_name == "another name"

    store.set_tag(run_id, RunTag(MLFLOW_RUN_NAME, "yet another name"))
    run = store.get_run(run_id)
    assert run.info.run_name == "yet another name"
    assert run.data.tags.get(MLFLOW_RUN_NAME) == "yet another name"

    store.log_batch(run_id, metrics=[], params=[], tags=[RunTag(MLFLOW_RUN_NAME, "batch name")])
    run = store.get_run(run_id)
    assert run.info.run_name == "batch name"
    assert run.data.tags.get(MLFLOW_RUN_NAME) == "batch name"


def test_get_metric_history_on_non_existent_metric_key(store):
    run = store.create_run(
        experiment_id=FileStore.DEFAULT_EXPERIMENT_ID,
        user_id="user",
        start_time=0,
        tags=[],
        run_name="name",
    )
    run_id = run.info.run_id
    test_metrics = store.get_metric_history(run_id, "test_metric")
    assert isinstance(test_metrics, PagedList)
    assert test_metrics == []


def test_experiment_with_default_root_artifact_uri(tmp_path):
    file_store_root_uri = path_to_local_file_uri(tmp_path)
    file_store = FileStore(file_store_root_uri)
    experiment_id = file_store.create_experiment(name="test", artifact_location="test")
    experiment_info = file_store.get_experiment(experiment_id)
    if is_windows():
        assert experiment_info.artifact_location == Path.cwd().joinpath("test").as_uri()
    else:
        assert experiment_info.artifact_location == str(Path.cwd().joinpath("test"))


def test_experiment_with_relative_artifact_uri(tmp_path):
    file_store_root_uri = append_to_uri_path(path_to_local_file_uri(tmp_path), "experiments")
    artifacts_root_uri = append_to_uri_path(path_to_local_file_uri(tmp_path), "artifacts")
    file_store = FileStore(file_store_root_uri, artifacts_root_uri)
    experiment_id = file_store.create_experiment(name="test")
    experiment_info = file_store.get_experiment(experiment_id)
    assert experiment_info.artifact_location == append_to_uri_path(
        artifacts_root_uri, experiment_id
    )


def _assert_create_run_appends_to_artifact_uri_path_correctly(
    artifact_root_uri, expected_artifact_uri_format
):
    with TempDir() as tmp:
        fs = FileStore(tmp.path(), artifact_root_uri)
        exp_id = fs.create_experiment("exp")
        run = fs.create_run(
            experiment_id=exp_id, user_id="user", start_time=0, tags=[], run_name="name"
        )
        cwd = Path.cwd().as_posix()
        drive = Path.cwd().drive
        if is_windows() and expected_artifact_uri_format.startswith("file:"):
            cwd = f"/{cwd}"
            drive = f"{drive}/"
        assert run.info.artifact_uri == expected_artifact_uri_format.format(
            e=exp_id, r=run.info.run_id, cwd=cwd, drive=drive
        )


@pytest.mark.skipif(not is_windows(), reason="This test only passes on Windows")
@pytest.mark.parametrize(
    ("input_uri", "expected_uri"),
    [
        (
            "\\my_server/my_path/my_sub_path",
            "file:///{drive}my_server/my_path/my_sub_path/{e}/{r}/artifacts",
        ),
        ("path/to/local/folder", "file://{cwd}/path/to/local/folder/{e}/{r}/artifacts"),
        (
            "/path/to/local/folder",
            "file:///{drive}path/to/local/folder/{e}/{r}/artifacts",
        ),
        (
            "#path/to/local/folder?",
            "file://{cwd}/{e}/{r}/artifacts#path/to/local/folder?",
        ),
        (
            "file:///path/to/local/folder",
            "file:///{drive}path/to/local/folder/{e}/{r}/artifacts",
        ),
        (
            "file:///path/to/local/folder?param=value#fragment",
            "file:///{drive}path/to/local/folder/{e}/{r}/artifacts?param=value#fragment",
        ),
        (
            "file:path/to/local/folder",
            "file://{cwd}/path/to/local/folder/{e}/{r}/artifacts",
        ),
        (
            "file:path/to/local/folder?param=value",
            "file://{cwd}/path/to/local/folder/{e}/{r}/artifacts?param=value",
        ),
    ],
)
def test_create_run_appends_to_artifact_local_path_file_uri_correctly_on_windows(
    input_uri, expected_uri
):
    _assert_create_run_appends_to_artifact_uri_path_correctly(input_uri, expected_uri)


@pytest.mark.skipif(is_windows(), reason="This test fails on Windows")
@pytest.mark.parametrize(
    ("input_uri", "expected_uri"),
    [
        ("path/to/local/folder", "{cwd}/path/to/local/folder/{e}/{r}/artifacts"),
        ("/path/to/local/folder", "/path/to/local/folder/{e}/{r}/artifacts"),
        ("#path/to/local/folder?", "{cwd}/#path/to/local/folder?/{e}/{r}/artifacts"),
        (
            "file:///path/to/local/folder",
            "file:///path/to/local/folder/{e}/{r}/artifacts",
        ),
        (
            "file:///path/to/local/folder?param=value#fragment",
            "file:///path/to/local/folder/{e}/{r}/artifacts?param=value#fragment",
        ),
        (
            "file:path/to/local/folder",
            "file://{cwd}/path/to/local/folder/{e}/{r}/artifacts",
        ),
        (
            "file:path/to/local/folder?param=value",
            "file://{cwd}/path/to/local/folder/{e}/{r}/artifacts?param=value",
        ),
    ],
)
def test_create_run_appends_to_artifact_local_path_file_uri_correctly(input_uri, expected_uri):
    _assert_create_run_appends_to_artifact_uri_path_correctly(input_uri, expected_uri)


@pytest.mark.parametrize(
    ("input_uri", "expected_uri"),
    [
        ("s3://bucket/path/to/root", "s3://bucket/path/to/root/{e}/{r}/artifacts"),
        (
            "s3://bucket/path/to/root?creds=mycreds",
            "s3://bucket/path/to/root/{e}/{r}/artifacts?creds=mycreds",
        ),
        (
            "dbscheme+driver://root@host/dbname?creds=mycreds#myfragment",
            "dbscheme+driver://root@host/dbname/{e}/{r}/artifacts?creds=mycreds#myfragment",
        ),
        (
            "dbscheme+driver://root:password@hostname.com?creds=mycreds#myfragment",
            "dbscheme+driver://root:password@hostname.com/{e}/{r}/artifacts"
            "?creds=mycreds#myfragment",
        ),
        (
            "dbscheme+driver://root:password@hostname.com/mydb?creds=mycreds#myfragment",
            "dbscheme+driver://root:password@hostname.com/mydb/{e}/{r}/artifacts"
            "?creds=mycreds#myfragment",
        ),
    ],
)
def test_create_run_appends_to_artifact_uri_path_correctly(input_uri, expected_uri):
    _assert_create_run_appends_to_artifact_uri_path_correctly(input_uri, expected_uri)


def _assert_create_experiment_appends_to_artifact_uri_path_correctly(
    artifact_root_uri, expected_artifact_uri_format
):
    with TempDir() as tmp:
        fs = FileStore(tmp.path(), artifact_root_uri)
        exp_id = fs.create_experiment("exp")
        exp = fs.get_experiment(exp_id)
        cwd = Path.cwd().as_posix()
        drive = Path.cwd().drive
        if is_windows() and expected_artifact_uri_format.startswith("file:"):
            cwd = f"/{cwd}"
            drive = f"{drive}/"

        assert exp.artifact_location == expected_artifact_uri_format.format(
            e=exp_id, cwd=cwd, drive=drive
        )


@pytest.mark.skipif(not is_windows(), reason="This test only passes on Windows")
@pytest.mark.parametrize(
    ("input_uri", "expected_uri"),
    [
        (
            "\\my_server/my_path/my_sub_path",
            "file:///{drive}my_server/my_path/my_sub_path/{e}",
        ),
        ("path/to/local/folder", "file://{cwd}/path/to/local/folder/{e}"),
        ("/path/to/local/folder", "file:///{drive}path/to/local/folder/{e}"),
        ("#path/to/local/folder?", "file://{cwd}/{e}#path/to/local/folder?"),
        ("file:path/to/local/folder", "file://{cwd}/path/to/local/folder/{e}"),
        ("file:///path/to/local/folder", "file:///{drive}path/to/local/folder/{e}"),
        (
            "file:path/to/local/folder?param=value",
            "file://{cwd}/path/to/local/folder/{e}?param=value",
        ),
        (
            "file:///path/to/local/folder?param=value#fragment",
            "file:///{drive}path/to/local/folder/{e}?param=value#fragment",
        ),
    ],
)
def test_create_experiment_appends_to_artifact_local_path_file_uri_correctly_on_windows(
    input_uri, expected_uri
):
    _assert_create_experiment_appends_to_artifact_uri_path_correctly(input_uri, expected_uri)


@pytest.mark.skipif(is_windows(), reason="This test fails on Windows")
@pytest.mark.parametrize(
    ("input_uri", "expected_uri"),
    [
        ("path/to/local/folder", "{cwd}/path/to/local/folder/{e}"),
        ("/path/to/local/folder", "/path/to/local/folder/{e}"),
        ("#path/to/local/folder?", "{cwd}/#path/to/local/folder?/{e}"),
        ("file:path/to/local/folder", "file://{cwd}/path/to/local/folder/{e}"),
        ("file:///path/to/local/folder", "file:///path/to/local/folder/{e}"),
        (
            "file:path/to/local/folder?param=value",
            "file://{cwd}/path/to/local/folder/{e}?param=value",
        ),
        (
            "file:///path/to/local/folder?param=value#fragment",
            "file:///path/to/local/folder/{e}?param=value#fragment",
        ),
    ],
)
def test_create_experiment_appends_to_artifact_local_path_file_uri_correctly(
    input_uri, expected_uri
):
    _assert_create_experiment_appends_to_artifact_uri_path_correctly(input_uri, expected_uri)


@pytest.mark.parametrize(
    ("input_uri", "expected_uri"),
    [
        ("s3://bucket/path/to/root", "s3://bucket/path/to/root/{e}"),
        (
            "s3://bucket/path/to/root?creds=mycreds",
            "s3://bucket/path/to/root/{e}?creds=mycreds",
        ),
        (
            "dbscheme+driver://root@host/dbname?creds=mycreds#myfragment",
            "dbscheme+driver://root@host/dbname/{e}?creds=mycreds#myfragment",
        ),
        (
            "dbscheme+driver://root:password@hostname.com?creds=mycreds#myfragment",
            "dbscheme+driver://root:password@hostname.com/{e}?creds=mycreds#myfragment",
        ),
        (
            "dbscheme+driver://root:password@hostname.com/mydb?creds=mycreds#myfragment",
            "dbscheme+driver://root:password@hostname.com/mydb/{e}?creds=mycreds#myfragment",
        ),
    ],
)
def test_create_experiment_appends_to_artifact_uri_path_correctly(input_uri, expected_uri):
    _assert_create_experiment_appends_to_artifact_uri_path_correctly(input_uri, expected_uri)


def assert_dataset_inputs_equal(inputs1: list[DatasetInput], inputs2: list[DatasetInput]):
    inputs1 = sorted(inputs1, key=lambda inp: (inp.dataset.name, inp.dataset.digest))
    inputs2 = sorted(inputs2, key=lambda inp: (inp.dataset.name, inp.dataset.digest))
    assert len(inputs1) == len(inputs2)
    for idx, inp1 in enumerate(inputs1):
        inp2 = inputs2[idx]
        assert dict(inp1.dataset) == dict(inp2.dataset)
        tags1 = sorted(inp1.tags, key=lambda tag: tag.key)
        tags2 = sorted(inp2.tags, key=lambda tag: tag.key)
        for idx, tag1 in enumerate(tags1):
            tag2 = tags2[idx]
            assert tag1.key == tag2.key
            assert tag1.value == tag2.value


def test_log_inputs_and_retrieve_runs_behaves_as_expected(store):
    exp_id = store.create_experiment("12345dataset")

    run1 = store.create_run(
        experiment_id=exp_id,
        user_id="user1",
        start_time=1,
        tags=[],
        run_name=None,
    )
    run2 = store.create_run(
        experiment_id=exp_id,
        user_id="user2",
        start_time=3,
        tags=[],
        run_name=None,
    )
    run3 = store.create_run(
        experiment_id=exp_id,
        user_id="user3",
        start_time=2,
        tags=[],
        run_name=None,
    )

    dataset1 = Dataset(
        name="name1",
        digest="digest1",
        source_type="st1",
        source="source1",
        schema="schema1",
        profile="profile1",
    )
    dataset2 = Dataset(
        name="name2",
        digest="digest2",
        source_type="st2",
        source="source2",
        schema="schema2",
        profile="profile2",
    )
    dataset3 = Dataset(
        name="name3",
        digest="digest3",
        source_type="st3",
        source="source3",
        schema="schema3",
        profile="profile3",
    )

    tags1 = [InputTag(key="key1", value="value1"), InputTag(key="key2", value="value2")]
    tags2 = [InputTag(key="key3", value="value3"), InputTag(key="key4", value="value4")]
    tags3 = [InputTag(key="key5", value="value5"), InputTag(key="key6", value="value6")]

    inputs_run1 = [DatasetInput(dataset1, tags1), DatasetInput(dataset2, tags1)]
    inputs_run2 = [DatasetInput(dataset1, tags2), DatasetInput(dataset3, tags3)]
    inputs_run3 = [DatasetInput(dataset2, tags3)]

    store.log_inputs(run1.info.run_id, inputs_run1)
    store.log_inputs(run2.info.run_id, inputs_run2)
    store.log_inputs(run3.info.run_id, inputs_run3)

    run1 = store.get_run(run1.info.run_id)
    assert_dataset_inputs_equal(run1.inputs.dataset_inputs, inputs_run1)
    run2 = store.get_run(run2.info.run_id)
    assert_dataset_inputs_equal(run2.inputs.dataset_inputs, inputs_run2)
    run3 = store.get_run(run3.info.run_id)
    assert_dataset_inputs_equal(run3.inputs.dataset_inputs, inputs_run3)

    search_results_1 = store.search_runs(
        [exp_id], None, ViewType.ALL, max_results=4, order_by=["start_time ASC"]
    )
    run1 = search_results_1[0]
    assert_dataset_inputs_equal(run1.inputs.dataset_inputs, inputs_run1)
    run2 = search_results_1[2]
    assert_dataset_inputs_equal(run2.inputs.dataset_inputs, inputs_run2)
    run3 = search_results_1[1]
    assert_dataset_inputs_equal(run3.inputs.dataset_inputs, inputs_run3)

    search_results_2 = store.search_runs(
        [exp_id], None, ViewType.ALL, max_results=4, order_by=["start_time DESC"]
    )
    run1 = search_results_2[2]
    assert_dataset_inputs_equal(run1.inputs.dataset_inputs, inputs_run1)
    run2 = search_results_2[0]
    assert_dataset_inputs_equal(run2.inputs.dataset_inputs, inputs_run2)
    run3 = search_results_2[1]
    assert_dataset_inputs_equal(run3.inputs.dataset_inputs, inputs_run3)


def test_log_input_multiple_times_does_not_overwrite_tags_or_dataset(store):
    exp_id = store.create_experiment("dataset_no_overwrite")

    run = store.create_run(
        experiment_id=exp_id,
        user_id="user",
        start_time=0,
        tags=[],
        run_name=None,
    )
    dataset = Dataset(
        name="name",
        digest="digest",
        source_type="st",
        source="source",
        schema="schema",
        profile="profile",
    )
    tags = [InputTag(key="key1", value="value1"), InputTag(key="key2", value="value2")]
    store.log_inputs(run.info.run_id, [DatasetInput(dataset, tags)])

    for i in range(3):
        # Since the dataset name and digest are the same as the previously logged dataset,
        # no changes should be made
        overwrite_dataset = Dataset(
            name="name",
            digest="digest",
            source_type=f"st{i}",
            source=f"source{i}",
            schema=f"schema{i}",
            profile=f"profile{i}",
        )
        # Since the dataset has already been logged as an input to the run, no changes should be
        # made to the input tags
        overwrite_tags = [
            InputTag(key=f"key{i}", value=f"value{i}"),
            InputTag(key=f"key{i + 1}", value=f"value{i + 1}"),
        ]
        store.log_inputs(run.info.run_id, [DatasetInput(overwrite_dataset, overwrite_tags)])

    run = store.get_run(run.info.run_id)
    assert_dataset_inputs_equal(run.inputs.dataset_inputs, [DatasetInput(dataset, tags)])

    # Logging a dataset with a different name or digest to the original run should result
    # in the addition of another dataset input
    other_name_dataset = Dataset(
        name="other_name",
        digest="digest",
        source_type="st",
        source="source",
        schema="schema",
        profile="profile",
    )
    other_name_input_tags = [InputTag(key="k1", value="v1")]
    store.log_inputs(run.info.run_id, [DatasetInput(other_name_dataset, other_name_input_tags)])

    other_digest_dataset = Dataset(
        name="name",
        digest="other_digest",
        source_type="st",
        source="source",
        schema="schema",
        profile="profile",
    )
    other_digest_input_tags = [InputTag(key="k2", value="v2")]
    store.log_inputs(run.info.run_id, [DatasetInput(other_digest_dataset, other_digest_input_tags)])

    run = store.get_run(run.info.run_id)
    assert_dataset_inputs_equal(
        run.inputs.dataset_inputs,
        [
            DatasetInput(dataset, tags),
            DatasetInput(other_name_dataset, other_name_input_tags),
            DatasetInput(other_digest_dataset, other_digest_input_tags),
        ],
    )

    # Logging the same dataset with different tags to new runs should result in each run
    # having its own new input tags and the same dataset input
    for i in range(3):
        new_run = store.create_run(
            experiment_id=exp_id,
            user_id="user",
            start_time=0,
            tags=[],
            run_name=None,
        )
        new_tags = [
            InputTag(key=f"key{i}", value=f"value{i}"),
            InputTag(key=f"key{i + 1}", value=f"value{i + 1}"),
        ]
        store.log_inputs(new_run.info.run_id, [DatasetInput(dataset, new_tags)])
        new_run = store.get_run(new_run.info.run_id)
        assert_dataset_inputs_equal(
            new_run.inputs.dataset_inputs, [DatasetInput(dataset, new_tags)]
        )


def test_log_inputs_uses_expected_input_and_dataset_ids_for_storage(store):
    """
    This test verifies that the FileStore uses expected IDs as folder names to represent datasets
    and run inputs. This is very important because the IDs are used to deduplicate inputs and
    datasets if the same dataset is logged to multiple runs or the same dataset is logged
    multiple times as an input to the same run with different tags.

    **If this test fails, be very careful before removing or changing asserts. Unintended changes
    could result in user-visible duplication of datasets and run inputs.**
    """
    exp_id = store.create_experiment("dataset_expected_ids")

    run1 = store.create_run(
        experiment_id=exp_id,
        user_id="user",
        start_time=0,
        tags=[],
        run_name=None,
    )
    run2 = store.create_run(
        experiment_id=exp_id,
        user_id="user",
        start_time=0,
        tags=[],
        run_name=None,
    )

    experiment_dir = store._get_experiment_path(exp_id, assert_exists=True)
    datasets_dir = os.path.join(experiment_dir, FileStore.DATASETS_FOLDER_NAME)

    def assert_expected_dataset_storage_ids_present(storage_ids):
        assert set(os.listdir(datasets_dir)) == set(storage_ids)

    def assert_expected_input_storage_ids_present(run, dataset_storage_ids):
        run_dir = store._get_run_dir(run.info.experiment_id, run.info.run_id)
        inputs_dir = os.path.join(run_dir, FileStore.INPUTS_FOLDER_NAME)
        expected_input_storage_ids = []
        for dataset_storage_id in dataset_storage_ids:
            md5 = hashlib.md5(dataset_storage_id.encode("utf-8"), usedforsecurity=False)
            md5.update(run.info.run_id.encode("utf-8"))
            expected_input_storage_ids.append(md5.hexdigest())
        assert set(os.listdir(inputs_dir)) == set(expected_input_storage_ids)

    tags = [InputTag(key="key", value="value")]

    dataset1 = Dataset(
        name="name",
        digest="digest",
        source_type="st",
        source="source",
        schema="schema",
        profile="profile",
    )
    store.log_inputs(run1.info.run_id, [DatasetInput(dataset1, tags)])
    expected_dataset1_storage_id = "efa4363cd8179759e8c7f113aebdd340"
    assert_expected_dataset_storage_ids_present([expected_dataset1_storage_id])
    assert_expected_input_storage_ids_present(run1, [expected_dataset1_storage_id])

    dataset2 = Dataset(
        name="name",
        digest="digest_other",
        source_type="st2",
        source="source2",
        schema="schema2",
        profile="profile2",
    )
    expected_dataset2_storage_id = "419804e8e153199481c3e509de1fef8f"
    store.log_inputs(run2.info.run_id, [DatasetInput(dataset2)])
    assert_expected_dataset_storage_ids_present(
        [expected_dataset1_storage_id, expected_dataset2_storage_id]
    )
    assert_expected_input_storage_ids_present(run2, [expected_dataset2_storage_id])

    dataset3 = Dataset(
        name="name_other",
        digest="digest",
        source_type="st",
        source="source",
        schema="schema",
        profile="profile",
    )
    expected_dataset3_storage_id = "bc5dd0841d8898512d988fe3f984313c"
    store.log_inputs(
        run2.info.run_id,
        [DatasetInput(dataset1), DatasetInput(dataset2), DatasetInput(dataset3, tags)],
    )
    assert_expected_dataset_storage_ids_present(
        [
            expected_dataset1_storage_id,
            expected_dataset2_storage_id,
            expected_dataset3_storage_id,
        ]
    )
    assert_expected_input_storage_ids_present(
        run2,
        [
            expected_dataset1_storage_id,
            expected_dataset2_storage_id,
            expected_dataset3_storage_id,
        ],
    )


def test_log_inputs_handles_case_when_no_datasets_are_specified(store):
    exp_id = store.create_experiment("log_input_no_datasets")
    run = store.create_run(
        experiment_id=exp_id,
        user_id="user",
        start_time=0,
        tags=[],
        run_name=None,
    )
    store.log_inputs(run.info.run_id)
    store.log_inputs(run.info.run_id, datasets=None)


def test_search_datasets(store):
    exp_id1 = store.create_experiment("test_search_datasets_1")
    # Create an additional experiment to ensure we filter on specified experiment
    # and search works on multiple experiments.
    exp_id2 = store.create_experiment("test_search_datasets_2")

    run1 = store.create_run(
        experiment_id=exp_id1,
        user_id="user",
        start_time=1,
        tags=[],
        run_name=None,
    )
    run2 = store.create_run(
        experiment_id=exp_id1,
        user_id="user",
        start_time=2,
        tags=[],
        run_name=None,
    )
    run3 = store.create_run(
        experiment_id=exp_id2,
        user_id="user",
        start_time=3,
        tags=[],
        run_name=None,
    )

    dataset1 = Dataset(
        name="name1",
        digest="digest1",
        source_type="st1",
        source="source1",
        schema="schema1",
        profile="profile1",
    )
    dataset2 = Dataset(
        name="name2",
        digest="digest2",
        source_type="st2",
        source="source2",
        schema="schema2",
        profile="profile2",
    )
    dataset3 = Dataset(
        name="name3",
        digest="digest3",
        source_type="st3",
        source="source3",
        schema="schema3",
        profile="profile3",
    )
    dataset4 = Dataset(
        name="name4",
        digest="digest4",
        source_type="st4",
        source="source4",
        schema="schema4",
        profile="profile4",
    )

    test_tag = [InputTag(key=MLFLOW_DATASET_CONTEXT, value="test")]
    train_tag = [InputTag(key=MLFLOW_DATASET_CONTEXT, value="train")]
    eval_tag = [InputTag(key=MLFLOW_DATASET_CONTEXT, value="eval")]
    no_context_tag = [InputTag(key="not_context", value="test")]

    inputs_run1 = [
        DatasetInput(dataset1, train_tag),
        DatasetInput(dataset2, eval_tag),
        DatasetInput(dataset4, no_context_tag),
    ]
    inputs_run2 = [
        DatasetInput(dataset1, train_tag),
        DatasetInput(dataset2, test_tag),
    ]
    inputs_run3 = [DatasetInput(dataset3, train_tag)]

    store.log_inputs(run1.info.run_id, inputs_run1)
    store.log_inputs(run2.info.run_id, inputs_run2)
    store.log_inputs(run3.info.run_id, inputs_run3)

    # Verify actual and expected results are same size and that all elements are equal.
    def assert_has_same_elements(actual_list, expected_list):
        assert len(actual_list) == len(expected_list)
        for actual in actual_list:
            # Verify the expected results list contains same element.
            isEqual = False
            for expected in expected_list:
                isEqual = actual == expected
                if isEqual:
                    break
            assert isEqual

    # Verify no results from exp_id2 are returned.
    results = store._search_datasets([exp_id1])
    expected_results = [
        _DatasetSummary(exp_id1, dataset1.name, dataset1.digest, "train"),
        _DatasetSummary(exp_id1, dataset2.name, dataset2.digest, "eval"),
        _DatasetSummary(exp_id1, dataset2.name, dataset2.digest, "test"),
        _DatasetSummary(exp_id1, dataset4.name, dataset4.digest, None),
    ]
    assert_has_same_elements(results, expected_results)

    # Verify results from both experiment are returned.
    results = store._search_datasets([exp_id1, exp_id2])
    expected_results.append(_DatasetSummary(exp_id2, dataset3.name, dataset3.digest, "train"))
    assert_has_same_elements(results, expected_results)


def test_search_datasets_returns_no_more_than_max_results(store):
    exp_id = store.create_experiment("test_search_datasets")
    run = store.create_run(
        experiment_id=exp_id,
        user_id="user",
        start_time=1,
        tags=[],
        run_name=None,
    )
    inputs = []
    # We intentionally add more than 1000 datasets here to test we only return 1000.
    for i in range(1010):
        dataset = Dataset(
            name="name" + str(i),
            digest="digest" + str(i),
            source_type="st" + str(i),
            source="source" + str(i),
            schema="schema" + str(i),
            profile="profile" + str(i),
        )
        input_tag = [InputTag(key=MLFLOW_DATASET_CONTEXT, value=str(i))]
        inputs.append(DatasetInput(dataset, input_tag))

    store.log_inputs(run.info.run_id, inputs)

    results = store._search_datasets([exp_id])
    assert len(results) == 1000


def test_start_trace(store):
    exp_id = store.create_experiment("test")
    timestamp_ms = get_current_time_millis()
    tags = {"some_key": "test"}
    trace_info = store.start_trace(exp_id, timestamp_ms, {}, tags)
    assert trace_info.request_id is not None
    assert trace_info.experiment_id == exp_id
    assert trace_info.timestamp_ms == timestamp_ms
    assert trace_info.execution_time_ms is None
    assert trace_info.status == TraceStatus.IN_PROGRESS
    assert trace_info.request_metadata == {}
    assert trace_info.tags == tags

    with pytest.raises(MlflowException, match=r"Experiment fake_exp_id does not exist."):
        store.start_trace("fake_exp_id", timestamp_ms, {}, {})


def test_end_trace(store_and_trace_info):
    store, trace = store_and_trace_info
    timestamp_ms = get_current_time_millis()
    request_metadata = {
        TraceMetadataKey.INPUTS: {"query": "test"},
        TraceMetadataKey.OUTPUTS: "test",
    }
    tags = {TraceTagKey.TRACE_NAME: "mlflow_trace"}
    trace_info = store.end_trace(
        trace.request_id, timestamp_ms, TraceStatus.OK, request_metadata, tags
    )
    assert trace_info.request_id == trace.request_id
    assert trace_info.timestamp_ms == trace.timestamp_ms
    assert trace_info.execution_time_ms == timestamp_ms - trace.timestamp_ms
    assert trace_info.status == TraceStatus.OK
    assert trace_info.request_metadata == {**trace.request_metadata, **request_metadata}
    assert trace_info.tags == {**trace.tags, **tags}

    with pytest.raises(MlflowException, match=r"Trace with request ID 'fake_request_id' not found"):
        store.end_trace("fake_request_id", timestamp_ms, TraceStatus.OK, request_metadata, tags)


def test_get_trace_info(store_and_trace_info):
    store, trace = store_and_trace_info
    trace_info = store.get_trace_info(trace.request_id)
    assert trace_info == trace

    with pytest.raises(MlflowException, match=r"Trace with request ID 'fake_request_id' not found"):
        store.get_trace_info("fake_request_id")

    mock_trace_info = deepcopy(trace_info)
    mock_trace_info.request_id = "invalid_request_id"
    with (
        mock.patch(
            "mlflow.store.tracking.file_store.FileStore._get_trace_info_from_dir",
            return_value=mock_trace_info,
        ),
        pytest.raises(
            MlflowException,
            match=rf"Trace with request ID '{trace.request_id}' metadata is in invalid state.",
        ),
    ):
        store.get_trace_info(trace.request_id)


def test_set_trace_tag(store_and_trace_info):
    store, trace = store_and_trace_info
    store.set_trace_tag(trace.request_id, "some_key", "a")
    trace_info = store.get_trace_info(trace.request_id)
    assert trace_info.tags["some_key"] == "a"

    # test overwrite
    store.set_trace_tag(trace.request_id, "some_key", "test")
    trace_info = store.get_trace_info(trace.request_id)
    assert trace_info.tags["some_key"] == "test"

    # test value written as string
    store.set_trace_tag(trace.request_id, "int_key", 1234)
    trace_info = store.get_trace_info(trace.request_id)
    assert trace_info.tags["int_key"] == "1234"

    # test value length
    store.set_trace_tag(trace.request_id, "key", "v" * MAX_CHARS_IN_TRACE_INFO_TAGS_VALUE)
    trace_info = store.get_trace_info(trace.request_id)
    assert trace_info.tags["key"] == "v" * MAX_CHARS_IN_TRACE_INFO_TAGS_VALUE

    with pytest.raises(MlflowException, match=r"Missing value for required parameter \'key\'"):
        store.set_trace_tag(trace.request_id, None, "test")


def test_delete_trace_tag(store_and_trace_info):
    store, trace = store_and_trace_info
    store.set_trace_tag(trace.request_id, "some_key", "a")
    store.delete_trace_tag(trace.request_id, "some_key")
    trace_info = store.get_trace_info(trace.request_id)
    assert "some_key" not in trace_info.tags

    with pytest.raises(
        MlflowException,
        match=rf"No tag with name: invalid_key in trace with request_id {trace.request_id}.",
    ):
        store.delete_trace_tag(trace.request_id, "invalid_key")


def test_delete_traces(store):
    exp_id = store.create_experiment("test")
    request_ids = []
    timestamps = list(range(90, -1, -10))
    for i in range(10):
        trace_info = store.start_trace(exp_id, timestamps[i], {}, {})
        request_ids.append(trace_info.request_id)

    # delete with max_timestamp_millis
    # if max_traces < number of traces with timestamp < max_timestamp_millis,
    # delete older traces first
    assert store.delete_traces(exp_id, max_timestamp_millis=50, max_traces=2) == 2
    assert len(store.search_traces([exp_id])[0]) == 8
    assert store.delete_traces(exp_id, max_timestamp_millis=50) == 4
    assert len(store.search_traces([exp_id])[0]) == 4

    # delete with request_ids
    assert store.delete_traces(exp_id, request_ids=[request_ids[3]]) == 1
    assert len(store.search_traces([exp_id])[0]) == 3
    assert store.delete_traces(exp_id, request_ids=["non_existing_request_id"]) == 0
    assert len(store.search_traces([exp_id])[0]) == 3
    assert store.delete_traces(exp_id, request_ids=request_ids) == 3
    assert len(store.search_traces([exp_id])[0]) == 0

    with pytest.raises(
        MlflowException,
        match=r"Either `max_timestamp_millis` or `request_ids` must be specified.",
    ):
        store.delete_traces(exp_id)
    with pytest.raises(
        MlflowException,
        match=r"Only one of `max_timestamp_millis` and `request_ids` can be specified.",
    ):
        store.delete_traces(exp_id, max_timestamp_millis=100, request_ids=request_ids)
    with pytest.raises(
        MlflowException,
        match=r"`max_traces` can't be specified if `request_ids` is specified.",
    ):
        store.delete_traces(exp_id, max_traces=2, request_ids=request_ids)
    with pytest.raises(
        MlflowException, match=r"`max_traces` must be a positive integer, received 0"
    ):
        store.delete_traces(exp_id, 100, max_traces=0)
    with pytest.raises(MlflowException, match=r"Experiment non_existing_exp does not exist."):
        store.delete_traces("non_existing_exp", 100, 2)


def _validate_search_traces(store, exp_ids, filter_string, expected_traces, order_by=None):
    traces, _ = store.search_traces(exp_ids, filter_string, order_by=order_by)
    assert traces == expected_traces


def test_search_traces(store):
    traces, _token = store.search_traces(["0"])
    assert traces == []


def test_search_traces_filter(generate_trace_infos):
    trace_infos = generate_trace_infos.trace_infos
    store = generate_trace_infos.store
    exp_id = generate_trace_infos.exp_id
    request_ids = generate_trace_infos.request_ids
    timestamps = generate_trace_infos.timestamps

    # by default sort by timestamp_ms DESC, request_id ASC
    _validate_search_traces(store, [exp_id], None, trace_infos[::-1])
    _validate_search_traces(store, [exp_id], "", trace_infos[::-1])

    # filter by name
    _validate_search_traces(store, [exp_id], "name = 'trace_0'", trace_infos[:1])
    _validate_search_traces(store, [exp_id], "name != 'trace_0'", trace_infos[1:][::-1])

    # filter by status
    _validate_search_traces(store, [exp_id], "status = 'IN_PROGRESS'", trace_infos[::-1])
    _validate_search_traces(store, [exp_id], "status != 'IN_PROGRESS'", [])
    for i in range(2):
        trace_infos[i] = store.end_trace(request_ids[i], timestamps[i] + 10, TraceStatus.OK, {}, {})
    for i in range(2, 5):
        trace_infos[i] = store.end_trace(
            request_ids[i], timestamps[i] + 20, TraceStatus.ERROR, {}, {}
        )
    _validate_search_traces(
        store,
        [exp_id],
        "status IN ('IN_PROGRESS', 'OK')",
        (trace_infos[:2] + trace_infos[5:])[::-1],
    )
    _validate_search_traces(
        store, [exp_id], "status NOT IN ('IN_PROGRESS', 'OK')", trace_infos[2:5][::-1]
    )

    # filter by status w/ attributes. or trace. prefix
    _validate_search_traces(
        store,
        [exp_id],
        "trace.status = 'ERROR'",
        trace_infos[2:5][::-1],
    )
    _validate_search_traces(
        store,
        [exp_id],
        "attributes.status IN ('IN_PROGRESS', 'OK')",
        (trace_infos[:2] + trace_infos[5:])[::-1],
    )

    # filter by timestamp
    for timestamp_key in ["timestamp", "timestamp_ms"]:
        _validate_search_traces(store, [exp_id], f"{timestamp_key} < 10", trace_infos[:1])
        _validate_search_traces(store, [exp_id], f"{timestamp_key} <= 0", trace_infos[:1])
        _validate_search_traces(store, [exp_id], f"{timestamp_key} > 0", trace_infos[1:][::-1])
        _validate_search_traces(store, [exp_id], f"{timestamp_key} >= 10", trace_infos[1:][::-1])
        _validate_search_traces(store, [exp_id], f"{timestamp_key} = 100", [])
        _validate_search_traces(store, [exp_id], f"{timestamp_key} != 100", trace_infos[::-1])

    # filter by request_id
    _validate_search_traces(store, [exp_id], f"request_id = '{request_ids[0]}'", [trace_infos[0]])
    _validate_search_traces(
        store, [exp_id], f"request_id != '{request_ids[0]}'", trace_infos[1:][::-1]
    )
    _validate_search_traces(
        store, [exp_id], f"request_id IN ('{request_ids[0]}')", [trace_infos[0]]
    )
    _validate_search_traces(
        store,
        [exp_id],
        f"request_id NOT IN ('{request_ids[0]}')",
        trace_infos[1:][::-1],
    )

    # filter by execution_time
    for execution_time_key in ["execution_time", "execution_time_ms"]:
        _validate_search_traces(
            store, [exp_id], f"{execution_time_key} = 10", trace_infos[:2][::-1]
        )
        # value None is always seen as not-match
        _validate_search_traces(
            store, [exp_id], f"{execution_time_key} != 10", trace_infos[2:5][::-1]
        )
        _validate_search_traces(
            store, [exp_id], f"{execution_time_key} > 10", trace_infos[2:5][::-1]
        )
        _validate_search_traces(store, [exp_id], f"{execution_time_key} < 10", [])
        _validate_search_traces(
            store, [exp_id], f"{execution_time_key} >= 10", trace_infos[:5][::-1]
        )
        _validate_search_traces(
            store, [exp_id], f"{execution_time_key} <= 10", trace_infos[:2][::-1]
        )

    # filter by run_id
    for i in range(5, 10):
        trace_infos[i] = store.end_trace(
            request_ids[i],
            timestamps[i] + 30,
            TraceStatus.ERROR,
            {TraceMetadataKey.SOURCE_RUN: f"run_{i}"},
            {},
        )
    _validate_search_traces(store, [exp_id], "run_id = 'run_5'", [trace_infos[5]])
    _validate_search_traces(store, [exp_id], "run_id != 'run_5'", trace_infos[6:][::-1])

    # filter by tag
    for tag_identifier in ["tag", "tags"]:
        _validate_search_traces(
            store, [exp_id], f"{tag_identifier}.test_tag = 'tag_0'", [trace_infos[0]]
        )
        _validate_search_traces(
            store,
            [exp_id],
            f"{tag_identifier}.test_tag != 'tag_0'",
            trace_infos[1:][::-1],
        )
        _validate_search_traces(store, [exp_id], f"{tag_identifier}.test_tag = '123'", [])

    # multiple filter conditions
    _validate_search_traces(
        store, [exp_id], "status = 'OK' AND timestamp <= 10", trace_infos[:2][::-1]
    )


def test_search_traces_filter_request_metadata(store):
    exp_id = store.create_experiment("test")
    timestamp_ms_1 = get_current_time_millis()
    trace_info_1 = store.start_trace(
        exp_id,
        timestamp_ms_1,
        {
            TraceMetadataKey.INPUTS: "inputs1",
            TraceMetadataKey.OUTPUTS: "outputs1",
        },
        {},
    )
    time.sleep(0.001)  # ensure unique timestamps
    timestamp_ms_2 = get_current_time_millis()
    trace_info_2 = store.start_trace(
        exp_id,
        timestamp_ms_2,
        {
            TraceMetadataKey.INPUTS: "inputs2",
            TraceMetadataKey.OUTPUTS: "outputs2",
        },
        {},
    )

    _validate_search_traces(
        store,
        [exp_id],
        f"request_metadata.{TraceMetadataKey.INPUTS} = 'inputs1'",
        [trace_info_1],
    )
    _validate_search_traces(
        store,
        [exp_id],
        f"request_metadata.{TraceMetadataKey.OUTPUTS} = 'outputs1'",
        [trace_info_1],
    )
    # not equal
    _validate_search_traces(
        store,
        [exp_id],
        f"request_metadata.{TraceMetadataKey.INPUTS} != 'inputs1'",
        [trace_info_2],
    )
    _validate_search_traces(
        store,
        [exp_id],
        f"request_metadata.{TraceMetadataKey.INPUTS} != 'test'",
        [trace_info_2, trace_info_1],
    )

    # backtick
    _validate_search_traces(
        store,
        [exp_id],
        f"request_metadata.`{TraceMetadataKey.INPUTS}` = 'inputs1'",
        [trace_info_1],
    )

    # alias
    _validate_search_traces(
        store,
        [exp_id],
        f"metadata.{TraceMetadataKey.INPUTS} = 'inputs1'",
        [trace_info_1],
    )


@pytest.mark.parametrize(
    ("filter_string", "error"),
    [
        ("invalid", r"Invalid clause\(s\) in filter string"),
        ("name = 'foo' AND invalid", r"Invalid clause\(s\) in filter string"),
        ("foo.bar = 'baz'", r"Invalid entity type 'foo'"),
        ("invalid = 'foo'", r"Invalid attribute key 'invalid'"),
        ("trace.tags.foo = 'bar'", r"Invalid attribute key 'tags\.foo'"),
        ("trace.status < 'OK'", r"Invalid comparator '<'"),
        ("name IN ('foo', 'bar')", r"Invalid comparator 'IN'"),
        # We don't support LIKE/ILIKE operators for trace search because it may
        # cause performance issues with large attributes and tags.
        ("name LIKE 'trace_%'", r"Invalid comparator 'LIKE'"),
        ("run_id ILIKE 'run_%'", r"Invalid comparator 'ILIKE'"),
        ("tag.test_tag LIKE 'tag_%'", r"Invalid comparator 'LIKE'"),
        ("tags.test_tag ILIKE 'tag_%'", r"Invalid comparator 'ILIKE'"),
    ],
)
def test_search_traces_invalid_filter(generate_trace_infos, filter_string, error):
    store = generate_trace_infos.store
    exp_id = generate_trace_infos.exp_id

    # Invalid filter key
    with pytest.raises(MlflowException, match=error):
        store.search_traces([exp_id], filter_string)


def test_search_traces_order(generate_trace_infos):
    trace_infos = generate_trace_infos.trace_infos
    store = generate_trace_infos.store
    exp_id = generate_trace_infos.exp_id
    request_ids = generate_trace_infos.request_ids
    timestamps = generate_trace_infos.timestamps
    # order by timestamp
    for timestamp_key in ["timestamp", "timestamp_ms"]:
        _validate_search_traces(store, [exp_id], "", trace_infos, order_by=[f"{timestamp_key} ASC"])
        _validate_search_traces(
            store, [exp_id], "", trace_infos[::-1], order_by=[f"{timestamp_key} DESC"]
        )

    # order by execution time
    for i in range(5):
        trace_infos[i] = store.end_trace(request_ids[i], timestamps[i] + 10, TraceStatus.OK, {}, {})
    for i in range(5, 10):
        trace_infos[i] = store.end_trace(
            request_ids[i], timestamps[i] + 20, TraceStatus.ERROR, {}, {}
        )
    for execution_time_key in ["execution_time", "execution_time_ms"]:
        _validate_search_traces(
            store,
            [exp_id],
            "",
            trace_infos[::-1],
            order_by=[f"{execution_time_key} DESC"],
        )
        _validate_search_traces(
            store,
            [exp_id],
            "",
            trace_infos[:5][::-1] + trace_infos[5:][::-1],
            order_by=[f"{execution_time_key} ASC"],
        )

    # order by status
    _validate_search_traces(
        store,
        [exp_id],
        "",
        trace_infos[:5][::-1] + trace_infos[5:][::-1],
        order_by=["status DESC"],
    )
    _validate_search_traces(store, [exp_id], "", trace_infos[::-1], order_by=["status ASC"])

    # order by request_id
    expected_trace_infos = sorted(trace_infos, key=lambda x: x.request_id)
    _validate_search_traces(store, [exp_id], "", expected_trace_infos, order_by=["request_id ASC"])
    expected_trace_infos = sorted(trace_infos, key=lambda x: x.request_id, reverse=True)
    _validate_search_traces(store, [exp_id], "", expected_trace_infos, order_by=["request_id DESC"])

    # order by experiment_id
    exp_id2 = store.create_experiment("test2")
    trace_infos.append(store.start_trace(exp_id2, timestamps[-1], {}, {}))
    order = exp_id2 > exp_id
    _validate_search_traces(
        store,
        [exp_id, exp_id2],
        "",
        trace_infos[::-1] if order else trace_infos[:10][::-1] + [trace_infos[-1]],
        order_by=["experiment_id DESC"],
    )
    _validate_search_traces(
        store,
        [exp_id, exp_id2],
        "",
        trace_infos[:10][::-1] + [trace_infos[-1]] if order else trace_infos[::-1],
        order_by=["experiment_id ASC"],
    )

    for i in range(10):
        trace_infos.append(store.start_trace(exp_id2, timestamps[i], {}, {}))
    # by default sort by timestamp DESC, request_id ASC
    expected_trace_infos = sorted(trace_infos, key=lambda x: (-x.timestamp_ms, x.request_id))
    _validate_search_traces(
        store,
        [exp_id, exp_id2],
        "",
        expected_trace_infos,
    )


def test_search_traces_raise_errors(generate_trace_infos):
    store = generate_trace_infos.store
    exp_id = generate_trace_infos.exp_id

    # unsupported order_by keys
    with pytest.raises(
        MlflowException,
        match=r"Invalid order_by entity `tag` with key `mlflow.traceName`",
    ):
        store.search_traces([exp_id], "", order_by=["name DESC"])
    with pytest.raises(
        MlflowException,
        match=r"Invalid order_by entity `request_metadata` "
        rf"with key `{TraceMetadataKey.SOURCE_RUN}`",
    ):
        store.search_traces([exp_id], "", order_by=["run_id ASC"])


def test_search_traces_pagination(generate_trace_infos):
    trace_infos = generate_trace_infos.trace_infos
    store = generate_trace_infos.store
    exp_id = generate_trace_infos.exp_id

    # test returned token behavior
    traces, token = store.search_traces([exp_id], None, max_results=5)
    assert traces == trace_infos[::-1][:5]
    assert token is not None
    traces, token = store.search_traces([exp_id], None, max_results=5, page_token=token)
    assert traces == trace_infos[::-1][5:]
    assert token is None


def test_traces_not_listed_as_runs(tmp_path):
    with _use_tracking_uri(tmp_path.joinpath("mlruns").as_uri()):
        client = mlflow.MlflowClient()
        with mlflow.start_run() as run:
            client.start_trace("test")

        with mock.patch("mlflow.store.tracking.file_store.logging.debug") as mock_debug:
            client.search_runs([run.info.experiment_id], "", ViewType.ALL, max_results=1)
            mock_debug.assert_not_called()


def test_create_and_get_assessment(store):
    """Test creating and retrieving assessments with both feedback and expectations"""
    exp_id = store.create_experiment("test_assessments")
    timestamp_ms = get_current_time_millis()
    trace_info = store.start_trace(exp_id, timestamp_ms, {}, {})

    feedback = Feedback(
        trace_id=trace_info.request_id,
        name="correctness",
        value=True,
        rationale="The response is correct and well-formatted",
        source=AssessmentSource(
            source_type=AssessmentSourceType.HUMAN, source_id="evaluator@company.com"
        ),
        metadata={"project": "test-project", "version": "1.0"},
        span_id="span-123",
    )

    created_feedback = store.create_assessment(feedback)
    assert created_feedback.assessment_id is not None
    assert created_feedback.assessment_id.startswith("a-")
    assert created_feedback.trace_id == trace_info.request_id
    assert created_feedback.create_time_ms is not None
    assert created_feedback.name == "correctness"
    assert created_feedback.feedback.value is True
    assert created_feedback.rationale == "The response is correct and well-formatted"
    assert created_feedback.metadata == {"project": "test-project", "version": "1.0"}
    assert created_feedback.span_id == "span-123"
    assert created_feedback.valid

    expectation = Expectation(
        trace_id=trace_info.request_id,
        name="expected_response",
        value="The capital of France is Paris.",
        source=AssessmentSource(
            source_type=AssessmentSourceType.HUMAN, source_id="annotator@company.com"
        ),
        metadata={"context": "geography-qa", "difficulty": "easy"},
        span_id="span-456",
    )

    created_expectation = store.create_assessment(expectation)
    assert created_expectation.assessment_id != created_feedback.assessment_id
    assert created_expectation.trace_id == trace_info.request_id
    assert created_expectation.expectation.value == "The capital of France is Paris."
    assert created_expectation.metadata == {"context": "geography-qa", "difficulty": "easy"}
    assert created_expectation.span_id == "span-456"
    assert created_expectation.valid

    retrieved_feedback = store.get_assessment(trace_info.request_id, created_feedback.assessment_id)
    assert retrieved_feedback.name == "correctness"
    assert retrieved_feedback.feedback.value is True
    assert retrieved_feedback.rationale == "The response is correct and well-formatted"
    assert retrieved_feedback.metadata == {"project": "test-project", "version": "1.0"}
    assert retrieved_feedback.span_id == "span-123"
    assert retrieved_feedback.trace_id == trace_info.request_id
    assert retrieved_feedback.valid

    retrieved_expectation = store.get_assessment(
        trace_info.request_id, created_expectation.assessment_id
    )
    assert retrieved_expectation.expectation.value == "The capital of France is Paris."
    assert retrieved_expectation.metadata == {"context": "geography-qa", "difficulty": "easy"}
    assert retrieved_expectation.span_id == "span-456"
    assert retrieved_expectation.trace_id == trace_info.request_id
    assert retrieved_expectation.valid is None


def test_get_assessment_errors(store):
    """Test error cases for get_assessment"""
    with pytest.raises(MlflowException, match=r"Trace with request ID 'fake_trace' not found"):
        store.get_assessment("fake_trace", "fake_assessment")

    exp_id = store.create_experiment("test_errors")
    trace_info = store.start_trace(exp_id, get_current_time_millis(), {}, {})

    with pytest.raises(
        MlflowException,
        match=r"Assessment with ID 'fake_assessment' not found for trace "
        rf"'{trace_info.request_id}'",
    ):
        store.get_assessment(trace_info.request_id, "fake_assessment")


<<<<<<< HEAD
@pytest.mark.parametrize("valid", ([True, False]))
def test_update_assessment_feedback(store, valid):
    exp_id = store.create_experiment("test_update_feedback")
    trace_info = store.start_trace(exp_id, get_current_time_millis(), {}, {})

    original_feedback = Feedback(
        trace_id=trace_info.request_id,
        name="correctness",
        value=True,
        rationale="Original rationale",
        source=AssessmentSource(
            source_type=AssessmentSourceType.HUMAN, source_id="evaluator@company.com"
        ),
        metadata={"project": "test-project", "version": "1.0"},
        span_id="span-123",
    )

    created_feedback = store.create_assessment(original_feedback)
    original_id = created_feedback.assessment_id

    updated_feedback = store.update_assessment(
        trace_id=trace_info.request_id,
        assessment_id=original_id,
        feedback=False,
        rationale="Updated rationale",
        metadata={"project": "test-project", "version": "2.0"},
        valid=valid,
    )

    assert updated_feedback.assessment_id != original_id
    assert updated_feedback.assessment_id.startswith("a-")
    assert updated_feedback.name == "correctness"
    assert updated_feedback.feedback.value is False
    assert updated_feedback.rationale == "Updated rationale"
    assert updated_feedback.metadata == {"project": "test-project", "version": "2.0"}
    assert updated_feedback.span_id == "span-123"
    assert updated_feedback.source.source_id == "evaluator@company.com"
    assert updated_feedback.valid is True
    assert updated_feedback.overrides == original_id

    original_retrieved = store.get_assessment(trace_info.request_id, original_id)
    assert original_retrieved.valid is valid
    assert original_retrieved.feedback.value is True
    assert original_retrieved.rationale == "Original rationale"

    updated_retrieved = store.get_assessment(trace_info.request_id, updated_feedback.assessment_id)
    assert updated_retrieved.name == "correctness"
    assert updated_retrieved.feedback.value is False
    assert updated_retrieved.rationale == "Updated rationale"
    assert updated_retrieved.metadata == {"project": "test-project", "version": "2.0"}
    assert updated_retrieved.valid is True
    assert updated_retrieved.overrides == original_id


def test_update_assessment_expectation(store):
    exp_id = store.create_experiment("test_update_expectation")
    trace_info = store.start_trace(exp_id, get_current_time_millis(), {}, {})

    original_expectation = Expectation(
        trace_id=trace_info.request_id,
        name="expected_response",
        value="The capital of France is Paris.",
        source=AssessmentSource(
            source_type=AssessmentSourceType.HUMAN, source_id="annotator@company.com"
        ),
        metadata={"context": "geography-qa"},
        span_id="span-456",
    )

    created_expectation = store.create_assessment(original_expectation)
    original_id = created_expectation.assessment_id

    updated_expectation = store.update_assessment(
        trace_id=trace_info.request_id,
        assessment_id=original_id,
        expectation="The capital and largest city of France is Paris.",
        metadata={"context": "geography-qa", "updated": "true"},
    )

    assert updated_expectation.assessment_id != original_id
    assert (
        updated_expectation.expectation.value == "The capital and largest city of France is Paris."
    )
    assert updated_expectation.metadata == {"context": "geography-qa", "updated": "true"}
    # Expectations don't preserve overwrites and lineage of changes
    assert updated_expectation.valid is None
    assert updated_expectation.overrides is None

    original_retrieved = store.get_assessment(trace_info.request_id, original_id)
    assert original_retrieved.valid is None

    updated_retrieved = store.get_assessment(
        trace_info.request_id, updated_expectation.assessment_id
    )
    assert updated_retrieved.expectation.value == "The capital and largest city of France is Paris."
    assert updated_retrieved.metadata == {"context": "geography-qa", "updated": "true"}
    assert updated_retrieved.valid is None
    assert updated_retrieved.overrides is None


def test_update_assessment_partial_fields(store):
    exp_id = store.create_experiment("test_partial_updates")
    trace_info = store.start_trace(exp_id, get_current_time_millis(), {}, {})

    original_feedback = Feedback(
        trace_id=trace_info.request_id,
        name="quality",
        value=5,
        rationale="Original rationale",
        source=AssessmentSource(source_type=AssessmentSourceType.CODE),
        metadata={"scorer": "automated"},
    )

    created_feedback = store.create_assessment(original_feedback)

    updated_feedback = store.update_assessment(
        trace_id=trace_info.request_id,
        assessment_id=created_feedback.assessment_id,
        rationale="Updated rationale only",
    )

    assert updated_feedback.name == "quality"
    assert updated_feedback.feedback.value == 5
    assert updated_feedback.rationale == "Updated rationale only"
    assert updated_feedback.metadata == {"scorer": "automated"}
    assert updated_feedback.overrides == created_feedback.assessment_id


def test_update_assessment_type_validation(store):
    exp_id = store.create_experiment("test_type_validation")
    trace_info = store.start_trace(exp_id, get_current_time_millis(), {}, {})

    feedback = Feedback(
        trace_id=trace_info.request_id,
        name="test_feedback",
        value="original",
        source=AssessmentSource(source_type=AssessmentSourceType.CODE),
    )
    created_feedback = store.create_assessment(feedback)

    with pytest.raises(
        MlflowException, match=r"Cannot update expectation value on a Feedback assessment"
    ):
        store.update_assessment(
            trace_id=trace_info.request_id,
            assessment_id=created_feedback.assessment_id,
            expectation="This should fail",
        )

    expectation = Expectation(
        trace_id=trace_info.request_id,
        name="test_expectation",
        value="original_expected",
        source=AssessmentSource(source_type=AssessmentSourceType.HUMAN),
    )
    created_expectation = store.create_assessment(expectation)

    with pytest.raises(
        MlflowException, match=r"Cannot update feedback value on an Expectation assessment"
    ):
        store.update_assessment(
            trace_id=trace_info.request_id,
            assessment_id=created_expectation.assessment_id,
            feedback="This should fail",
        )


def test_update_assessment_errors(store):
    exp_id = store.create_experiment("test_update_errors")
    trace_info = store.start_trace(exp_id, get_current_time_millis(), {}, {})

    with pytest.raises(MlflowException, match=r"Trace with request ID 'fake_trace' not found"):
        store.update_assessment(
            trace_id="fake_trace", assessment_id="fake_assessment", rationale="This should fail"
        )

    with pytest.raises(
        MlflowException,
        match=r"Assessment with ID 'fake_assessment' not found for"
        rf" trace '{trace_info.request_id}'",
    ):
        store.update_assessment(
            trace_id=trace_info.request_id,
            assessment_id="fake_assessment",
            rationale="This should fail",
        )


@pytest.mark.parametrize("valid", ([True, False]))
def test_update_assessment_multiple_updates(store, valid):
    exp_id = store.create_experiment("test_multiple_updates")
    trace_info = store.start_trace(exp_id, get_current_time_millis(), {}, {})

    original = Feedback(
        trace_id=trace_info.request_id,
        name="test",
        value="v1",
        source=AssessmentSource(source_type=AssessmentSourceType.CODE),
    )
    assessment_v1 = store.create_assessment(original)

    assessment_v2 = store.update_assessment(
        trace_id=trace_info.request_id, assessment_id=assessment_v1.assessment_id, feedback="v2"
    )

    assessment_v3 = store.update_assessment(
        trace_id=trace_info.request_id,
        assessment_id=assessment_v2.assessment_id,
        feedback="v3",
        valid=valid,
    )

    assert assessment_v2.overrides == assessment_v1.assessment_id
    assert assessment_v3.overrides == assessment_v2.assessment_id

    v1_retrieved = store.get_assessment(trace_info.request_id, assessment_v1.assessment_id)
    v2_retrieved = store.get_assessment(trace_info.request_id, assessment_v2.assessment_id)
    v3_retrieved = store.get_assessment(trace_info.request_id, assessment_v3.assessment_id)

    assert v1_retrieved.valid is True
    assert v2_retrieved.valid is valid
    assert v3_retrieved.valid is True

    assert v1_retrieved.feedback.value == "v1"
    assert v2_retrieved.feedback.value == "v2"
    assert v3_retrieved.feedback.value == "v3"

    assert v1_retrieved.overrides is None
    assert v2_retrieved.overrides == v1_retrieved.assessment_id
    assert v3_retrieved.overrides == v2_retrieved.assessment_id


def test_delete_assessment_feedback(store):
    exp_id = store.create_experiment("test_delete_feedback")
    trace_info = store.start_trace(exp_id, get_current_time_millis(), {}, {})

    feedback = Feedback(
        trace_id=trace_info.request_id,
        name="correctness",
        value=True,
        source=AssessmentSource(source_type=AssessmentSourceType.CODE),
    )

    created_feedback = store.create_assessment(feedback)

    retrieved = store.get_assessment(trace_info.request_id, created_feedback.assessment_id)
    assert retrieved.assessment_id == created_feedback.assessment_id

    store.delete_assessment(trace_info.request_id, created_feedback.assessment_id)

    with pytest.raises(
        MlflowException,
        match=rf"Assessment with ID '{created_feedback.assessment_id}' not"
        rf" found for trace '{trace_info.request_id}'",
    ):
        store.get_assessment(trace_info.request_id, created_feedback.assessment_id)


def test_delete_assessment_expectation(store):
    exp_id = store.create_experiment("test_delete_expectation")
    trace_info = store.start_trace(exp_id, get_current_time_millis(), {}, {})

    expectation = Expectation(
        trace_id=trace_info.request_id,
        name="expected_response",
        value="test response",
        source=AssessmentSource(source_type=AssessmentSourceType.HUMAN),
    )

    created_expectation = store.create_assessment(expectation)

    store.delete_assessment(trace_info.request_id, created_expectation.assessment_id)

    with pytest.raises(
        MlflowException,
        match=rf"Assessment with ID '{created_expectation.assessment_id}' not"
        rf" found for trace '{trace_info.request_id}'",
    ):
        store.get_assessment(trace_info.request_id, created_expectation.assessment_id)


def test_delete_assessment_idempotent(store):
    exp_id = store.create_experiment("test_delete_idempotent")
    trace_info = store.start_trace(exp_id, get_current_time_millis(), {}, {})

    feedback = Feedback(
        trace_id=trace_info.request_id,
        name="test",
        value="test_value",
        source=AssessmentSource(source_type=AssessmentSourceType.CODE),
    )

    created_feedback = store.create_assessment(feedback)

    store.delete_assessment(trace_info.request_id, created_feedback.assessment_id)

    # Idempotent verification
    store.delete_assessment(trace_info.request_id, created_feedback.assessment_id)

    # Delete non-existent assessment - should not raise error
    store.delete_assessment(trace_info.request_id, "fake_assessment_id")


def test_delete_assessment_errors(store):
    store.create_experiment("test_delete_errors")

    with pytest.raises(MlflowException, match=r"Trace with request ID 'fake_trace' not found"):
        store.delete_assessment("fake_trace", "fake_assessment")
=======
def test_create_assessment_with_complex_data_structures(store):
    """Test creating assessments with complex JSON-serializable data structures"""
    exp_id = store.create_experiment("test_complex_data")
    timestamp_ms = get_current_time_millis()
    trace_info = store.start_trace(exp_id, timestamp_ms, {}, {})

    complex_feedback_value = {
        "scores": {"accuracy": 0.95, "precision": 0.87, "recall": 0.92, "f1": 0.895},
        "categories": ["correct", "well-formatted", "complete"],
        "details": {
            "reasoning_steps": [
                {"step": 1, "description": "Identified key entities", "confidence": 0.9},
                {"step": 2, "description": "Applied logical reasoning", "confidence": 0.85},
                {"step": 3, "description": "Generated response", "confidence": 0.88},
            ],
            "error_analysis": None,
            "alternative_answers": ["Paris, France", "Paris"],
        },
        "metadata": {
            "model_version": "v2.1.0",
            "temperature": 0.7,
            "max_tokens": 150,
            "stop_sequences": ["\n\n", "END"],
        },
    }

    feedback = Feedback(
        trace_id=trace_info.request_id,
        name="detailed_evaluation",
        value=complex_feedback_value,
        rationale="Comprehensive evaluation with multiple metrics and detailed analysis",
        source=AssessmentSource(
            source_type=AssessmentSourceType.LLM_JUDGE, source_id="gpt-4-evaluator"
        ),
        metadata={"evaluation_framework": "comprehensive_v1", "batch_id": "eval_001"},
    )

    created_feedback = store.create_assessment(feedback)
    assert created_feedback.assessment_id is not None
    assert created_feedback.assessment_id.startswith("a-")
    assert created_feedback.name == "detailed_evaluation"
    assert created_feedback.feedback.value == complex_feedback_value
    assert (
        created_feedback.rationale
        == "Comprehensive evaluation with multiple metrics and detailed analysis"
    )
    assert created_feedback.valid

    complex_expectation_value = {
        "expected_output": {
            "answer": "The capital of France is Paris.",
            "reasoning": [
                "France is a country in Western Europe",
                "Paris is the largest city in France",
                "Paris serves as the political and administrative center",
            ],
            "confidence_level": "high",
            "sources": [
                {"title": "World Geography Handbook", "page": 127},
                {"title": "European Capitals Guide", "page": 45},
            ],
        },
        "acceptable_variations": ["Paris", "Paris, France", "The capital city of France is Paris"],
        "evaluation_criteria": {
            "factual_accuracy": {"weight": 0.4, "required": True},
            "completeness": {"weight": 0.3, "required": True},
            "clarity": {"weight": 0.3, "required": False},
        },
    }

    expectation = Expectation(
        trace_id=trace_info.request_id,
        name="structured_expected_response",
        value=complex_expectation_value,
        source=AssessmentSource(
            source_type=AssessmentSourceType.HUMAN, source_id="subject_matter_expert@company.com"
        ),
        metadata={
            "domain": "geography",
            "difficulty": "basic",
            "question_type": "factual_recall",
            "language": "en-US",
        },
    )

    created_expectation = store.create_assessment(expectation)
    assert created_expectation.assessment_id is not None
    assert created_expectation.assessment_id != created_feedback.assessment_id
    assert created_expectation.name == "structured_expected_response"
    assert created_expectation.expectation.value == complex_expectation_value
    assert created_expectation.valid

    retrieved_feedback = store.get_assessment(trace_info.request_id, created_feedback.assessment_id)
    assert retrieved_feedback.feedback.value == complex_feedback_value
    assert retrieved_feedback.feedback.value["scores"]["accuracy"] == 0.95
    assert len(retrieved_feedback.feedback.value["categories"]) == 3
    assert retrieved_feedback.feedback.value["details"]["reasoning_steps"][0]["step"] == 1
    assert retrieved_feedback.feedback.value["metadata"]["model_version"] == "v2.1.0"

    retrieved_expectation = store.get_assessment(
        trace_info.request_id, created_expectation.assessment_id
    )
    assert retrieved_expectation.expectation.value == complex_expectation_value
    assert (
        retrieved_expectation.expectation.value["expected_output"]["answer"]
        == "The capital of France is Paris."
    )
    assert len(retrieved_expectation.expectation.value["acceptable_variations"]) == 3
    assert (
        retrieved_expectation.expectation.value["evaluation_criteria"]["factual_accuracy"]["weight"]
        == 0.4
    )
>>>>>>> ac365790
<|MERGE_RESOLUTION|>--- conflicted
+++ resolved
@@ -3464,316 +3464,6 @@
         store.get_assessment(trace_info.request_id, "fake_assessment")
 
 
-<<<<<<< HEAD
-@pytest.mark.parametrize("valid", ([True, False]))
-def test_update_assessment_feedback(store, valid):
-    exp_id = store.create_experiment("test_update_feedback")
-    trace_info = store.start_trace(exp_id, get_current_time_millis(), {}, {})
-
-    original_feedback = Feedback(
-        trace_id=trace_info.request_id,
-        name="correctness",
-        value=True,
-        rationale="Original rationale",
-        source=AssessmentSource(
-            source_type=AssessmentSourceType.HUMAN, source_id="evaluator@company.com"
-        ),
-        metadata={"project": "test-project", "version": "1.0"},
-        span_id="span-123",
-    )
-
-    created_feedback = store.create_assessment(original_feedback)
-    original_id = created_feedback.assessment_id
-
-    updated_feedback = store.update_assessment(
-        trace_id=trace_info.request_id,
-        assessment_id=original_id,
-        feedback=False,
-        rationale="Updated rationale",
-        metadata={"project": "test-project", "version": "2.0"},
-        valid=valid,
-    )
-
-    assert updated_feedback.assessment_id != original_id
-    assert updated_feedback.assessment_id.startswith("a-")
-    assert updated_feedback.name == "correctness"
-    assert updated_feedback.feedback.value is False
-    assert updated_feedback.rationale == "Updated rationale"
-    assert updated_feedback.metadata == {"project": "test-project", "version": "2.0"}
-    assert updated_feedback.span_id == "span-123"
-    assert updated_feedback.source.source_id == "evaluator@company.com"
-    assert updated_feedback.valid is True
-    assert updated_feedback.overrides == original_id
-
-    original_retrieved = store.get_assessment(trace_info.request_id, original_id)
-    assert original_retrieved.valid is valid
-    assert original_retrieved.feedback.value is True
-    assert original_retrieved.rationale == "Original rationale"
-
-    updated_retrieved = store.get_assessment(trace_info.request_id, updated_feedback.assessment_id)
-    assert updated_retrieved.name == "correctness"
-    assert updated_retrieved.feedback.value is False
-    assert updated_retrieved.rationale == "Updated rationale"
-    assert updated_retrieved.metadata == {"project": "test-project", "version": "2.0"}
-    assert updated_retrieved.valid is True
-    assert updated_retrieved.overrides == original_id
-
-
-def test_update_assessment_expectation(store):
-    exp_id = store.create_experiment("test_update_expectation")
-    trace_info = store.start_trace(exp_id, get_current_time_millis(), {}, {})
-
-    original_expectation = Expectation(
-        trace_id=trace_info.request_id,
-        name="expected_response",
-        value="The capital of France is Paris.",
-        source=AssessmentSource(
-            source_type=AssessmentSourceType.HUMAN, source_id="annotator@company.com"
-        ),
-        metadata={"context": "geography-qa"},
-        span_id="span-456",
-    )
-
-    created_expectation = store.create_assessment(original_expectation)
-    original_id = created_expectation.assessment_id
-
-    updated_expectation = store.update_assessment(
-        trace_id=trace_info.request_id,
-        assessment_id=original_id,
-        expectation="The capital and largest city of France is Paris.",
-        metadata={"context": "geography-qa", "updated": "true"},
-    )
-
-    assert updated_expectation.assessment_id != original_id
-    assert (
-        updated_expectation.expectation.value == "The capital and largest city of France is Paris."
-    )
-    assert updated_expectation.metadata == {"context": "geography-qa", "updated": "true"}
-    # Expectations don't preserve overwrites and lineage of changes
-    assert updated_expectation.valid is None
-    assert updated_expectation.overrides is None
-
-    original_retrieved = store.get_assessment(trace_info.request_id, original_id)
-    assert original_retrieved.valid is None
-
-    updated_retrieved = store.get_assessment(
-        trace_info.request_id, updated_expectation.assessment_id
-    )
-    assert updated_retrieved.expectation.value == "The capital and largest city of France is Paris."
-    assert updated_retrieved.metadata == {"context": "geography-qa", "updated": "true"}
-    assert updated_retrieved.valid is None
-    assert updated_retrieved.overrides is None
-
-
-def test_update_assessment_partial_fields(store):
-    exp_id = store.create_experiment("test_partial_updates")
-    trace_info = store.start_trace(exp_id, get_current_time_millis(), {}, {})
-
-    original_feedback = Feedback(
-        trace_id=trace_info.request_id,
-        name="quality",
-        value=5,
-        rationale="Original rationale",
-        source=AssessmentSource(source_type=AssessmentSourceType.CODE),
-        metadata={"scorer": "automated"},
-    )
-
-    created_feedback = store.create_assessment(original_feedback)
-
-    updated_feedback = store.update_assessment(
-        trace_id=trace_info.request_id,
-        assessment_id=created_feedback.assessment_id,
-        rationale="Updated rationale only",
-    )
-
-    assert updated_feedback.name == "quality"
-    assert updated_feedback.feedback.value == 5
-    assert updated_feedback.rationale == "Updated rationale only"
-    assert updated_feedback.metadata == {"scorer": "automated"}
-    assert updated_feedback.overrides == created_feedback.assessment_id
-
-
-def test_update_assessment_type_validation(store):
-    exp_id = store.create_experiment("test_type_validation")
-    trace_info = store.start_trace(exp_id, get_current_time_millis(), {}, {})
-
-    feedback = Feedback(
-        trace_id=trace_info.request_id,
-        name="test_feedback",
-        value="original",
-        source=AssessmentSource(source_type=AssessmentSourceType.CODE),
-    )
-    created_feedback = store.create_assessment(feedback)
-
-    with pytest.raises(
-        MlflowException, match=r"Cannot update expectation value on a Feedback assessment"
-    ):
-        store.update_assessment(
-            trace_id=trace_info.request_id,
-            assessment_id=created_feedback.assessment_id,
-            expectation="This should fail",
-        )
-
-    expectation = Expectation(
-        trace_id=trace_info.request_id,
-        name="test_expectation",
-        value="original_expected",
-        source=AssessmentSource(source_type=AssessmentSourceType.HUMAN),
-    )
-    created_expectation = store.create_assessment(expectation)
-
-    with pytest.raises(
-        MlflowException, match=r"Cannot update feedback value on an Expectation assessment"
-    ):
-        store.update_assessment(
-            trace_id=trace_info.request_id,
-            assessment_id=created_expectation.assessment_id,
-            feedback="This should fail",
-        )
-
-
-def test_update_assessment_errors(store):
-    exp_id = store.create_experiment("test_update_errors")
-    trace_info = store.start_trace(exp_id, get_current_time_millis(), {}, {})
-
-    with pytest.raises(MlflowException, match=r"Trace with request ID 'fake_trace' not found"):
-        store.update_assessment(
-            trace_id="fake_trace", assessment_id="fake_assessment", rationale="This should fail"
-        )
-
-    with pytest.raises(
-        MlflowException,
-        match=r"Assessment with ID 'fake_assessment' not found for"
-        rf" trace '{trace_info.request_id}'",
-    ):
-        store.update_assessment(
-            trace_id=trace_info.request_id,
-            assessment_id="fake_assessment",
-            rationale="This should fail",
-        )
-
-
-@pytest.mark.parametrize("valid", ([True, False]))
-def test_update_assessment_multiple_updates(store, valid):
-    exp_id = store.create_experiment("test_multiple_updates")
-    trace_info = store.start_trace(exp_id, get_current_time_millis(), {}, {})
-
-    original = Feedback(
-        trace_id=trace_info.request_id,
-        name="test",
-        value="v1",
-        source=AssessmentSource(source_type=AssessmentSourceType.CODE),
-    )
-    assessment_v1 = store.create_assessment(original)
-
-    assessment_v2 = store.update_assessment(
-        trace_id=trace_info.request_id, assessment_id=assessment_v1.assessment_id, feedback="v2"
-    )
-
-    assessment_v3 = store.update_assessment(
-        trace_id=trace_info.request_id,
-        assessment_id=assessment_v2.assessment_id,
-        feedback="v3",
-        valid=valid,
-    )
-
-    assert assessment_v2.overrides == assessment_v1.assessment_id
-    assert assessment_v3.overrides == assessment_v2.assessment_id
-
-    v1_retrieved = store.get_assessment(trace_info.request_id, assessment_v1.assessment_id)
-    v2_retrieved = store.get_assessment(trace_info.request_id, assessment_v2.assessment_id)
-    v3_retrieved = store.get_assessment(trace_info.request_id, assessment_v3.assessment_id)
-
-    assert v1_retrieved.valid is True
-    assert v2_retrieved.valid is valid
-    assert v3_retrieved.valid is True
-
-    assert v1_retrieved.feedback.value == "v1"
-    assert v2_retrieved.feedback.value == "v2"
-    assert v3_retrieved.feedback.value == "v3"
-
-    assert v1_retrieved.overrides is None
-    assert v2_retrieved.overrides == v1_retrieved.assessment_id
-    assert v3_retrieved.overrides == v2_retrieved.assessment_id
-
-
-def test_delete_assessment_feedback(store):
-    exp_id = store.create_experiment("test_delete_feedback")
-    trace_info = store.start_trace(exp_id, get_current_time_millis(), {}, {})
-
-    feedback = Feedback(
-        trace_id=trace_info.request_id,
-        name="correctness",
-        value=True,
-        source=AssessmentSource(source_type=AssessmentSourceType.CODE),
-    )
-
-    created_feedback = store.create_assessment(feedback)
-
-    retrieved = store.get_assessment(trace_info.request_id, created_feedback.assessment_id)
-    assert retrieved.assessment_id == created_feedback.assessment_id
-
-    store.delete_assessment(trace_info.request_id, created_feedback.assessment_id)
-
-    with pytest.raises(
-        MlflowException,
-        match=rf"Assessment with ID '{created_feedback.assessment_id}' not"
-        rf" found for trace '{trace_info.request_id}'",
-    ):
-        store.get_assessment(trace_info.request_id, created_feedback.assessment_id)
-
-
-def test_delete_assessment_expectation(store):
-    exp_id = store.create_experiment("test_delete_expectation")
-    trace_info = store.start_trace(exp_id, get_current_time_millis(), {}, {})
-
-    expectation = Expectation(
-        trace_id=trace_info.request_id,
-        name="expected_response",
-        value="test response",
-        source=AssessmentSource(source_type=AssessmentSourceType.HUMAN),
-    )
-
-    created_expectation = store.create_assessment(expectation)
-
-    store.delete_assessment(trace_info.request_id, created_expectation.assessment_id)
-
-    with pytest.raises(
-        MlflowException,
-        match=rf"Assessment with ID '{created_expectation.assessment_id}' not"
-        rf" found for trace '{trace_info.request_id}'",
-    ):
-        store.get_assessment(trace_info.request_id, created_expectation.assessment_id)
-
-
-def test_delete_assessment_idempotent(store):
-    exp_id = store.create_experiment("test_delete_idempotent")
-    trace_info = store.start_trace(exp_id, get_current_time_millis(), {}, {})
-
-    feedback = Feedback(
-        trace_id=trace_info.request_id,
-        name="test",
-        value="test_value",
-        source=AssessmentSource(source_type=AssessmentSourceType.CODE),
-    )
-
-    created_feedback = store.create_assessment(feedback)
-
-    store.delete_assessment(trace_info.request_id, created_feedback.assessment_id)
-
-    # Idempotent verification
-    store.delete_assessment(trace_info.request_id, created_feedback.assessment_id)
-
-    # Delete non-existent assessment - should not raise error
-    store.delete_assessment(trace_info.request_id, "fake_assessment_id")
-
-
-def test_delete_assessment_errors(store):
-    store.create_experiment("test_delete_errors")
-
-    with pytest.raises(MlflowException, match=r"Trace with request ID 'fake_trace' not found"):
-        store.delete_assessment("fake_trace", "fake_assessment")
-=======
 def test_create_assessment_with_complex_data_structures(store):
     """Test creating assessments with complex JSON-serializable data structures"""
     exp_id = store.create_experiment("test_complex_data")
@@ -3886,4 +3576,313 @@
         retrieved_expectation.expectation.value["evaluation_criteria"]["factual_accuracy"]["weight"]
         == 0.4
     )
->>>>>>> ac365790
+    
+
+@pytest.mark.parametrize("valid", ([True, False]))
+def test_update_assessment_feedback(store, valid):
+    exp_id = store.create_experiment("test_update_feedback")
+    trace_info = store.start_trace(exp_id, get_current_time_millis(), {}, {})
+
+    original_feedback = Feedback(
+        trace_id=trace_info.request_id,
+        name="correctness",
+        value=True,
+        rationale="Original rationale",
+        source=AssessmentSource(
+            source_type=AssessmentSourceType.HUMAN, source_id="evaluator@company.com"
+        ),
+        metadata={"project": "test-project", "version": "1.0"},
+        span_id="span-123",
+    )
+
+    created_feedback = store.create_assessment(original_feedback)
+    original_id = created_feedback.assessment_id
+
+    updated_feedback = store.update_assessment(
+        trace_id=trace_info.request_id,
+        assessment_id=original_id,
+        feedback=False,
+        rationale="Updated rationale",
+        metadata={"project": "test-project", "version": "2.0"},
+        valid=valid,
+    )
+
+    assert updated_feedback.assessment_id != original_id
+    assert updated_feedback.assessment_id.startswith("a-")
+    assert updated_feedback.name == "correctness"
+    assert updated_feedback.feedback.value is False
+    assert updated_feedback.rationale == "Updated rationale"
+    assert updated_feedback.metadata == {"project": "test-project", "version": "2.0"}
+    assert updated_feedback.span_id == "span-123"
+    assert updated_feedback.source.source_id == "evaluator@company.com"
+    assert updated_feedback.valid is True
+    assert updated_feedback.overrides == original_id
+
+    original_retrieved = store.get_assessment(trace_info.request_id, original_id)
+    assert original_retrieved.valid is valid
+    assert original_retrieved.feedback.value is True
+    assert original_retrieved.rationale == "Original rationale"
+
+    updated_retrieved = store.get_assessment(trace_info.request_id, updated_feedback.assessment_id)
+    assert updated_retrieved.name == "correctness"
+    assert updated_retrieved.feedback.value is False
+    assert updated_retrieved.rationale == "Updated rationale"
+    assert updated_retrieved.metadata == {"project": "test-project", "version": "2.0"}
+    assert updated_retrieved.valid is True
+    assert updated_retrieved.overrides == original_id
+
+
+def test_update_assessment_expectation(store):
+    exp_id = store.create_experiment("test_update_expectation")
+    trace_info = store.start_trace(exp_id, get_current_time_millis(), {}, {})
+
+    original_expectation = Expectation(
+        trace_id=trace_info.request_id,
+        name="expected_response",
+        value="The capital of France is Paris.",
+        source=AssessmentSource(
+            source_type=AssessmentSourceType.HUMAN, source_id="annotator@company.com"
+        ),
+        metadata={"context": "geography-qa"},
+        span_id="span-456",
+    )
+
+    created_expectation = store.create_assessment(original_expectation)
+    original_id = created_expectation.assessment_id
+
+    updated_expectation = store.update_assessment(
+        trace_id=trace_info.request_id,
+        assessment_id=original_id,
+        expectation="The capital and largest city of France is Paris.",
+        metadata={"context": "geography-qa", "updated": "true"},
+    )
+
+    assert updated_expectation.assessment_id != original_id
+    assert (
+        updated_expectation.expectation.value == "The capital and largest city of France is Paris."
+    )
+    assert updated_expectation.metadata == {"context": "geography-qa", "updated": "true"}
+    # Expectations don't preserve overwrites and lineage of changes
+    assert updated_expectation.valid is None
+    assert updated_expectation.overrides is None
+
+    original_retrieved = store.get_assessment(trace_info.request_id, original_id)
+    assert original_retrieved.valid is None
+
+    updated_retrieved = store.get_assessment(
+        trace_info.request_id, updated_expectation.assessment_id
+    )
+    assert updated_retrieved.expectation.value == "The capital and largest city of France is Paris."
+    assert updated_retrieved.metadata == {"context": "geography-qa", "updated": "true"}
+    assert updated_retrieved.valid is None
+    assert updated_retrieved.overrides is None
+
+
+def test_update_assessment_partial_fields(store):
+    exp_id = store.create_experiment("test_partial_updates")
+    trace_info = store.start_trace(exp_id, get_current_time_millis(), {}, {})
+
+    original_feedback = Feedback(
+        trace_id=trace_info.request_id,
+        name="quality",
+        value=5,
+        rationale="Original rationale",
+        source=AssessmentSource(source_type=AssessmentSourceType.CODE),
+        metadata={"scorer": "automated"},
+    )
+
+    created_feedback = store.create_assessment(original_feedback)
+
+    updated_feedback = store.update_assessment(
+        trace_id=trace_info.request_id,
+        assessment_id=created_feedback.assessment_id,
+        rationale="Updated rationale only",
+    )
+
+    assert updated_feedback.name == "quality"
+    assert updated_feedback.feedback.value == 5
+    assert updated_feedback.rationale == "Updated rationale only"
+    assert updated_feedback.metadata == {"scorer": "automated"}
+    assert updated_feedback.overrides == created_feedback.assessment_id
+
+
+def test_update_assessment_type_validation(store):
+    exp_id = store.create_experiment("test_type_validation")
+    trace_info = store.start_trace(exp_id, get_current_time_millis(), {}, {})
+
+    feedback = Feedback(
+        trace_id=trace_info.request_id,
+        name="test_feedback",
+        value="original",
+        source=AssessmentSource(source_type=AssessmentSourceType.CODE),
+    )
+    created_feedback = store.create_assessment(feedback)
+
+    with pytest.raises(
+        MlflowException, match=r"Cannot update expectation value on a Feedback assessment"
+    ):
+        store.update_assessment(
+            trace_id=trace_info.request_id,
+            assessment_id=created_feedback.assessment_id,
+            expectation="This should fail",
+        )
+
+    expectation = Expectation(
+        trace_id=trace_info.request_id,
+        name="test_expectation",
+        value="original_expected",
+        source=AssessmentSource(source_type=AssessmentSourceType.HUMAN),
+    )
+    created_expectation = store.create_assessment(expectation)
+
+    with pytest.raises(
+        MlflowException, match=r"Cannot update feedback value on an Expectation assessment"
+    ):
+        store.update_assessment(
+            trace_id=trace_info.request_id,
+            assessment_id=created_expectation.assessment_id,
+            feedback="This should fail",
+        )
+
+
+def test_update_assessment_errors(store):
+    exp_id = store.create_experiment("test_update_errors")
+    trace_info = store.start_trace(exp_id, get_current_time_millis(), {}, {})
+
+    with pytest.raises(MlflowException, match=r"Trace with request ID 'fake_trace' not found"):
+        store.update_assessment(
+            trace_id="fake_trace", assessment_id="fake_assessment", rationale="This should fail"
+        )
+
+    with pytest.raises(
+        MlflowException,
+        match=r"Assessment with ID 'fake_assessment' not found for"
+        rf" trace '{trace_info.request_id}'",
+    ):
+        store.update_assessment(
+            trace_id=trace_info.request_id,
+            assessment_id="fake_assessment",
+            rationale="This should fail",
+        )
+
+
+@pytest.mark.parametrize("valid", ([True, False]))
+def test_update_assessment_multiple_updates(store, valid):
+    exp_id = store.create_experiment("test_multiple_updates")
+    trace_info = store.start_trace(exp_id, get_current_time_millis(), {}, {})
+
+    original = Feedback(
+        trace_id=trace_info.request_id,
+        name="test",
+        value="v1",
+        source=AssessmentSource(source_type=AssessmentSourceType.CODE),
+    )
+    assessment_v1 = store.create_assessment(original)
+
+    assessment_v2 = store.update_assessment(
+        trace_id=trace_info.request_id, assessment_id=assessment_v1.assessment_id, feedback="v2"
+    )
+
+    assessment_v3 = store.update_assessment(
+        trace_id=trace_info.request_id,
+        assessment_id=assessment_v2.assessment_id,
+        feedback="v3",
+        valid=valid,
+    )
+
+    assert assessment_v2.overrides == assessment_v1.assessment_id
+    assert assessment_v3.overrides == assessment_v2.assessment_id
+
+    v1_retrieved = store.get_assessment(trace_info.request_id, assessment_v1.assessment_id)
+    v2_retrieved = store.get_assessment(trace_info.request_id, assessment_v2.assessment_id)
+    v3_retrieved = store.get_assessment(trace_info.request_id, assessment_v3.assessment_id)
+
+    assert v1_retrieved.valid is True
+    assert v2_retrieved.valid is valid
+    assert v3_retrieved.valid is True
+
+    assert v1_retrieved.feedback.value == "v1"
+    assert v2_retrieved.feedback.value == "v2"
+    assert v3_retrieved.feedback.value == "v3"
+
+    assert v1_retrieved.overrides is None
+    assert v2_retrieved.overrides == v1_retrieved.assessment_id
+    assert v3_retrieved.overrides == v2_retrieved.assessment_id
+
+
+def test_delete_assessment_feedback(store):
+    exp_id = store.create_experiment("test_delete_feedback")
+    trace_info = store.start_trace(exp_id, get_current_time_millis(), {}, {})
+
+    feedback = Feedback(
+        trace_id=trace_info.request_id,
+        name="correctness",
+        value=True,
+        source=AssessmentSource(source_type=AssessmentSourceType.CODE),
+    )
+
+    created_feedback = store.create_assessment(feedback)
+
+    retrieved = store.get_assessment(trace_info.request_id, created_feedback.assessment_id)
+    assert retrieved.assessment_id == created_feedback.assessment_id
+
+    store.delete_assessment(trace_info.request_id, created_feedback.assessment_id)
+
+    with pytest.raises(
+        MlflowException,
+        match=rf"Assessment with ID '{created_feedback.assessment_id}' not"
+        rf" found for trace '{trace_info.request_id}'",
+    ):
+        store.get_assessment(trace_info.request_id, created_feedback.assessment_id)
+
+
+def test_delete_assessment_expectation(store):
+    exp_id = store.create_experiment("test_delete_expectation")
+    trace_info = store.start_trace(exp_id, get_current_time_millis(), {}, {})
+
+    expectation = Expectation(
+        trace_id=trace_info.request_id,
+        name="expected_response",
+        value="test response",
+        source=AssessmentSource(source_type=AssessmentSourceType.HUMAN),
+    )
+
+    created_expectation = store.create_assessment(expectation)
+
+    store.delete_assessment(trace_info.request_id, created_expectation.assessment_id)
+
+    with pytest.raises(
+        MlflowException,
+        match=rf"Assessment with ID '{created_expectation.assessment_id}' not"
+        rf" found for trace '{trace_info.request_id}'",
+    ):
+        store.get_assessment(trace_info.request_id, created_expectation.assessment_id)
+
+
+def test_delete_assessment_idempotent(store):
+    exp_id = store.create_experiment("test_delete_idempotent")
+    trace_info = store.start_trace(exp_id, get_current_time_millis(), {}, {})
+
+    feedback = Feedback(
+        trace_id=trace_info.request_id,
+        name="test",
+        value="test_value",
+        source=AssessmentSource(source_type=AssessmentSourceType.CODE),
+    )
+
+    created_feedback = store.create_assessment(feedback)
+
+    store.delete_assessment(trace_info.request_id, created_feedback.assessment_id)
+
+    # Idempotent verification
+    store.delete_assessment(trace_info.request_id, created_feedback.assessment_id)
+
+    # Delete non-existent assessment - should not raise error
+    store.delete_assessment(trace_info.request_id, "fake_assessment_id")
+
+
+def test_delete_assessment_errors(store):
+    store.create_experiment("test_delete_errors")
+
+    with pytest.raises(MlflowException, match=r"Trace with request ID 'fake_trace' not found"):
+        store.delete_assessment("fake_trace", "fake_assessment")
