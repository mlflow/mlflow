import json
import math
import os
import pathlib
import random
import re
import shutil
import subprocess
import sys
import time
import uuid
from concurrent.futures import ThreadPoolExecutor
from dataclasses import dataclass
from pathlib import Path
from unittest import mock

import pytest
import sqlalchemy
from opentelemetry import trace as trace_api
from opentelemetry.sdk.resources import Resource as _OTelResource
from opentelemetry.sdk.trace import ReadableSpan as OTelReadableSpan
from packaging.version import Version
from sqlalchemy.exc import IntegrityError

import mlflow
import mlflow.db
import mlflow.store.db.base_sql_model
from mlflow import entities
from mlflow.entities import (
    AssessmentSource,
    AssessmentSourceType,
    Expectation,
    Experiment,
    ExperimentTag,
    Feedback,
    Metric,
    Param,
    RunStatus,
    RunTag,
    SourceType,
    ViewType,
    _DatasetSummary,
    trace_location,
)
from mlflow.entities.assessment import ExpectationValue, FeedbackValue
from mlflow.entities.dataset_record import DatasetRecord
from mlflow.entities.logged_model_output import LoggedModelOutput
from mlflow.entities.logged_model_parameter import LoggedModelParameter
from mlflow.entities.logged_model_status import LoggedModelStatus
from mlflow.entities.logged_model_tag import LoggedModelTag
from mlflow.entities.span import Span, create_mlflow_span
from mlflow.entities.trace_info import TraceInfo
from mlflow.entities.trace_state import TraceState
from mlflow.entities.trace_status import TraceStatus
from mlflow.environment_variables import (
    MLFLOW_TRACKING_URI,
)
from mlflow.exceptions import MlflowException
from mlflow.models import Model
from mlflow.protos.databricks_pb2 import (
    BAD_REQUEST,
    INVALID_PARAMETER_VALUE,
    RESOURCE_DOES_NOT_EXIST,
    TEMPORARILY_UNAVAILABLE,
    ErrorCode,
)
from mlflow.store.db.db_types import MSSQL, MYSQL, POSTGRES, SQLITE
from mlflow.store.db.utils import (
    _get_latest_schema_revision,
    _get_schema_version,
)
from mlflow.store.entities import PagedList
from mlflow.store.tracking import (
    SEARCH_MAX_RESULTS_DEFAULT,
    SEARCH_MAX_RESULTS_THRESHOLD,
)
from mlflow.store.tracking.dbmodels import models
from mlflow.store.tracking.dbmodels.models import (
    SqlDataset,
    SqlEntityAssociation,
    SqlEvaluationDataset,
    SqlEvaluationDatasetRecord,
    SqlExperiment,
    SqlExperimentTag,
    SqlInput,
    SqlInputTag,
    SqlLatestMetric,
    SqlLoggedModel,
    SqlLoggedModelMetric,
    SqlLoggedModelParam,
    SqlLoggedModelTag,
    SqlMetric,
    SqlParam,
    SqlRun,
    SqlSpan,
    SqlTag,
    SqlTraceInfo,
    SqlTraceMetadata,
    SqlTraceTag,
)
from mlflow.store.tracking.sqlalchemy_store import SqlAlchemyStore, _get_orderby_clauses
from mlflow.tracing.constant import (
    MAX_CHARS_IN_TRACE_INFO_TAGS_VALUE,
    SpanAttributeKey,
    SpansLocation,
    TraceMetadataKey,
    TraceSizeStatsKey,
    TraceTagKey,
)
from mlflow.tracing.utils import TraceJSONEncoder
from mlflow.utils import mlflow_tags
from mlflow.utils.file_utils import TempDir
from mlflow.utils.mlflow_tags import (
    MLFLOW_ARTIFACT_LOCATION,
    MLFLOW_DATASET_CONTEXT,
    MLFLOW_RUN_NAME,
)
from mlflow.utils.name_utils import _GENERATOR_PREDICATES
from mlflow.utils.os import is_windows
from mlflow.utils.time import get_current_time_millis
from mlflow.utils.uri import extract_db_type_from_uri
from mlflow.utils.validation import (
    MAX_DATASET_DIGEST_SIZE,
    MAX_DATASET_NAME_SIZE,
    MAX_DATASET_PROFILE_SIZE,
    MAX_DATASET_SCHEMA_SIZE,
    MAX_DATASET_SOURCE_SIZE,
    MAX_EXPERIMENT_NAME_LENGTH,
    MAX_INPUT_TAG_KEY_SIZE,
    MAX_INPUT_TAG_VALUE_SIZE,
    MAX_TAG_VAL_LENGTH,
)

from tests.integration.utils import invoke_cli_runner
from tests.store.tracking.test_file_store import assert_dataset_inputs_equal

DB_URI = "sqlite:///"
ARTIFACT_URI = "artifact_folder"

pytestmark = pytest.mark.notrackingurimock


# Helper functions for span tests
def create_mock_span_context(trace_id_num=12345, span_id_num=111) -> trace_api.SpanContext:
    """Create a mock span context for testing."""
    context = mock.Mock()
    context.trace_id = trace_id_num
    context.span_id = span_id_num
    context.is_remote = False
    context.trace_flags = trace_api.TraceFlags(1)
    context.trace_state = trace_api.TraceState()
    return context


def create_test_span(
    trace_id,
    name="test_span",
    span_id=111,
    parent_id=None,
    status=trace_api.StatusCode.UNSET,
    status_desc=None,
    start_ns=1000000000,
    end_ns=2000000000,
    span_type="LLM",
    trace_num=12345,
    attributes=None,
) -> Span:
    """
    Create an MLflow span for testing with minimal boilerplate.

    Args:
        trace_id: The trace ID string
        name: Span name
        span_id: Span ID number (default: 111)
        parent_id: Parent span ID number, or None for root span
        status: StatusCode enum value (default: UNSET)
        status_desc: Status description string
        start_ns: Start time in nanoseconds
        end_ns: End time in nanoseconds
        span_type: Span type (default: "LLM")
        trace_num: Trace ID number for context (default: 12345)
        attributes: Attributes dictionary

    Returns:
        MLflow Span object ready for use in tests
    """
    context = create_mock_span_context(trace_num, span_id)
    parent_context = create_mock_span_context(trace_num, parent_id) if parent_id else None

    attributes = attributes or {}
    otel_span = OTelReadableSpan(
        name=name,
        context=context,
        parent=parent_context,
        attributes={
            "mlflow.traceRequestId": json.dumps(trace_id),
            "mlflow.spanType": json.dumps(span_type, cls=TraceJSONEncoder),
            **{k: json.dumps(v, cls=TraceJSONEncoder) for k, v in attributes.items()},
        },
        start_time=start_ns,
        end_time=end_ns,
        status=trace_api.Status(status, status_desc),
        resource=_OTelResource.get_empty(),
    )
    return create_mlflow_span(otel_span, trace_id, span_type)


# Keep the old function for backward compatibility but delegate to new one
def create_test_otel_span(
    trace_id,
    name="test_span",
    parent=None,
    status_code=trace_api.StatusCode.UNSET,
    status_description=None,
    start_time=1000000000,
    end_time=2000000000,
    span_type="LLM",
    trace_id_num=12345,
    span_id_num=111,
) -> OTelReadableSpan:
    """Create an OTelReadableSpan for testing with common defaults."""
    context = create_mock_span_context(trace_id_num, span_id_num)

    return OTelReadableSpan(
        name=name,
        context=context,
        parent=parent,
        attributes={
            "mlflow.traceRequestId": json.dumps(trace_id),
            "mlflow.spanType": json.dumps(span_type, cls=TraceJSONEncoder),
        },
        start_time=start_time,
        end_time=end_time,
        status=trace_api.Status(status_code, status_description),
        resource=_OTelResource.get_empty(),
    )


def db_types_and_drivers():
    d = {
        "sqlite": [
            "pysqlite",
            "pysqlcipher",
        ],
        "postgresql": [
            "psycopg2",
            "pg8000",
            "psycopg2cffi",
            "pypostgresql",
            "pygresql",
            "zxjdbc",
        ],
        "mysql": [
            "mysqldb",
            "pymysql",
            "mysqlconnector",
            "cymysql",
            "oursql",
            "gaerdbms",
            "pyodbc",
            "zxjdbc",
        ],
        "mssql": [
            "pyodbc",
            "mxodbc",
            "pymssql",
            "zxjdbc",
            "adodbapi",
        ],
    }
    for db_type, drivers in d.items():
        for driver in drivers:
            yield db_type, driver


@pytest.mark.parametrize(("db_type", "driver"), db_types_and_drivers())
def test_correct_db_type_from_uri(db_type, driver):
    assert extract_db_type_from_uri(f"{db_type}+{driver}://...") == db_type
    # try the driver-less version, which will revert SQLAlchemy to the default driver
    assert extract_db_type_from_uri(f"{db_type}://...") == db_type


@pytest.mark.parametrize(
    "db_uri",
    [
        "oracle://...",
        "oracle+cx_oracle://...",
        "snowflake://...",
        "://...",
        "abcdefg",
    ],
)
def test_fail_on_unsupported_db_type(db_uri):
    with pytest.raises(MlflowException, match=r"Invalid database engine"):
        extract_db_type_from_uri(db_uri)


def test_fail_on_multiple_drivers():
    with pytest.raises(MlflowException, match=r"Invalid database URI"):
        extract_db_type_from_uri("mysql+pymsql+pyodbc://...")


@pytest.fixture(scope="module")
def cached_db(tmp_path_factory) -> Path:
    """Creates and caches a SQLite database to avoid repeated migrations for each test run."""
    tmp_path = tmp_path_factory.mktemp("sqlite_db")
    db_path = tmp_path / "mlflow.db"
    db_uri = f"sqlite:///{db_path}"
    store = SqlAlchemyStore(db_uri, ARTIFACT_URI)
    store.engine.dispose()
    return db_path


@pytest.fixture
def store(tmp_path: Path, cached_db: Path) -> SqlAlchemyStore:
    artifact_uri = tmp_path / "artifacts"
    artifact_uri.mkdir(exist_ok=True)
    if db_uri_env := MLFLOW_TRACKING_URI.get():
        s = SqlAlchemyStore(db_uri_env, artifact_uri.as_uri())
        yield s
        _cleanup_database(s)
    else:
        db_path = tmp_path / "mlflow.db"
        shutil.copy(cached_db, db_path)
        db_uri = f"sqlite:///{db_path}"
        s = SqlAlchemyStore(db_uri, artifact_uri.as_uri())
        yield s


@pytest.fixture
def store_and_trace_info(store):
    exp_id = store.create_experiment("test")
    timestamp_ms = get_current_time_millis()
    return store, store.start_trace(
        TraceInfo(
            trace_id=f"tr-{uuid.uuid4()}",
            trace_location=trace_location.TraceLocation.from_experiment_id(exp_id),
            request_time=timestamp_ms,
            execution_duration=0,
            state=TraceState.OK,
            tags={},
            trace_metadata={},
            client_request_id=f"tr-{uuid.uuid4()}",
            request_preview=None,
            response_preview=None,
        ),
    )


def _get_store(tmp_path: Path):
    db_uri = MLFLOW_TRACKING_URI.get() or f"{DB_URI}{tmp_path / 'temp.db'}"
    artifact_uri = tmp_path / "artifacts"
    artifact_uri.mkdir(exist_ok=True)
    return SqlAlchemyStore(db_uri, artifact_uri.as_uri())


def _get_query_to_reset_experiment_id(store: SqlAlchemyStore):
    dialect = store._get_dialect()
    if dialect == POSTGRES:
        return "ALTER SEQUENCE experiments_experiment_id_seq RESTART WITH 1"
    elif dialect == MYSQL:
        return "ALTER TABLE experiments AUTO_INCREMENT = 1"
    elif dialect == MSSQL:
        return "DBCC CHECKIDENT (experiments, RESEED, 0)"
    elif dialect == SQLITE:
        # In SQLite, deleting all experiments resets experiment_id
        return None
    raise ValueError(f"Invalid dialect: {dialect}")


def _cleanup_database(store: SqlAlchemyStore):
    with store.ManagedSessionMaker() as session:
        # Delete all rows in all tables
        for model in (
            SqlLoggedModel,
            SqlLoggedModelMetric,
            SqlLoggedModelParam,
            SqlLoggedModelTag,
            SqlParam,
            SqlMetric,
            SqlLatestMetric,
            SqlTag,
            SqlInputTag,
            SqlInput,
            SqlDataset,
            SqlRun,
            SqlTraceTag,
            SqlTraceMetadata,
            SqlTraceInfo,
            SqlEvaluationDatasetRecord,
            SqlEntityAssociation,
            SqlEvaluationDataset,
            SqlExperimentTag,
            SqlExperiment,
        ):
            session.query(model).delete()

        # Reset experiment_id to start at 1
        if reset_experiment_id := _get_query_to_reset_experiment_id(store):
            session.execute(sqlalchemy.sql.text(reset_experiment_id))


def _create_experiments(store: SqlAlchemyStore, names) -> str | list[str]:
    if isinstance(names, (list, tuple)):
        ids = []
        for name in names:
            # Sleep to ensure each experiment has a unique creation_time for
            # deterministic experiment search results
            time.sleep(0.001)
            ids.append(store.create_experiment(name=name))
        return ids

    time.sleep(0.001)
    return store.create_experiment(name=names)


def _get_run_configs(experiment_id=None, tags=None, start_time=None):
    return {
        "experiment_id": experiment_id,
        "user_id": "Anderson",
        "start_time": get_current_time_millis() if start_time is None else start_time,
        "tags": tags,
        "run_name": "name",
    }


def _run_factory(store: SqlAlchemyStore, config=None):
    if not config:
        config = _get_run_configs()
    if not config.get("experiment_id", None):
        config["experiment_id"] = _create_experiments(store, "test exp")

    return store.create_run(**config)


# Tests for Search API
def _search_runs(
    store: SqlAlchemyStore,
    experiment_id,
    filter_string=None,
    run_view_type=ViewType.ALL,
    max_results=SEARCH_MAX_RESULTS_DEFAULT,
):
    exps = [experiment_id] if isinstance(experiment_id, str) else experiment_id
    return [
        r.info.run_id for r in store.search_runs(exps, filter_string, run_view_type, max_results)
    ]


def _get_ordered_runs(store: SqlAlchemyStore, order_clauses, experiment_id):
    return [
        r.data.tags[mlflow_tags.MLFLOW_RUN_NAME]
        for r in store.search_runs(
            experiment_ids=[experiment_id],
            filter_string="",
            run_view_type=ViewType.ALL,
            order_by=order_clauses,
        )
    ]


def _verify_logged(store, run_id, metrics, params, tags):
    run = store.get_run(run_id)
    all_metrics = sum([store.get_metric_history(run_id, key) for key in run.data.metrics], [])
    assert len(all_metrics) == len(metrics)
    logged_metrics = [(m.key, m.value, m.timestamp, m.step) for m in all_metrics]
    assert set(logged_metrics) == {(m.key, m.value, m.timestamp, m.step) for m in metrics}
    logged_tags = set(run.data.tags.items())
    assert {(tag.key, tag.value) for tag in tags} <= logged_tags
    assert len(run.data.params) == len(params)
    assert set(run.data.params.items()) == {(param.key, param.value) for param in params}


def test_default_experiment(store: SqlAlchemyStore):
    experiments = store.search_experiments()
    assert len(experiments) == 1

    first = experiments[0]
    assert first.experiment_id == "0"
    assert first.name == "Default"


def test_default_experiment_lifecycle(store: SqlAlchemyStore, tmp_path):
    default_experiment = store.get_experiment(experiment_id=0)
    assert default_experiment.name == Experiment.DEFAULT_EXPERIMENT_NAME
    assert default_experiment.lifecycle_stage == entities.LifecycleStage.ACTIVE

    _create_experiments(store, "aNothEr")
    all_experiments = [e.name for e in store.search_experiments()]
    assert set(all_experiments) == {"aNothEr", "Default"}

    store.delete_experiment(0)

    assert [e.name for e in store.search_experiments()] == ["aNothEr"]
    another = store.get_experiment(1)
    assert another.name == "aNothEr"

    default_experiment = store.get_experiment(experiment_id=0)
    assert default_experiment.name == Experiment.DEFAULT_EXPERIMENT_NAME
    assert default_experiment.lifecycle_stage == entities.LifecycleStage.DELETED

    # destroy SqlStore and make a new one
    db_uri = store.db_uri
    artifact_uri = store.artifact_root_uri
    del store
    store = SqlAlchemyStore(db_uri, artifact_uri)

    # test that default experiment is not reactivated
    default_experiment = store.get_experiment(experiment_id=0)
    assert default_experiment.name == Experiment.DEFAULT_EXPERIMENT_NAME
    assert default_experiment.lifecycle_stage == entities.LifecycleStage.DELETED

    assert [e.name for e in store.search_experiments()] == ["aNothEr"]
    all_experiments = [e.name for e in store.search_experiments(ViewType.ALL)]
    assert set(all_experiments) == {"aNothEr", "Default"}

    # ensure that experiment ID dor active experiment is unchanged
    another = store.get_experiment(1)
    assert another.name == "aNothEr"

    if MLFLOW_TRACKING_URI.get():
        with store.ManagedSessionMaker() as session:
            default_exp = (
                session.query(SqlExperiment)
                .filter(SqlExperiment.experiment_id == store.DEFAULT_EXPERIMENT_ID)
                .first()
            )
            if default_exp:
                default_exp.lifecycle_stage = entities.LifecycleStage.ACTIVE
                session.commit()


def test_raise_duplicate_experiments(store: SqlAlchemyStore):
    with pytest.raises(Exception, match=r"Experiment\(name=.+\) already exists"):
        _create_experiments(store, ["test", "test"])


def test_duplicate_experiment_with_artifact_location_returns_resource_already_exists(
    store: SqlAlchemyStore, tmp_path: Path
):
    exp_name = "test_duplicate_with_artifact_location"
    artifact_location = str(tmp_path / "test_artifacts")

    # First creation should succeed
    store.create_experiment(exp_name, artifact_location=artifact_location)

    # Second creation should raise MlflowException with RESOURCE_ALREADY_EXISTS error code
    with pytest.raises(MlflowException, match="already exists") as exc_info:
        store.create_experiment(exp_name, artifact_location=artifact_location)

    # Verify that the error code is RESOURCE_ALREADY_EXISTS, not BAD_REQUEST
    assert exc_info.value.error_code == "RESOURCE_ALREADY_EXISTS"


def test_raise_experiment_dont_exist(store: SqlAlchemyStore):
    with pytest.raises(Exception, match=r"No Experiment with id=.+ exists"):
        store.get_experiment(experiment_id=100)


def test_delete_experiment(store: SqlAlchemyStore):
    experiments = _create_experiments(store, ["morty", "rick", "rick and morty"])

    all_experiments = store.search_experiments()
    assert len(all_experiments) == len(experiments) + 1  # default

    exp_id = experiments[0]
    exp = store.get_experiment(exp_id)
    time.sleep(0.01)
    store.delete_experiment(exp_id)

    updated_exp = store.get_experiment(exp_id)
    assert updated_exp.lifecycle_stage == entities.LifecycleStage.DELETED

    assert len(store.search_experiments()) == len(all_experiments) - 1
    assert updated_exp.last_update_time > exp.last_update_time


def test_delete_restore_experiment_with_runs(store: SqlAlchemyStore):
    experiment_id = _create_experiments(store, "test exp")
    run1 = _run_factory(store, config=_get_run_configs(experiment_id)).info.run_id
    run2 = _run_factory(store, config=_get_run_configs(experiment_id)).info.run_id
    store.delete_run(run1)
    run_ids = [run1, run2]

    store.delete_experiment(experiment_id)

    updated_exp = store.get_experiment(experiment_id)
    assert updated_exp.lifecycle_stage == entities.LifecycleStage.DELETED

    deleted_run_list = store.search_runs(
        experiment_ids=[experiment_id],
        filter_string="",
        run_view_type=ViewType.DELETED_ONLY,
    )

    assert len(deleted_run_list) == 2
    for deleted_run in deleted_run_list:
        assert deleted_run.info.lifecycle_stage == entities.LifecycleStage.DELETED
        assert deleted_run.info.experiment_id in experiment_id
        assert deleted_run.info.run_id in run_ids
        with store.ManagedSessionMaker() as session:
            assert store._get_run(session, deleted_run.info.run_id).deleted_time is not None

    store.restore_experiment(experiment_id)

    updated_exp = store.get_experiment(experiment_id)
    assert updated_exp.lifecycle_stage == entities.LifecycleStage.ACTIVE

    restored_run_list = store.search_runs(
        experiment_ids=[experiment_id],
        filter_string="",
        run_view_type=ViewType.ACTIVE_ONLY,
    )

    assert len(restored_run_list) == 2
    for restored_run in restored_run_list:
        assert restored_run.info.lifecycle_stage == entities.LifecycleStage.ACTIVE
        with store.ManagedSessionMaker() as session:
            assert store._get_run(session, restored_run.info.run_id).deleted_time is None
        assert restored_run.info.experiment_id in experiment_id
        assert restored_run.info.run_id in run_ids


def test_get_experiment(store: SqlAlchemyStore):
    name = "goku"
    experiment_id = _create_experiments(store, name)
    actual = store.get_experiment(experiment_id)
    assert actual.name == name
    assert actual.experiment_id == experiment_id

    actual_by_name = store.get_experiment_by_name(name)
    assert actual_by_name.name == name
    assert actual_by_name.experiment_id == experiment_id
    assert store.get_experiment_by_name("idontexist") is None

    store.delete_experiment(experiment_id)
    assert store.get_experiment_by_name(name).experiment_id == experiment_id


def test_search_experiments_view_type(store: SqlAlchemyStore):
    experiment_names = ["a", "b"]
    experiment_ids = _create_experiments(store, experiment_names)
    store.delete_experiment(experiment_ids[1])

    experiments = store.search_experiments(view_type=ViewType.ACTIVE_ONLY)
    assert [e.name for e in experiments] == ["a", "Default"]
    experiments = store.search_experiments(view_type=ViewType.DELETED_ONLY)
    assert [e.name for e in experiments] == ["b"]
    experiments = store.search_experiments(view_type=ViewType.ALL)
    assert [e.name for e in experiments] == ["b", "a", "Default"]


def test_search_experiments_filter_by_attribute(store: SqlAlchemyStore):
    experiment_names = ["a", "ab", "Abc"]
    _create_experiments(store, experiment_names)

    experiments = store.search_experiments(filter_string="name = 'a'")
    assert [e.name for e in experiments] == ["a"]
    experiments = store.search_experiments(filter_string="attribute.name = 'a'")
    assert [e.name for e in experiments] == ["a"]
    experiments = store.search_experiments(filter_string="attribute.`name` = 'a'")
    assert [e.name for e in experiments] == ["a"]
    experiments = store.search_experiments(filter_string="attribute.`name` != 'a'")
    assert [e.name for e in experiments] == ["Abc", "ab", "Default"]
    experiments = store.search_experiments(filter_string="name LIKE 'a%'")
    assert [e.name for e in experiments] == ["ab", "a"]
    experiments = store.search_experiments(filter_string="name ILIKE 'a%'")
    assert [e.name for e in experiments] == ["Abc", "ab", "a"]
    experiments = store.search_experiments(filter_string="name ILIKE 'a%' AND name ILIKE '%b'")
    assert [e.name for e in experiments] == ["ab"]


def test_search_experiments_filter_by_time_attribute(store: SqlAlchemyStore):
    # Sleep to ensure that the first experiment has a different creation_time than the default
    # experiment and eliminate flakiness.
    time.sleep(0.001)
    time_before_create1 = get_current_time_millis()
    exp_id1 = store.create_experiment("1")
    exp1 = store.get_experiment(exp_id1)
    time.sleep(0.001)
    time_before_create2 = get_current_time_millis()
    exp_id2 = store.create_experiment("2")
    exp2 = store.get_experiment(exp_id2)

    experiments = store.search_experiments(filter_string=f"creation_time = {exp1.creation_time}")
    assert [e.experiment_id for e in experiments] == [exp_id1]

    experiments = store.search_experiments(filter_string=f"creation_time != {exp1.creation_time}")
    assert [e.experiment_id for e in experiments] == [
        exp_id2,
        store.DEFAULT_EXPERIMENT_ID,
    ]

    experiments = store.search_experiments(filter_string=f"creation_time >= {time_before_create1}")
    assert [e.experiment_id for e in experiments] == [exp_id2, exp_id1]

    experiments = store.search_experiments(filter_string=f"creation_time < {time_before_create2}")
    assert [e.experiment_id for e in experiments] == [
        exp_id1,
        store.DEFAULT_EXPERIMENT_ID,
    ]

    # To avoid that the creation_time equals `now`, we wait one additional millisecond.
    time.sleep(0.001)
    now = get_current_time_millis()
    experiments = store.search_experiments(filter_string=f"creation_time >= {now}")
    assert experiments == []

    time.sleep(0.001)
    time_before_rename = get_current_time_millis()
    store.rename_experiment(exp_id1, "new_name")
    experiments = store.search_experiments(
        filter_string=f"last_update_time >= {time_before_rename}"
    )
    assert [e.experiment_id for e in experiments] == [exp_id1]

    experiments = store.search_experiments(
        filter_string=f"last_update_time <= {get_current_time_millis()}"
    )
    assert {e.experiment_id for e in experiments} == {
        exp_id1,
        exp_id2,
        store.DEFAULT_EXPERIMENT_ID,
    }

    experiments = store.search_experiments(
        filter_string=f"last_update_time = {exp2.last_update_time}"
    )
    assert [e.experiment_id for e in experiments] == [exp_id2]


def test_search_experiments_filter_by_tag(store: SqlAlchemyStore):
    experiments = [
        ("exp1", [ExperimentTag("key1", "value"), ExperimentTag("key2", "value")]),
        ("exp2", [ExperimentTag("key1", "vaLue"), ExperimentTag("key2", "vaLue")]),
        ("exp3", [ExperimentTag("k e y 1", "value")]),
    ]
    for name, tags in experiments:
        time.sleep(0.001)
        store.create_experiment(name, tags=tags)

    experiments = store.search_experiments(filter_string="tag.key1 = 'value'")
    assert [e.name for e in experiments] == ["exp1"]
    experiments = store.search_experiments(filter_string="tag.`k e y 1` = 'value'")
    assert [e.name for e in experiments] == ["exp3"]
    experiments = store.search_experiments(filter_string="tag.\"k e y 1\" = 'value'")
    assert [e.name for e in experiments] == ["exp3"]
    experiments = store.search_experiments(filter_string="tag.key1 != 'value'")
    assert [e.name for e in experiments] == ["exp2"]
    experiments = store.search_experiments(filter_string="tag.key1 != 'VALUE'")
    assert [e.name for e in experiments] == ["exp2", "exp1"]
    experiments = store.search_experiments(filter_string="tag.key1 LIKE 'val%'")
    assert [e.name for e in experiments] == ["exp1"]
    experiments = store.search_experiments(filter_string="tag.key1 LIKE '%Lue'")
    assert [e.name for e in experiments] == ["exp2"]
    experiments = store.search_experiments(filter_string="tag.key1 ILIKE '%alu%'")
    assert [e.name for e in experiments] == ["exp2", "exp1"]
    experiments = store.search_experiments(
        filter_string="tag.key1 LIKE 'va%' AND tag.key2 LIKE '%Lue'"
    )
    assert [e.name for e in experiments] == ["exp2"]
    experiments = store.search_experiments(filter_string="tag.KEY = 'value'")
    assert len(experiments) == 0


def test_search_experiments_filter_by_attribute_and_tag(store: SqlAlchemyStore):
    store.create_experiment("exp1", tags=[ExperimentTag("a", "1"), ExperimentTag("b", "2")])
    store.create_experiment("exp2", tags=[ExperimentTag("a", "3"), ExperimentTag("b", "4")])
    experiments = store.search_experiments(filter_string="name ILIKE 'exp%' AND tags.a = '1'")
    assert [e.name for e in experiments] == ["exp1"]


def test_search_experiments_order_by(store: SqlAlchemyStore):
    experiment_names = ["x", "y", "z"]
    _create_experiments(store, experiment_names)

    experiments = store.search_experiments(order_by=["name"])
    assert [e.name for e in experiments] == ["Default", "x", "y", "z"]

    experiments = store.search_experiments(order_by=["name ASC"])
    assert [e.name for e in experiments] == ["Default", "x", "y", "z"]

    experiments = store.search_experiments(order_by=["name DESC"])
    assert [e.name for e in experiments] == ["z", "y", "x", "Default"]

    experiments = store.search_experiments(order_by=["experiment_id DESC"])
    assert [e.name for e in experiments] == ["z", "y", "x", "Default"]

    experiments = store.search_experiments(order_by=["name", "experiment_id"])
    assert [e.name for e in experiments] == ["Default", "x", "y", "z"]


def test_search_experiments_order_by_time_attribute(store: SqlAlchemyStore):
    # Sleep to ensure that the first experiment has a different creation_time than the default
    # experiment and eliminate flakiness.
    time.sleep(0.001)
    exp_id1 = store.create_experiment("1")
    time.sleep(0.001)
    exp_id2 = store.create_experiment("2")

    experiments = store.search_experiments(order_by=["creation_time"])
    assert [e.experiment_id for e in experiments] == [
        store.DEFAULT_EXPERIMENT_ID,
        exp_id1,
        exp_id2,
    ]

    experiments = store.search_experiments(order_by=["creation_time DESC"])
    assert [e.experiment_id for e in experiments] == [
        exp_id2,
        exp_id1,
        store.DEFAULT_EXPERIMENT_ID,
    ]

    experiments = store.search_experiments(order_by=["last_update_time"])
    assert [e.experiment_id for e in experiments] == [
        store.DEFAULT_EXPERIMENT_ID,
        exp_id1,
        exp_id2,
    ]

    store.rename_experiment(exp_id1, "new_name")
    experiments = store.search_experiments(order_by=["last_update_time"])
    assert [e.experiment_id for e in experiments] == [
        store.DEFAULT_EXPERIMENT_ID,
        exp_id2,
        exp_id1,
    ]


def test_search_experiments_max_results(store: SqlAlchemyStore):
    experiment_names = list(map(str, range(9)))
    _create_experiments(store, experiment_names)
    reversed_experiment_names = experiment_names[::-1]

    experiments = store.search_experiments()
    assert [e.name for e in experiments] == reversed_experiment_names + ["Default"]
    experiments = store.search_experiments(max_results=3)
    assert [e.name for e in experiments] == reversed_experiment_names[:3]


def test_search_experiments_max_results_validation(store: SqlAlchemyStore):
    with pytest.raises(
        MlflowException,
        match=r"Invalid value None for parameter 'max_results' supplied. "
        r"It must be a positive integer",
    ):
        store.search_experiments(max_results=None)
    with pytest.raises(
        MlflowException,
        match=r"Invalid value 0 for parameter 'max_results' supplied. "
        r"It must be a positive integer",
    ):
        store.search_experiments(max_results=0)
    with pytest.raises(
        MlflowException,
        match=r"Invalid value 1000000 for parameter 'max_results' supplied. "
        r"It must be at most 50000",
    ):
        store.search_experiments(max_results=1_000_000)


def test_search_experiments_pagination(store: SqlAlchemyStore):
    experiment_names = list(map(str, range(9)))
    _create_experiments(store, experiment_names)
    reversed_experiment_names = experiment_names[::-1]

    experiments = store.search_experiments(max_results=4)
    assert [e.name for e in experiments] == reversed_experiment_names[:4]
    assert experiments.token is not None

    experiments = store.search_experiments(max_results=4, page_token=experiments.token)
    assert [e.name for e in experiments] == reversed_experiment_names[4:8]
    assert experiments.token is not None

    experiments = store.search_experiments(max_results=4, page_token=experiments.token)
    assert [e.name for e in experiments] == reversed_experiment_names[8:] + ["Default"]
    assert experiments.token is None


def test_create_experiments(store: SqlAlchemyStore):
    with store.ManagedSessionMaker() as session:
        result = session.query(models.SqlExperiment).all()
        assert len(result) == 1
    time_before_create = get_current_time_millis()
    experiment_id = store.create_experiment(name="test exp")
    assert experiment_id == "1"
    with store.ManagedSessionMaker() as session:
        result = session.query(models.SqlExperiment).all()
        assert len(result) == 2

        test_exp = session.query(models.SqlExperiment).filter_by(name="test exp").first()
        assert str(test_exp.experiment_id) == experiment_id
        assert test_exp.name == "test exp"

    actual = store.get_experiment(experiment_id)
    assert actual.experiment_id == experiment_id
    assert actual.name == "test exp"
    assert actual.creation_time >= time_before_create
    assert actual.last_update_time == actual.creation_time

    with pytest.raises(MlflowException, match=r"'name' exceeds the maximum length"):
        store.create_experiment(name="x" * (MAX_EXPERIMENT_NAME_LENGTH + 1))


def test_create_experiment_with_tags_works_correctly(store: SqlAlchemyStore):
    experiment_id = store.create_experiment(
        name="test exp",
        artifact_location="some location",
        tags=[ExperimentTag("key1", "val1"), ExperimentTag("key2", "val2")],
    )
    experiment = store.get_experiment(experiment_id)
    assert len(experiment.tags) == 2
    assert experiment.tags["key1"] == "val1"
    assert experiment.tags["key2"] == "val2"


def test_run_tag_model(store: SqlAlchemyStore):
    # Create a run whose UUID we can reference when creating tag models.
    # `run_id` is a foreign key in the tags table; therefore, in order
    # to insert a tag with a given run UUID, the UUID must be present in
    # the runs table
    run = _run_factory(store)
    with store.ManagedSessionMaker() as session:
        new_tag = models.SqlTag(run_uuid=run.info.run_id, key="test", value="val")
        session.add(new_tag)
        session.commit()
        added_tags = [tag for tag in session.query(models.SqlTag).all() if tag.key == new_tag.key]
        assert len(added_tags) == 1
        added_tag = added_tags[0].to_mlflow_entity()
        assert added_tag.value == new_tag.value


def test_metric_model(store: SqlAlchemyStore):
    # Create a run whose UUID we can reference when creating metric models.
    # `run_id` is a foreign key in the tags table; therefore, in order
    # to insert a metric with a given run UUID, the UUID must be present in
    # the runs table
    run = _run_factory(store)
    with store.ManagedSessionMaker() as session:
        new_metric = models.SqlMetric(run_uuid=run.info.run_id, key="accuracy", value=0.89)
        session.add(new_metric)
        session.commit()
        metrics = session.query(models.SqlMetric).all()
        assert len(metrics) == 1

        added_metric = metrics[0].to_mlflow_entity()
        assert added_metric.value == new_metric.value
        assert added_metric.key == new_metric.key


def test_param_model(store: SqlAlchemyStore):
    # Create a run whose UUID we can reference when creating parameter models.
    # `run_id` is a foreign key in the tags table; therefore, in order
    # to insert a parameter with a given run UUID, the UUID must be present in
    # the runs table
    run = _run_factory(store)
    with store.ManagedSessionMaker() as session:
        new_param = models.SqlParam(run_uuid=run.info.run_id, key="accuracy", value="test param")
        session.add(new_param)
        session.commit()
        params = session.query(models.SqlParam).all()
        assert len(params) == 1

        added_param = params[0].to_mlflow_entity()
        assert added_param.value == new_param.value
        assert added_param.key == new_param.key


def test_run_needs_uuid(store: SqlAlchemyStore):
    regex = {
        SQLITE: r"NOT NULL constraint failed",
        POSTGRES: r"null value in column .+ of relation .+ violates not-null constrain",
        MYSQL: r"(Field .+ doesn't have a default value|Instance .+ has a NULL identity key)",
        MSSQL: r"Cannot insert the value NULL into column .+, table .+",
    }[store._get_dialect()]
    # Depending on the implementation, a NULL identity key may result in different
    # exceptions, including IntegrityError (sqlite) and FlushError (MysQL).
    # Therefore, we check for the more generic 'SQLAlchemyError'
    with pytest.raises(MlflowException, match=regex) as exception_context:
        with store.ManagedSessionMaker() as session:
            session.add(models.SqlRun())
    assert exception_context.value.error_code == ErrorCode.Name(BAD_REQUEST)


def test_run_data_model(store: SqlAlchemyStore):
    with store.ManagedSessionMaker() as session:
        run_id = uuid.uuid4().hex
        m1 = models.SqlMetric(run_uuid=run_id, key="accuracy", value=0.89)
        m2 = models.SqlMetric(run_uuid=run_id, key="recall", value=0.89)
        p1 = models.SqlParam(run_uuid=run_id, key="loss", value="test param")
        p2 = models.SqlParam(run_uuid=run_id, key="blue", value="test param")
        run_data = models.SqlRun(run_uuid=run_id)

        session.add_all([m1, m2, p1, p2])
        session.add(run_data)
        session.commit()

        run_datums = session.query(models.SqlRun).all()
        actual = run_datums[0]
        assert len(run_datums) == 1
        assert len(actual.params) == 2
        assert len(actual.metrics) == 2


def test_run_info(store: SqlAlchemyStore):
    experiment_id = _create_experiments(store, "test exp")
    config = {
        "experiment_id": experiment_id,
        "name": "test run",
        "user_id": "Anderson",
        "run_uuid": "test",
        "status": RunStatus.to_string(RunStatus.SCHEDULED),
        "source_type": SourceType.to_string(SourceType.LOCAL),
        "source_name": "Python application",
        "entry_point_name": "main.py",
        "start_time": get_current_time_millis(),
        "end_time": get_current_time_millis(),
        "source_version": mlflow.__version__,
        "lifecycle_stage": entities.LifecycleStage.ACTIVE,
        "artifact_uri": "//",
    }
    run = models.SqlRun(**config).to_mlflow_entity()

    for k, v in config.items():
        # These keys were removed from RunInfo.
        if k in [
            "source_name",
            "source_type",
            "source_version",
            "name",
            "entry_point_name",
        ]:
            continue

        if k == "run_uuid":
            k = "run_id"

        v2 = getattr(run.info, k)
        if k == "source_type":
            assert v == SourceType.to_string(v2)
        else:
            assert v == v2


def test_create_run_with_tags(store: SqlAlchemyStore):
    experiment_id = _create_experiments(store, "test_create_run")
    tags = [RunTag("3", "4"), RunTag("1", "2")]
    expected = _get_run_configs(experiment_id=experiment_id, tags=tags)

    actual = store.create_run(**expected)

    # run name should be added as a tag by the store
    tags.append(RunTag(mlflow_tags.MLFLOW_RUN_NAME, expected["run_name"]))

    assert actual.info.experiment_id == experiment_id
    assert actual.info.user_id == expected["user_id"]
    assert actual.info.run_name == expected["run_name"]
    assert actual.info.start_time == expected["start_time"]
    assert len(actual.data.tags) == len(tags)
    assert actual.data.tags == {tag.key: tag.value for tag in tags}
    assert actual.inputs.dataset_inputs == []


def test_create_run_sets_name(store: SqlAlchemyStore):
    experiment_id = _create_experiments(store, "test_create_run_run_name")
    configs = _get_run_configs(experiment_id=experiment_id)
    run_id = store.create_run(**configs).info.run_id
    run = store.get_run(run_id)
    assert run.info.run_name == configs["run_name"]
    assert run.data.tags.get(mlflow_tags.MLFLOW_RUN_NAME) == configs["run_name"]

    run_id = store.create_run(
        experiment_id=experiment_id,
        user_id="user",
        start_time=0,
        run_name=None,
        tags=[RunTag(mlflow_tags.MLFLOW_RUN_NAME, "test")],
    ).info.run_id
    run = store.get_run(run_id)
    assert run.info.run_name == "test"
    assert run.inputs.dataset_inputs == []

    with pytest.raises(
        MlflowException,
        match=re.escape(
            "Both 'run_name' argument and 'mlflow.runName' tag are specified, but with "
            "different values (run_name='test', mlflow.runName='test_2').",
        ),
    ):
        store.create_run(
            experiment_id=experiment_id,
            user_id="user",
            start_time=0,
            run_name="test",
            tags=[RunTag(mlflow_tags.MLFLOW_RUN_NAME, "test_2")],
        )


def test_get_run_with_name(store: SqlAlchemyStore):
    experiment_id = _create_experiments(store, "test_get_run")
    configs = _get_run_configs(experiment_id=experiment_id)
    run_id = store.create_run(**configs).info.run_id

    run = store.get_run(run_id)

    assert run.info.experiment_id == experiment_id
    assert run.info.run_name == configs["run_name"]

    no_run_configs = {
        "experiment_id": experiment_id,
        "user_id": "Anderson",
        "start_time": get_current_time_millis(),
        "tags": [],
        "run_name": None,
    }
    run_id = store.create_run(**no_run_configs).info.run_id

    run = store.get_run(run_id)

    assert run.info.run_name.split("-")[0] in _GENERATOR_PREDICATES

    name_empty_str_run = store.create_run(**{**configs, **{"run_name": ""}})
    run_name = name_empty_str_run.info.run_name
    assert run_name.split("-")[0] in _GENERATOR_PREDICATES


def test_to_mlflow_entity_and_proto(store: SqlAlchemyStore):
    # Create a run and log metrics, params, tags to the run
    created_run = _run_factory(store)
    run_id = created_run.info.run_id
    store.log_metric(
        run_id=run_id,
        metric=entities.Metric(key="my-metric", value=3.4, timestamp=0, step=0),
    )
    store.log_param(run_id=run_id, param=Param(key="my-param", value="param-val"))
    store.set_tag(run_id=run_id, tag=RunTag(key="my-tag", value="tag-val"))

    # Verify that we can fetch the run & convert it to proto - Python protobuf bindings
    # will perform type-checking to ensure all values have the right types
    run = store.get_run(run_id)
    run.to_proto()

    # Verify attributes of the Python run entity
    assert isinstance(run.info, entities.RunInfo)
    assert isinstance(run.data, entities.RunData)

    assert run.data.metrics == {"my-metric": 3.4}
    assert run.data.params == {"my-param": "param-val"}
    assert run.data.tags["my-tag"] == "tag-val"

    # Get the parent experiment of the run, verify it can be converted to protobuf
    exp = store.get_experiment(run.info.experiment_id)
    exp.to_proto()


def test_delete_run(store: SqlAlchemyStore):
    run = _run_factory(store)

    store.delete_run(run.info.run_id)

    with store.ManagedSessionMaker() as session:
        actual = session.query(models.SqlRun).filter_by(run_uuid=run.info.run_id).first()
        assert actual.lifecycle_stage == entities.LifecycleStage.DELETED
        assert (
            actual.deleted_time is not None
        )  # deleted time should be updated and thus not None anymore

        deleted_run = store.get_run(run.info.run_id)
        assert actual.run_uuid == deleted_run.info.run_id


def test_hard_delete_run(store: SqlAlchemyStore):
    run = _run_factory(store)
    metric = entities.Metric("blahmetric", 100.0, get_current_time_millis(), 0)
    store.log_metric(run.info.run_id, metric)
    param = entities.Param("blahparam", "100.0")
    store.log_param(run.info.run_id, param)
    tag = entities.RunTag("test tag", "a boogie")
    store.set_tag(run.info.run_id, tag)

    store._hard_delete_run(run.info.run_id)

    with store.ManagedSessionMaker() as session:
        actual_run = session.query(models.SqlRun).filter_by(run_uuid=run.info.run_id).first()
        assert actual_run is None
        actual_metric = session.query(models.SqlMetric).filter_by(run_uuid=run.info.run_id).first()
        assert actual_metric is None
        actual_param = session.query(models.SqlParam).filter_by(run_uuid=run.info.run_id).first()
        assert actual_param is None
        actual_tag = session.query(models.SqlTag).filter_by(run_uuid=run.info.run_id).first()
        assert actual_tag is None


def test_get_deleted_runs(store: SqlAlchemyStore):
    run = _run_factory(store)
    deleted_run_ids = store._get_deleted_runs()
    assert deleted_run_ids == []

    store.delete_run(run.info.run_id)
    deleted_run_ids = store._get_deleted_runs()
    assert deleted_run_ids == [run.info.run_id]


def test_log_metric(store: SqlAlchemyStore):
    run = _run_factory(store)

    tkey = "blahmetric"
    tval = 100.0
    metric = entities.Metric(tkey, tval, get_current_time_millis(), 0)
    metric2 = entities.Metric(tkey, tval, get_current_time_millis() + 2, 0)
    nan_metric = entities.Metric("NaN", float("nan"), 0, 0)
    pos_inf_metric = entities.Metric("PosInf", float("inf"), 0, 0)
    neg_inf_metric = entities.Metric("NegInf", -float("inf"), 0, 0)
    store.log_metric(run.info.run_id, metric)
    store.log_metric(run.info.run_id, metric2)
    store.log_metric(run.info.run_id, nan_metric)
    store.log_metric(run.info.run_id, pos_inf_metric)
    store.log_metric(run.info.run_id, neg_inf_metric)

    run = store.get_run(run.info.run_id)
    assert tkey in run.data.metrics
    assert run.data.metrics[tkey] == tval

    # SQL store _get_run method returns full history of recorded metrics.
    # Should return duplicates as well
    # MLflow RunData contains only the last reported values for metrics.
    with store.ManagedSessionMaker() as session:
        sql_run_metrics = store._get_run(session, run.info.run_id).metrics
        assert len(sql_run_metrics) == 5
        assert len(run.data.metrics) == 4
        assert math.isnan(run.data.metrics["NaN"])
        assert run.data.metrics["PosInf"] == 1.7976931348623157e308
        assert run.data.metrics["NegInf"] == -1.7976931348623157e308


def test_log_metric_concurrent_logging_succeeds(store: SqlAlchemyStore):
    """
    Verifies that concurrent logging succeeds without deadlock, which has been an issue
    in previous MLflow releases
    """
    experiment_id = _create_experiments(store, "concurrency_exp")
    run_config = _get_run_configs(experiment_id=experiment_id)
    run1 = _run_factory(store, run_config)
    run2 = _run_factory(store, run_config)

    def log_metrics(run):
        for metric_val in range(100):
            store.log_metric(
                run.info.run_id,
                Metric("metric_key", metric_val, get_current_time_millis(), 0),
            )
        for batch_idx in range(5):
            store.log_batch(
                run.info.run_id,
                metrics=[
                    Metric(
                        f"metric_batch_{batch_idx}",
                        (batch_idx * 100) + val_offset,
                        get_current_time_millis(),
                        0,
                    )
                    for val_offset in range(100)
                ],
                params=[],
                tags=[],
            )
        for metric_val in range(100):
            store.log_metric(
                run.info.run_id,
                Metric("metric_key", metric_val, get_current_time_millis(), 0),
            )
        return "success"

    log_metrics_futures = []
    with ThreadPoolExecutor(max_workers=4) as executor:
        # Log metrics to two runs across four threads
        log_metrics_futures = [
            executor.submit(log_metrics, run) for run in [run1, run2, run1, run2]
        ]

    for future in log_metrics_futures:
        assert future.result() == "success"

    for run in [run1, run2, run1, run2]:
        # We visit each run twice, logging 100 metric entries for 6 metric names; the same entry
        # may be written multiple times concurrently; we assert that at least 100 metric entries
        # are present because at least 100 unique entries must have been written
        assert len(store.get_metric_history(run.info.run_id, "metric_key")) >= 100
        for batch_idx in range(5):
            assert (
                len(store.get_metric_history(run.info.run_id, f"metric_batch_{batch_idx}")) >= 100
            )


def test_record_logged_model(
    store: SqlAlchemyStore,
):
    run = _run_factory(store)
    flavors_with_config = {
        "tf": "flavor body",
        "python_function": {"config": {"a": 1}, "code": "code"},
    }
    m_with_config = Model(artifact_path="model/path", run_id="run_id", flavors=flavors_with_config)
    store.record_logged_model(run.info.run_id, m_with_config)
    with store.ManagedSessionMaker() as session:
        run = store._get_run(run_uuid=run.info.run_id, session=session)
        tags = [t.value for t in run.tags if t.key == mlflow_tags.MLFLOW_LOGGED_MODELS]
        flavors = m_with_config.get_tags_dict().get("flavors", {})
        assert all("config" not in v for v in flavors.values())
        assert tags[0] == json.dumps([m_with_config.get_tags_dict()])


def test_log_metric_allows_multiple_values_at_same_ts_and_run_data_uses_max_ts_value(
    store: SqlAlchemyStore,
):
    run = _run_factory(store)
    run_id = run.info.run_id
    metric_name = "test-metric-1"
    # Check that we get the max of (step, timestamp, value) in that order
    tuples_to_log = [
        (0, 100, 1000),
        (3, 40, 100),  # larger step wins even though it has smaller value
        (3, 50, 10),  # larger timestamp wins even though it has smaller value
        (3, 50, 20),  # tiebreak by max value
        (3, 50, 20),  # duplicate metrics with same (step, timestamp, value) are ok
        # verify that we can log steps out of order / negative steps
        (-3, 900, 900),
        (-1, 800, 800),
    ]
    for step, timestamp, value in reversed(tuples_to_log):
        store.log_metric(run_id, Metric(metric_name, value, timestamp, step))

    metric_history = store.get_metric_history(run_id, metric_name)
    logged_tuples = [(m.step, m.timestamp, m.value) for m in metric_history]
    assert set(logged_tuples) == set(tuples_to_log)

    run_data = store.get_run(run_id).data
    run_metrics = run_data.metrics
    assert len(run_metrics) == 1
    assert run_metrics[metric_name] == 20
    metric_obj = run_data._metric_objs[0]
    assert metric_obj.key == metric_name
    assert metric_obj.step == 3
    assert metric_obj.timestamp == 50
    assert metric_obj.value == 20


def test_log_null_metric(store: SqlAlchemyStore):
    run = _run_factory(store)

    tkey = "blahmetric"
    tval = None
    metric = entities.Metric(tkey, tval, get_current_time_millis(), 0)

    with pytest.raises(
        MlflowException, match=r"Missing value for required parameter 'value'"
    ) as exception_context:
        store.log_metric(run.info.run_id, metric)
    assert exception_context.value.error_code == ErrorCode.Name(INVALID_PARAMETER_VALUE)


def test_log_param(store: SqlAlchemyStore):
    run = _run_factory(store)

    tkey = "blahmetric"
    tval = "100.0"
    param = entities.Param(tkey, tval)
    param2 = entities.Param("new param", "new key")
    store.log_param(run.info.run_id, param)
    store.log_param(run.info.run_id, param2)
    store.log_param(run.info.run_id, param2)

    run = store.get_run(run.info.run_id)
    assert len(run.data.params) == 2
    assert tkey in run.data.params
    assert run.data.params[tkey] == tval


def test_log_param_uniqueness(store: SqlAlchemyStore):
    run = _run_factory(store)

    tkey = "blahmetric"
    tval = "100.0"
    param = entities.Param(tkey, tval)
    param2 = entities.Param(tkey, "newval")
    store.log_param(run.info.run_id, param)

    with pytest.raises(MlflowException, match=r"Changing param values is not allowed"):
        store.log_param(run.info.run_id, param2)


def test_log_empty_str(store: SqlAlchemyStore):
    run = _run_factory(store)

    tkey = "blahmetric"
    tval = ""
    param = entities.Param(tkey, tval)
    param2 = entities.Param("new param", "new key")
    store.log_param(run.info.run_id, param)
    store.log_param(run.info.run_id, param2)

    run = store.get_run(run.info.run_id)
    assert len(run.data.params) == 2
    assert tkey in run.data.params
    assert run.data.params[tkey] == tval


def test_log_null_param(store: SqlAlchemyStore):
    run = _run_factory(store)

    tkey = "blahmetric"
    tval = None
    param = entities.Param(tkey, tval)

    dialect = store._get_dialect()
    regex = {
        SQLITE: r"NOT NULL constraint failed",
        POSTGRES: r"null value in column .+ of relation .+ violates not-null constrain",
        MYSQL: r"Column .+ cannot be null",
        MSSQL: r"Cannot insert the value NULL into column .+, table .+",
    }[dialect]
    with pytest.raises(MlflowException, match=regex) as exception_context:
        store.log_param(run.info.run_id, param)
    if dialect != MYSQL:
        assert exception_context.value.error_code == ErrorCode.Name(BAD_REQUEST)
    else:
        # Some MySQL client packages (and there are several available, e.g.
        # PyMySQL, mysqlclient, mysql-connector-python... reports some
        # errors, including NULL constraint violations, as a SQLAlchemy
        # OperationalError, even though they should be reported as a more
        # generic SQLAlchemyError. If that is fixed, we can remove this
        # special case.
        assert exception_context.value.error_code == ErrorCode.Name(
            BAD_REQUEST
        ) or exception_context.value.error_code == ErrorCode.Name(TEMPORARILY_UNAVAILABLE)


@pytest.mark.skipif(
    Version(sqlalchemy.__version__) < Version("2.0")
    and mlflow.get_tracking_uri().startswith("mssql"),
    reason="large string parameters are sent as TEXT/NTEXT; see tests/db/compose.yml for details",
)
def test_log_param_max_length_value(store: SqlAlchemyStore, monkeypatch):
    run = _run_factory(store)
    tkey = "blahmetric"
    tval = "x" * 6000
    param = entities.Param(tkey, tval)
    store.log_param(run.info.run_id, param)
    run = store.get_run(run.info.run_id)
    assert run.data.params[tkey] == str(tval)
    monkeypatch.setenv("MLFLOW_TRUNCATE_LONG_VALUES", "false")
    with pytest.raises(MlflowException, match="exceeds the maximum length"):
        store.log_param(run.info.run_id, entities.Param(tkey, "x" * 6001))

    monkeypatch.setenv("MLFLOW_TRUNCATE_LONG_VALUES", "true")
    store.log_param(run.info.run_id, entities.Param(tkey, "x" * 6001))


def test_set_experiment_tag(store: SqlAlchemyStore):
    exp_id = _create_experiments(store, "setExperimentTagExp")
    tag = entities.ExperimentTag("tag0", "value0")
    new_tag = entities.RunTag("tag0", "value00000")
    store.set_experiment_tag(exp_id, tag)
    experiment = store.get_experiment(exp_id)
    assert experiment.tags["tag0"] == "value0"
    # test that updating a tag works
    store.set_experiment_tag(exp_id, new_tag)
    experiment = store.get_experiment(exp_id)
    assert experiment.tags["tag0"] == "value00000"
    # test that setting a tag on 1 experiment does not impact another experiment.
    exp_id_2 = _create_experiments(store, "setExperimentTagExp2")
    experiment2 = store.get_experiment(exp_id_2)
    assert len(experiment2.tags) == 0
    # setting a tag on different experiments maintains different values across experiments
    different_tag = entities.RunTag("tag0", "differentValue")
    store.set_experiment_tag(exp_id_2, different_tag)
    experiment = store.get_experiment(exp_id)
    assert experiment.tags["tag0"] == "value00000"
    experiment2 = store.get_experiment(exp_id_2)
    assert experiment2.tags["tag0"] == "differentValue"
    # test can set multi-line tags
    multi_line_Tag = entities.ExperimentTag("multiline tag", "value2\nvalue2\nvalue2")
    store.set_experiment_tag(exp_id, multi_line_Tag)
    experiment = store.get_experiment(exp_id)
    assert experiment.tags["multiline tag"] == "value2\nvalue2\nvalue2"
    # test cannot set tags that are too long
    long_tag = entities.ExperimentTag("longTagKey", "a" * 100_001)
    with pytest.raises(MlflowException, match="exceeds the maximum length of 5000"):
        store.set_experiment_tag(exp_id, long_tag)
    # test can set tags that are somewhat long
    long_tag = entities.ExperimentTag("longTagKey", "a" * 4999)
    store.set_experiment_tag(exp_id, long_tag)
    # test cannot set tags on deleted experiments
    store.delete_experiment(exp_id)
    with pytest.raises(MlflowException, match="must be in the 'active' state"):
        store.set_experiment_tag(exp_id, entities.ExperimentTag("should", "notset"))


def test_delete_experiment_tag(store: SqlAlchemyStore):
    exp_id = _create_experiments(store, "setExperimentTagExp")
    tag = entities.ExperimentTag("tag0", "value0")
    store.set_experiment_tag(exp_id, tag)
    experiment = store.get_experiment(exp_id)
    assert experiment.tags["tag0"] == "value0"
    # test that deleting a tag works
    store.delete_experiment_tag(exp_id, tag.key)
    experiment = store.get_experiment(exp_id)
    assert "tag0" not in experiment.tags


def test_set_tag(store: SqlAlchemyStore, monkeypatch):
    run = _run_factory(store)

    tkey = "test tag"
    tval = "a boogie"
    new_val = "new val"
    tag = entities.RunTag(tkey, tval)
    new_tag = entities.RunTag(tkey, new_val)
    store.set_tag(run.info.run_id, tag)
    # Overwriting tags is allowed
    store.set_tag(run.info.run_id, new_tag)
    # test setting tags that are too long fails.
    monkeypatch.setenv("MLFLOW_TRUNCATE_LONG_VALUES", "false")
    with pytest.raises(
        MlflowException, match=f"exceeds the maximum length of {MAX_TAG_VAL_LENGTH} characters"
    ):
        store.set_tag(
            run.info.run_id, entities.RunTag("longTagKey", "a" * (MAX_TAG_VAL_LENGTH + 1))
        )

    monkeypatch.setenv("MLFLOW_TRUNCATE_LONG_VALUES", "true")
    store.set_tag(run.info.run_id, entities.RunTag("longTagKey", "a" * (MAX_TAG_VAL_LENGTH + 1)))

    # test can set tags that are somewhat long
    store.set_tag(run.info.run_id, entities.RunTag("longTagKey", "a" * (MAX_TAG_VAL_LENGTH - 1)))
    run = store.get_run(run.info.run_id)
    assert tkey in run.data.tags
    assert run.data.tags[tkey] == new_val


def test_delete_tag(store: SqlAlchemyStore):
    run = _run_factory(store)
    k0 = "tag0"
    v0 = "val0"
    k1 = "tag1"
    v1 = "val1"
    tag0 = entities.RunTag(k0, v0)
    tag1 = entities.RunTag(k1, v1)
    store.set_tag(run.info.run_id, tag0)
    store.set_tag(run.info.run_id, tag1)
    # delete a tag and check whether it is correctly deleted.
    store.delete_tag(run.info.run_id, k0)
    run = store.get_run(run.info.run_id)
    assert k0 not in run.data.tags
    assert k1 in run.data.tags
    assert run.data.tags[k1] == v1

    # test that deleting a tag works correctly with multiple runs having the same tag.
    run2 = _run_factory(store, config=_get_run_configs(run.info.experiment_id))
    store.set_tag(run.info.run_id, tag0)
    store.set_tag(run2.info.run_id, tag0)
    store.delete_tag(run.info.run_id, k0)
    run = store.get_run(run.info.run_id)
    run2 = store.get_run(run2.info.run_id)
    assert k0 not in run.data.tags
    assert k0 in run2.data.tags
    # test that you cannot delete tags that don't exist.
    with pytest.raises(MlflowException, match="No tag with name"):
        store.delete_tag(run.info.run_id, "fakeTag")
    # test that you cannot delete tags for nonexistent runs
    with pytest.raises(MlflowException, match="Run with id=randomRunId not found"):
        store.delete_tag("randomRunId", k0)
    # test that you cannot delete tags for deleted runs.
    store.delete_run(run.info.run_id)
    with pytest.raises(MlflowException, match="must be in the 'active' state"):
        store.delete_tag(run.info.run_id, k1)


def test_get_metric_history(store: SqlAlchemyStore):
    run = _run_factory(store)

    key = "test"
    expected = [
        models.SqlMetric(key=key, value=0.6, timestamp=1, step=0).to_mlflow_entity(),
        models.SqlMetric(key=key, value=0.7, timestamp=2, step=0).to_mlflow_entity(),
    ]

    for metric in expected:
        store.log_metric(run.info.run_id, metric)

    actual = store.get_metric_history(run.info.run_id, key)

    assert sorted(
        [(m.key, m.value, m.timestamp) for m in expected],
    ) == sorted(
        [(m.key, m.value, m.timestamp) for m in actual],
    )


def test_get_metric_history_with_max_results(store: SqlAlchemyStore):
    run = _run_factory(store)
    run_id = run.info.run_id

    metric_key = "test_metric"
    expected_metrics = []
    for i in range(5):
        metric = models.SqlMetric(
            key=metric_key, value=float(i), timestamp=1000 + i, step=i
        ).to_mlflow_entity()
        store.log_metric(run_id, metric)
        expected_metrics.append(metric)

    # Test without max_results - should return all 5 metrics
    all_metrics = store.get_metric_history(run_id, metric_key)
    assert len(all_metrics) == 5

    # Test with max_results=3 - should return only first 3 metrics
    limited_metrics = store.get_metric_history(run_id, metric_key, max_results=3)
    assert len(limited_metrics) == 3

    all_metric_tuples = {(m.key, m.value, m.timestamp, m.step) for m in all_metrics}
    limited_metric_tuples = {(m.key, m.value, m.timestamp, m.step) for m in limited_metrics}
    assert limited_metric_tuples.issubset(all_metric_tuples)

    # Test with max_results=0 - should return no metrics
    no_metrics = store.get_metric_history(run_id, metric_key, max_results=0)
    assert len(no_metrics) == 0

    # Test with max_results larger than available metrics - should return all metrics
    more_metrics = store.get_metric_history(run_id, metric_key, max_results=10)
    assert len(more_metrics) == 5

    more_metric_tuples = {(m.key, m.value, m.timestamp, m.step) for m in more_metrics}
    assert more_metric_tuples == all_metric_tuples


def test_get_metric_history_with_page_token(store: SqlAlchemyStore):
    run = _run_factory(store)
    run_id = run.info.run_id

    metric_key = "test_metric"
    for i in range(10):
        metric = models.SqlMetric(
            key=metric_key, value=float(i), timestamp=1000 + i, step=i
        ).to_mlflow_entity()
        store.log_metric(run_id, metric)

    page_size = 4

    first_page = store.get_metric_history(
        run_id, metric_key, max_results=page_size, page_token=None
    )
    assert isinstance(first_page, PagedList)
    assert first_page.token is not None
    assert len(first_page) == 4

    second_page = store.get_metric_history(
        run_id, metric_key, max_results=page_size, page_token=first_page.token
    )
    assert isinstance(first_page, PagedList)
    assert second_page.token is not None
    assert len(second_page) == 4

    third_page = store.get_metric_history(
        run_id, metric_key, max_results=page_size, page_token=second_page.token
    )
    assert isinstance(first_page, PagedList)
    assert third_page.token is None
    assert len(third_page) == 2

    all_paginated_metrics = list(first_page) + list(second_page) + list(third_page)
    assert len(all_paginated_metrics) == 10

    metric_values = [m.value for m in all_paginated_metrics]
    expected_values = [float(i) for i in range(10)]
    assert sorted(metric_values) == sorted(expected_values)

    # Test with invalid page_token
    with pytest.raises(MlflowException, match="Invalid page token"):
        store.get_metric_history(run_id, metric_key, page_token="invalid_token")

    # Test pagination without max_results (should return all in one page)
    result = store.get_metric_history(run_id, metric_key, page_token=None)
    assert len(result) == 10
    assert result.token is None  # No next page


def test_rename_experiment(store: SqlAlchemyStore):
    new_name = "new name"
    experiment_id = _create_experiments(store, "test name")
    experiment = store.get_experiment(experiment_id)
    time.sleep(0.01)
    store.rename_experiment(experiment_id, new_name)

    renamed_experiment = store.get_experiment(experiment_id)

    assert renamed_experiment.name == new_name
    assert renamed_experiment.last_update_time > experiment.last_update_time


def test_update_run_info(store: SqlAlchemyStore):
    experiment_id = _create_experiments(store, "test_update_run_info")
    for new_status_string in models.RunStatusTypes:
        run = _run_factory(store, config=_get_run_configs(experiment_id=experiment_id))
        endtime = get_current_time_millis()
        actual = store.update_run_info(
            run.info.run_id, RunStatus.from_string(new_status_string), endtime, None
        )
        assert actual.status == new_status_string
        assert actual.end_time == endtime

    # test updating run name without changing other attributes.
    origin_run_info = store.get_run(run.info.run_id).info
    updated_info = store.update_run_info(run.info.run_id, None, None, "name_abc2")
    assert updated_info.run_name == "name_abc2"
    assert updated_info.status == origin_run_info.status
    assert updated_info.end_time == origin_run_info.end_time


def test_update_run_name(store: SqlAlchemyStore):
    experiment_id = _create_experiments(store, "test_update_run_name")
    configs = _get_run_configs(experiment_id=experiment_id)

    run_id = store.create_run(**configs).info.run_id
    run = store.get_run(run_id)
    assert run.info.run_name == configs["run_name"]

    store.update_run_info(run_id, RunStatus.FINISHED, 1000, "new name")
    run = store.get_run(run_id)
    assert run.info.run_name == "new name"
    assert run.data.tags.get(mlflow_tags.MLFLOW_RUN_NAME) == "new name"

    store.update_run_info(run_id, RunStatus.FINISHED, 1000, None)
    run = store.get_run(run_id)
    assert run.info.run_name == "new name"
    assert run.data.tags.get(mlflow_tags.MLFLOW_RUN_NAME) == "new name"

    store.update_run_info(run_id, RunStatus.FINISHED, 1000, "")
    run = store.get_run(run_id)
    assert run.info.run_name == "new name"
    assert run.data.tags.get(mlflow_tags.MLFLOW_RUN_NAME) == "new name"

    store.delete_tag(run_id, mlflow_tags.MLFLOW_RUN_NAME)
    run = store.get_run(run_id)
    assert run.info.run_name == "new name"
    assert run.data.tags.get(mlflow_tags.MLFLOW_RUN_NAME) is None

    store.update_run_info(run_id, RunStatus.FINISHED, 1000, "newer name")
    run = store.get_run(run_id)
    assert run.info.run_name == "newer name"
    assert run.data.tags.get(mlflow_tags.MLFLOW_RUN_NAME) == "newer name"

    store.set_tag(run_id, entities.RunTag(mlflow_tags.MLFLOW_RUN_NAME, "newest name"))
    run = store.get_run(run_id)
    assert run.data.tags.get(mlflow_tags.MLFLOW_RUN_NAME) == "newest name"
    assert run.info.run_name == "newest name"

    store.log_batch(
        run_id,
        metrics=[],
        params=[],
        tags=[entities.RunTag(mlflow_tags.MLFLOW_RUN_NAME, "batch name")],
    )
    run = store.get_run(run_id)
    assert run.data.tags.get(mlflow_tags.MLFLOW_RUN_NAME) == "batch name"
    assert run.info.run_name == "batch name"


def test_restore_experiment(store: SqlAlchemyStore):
    experiment_id = _create_experiments(store, "helloexp")
    exp = store.get_experiment(experiment_id)
    assert exp.lifecycle_stage == entities.LifecycleStage.ACTIVE

    experiment_id = exp.experiment_id
    store.delete_experiment(experiment_id)

    deleted = store.get_experiment(experiment_id)
    assert deleted.experiment_id == experiment_id
    assert deleted.lifecycle_stage == entities.LifecycleStage.DELETED
    time.sleep(0.01)
    store.restore_experiment(exp.experiment_id)
    restored = store.get_experiment(exp.experiment_id)
    assert restored.experiment_id == experiment_id
    assert restored.lifecycle_stage == entities.LifecycleStage.ACTIVE
    assert restored.last_update_time > deleted.last_update_time


def test_delete_restore_run(store: SqlAlchemyStore):
    run = _run_factory(store)
    assert run.info.lifecycle_stage == entities.LifecycleStage.ACTIVE

    # Verify that active runs can be restored (run restoration is idempotent)
    store.restore_run(run.info.run_id)

    # Verify that run deletion is idempotent
    store.delete_run(run.info.run_id)
    store.delete_run(run.info.run_id)

    deleted = store.get_run(run.info.run_id)
    assert deleted.info.run_id == run.info.run_id
    assert deleted.info.lifecycle_stage == entities.LifecycleStage.DELETED
    with store.ManagedSessionMaker() as session:
        assert store._get_run(session, deleted.info.run_id).deleted_time is not None
    # Verify that restoration of a deleted run is idempotent
    store.restore_run(run.info.run_id)
    store.restore_run(run.info.run_id)
    restored = store.get_run(run.info.run_id)
    assert restored.info.run_id == run.info.run_id
    assert restored.info.lifecycle_stage == entities.LifecycleStage.ACTIVE
    with store.ManagedSessionMaker() as session:
        assert store._get_run(session, restored.info.run_id).deleted_time is None


def test_error_logging_to_deleted_run(store: SqlAlchemyStore):
    exp = _create_experiments(store, "error_logging")
    run_id = _run_factory(store, _get_run_configs(experiment_id=exp)).info.run_id

    store.delete_run(run_id)
    assert store.get_run(run_id).info.lifecycle_stage == entities.LifecycleStage.DELETED
    with pytest.raises(MlflowException, match=r"The run .+ must be in the 'active' state"):
        store.log_param(run_id, entities.Param("p1345", "v1"))

    with pytest.raises(MlflowException, match=r"The run .+ must be in the 'active' state"):
        store.log_metric(run_id, entities.Metric("m1345", 1.0, 123, 0))

    with pytest.raises(MlflowException, match=r"The run .+ must be in the 'active' state"):
        store.set_tag(run_id, entities.RunTag("t1345", "tv1"))

    # restore this run and try again
    store.restore_run(run_id)
    assert store.get_run(run_id).info.lifecycle_stage == entities.LifecycleStage.ACTIVE
    store.log_param(run_id, entities.Param("p1345", "v22"))
    store.log_metric(run_id, entities.Metric("m1345", 34.0, 85, 1))  # earlier timestamp
    store.set_tag(run_id, entities.RunTag("t1345", "tv44"))

    run = store.get_run(run_id)
    assert run.data.params == {"p1345": "v22"}
    assert run.data.metrics == {"m1345": 34.0}
    metric_history = store.get_metric_history(run_id, "m1345")
    assert len(metric_history) == 1
    metric_obj = metric_history[0]
    assert metric_obj.key == "m1345"
    assert metric_obj.value == 34.0
    assert metric_obj.timestamp == 85
    assert metric_obj.step == 1
    assert {("t1345", "tv44")} <= set(run.data.tags.items())


def test_order_by_metric_tag_param(store: SqlAlchemyStore):
    experiment_id = store.create_experiment("order_by_metric")

    def create_and_log_run(names):
        name = str(names[0]) + "/" + names[1]
        run_id = store.create_run(
            experiment_id,
            user_id="MrDuck",
            start_time=123,
            tags=[entities.RunTag("metric", names[1])],
            run_name=name,
        ).info.run_id
        if names[0] is not None:
            store.log_metric(run_id, entities.Metric("x", float(names[0]), 1, 0))
            store.log_metric(run_id, entities.Metric("y", float(names[1]), 1, 0))
        store.log_param(run_id, entities.Param("metric", names[1]))
        return run_id

    # the expected order in ascending sort is :
    # inf > number > -inf > None > nan
    for names in zip(
        [None, "nan", "inf", "-inf", "-1000", "0", "0", "1000"],
        ["1", "2", "3", "4", "5", "6", "7", "8"],
    ):
        create_and_log_run(names)

    # asc/asc
    assert _get_ordered_runs(store, ["metrics.x asc", "metrics.y asc"], experiment_id) == [
        "-inf/4",
        "-1000/5",
        "0/6",
        "0/7",
        "1000/8",
        "inf/3",
        "nan/2",
        "None/1",
    ]

    assert _get_ordered_runs(store, ["metrics.x asc", "tag.metric asc"], experiment_id) == [
        "-inf/4",
        "-1000/5",
        "0/6",
        "0/7",
        "1000/8",
        "inf/3",
        "nan/2",
        "None/1",
    ]

    # asc/desc
    assert _get_ordered_runs(store, ["metrics.x asc", "metrics.y desc"], experiment_id) == [
        "-inf/4",
        "-1000/5",
        "0/7",
        "0/6",
        "1000/8",
        "inf/3",
        "nan/2",
        "None/1",
    ]

    assert _get_ordered_runs(store, ["metrics.x asc", "tag.metric desc"], experiment_id) == [
        "-inf/4",
        "-1000/5",
        "0/7",
        "0/6",
        "1000/8",
        "inf/3",
        "nan/2",
        "None/1",
    ]

    # desc / asc
    assert _get_ordered_runs(store, ["metrics.x desc", "metrics.y asc"], experiment_id) == [
        "inf/3",
        "1000/8",
        "0/6",
        "0/7",
        "-1000/5",
        "-inf/4",
        "nan/2",
        "None/1",
    ]

    # desc / desc
    assert _get_ordered_runs(store, ["metrics.x desc", "param.metric desc"], experiment_id) == [
        "inf/3",
        "1000/8",
        "0/7",
        "0/6",
        "-1000/5",
        "-inf/4",
        "nan/2",
        "None/1",
    ]


def test_order_by_attributes(store: SqlAlchemyStore):
    experiment_id = store.create_experiment("order_by_attributes")

    def create_run(start_time, end):
        return store.create_run(
            experiment_id,
            user_id="MrDuck",
            start_time=start_time,
            tags=[],
            run_name=str(end),
        ).info.run_id

    start_time = 123
    for end in [234, None, 456, -123, 789, 123]:
        run_id = create_run(start_time, end)
        store.update_run_info(run_id, run_status=RunStatus.FINISHED, end_time=end, run_name=None)
        start_time += 1

    # asc
    assert _get_ordered_runs(store, ["attribute.end_time asc"], experiment_id) == [
        "-123",
        "123",
        "234",
        "456",
        "789",
        "None",
    ]

    # desc
    assert _get_ordered_runs(store, ["attribute.end_time desc"], experiment_id) == [
        "789",
        "456",
        "234",
        "123",
        "-123",
        "None",
    ]

    # Sort priority correctly handled
    assert _get_ordered_runs(
        store, ["attribute.start_time asc", "attribute.end_time desc"], experiment_id
    ) == ["234", "None", "456", "-123", "789", "123"]


def test_search_vanilla(store: SqlAlchemyStore):
    exp = _create_experiments(store, "search_vanilla")
    runs = [_run_factory(store, _get_run_configs(exp)).info.run_id for r in range(3)]

    assert sorted(
        runs,
    ) == sorted(_search_runs(store, exp, run_view_type=ViewType.ALL))
    assert sorted(
        runs,
    ) == sorted(_search_runs(store, exp, run_view_type=ViewType.ACTIVE_ONLY))
    assert _search_runs(store, exp, run_view_type=ViewType.DELETED_ONLY) == []

    first = runs[0]

    store.delete_run(first)
    assert sorted(
        runs,
    ) == sorted(_search_runs(store, exp, run_view_type=ViewType.ALL))
    assert sorted(
        runs[1:],
    ) == sorted(_search_runs(store, exp, run_view_type=ViewType.ACTIVE_ONLY))
    assert _search_runs(store, exp, run_view_type=ViewType.DELETED_ONLY) == [first]

    store.restore_run(first)
    assert sorted(
        runs,
    ) == sorted(_search_runs(store, exp, run_view_type=ViewType.ALL))
    assert sorted(
        runs,
    ) == sorted(_search_runs(store, exp, run_view_type=ViewType.ACTIVE_ONLY))
    assert _search_runs(store, exp, run_view_type=ViewType.DELETED_ONLY) == []


def test_search_params(store: SqlAlchemyStore):
    experiment_id = _create_experiments(store, "search_params")
    r1 = _run_factory(store, _get_run_configs(experiment_id)).info.run_id
    r2 = _run_factory(store, _get_run_configs(experiment_id)).info.run_id

    store.log_param(r1, entities.Param("generic_param", "p_val"))
    store.log_param(r2, entities.Param("generic_param", "p_val"))

    store.log_param(r1, entities.Param("generic_2", "some value"))
    store.log_param(r2, entities.Param("generic_2", "another value"))

    store.log_param(r1, entities.Param("p_a", "abc"))
    store.log_param(r2, entities.Param("p_b", "ABC"))

    # test search returns both runs
    filter_string = "params.generic_param = 'p_val'"
    assert sorted(
        [r1, r2],
    ) == sorted(_search_runs(store, experiment_id, filter_string))

    # test search returns appropriate run (same key different values per run)
    filter_string = "params.generic_2 = 'some value'"
    assert _search_runs(store, experiment_id, filter_string) == [r1]
    filter_string = "params.generic_2 = 'another value'"
    assert _search_runs(store, experiment_id, filter_string) == [r2]

    filter_string = "params.generic_param = 'wrong_val'"
    assert _search_runs(store, experiment_id, filter_string) == []

    filter_string = "params.generic_param != 'p_val'"
    assert _search_runs(store, experiment_id, filter_string) == []

    filter_string = "params.generic_param != 'wrong_val'"
    assert sorted(
        [r1, r2],
    ) == sorted(_search_runs(store, experiment_id, filter_string))
    filter_string = "params.generic_2 != 'wrong_val'"
    assert sorted(
        [r1, r2],
    ) == sorted(_search_runs(store, experiment_id, filter_string))

    filter_string = "params.p_a = 'abc'"
    assert _search_runs(store, experiment_id, filter_string) == [r1]

    filter_string = "params.p_a = 'ABC'"
    assert _search_runs(store, experiment_id, filter_string) == []

    filter_string = "params.p_a != 'ABC'"
    assert _search_runs(store, experiment_id, filter_string) == [r1]

    filter_string = "params.p_b = 'ABC'"
    assert _search_runs(store, experiment_id, filter_string) == [r2]

    filter_string = "params.generic_2 LIKE '%other%'"
    assert _search_runs(store, experiment_id, filter_string) == [r2]

    filter_string = "params.generic_2 LIKE 'other%'"
    assert _search_runs(store, experiment_id, filter_string) == []

    filter_string = "params.generic_2 LIKE '%other'"
    assert _search_runs(store, experiment_id, filter_string) == []

    filter_string = "params.generic_2 LIKE 'other'"
    assert _search_runs(store, experiment_id, filter_string) == []

    filter_string = "params.generic_2 LIKE '%Other%'"
    assert _search_runs(store, experiment_id, filter_string) == []

    filter_string = "params.generic_2 ILIKE '%Other%'"
    assert _search_runs(store, experiment_id, filter_string) == [r2]


def test_search_tags(store: SqlAlchemyStore):
    experiment_id = _create_experiments(store, "search_tags")
    r1 = _run_factory(store, _get_run_configs(experiment_id)).info.run_id
    r2 = _run_factory(store, _get_run_configs(experiment_id)).info.run_id

    store.set_tag(r1, entities.RunTag("generic_tag", "p_val"))
    store.set_tag(r2, entities.RunTag("generic_tag", "p_val"))

    store.set_tag(r1, entities.RunTag("generic_2", "some value"))
    store.set_tag(r2, entities.RunTag("generic_2", "another value"))

    store.set_tag(r1, entities.RunTag("p_a", "abc"))
    store.set_tag(r2, entities.RunTag("p_b", "ABC"))

    # test search returns both runs
    assert sorted(
        [r1, r2],
    ) == sorted(_search_runs(store, experiment_id, filter_string="tags.generic_tag = 'p_val'"))
    assert _search_runs(store, experiment_id, filter_string="tags.generic_tag = 'P_VAL'") == []
    assert sorted(
        [r1, r2],
    ) == sorted(_search_runs(store, experiment_id, filter_string="tags.generic_tag != 'P_VAL'"))
    # test search returns appropriate run (same key different values per run)
    assert _search_runs(store, experiment_id, filter_string="tags.generic_2 = 'some value'") == [r1]
    assert _search_runs(store, experiment_id, filter_string="tags.generic_2 = 'another value'") == [
        r2
    ]
    assert _search_runs(store, experiment_id, filter_string="tags.generic_tag = 'wrong_val'") == []
    assert _search_runs(store, experiment_id, filter_string="tags.generic_tag != 'p_val'") == []
    assert sorted(
        [r1, r2],
    ) == sorted(
        _search_runs(store, experiment_id, filter_string="tags.generic_tag != 'wrong_val'"),
    )
    assert sorted(
        [r1, r2],
    ) == sorted(
        _search_runs(store, experiment_id, filter_string="tags.generic_2 != 'wrong_val'"),
    )
    assert _search_runs(store, experiment_id, filter_string="tags.p_a = 'abc'") == [r1]
    assert _search_runs(store, experiment_id, filter_string="tags.p_b = 'ABC'") == [r2]
    assert _search_runs(store, experiment_id, filter_string="tags.generic_2 LIKE '%other%'") == [r2]
    assert _search_runs(store, experiment_id, filter_string="tags.generic_2 LIKE '%Other%'") == []
    assert _search_runs(store, experiment_id, filter_string="tags.generic_2 LIKE 'other%'") == []
    assert _search_runs(store, experiment_id, filter_string="tags.generic_2 LIKE '%other'") == []
    assert _search_runs(store, experiment_id, filter_string="tags.generic_2 LIKE 'other'") == []
    assert _search_runs(store, experiment_id, filter_string="tags.generic_2 ILIKE '%Other%'") == [
        r2
    ]
    assert _search_runs(
        store,
        experiment_id,
        filter_string="tags.generic_2 ILIKE '%Other%' and tags.generic_tag = 'p_val'",
    ) == [r2]
    assert _search_runs(
        store,
        experiment_id,
        filter_string="tags.generic_2 ILIKE '%Other%' and tags.generic_tag ILIKE 'p_val'",
    ) == [r2]


def test_search_metrics(store: SqlAlchemyStore):
    experiment_id = _create_experiments(store, "search_metric")
    r1 = _run_factory(store, _get_run_configs(experiment_id)).info.run_id
    r2 = _run_factory(store, _get_run_configs(experiment_id)).info.run_id

    store.log_metric(r1, entities.Metric("common", 1.0, 1, 0))
    store.log_metric(r2, entities.Metric("common", 1.0, 1, 0))

    store.log_metric(r1, entities.Metric("measure_a", 1.0, 1, 0))
    store.log_metric(r2, entities.Metric("measure_a", 200.0, 2, 0))
    store.log_metric(r2, entities.Metric("measure_a", 400.0, 3, 0))

    store.log_metric(r1, entities.Metric("m_a", 2.0, 2, 0))
    store.log_metric(r2, entities.Metric("m_b", 3.0, 2, 0))
    store.log_metric(r2, entities.Metric("m_b", 4.0, 8, 0))  # this is last timestamp
    store.log_metric(r2, entities.Metric("m_b", 8.0, 3, 0))

    filter_string = "metrics.common = 1.0"
    assert sorted(
        [r1, r2],
    ) == sorted(_search_runs(store, experiment_id, filter_string))

    filter_string = "metrics.common > 0.0"
    assert sorted(
        [r1, r2],
    ) == sorted(_search_runs(store, experiment_id, filter_string))

    filter_string = "metrics.common >= 0.0"
    assert sorted(
        [r1, r2],
    ) == sorted(_search_runs(store, experiment_id, filter_string))

    filter_string = "metrics.common < 4.0"
    assert sorted(
        [r1, r2],
    ) == sorted(_search_runs(store, experiment_id, filter_string))

    filter_string = "metrics.common <= 4.0"
    assert sorted(
        [r1, r2],
    ) == sorted(_search_runs(store, experiment_id, filter_string))

    filter_string = "metrics.common != 1.0"
    assert _search_runs(store, experiment_id, filter_string) == []

    filter_string = "metrics.common >= 3.0"
    assert _search_runs(store, experiment_id, filter_string) == []

    filter_string = "metrics.common <= 0.75"
    assert _search_runs(store, experiment_id, filter_string) == []

    # tests for same metric name across runs with different values and timestamps
    filter_string = "metrics.measure_a > 0.0"
    assert sorted(
        [r1, r2],
    ) == sorted(_search_runs(store, experiment_id, filter_string))

    filter_string = "metrics.measure_a < 50.0"
    assert _search_runs(store, experiment_id, filter_string) == [r1]

    filter_string = "metrics.measure_a < 1000.0"
    assert sorted(
        [r1, r2],
    ) == sorted(_search_runs(store, experiment_id, filter_string))

    filter_string = "metrics.measure_a != -12.0"
    assert sorted(
        [r1, r2],
    ) == sorted(_search_runs(store, experiment_id, filter_string))

    filter_string = "metrics.measure_a > 50.0"
    assert _search_runs(store, experiment_id, filter_string) == [r2]

    filter_string = "metrics.measure_a = 1.0"
    assert _search_runs(store, experiment_id, filter_string) == [r1]

    filter_string = "metrics.measure_a = 400.0"
    assert _search_runs(store, experiment_id, filter_string) == [r2]

    # test search with unique metric keys
    filter_string = "metrics.m_a > 1.0"
    assert _search_runs(store, experiment_id, filter_string) == [r1]

    filter_string = "metrics.m_b > 1.0"
    assert _search_runs(store, experiment_id, filter_string) == [r2]

    # there is a recorded metric this threshold but not last timestamp
    filter_string = "metrics.m_b > 5.0"
    assert _search_runs(store, experiment_id, filter_string) == []

    # metrics matches last reported timestamp for 'm_b'
    filter_string = "metrics.m_b = 4.0"
    assert _search_runs(store, experiment_id, filter_string) == [r2]


def test_search_attrs(store: SqlAlchemyStore, tmp_path):
    e1 = _create_experiments(store, "search_attributes_1")
    r1 = _run_factory(store, _get_run_configs(experiment_id=e1)).info.run_id

    e2 = _create_experiments(store, "search_attrs_2")
    r2 = _run_factory(store, _get_run_configs(experiment_id=e2)).info.run_id

    filter_string = ""
    assert sorted(
        [r1, r2],
    ) == sorted(_search_runs(store, [e1, e2], filter_string))

    filter_string = "attribute.status != 'blah'"
    assert sorted(
        [r1, r2],
    ) == sorted(_search_runs(store, [e1, e2], filter_string))

    filter_string = f"attribute.status = '{RunStatus.to_string(RunStatus.RUNNING)}'"
    assert sorted(
        [r1, r2],
    ) == sorted(_search_runs(store, [e1, e2], filter_string))

    # change status for one of the runs
    store.update_run_info(r2, RunStatus.FAILED, 300, None)

    filter_string = "attribute.status = 'RUNNING'"
    assert _search_runs(store, [e1, e2], filter_string) == [r1]

    filter_string = "attribute.status = 'FAILED'"
    assert _search_runs(store, [e1, e2], filter_string) == [r2]

    filter_string = "attribute.status != 'SCHEDULED'"
    assert sorted(
        [r1, r2],
    ) == sorted(_search_runs(store, [e1, e2], filter_string))

    filter_string = "attribute.status = 'SCHEDULED'"
    assert _search_runs(store, [e1, e2], filter_string) == []

    filter_string = "attribute.status = 'KILLED'"
    assert _search_runs(store, [e1, e2], filter_string) == []

    expected_artifact_uri = (
        pathlib.Path.cwd().joinpath(tmp_path, "artifacts", e1, r1, "artifacts").as_uri()
    )
    filter_string = f"attr.artifact_uri = '{expected_artifact_uri}'"
    assert _search_runs(store, [e1, e2], filter_string) == [r1]

    filter_string = (
        f"attr.artifact_uri = '{tmp_path}/artifacts/{e1.upper()}/{r1.upper()}/artifacts'"
    )
    assert _search_runs(store, [e1, e2], filter_string) == []

    filter_string = (
        f"attr.artifact_uri != '{tmp_path}/artifacts/{e1.upper()}/{r1.upper()}/artifacts'"
    )
    assert sorted(
        [r1, r2],
    ) == sorted(_search_runs(store, [e1, e2], filter_string))

    filter_string = f"attr.artifact_uri = '{tmp_path}/artifacts/{e2}/{r1}/artifacts'"
    assert _search_runs(store, [e1, e2], filter_string) == []

    filter_string = "attribute.artifact_uri = 'random_artifact_path'"
    assert _search_runs(store, [e1, e2], filter_string) == []

    filter_string = "attribute.artifact_uri != 'random_artifact_path'"
    assert sorted(
        [r1, r2],
    ) == sorted(_search_runs(store, [e1, e2], filter_string))

    filter_string = f"attribute.artifact_uri LIKE '%{r1}%'"
    assert _search_runs(store, [e1, e2], filter_string) == [r1]

    filter_string = f"attribute.artifact_uri LIKE '%{r1[:16]}%'"
    assert _search_runs(store, [e1, e2], filter_string) == [r1]

    filter_string = f"attribute.artifact_uri LIKE '%{r1[-16:]}%'"
    assert _search_runs(store, [e1, e2], filter_string) == [r1]

    filter_string = f"attribute.artifact_uri LIKE '%{r1.upper()}%'"
    assert _search_runs(store, [e1, e2], filter_string) == []

    filter_string = f"attribute.artifact_uri ILIKE '%{r1.upper()}%'"
    assert _search_runs(store, [e1, e2], filter_string) == [r1]

    filter_string = f"attribute.artifact_uri ILIKE '%{r1[:16].upper()}%'"
    assert _search_runs(store, [e1, e2], filter_string) == [r1]

    filter_string = f"attribute.artifact_uri ILIKE '%{r1[-16:].upper()}%'"
    assert _search_runs(store, [e1, e2], filter_string) == [r1]

    for k, v in {"experiment_id": e1, "lifecycle_stage": "ACTIVE"}.items():
        with pytest.raises(MlflowException, match=r"Invalid attribute key '.+' specified"):
            _search_runs(store, [e1, e2], f"attribute.{k} = '{v}'")


def test_search_full(store: SqlAlchemyStore):
    experiment_id = _create_experiments(store, "search_params")
    r1 = _run_factory(store, _get_run_configs(experiment_id)).info.run_id
    r2 = _run_factory(store, _get_run_configs(experiment_id)).info.run_id

    store.log_param(r1, entities.Param("generic_param", "p_val"))
    store.log_param(r2, entities.Param("generic_param", "p_val"))

    store.log_param(r1, entities.Param("p_a", "abc"))
    store.log_param(r2, entities.Param("p_b", "ABC"))

    store.log_metric(r1, entities.Metric("common", 1.0, 1, 0))
    store.log_metric(r2, entities.Metric("common", 1.0, 1, 0))

    store.log_metric(r1, entities.Metric("m_a", 2.0, 2, 0))
    store.log_metric(r2, entities.Metric("m_b", 3.0, 2, 0))
    store.log_metric(r2, entities.Metric("m_b", 4.0, 8, 0))
    store.log_metric(r2, entities.Metric("m_b", 8.0, 3, 0))

    filter_string = "params.generic_param = 'p_val' and metrics.common = 1.0"
    assert sorted(
        [r1, r2],
    ) == sorted(_search_runs(store, experiment_id, filter_string))

    # all params and metrics match
    filter_string = "params.generic_param = 'p_val' and metrics.common = 1.0 and metrics.m_a > 1.0"
    assert _search_runs(store, experiment_id, filter_string) == [r1]

    filter_string = (
        "params.generic_param = 'p_val' and metrics.common = 1.0 "
        "and metrics.m_a > 1.0 and params.p_a LIKE 'a%'"
    )
    assert _search_runs(store, experiment_id, filter_string) == [r1]

    filter_string = (
        "params.generic_param = 'p_val' and metrics.common = 1.0 "
        "and metrics.m_a > 1.0 and params.p_a LIKE 'A%'"
    )
    assert _search_runs(store, experiment_id, filter_string) == []

    filter_string = (
        "params.generic_param = 'p_val' and metrics.common = 1.0 "
        "and metrics.m_a > 1.0 and params.p_a ILIKE 'A%'"
    )
    assert _search_runs(store, experiment_id, filter_string) == [r1]

    # test with mismatch param
    filter_string = (
        "params.random_bad_name = 'p_val' and metrics.common = 1.0 and metrics.m_a > 1.0"
    )
    assert _search_runs(store, experiment_id, filter_string) == []

    # test with mismatch metric
    filter_string = (
        "params.generic_param = 'p_val' and metrics.common = 1.0 and metrics.m_a > 100.0"
    )
    assert _search_runs(store, experiment_id, filter_string) == []


def test_search_with_max_results(store: SqlAlchemyStore):
    exp = _create_experiments(store, "search_with_max_results")
    runs = [
        _run_factory(store, _get_run_configs(exp, start_time=r)).info.run_id for r in range(1200)
    ]
    # reverse the ordering, since we created in increasing order of start_time
    runs.reverse()

    assert runs[:1000] == _search_runs(store, exp)
    for n in [1, 2, 4, 8, 10, 20, 50, 100, 500, 1000, 1200, 2000]:
        assert runs[: min(1200, n)] == _search_runs(store, exp, max_results=n)

    maxPlusOne = SEARCH_MAX_RESULTS_THRESHOLD + 1

    with pytest.raises(
        MlflowException,
        match=rf"Invalid value {maxPlusOne} for parameter 'max_results'",
    ):
        _search_runs(store, exp, max_results=maxPlusOne)


def test_search_with_deterministic_max_results(store: SqlAlchemyStore):
    exp = _create_experiments(store, "test_search_with_deterministic_max_results")
    # Create 10 runs with the same start_time.
    # Sort based on run_id
    runs = sorted(
        [_run_factory(store, _get_run_configs(exp, start_time=10)).info.run_id for r in range(10)]
    )
    for n in [1, 2, 4, 8, 10, 20]:
        assert runs[: min(10, n)] == _search_runs(store, exp, max_results=n)


def test_search_runs_pagination(store: SqlAlchemyStore):
    exp = _create_experiments(store, "test_search_runs_pagination")
    # test returned token behavior
    runs = sorted(
        [_run_factory(store, _get_run_configs(exp, start_time=10)).info.run_id for r in range(10)]
    )
    result = store.search_runs([exp], None, ViewType.ALL, max_results=4)
    assert [r.info.run_id for r in result] == runs[0:4]
    assert result.token is not None
    result = store.search_runs([exp], None, ViewType.ALL, max_results=4, page_token=result.token)
    assert [r.info.run_id for r in result] == runs[4:8]
    assert result.token is not None
    result = store.search_runs([exp], None, ViewType.ALL, max_results=4, page_token=result.token)
    assert [r.info.run_id for r in result] == runs[8:]
    assert result.token is None


def test_search_runs_run_name(store: SqlAlchemyStore):
    exp_id = _create_experiments(store, "test_search_runs_pagination")
    run1 = _run_factory(store, dict(_get_run_configs(exp_id), run_name="run_name1"))
    run2 = _run_factory(store, dict(_get_run_configs(exp_id), run_name="run_name2"))
    result = store.search_runs(
        [exp_id],
        filter_string="attributes.run_name = 'run_name1'",
        run_view_type=ViewType.ACTIVE_ONLY,
    )
    assert [r.info.run_id for r in result] == [run1.info.run_id]
    result = store.search_runs(
        [exp_id],
        filter_string="attributes.`Run name` = 'run_name1'",
        run_view_type=ViewType.ACTIVE_ONLY,
    )
    assert [r.info.run_id for r in result] == [run1.info.run_id]
    result = store.search_runs(
        [exp_id],
        filter_string="attributes.`run name` = 'run_name2'",
        run_view_type=ViewType.ACTIVE_ONLY,
    )
    assert [r.info.run_id for r in result] == [run2.info.run_id]
    result = store.search_runs(
        [exp_id],
        filter_string="attributes.`Run Name` = 'run_name2'",
        run_view_type=ViewType.ACTIVE_ONLY,
    )
    assert [r.info.run_id for r in result] == [run2.info.run_id]
    result = store.search_runs(
        [exp_id],
        filter_string="tags.`mlflow.runName` = 'run_name2'",
        run_view_type=ViewType.ACTIVE_ONLY,
    )
    assert [r.info.run_id for r in result] == [run2.info.run_id]

    store.update_run_info(
        run1.info.run_id,
        RunStatus.FINISHED,
        end_time=run1.info.end_time,
        run_name="new_run_name1",
    )
    result = store.search_runs(
        [exp_id],
        filter_string="attributes.run_name = 'new_run_name1'",
        run_view_type=ViewType.ACTIVE_ONLY,
    )
    assert [r.info.run_id for r in result] == [run1.info.run_id]

    # TODO: Test attribute-based search after set_tag

    # Test run name filter works for runs logged in MLflow <= 1.29.0
    with store.ManagedSessionMaker() as session:
        sql_run1 = session.query(SqlRun).filter(SqlRun.run_uuid == run1.info.run_id).one()
        sql_run1.name = ""

    result = store.search_runs(
        [exp_id],
        filter_string="attributes.run_name = 'new_run_name1'",
        run_view_type=ViewType.ACTIVE_ONLY,
    )
    assert [r.info.run_id for r in result] == [run1.info.run_id]

    result = store.search_runs(
        [exp_id],
        filter_string="tags.`mlflow.runName` = 'new_run_name1'",
        run_view_type=ViewType.ACTIVE_ONLY,
    )
    assert [r.info.run_id for r in result] == [run1.info.run_id]


def test_search_runs_run_id(store: SqlAlchemyStore):
    exp_id = _create_experiments(store, "test_search_runs_run_id")
    # Set start_time to ensure the search result is deterministic
    run1 = _run_factory(store, dict(_get_run_configs(exp_id), start_time=1))
    run2 = _run_factory(store, dict(_get_run_configs(exp_id), start_time=2))
    run_id1 = run1.info.run_id
    run_id2 = run2.info.run_id

    result = store.search_runs(
        [exp_id],
        filter_string=f"attributes.run_id = '{run_id1}'",
        run_view_type=ViewType.ACTIVE_ONLY,
    )
    assert [r.info.run_id for r in result] == [run_id1]

    result = store.search_runs(
        [exp_id],
        filter_string=f"attributes.run_id != '{run_id1}'",
        run_view_type=ViewType.ACTIVE_ONLY,
    )
    assert [r.info.run_id for r in result] == [run_id2]

    result = store.search_runs(
        [exp_id],
        filter_string=f"attributes.run_id IN ('{run_id1}')",
        run_view_type=ViewType.ACTIVE_ONLY,
    )
    assert [r.info.run_id for r in result] == [run_id1]

    result = store.search_runs(
        [exp_id],
        filter_string=f"attributes.run_id NOT IN ('{run_id1}')",
        run_view_type=ViewType.ACTIVE_ONLY,
    )

    result = store.search_runs(
        [exp_id],
        filter_string=f"run_name = '{run1.info.run_name}' AND run_id IN ('{run_id1}')",
        run_view_type=ViewType.ACTIVE_ONLY,
    )
    assert [r.info.run_id for r in result] == [run_id1]

    for filter_string in [
        f"attributes.run_id IN ('{run_id1}','{run_id2}')",
        f"attributes.run_id IN ('{run_id1}', '{run_id2}')",
        f"attributes.run_id IN ('{run_id1}',  '{run_id2}')",
    ]:
        result = store.search_runs(
            [exp_id], filter_string=filter_string, run_view_type=ViewType.ACTIVE_ONLY
        )
        assert [r.info.run_id for r in result] == [run_id2, run_id1]

    result = store.search_runs(
        [exp_id],
        filter_string=f"attributes.run_id NOT IN ('{run_id1}', '{run_id2}')",
        run_view_type=ViewType.ACTIVE_ONLY,
    )
    assert result == []


def test_search_runs_start_time_alias(store: SqlAlchemyStore):
    exp_id = _create_experiments(store, "test_search_runs_start_time_alias")
    # Set start_time to ensure the search result is deterministic
    run1 = _run_factory(store, dict(_get_run_configs(exp_id), start_time=1))
    run2 = _run_factory(store, dict(_get_run_configs(exp_id), start_time=2))
    run_id1 = run1.info.run_id
    run_id2 = run2.info.run_id

    result = store.search_runs(
        [exp_id],
        filter_string="attributes.run_name = 'name'",
        run_view_type=ViewType.ACTIVE_ONLY,
        order_by=["attributes.start_time DESC"],
    )
    assert [r.info.run_id for r in result] == [run_id2, run_id1]

    result = store.search_runs(
        [exp_id],
        filter_string="attributes.run_name = 'name'",
        run_view_type=ViewType.ACTIVE_ONLY,
        order_by=["attributes.created ASC"],
    )
    assert [r.info.run_id for r in result] == [run_id1, run_id2]

    result = store.search_runs(
        [exp_id],
        filter_string="attributes.run_name = 'name'",
        run_view_type=ViewType.ACTIVE_ONLY,
        order_by=["attributes.Created DESC"],
    )
    assert [r.info.run_id for r in result] == [run_id2, run_id1]

    result = store.search_runs(
        [exp_id],
        filter_string="attributes.start_time > 0",
        run_view_type=ViewType.ACTIVE_ONLY,
    )
    assert {r.info.run_id for r in result} == {run_id1, run_id2}

    result = store.search_runs(
        [exp_id],
        filter_string="attributes.created > 1",
        run_view_type=ViewType.ACTIVE_ONLY,
    )
    assert [r.info.run_id for r in result] == [run_id2]

    result = store.search_runs(
        [exp_id],
        filter_string="attributes.Created > 2",
        run_view_type=ViewType.ACTIVE_ONLY,
    )
    assert result == []


def test_search_runs_datasets(store: SqlAlchemyStore):
    exp_id = _create_experiments(store, "test_search_runs_datasets")
    # Set start_time to ensure the search result is deterministic
    run1 = _run_factory(store, dict(_get_run_configs(exp_id), start_time=1))
    run2 = _run_factory(store, dict(_get_run_configs(exp_id), start_time=3))
    run3 = _run_factory(store, dict(_get_run_configs(exp_id), start_time=2))

    dataset1 = entities.Dataset(
        name="name1",
        digest="digest1",
        source_type="st1",
        source="source1",
        schema="schema1",
        profile="profile1",
    )
    dataset2 = entities.Dataset(
        name="name2",
        digest="digest2",
        source_type="st2",
        source="source2",
        schema="schema2",
        profile="profile2",
    )
    dataset3 = entities.Dataset(
        name="name3",
        digest="digest3",
        source_type="st3",
        source="source3",
        schema="schema3",
        profile="profile3",
    )

    test_tag = [entities.InputTag(key=MLFLOW_DATASET_CONTEXT, value="test")]
    train_tag = [entities.InputTag(key=MLFLOW_DATASET_CONTEXT, value="train")]
    eval_tag = [entities.InputTag(key=MLFLOW_DATASET_CONTEXT, value="eval")]

    inputs_run1 = [
        entities.DatasetInput(dataset1, train_tag),
        entities.DatasetInput(dataset2, eval_tag),
    ]
    inputs_run2 = [
        entities.DatasetInput(dataset1, train_tag),
        entities.DatasetInput(dataset3, eval_tag),
    ]
    inputs_run3 = [entities.DatasetInput(dataset2, test_tag)]

    store.log_inputs(run1.info.run_id, inputs_run1)
    store.log_inputs(run2.info.run_id, inputs_run2)
    store.log_inputs(run3.info.run_id, inputs_run3)
    run_id1 = run1.info.run_id
    run_id2 = run2.info.run_id
    run_id3 = run3.info.run_id

    result = store.search_runs(
        [exp_id],
        filter_string="dataset.name = 'name1'",
        run_view_type=ViewType.ACTIVE_ONLY,
    )
    assert {r.info.run_id for r in result} == {run_id2, run_id1}

    result = store.search_runs(
        [exp_id],
        filter_string="dataset.digest = 'digest2'",
        run_view_type=ViewType.ACTIVE_ONLY,
    )
    assert {r.info.run_id for r in result} == {run_id3, run_id1}

    result = store.search_runs(
        [exp_id],
        filter_string="dataset.name = 'name4'",
        run_view_type=ViewType.ACTIVE_ONLY,
    )
    assert set(result) == set()

    result = store.search_runs(
        [exp_id],
        filter_string="dataset.context = 'train'",
        run_view_type=ViewType.ACTIVE_ONLY,
    )
    assert {r.info.run_id for r in result} == {run_id2, run_id1}

    result = store.search_runs(
        [exp_id],
        filter_string="dataset.context = 'test'",
        run_view_type=ViewType.ACTIVE_ONLY,
    )
    assert {r.info.run_id for r in result} == {run_id3}

    result = store.search_runs(
        [exp_id],
        filter_string="dataset.context = 'test' and dataset.name = 'name2'",
        run_view_type=ViewType.ACTIVE_ONLY,
    )
    assert {r.info.run_id for r in result} == {run_id3}

    result = store.search_runs(
        [exp_id],
        filter_string="dataset.name = 'name2' and dataset.context = 'test'",
        run_view_type=ViewType.ACTIVE_ONLY,
    )
    assert {r.info.run_id for r in result} == {run_id3}

    result = store.search_runs(
        [exp_id],
        filter_string="datasets.name IN ('name1', 'name2')",
        run_view_type=ViewType.ACTIVE_ONLY,
    )
    assert {r.info.run_id for r in result} == {run_id3, run_id1, run_id2}

    result = store.search_runs(
        [exp_id],
        filter_string="datasets.digest IN ('digest1', 'digest2')",
        run_view_type=ViewType.ACTIVE_ONLY,
    )
    assert {r.info.run_id for r in result} == {run_id3, run_id1, run_id2}

    result = store.search_runs(
        [exp_id],
        filter_string="datasets.name LIKE 'Name%'",
        run_view_type=ViewType.ACTIVE_ONLY,
    )
    assert {r.info.run_id for r in result} == set()

    result = store.search_runs(
        [exp_id],
        filter_string="datasets.name ILIKE 'Name%'",
        run_view_type=ViewType.ACTIVE_ONLY,
    )
    assert {r.info.run_id for r in result} == {run_id3, run_id1, run_id2}

    result = store.search_runs(
        [exp_id],
        filter_string="datasets.context ILIKE 'test%'",
        run_view_type=ViewType.ACTIVE_ONLY,
    )
    assert {r.info.run_id for r in result} == {run_id3}

    result = store.search_runs(
        [exp_id],
        filter_string="datasets.context IN ('test', 'train')",
        run_view_type=ViewType.ACTIVE_ONLY,
    )
    assert {r.info.run_id for r in result} == {run_id3, run_id1, run_id2}


def test_search_datasets(store: SqlAlchemyStore):
    exp_id1 = _create_experiments(store, "test_search_datasets_1")
    # Create an additional experiment to ensure we filter on specified experiment
    # and search works on multiple experiments.
    exp_id2 = _create_experiments(store, "test_search_datasets_2")

    run1 = _run_factory(store, dict(_get_run_configs(exp_id1), start_time=1))
    run2 = _run_factory(store, dict(_get_run_configs(exp_id1), start_time=2))
    run3 = _run_factory(store, dict(_get_run_configs(exp_id2), start_time=3))

    dataset1 = entities.Dataset(
        name="name1",
        digest="digest1",
        source_type="st1",
        source="source1",
        schema="schema1",
        profile="profile1",
    )
    dataset2 = entities.Dataset(
        name="name2",
        digest="digest2",
        source_type="st2",
        source="source2",
        schema="schema2",
        profile="profile2",
    )
    dataset3 = entities.Dataset(
        name="name3",
        digest="digest3",
        source_type="st3",
        source="source3",
        schema="schema3",
        profile="profile3",
    )
    dataset4 = entities.Dataset(
        name="name4",
        digest="digest4",
        source_type="st4",
        source="source4",
        schema="schema4",
        profile="profile4",
    )

    test_tag = [entities.InputTag(key=MLFLOW_DATASET_CONTEXT, value="test")]
    train_tag = [entities.InputTag(key=MLFLOW_DATASET_CONTEXT, value="train")]
    eval_tag = [entities.InputTag(key=MLFLOW_DATASET_CONTEXT, value="eval")]
    no_context_tag = [entities.InputTag(key="not_context", value="test")]

    inputs_run1 = [
        entities.DatasetInput(dataset1, train_tag),
        entities.DatasetInput(dataset2, eval_tag),
        entities.DatasetInput(dataset4, no_context_tag),
    ]
    inputs_run2 = [
        entities.DatasetInput(dataset1, train_tag),
        entities.DatasetInput(dataset2, test_tag),
    ]
    inputs_run3 = [entities.DatasetInput(dataset3, train_tag)]

    store.log_inputs(run1.info.run_id, inputs_run1)
    store.log_inputs(run2.info.run_id, inputs_run2)
    store.log_inputs(run3.info.run_id, inputs_run3)

    # Verify actual and expected results are same size and that all elements are equal.
    def assert_has_same_elements(actual_list, expected_list):
        assert len(actual_list) == len(expected_list)
        for actual in actual_list:
            # Verify the expected results list contains same element.
            isEqual = False
            for expected in expected_list:
                isEqual = actual == expected
                if isEqual:
                    break
            assert isEqual

    # Verify no results from exp_id2 are returned.
    results = store._search_datasets([exp_id1])
    expected_results = [
        _DatasetSummary(exp_id1, dataset1.name, dataset1.digest, "train"),
        _DatasetSummary(exp_id1, dataset2.name, dataset2.digest, "eval"),
        _DatasetSummary(exp_id1, dataset2.name, dataset2.digest, "test"),
        _DatasetSummary(exp_id1, dataset4.name, dataset4.digest, None),
    ]
    assert_has_same_elements(results, expected_results)

    # Verify results from both experiment are returned.
    results = store._search_datasets([exp_id1, exp_id2])
    expected_results.append(_DatasetSummary(exp_id2, dataset3.name, dataset3.digest, "train"))
    assert_has_same_elements(results, expected_results)


def test_search_datasets_returns_no_more_than_max_results(store: SqlAlchemyStore):
    exp_id = store.create_experiment("test_search_datasets")
    run = _run_factory(store, dict(_get_run_configs(exp_id), start_time=1))
    inputs = []
    # We intentionally add more than 1000 datasets here to test we only return 1000.
    for i in range(1010):
        dataset = entities.Dataset(
            name="name" + str(i),
            digest="digest" + str(i),
            source_type="st" + str(i),
            source="source" + str(i),
            schema="schema" + str(i),
            profile="profile" + str(i),
        )
        input_tag = [entities.InputTag(key=MLFLOW_DATASET_CONTEXT, value=str(i))]
        inputs.append(entities.DatasetInput(dataset, input_tag))

    store.log_inputs(run.info.run_id, inputs)

    results = store._search_datasets([exp_id])
    assert len(results) == 1000


def test_log_batch(store: SqlAlchemyStore):
    experiment_id = _create_experiments(store, "log_batch")
    run_id = _run_factory(store, _get_run_configs(experiment_id)).info.run_id
    metric_entities = [Metric("m1", 0.87, 12345, 0), Metric("m2", 0.49, 12345, 1)]
    param_entities = [Param("p1", "p1val"), Param("p2", "p2val")]
    tag_entities = [
        RunTag("t1", "t1val"),
        RunTag("t2", "t2val"),
        RunTag(MLFLOW_RUN_NAME, "my_run"),
    ]
    store.log_batch(
        run_id=run_id, metrics=metric_entities, params=param_entities, tags=tag_entities
    )
    run = store.get_run(run_id)
    assert run.data.tags == {"t1": "t1val", "t2": "t2val", MLFLOW_RUN_NAME: "my_run"}
    assert run.data.params == {"p1": "p1val", "p2": "p2val"}
    metric_histories = sum([store.get_metric_history(run_id, key) for key in run.data.metrics], [])
    metrics = [(m.key, m.value, m.timestamp, m.step) for m in metric_histories]
    assert set(metrics) == {("m1", 0.87, 12345, 0), ("m2", 0.49, 12345, 1)}


def test_log_batch_limits(store: SqlAlchemyStore):
    # Test that log batch at the maximum allowed request size succeeds (i.e doesn't hit
    # SQL limitations, etc)
    experiment_id = _create_experiments(store, "log_batch_limits")
    run_id = _run_factory(store, _get_run_configs(experiment_id)).info.run_id
    metric_tuples = [(f"m{i}", i, 12345, i * 2) for i in range(1000)]
    metric_entities = [Metric(*metric_tuple) for metric_tuple in metric_tuples]
    store.log_batch(run_id=run_id, metrics=metric_entities, params=[], tags=[])
    run = store.get_run(run_id)
    metric_histories = sum([store.get_metric_history(run_id, key) for key in run.data.metrics], [])
    metrics = [(m.key, m.value, m.timestamp, m.step) for m in metric_histories]
    assert set(metrics) == set(metric_tuples)


def test_log_batch_param_overwrite_disallowed(store: SqlAlchemyStore):
    # Test that attempting to overwrite a param via log_batch results in an exception and that
    # no partial data is logged
    run = _run_factory(store)
    tkey = "my-param"
    param = entities.Param(tkey, "orig-val")
    store.log_param(run.info.run_id, param)

    overwrite_param = entities.Param(tkey, "newval")
    tag = entities.RunTag("tag-key", "tag-val")
    metric = entities.Metric("metric-key", 3.0, 12345, 0)
    with pytest.raises(
        MlflowException, match=r"Changing param values is not allowed"
    ) as exception_context:
        store.log_batch(run.info.run_id, metrics=[metric], params=[overwrite_param], tags=[tag])
    assert exception_context.value.error_code == ErrorCode.Name(INVALID_PARAMETER_VALUE)
    _verify_logged(store, run.info.run_id, metrics=[], params=[param], tags=[])


def test_log_batch_with_unchanged_and_new_params(store: SqlAlchemyStore):
    """
    Test case to ensure the following code works:
    ---------------------------------------------
    mlflow.log_params({"a": 0, "b": 1})
    mlflow.log_params({"a": 0, "c": 2})
    ---------------------------------------------
    """
    run = _run_factory(store)
    store.log_batch(
        run.info.run_id,
        metrics=[],
        params=[entities.Param("a", "0"), entities.Param("b", "1")],
        tags=[],
    )
    store.log_batch(
        run.info.run_id,
        metrics=[],
        params=[entities.Param("a", "0"), entities.Param("c", "2")],
        tags=[],
    )
    _verify_logged(
        store,
        run.info.run_id,
        metrics=[],
        params=[
            entities.Param("a", "0"),
            entities.Param("b", "1"),
            entities.Param("c", "2"),
        ],
        tags=[],
    )


def test_log_batch_param_overwrite_disallowed_single_req(store: SqlAlchemyStore):
    # Test that attempting to overwrite a param via log_batch results in an exception
    run = _run_factory(store)
    pkey = "common-key"
    param0 = entities.Param(pkey, "orig-val")
    param1 = entities.Param(pkey, "newval")
    tag = entities.RunTag("tag-key", "tag-val")
    metric = entities.Metric("metric-key", 3.0, 12345, 0)
    with pytest.raises(
        MlflowException, match=r"Duplicate parameter keys have been submitted"
    ) as exception_context:
        store.log_batch(run.info.run_id, metrics=[metric], params=[param0, param1], tags=[tag])
    assert exception_context.value.error_code == ErrorCode.Name(INVALID_PARAMETER_VALUE)
    _verify_logged(store, run.info.run_id, metrics=[], params=[], tags=[])


def test_log_batch_accepts_empty_payload(store: SqlAlchemyStore):
    run = _run_factory(store)
    store.log_batch(run.info.run_id, metrics=[], params=[], tags=[])
    _verify_logged(store, run.info.run_id, metrics=[], params=[], tags=[])


def test_log_batch_internal_error(store: SqlAlchemyStore):
    # Verify that internal errors during the DB save step for log_batch result in
    # MlflowExceptions
    run = _run_factory(store)

    def _raise_exception_fn(*args, **kwargs):
        raise Exception("Some internal error")

    package = "mlflow.store.tracking.sqlalchemy_store.SqlAlchemyStore"
    with (
        mock.patch(package + "._log_metrics") as metric_mock,
        mock.patch(package + "._log_params") as param_mock,
        mock.patch(package + "._set_tags") as tags_mock,
    ):
        metric_mock.side_effect = _raise_exception_fn
        param_mock.side_effect = _raise_exception_fn
        tags_mock.side_effect = _raise_exception_fn
        for kwargs in [
            {"metrics": [Metric("a", 3, 1, 0)]},
            {"params": [Param("b", "c")]},
            {"tags": [RunTag("c", "d")]},
        ]:
            log_batch_kwargs = {"metrics": [], "params": [], "tags": []}
            log_batch_kwargs.update(kwargs)
            with pytest.raises(MlflowException, match=r"Some internal error"):
                store.log_batch(run.info.run_id, **log_batch_kwargs)


def test_log_batch_nonexistent_run(store: SqlAlchemyStore):
    nonexistent_run_id = uuid.uuid4().hex
    with pytest.raises(
        MlflowException, match=rf"Run with id={nonexistent_run_id} not found"
    ) as exception_context:
        store.log_batch(nonexistent_run_id, [], [], [])
    assert exception_context.value.error_code == ErrorCode.Name(RESOURCE_DOES_NOT_EXIST)


def test_log_batch_params_idempotency(store: SqlAlchemyStore):
    run = _run_factory(store)
    params = [Param("p-key", "p-val")]
    store.log_batch(run.info.run_id, metrics=[], params=params, tags=[])
    store.log_batch(run.info.run_id, metrics=[], params=params, tags=[])
    _verify_logged(store, run.info.run_id, metrics=[], params=params, tags=[])


def test_log_batch_tags_idempotency(store: SqlAlchemyStore):
    run = _run_factory(store)
    store.log_batch(run.info.run_id, metrics=[], params=[], tags=[RunTag("t-key", "t-val")])
    store.log_batch(run.info.run_id, metrics=[], params=[], tags=[RunTag("t-key", "t-val")])
    _verify_logged(store, run.info.run_id, metrics=[], params=[], tags=[RunTag("t-key", "t-val")])


def test_log_batch_allows_tag_overwrite(store: SqlAlchemyStore):
    run = _run_factory(store)
    store.log_batch(run.info.run_id, metrics=[], params=[], tags=[RunTag("t-key", "val")])
    store.log_batch(run.info.run_id, metrics=[], params=[], tags=[RunTag("t-key", "newval")])
    _verify_logged(store, run.info.run_id, metrics=[], params=[], tags=[RunTag("t-key", "newval")])


def test_log_batch_allows_tag_overwrite_single_req(store: SqlAlchemyStore):
    run = _run_factory(store)
    tags = [RunTag("t-key", "val"), RunTag("t-key", "newval")]
    store.log_batch(run.info.run_id, metrics=[], params=[], tags=tags)
    _verify_logged(store, run.info.run_id, metrics=[], params=[], tags=[tags[-1]])


def test_log_batch_metrics(store: SqlAlchemyStore):
    run = _run_factory(store)

    tkey = "blahmetric"
    tval = 100.0
    metric = entities.Metric(tkey, tval, get_current_time_millis(), 0)
    metric2 = entities.Metric(tkey, tval, get_current_time_millis() + 2, 0)
    nan_metric = entities.Metric("NaN", float("nan"), 0, 0)
    pos_inf_metric = entities.Metric("PosInf", float("inf"), 0, 0)
    neg_inf_metric = entities.Metric("NegInf", -float("inf"), 0, 0)

    # duplicate metric and metric2 values should be eliminated
    metrics = [
        metric,
        metric2,
        nan_metric,
        pos_inf_metric,
        neg_inf_metric,
        metric,
        metric2,
    ]
    store._log_metrics(run.info.run_id, metrics)

    run = store.get_run(run.info.run_id)
    assert tkey in run.data.metrics
    assert run.data.metrics[tkey] == tval

    # SQL store _get_run method returns full history of recorded metrics.
    # Should return duplicates as well
    # MLflow RunData contains only the last reported values for metrics.
    with store.ManagedSessionMaker() as session:
        sql_run_metrics = store._get_run(session, run.info.run_id).metrics
        assert len(sql_run_metrics) == 5
        assert len(run.data.metrics) == 4
        assert math.isnan(run.data.metrics["NaN"])
        assert run.data.metrics["PosInf"] == 1.7976931348623157e308
        assert run.data.metrics["NegInf"] == -1.7976931348623157e308


def test_log_batch_same_metric_repeated_single_req(store: SqlAlchemyStore):
    run = _run_factory(store)
    metric0 = Metric(key="metric-key", value=1, timestamp=2, step=0)
    metric1 = Metric(key="metric-key", value=2, timestamp=3, step=0)
    store.log_batch(run.info.run_id, params=[], metrics=[metric0, metric1], tags=[])
    _verify_logged(store, run.info.run_id, params=[], metrics=[metric0, metric1], tags=[])


def test_log_batch_same_metric_repeated_multiple_reqs(store: SqlAlchemyStore):
    run = _run_factory(store)
    metric0 = Metric(key="metric-key", value=1, timestamp=2, step=0)
    metric1 = Metric(key="metric-key", value=2, timestamp=3, step=0)
    store.log_batch(run.info.run_id, params=[], metrics=[metric0], tags=[])
    _verify_logged(store, run.info.run_id, params=[], metrics=[metric0], tags=[])
    store.log_batch(run.info.run_id, params=[], metrics=[metric1], tags=[])
    _verify_logged(store, run.info.run_id, params=[], metrics=[metric0, metric1], tags=[])


def test_log_batch_same_metrics_repeated_multiple_reqs(store: SqlAlchemyStore):
    run = _run_factory(store)
    metric0 = Metric(key="metric-key", value=1, timestamp=2, step=0)
    metric1 = Metric(key="metric-key", value=2, timestamp=3, step=0)
    store.log_batch(run.info.run_id, params=[], metrics=[metric0, metric1], tags=[])
    _verify_logged(store, run.info.run_id, params=[], metrics=[metric0, metric1], tags=[])
    store.log_batch(run.info.run_id, params=[], metrics=[metric0, metric1], tags=[])
    _verify_logged(store, run.info.run_id, params=[], metrics=[metric0, metric1], tags=[])


def test_log_batch_null_metrics(store: SqlAlchemyStore):
    run = _run_factory(store)

    tkey = "blahmetric"
    tval = None
    metric_1 = entities.Metric(tkey, tval, get_current_time_millis(), 0)

    tkey = "blahmetric2"
    tval = None
    metric_2 = entities.Metric(tkey, tval, get_current_time_millis(), 0)

    metrics = [metric_1, metric_2]

    with pytest.raises(
        MlflowException,
        match=r"Missing value for required parameter 'metrics\[0\]\.value'",
    ) as exception_context:
        store.log_batch(run.info.run_id, metrics=metrics, params=[], tags=[])
    assert exception_context.value.error_code == ErrorCode.Name(INVALID_PARAMETER_VALUE)


def test_log_batch_params_max_length_value(store: SqlAlchemyStore, monkeypatch):
    run = _run_factory(store)
    param_entities = [Param("long param", "x" * 6000), Param("short param", "xyz")]
    expected_param_entities = [
        Param("long param", "x" * 6000),
        Param("short param", "xyz"),
    ]
    store.log_batch(run.info.run_id, [], param_entities, [])
    _verify_logged(store, run.info.run_id, [], expected_param_entities, [])
    param_entities = [Param("long param", "x" * 6001)]
    monkeypatch.setenv("MLFLOW_TRUNCATE_LONG_VALUES", "false")
    with pytest.raises(MlflowException, match="exceeds the maximum length"):
        store.log_batch(run.info.run_id, [], param_entities, [])

    monkeypatch.setenv("MLFLOW_TRUNCATE_LONG_VALUES", "true")
    store.log_batch(run.info.run_id, [], param_entities, [])


def test_upgrade_cli_idempotence(store: SqlAlchemyStore):
    # Repeatedly run `mlflow db upgrade` against our database, verifying that the command
    # succeeds and that the DB has the latest schema
    engine = sqlalchemy.create_engine(store.db_uri)
    assert _get_schema_version(engine) == _get_latest_schema_revision()
    for _ in range(3):
        invoke_cli_runner(mlflow.db.commands, ["upgrade", store.db_uri])
        assert _get_schema_version(engine) == _get_latest_schema_revision()
    engine.dispose()


def test_metrics_materialization_upgrade_succeeds_and_produces_expected_latest_metric_values(
    store: SqlAlchemyStore, tmp_path
):
    """
    Tests the ``89d4b8295536_create_latest_metrics_table`` migration by migrating and querying
    the MLflow Tracking SQLite database located at
    /mlflow/tests/resources/db/db_version_7ac759974ad8_with_metrics.sql. This database contains
    metric entries populated by the following metrics generation script:
    https://gist.github.com/dbczumar/343173c6b8982a0cc9735ff19b5571d9.

    First, the database is upgraded from its HEAD revision of
    ``7ac755974ad8_update_run_tags_with_larger_limit`` to the latest revision via
    ``mlflow db upgrade``.

    Then, the test confirms that the metric entries returned by calls
    to ``SqlAlchemyStore.get_run()`` are consistent between the latest revision and the
    ``7ac755974ad8_update_run_tags_with_larger_limit`` revision. This is confirmed by
    invoking ``SqlAlchemyStore.get_run()`` for each run id that is present in the upgraded
    database and comparing the resulting runs' metric entries to a JSON dump taken from the
    SQLite database prior to the upgrade (located at
    mlflow/tests/resources/db/db_version_7ac759974ad8_with_metrics_expected_values.json).
    This JSON dump can be replicated by installing MLflow version 1.2.0 and executing the
    following code from the directory containing this test suite:

    .. code-block:: python

        import json
        import mlflow
        from mlflow import MlflowClient

        mlflow.set_tracking_uri(
            "sqlite:///../../resources/db/db_version_7ac759974ad8_with_metrics.sql"
        )
        client = MlflowClient()
        summary_metrics = {
            run.info.run_id: run.data.metrics for run in client.search_runs(experiment_ids="0")
        }
        with open("dump.json", "w") as dump_file:
            json.dump(summary_metrics, dump_file, indent=4)

    """
    current_dir = os.path.dirname(os.path.abspath(__file__))
    db_resources_path = os.path.normpath(
        os.path.join(current_dir, os.pardir, os.pardir, "resources", "db")
    )
    expected_metric_values_path = os.path.join(
        db_resources_path, "db_version_7ac759974ad8_with_metrics_expected_values.json"
    )
    db_path = tmp_path / "tmp_db.sql"
    db_url = "sqlite:///" + str(db_path)
    shutil.copy2(
        src=os.path.join(db_resources_path, "db_version_7ac759974ad8_with_metrics.sql"),
        dst=db_path,
    )

    invoke_cli_runner(mlflow.db.commands, ["upgrade", db_url])
    artifact_uri = tmp_path / "artifacts"
    artifact_uri.mkdir(exist_ok=True)
    store = SqlAlchemyStore(db_url, artifact_uri.as_uri())
    with open(expected_metric_values_path) as f:
        expected_metric_values = json.load(f)

    for run_id, expected_metrics in expected_metric_values.items():
        fetched_run = store.get_run(run_id=run_id)
        assert fetched_run.data.metrics == expected_metrics


def get_ordered_runs(store, order_clauses, experiment_id):
    return [
        r.data.tags[mlflow_tags.MLFLOW_RUN_NAME]
        for r in store.search_runs(
            experiment_ids=[experiment_id],
            filter_string="",
            run_view_type=ViewType.ALL,
            order_by=order_clauses,
        )
    ]


def _generate_large_data(store, nb_runs=1000):
    experiment_id = store.create_experiment("test_experiment")

    current_run = 0

    run_ids = []
    runs_list = []
    metrics_list = []
    tags_list = []
    params_list = []
    latest_metrics_list = []

    for _ in range(nb_runs):
        run_id = uuid.uuid4().hex
        run_ids.append(run_id)
        run_data = {
            "run_uuid": run_id,
            "user_id": "Anderson",
            "start_time": current_run,
            "artifact_uri": f"file:///tmp/artifacts/{run_id}",
            "experiment_id": experiment_id,
        }
        runs_list.append(run_data)

        for i in range(100):
            metric = {
                "key": f"mkey_{i}",
                "value": i,
                "timestamp": i * 2,
                "step": i * 3,
                "is_nan": False,
                "run_uuid": run_id,
            }
            metrics_list.append(metric)
            tag = {
                "key": f"tkey_{i}",
                "value": "tval_%s" % (current_run % 10),
                "run_uuid": run_id,
            }
            tags_list.append(tag)
            param = {
                "key": f"pkey_{i}",
                "value": "pval_%s" % ((current_run + 1) % 11),
                "run_uuid": run_id,
            }
            params_list.append(param)
        latest_metrics_list.append(
            {
                "key": "mkey_0",
                "value": current_run,
                "timestamp": 100 * 2,
                "step": 100 * 3,
                "is_nan": False,
                "run_uuid": run_id,
            }
        )
        current_run += 1

    # Bulk insert all data in a single transaction
    with store.engine.begin() as conn:
        conn.execute(sqlalchemy.insert(SqlRun), runs_list)
        conn.execute(sqlalchemy.insert(SqlParam), params_list)
        conn.execute(sqlalchemy.insert(SqlMetric), metrics_list)
        conn.execute(sqlalchemy.insert(SqlLatestMetric), latest_metrics_list)
        conn.execute(sqlalchemy.insert(SqlTag), tags_list)

    return experiment_id, run_ids


def test_search_runs_returns_expected_results_with_large_experiment(
    store: SqlAlchemyStore,
):
    """
    This case tests the SQLAlchemyStore implementation of the SearchRuns API to ensure
    that search queries over an experiment containing many runs, each with a large number
    of metrics, parameters, and tags, are performant and return the expected results.
    """
    experiment_id, run_ids = _generate_large_data(store)

    run_results = store.search_runs([experiment_id], None, ViewType.ALL, max_results=100)
    assert len(run_results) == 100
    # runs are sorted by desc start_time
    assert [run.info.run_id for run in run_results] == list(reversed(run_ids[900:]))


def test_search_runs_correctly_filters_large_data(store: SqlAlchemyStore):
    experiment_id, _ = _generate_large_data(store, 1000)

    run_results = store.search_runs(
        [experiment_id],
        "metrics.mkey_0 < 26 and metrics.mkey_0 > 5 ",
        ViewType.ALL,
        max_results=50,
    )
    assert len(run_results) == 20

    run_results = store.search_runs(
        [experiment_id],
        "metrics.mkey_0 < 26 and metrics.mkey_0 > 5 and tags.tkey_0 = 'tval_0' ",
        ViewType.ALL,
        max_results=10,
    )
    assert len(run_results) == 2  # 20 runs between 9 and 26, 2 of which have a 0 tkey_0 value

    run_results = store.search_runs(
        [experiment_id],
        "metrics.mkey_0 < 26 and metrics.mkey_0 > 5 "
        "and tags.tkey_0 = 'tval_0' "
        "and params.pkey_0 = 'pval_0'",
        ViewType.ALL,
        max_results=5,
    )
    assert len(run_results) == 1  # 2 runs on previous request, 1 of which has a 0 pkey_0 value


def test_search_runs_keep_all_runs_when_sorting(store: SqlAlchemyStore):
    experiment_id = store.create_experiment("test_experiment1")

    r1 = store.create_run(
        experiment_id=experiment_id,
        start_time=0,
        tags=[],
        user_id="Me",
        run_name="name",
    ).info.run_id
    r2 = store.create_run(
        experiment_id=experiment_id,
        start_time=0,
        tags=[],
        user_id="Me",
        run_name="name",
    ).info.run_id
    store.set_tag(r1, RunTag(key="t1", value="1"))
    store.set_tag(r1, RunTag(key="t2", value="1"))
    store.set_tag(r2, RunTag(key="t2", value="1"))

    run_results = store.search_runs(
        [experiment_id], None, ViewType.ALL, max_results=1000, order_by=["tag.t1"]
    )
    assert len(run_results) == 2


def test_try_get_run_tag(store: SqlAlchemyStore):
    run = _run_factory(store)
    store.set_tag(run.info.run_id, entities.RunTag("k1", "v1"))
    store.set_tag(run.info.run_id, entities.RunTag("k2", "v2"))

    with store.ManagedSessionMaker() as session:
        tag = store._try_get_run_tag(session, run.info.run_id, "k0")
        assert tag is None

        tag = store._try_get_run_tag(session, run.info.run_id, "k1")
        assert tag.key == "k1"
        assert tag.value == "v1"

        tag = store._try_get_run_tag(session, run.info.run_id, "k2")
        assert tag.key == "k2"
        assert tag.value == "v2"


def test_get_metric_history_on_non_existent_metric_key(store: SqlAlchemyStore):
    experiment_id = _create_experiments(store, "test_exp")[0]
    run = store.create_run(
        experiment_id=experiment_id,
        user_id="user",
        start_time=0,
        tags=[],
        run_name="name",
    )
    run_id = run.info.run_id
    metrics = store.get_metric_history(run_id, "test_metric")
    assert metrics == []


def test_insert_large_text_in_dataset_table(store: SqlAlchemyStore):
    with store.engine.begin() as conn:
        # cursor = conn.cursor()
        dataset_source = "a" * 65535  # 65535 is the max size for a TEXT column
        dataset_profile = "a" * 16777215  # 16777215 is the max size for a MEDIUMTEXT column
        conn.execute(
            sqlalchemy.sql.text(
                f"""
            INSERT INTO datasets
                (dataset_uuid,
                experiment_id,
                name,
                digest,
                dataset_source_type,
                dataset_source,
                dataset_schema,
                dataset_profile)
            VALUES
                ('test_uuid',
                0,
                'test_name',
                'test_digest',
                'test_source_type',
                '{dataset_source}', '
                test_schema',
                '{dataset_profile}')
            """
            )
        )
        results = conn.execute(
            sqlalchemy.sql.text("SELECT dataset_source, dataset_profile from datasets")
        ).first()
        dataset_source_from_db = results[0]
        assert len(dataset_source_from_db) == len(dataset_source)
        dataset_profile_from_db = results[1]
        assert len(dataset_profile_from_db) == len(dataset_profile)

        # delete contents of datasets table
        conn.execute(sqlalchemy.sql.text("DELETE FROM datasets"))


def test_log_inputs_and_retrieve_runs_behaves_as_expected(store: SqlAlchemyStore):
    experiment_id = _create_experiments(store, "test exp")
    run1 = _run_factory(store, config=_get_run_configs(experiment_id, start_time=1))
    run2 = _run_factory(store, config=_get_run_configs(experiment_id, start_time=3))
    run3 = _run_factory(store, config=_get_run_configs(experiment_id, start_time=2))

    dataset1 = entities.Dataset(
        name="name1",
        digest="digest1",
        source_type="st1",
        source="source1",
        schema="schema1",
        profile="profile1",
    )
    dataset2 = entities.Dataset(
        name="name2",
        digest="digest2",
        source_type="st2",
        source="source2",
        schema="schema2",
        profile="profile2",
    )
    dataset3 = entities.Dataset(
        name="name3",
        digest="digest3",
        source_type="st3",
        source="source3",
        schema="schema3",
        profile="profile3",
    )

    tags1 = [
        entities.InputTag(key="key1", value="value1"),
        entities.InputTag(key="key2", value="value2"),
    ]
    tags2 = [
        entities.InputTag(key="key3", value="value3"),
        entities.InputTag(key="key4", value="value4"),
    ]
    tags3 = [
        entities.InputTag(key="key5", value="value5"),
        entities.InputTag(key="key6", value="value6"),
    ]

    inputs_run1 = [
        entities.DatasetInput(dataset1, tags1),
        entities.DatasetInput(dataset2, tags1),
    ]
    inputs_run2 = [
        entities.DatasetInput(dataset1, tags2),
        entities.DatasetInput(dataset3, tags3),
    ]
    inputs_run3 = [entities.DatasetInput(dataset2, tags3)]

    store.log_inputs(run1.info.run_id, inputs_run1)
    store.log_inputs(run2.info.run_id, inputs_run2)
    store.log_inputs(run3.info.run_id, inputs_run3)

    run1 = store.get_run(run1.info.run_id)
    assert_dataset_inputs_equal(run1.inputs.dataset_inputs, inputs_run1)
    run2 = store.get_run(run2.info.run_id)
    assert_dataset_inputs_equal(run2.inputs.dataset_inputs, inputs_run2)
    run3 = store.get_run(run3.info.run_id)
    assert_dataset_inputs_equal(run3.inputs.dataset_inputs, inputs_run3)

    search_results_1 = store.search_runs(
        [experiment_id], None, ViewType.ALL, max_results=4, order_by=["start_time ASC"]
    )
    run1 = search_results_1[0]
    assert_dataset_inputs_equal(run1.inputs.dataset_inputs, inputs_run1)
    run2 = search_results_1[2]
    assert_dataset_inputs_equal(run2.inputs.dataset_inputs, inputs_run2)
    run3 = search_results_1[1]
    assert_dataset_inputs_equal(run3.inputs.dataset_inputs, inputs_run3)

    search_results_2 = store.search_runs(
        [experiment_id], None, ViewType.ALL, max_results=4, order_by=["start_time DESC"]
    )
    run1 = search_results_2[2]
    assert_dataset_inputs_equal(run1.inputs.dataset_inputs, inputs_run1)
    run2 = search_results_2[0]
    assert_dataset_inputs_equal(run2.inputs.dataset_inputs, inputs_run2)
    run3 = search_results_2[1]
    assert_dataset_inputs_equal(run3.inputs.dataset_inputs, inputs_run3)


def test_log_input_multiple_times_does_not_overwrite_tags_or_dataset(
    store: SqlAlchemyStore,
):
    experiment_id = _create_experiments(store, "test exp")
    run = _run_factory(store, config=_get_run_configs(experiment_id))
    dataset = entities.Dataset(
        name="name",
        digest="digest",
        source_type="st",
        source="source",
        schema="schema",
        profile="profile",
    )
    tags = [
        entities.InputTag(key="key1", value="value1"),
        entities.InputTag(key="key2", value="value2"),
    ]
    store.log_inputs(run.info.run_id, [entities.DatasetInput(dataset, tags)])

    for i in range(3):
        # Since the dataset name and digest are the same as the previously logged dataset,
        # no changes should be made
        overwrite_dataset = entities.Dataset(
            name="name",
            digest="digest",
            source_type="st{i}",
            source=f"source{i}",
            schema=f"schema{i}",
            profile=f"profile{i}",
        )
        # Since the dataset has already been logged as an input to the run, no changes should be
        # made to the input tags
        overwrite_tags = [
            entities.InputTag(key=f"key{i}", value=f"value{i}"),
            entities.InputTag(key=f"key{i + 1}", value=f"value{i + 1}"),
        ]
        store.log_inputs(
            run.info.run_id, [entities.DatasetInput(overwrite_dataset, overwrite_tags)]
        )

    run = store.get_run(run.info.run_id)
    assert_dataset_inputs_equal(run.inputs.dataset_inputs, [entities.DatasetInput(dataset, tags)])

    # Logging a dataset with a different name or digest to the original run should result
    # in the addition of another dataset input
    other_name_dataset = entities.Dataset(
        name="other_name",
        digest="digest",
        source_type="st",
        source="source",
        schema="schema",
        profile="profile",
    )
    other_name_input_tags = [entities.InputTag(key="k1", value="v1")]
    store.log_inputs(
        run.info.run_id,
        [entities.DatasetInput(other_name_dataset, other_name_input_tags)],
    )

    other_digest_dataset = entities.Dataset(
        name="name",
        digest="other_digest",
        source_type="st",
        source="source",
        schema="schema",
        profile="profile",
    )
    other_digest_input_tags = [entities.InputTag(key="k2", value="v2")]
    store.log_inputs(
        run.info.run_id,
        [entities.DatasetInput(other_digest_dataset, other_digest_input_tags)],
    )

    run = store.get_run(run.info.run_id)
    assert_dataset_inputs_equal(
        run.inputs.dataset_inputs,
        [
            entities.DatasetInput(dataset, tags),
            entities.DatasetInput(other_name_dataset, other_name_input_tags),
            entities.DatasetInput(other_digest_dataset, other_digest_input_tags),
        ],
    )

    # Logging the same dataset with different tags to new runs should result in each run
    # having its own new input tags and the same dataset input
    for i in range(3):
        new_run = store.create_run(
            experiment_id=experiment_id,
            user_id="user",
            start_time=0,
            tags=[],
            run_name=None,
        )
        new_tags = [
            entities.InputTag(key=f"key{i}", value=f"value{i}"),
            entities.InputTag(key=f"key{i + 1}", value=f"value{i + 1}"),
        ]
        store.log_inputs(new_run.info.run_id, [entities.DatasetInput(dataset, new_tags)])
        new_run = store.get_run(new_run.info.run_id)
        assert_dataset_inputs_equal(
            new_run.inputs.dataset_inputs, [entities.DatasetInput(dataset, new_tags)]
        )


def test_log_inputs_handles_case_when_no_datasets_are_specified(store: SqlAlchemyStore):
    experiment_id = _create_experiments(store, "test exp")
    run = _run_factory(store, config=_get_run_configs(experiment_id))
    store.log_inputs(run.info.run_id)
    store.log_inputs(run.info.run_id, datasets=None)


def test_log_inputs_fails_with_missing_inputs(store: SqlAlchemyStore):
    experiment_id = _create_experiments(store, "test exp")
    run = _run_factory(store, config=_get_run_configs(experiment_id))

    dataset = entities.Dataset(name="name1", digest="digest1", source_type="type", source="source")

    tags = [entities.InputTag(key="key", value="train")]

    # Test input key missing
    with pytest.raises(MlflowException, match="InputTag key cannot be None"):
        store.log_inputs(
            run.info.run_id,
            [
                entities.DatasetInput(
                    tags=[entities.InputTag(key=None, value="train")], dataset=dataset
                )
            ],
        )

    # Test input value missing
    with pytest.raises(MlflowException, match="InputTag value cannot be None"):
        store.log_inputs(
            run.info.run_id,
            [
                entities.DatasetInput(
                    tags=[entities.InputTag(key="key", value=None)], dataset=dataset
                )
            ],
        )

    # Test dataset name missing
    with pytest.raises(MlflowException, match="Dataset name cannot be None"):
        store.log_inputs(
            run.info.run_id,
            [
                entities.DatasetInput(
                    tags=tags,
                    dataset=entities.Dataset(
                        name=None, digest="digest1", source_type="type", source="source"
                    ),
                )
            ],
        )

    # Test dataset digest missing
    with pytest.raises(MlflowException, match="Dataset digest cannot be None"):
        store.log_inputs(
            run.info.run_id,
            [
                entities.DatasetInput(
                    tags=tags,
                    dataset=entities.Dataset(
                        name="name", digest=None, source_type="type", source="source"
                    ),
                )
            ],
        )

    # Test dataset source type missing
    with pytest.raises(MlflowException, match="Dataset source_type cannot be None"):
        store.log_inputs(
            run.info.run_id,
            [
                entities.DatasetInput(
                    tags=tags,
                    dataset=entities.Dataset(
                        name="name", digest="digest1", source_type=None, source="source"
                    ),
                )
            ],
        )

    # Test dataset source missing
    with pytest.raises(MlflowException, match="Dataset source cannot be None"):
        store.log_inputs(
            run.info.run_id,
            [
                entities.DatasetInput(
                    tags=tags,
                    dataset=entities.Dataset(
                        name="name", digest="digest1", source_type="type", source=None
                    ),
                )
            ],
        )


def _validate_log_inputs(
    store: SqlAlchemyStore,
    exp_name,
    dataset_inputs,
):
    run = _run_factory(store, _get_run_configs(_create_experiments(store, exp_name)))
    store.log_inputs(run.info.run_id, dataset_inputs)
    run1 = store.get_run(run.info.run_id)
    assert_dataset_inputs_equal(run1.inputs.dataset_inputs, dataset_inputs)


def _validate_invalid_log_inputs(store: SqlAlchemyStore, run_id, dataset_inputs, error_message):
    with pytest.raises(MlflowException, match=error_message):
        store.log_inputs(run_id, dataset_inputs)


def test_log_inputs_with_large_inputs_limit_check(store: SqlAlchemyStore):
    run = _run_factory(store, _get_run_configs(_create_experiments(store, "test_invalid_inputs")))
    run_id = run.info.run_id

    # Test input key
    dataset = entities.Dataset(name="name1", digest="digest1", source_type="type", source="source")
    _validate_log_inputs(
        store,
        "test_input_key",
        [
            entities.DatasetInput(
                tags=[entities.InputTag(key="a" * MAX_INPUT_TAG_KEY_SIZE, value="train")],
                dataset=dataset,
            )
        ],
    )
    _validate_invalid_log_inputs(
        store,
        run_id,
        [
            entities.DatasetInput(
                tags=[entities.InputTag(key="a" * (MAX_INPUT_TAG_KEY_SIZE + 1), value="train")],
                dataset=dataset,
            )
        ],
        f"'key' exceeds the maximum length of {MAX_INPUT_TAG_KEY_SIZE}",
    )

    # Test input value
    dataset = entities.Dataset(name="name2", digest="digest1", source_type="type", source="source")
    _validate_log_inputs(
        store,
        "test_input_value",
        [
            entities.DatasetInput(
                tags=[entities.InputTag(key="key", value="a" * MAX_INPUT_TAG_VALUE_SIZE)],
                dataset=dataset,
            )
        ],
    )
    _validate_invalid_log_inputs(
        store,
        run_id,
        [
            entities.DatasetInput(
                tags=[entities.InputTag(key="key", value="a" * (MAX_INPUT_TAG_VALUE_SIZE + 1))],
                dataset=dataset,
            )
        ],
        f"'value' exceeds the maximum length of {MAX_INPUT_TAG_VALUE_SIZE}",
    )

    # Test dataset name
    tags = [entities.InputTag(key="key", value="train")]
    _validate_log_inputs(
        store,
        "test_dataset_name",
        [
            entities.DatasetInput(
                tags=tags,
                dataset=entities.Dataset(
                    name="a" * MAX_DATASET_NAME_SIZE,
                    digest="digest1",
                    source_type="type",
                    source="source",
                ),
            )
        ],
    )
    _validate_invalid_log_inputs(
        store,
        run_id,
        [
            entities.DatasetInput(
                tags=tags,
                dataset=entities.Dataset(
                    name="a" * (MAX_DATASET_NAME_SIZE + 1),
                    digest="digest1",
                    source_type="type",
                    source="source",
                ),
            )
        ],
        f"'name' exceeds the maximum length of {MAX_DATASET_NAME_SIZE}",
    )

    # Test dataset digest
    _validate_log_inputs(
        store,
        "test_dataset_digest",
        [
            entities.DatasetInput(
                tags=tags,
                dataset=entities.Dataset(
                    name="name1",
                    digest="a" * MAX_DATASET_DIGEST_SIZE,
                    source_type="type",
                    source="source",
                ),
            )
        ],
    )
    _validate_invalid_log_inputs(
        store,
        run_id,
        [
            entities.DatasetInput(
                tags=tags,
                dataset=entities.Dataset(
                    name="name1",
                    digest="a" * (MAX_DATASET_DIGEST_SIZE + 1),
                    source_type="type",
                    source="source",
                ),
            )
        ],
        f"'digest' exceeds the maximum length of {MAX_DATASET_DIGEST_SIZE}",
    )

    # Test dataset source
    _validate_log_inputs(
        store,
        "test_dataset_source",
        [
            entities.DatasetInput(
                tags=tags,
                dataset=entities.Dataset(
                    name="name3",
                    digest="digest1",
                    source_type="type",
                    source="a" * MAX_DATASET_SOURCE_SIZE,
                ),
            )
        ],
    )
    _validate_invalid_log_inputs(
        store,
        run_id,
        [
            entities.DatasetInput(
                tags=tags,
                dataset=entities.Dataset(
                    name="name3",
                    digest="digest1",
                    source_type="type",
                    source="a" * (MAX_DATASET_SOURCE_SIZE + 1),
                ),
            )
        ],
        f"'source' exceeds the maximum length of {MAX_DATASET_SOURCE_SIZE}",
    )

    # Test dataset schema
    _validate_log_inputs(
        store,
        "test_dataset_schema",
        [
            entities.DatasetInput(
                tags=tags,
                dataset=entities.Dataset(
                    name="name4",
                    digest="digest1",
                    source_type="type",
                    source="source",
                    schema="a" * MAX_DATASET_SCHEMA_SIZE,
                ),
            )
        ],
    )
    _validate_invalid_log_inputs(
        store,
        run_id,
        [
            entities.DatasetInput(
                tags=tags,
                dataset=entities.Dataset(
                    name="name4",
                    digest="digest1",
                    source_type="type",
                    source="source",
                    schema="a" * (MAX_DATASET_SCHEMA_SIZE + 1),
                ),
            )
        ],
        f"'schema' exceeds the maximum length of {MAX_DATASET_SCHEMA_SIZE}",
    )

    # Test dataset profile
    _validate_log_inputs(
        store,
        "test_dataset_profile",
        [
            entities.DatasetInput(
                tags=tags,
                dataset=entities.Dataset(
                    name="name5",
                    digest="digest1",
                    source_type="type",
                    source="source",
                    profile="a" * MAX_DATASET_PROFILE_SIZE,
                ),
            )
        ],
    )
    _validate_invalid_log_inputs(
        store,
        run_id,
        [
            entities.DatasetInput(
                tags=tags,
                dataset=entities.Dataset(
                    name="name5",
                    digest="digest1",
                    source_type="type",
                    source="source",
                    profile="a" * (MAX_DATASET_PROFILE_SIZE + 1),
                ),
            )
        ],
        f"'profile' exceeds the maximum length of {MAX_DATASET_PROFILE_SIZE}",
    )


def test_log_inputs_with_duplicates_in_single_request(store: SqlAlchemyStore):
    experiment_id = _create_experiments(store, "test exp")
    run1 = _run_factory(store, config=_get_run_configs(experiment_id, start_time=1))

    dataset1 = entities.Dataset(
        name="name1",
        digest="digest1",
        source_type="st1",
        source="source1",
        schema="schema1",
        profile="profile1",
    )

    tags1 = [
        entities.InputTag(key="key1", value="value1"),
        entities.InputTag(key="key2", value="value2"),
    ]

    inputs_run1 = [
        entities.DatasetInput(dataset1, tags1),
        entities.DatasetInput(dataset1, tags1),
    ]

    store.log_inputs(run1.info.run_id, inputs_run1)
    run1 = store.get_run(run1.info.run_id)
    assert_dataset_inputs_equal(
        run1.inputs.dataset_inputs, [entities.DatasetInput(dataset1, tags1)]
    )


def test_sqlalchemy_store_behaves_as_expected_with_inmemory_sqlite_db(monkeypatch):
    monkeypatch.setenv("MLFLOW_SQLALCHEMYSTORE_POOLCLASS", "SingletonThreadPool")
    store = SqlAlchemyStore("sqlite:///:memory:", ARTIFACT_URI)
    experiment_id = store.create_experiment(name="exp1")
    run = store.create_run(
        experiment_id=experiment_id,
        user_id="user",
        start_time=0,
        tags=[],
        run_name="name",
    )
    run_id = run.info.run_id
    metric = entities.Metric("mymetric", 1, 0, 0)
    store.log_metric(run_id=run_id, metric=metric)
    param = entities.Param("myparam", "A")
    store.log_param(run_id=run_id, param=param)
    fetched_run = store.get_run(run_id=run_id)
    assert fetched_run.info.run_id == run_id
    assert metric.key in fetched_run.data.metrics
    assert param.key in fetched_run.data.params


def test_sqlalchemy_store_can_be_initialized_when_default_experiment_has_been_deleted(
    tmp_sqlite_uri,
):
    store = SqlAlchemyStore(tmp_sqlite_uri, ARTIFACT_URI)
    store.delete_experiment("0")
    assert store.get_experiment("0").lifecycle_stage == entities.LifecycleStage.DELETED
    SqlAlchemyStore(tmp_sqlite_uri, ARTIFACT_URI)


class TextClauseMatcher:
    def __init__(self, text):
        self.text = text

    def __eq__(self, other):
        return self.text == other.text


def test_set_zero_value_insertion_for_autoincrement_column_MYSQL():
    mock_store = mock.Mock(SqlAlchemyStore)
    mock_store.db_type = MYSQL
    with mock.patch("sqlalchemy.orm.session.Session", spec=True) as mock_session:
        SqlAlchemyStore._set_zero_value_insertion_for_autoincrement_column(mock_store, mock_session)
        mock_session.execute.assert_called_with(
            TextClauseMatcher("SET @@SESSION.sql_mode='NO_AUTO_VALUE_ON_ZERO';")
        )


def test_set_zero_value_insertion_for_autoincrement_column_MSSQL():
    mock_store = mock.Mock(SqlAlchemyStore)
    mock_store.db_type = MSSQL
    with mock.patch("sqlalchemy.orm.session.Session", spec=True) as mock_session:
        SqlAlchemyStore._set_zero_value_insertion_for_autoincrement_column(mock_store, mock_session)
        mock_session.execute.assert_called_with(
            TextClauseMatcher("SET IDENTITY_INSERT experiments ON;")
        )


def test_unset_zero_value_insertion_for_autoincrement_column_MYSQL():
    mock_store = mock.Mock(SqlAlchemyStore)
    mock_store.db_type = MYSQL
    with mock.patch("sqlalchemy.orm.session.Session", spec=True) as mock_session:
        SqlAlchemyStore._unset_zero_value_insertion_for_autoincrement_column(
            mock_store, mock_session
        )
        mock_session.execute.assert_called_with(TextClauseMatcher("SET @@SESSION.sql_mode='';"))


def test_unset_zero_value_insertion_for_autoincrement_column_MSSQL():
    mock_store = mock.Mock(SqlAlchemyStore)
    mock_store.db_type = MSSQL
    with mock.patch("sqlalchemy.orm.session.Session", spec=True) as mock_session:
        SqlAlchemyStore._unset_zero_value_insertion_for_autoincrement_column(
            mock_store, mock_session
        )
        mock_session.execute.assert_called_with(
            TextClauseMatcher("SET IDENTITY_INSERT experiments OFF;")
        )


def test_get_attribute_name():
    assert models.SqlRun.get_attribute_name("artifact_uri") == "artifact_uri"
    assert models.SqlRun.get_attribute_name("status") == "status"
    assert models.SqlRun.get_attribute_name("start_time") == "start_time"
    assert models.SqlRun.get_attribute_name("end_time") == "end_time"
    assert models.SqlRun.get_attribute_name("deleted_time") == "deleted_time"
    assert models.SqlRun.get_attribute_name("run_name") == "name"
    assert models.SqlRun.get_attribute_name("run_id") == "run_uuid"

    # we want this to break if a searchable or orderable attribute has been added
    # and not referred to in this test
    # searchable attributes are also orderable
    assert len(entities.RunInfo.get_orderable_attributes()) == 7


def test_get_orderby_clauses(tmp_sqlite_uri):
    store = SqlAlchemyStore(tmp_sqlite_uri, ARTIFACT_URI)
    with store.ManagedSessionMaker() as session:
        # test that ['runs.start_time DESC', 'SqlRun.run_uuid'] is returned by default
        parsed = [str(x) for x in _get_orderby_clauses([], session)[1]]
        assert parsed == ["runs.start_time DESC", "SqlRun.run_uuid"]

        # test that the given 'start_time' replaces the default one ('runs.start_time DESC')
        parsed = [str(x) for x in _get_orderby_clauses(["attribute.start_time ASC"], session)[1]]
        assert "SqlRun.start_time" in parsed
        assert "SqlRun.start_time DESC" not in parsed

        # test that an exception is raised when 'order_by' contains duplicates
        match = "`order_by` contains duplicate fields"
        with pytest.raises(MlflowException, match=match):
            _get_orderby_clauses(["attribute.start_time", "attribute.start_time"], session)

        with pytest.raises(MlflowException, match=match):
            _get_orderby_clauses(["param.p", "param.p"], session)

        with pytest.raises(MlflowException, match=match):
            _get_orderby_clauses(["metric.m", "metric.m"], session)

        with pytest.raises(MlflowException, match=match):
            _get_orderby_clauses(["tag.t", "tag.t"], session)

        # test that an exception is NOT raised when key types are different
        _get_orderby_clauses(["param.a", "metric.a", "tag.a"], session)

        select_clause, parsed, _ = _get_orderby_clauses(["metric.a"], session)
        select_clause = [str(x) for x in select_clause]
        parsed = [str(x) for x in parsed]
        # test that "=" is used rather than "is" when comparing to True
        assert "is_nan = true" in select_clause[0]
        assert "value IS NULL" in select_clause[0]
        # test that clause name is in parsed
        assert "clause_1" in parsed[0]


def _assert_create_experiment_appends_to_artifact_uri_path_correctly(
    artifact_root_uri, expected_artifact_uri_format
):
    # Patch `is_local_uri` to prevent the SqlAlchemy store from attempting to create local
    # filesystem directories for file URI and POSIX path test cases
    with mock.patch("mlflow.store.tracking.sqlalchemy_store.is_local_uri", return_value=False):
        with TempDir() as tmp:
            dbfile_path = tmp.path("db")
            store = SqlAlchemyStore(
                db_uri="sqlite:///" + dbfile_path,
                default_artifact_root=artifact_root_uri,
            )
            exp_id = store.create_experiment(name="exp")
            exp = store.get_experiment(exp_id)

            if hasattr(store, "__del__"):
                store.__del__()

            cwd = Path.cwd().as_posix()
            drive = Path.cwd().drive
            if is_windows() and expected_artifact_uri_format.startswith("file:"):
                cwd = f"/{cwd}"
                drive = f"{drive}/"
            assert exp.artifact_location == expected_artifact_uri_format.format(
                e=exp_id, cwd=cwd, drive=drive
            )


@pytest.mark.skipif(not is_windows(), reason="This test only passes on Windows")
@pytest.mark.parametrize(
    ("input_uri", "expected_uri"),
    [
        (
            "\\my_server/my_path/my_sub_path",
            "file:///{drive}my_server/my_path/my_sub_path/{e}",
        ),
        ("path/to/local/folder", "file://{cwd}/path/to/local/folder/{e}"),
        ("/path/to/local/folder", "file:///{drive}path/to/local/folder/{e}"),
        ("#path/to/local/folder?", "file://{cwd}/{e}#path/to/local/folder?"),
        ("file:path/to/local/folder", "file://{cwd}/path/to/local/folder/{e}"),
        ("file:///path/to/local/folder", "file:///{drive}path/to/local/folder/{e}"),
        (
            "file:path/to/local/folder?param=value",
            "file://{cwd}/path/to/local/folder/{e}?param=value",
        ),
        (
            "file:///path/to/local/folder?param=value#fragment",
            "file:///{drive}path/to/local/folder/{e}?param=value#fragment",
        ),
    ],
)
def test_create_experiment_appends_to_artifact_local_path_file_uri_correctly_on_windows(
    input_uri, expected_uri
):
    _assert_create_experiment_appends_to_artifact_uri_path_correctly(input_uri, expected_uri)


@pytest.mark.skipif(is_windows(), reason="This test fails on Windows")
@pytest.mark.parametrize(
    ("input_uri", "expected_uri"),
    [
        ("path/to/local/folder", "{cwd}/path/to/local/folder/{e}"),
        ("/path/to/local/folder", "/path/to/local/folder/{e}"),
        ("#path/to/local/folder?", "{cwd}/#path/to/local/folder?/{e}"),
        ("file:path/to/local/folder", "file://{cwd}/path/to/local/folder/{e}"),
        ("file:///path/to/local/folder", "file:///path/to/local/folder/{e}"),
        (
            "file:path/to/local/folder?param=value",
            "file://{cwd}/path/to/local/folder/{e}?param=value",
        ),
        (
            "file:///path/to/local/folder?param=value#fragment",
            "file:///path/to/local/folder/{e}?param=value#fragment",
        ),
    ],
)
def test_create_experiment_appends_to_artifact_local_path_file_uri_correctly(
    input_uri, expected_uri
):
    _assert_create_experiment_appends_to_artifact_uri_path_correctly(input_uri, expected_uri)


@pytest.mark.parametrize(
    ("input_uri", "expected_uri"),
    [
        ("s3://bucket/path/to/root", "s3://bucket/path/to/root/{e}"),
        (
            "s3://bucket/path/to/root?creds=mycreds",
            "s3://bucket/path/to/root/{e}?creds=mycreds",
        ),
        (
            "dbscheme+driver://root@host/dbname?creds=mycreds#myfragment",
            "dbscheme+driver://root@host/dbname/{e}?creds=mycreds#myfragment",
        ),
        (
            "dbscheme+driver://root:password@hostname.com?creds=mycreds#myfragment",
            "dbscheme+driver://root:password@hostname.com/{e}?creds=mycreds#myfragment",
        ),
        (
            "dbscheme+driver://root:password@hostname.com/mydb?creds=mycreds#myfragment",
            "dbscheme+driver://root:password@hostname.com/mydb/{e}?creds=mycreds#myfragment",
        ),
    ],
)
def test_create_experiment_appends_to_artifact_uri_path_correctly(input_uri, expected_uri):
    _assert_create_experiment_appends_to_artifact_uri_path_correctly(input_uri, expected_uri)


def _assert_create_run_appends_to_artifact_uri_path_correctly(
    artifact_root_uri, expected_artifact_uri_format
):
    # Patch `is_local_uri` to prevent the SqlAlchemy store from attempting to create local
    # filesystem directories for file URI and POSIX path test cases
    with mock.patch("mlflow.store.tracking.sqlalchemy_store.is_local_uri", return_value=False):
        with TempDir() as tmp:
            dbfile_path = tmp.path("db")
            store = SqlAlchemyStore(
                db_uri="sqlite:///" + dbfile_path,
                default_artifact_root=artifact_root_uri,
            )
            exp_id = store.create_experiment(name="exp")
            run = store.create_run(
                experiment_id=exp_id,
                user_id="user",
                start_time=0,
                tags=[],
                run_name="name",
            )

            if hasattr(store, "__del__"):
                store.__del__()

            cwd = Path.cwd().as_posix()
            drive = Path.cwd().drive
            if is_windows() and expected_artifact_uri_format.startswith("file:"):
                cwd = f"/{cwd}"
                drive = f"{drive}/"
            assert run.info.artifact_uri == expected_artifact_uri_format.format(
                e=exp_id, r=run.info.run_id, cwd=cwd, drive=drive
            )


@pytest.mark.skipif(not is_windows(), reason="This test only passes on Windows")
@pytest.mark.parametrize(
    ("input_uri", "expected_uri"),
    [
        (
            "\\my_server/my_path/my_sub_path",
            "file:///{drive}my_server/my_path/my_sub_path/{e}/{r}/artifacts",
        ),
        ("path/to/local/folder", "file://{cwd}/path/to/local/folder/{e}/{r}/artifacts"),
        (
            "/path/to/local/folder",
            "file:///{drive}path/to/local/folder/{e}/{r}/artifacts",
        ),
        (
            "#path/to/local/folder?",
            "file://{cwd}/{e}/{r}/artifacts#path/to/local/folder?",
        ),
        (
            "file:path/to/local/folder",
            "file://{cwd}/path/to/local/folder/{e}/{r}/artifacts",
        ),
        (
            "file:///path/to/local/folder",
            "file:///{drive}path/to/local/folder/{e}/{r}/artifacts",
        ),
        (
            "file:path/to/local/folder?param=value",
            "file://{cwd}/path/to/local/folder/{e}/{r}/artifacts?param=value",
        ),
        (
            "file:///path/to/local/folder?param=value#fragment",
            "file:///{drive}path/to/local/folder/{e}/{r}/artifacts?param=value#fragment",
        ),
    ],
)
def test_create_run_appends_to_artifact_local_path_file_uri_correctly_on_windows(
    input_uri, expected_uri
):
    _assert_create_run_appends_to_artifact_uri_path_correctly(input_uri, expected_uri)


@pytest.mark.skipif(is_windows(), reason="This test fails on Windows")
@pytest.mark.parametrize(
    ("input_uri", "expected_uri"),
    [
        ("path/to/local/folder", "{cwd}/path/to/local/folder/{e}/{r}/artifacts"),
        ("/path/to/local/folder", "/path/to/local/folder/{e}/{r}/artifacts"),
        ("#path/to/local/folder?", "{cwd}/#path/to/local/folder?/{e}/{r}/artifacts"),
        (
            "file:path/to/local/folder",
            "file://{cwd}/path/to/local/folder/{e}/{r}/artifacts",
        ),
        (
            "file:///path/to/local/folder",
            "file:///path/to/local/folder/{e}/{r}/artifacts",
        ),
        (
            "file:path/to/local/folder?param=value",
            "file://{cwd}/path/to/local/folder/{e}/{r}/artifacts?param=value",
        ),
        (
            "file:///path/to/local/folder?param=value#fragment",
            "file:///path/to/local/folder/{e}/{r}/artifacts?param=value#fragment",
        ),
    ],
)
def test_create_run_appends_to_artifact_local_path_file_uri_correctly(input_uri, expected_uri):
    _assert_create_run_appends_to_artifact_uri_path_correctly(input_uri, expected_uri)


@pytest.mark.parametrize(
    ("input_uri", "expected_uri"),
    [
        ("s3://bucket/path/to/root", "s3://bucket/path/to/root/{e}/{r}/artifacts"),
        (
            "s3://bucket/path/to/root?creds=mycreds",
            "s3://bucket/path/to/root/{e}/{r}/artifacts?creds=mycreds",
        ),
        (
            "dbscheme+driver://root@host/dbname?creds=mycreds#myfragment",
            "dbscheme+driver://root@host/dbname/{e}/{r}/artifacts?creds=mycreds#myfragment",
        ),
        (
            "dbscheme+driver://root:password@hostname.com?creds=mycreds#myfragment",
            "dbscheme+driver://root:password@hostname.com/{e}/{r}/artifacts"
            "?creds=mycreds#myfragment",
        ),
        (
            "dbscheme+driver://root:password@hostname.com/mydb?creds=mycreds#myfragment",
            "dbscheme+driver://root:password@hostname.com/mydb/{e}/{r}/artifacts"
            "?creds=mycreds#myfragment",
        ),
    ],
)
def test_create_run_appends_to_artifact_uri_path_correctly(input_uri, expected_uri):
    _assert_create_run_appends_to_artifact_uri_path_correctly(input_uri, expected_uri)


def test_legacy_start_and_end_trace_v2(store: SqlAlchemyStore):
    experiment_id = store.create_experiment("test_experiment")
    trace_info = store.deprecated_start_trace_v2(
        experiment_id=experiment_id,
        timestamp_ms=1234,
        request_metadata={"rq1": "foo", "rq2": "bar"},
        tags={"tag1": "apple", "tag2": "orange"},
    )
    request_id = trace_info.request_id

    assert trace_info.request_id is not None
    assert trace_info.experiment_id == experiment_id
    assert trace_info.timestamp_ms == 1234
    assert trace_info.execution_time_ms is None
    assert trace_info.status == TraceStatus.IN_PROGRESS
    assert trace_info.request_metadata == {
        "rq1": "foo",
        "rq2": "bar",
    }
    artifact_location = trace_info.tags[MLFLOW_ARTIFACT_LOCATION]
    assert artifact_location.endswith(f"/{experiment_id}/traces/{request_id}/artifacts")
    assert trace_info.tags == {
        "tag1": "apple",
        "tag2": "orange",
        MLFLOW_ARTIFACT_LOCATION: artifact_location,
    }
    assert trace_info.to_v3() == store.get_trace_info(request_id)

    trace_info = store.deprecated_end_trace_v2(
        request_id=request_id,
        timestamp_ms=2345,
        status=TraceStatus.OK,
        # Update one key and add a new key
        request_metadata={
            "rq1": "updated",
            "rq3": "baz",
        },
        tags={"tag1": "updated", "tag3": "grape"},
    )
    assert trace_info.request_id == request_id
    assert trace_info.experiment_id == experiment_id
    assert trace_info.timestamp_ms == 1234
    assert trace_info.execution_time_ms == 2345 - 1234
    assert trace_info.status == TraceStatus.OK
    assert trace_info.request_metadata == {
        "rq1": "updated",
        "rq2": "bar",
        "rq3": "baz",
    }
    assert trace_info.tags == {
        "tag1": "updated",
        "tag2": "orange",
        "tag3": "grape",
        MLFLOW_ARTIFACT_LOCATION: artifact_location,
    }
    assert trace_info.to_v3() == store.get_trace_info(request_id)


def test_start_trace(store: SqlAlchemyStore):
    experiment_id = store.create_experiment("test_experiment")
    trace_info = TraceInfo(
        trace_id="tr-123",
        trace_location=trace_location.TraceLocation.from_experiment_id(experiment_id),
        request_time=1234,
        execution_duration=100,
        state=TraceState.OK,
        tags={"tag1": "apple", "tag2": "orange"},
        trace_metadata={"rq1": "foo", "rq2": "bar"},
    )
    trace_info = store.start_trace(trace_info)
    trace_id = trace_info.trace_id

    assert trace_info.trace_id is not None
    assert trace_info.experiment_id == experiment_id
    assert trace_info.request_time == 1234
    assert trace_info.execution_duration == 100
    assert trace_info.state == TraceState.OK
    assert trace_info.trace_metadata == {"rq1": "foo", "rq2": "bar"}
    artifact_location = trace_info.tags[MLFLOW_ARTIFACT_LOCATION]
    assert artifact_location.endswith(f"/{experiment_id}/traces/{trace_id}/artifacts")
    assert trace_info.tags == {
        "tag1": "apple",
        "tag2": "orange",
        MLFLOW_ARTIFACT_LOCATION: artifact_location,
        TraceTagKey.SPANS_LOCATION: SpansLocation.TRACKING_STORE.value,
    }
    assert trace_info == store.get_trace_info(trace_id)


def _create_trace(
    store: SqlAlchemyStore,
    trace_id: str,
    experiment_id=0,
    request_time=0,
    execution_duration=0,
    state=TraceState.OK,
    trace_metadata=None,
    tags=None,
    client_request_id=None,
) -> TraceInfo:
    """Helper function to create a test trace in the database."""
    if not store.get_experiment(experiment_id):
        store.create_experiment(store, experiment_id)

    trace_info = TraceInfo(
        trace_id=trace_id,
        trace_location=trace_location.TraceLocation.from_experiment_id(experiment_id),
        request_time=request_time,
        execution_duration=execution_duration,
        state=state,
        tags=tags or {},
        trace_metadata=trace_metadata or {},
        client_request_id=client_request_id,
    )
    return store.start_trace(trace_info)


@pytest.fixture
def store_with_traces(store):
    exp1 = store.create_experiment("exp1")
    exp2 = store.create_experiment("exp2")

    _create_trace(
        store,
        "tr-0",
        exp2,
        request_time=0,
        execution_duration=6,
        state=TraceState.OK,
        tags={"mlflow.traceName": "ddd"},
        trace_metadata={TraceMetadataKey.SOURCE_RUN: "run0"},
    )
    _create_trace(
        store,
        "tr-1",
        exp2,
        request_time=1,
        execution_duration=2,
        state=TraceState.ERROR,
        tags={"mlflow.traceName": "aaa", "fruit": "apple", "color": "red"},
        trace_metadata={TraceMetadataKey.SOURCE_RUN: "run1"},
    )
    _create_trace(
        store,
        "tr-2",
        exp1,
        request_time=2,
        execution_duration=4,
        state=TraceState.STATE_UNSPECIFIED,
        tags={"mlflow.traceName": "bbb", "fruit": "apple", "color": "green"},
    )
    _create_trace(
        store,
        "tr-3",
        exp1,
        request_time=3,
        execution_duration=10,
        state=TraceState.OK,
        tags={"mlflow.traceName": "ccc", "fruit": "orange"},
    )
    _create_trace(
        store,
        "tr-4",
        exp1,
        request_time=4,
        execution_duration=10,
        state=TraceState.OK,
        tags={"mlflow.traceName": "ddd", "color": "blue"},
    )

    return store


@pytest.mark.parametrize(
    ("order_by", "expected_ids"),
    [
        # Default order: descending by start time
        ([], ["tr-4", "tr-3", "tr-2", "tr-1", "tr-0"]),
        # Order by start time
        (["timestamp"], ["tr-0", "tr-1", "tr-2", "tr-3", "tr-4"]),
        (["timestamp DESC"], ["tr-4", "tr-3", "tr-2", "tr-1", "tr-0"]),
        # Order by execution_time and timestamp
        (
            ["execution_time DESC", "timestamp ASC"],
            ["tr-3", "tr-4", "tr-0", "tr-2", "tr-1"],
        ),
        # Order by experiment ID
        (["experiment_id"], ["tr-4", "tr-3", "tr-2", "tr-1", "tr-0"]),
        # Order by status
        (["status"], ["tr-1", "tr-4", "tr-3", "tr-0", "tr-2"]),
        # Order by name
        (["name"], ["tr-1", "tr-2", "tr-3", "tr-4", "tr-0"]),
        # Order by tag (null comes last)
        (["tag.fruit"], ["tr-2", "tr-1", "tr-3", "tr-4", "tr-0"]),
        # Order by multiple tags
        (["tag.fruit", "tag.color"], ["tr-2", "tr-1", "tr-3", "tr-4", "tr-0"]),
        # Order by non-existent tag (should be ordered by default order)
        (["tag.nonexistent"], ["tr-4", "tr-3", "tr-2", "tr-1", "tr-0"]),
        # Order by run Id
        (["run_id"], ["tr-0", "tr-1", "tr-4", "tr-3", "tr-2"]),
    ],
)
def test_search_traces_order_by(store_with_traces, order_by, expected_ids):
    exp1 = store_with_traces.get_experiment_by_name("exp1").experiment_id
    exp2 = store_with_traces.get_experiment_by_name("exp2").experiment_id
    trace_infos, _ = store_with_traces.search_traces(
        experiment_ids=[exp1, exp2],
        filter_string=None,
        max_results=5,
        order_by=order_by,
    )
    actual_ids = [trace_info.trace_id for trace_info in trace_infos]
    assert actual_ids == expected_ids


@pytest.mark.parametrize(
    ("filter_string", "expected_ids"),
    [
        # Search by name
        ("name = 'aaa'", ["tr-1"]),
        ("name != 'aaa'", ["tr-4", "tr-3", "tr-2", "tr-0"]),
        # Search by status
        ("status = 'OK'", ["tr-4", "tr-3", "tr-0"]),
        ("status != 'OK'", ["tr-2", "tr-1"]),
        ("attributes.status = 'OK'", ["tr-4", "tr-3", "tr-0"]),
        ("attributes.name != 'aaa'", ["tr-4", "tr-3", "tr-2", "tr-0"]),
        ("trace.status = 'OK'", ["tr-4", "tr-3", "tr-0"]),
        ("trace.name != 'aaa'", ["tr-4", "tr-3", "tr-2", "tr-0"]),
        # Search by timestamp
        ("`timestamp` >= 1 AND execution_time < 10", ["tr-2", "tr-1"]),
        # Search by tag
        ("tag.fruit = 'apple'", ["tr-2", "tr-1"]),
        # tags is an alias for tag
        ("tags.fruit = 'apple' and tags.color != 'red'", ["tr-2"]),
        # Search by request metadata
        ("run_id = 'run0'", ["tr-0"]),
        (f"request_metadata.{TraceMetadataKey.SOURCE_RUN} = 'run0'", ["tr-0"]),
        (f"request_metadata.{TraceMetadataKey.SOURCE_RUN} = 'run1'", ["tr-1"]),
        (f"request_metadata.`{TraceMetadataKey.SOURCE_RUN}` = 'run0'", ["tr-0"]),
        (f"metadata.{TraceMetadataKey.SOURCE_RUN} = 'run0'", ["tr-0"]),
        (f"metadata.{TraceMetadataKey.SOURCE_RUN} != 'run0'", ["tr-1"]),
    ],
)
def test_search_traces_with_filter(store_with_traces, filter_string, expected_ids):
    exp1 = store_with_traces.get_experiment_by_name("exp1").experiment_id
    exp2 = store_with_traces.get_experiment_by_name("exp2").experiment_id

    trace_infos, _ = store_with_traces.search_traces(
        experiment_ids=[exp1, exp2],
        filter_string=filter_string,
        max_results=5,
        order_by=[],
    )
    actual_ids = [trace_info.trace_id for trace_info in trace_infos]
    assert actual_ids == expected_ids


@pytest.mark.parametrize(
    ("filter_string", "error"),
    [
        ("invalid", r"Invalid clause\(s\) in filter string"),
        ("name = 'foo' AND invalid", r"Invalid clause\(s\) in filter string"),
        ("foo.bar = 'baz'", r"Invalid entity type 'foo'"),
        ("invalid = 'foo'", r"Invalid attribute key 'invalid'"),
        ("trace.tags.foo = 'bar'", r"Invalid attribute key 'tags\.foo'"),
        ("trace.status < 'OK'", r"Invalid comparator '<'"),
        ("name IN ('foo', 'bar')", r"Invalid comparator 'IN'"),
    ],
)
def test_search_traces_with_invalid_filter(store_with_traces, filter_string, error):
    exp1 = store_with_traces.get_experiment_by_name("exp1").experiment_id
    exp2 = store_with_traces.get_experiment_by_name("exp2").experiment_id

    with pytest.raises(MlflowException, match=error):
        store_with_traces.search_traces(
            experiment_ids=[exp1, exp2],
            filter_string=filter_string,
        )


def test_search_traces_raise_if_max_results_arg_is_invalid(store):
    with pytest.raises(
        MlflowException,
        match="Invalid value 50001 for parameter 'max_results' supplied.",
    ):
        store.search_traces(experiment_ids=[], max_results=50001)

    with pytest.raises(
        MlflowException, match="Invalid value -1 for parameter 'max_results' supplied."
    ):
        store.search_traces(experiment_ids=[], max_results=-1)


def test_search_traces_pagination(store_with_traces):
    exps = [
        store_with_traces.get_experiment_by_name("exp1").experiment_id,
        store_with_traces.get_experiment_by_name("exp2").experiment_id,
    ]

    traces, token = store_with_traces.search_traces(exps, max_results=2)
    assert [t.trace_id for t in traces] == ["tr-4", "tr-3"]

    traces, token = store_with_traces.search_traces(exps, max_results=2, page_token=token)
    assert [t.trace_id for t in traces] == ["tr-2", "tr-1"]

    traces, token = store_with_traces.search_traces(exps, max_results=2, page_token=token)
    assert [t.trace_id for t in traces] == ["tr-0"]
    assert token is None


def test_search_traces_pagination_tie_breaker(store):
    # This test is for ensuring the tie breaker for ordering traces with the same timestamp
    # works correctly.
    exp1 = store.create_experiment("exp1")

    trace_ids = [f"tr-{i}" for i in range(5)]
    random.shuffle(trace_ids)
    # Insert traces with random order
    for rid in trace_ids:
        _create_trace(store, rid, exp1, request_time=0)

    # Insert 5 more traces with newer timestamp
    trace_ids = [f"tr-{i + 5}" for i in range(5)]
    random.shuffle(trace_ids)
    for rid in trace_ids:
        _create_trace(store, rid, exp1, request_time=1)

    traces, token = store.search_traces([exp1], max_results=3)
    assert [t.trace_id for t in traces] == ["tr-5", "tr-6", "tr-7"]
    traces, token = store.search_traces([exp1], max_results=3, page_token=token)
    assert [t.trace_id for t in traces] == ["tr-8", "tr-9", "tr-0"]
    traces, token = store.search_traces([exp1], max_results=3, page_token=token)
    assert [t.trace_id for t in traces] == ["tr-1", "tr-2", "tr-3"]
    traces, token = store.search_traces([exp1], max_results=3, page_token=token)
    assert [t.trace_id for t in traces] == ["tr-4"]


def test_search_traces_with_run_id_filter(store: SqlAlchemyStore):
    """Test that search_traces returns traces linked to a run via entity associations."""
    # Create experiment and run
    exp_id = store.create_experiment("test_run_filter")
    run = store.create_run(exp_id, user_id="user", start_time=0, tags=[], run_name="test_run")
    run_id = run.info.run_id

    # Create traces with different relationships to the run
    # Trace 1: Has run_id in metadata (direct association)
    trace1_id = "tr-direct"
    _create_trace(store, trace1_id, exp_id, trace_metadata={"mlflow.sourceRun": run_id})

    # Trace 2: Linked via entity association
    trace2_id = "tr-linked"
    _create_trace(store, trace2_id, exp_id)
    store.link_traces_to_run([trace2_id], run_id)

    # Trace 3: Both metadata and entity association
    trace3_id = "tr-both"
    _create_trace(store, trace3_id, exp_id, trace_metadata={"mlflow.sourceRun": run_id})
    store.link_traces_to_run([trace3_id], run_id)

    # Trace 4: No association with the run
    trace4_id = "tr-unrelated"
    _create_trace(store, trace4_id, exp_id)

    # Search for traces with run_id filter
    traces, _ = store.search_traces([exp_id], filter_string=f'attributes.run_id = "{run_id}"')
    trace_ids = {t.trace_id for t in traces}

    # Should return traces 1, 2, and 3 but not 4
    assert trace_ids == {trace1_id, trace2_id, trace3_id}

    # Test with another run to ensure isolation
    run2 = store.create_run(exp_id, user_id="user", start_time=0, tags=[], run_name="test_run2")
    run2_id = run2.info.run_id

    # Create a trace linked to run2
    trace5_id = "tr-run2"
    _create_trace(store, trace5_id, exp_id)
    store.link_traces_to_run([trace5_id], run2_id)

    # Search for traces with run2_id filter
    traces, _ = store.search_traces([exp_id], filter_string=f'attributes.run_id = "{run2_id}"')
    trace_ids = {t.trace_id for t in traces}

    # Should only return trace5
    assert trace_ids == {trace5_id}

    # Original run_id search should still return the same traces
    traces, _ = store.search_traces([exp_id], filter_string=f'attributes.run_id = "{run_id}"')
    trace_ids = {t.trace_id for t in traces}
    assert trace_ids == {trace1_id, trace2_id, trace3_id}


def test_search_traces_with_run_id_and_other_filters(store: SqlAlchemyStore):
    """Test that search_traces with run_id filter works correctly with other filters."""
    # Create experiment and run
    exp_id = store.create_experiment("test_combined_filters")
    run = store.create_run(exp_id, user_id="user", start_time=0, tags=[], run_name="test_run")
    run_id = run.info.run_id

    # Create traces with different tags and run associations
    trace1_id = "tr-tag1-linked"
    _create_trace(store, trace1_id, exp_id, tags={"type": "training"})
    store.link_traces_to_run([trace1_id], run_id)

    trace2_id = "tr-tag2-linked"
    _create_trace(store, trace2_id, exp_id, tags={"type": "inference"})
    store.link_traces_to_run([trace2_id], run_id)

    trace3_id = "tr-tag1-notlinked"
    _create_trace(store, trace3_id, exp_id, tags={"type": "training"})

    # Search with run_id and tag filter
    traces, _ = store.search_traces(
        [exp_id], filter_string=f'run_id = "{run_id}" AND tags.type = "training"'
    )
    trace_ids = {t.trace_id for t in traces}

    # Should only return trace1 (linked to run AND has training tag)
    assert trace_ids == {trace1_id}

    # Search with run_id only
    traces, _ = store.search_traces([exp_id], filter_string=f'run_id = "{run_id}"')
    trace_ids = {t.trace_id for t in traces}

    # Should return both linked traces
    assert trace_ids == {trace1_id, trace2_id}


def test_search_traces_with_span_name_filter(store: SqlAlchemyStore):
    exp_id = store.create_experiment("test_span_search")

    # Create traces with spans that have different names
    trace1_id = "trace1"
    trace2_id = "trace2"
    trace3_id = "trace3"

    _create_trace(store, trace1_id, exp_id)
    _create_trace(store, trace2_id, exp_id)
    _create_trace(store, trace3_id, exp_id)

    # Create spans with different names
    span1 = create_test_span(trace1_id, name="database_query", span_id=111, span_type="FUNCTION")
    span2 = create_test_span(trace2_id, name="api_call", span_id=222, span_type="FUNCTION")
    span3 = create_test_span(trace3_id, name="database_update", span_id=333, span_type="FUNCTION")

    # Add spans to store
    store.log_spans(exp_id, [span1])
    store.log_spans(exp_id, [span2])
    store.log_spans(exp_id, [span3])

    # Test exact match
    traces, _ = store.search_traces([exp_id], filter_string='span.name = "database_query"')
    assert len(traces) == 1
    assert traces[0].trace_id == trace1_id

    # Test LIKE pattern matching
    traces, _ = store.search_traces([exp_id], filter_string='span.name LIKE "database%"')
    trace_ids = {t.trace_id for t in traces}
    assert trace_ids == {trace1_id, trace3_id}

    # Test match trace2 specifically
    traces, _ = store.search_traces([exp_id], filter_string='span.name = "api_call"')
    assert len(traces) == 1
    assert traces[0].trace_id == trace2_id

    # Test NOT EQUAL
    traces, _ = store.search_traces([exp_id], filter_string='span.name != "api_call"')
    trace_ids = {t.trace_id for t in traces}
    assert trace_ids == {trace1_id, trace3_id}

    # Test no matches
    traces, _ = store.search_traces([exp_id], filter_string='span.name = "nonexistent"')
    assert len(traces) == 0


def test_search_traces_with_full_text_filter(store: SqlAlchemyStore):
    exp_id = store.create_experiment("test_plain_text_search")

    # Create traces with spans that have different content
    trace1_id = "trace1"
    trace2_id = "trace2"
    trace3_id = "trace3"

    _create_trace(store, trace1_id, exp_id)
    _create_trace(store, trace2_id, exp_id)
    _create_trace(store, trace3_id, exp_id)

    # Create spans with different content
    span1 = create_test_span(
        trace1_id,
        name="database_query",
        span_id=111,
        span_type="FUNCTION",
        attributes={"llm.inputs": "what's MLflow?"},
    )
    span2 = create_test_span(
        trace2_id,
        name="api_request",
        span_id=222,
        span_type="TOOL",
        attributes={"response.token.usage": "123"},
    )
    span3 = create_test_span(
        trace3_id,
        name="computation",
        span_id=333,
        span_type="FUNCTION",
        attributes={"llm.outputs": 'MLflow is a tool for " testing " ...'},
    )
    span4 = create_test_span(
        trace3_id,
        name="result",
        span_id=444,
        parent_id=333,
        span_type="WORKFLOW",
        attributes={"test": '"the number increased 90%"'},
    )

    # Add spans to store
    store.log_spans(exp_id, [span1])
    store.log_spans(exp_id, [span2])
    store.log_spans(exp_id, [span3, span4])

    # Test full text search using trace.text LIKE
    # match span name
    traces, _ = store.search_traces([exp_id], filter_string='trace.text LIKE "%database_query%"')
    assert len(traces) == 1
    assert traces[0].trace_id == trace1_id

    # match span type
    traces, _ = store.search_traces([exp_id], filter_string='trace.text LIKE "%FUNCTION%"')
    trace_ids = {t.trace_id for t in traces}
    assert trace_ids == {trace1_id, trace3_id}

    # match span content / attributes
    traces, _ = store.search_traces([exp_id], filter_string='trace.text LIKE "%what\'s MLflow?%"')
    assert len(traces) == 1
    assert traces[0].trace_id == trace1_id

    traces, _ = store.search_traces(
        [exp_id], filter_string='trace.text LIKE "%MLflow is a tool for%"'
    )
    assert len(traces) == 1
    assert traces[0].trace_id == trace3_id

    traces, _ = store.search_traces([exp_id], filter_string='trace.text LIKE "%llm.%"')
    trace_ids = {t.trace_id for t in traces}
    assert trace_ids == {trace1_id, trace3_id}

    traces, _ = store.search_traces([exp_id], filter_string='trace.text LIKE "%90%%"')
    assert len(traces) == 1
    assert traces[0].trace_id == trace3_id


def test_search_traces_with_invalid_span_attribute(store: SqlAlchemyStore):
    exp_id = store.create_experiment("test_span_error")

    # Test invalid span attribute should raise error
    with pytest.raises(
        MlflowException,
        match=(
            "Invalid span attribute 'duration'. Supported attributes: name, status, "
            "type, attributes.<attribute_name>."
        ),
    ):
        store.search_traces([exp_id], filter_string='span.duration = "1000"')

    with pytest.raises(
        MlflowException,
        match=(
            "Invalid span attribute 'parent_id'. Supported attributes: name, status, "
            "type, attributes.<attribute_name>."
        ),
    ):
        store.search_traces([exp_id], filter_string='span.parent_id = "123"')

    with pytest.raises(
        MlflowException,
        match="span.content comparator '=' not one of ",
    ):
        store.search_traces([exp_id], filter_string='span.content = "test"')


def test_search_traces_with_span_type_filter(store: SqlAlchemyStore):
    exp_id = store.create_experiment("test_span_type_search")

    # Create traces with spans that have different types
    trace1_id = "trace1"
    trace2_id = "trace2"
    trace3_id = "trace3"

    _create_trace(store, trace1_id, exp_id)
    _create_trace(store, trace2_id, exp_id)
    _create_trace(store, trace3_id, exp_id)

    # Create spans with different types
    span1 = create_test_span(trace1_id, name="llm_call", span_id=111, span_type="LLM")
    span2 = create_test_span(trace2_id, name="retriever_call", span_id=222, span_type="RETRIEVER")
    span3 = create_test_span(trace3_id, name="chain_call", span_id=333, span_type="CHAIN")

    # Add spans to store
    store.log_spans(exp_id, [span1])
    store.log_spans(exp_id, [span2])
    store.log_spans(exp_id, [span3])

    # Test exact match
    traces, _ = store.search_traces([exp_id], filter_string='span.type = "LLM"')
    assert len(traces) == 1
    assert traces[0].request_id == trace1_id

    # Test IN operator
    traces, _ = store.search_traces([exp_id], filter_string='span.type IN ("LLM", "RETRIEVER")')
    assert len(traces) == 2
    assert {t.request_id for t in traces} == {trace1_id, trace2_id}

    # Test NOT IN operator
    traces, _ = store.search_traces([exp_id], filter_string='span.type NOT IN ("LLM", "RETRIEVER")')
    assert len(traces) == 1
    assert traces[0].request_id == trace3_id

    # Test != operator
    traces, _ = store.search_traces([exp_id], filter_string='span.type != "LLM"')
    assert len(traces) == 2
    assert {t.request_id for t in traces} == {trace2_id, trace3_id}

    # Test LIKE operator
    traces, _ = store.search_traces([exp_id], filter_string='span.type LIKE "LLM"')
    assert len(traces) == 1
    assert traces[0].request_id == trace1_id

    # Test ILIKE operator
    traces, _ = store.search_traces([exp_id], filter_string='span.type ILIKE "llm"')
    assert len(traces) == 1
    assert traces[0].request_id == trace1_id


def test_search_traces_with_span_status_filter(store: SqlAlchemyStore):
    exp_id = store.create_experiment("test_span_status_search")

    # Create traces with spans that have different statuses
    trace1_id = "trace1"
    trace2_id = "trace2"
    trace3_id = "trace3"

    _create_trace(store, trace1_id, exp_id)
    _create_trace(store, trace2_id, exp_id)
    _create_trace(store, trace3_id, exp_id)

    # Create spans with different statuses
    span1 = create_test_span(
        trace1_id, name="success_span", span_id=111, status=trace_api.StatusCode.OK
    )
    span2 = create_test_span(
        trace2_id, name="error_span", span_id=222, status=trace_api.StatusCode.ERROR
    )
    span3 = create_test_span(
        trace3_id, name="unset_span", span_id=333, status=trace_api.StatusCode.UNSET
    )

    # Add spans to store
    store.log_spans(exp_id, [span1])
    store.log_spans(exp_id, [span2])
    store.log_spans(exp_id, [span3])

    # Test exact match with OK status
    traces, _ = store.search_traces([exp_id], filter_string='span.status = "OK"')
    assert len(traces) == 1
    assert traces[0].request_id == trace1_id

    # Test exact match with ERROR status
    traces, _ = store.search_traces([exp_id], filter_string='span.status = "ERROR"')
    assert len(traces) == 1
    assert traces[0].request_id == trace2_id

    # Test IN operator
    traces, _ = store.search_traces([exp_id], filter_string='span.status IN ("OK", "ERROR")')
    assert len(traces) == 2
    assert {t.request_id for t in traces} == {trace1_id, trace2_id}

    # Test != operator
    traces, _ = store.search_traces([exp_id], filter_string='span.status != "ERROR"')
    assert len(traces) == 2
    assert {t.request_id for t in traces} == {trace1_id, trace3_id}


def create_test_span_with_content(
    trace_id,
    name="test_span",
    span_id=111,
    parent_id=None,
    status=trace_api.StatusCode.UNSET,
    status_desc=None,
    start_ns=1000000000,
    end_ns=2000000000,
    span_type="LLM",
    trace_num=12345,
    custom_attributes=None,
    inputs=None,
    outputs=None,
) -> Span:
    context = create_mock_span_context(trace_num, span_id)
    parent_context = create_mock_span_context(trace_num, parent_id) if parent_id else None

    attributes = {
        "mlflow.traceRequestId": json.dumps(trace_id),
        "mlflow.spanType": json.dumps(span_type, cls=TraceJSONEncoder),
    }

    # Add custom attributes
    if custom_attributes:
        for key, value in custom_attributes.items():
            attributes[f"mlflow.spanAttribute.{key}"] = json.dumps(value, cls=TraceJSONEncoder)

    # Add inputs and outputs
    if inputs:
        attributes["mlflow.spanInputs"] = json.dumps(inputs, cls=TraceJSONEncoder)
    if outputs:
        attributes["mlflow.spanOutputs"] = json.dumps(outputs, cls=TraceJSONEncoder)

    otel_span = OTelReadableSpan(
        name=name,
        context=context,
        parent=parent_context,
        attributes=attributes,
        start_time=start_ns,
        end_time=end_ns,
        status=trace_api.Status(status, status_desc),
        resource=_OTelResource.get_empty(),
    )
    return create_mlflow_span(otel_span, trace_id, span_type)


def test_search_traces_with_span_content_filter(store: SqlAlchemyStore):
    exp_id = store.create_experiment("test_span_content_search")

    # Create traces
    trace1_id = "trace1"
    trace2_id = "trace2"
    trace3_id = "trace3"

    _create_trace(store, trace1_id, exp_id)
    _create_trace(store, trace2_id, exp_id)
    _create_trace(store, trace3_id, exp_id)

    # Create spans with different content
    span1 = create_test_span_with_content(
        trace1_id,
        name="gpt_span",
        span_id=111,
        span_type="LLM",
        custom_attributes={"model": "gpt-4", "temperature": 0.7},
        inputs={"prompt": "Tell me about machine learning"},
        outputs={"response": "Machine learning is a subset of AI"},
    )

    span2 = create_test_span_with_content(
        trace2_id,
        name="claude_span",
        span_id=222,
        span_type="LLM",
        custom_attributes={"model": "claude-3", "max_tokens": 1000},
        inputs={"query": "What is neural network?"},
        outputs={"response": "A neural network is..."},
    )

    span3 = create_test_span_with_content(
        trace3_id,
        name="vector_span",
        span_id=333,
        span_type="RETRIEVER",
        custom_attributes={"database": "vector_store"},
        inputs={"search": "embeddings"},
        outputs={"documents": ["doc1", "doc2"]},
    )

    # Add spans to store
    store.log_spans(exp_id, [span1])
    store.log_spans(exp_id, [span2])
    store.log_spans(exp_id, [span3])

    # Test LIKE operator for model in content
    traces, _ = store.search_traces([exp_id], filter_string='span.content LIKE "%gpt-4%"')
    assert len(traces) == 1
    assert traces[0].request_id == trace1_id

    # Test LIKE operator for input text
    traces, _ = store.search_traces([exp_id], filter_string='span.content LIKE "%neural network%"')
    assert len(traces) == 1
    assert traces[0].request_id == trace2_id

    # Test LIKE operator for attribute
    traces, _ = store.search_traces([exp_id], filter_string='span.content LIKE "%temperature%"')
    assert len(traces) == 1
    assert traces[0].request_id == trace1_id

    # Test ILIKE operator (case-insensitive)
    traces, _ = store.search_traces(
        [exp_id], filter_string='span.content ILIKE "%MACHINE LEARNING%"'
    )
    assert len(traces) == 1
    assert traces[0].request_id == trace1_id

    # Test LIKE with wildcard patterns
    traces, _ = store.search_traces([exp_id], filter_string='span.content LIKE "%model%"')
    assert len(traces) == 2  # Both LLM spans have "model" in their attributes
    assert {t.request_id for t in traces} == {trace1_id, trace2_id}

    # Test searching for array content
    traces, _ = store.search_traces([exp_id], filter_string='span.content LIKE "%doc1%"')
    assert len(traces) == 1
    assert traces[0].request_id == trace3_id


def test_search_traces_with_combined_span_filters(store: SqlAlchemyStore):
    exp_id = store.create_experiment("test_combined_span_search")

    # Create traces
    trace1_id = "trace1"
    trace2_id = "trace2"
    trace3_id = "trace3"
    trace4_id = "trace4"

    _create_trace(store, trace1_id, exp_id)
    _create_trace(store, trace2_id, exp_id)
    _create_trace(store, trace3_id, exp_id)
    _create_trace(store, trace4_id, exp_id)

    # Create spans with various combinations
    span1 = create_test_span_with_content(
        trace1_id,
        name="llm_success",
        span_id=111,
        span_type="LLM",
        status=trace_api.StatusCode.OK,
        custom_attributes={"model": "gpt-4"},
    )

    span2 = create_test_span_with_content(
        trace2_id,
        name="llm_error",
        span_id=222,
        span_type="LLM",
        status=trace_api.StatusCode.ERROR,
        custom_attributes={"model": "gpt-3.5"},
    )

    span3 = create_test_span_with_content(
        trace3_id,
        name="retriever_success",
        span_id=333,
        span_type="RETRIEVER",
        status=trace_api.StatusCode.OK,
        custom_attributes={"database": "pinecone"},
    )

    span4 = create_test_span_with_content(
        trace4_id,
        name="llm_success_claude",
        span_id=444,
        span_type="LLM",
        status=trace_api.StatusCode.OK,
        custom_attributes={"model": "claude-3"},
    )

    # Add spans to store (must log spans for each trace separately)
    store.log_spans(exp_id, [span1])
    store.log_spans(exp_id, [span2])
    store.log_spans(exp_id, [span3])
    store.log_spans(exp_id, [span4])

    # Test: type = LLM AND status = OK
    traces, _ = store.search_traces(
        [exp_id], filter_string='span.type = "LLM" AND span.status = "OK"'
    )
    assert len(traces) == 2
    assert {t.request_id for t in traces} == {trace1_id, trace4_id}

    # Test: type = LLM AND content contains gpt
    traces, _ = store.search_traces(
        [exp_id], filter_string='span.type = "LLM" AND span.content LIKE "%gpt%"'
    )
    assert len(traces) == 2
    assert {t.request_id for t in traces} == {trace1_id, trace2_id}

    # Test: name LIKE pattern AND status = OK
    traces, _ = store.search_traces(
        [exp_id], filter_string='span.name LIKE "%success%" AND span.status = "OK"'
    )
    assert len(traces) == 3
    assert {t.request_id for t in traces} == {trace1_id, trace3_id, trace4_id}

    # Test: Complex combination - (type = LLM AND status = OK) AND content LIKE gpt
    traces, _ = store.search_traces(
        [exp_id],
        filter_string='span.type = "LLM" AND span.status = "OK" AND span.content LIKE "%gpt-4%"',
    )
    assert len(traces) == 1
    assert traces[0].request_id == trace1_id


def test_search_traces_span_filters_with_no_results(store: SqlAlchemyStore):
    exp_id = store.create_experiment("test_span_no_results")

    # Create a trace with a span
    trace_id = "trace1"
    _create_trace(store, trace_id, exp_id)

    span = create_test_span_with_content(
        trace_id,
        name="test_span",
        span_id=111,
        span_type="LLM",
        status=trace_api.StatusCode.OK,
        custom_attributes={"model": "gpt-4"},
    )

    store.log_spans(exp_id, [span])

    # Test searching for non-existent type
    traces, _ = store.search_traces([exp_id], filter_string='span.type = "NONEXISTENT"')
    assert len(traces) == 0

    # Test searching for non-existent content
    traces, _ = store.search_traces(
        [exp_id], filter_string='span.content LIKE "%nonexistent_model%"'
    )
    assert len(traces) == 0

    # Test contradictory conditions
    traces, _ = store.search_traces(
        [exp_id], filter_string='span.type = "LLM" AND span.type = "RETRIEVER"'
    )
    assert len(traces) == 0


def test_search_traces_with_span_attributes_filter(store: SqlAlchemyStore):
    exp_id = store.create_experiment("test_span_attributes_search")

    # Create traces with spans having custom attributes
    trace1_id = "trace1"
    trace2_id = "trace2"
    trace3_id = "trace3"

    _create_trace(store, trace1_id, exp_id)
    _create_trace(store, trace2_id, exp_id)
    _create_trace(store, trace3_id, exp_id)

    # Create spans with different custom attributes
    span1 = create_test_span_with_content(
        trace1_id,
        name="llm_span",
        span_id=111,
        span_type="LLM",
        custom_attributes={"model": "gpt-4", "temperature": 0.7, "max_tokens": 1000},
    )

    span2 = create_test_span_with_content(
        trace2_id,
        name="llm_span",
        span_id=222,
        span_type="LLM",
        custom_attributes={"model": "claude-3", "temperature": 0.5, "provider": "anthropic"},
    )

    span3 = create_test_span_with_content(
        trace3_id,
        name="retriever_span",
        span_id=333,
        span_type="RETRIEVER",
        custom_attributes={"database": "pinecone", "top_k": 10, "similarity.threshold": 0.8},
    )

    store.log_spans(exp_id, [span1])
    store.log_spans(exp_id, [span2])
    store.log_spans(exp_id, [span3])

    traces, _ = store.search_traces([exp_id], filter_string='span.attributes.model LIKE "%gpt-4%"')
    assert len(traces) == 1
    assert traces[0].request_id == trace1_id

    traces, _ = store.search_traces(
        [exp_id], filter_string='span.attributes.temperature LIKE "%0.7%"'
    )
    assert len(traces) == 1
    assert traces[0].request_id == trace1_id

    traces, _ = store.search_traces(
        [exp_id], filter_string='span.attributes.provider LIKE "%anthropic%"'
    )
    assert len(traces) == 1
    assert traces[0].request_id == trace2_id

    traces, _ = store.search_traces(
        [exp_id], filter_string='span.attributes.database LIKE "%pinecone%"'
    )
    assert len(traces) == 1
    assert traces[0].request_id == trace3_id

    traces, _ = store.search_traces(
        [exp_id], filter_string='span.attributes.nonexistent LIKE "%value%"'
    )
    assert len(traces) == 0

    traces, _ = store.search_traces(
        [exp_id], filter_string='span.attributes.similarity.threshold LIKE "%0.8%"'
    )
    assert len(traces) == 1
    assert traces[0].request_id == trace3_id


def test_search_traces_with_feedback_and_expectation_filters(store: SqlAlchemyStore):
    exp_id = store.create_experiment("test_feedback_expectation_search")

    # Create multiple traces
    trace1_id = "trace1"
    trace2_id = "trace2"
    trace3_id = "trace3"
    trace4_id = "trace4"

    _create_trace(store, trace1_id, exp_id)
    _create_trace(store, trace2_id, exp_id)
    _create_trace(store, trace3_id, exp_id)
    _create_trace(store, trace4_id, exp_id)

    # Create feedback for trace1 and trace2
    feedback1 = Feedback(
        trace_id=trace1_id,
        name="correctness",
        value=True,
        source=AssessmentSource(source_type="HUMAN", source_id="user1@example.com"),
        rationale="The response is accurate",
    )

    feedback2 = Feedback(
        trace_id=trace2_id,
        name="correctness",
        value=False,
        source=AssessmentSource(source_type="LLM_JUDGE", source_id="gpt-4"),
        rationale="The response contains errors",
    )

    feedback3 = Feedback(
        trace_id=trace2_id,
        name="helpfulness",
        value=5,
        source=AssessmentSource(source_type="HUMAN", source_id="user2@example.com"),
    )

    # Create expectations for trace3 and trace4
    expectation1 = Expectation(
        trace_id=trace3_id,
        name="response_length",
        value=150,
        source=AssessmentSource(source_type="CODE", source_id="length_checker"),
    )

    expectation2 = Expectation(
        trace_id=trace4_id,
        name="response_length",
        value=200,
        source=AssessmentSource(source_type="CODE", source_id="length_checker"),
    )

    expectation3 = Expectation(
        trace_id=trace4_id,
        name="latency_ms",
        value=1000,
        source=AssessmentSource(source_type="CODE", source_id="latency_monitor"),
    )

    # Store assessments
    store.create_assessment(feedback1)
    store.create_assessment(feedback2)
    store.create_assessment(feedback3)
    store.create_assessment(expectation1)
    store.create_assessment(expectation2)
    store.create_assessment(expectation3)

    # Test: Search for traces with correctness feedback = True
    traces, _ = store.search_traces([exp_id], filter_string='feedback.correctness = "true"')
    assert len(traces) == 1
    assert traces[0].request_id == trace1_id

    # Test: Search for traces with correctness feedback = False
    traces, _ = store.search_traces([exp_id], filter_string='feedback.correctness = "false"')
    assert len(traces) == 1
    assert traces[0].request_id == trace2_id

    # Test: Search for traces with helpfulness feedback = 5
    traces, _ = store.search_traces([exp_id], filter_string='feedback.helpfulness = "5"')
    assert len(traces) == 1
    assert traces[0].request_id == trace2_id

    # Test: Search for traces with response_length expectation = 150
    traces, _ = store.search_traces([exp_id], filter_string='expectation.response_length = "150"')
    assert len(traces) == 1
    assert traces[0].request_id == trace3_id

    # Test: Search for traces with response_length expectation = 200
    traces, _ = store.search_traces([exp_id], filter_string='expectation.response_length = "200"')
    assert len(traces) == 1
    assert traces[0].request_id == trace4_id

    # Test: Search for traces with latency_ms expectation = 1000
    traces, _ = store.search_traces([exp_id], filter_string='expectation.latency_ms = "1000"')
    assert len(traces) == 1
    assert traces[0].request_id == trace4_id

    # Test: Combined filter with AND - trace with multiple expectations
    traces, _ = store.search_traces(
        [exp_id],
        filter_string='expectation.response_length = "200" AND expectation.latency_ms = "1000"',
    )
    assert len(traces) == 1
    assert traces[0].request_id == trace4_id

    # Test: Search for non-existent feedback
    traces, _ = store.search_traces([exp_id], filter_string='feedback.nonexistent = "value"')
    assert len(traces) == 0

    # Test: Search for non-existent expectation
    traces, _ = store.search_traces([exp_id], filter_string='expectation.nonexistent = "value"')
    assert len(traces) == 0


def test_search_traces_with_run_id(store: SqlAlchemyStore):
    exp_id = store.create_experiment("test_run_id")
    run1_id = "run1"
    run2_id = "run2"
    trace1_id = "trace1"
    trace2_id = "trace2"
    trace3_id = "trace3"

    _create_trace(store, trace1_id, exp_id, trace_metadata={"mlflow.sourceRun": run1_id})
    _create_trace(store, trace2_id, exp_id, trace_metadata={"mlflow.sourceRun": run2_id})
    _create_trace(store, trace3_id, exp_id)

    traces, _ = store.search_traces([exp_id], filter_string='trace.run_id = "run1"')
    assert len(traces) == 1
    assert traces[0].request_id == trace1_id

    traces, _ = store.search_traces([exp_id], filter_string='trace.run_id = "run2"')
    assert len(traces) == 1
    assert traces[0].request_id == trace2_id

    traces, _ = store.search_traces([exp_id], filter_string='trace.run_id = "run3"')
    assert len(traces) == 0


def test_search_traces_with_client_request_id_filter(store: SqlAlchemyStore):
    exp_id = store.create_experiment("test_client_request_id")

    # Create traces with different client_request_ids
    trace1_id = "trace1"
    trace2_id = "trace2"
    trace3_id = "trace3"

    _create_trace(store, trace1_id, exp_id, client_request_id="client-req-abc")
    _create_trace(store, trace2_id, exp_id, client_request_id="client-req-xyz")
    _create_trace(store, trace3_id, exp_id, client_request_id=None)

    # Test: Exact match with =
    traces, _ = store.search_traces(
        [exp_id], filter_string='trace.client_request_id = "client-req-abc"'
    )
    assert len(traces) == 1
    assert traces[0].request_id == trace1_id

    # Test: Not equal with !=
    traces, _ = store.search_traces(
        [exp_id], filter_string='trace.client_request_id != "client-req-abc"'
    )
    assert len(traces) == 1
    assert traces[0].request_id == trace2_id

    # Test: LIKE pattern matching
    traces, _ = store.search_traces([exp_id], filter_string='trace.client_request_id LIKE "%abc%"')
    assert len(traces) == 1
    assert traces[0].request_id == trace1_id

    # Test: ILIKE case-insensitive pattern matching
    traces, _ = store.search_traces([exp_id], filter_string='trace.client_request_id ILIKE "%ABC%"')
    assert len(traces) == 1
    assert traces[0].request_id == trace1_id


def test_search_traces_with_name_like_filters(store: SqlAlchemyStore):
    exp_id = store.create_experiment("test_name_like")

    # Create traces with different names
    trace1_id = "trace1"
    trace2_id = "trace2"
    trace3_id = "trace3"

    _create_trace(store, trace1_id, exp_id, tags={TraceTagKey.TRACE_NAME: "GenerateResponse"})
    _create_trace(store, trace2_id, exp_id, tags={TraceTagKey.TRACE_NAME: "QueryDatabase"})
    _create_trace(store, trace3_id, exp_id, tags={TraceTagKey.TRACE_NAME: "GenerateEmbedding"})

    # Test: LIKE with prefix
    traces, _ = store.search_traces([exp_id], filter_string='trace.name LIKE "Generate%"')
    trace_ids = {t.request_id for t in traces}
    assert trace_ids == {trace1_id, trace3_id}

    # Test: LIKE with suffix
    traces, _ = store.search_traces([exp_id], filter_string='trace.name LIKE "%Database"')
    assert len(traces) == 1
    assert traces[0].request_id == trace2_id

    # Test: ILIKE case-insensitive
    traces, _ = store.search_traces([exp_id], filter_string='trace.name ILIKE "%response%"')
    assert len(traces) == 1
    assert traces[0].request_id == trace1_id

    # Test: ILIKE with wildcard in middle
    traces, _ = store.search_traces([exp_id], filter_string='trace.name ILIKE "%generate%"')
    trace_ids = {t.request_id for t in traces}
    assert trace_ids == {trace1_id, trace3_id}


def test_search_traces_with_tag_like_filters(store: SqlAlchemyStore):
    exp_id = store.create_experiment("test_tag_like")

    # Create traces with different tag values
    trace1_id = "trace1"
    trace2_id = "trace2"
    trace3_id = "trace3"

    _create_trace(store, trace1_id, exp_id, tags={"environment": "production-us-east-1"})
    _create_trace(store, trace2_id, exp_id, tags={"environment": "production-us-west-2"})
    _create_trace(store, trace3_id, exp_id, tags={"environment": "staging-us-east-1"})

    # Test: LIKE with prefix
    traces, _ = store.search_traces([exp_id], filter_string='tag.environment LIKE "production%"')
    trace_ids = {t.request_id for t in traces}
    assert trace_ids == {trace1_id, trace2_id}

    # Test: LIKE with suffix
    traces, _ = store.search_traces([exp_id], filter_string='tag.environment LIKE "%-us-east-1"')
    trace_ids = {t.request_id for t in traces}
    assert trace_ids == {trace1_id, trace3_id}

    # Test: ILIKE case-insensitive
    traces, _ = store.search_traces([exp_id], filter_string='tag.environment ILIKE "%PRODUCTION%"')
    trace_ids = {t.request_id for t in traces}
    assert trace_ids == {trace1_id, trace2_id}


def test_search_traces_with_feedback_like_filters(store: SqlAlchemyStore):
    exp_id = store.create_experiment("test_feedback_like")

    # Create traces with different feedback values
    trace1_id = "trace1"
    trace2_id = "trace2"
    trace3_id = "trace3"

    _create_trace(store, trace1_id, exp_id)
    _create_trace(store, trace2_id, exp_id)
    _create_trace(store, trace3_id, exp_id)

    # Create feedback with string values that can be pattern matched
    feedback1 = Feedback(
        trace_id=trace1_id,
        name="comment",
        value="Great response! Very helpful.",
        source=AssessmentSource(source_type="HUMAN", source_id="user1@example.com"),
    )

    feedback2 = Feedback(
        trace_id=trace2_id,
        name="comment",
        value="Response was okay but could be better.",
        source=AssessmentSource(source_type="HUMAN", source_id="user2@example.com"),
    )

    feedback3 = Feedback(
        trace_id=trace3_id,
        name="comment",
        value="Not helpful at all.",
        source=AssessmentSource(source_type="HUMAN", source_id="user3@example.com"),
    )

    store.create_assessment(feedback1)
    store.create_assessment(feedback2)
    store.create_assessment(feedback3)

    # Test: LIKE pattern matching
    traces, _ = store.search_traces([exp_id], filter_string='feedback.comment LIKE "%helpful%"')
    trace_ids = {t.request_id for t in traces}
    assert trace_ids == {trace1_id, trace3_id}

    # Test: ILIKE case-insensitive pattern matching
    traces, _ = store.search_traces([exp_id], filter_string='feedback.comment ILIKE "%GREAT%"')
    assert len(traces) == 1
    assert traces[0].request_id == trace1_id

    # Test: LIKE with negation - response was okay
    traces, _ = store.search_traces([exp_id], filter_string='feedback.comment LIKE "%okay%"')
    assert len(traces) == 1
    assert traces[0].request_id == trace2_id


def test_search_traces_with_expectation_like_filters(store: SqlAlchemyStore):
    exp_id = store.create_experiment("test_expectation_like")

    # Create traces with different expectation values
    trace1_id = "trace1"
    trace2_id = "trace2"
    trace3_id = "trace3"

    _create_trace(store, trace1_id, exp_id)
    _create_trace(store, trace2_id, exp_id)
    _create_trace(store, trace3_id, exp_id)

    # Create expectations with string values
    expectation1 = Expectation(
        trace_id=trace1_id,
        name="output_format",
        value="JSON with nested structure",
        source=AssessmentSource(source_type="CODE", source_id="validator"),
    )

    expectation2 = Expectation(
        trace_id=trace2_id,
        name="output_format",
        value="XML document",
        source=AssessmentSource(source_type="CODE", source_id="validator"),
    )

    expectation3 = Expectation(
        trace_id=trace3_id,
        name="output_format",
        value="JSON array",
        source=AssessmentSource(source_type="CODE", source_id="validator"),
    )

    store.create_assessment(expectation1)
    store.create_assessment(expectation2)
    store.create_assessment(expectation3)

    # Test: LIKE pattern matching
    traces, _ = store.search_traces(
        [exp_id], filter_string='expectation.output_format LIKE "%JSON%"'
    )
    trace_ids = {t.request_id for t in traces}
    assert trace_ids == {trace1_id, trace3_id}

    # Test: ILIKE case-insensitive
    traces, _ = store.search_traces(
        [exp_id], filter_string='expectation.output_format ILIKE "%xml%"'
    )
    assert len(traces) == 1
    assert traces[0].request_id == trace2_id

    # Test: LIKE with specific pattern
    traces, _ = store.search_traces(
        [exp_id], filter_string='expectation.output_format LIKE "%nested%"'
    )
    assert len(traces) == 1
    assert traces[0].request_id == trace1_id


def test_search_traces_with_metadata_like_filters(store: SqlAlchemyStore):
    exp_id = store.create_experiment("test_metadata_like")

    # Create traces with different metadata values
    trace1_id = "trace1"
    trace2_id = "trace2"
    trace3_id = "trace3"

    _create_trace(
        store, trace1_id, exp_id, trace_metadata={"custom_field": "production-deployment-v1"}
    )
    _create_trace(
        store, trace2_id, exp_id, trace_metadata={"custom_field": "production-deployment-v2"}
    )
    _create_trace(
        store, trace3_id, exp_id, trace_metadata={"custom_field": "staging-deployment-v1"}
    )

    # Test: LIKE with prefix
    traces, _ = store.search_traces(
        [exp_id], filter_string='metadata.custom_field LIKE "production%"'
    )
    trace_ids = {t.request_id for t in traces}
    assert trace_ids == {trace1_id, trace2_id}

    # Test: LIKE with suffix
    traces, _ = store.search_traces([exp_id], filter_string='metadata.custom_field LIKE "%-v1"')
    trace_ids = {t.request_id for t in traces}
    assert trace_ids == {trace1_id, trace3_id}

    # Test: ILIKE case-insensitive
    traces, _ = store.search_traces(
        [exp_id], filter_string='metadata.custom_field ILIKE "%PRODUCTION%"'
    )
    trace_ids = {t.request_id for t in traces}
    assert trace_ids == {trace1_id, trace2_id}


def test_search_traces_with_combined_filters(store: SqlAlchemyStore):
    exp_id = store.create_experiment("test_combined_filters")

    # Create traces with various attributes
    trace1_id = "trace1"
    trace2_id = "trace2"
    trace3_id = "trace3"
    trace4_id = "trace4"

    _create_trace(
        store,
        trace1_id,
        exp_id,
        tags={TraceTagKey.TRACE_NAME: "GenerateResponse", "env": "production"},
        client_request_id="req-prod-001",
    )
    _create_trace(
        store,
        trace2_id,
        exp_id,
        tags={TraceTagKey.TRACE_NAME: "GenerateResponse", "env": "staging"},
        client_request_id="req-staging-001",
    )
    _create_trace(
        store,
        trace3_id,
        exp_id,
        tags={TraceTagKey.TRACE_NAME: "QueryDatabase", "env": "production"},
        client_request_id="req-prod-002",
    )
    _create_trace(
        store,
        trace4_id,
        exp_id,
        tags={TraceTagKey.TRACE_NAME: "QueryDatabase", "env": "staging"},
        client_request_id="req-staging-002",
    )

    # Test: Combine LIKE filters with AND
    traces, _ = store.search_traces(
        [exp_id],
        filter_string='trace.name LIKE "Generate%" AND tag.env = "production"',
    )
    assert len(traces) == 1
    assert traces[0].request_id == trace1_id

    # Test: Combine ILIKE with exact match
    traces, _ = store.search_traces(
        [exp_id],
        filter_string='trace.client_request_id ILIKE "%PROD%" AND trace.name = "QueryDatabase"',
    )
    assert len(traces) == 1
    assert traces[0].request_id == trace3_id

    # Test: Multiple LIKE conditions
    traces, _ = store.search_traces(
        [exp_id],
        filter_string='trace.name LIKE "%Response%" AND trace.client_request_id LIKE "%-staging-%"',
    )
    assert len(traces) == 1
    assert traces[0].request_id == trace2_id

    # Test: ILIKE on tag with exact match on another field
    traces, _ = store.search_traces(
        [exp_id],
        filter_string='tag.env ILIKE "%STAGING%" AND trace.name != "GenerateResponse"',
    )
    assert len(traces) == 1
    assert traces[0].request_id == trace4_id


def test_search_traces_with_client_request_id_edge_cases(store: SqlAlchemyStore):
    exp_id = store.create_experiment("test_client_request_id_edge")

    trace1_id = "trace1"
    trace2_id = "trace2"
    trace3_id = "trace3"
    trace4_id = "trace4"

    # Various client_request_id formats
    _create_trace(store, trace1_id, exp_id, client_request_id="simple")
    _create_trace(store, trace2_id, exp_id, client_request_id="with-dashes-123")
    _create_trace(store, trace3_id, exp_id, client_request_id="WITH_UNDERSCORES_456")
    _create_trace(store, trace4_id, exp_id, client_request_id=None)

    # Test: LIKE with wildcard at start
    traces, _ = store.search_traces([exp_id], filter_string='trace.client_request_id LIKE "%123"')
    assert len(traces) == 1
    assert traces[0].request_id == trace2_id

    # Test: LIKE with wildcard at end
    traces, _ = store.search_traces([exp_id], filter_string='trace.client_request_id LIKE "WITH%"')
    assert len(traces) == 1
    assert traces[0].request_id == trace3_id

    # Test: ILIKE finds case-insensitive match
    traces, _ = store.search_traces([exp_id], filter_string='trace.client_request_id ILIKE "with%"')
    trace_ids = {t.request_id for t in traces}
    assert trace_ids == {trace2_id, trace3_id}

    # Test: Exact match still works
    traces, _ = store.search_traces([exp_id], filter_string='trace.client_request_id = "simple"')
    assert len(traces) == 1
    assert traces[0].request_id == trace1_id

    # Test: != excludes matched trace
    traces, _ = store.search_traces([exp_id], filter_string='trace.client_request_id != "simple"')
    trace_ids = {t.request_id for t in traces}
    assert trace_ids == {trace2_id, trace3_id}


def test_search_traces_with_name_ilike_variations(store: SqlAlchemyStore):
    exp_id = store.create_experiment("test_name_ilike_variations")

    trace1_id = "trace1"
    trace2_id = "trace2"
    trace3_id = "trace3"
    trace4_id = "trace4"

    _create_trace(store, trace1_id, exp_id, tags={TraceTagKey.TRACE_NAME: "USER_LOGIN"})
    _create_trace(store, trace2_id, exp_id, tags={TraceTagKey.TRACE_NAME: "user_logout"})
    _create_trace(store, trace3_id, exp_id, tags={TraceTagKey.TRACE_NAME: "User_Profile_Update"})
    _create_trace(store, trace4_id, exp_id, tags={TraceTagKey.TRACE_NAME: "AdminDashboard"})

    # Test: ILIKE finds all user-related traces regardless of case
    traces, _ = store.search_traces([exp_id], filter_string='trace.name ILIKE "user%"')
    trace_ids = {t.request_id for t in traces}
    assert trace_ids == {trace1_id, trace2_id, trace3_id}

    # Test: ILIKE with wildcard in middle
    traces, _ = store.search_traces([exp_id], filter_string='trace.name ILIKE "%_log%"')
    trace_ids = {t.request_id for t in traces}
    assert trace_ids == {trace1_id, trace2_id}

    # Test: LIKE is case-sensitive (should not match)
    traces, _ = store.search_traces([exp_id], filter_string='trace.name LIKE "user%"')
    trace_ids = {t.request_id for t in traces}
    assert trace_ids == {trace2_id}  # Only lowercase match

    # Test: Exact match with !=
    traces, _ = store.search_traces([exp_id], filter_string='trace.name != "USER_LOGIN"')
    trace_ids = {t.request_id for t in traces}
    assert trace_ids == {trace2_id, trace3_id, trace4_id}


def test_search_traces_with_span_name_like_filters(store: SqlAlchemyStore):
    exp_id = store.create_experiment("test_span_name_like")

    trace1_id = "trace1"
    trace2_id = "trace2"
    trace3_id = "trace3"

    _create_trace(store, trace1_id, exp_id)
    _create_trace(store, trace2_id, exp_id)
    _create_trace(store, trace3_id, exp_id)

    # Create spans with different names
    span1 = create_test_span_with_content(
        trace1_id, name="llm.generate_response", span_id=111, span_type="LLM"
    )
    span2 = create_test_span_with_content(
        trace2_id, name="llm.generate_embedding", span_id=222, span_type="LLM"
    )
    span3 = create_test_span_with_content(
        trace3_id, name="database.query_users", span_id=333, span_type="TOOL"
    )

    store.log_spans(exp_id, [span1])
    store.log_spans(exp_id, [span2])
    store.log_spans(exp_id, [span3])

    # Test: LIKE with prefix
    traces, _ = store.search_traces([exp_id], filter_string='span.name LIKE "llm.%"')
    trace_ids = {t.request_id for t in traces}
    assert trace_ids == {trace1_id, trace2_id}

    # Test: LIKE with suffix
    traces, _ = store.search_traces([exp_id], filter_string='span.name LIKE "%_response"')
    assert len(traces) == 1
    assert traces[0].request_id == trace1_id

    # Test: ILIKE case-insensitive
    traces, _ = store.search_traces([exp_id], filter_string='span.name ILIKE "%GENERATE%"')
    trace_ids = {t.request_id for t in traces}
    assert trace_ids == {trace1_id, trace2_id}

    # Test: LIKE with wildcard in middle
    traces, _ = store.search_traces([exp_id], filter_string='span.name LIKE "%base.%"')
    assert len(traces) == 1
    assert traces[0].request_id == trace3_id


def test_search_traces_with_empty_and_special_characters(store: SqlAlchemyStore):
    exp_id = store.create_experiment("test_special_chars")

    trace1_id = "trace1"
    trace2_id = "trace2"
    trace3_id = "trace3"

    _create_trace(
        store,
        trace1_id,
        exp_id,
        tags={"special": "test@example.com"},
        client_request_id="req-123",
    )
    _create_trace(
        store,
        trace2_id,
        exp_id,
        tags={"special": "user#admin"},
        client_request_id="req-456",
    )
    _create_trace(
        store,
        trace3_id,
        exp_id,
        tags={"special": "path/to/file"},
        client_request_id="req-789",
    )

    # Test: LIKE with @ character
    traces, _ = store.search_traces([exp_id], filter_string='tag.special LIKE "%@%"')
    assert len(traces) == 1
    assert traces[0].request_id == trace1_id

    # Test: LIKE with # character
    traces, _ = store.search_traces([exp_id], filter_string='tag.special LIKE "%#%"')
    assert len(traces) == 1
    assert traces[0].request_id == trace2_id

    # Test: LIKE with / character
    traces, _ = store.search_traces([exp_id], filter_string='tag.special LIKE "%/%"')
    assert len(traces) == 1
    assert traces[0].request_id == trace3_id

    # Test: ILIKE case-insensitive with special chars
    traces, _ = store.search_traces([exp_id], filter_string='tag.special ILIKE "%ADMIN%"')
    assert len(traces) == 1
    assert traces[0].request_id == trace2_id


def test_search_traces_with_timestamp_ms_filters(store: SqlAlchemyStore):
    exp_id = store.create_experiment("test_timestamp_ms")

    trace1_id = "trace1"
    trace2_id = "trace2"
    trace3_id = "trace3"
    trace4_id = "trace4"

    base_time = 1000000  # Use a fixed base time for consistency

    _create_trace(store, trace1_id, exp_id, request_time=base_time)
    _create_trace(store, trace2_id, exp_id, request_time=base_time + 5000)
    _create_trace(store, trace3_id, exp_id, request_time=base_time + 10000)
    _create_trace(store, trace4_id, exp_id, request_time=base_time + 15000)

    # Test: = (equals)
    traces, _ = store.search_traces([exp_id], filter_string=f"trace.timestamp_ms = {base_time}")
    assert len(traces) == 1
    assert traces[0].request_id == trace1_id

    # Test: != (not equals)
    traces, _ = store.search_traces([exp_id], filter_string=f"trace.timestamp_ms != {base_time}")
    trace_ids = {t.request_id for t in traces}
    assert trace_ids == {trace2_id, trace3_id, trace4_id}

    # Test: > (greater than)
    traces, _ = store.search_traces(
        [exp_id], filter_string=f"trace.timestamp_ms > {base_time + 5000}"
    )
    trace_ids = {t.request_id for t in traces}
    assert trace_ids == {trace3_id, trace4_id}

    # Test: >= (greater than or equal)
    traces, _ = store.search_traces(
        [exp_id], filter_string=f"trace.timestamp_ms >= {base_time + 5000}"
    )
    trace_ids = {t.request_id for t in traces}
    assert trace_ids == {trace2_id, trace3_id, trace4_id}

    # Test: < (less than)
    traces, _ = store.search_traces(
        [exp_id], filter_string=f"trace.timestamp_ms < {base_time + 10000}"
    )
    trace_ids = {t.request_id for t in traces}
    assert trace_ids == {trace1_id, trace2_id}

    # Test: <= (less than or equal)
    traces, _ = store.search_traces(
        [exp_id], filter_string=f"trace.timestamp_ms <= {base_time + 10000}"
    )
    trace_ids = {t.request_id for t in traces}
    assert trace_ids == {trace1_id, trace2_id, trace3_id}

    # Test: Combined conditions (range query)
    traces, _ = store.search_traces(
        [exp_id],
        filter_string=f"trace.timestamp_ms >= {base_time + 5000} "
        f"AND trace.timestamp_ms < {base_time + 15000}",
    )
    trace_ids = {t.request_id for t in traces}
    assert trace_ids == {trace2_id, trace3_id}


def test_search_traces_with_execution_time_ms_filters(store: SqlAlchemyStore):
    exp_id = store.create_experiment("test_execution_time_ms")

    trace1_id = "trace1"
    trace2_id = "trace2"
    trace3_id = "trace3"
    trace4_id = "trace4"
    trace5_id = "trace5"

    base_time = 1000000

    # Create traces with different execution times
    _create_trace(store, trace1_id, exp_id, request_time=base_time, execution_duration=100)
    _create_trace(store, trace2_id, exp_id, request_time=base_time, execution_duration=500)
    _create_trace(store, trace3_id, exp_id, request_time=base_time, execution_duration=1000)
    _create_trace(store, trace4_id, exp_id, request_time=base_time, execution_duration=2000)
    _create_trace(store, trace5_id, exp_id, request_time=base_time, execution_duration=5000)

    # Test: = (equals)
    traces, _ = store.search_traces([exp_id], filter_string="trace.execution_time_ms = 1000")
    assert len(traces) == 1
    assert traces[0].request_id == trace3_id

    # Test: != (not equals)
    traces, _ = store.search_traces([exp_id], filter_string="trace.execution_time_ms != 1000")
    trace_ids = {t.request_id for t in traces}
    assert trace_ids == {trace1_id, trace2_id, trace4_id, trace5_id}

    # Test: > (greater than)
    traces, _ = store.search_traces([exp_id], filter_string="trace.execution_time_ms > 1000")
    trace_ids = {t.request_id for t in traces}
    assert trace_ids == {trace4_id, trace5_id}

    # Test: >= (greater than or equal)
    traces, _ = store.search_traces([exp_id], filter_string="trace.execution_time_ms >= 1000")
    trace_ids = {t.request_id for t in traces}
    assert trace_ids == {trace3_id, trace4_id, trace5_id}

    # Test: < (less than)
    traces, _ = store.search_traces([exp_id], filter_string="trace.execution_time_ms < 1000")
    trace_ids = {t.request_id for t in traces}
    assert trace_ids == {trace1_id, trace2_id}

    # Test: <= (less than or equal)
    traces, _ = store.search_traces([exp_id], filter_string="trace.execution_time_ms <= 1000")
    trace_ids = {t.request_id for t in traces}
    assert trace_ids == {trace1_id, trace2_id, trace3_id}

    # Test: Combined conditions (find traces with execution time between 500ms and 2000ms)
    traces, _ = store.search_traces(
        [exp_id],
        filter_string="trace.execution_time_ms >= 500 AND trace.execution_time_ms <= 2000",
    )
    trace_ids = {t.request_id for t in traces}
    assert trace_ids == {trace2_id, trace3_id, trace4_id}


def test_search_traces_with_end_time_ms_all_operators(store: SqlAlchemyStore):
    exp_id = store.create_experiment("test_end_time_ms_all_ops")

    trace1_id = "trace1"
    trace2_id = "trace2"
    trace3_id = "trace3"
    trace4_id = "trace4"

    base_time = 1000000

    # end_time_ms = timestamp_ms + execution_time_ms
    # trace1: starts at base_time, runs 1000ms -> ends at base_time + 1000
    # trace2: starts at base_time, runs 3000ms -> ends at base_time + 3000
    # trace3: starts at base_time, runs 5000ms -> ends at base_time + 5000
    # trace4: starts at base_time, runs 10000ms -> ends at base_time + 10000
    _create_trace(store, trace1_id, exp_id, request_time=base_time, execution_duration=1000)
    _create_trace(store, trace2_id, exp_id, request_time=base_time, execution_duration=3000)
    _create_trace(store, trace3_id, exp_id, request_time=base_time, execution_duration=5000)
    _create_trace(store, trace4_id, exp_id, request_time=base_time, execution_duration=10000)

    # Test: = (equals)
    traces, _ = store.search_traces(
        [exp_id], filter_string=f"trace.end_time_ms = {base_time + 3000}"
    )
    assert len(traces) == 1
    assert traces[0].request_id == trace2_id

    # Test: != (not equals)
    traces, _ = store.search_traces(
        [exp_id], filter_string=f"trace.end_time_ms != {base_time + 3000}"
    )
    trace_ids = {t.request_id for t in traces}
    assert trace_ids == {trace1_id, trace3_id, trace4_id}

    # Test: > (greater than)
    traces, _ = store.search_traces(
        [exp_id], filter_string=f"trace.end_time_ms > {base_time + 3000}"
    )
    trace_ids = {t.request_id for t in traces}
    assert trace_ids == {trace3_id, trace4_id}

    # Test: >= (greater than or equal)
    traces, _ = store.search_traces(
        [exp_id], filter_string=f"trace.end_time_ms >= {base_time + 3000}"
    )
    trace_ids = {t.request_id for t in traces}
    assert trace_ids == {trace2_id, trace3_id, trace4_id}

    # Test: < (less than)
    traces, _ = store.search_traces(
        [exp_id], filter_string=f"trace.end_time_ms < {base_time + 5000}"
    )
    trace_ids = {t.request_id for t in traces}
    assert trace_ids == {trace1_id, trace2_id}

    # Test: <= (less than or equal)
    traces, _ = store.search_traces(
        [exp_id], filter_string=f"trace.end_time_ms <= {base_time + 5000}"
    )
    trace_ids = {t.request_id for t in traces}
    assert trace_ids == {trace1_id, trace2_id, trace3_id}

    # Test: Combined conditions (range query)
    traces, _ = store.search_traces(
        [exp_id],
        filter_string=f"trace.end_time_ms > {base_time + 1000} "
        f"AND trace.end_time_ms < {base_time + 10000}",
    )
    trace_ids = {t.request_id for t in traces}
    assert trace_ids == {trace2_id, trace3_id}


def test_search_traces_with_status_operators(store: SqlAlchemyStore):
    exp_id = store.create_experiment("test_status_operators")

    trace1_id = "trace1"
    trace2_id = "trace2"
    trace3_id = "trace3"
    trace4_id = "trace4"

    # Create traces with different statuses
    _create_trace(store, trace1_id, exp_id, state=TraceState.OK)
    _create_trace(store, trace2_id, exp_id, state=TraceState.OK)
    _create_trace(store, trace3_id, exp_id, state=TraceState.ERROR)
    _create_trace(store, trace4_id, exp_id, state=TraceState.IN_PROGRESS)

    # Test: = (equals) for OK status
    traces, _ = store.search_traces([exp_id], filter_string="trace.status = 'OK'")
    trace_ids = {t.request_id for t in traces}
    assert trace_ids == {trace1_id, trace2_id}

    # Test: = (equals) for ERROR status
    traces, _ = store.search_traces([exp_id], filter_string="trace.status = 'ERROR'")
    assert len(traces) == 1
    assert traces[0].request_id == trace3_id

    # Test: != (not equals)
    traces, _ = store.search_traces([exp_id], filter_string="trace.status != 'OK'")
    trace_ids = {t.request_id for t in traces}
    assert trace_ids == {trace3_id, trace4_id}

    # Test: LIKE operator
    traces, _ = store.search_traces([exp_id], filter_string="trace.status LIKE 'OK'")
    trace_ids = {t.request_id for t in traces}
    assert trace_ids == {trace1_id, trace2_id}

    # Test: ILIKE operator
    traces, _ = store.search_traces([exp_id], filter_string="trace.status ILIKE 'error'")
    assert len(traces) == 1
    assert traces[0].request_id == trace3_id

    # Test: Using different aliases (attributes.status and status)
    traces, _ = store.search_traces([exp_id], filter_string="attributes.status = 'OK'")
    trace_ids = {t.request_id for t in traces}
    assert trace_ids == {trace1_id, trace2_id}

    traces, _ = store.search_traces([exp_id], filter_string="status = 'IN_PROGRESS'")
    assert len(traces) == 1
    assert traces[0].request_id == trace4_id


def test_search_traces_with_combined_numeric_and_string_filters(store: SqlAlchemyStore):
    exp_id = store.create_experiment("test_combined_numeric_string")

    trace1_id = "trace1"
    trace2_id = "trace2"
    trace3_id = "trace3"
    trace4_id = "trace4"

    base_time = 1000000

    _create_trace(
        store,
        trace1_id,
        exp_id,
        request_time=base_time,
        execution_duration=100,
        tags={TraceTagKey.TRACE_NAME: "FastQuery"},
        state=TraceState.OK,
    )
    _create_trace(
        store,
        trace2_id,
        exp_id,
        request_time=base_time + 1000,
        execution_duration=500,
        tags={TraceTagKey.TRACE_NAME: "SlowQuery"},
        state=TraceState.OK,
    )
    _create_trace(
        store,
        trace3_id,
        exp_id,
        request_time=base_time + 2000,
        execution_duration=2000,
        tags={TraceTagKey.TRACE_NAME: "FastQuery"},
        state=TraceState.ERROR,
    )
    _create_trace(
        store,
        trace4_id,
        exp_id,
        request_time=base_time + 3000,
        execution_duration=5000,
        tags={TraceTagKey.TRACE_NAME: "SlowQuery"},
        state=TraceState.ERROR,
    )

    # Test: Fast queries (execution time < 1000ms) with OK status
    traces, _ = store.search_traces(
        [exp_id],
        filter_string="trace.execution_time_ms < 1000 AND trace.status = 'OK'",
    )
    trace_ids = {t.request_id for t in traces}
    assert trace_ids == {trace1_id, trace2_id}

    # Test: Slow queries (execution time >= 2000ms)
    traces, _ = store.search_traces(
        [exp_id],
        filter_string="trace.execution_time_ms >= 2000",
    )
    trace_ids = {t.request_id for t in traces}
    assert trace_ids == {trace3_id, trace4_id}

    # Test: Traces that started after base_time + 1000 with ERROR status
    traces, _ = store.search_traces(
        [exp_id],
        filter_string=f"trace.timestamp_ms > {base_time + 1000} AND trace.status = 'ERROR'",
    )
    trace_ids = {t.request_id for t in traces}
    assert trace_ids == {trace3_id, trace4_id}

    # Test: FastQuery traces with execution time < 500ms
    traces, _ = store.search_traces(
        [exp_id],
        filter_string='trace.name = "FastQuery" AND trace.execution_time_ms < 500',
    )
    assert len(traces) == 1
    assert traces[0].request_id == trace1_id

    # Test: Complex query with time range and name pattern
    traces, _ = store.search_traces(
        [exp_id],
        filter_string=(
            f"trace.timestamp_ms >= {base_time} "
            f"AND trace.timestamp_ms <= {base_time + 2000} "
            'AND trace.name LIKE "%Query%"'
        ),
    )
    trace_ids = {t.request_id for t in traces}
    assert trace_ids == {trace1_id, trace2_id, trace3_id}


def test_set_and_delete_tags(store: SqlAlchemyStore):
    exp1 = store.create_experiment("exp1")
    trace_id = "tr-123"
    _create_trace(store, trace_id, experiment_id=exp1)

    # Delete system tag for easier testing
    store.delete_trace_tag(trace_id, MLFLOW_ARTIFACT_LOCATION)
    store.delete_trace_tag(trace_id, TraceTagKey.SPANS_LOCATION)

    assert store.get_trace_info(trace_id).tags == {}

    store.set_trace_tag(trace_id, "tag1", "apple")
    assert store.get_trace_info(trace_id).tags == {"tag1": "apple"}

    store.set_trace_tag(trace_id, "tag1", "grape")
    assert store.get_trace_info(trace_id).tags == {"tag1": "grape"}

    store.set_trace_tag(trace_id, "tag2", "orange")
    assert store.get_trace_info(trace_id).tags == {"tag1": "grape", "tag2": "orange"}

    store.delete_trace_tag(trace_id, "tag1")
    assert store.get_trace_info(trace_id).tags == {"tag2": "orange"}

    # test value length
    store.set_trace_tag(trace_id, "key", "v" * MAX_CHARS_IN_TRACE_INFO_TAGS_VALUE)
    assert store.get_trace_info(trace_id).tags["key"] == "v" * MAX_CHARS_IN_TRACE_INFO_TAGS_VALUE

    with pytest.raises(MlflowException, match="No trace tag with key 'tag1'"):
        store.delete_trace_tag(trace_id, "tag1")


@pytest.mark.parametrize(
    ("key", "value", "expected_error"),
    [
        (None, "value", "Missing value for required parameter 'key'"),
        (
            "invalid?tag!name:(",
            "value",
            "Invalid value \"invalid\\?tag!name:\\(\" for parameter 'key' supplied",
        ),
        (
            "/.:\\.",
            "value",
            "Invalid value \"/\\.:\\\\\\\\.\" for parameter 'key' supplied",
        ),
        ("../", "value", "Invalid value \"\\.\\./\" for parameter 'key' supplied"),
        ("a" * 251, "value", "'key' exceeds the maximum length of 250 characters"),
    ],
    # Name each test case too avoid including the long string arguments in the test name
    ids=["null-key", "bad-key-1", "bad-key-2", "bad-key-3", "too-long-key"],
)
def test_set_invalid_tag(key, value, expected_error, store: SqlAlchemyStore):
    with pytest.raises(MlflowException, match=expected_error):
        store.set_trace_tag("tr-123", key, value)


def test_set_tag_truncate_too_long_tag(store: SqlAlchemyStore):
    exp1 = store.create_experiment("exp1")
    trace_id = "tr-123"
    _create_trace(store, trace_id, experiment_id=exp1)

    store.set_trace_tag(trace_id, "key", "123" + "a" * 8000)
    tags = store.get_trace_info(trace_id).tags
    assert len(tags["key"]) == 8000
    assert tags["key"] == "123" + "a" * 7997


def test_delete_traces(store):
    exp1 = store.create_experiment("exp1")
    exp2 = store.create_experiment("exp2")
    now = int(time.time() * 1000)

    for i in range(10):
        _create_trace(
            store,
            f"tr-exp1-{i}",
            exp1,
            tags={"tag": "apple"},
            trace_metadata={"rq": "foo"},
        )
        _create_trace(
            store,
            f"tr-exp2-{i}",
            exp2,
            tags={"tag": "orange"},
            trace_metadata={"rq": "bar"},
        )

    traces, _ = store.search_traces([exp1, exp2])
    assert len(traces) == 20

    deleted = store.delete_traces(experiment_id=exp1, max_timestamp_millis=now)
    assert deleted == 10
    traces, _ = store.search_traces([exp1, exp2])
    assert len(traces) == 10
    for trace in traces:
        assert trace.experiment_id == exp2

    deleted = store.delete_traces(experiment_id=exp2, max_timestamp_millis=now)
    assert deleted == 10
    traces, _ = store.search_traces([exp1, exp2])
    assert len(traces) == 0

    deleted = store.delete_traces(experiment_id=exp1, max_timestamp_millis=now)
    assert deleted == 0


def test_delete_traces_with_max_timestamp(store):
    exp1 = store.create_experiment("exp1")
    for i in range(10):
        _create_trace(store, f"tr-{i}", exp1, request_time=i)

    deleted = store.delete_traces(exp1, max_timestamp_millis=3)
    assert deleted == 4  # inclusive (0, 1, 2, 3)
    traces, _ = store.search_traces([exp1])
    assert len(traces) == 6
    for trace in traces:
        assert trace.timestamp_ms >= 4

    deleted = store.delete_traces(exp1, max_timestamp_millis=10)
    assert deleted == 6
    traces, _ = store.search_traces([exp1])
    assert len(traces) == 0


def test_delete_traces_with_max_count(store):
    exp1 = store.create_experiment("exp1")
    for i in range(10):
        _create_trace(store, f"tr-{i}", exp1, request_time=i)

    deleted = store.delete_traces(exp1, max_traces=4, max_timestamp_millis=10)
    assert deleted == 4
    traces, _ = store.search_traces([exp1])
    assert len(traces) == 6
    # Traces should be deleted from the oldest
    for trace in traces:
        assert trace.timestamp_ms >= 4

    deleted = store.delete_traces(exp1, max_traces=10, max_timestamp_millis=8)
    assert deleted == 5
    traces, _ = store.search_traces([exp1])
    assert len(traces) == 1


def test_delete_traces_with_trace_ids(store):
    exp1 = store.create_experiment("exp1")
    for i in range(10):
        _create_trace(store, f"tr-{i}", exp1, request_time=i)

    deleted = store.delete_traces(exp1, trace_ids=[f"tr-{i}" for i in range(8)])
    assert deleted == 8
    traces, _ = store.search_traces([exp1])
    assert len(traces) == 2
    assert [trace.trace_id for trace in traces] == ["tr-9", "tr-8"]


def test_delete_traces_raises_error(store):
    exp_id = store.create_experiment("test")

    with pytest.raises(
        MlflowException,
        match=r"Either `max_timestamp_millis` or `trace_ids` must be specified.",
    ):
        store.delete_traces(exp_id)
    with pytest.raises(
        MlflowException,
        match=r"Only one of `max_timestamp_millis` and `trace_ids` can be specified.",
    ):
        store.delete_traces(exp_id, max_timestamp_millis=100, trace_ids=["trace_id"])
    with pytest.raises(
        MlflowException,
        match=r"`max_traces` can't be specified if `trace_ids` is specified.",
    ):
        store.delete_traces(exp_id, max_traces=2, trace_ids=["trace_id"])
    with pytest.raises(
        MlflowException, match=r"`max_traces` must be a positive integer, received 0"
    ):
        store.delete_traces(exp_id, 100, max_traces=0)


@pytest.mark.asyncio
@pytest.mark.parametrize("is_async", [False, True])
async def test_log_spans(store: SqlAlchemyStore, is_async: bool):
    """Test the log_spans and log_spans_async methods."""

    # Create an experiment and trace first
    experiment_id = store.create_experiment("test_span_experiment")
    trace_info = TraceInfo(
        trace_id="tr-span-test-123",
        trace_location=trace_location.TraceLocation.from_experiment_id(experiment_id),
        request_time=1234,
        execution_duration=100,
        state=TraceState.OK,
    )
    trace_info = store.start_trace(trace_info)

    # Create a mock OpenTelemetry span

    # Create mock context
    mock_context = mock.Mock()
    mock_context.trace_id = 12345
    mock_context.span_id = 222 if not is_async else 333
    mock_context.is_remote = False
    mock_context.trace_flags = trace_api.TraceFlags(1)
    mock_context.trace_state = trace_api.TraceState()  # Empty TraceState

    parent_mock_context = mock.Mock()
    parent_mock_context.trace_id = 12345
    parent_mock_context.span_id = 111
    parent_mock_context.is_remote = False
    parent_mock_context.trace_flags = trace_api.TraceFlags(1)
    parent_mock_context.trace_state = trace_api.TraceState()  # Empty TraceState

    readable_span = OTelReadableSpan(
        name="test_span",
        context=mock_context,
        parent=parent_mock_context if not is_async else None,
        attributes={
            "mlflow.traceRequestId": json.dumps(trace_info.trace_id),
            "mlflow.spanInputs": json.dumps({"input": "test_input"}, cls=TraceJSONEncoder),
            "mlflow.spanOutputs": json.dumps({"output": "test_output"}, cls=TraceJSONEncoder),
            "mlflow.spanType": json.dumps("LLM" if not is_async else "CHAIN", cls=TraceJSONEncoder),
            "custom_attr": json.dumps("custom_value", cls=TraceJSONEncoder),
        },
        start_time=1000000000 if not is_async else 3000000000,
        end_time=2000000000 if not is_async else 4000000000,
        resource=_OTelResource.get_empty(),
    )

    # Create MLflow span from OpenTelemetry span
    span = create_mlflow_span(readable_span, trace_info.trace_id, "LLM")
    assert isinstance(span, Span)

    # Test logging the span using sync or async method
    if is_async:
        logged_spans = await store.log_spans_async(experiment_id, [span])
    else:
        logged_spans = store.log_spans(experiment_id, [span])

    # Verify the returned spans are the same
    assert len(logged_spans) == 1
    assert logged_spans[0] == span
    assert logged_spans[0].trace_id == trace_info.trace_id
    assert logged_spans[0].span_id == span.span_id

    # Verify the span was saved to the database
    with store.ManagedSessionMaker() as session:
        saved_span = (
            session.query(SqlSpan)
            .filter(SqlSpan.trace_id == trace_info.trace_id, SqlSpan.span_id == span.span_id)
            .first()
        )

        assert saved_span is not None
        assert saved_span.experiment_id == int(experiment_id)
        assert saved_span.parent_span_id == span.parent_id
        assert saved_span.status == "UNSET"  # Default OpenTelemetry status
        assert saved_span.status == span.status.status_code
        assert saved_span.start_time_unix_nano == span.start_time_ns
        assert saved_span.end_time_unix_nano == span.end_time_ns
        # Check the computed duration
        assert saved_span.duration_ns == (span.end_time_ns - span.start_time_ns)

        # Verify the content is properly serialized
        content_dict = json.loads(saved_span.content)
        assert content_dict["name"] == "test_span"
        # Inputs and outputs are stored in attributes as strings
        assert content_dict["attributes"]["mlflow.spanInputs"] == json.dumps(
            {"input": "test_input"}, cls=TraceJSONEncoder
        )
        assert content_dict["attributes"]["mlflow.spanOutputs"] == json.dumps(
            {"output": "test_output"}, cls=TraceJSONEncoder
        )
        expected_type = "LLM" if not is_async else "CHAIN"
        assert content_dict["attributes"]["mlflow.spanType"] == json.dumps(
            expected_type, cls=TraceJSONEncoder
        )


@pytest.mark.asyncio
@pytest.mark.parametrize("is_async", [False, True])
async def test_log_spans_different_traces_raises_error(store: SqlAlchemyStore, is_async: bool):
    """Test that logging spans from different traces raises an error."""
    # Create two different traces
    experiment_id = store.create_experiment("test_multi_trace_experiment")
    trace_info1 = TraceInfo(
        trace_id="tr-span-test-789",
        trace_location=trace_location.TraceLocation.from_experiment_id(experiment_id),
        request_time=1234,
        execution_duration=100,
        state=TraceState.OK,
    )
    trace_info2 = TraceInfo(
        trace_id="tr-span-test-999",
        trace_location=trace_location.TraceLocation.from_experiment_id(experiment_id),
        request_time=5678,
        execution_duration=200,
        state=TraceState.OK,
    )
    trace_info1 = store.start_trace(trace_info1)
    trace_info2 = store.start_trace(trace_info2)

    # Create spans for different traces
    span1 = create_mlflow_span(
        OTelReadableSpan(
            name="span_trace1",
            context=trace_api.SpanContext(
                trace_id=12345,
                span_id=111,
                is_remote=False,
                trace_flags=trace_api.TraceFlags(1),
            ),
            parent=None,
            attributes={
                "mlflow.traceRequestId": json.dumps(trace_info1.trace_id, cls=TraceJSONEncoder)
            },
            start_time=1000000000,
            end_time=2000000000,
            resource=_OTelResource.get_empty(),
        ),
        trace_info1.trace_id,
    )

    span2 = create_mlflow_span(
        OTelReadableSpan(
            name="span_trace2",
            context=trace_api.SpanContext(
                trace_id=67890,
                span_id=222,
                is_remote=False,
                trace_flags=trace_api.TraceFlags(1),
            ),
            parent=None,
            attributes={
                "mlflow.traceRequestId": json.dumps(trace_info2.trace_id, cls=TraceJSONEncoder)
            },
            start_time=3000000000,
            end_time=4000000000,
            resource=_OTelResource.get_empty(),
        ),
        trace_info2.trace_id,
    )

    # Try to log spans from different traces - should raise MlflowException
    if is_async:
        with pytest.raises(MlflowException, match="All spans must belong to the same trace"):
            await store.log_spans_async(experiment_id, [span1, span2])
    else:
        with pytest.raises(MlflowException, match="All spans must belong to the same trace"):
            store.log_spans(experiment_id, [span1, span2])


@pytest.mark.asyncio
@pytest.mark.parametrize("is_async", [False, True])
async def test_log_spans_creates_trace_if_not_exists(store: SqlAlchemyStore, is_async: bool):
    """Test that log_spans creates a trace if it doesn't exist."""
    # Create an experiment but no trace
    experiment_id = store.create_experiment("test_auto_trace_experiment")

    # Create a span without a pre-existing trace
    trace_id = "tr-auto-created-trace"
    readable_span = OTelReadableSpan(
        name="auto_trace_span",
        context=trace_api.SpanContext(
            trace_id=98765,
            span_id=555,
            is_remote=False,
            trace_flags=trace_api.TraceFlags(1),
        ),
        parent=None,
        attributes={
            "mlflow.traceRequestId": json.dumps(trace_id, cls=TraceJSONEncoder),
            "mlflow.experimentId": json.dumps(experiment_id, cls=TraceJSONEncoder),
        },
        start_time=5000000000,
        end_time=6000000000,
        resource=_OTelResource.get_empty(),
    )

    span = create_mlflow_span(readable_span, trace_id)

    # Log the span - should create the trace automatically
    if is_async:
        logged_spans = await store.log_spans_async(experiment_id, [span])
    else:
        logged_spans = store.log_spans(experiment_id, [span])

    assert len(logged_spans) == 1
    assert logged_spans[0] == span

    # Verify the trace was created
    with store.ManagedSessionMaker() as session:
        created_trace = (
            session.query(SqlTraceInfo).filter(SqlTraceInfo.request_id == trace_id).first()
        )

        assert created_trace is not None
        assert created_trace.experiment_id == int(experiment_id)
        assert created_trace.timestamp_ms == 5000000000 // 1_000_000
        assert created_trace.execution_time_ms == 1000000000 // 1_000_000
        # When root span status is UNSET (unexpected), we assume trace status is OK
        assert created_trace.status == "OK"


@pytest.mark.asyncio
@pytest.mark.parametrize("is_async", [False, True])
async def test_log_spans_empty_list(store: SqlAlchemyStore, is_async: bool):
    """Test logging an empty list of spans."""
    experiment_id = store.create_experiment("test_empty_experiment")

    if is_async:
        result = await store.log_spans_async(experiment_id, [])
    else:
        result = store.log_spans(experiment_id, [])
    assert result == []


@pytest.mark.asyncio
@pytest.mark.parametrize("is_async", [False, True])
async def test_log_spans_concurrent_trace_creation(store: SqlAlchemyStore, is_async: bool):
    """Test that concurrent trace creation is handled correctly."""
    # Create an experiment
    experiment_id = store.create_experiment("test_concurrent_trace")
    trace_id = "tr-concurrent-test"

    # Create a span
    readable_span = OTelReadableSpan(
        name="concurrent_span",
        context=trace_api.SpanContext(
            trace_id=12345,
            span_id=999,
            is_remote=False,
            trace_flags=trace_api.TraceFlags(1),
        ),
        parent=None,
        resource=_OTelResource.get_empty(),
        attributes={
            "mlflow.traceRequestId": json.dumps(trace_id, cls=TraceJSONEncoder),
        },
        start_time=1000000000,
        end_time=2000000000,
        status=trace_api.Status(trace_api.StatusCode.OK),
        events=[],
        links=[],
    )

    span = create_mlflow_span(readable_span, trace_id)

    # Simulate a race condition where flush() raises IntegrityError
    # This tests that the code properly handles concurrent trace creation
    original_flush = None
    call_count = 0

    def mock_flush(self):
        nonlocal call_count
        call_count += 1
        if call_count == 1:
            # First call to flush (for trace creation) raises IntegrityError
            raise IntegrityError("UNIQUE constraint failed", None, None)
        else:
            # Subsequent calls work normally
            return original_flush()

    with store.ManagedSessionMaker() as session:
        original_flush = session.flush
        with mock.patch.object(session, "flush", mock_flush):
            # This should handle the IntegrityError and still succeed
            if is_async:
                result = await store.log_spans_async(experiment_id, [span])
            else:
                result = store.log_spans(experiment_id, [span])

    # Verify the span was logged successfully despite the race condition
    assert len(result) == 1
    assert result[0] == span

    # Verify the trace and span exist in the database
    with store.ManagedSessionMaker() as session:
        trace = session.query(SqlTraceInfo).filter(SqlTraceInfo.request_id == trace_id).one()
        assert trace.experiment_id == int(experiment_id)

        saved_span = (
            session.query(SqlSpan)
            .filter(SqlSpan.trace_id == trace_id, SqlSpan.span_id == span.span_id)
            .one()
        )
        assert saved_span is not None


@pytest.mark.asyncio
@pytest.mark.parametrize("is_async", [False, True])
async def test_log_spans_updates_trace_time_range(store: SqlAlchemyStore, is_async: bool):
    """Test that log_spans updates trace time range when new spans extend it."""
    experiment_id = _create_experiments(store, "test_log_spans_updates_trace")
    trace_id = "tr-time-update-test-123"

    # Create first span from 1s to 2s
    span1 = create_mlflow_span(
        OTelReadableSpan(
            name="early_span",
            context=trace_api.SpanContext(
                trace_id=12345,
                span_id=111,
                is_remote=False,
                trace_flags=trace_api.TraceFlags(1),
            ),
            parent=None,
            attributes={"mlflow.traceRequestId": json.dumps(trace_id, cls=TraceJSONEncoder)},
            start_time=1_000_000_000,  # 1 second in nanoseconds
            end_time=2_000_000_000,  # 2 seconds
            resource=_OTelResource.get_empty(),
        ),
        trace_id,
    )

    # Log first span - creates trace with 1s start, 1s duration
    if is_async:
        await store.log_spans_async(experiment_id, [span1])
    else:
        store.log_spans(experiment_id, [span1])

    # Verify initial trace times
    with store.ManagedSessionMaker() as session:
        trace = session.query(SqlTraceInfo).filter(SqlTraceInfo.request_id == trace_id).one()
        assert trace.timestamp_ms == 1_000  # 1 second
        assert trace.execution_time_ms == 1_000  # 1 second duration

    # Create second span that starts earlier (0.5s) and ends later (3s)
    span2 = create_mlflow_span(
        OTelReadableSpan(
            name="extended_span",
            context=trace_api.SpanContext(
                trace_id=12345,
                span_id=222,
                is_remote=False,
                trace_flags=trace_api.TraceFlags(1),
            ),
            parent=None,
            attributes={"mlflow.traceRequestId": json.dumps(trace_id, cls=TraceJSONEncoder)},
            start_time=500_000_000,  # 0.5 seconds
            end_time=3_000_000_000,  # 3 seconds
            resource=_OTelResource.get_empty(),
        ),
        trace_id,
    )

    # Log second span - should update trace to 0.5s start, 2.5s duration
    if is_async:
        await store.log_spans_async(experiment_id, [span2])
    else:
        store.log_spans(experiment_id, [span2])

    # Verify trace times were updated
    with store.ManagedSessionMaker() as session:
        trace = session.query(SqlTraceInfo).filter(SqlTraceInfo.request_id == trace_id).one()
        assert trace.timestamp_ms == 500  # 0.5 seconds (earlier start)
        assert trace.execution_time_ms == 2_500  # 2.5 seconds duration (0.5s to 3s)

    # Create third span that only extends the end time (2.5s to 4s)
    span3 = create_mlflow_span(
        OTelReadableSpan(
            name="later_span",
            context=trace_api.SpanContext(
                trace_id=12345,
                span_id=333,
                is_remote=False,
                trace_flags=trace_api.TraceFlags(1),
            ),
            parent=None,
            attributes={"mlflow.traceRequestId": json.dumps(trace_id, cls=TraceJSONEncoder)},
            start_time=2_500_000_000,  # 2.5 seconds
            end_time=4_000_000_000,  # 4 seconds
            resource=_OTelResource.get_empty(),
        ),
        trace_id,
    )

    # Log third span - should only update end time
    if is_async:
        await store.log_spans_async(experiment_id, [span3])
    else:
        store.log_spans(experiment_id, [span3])

    # Verify trace times were updated again
    with store.ManagedSessionMaker() as session:
        trace = session.query(SqlTraceInfo).filter(SqlTraceInfo.request_id == trace_id).one()
        assert trace.timestamp_ms == 500  # Still 0.5 seconds (no earlier start)
        assert trace.execution_time_ms == 3_500  # 3.5 seconds duration (0.5s to 4s)


@pytest.mark.asyncio
@pytest.mark.parametrize("is_async", [False, True])
async def test_log_spans_no_end_time(store: SqlAlchemyStore, is_async: bool):
    """Test that log_spans with spans that have no end time results in None execution_time."""
    experiment_id = _create_experiments(store, "test_log_spans_no_end_time")
    trace_id = "tr-no-end-time-test-123"

    # Create span without end time (in-progress span)
    span1 = create_mlflow_span(
        OTelReadableSpan(
            name="in_progress_span",
            context=trace_api.SpanContext(
                trace_id=12345,
                span_id=111,
                is_remote=False,
                trace_flags=trace_api.TraceFlags(1),
            ),
            parent=None,
            attributes={"mlflow.traceRequestId": json.dumps(trace_id, cls=TraceJSONEncoder)},
            start_time=1_000_000_000,  # 1 second in nanoseconds
            end_time=None,  # No end time - span still in progress
            resource=_OTelResource.get_empty(),
        ),
        trace_id,
    )

    # Log span with no end time
    if is_async:
        await store.log_spans_async(experiment_id, [span1])
    else:
        store.log_spans(experiment_id, [span1])

    # Verify trace has timestamp but no execution_time
    with store.ManagedSessionMaker() as session:
        trace = session.query(SqlTraceInfo).filter(SqlTraceInfo.request_id == trace_id).one()
        assert trace.timestamp_ms == 1_000  # 1 second
        assert trace.execution_time_ms is None  # No execution time since span not ended

    # Add a second span that also has no end time
    span2 = create_mlflow_span(
        OTelReadableSpan(
            name="another_in_progress_span",
            context=trace_api.SpanContext(
                trace_id=12345,
                span_id=222,
                is_remote=False,
                trace_flags=trace_api.TraceFlags(1),
            ),
            parent=None,
            attributes={"mlflow.traceRequestId": json.dumps(trace_id, cls=TraceJSONEncoder)},
            start_time=500_000_000,  # 0.5 seconds - earlier start
            end_time=None,  # No end time
            resource=_OTelResource.get_empty(),
        ),
        trace_id,
    )

    # Log second span with no end time
    if is_async:
        await store.log_spans_async(experiment_id, [span2])
    else:
        store.log_spans(experiment_id, [span2])

    # Verify trace timestamp updated but execution_time still None
    with store.ManagedSessionMaker() as session:
        trace = session.query(SqlTraceInfo).filter(SqlTraceInfo.request_id == trace_id).one()
        assert trace.timestamp_ms == 500  # Updated to earlier time
        assert trace.execution_time_ms is None  # Still no execution time

    # Now add a span with an end time
    span3 = create_mlflow_span(
        OTelReadableSpan(
            name="completed_span",
            context=trace_api.SpanContext(
                trace_id=12345,
                span_id=333,
                is_remote=False,
                trace_flags=trace_api.TraceFlags(1),
            ),
            parent=None,
            attributes={"mlflow.traceRequestId": json.dumps(trace_id, cls=TraceJSONEncoder)},
            start_time=2_000_000_000,  # 2 seconds
            end_time=3_000_000_000,  # 3 seconds
            resource=_OTelResource.get_empty(),
        ),
        trace_id,
    )

    # Log span with end time
    if is_async:
        await store.log_spans_async(experiment_id, [span3])
    else:
        store.log_spans(experiment_id, [span3])

    # Verify trace now has execution_time
    with store.ManagedSessionMaker() as session:
        trace = session.query(SqlTraceInfo).filter(SqlTraceInfo.request_id == trace_id).one()
        assert trace.timestamp_ms == 500  # Still earliest start
        assert trace.execution_time_ms == 2_500  # 3s - 0.5s = 2.5s


def test_log_outputs(store: SqlAlchemyStore):
    exp_id = store.create_experiment(f"exp-{uuid.uuid4()}")
    run = store.create_run(
        experiment_id=exp_id, user_id="user", start_time=0, run_name="test", tags=[]
    )
    model = store.create_logged_model(experiment_id=exp_id)
    store.log_outputs(run.info.run_id, [LoggedModelOutput(model.model_id, 1)])
    run = store.get_run(run.info.run_id)
    assert run.outputs.model_outputs == [LoggedModelOutput(model.model_id, 1)]


def test_search_runs_returns_outputs(store: SqlAlchemyStore):
    exp_id = store.create_experiment(f"exp-{uuid.uuid4()}")

    run1 = store.create_run(
        experiment_id=exp_id, user_id="user", start_time=0, run_name="run_with_model", tags=[]
    )
    model1 = store.create_logged_model(experiment_id=exp_id)
    store.log_outputs(run1.info.run_id, [LoggedModelOutput(model1.model_id, 0)])

    run2 = store.create_run(
        experiment_id=exp_id, user_id="user", start_time=1, run_name="run_without_model", tags=[]
    )

    result = store.search_runs(
        experiment_ids=[exp_id],
        filter_string="",
        run_view_type=ViewType.ACTIVE_ONLY,
    )

    assert len(result) == 2

    run_with_model = next(r for r in result if r.info.run_id == run1.info.run_id)
    assert run_with_model.outputs is not None
    assert len(run_with_model.outputs.model_outputs) == 1
    assert run_with_model.outputs.model_outputs[0].model_id == model1.model_id
    assert run_with_model.outputs.model_outputs[0].step == 0

    run_without_model = next(r for r in result if r.info.run_id == run2.info.run_id)
    assert run_without_model.outputs is not None
    assert len(run_without_model.outputs.model_outputs) == 0


@pytest.mark.parametrize("tags_count", [0, 1, 2])
def test_get_run_inputs(store, tags_count):
    run = _run_factory(store)

    dataset = entities.Dataset(
        name="name1",
        digest="digest1",
        source_type="st1",
        source="source1",
        schema="schema1",
        profile="profile1",
    )

    tags = [entities.InputTag(key=f"foo{i}", value=f"bar{i}") for i in range(tags_count)]

    dataset_inputs = [entities.DatasetInput(dataset, tags)]

    store.log_inputs(run.info.run_id, dataset_inputs)

    with store.ManagedSessionMaker() as session:
        actual = store._get_run_inputs(session, [run.info.run_id])

    assert len(actual) == 1
    assert_dataset_inputs_equal(actual[0], dataset_inputs)


def test_get_run_inputs_run_order(store):
    exp_id = _create_experiments(store, "test_get_run_inputs_run_order")
    config = _get_run_configs(exp_id)

    run_with_one_input = _run_factory(store, config)
    run_with_no_inputs = _run_factory(store, config)
    run_with_two_inputs = _run_factory(store, config)

    dataset1 = entities.Dataset(
        name="name1",
        digest="digest1",
        source_type="st1",
        source="source1",
        schema="schema1",
        profile="profile1",
    )

    dataset2 = entities.Dataset(
        name="name2",
        digest="digest2",
        source_type="st2",
        source="source2",
        schema="schema2",
        profile="profile2",
    )

    tags_1 = [entities.InputTag(key="foo1", value="bar1")]

    tags_2 = [
        entities.InputTag(key="foo2", value="bar2"),
        entities.InputTag(key="foo3", value="bar3"),
    ]

    tags_3 = [
        entities.InputTag(key="foo4", value="bar4"),
        entities.InputTag(key="foo5", value="bar5"),
        entities.InputTag(key="foo6", value="bar6"),
    ]

    dataset_inputs_1 = [entities.DatasetInput(dataset1, tags_1)]
    dataset_inputs_2 = [
        entities.DatasetInput(dataset2, tags_2),
        entities.DatasetInput(dataset1, tags_3),
    ]

    store.log_inputs(run_with_one_input.info.run_id, dataset_inputs_1)
    store.log_inputs(run_with_two_inputs.info.run_id, dataset_inputs_2)

    expected = [dataset_inputs_1, [], dataset_inputs_2]

    runs = [run_with_one_input, run_with_no_inputs, run_with_two_inputs]
    run_uuids = [run.info.run_id for run in runs]

    with store.ManagedSessionMaker() as session:
        actual = store._get_run_inputs(session, run_uuids)

    assert len(expected) == len(actual)
    for expected_i, actual_i in zip(expected, actual):
        assert_dataset_inputs_equal(expected_i, actual_i)


def test_create_logged_model(store: SqlAlchemyStore):
    exp_id = store.create_experiment(f"exp-{uuid.uuid4()}")
    model = store.create_logged_model(experiment_id=exp_id)
    assert model.experiment_id == exp_id
    assert model.name is not None
    assert model.metrics is None
    assert model.tags == {}
    assert model.params == {}

    # name
    model = store.create_logged_model(experiment_id=exp_id, name="my_model")
    assert model.name == "my_model"

    # source_run_id
    run = store.create_run(
        experiment_id=exp_id, user_id="user", start_time=0, run_name="test", tags=[]
    )
    model = store.create_logged_model(experiment_id=exp_id, source_run_id=run.info.run_id)
    assert model.source_run_id == run.info.run_id

    # model_type
    model = store.create_logged_model(experiment_id=exp_id, model_type="my_model_type")
    assert model.model_type == "my_model_type"

    # tags
    model = store.create_logged_model(
        experiment_id=exp_id,
        name="my_model",
        tags=[LoggedModelTag("tag1", "apple")],
    )
    assert model.tags == {"tag1": "apple"}

    # params
    model = store.create_logged_model(
        experiment_id=exp_id,
        name="my_model",
        params=[LoggedModelParameter("param1", "apple")],
    )
    assert model.params == {"param1": "apple"}

    # Should not be able to create a logged model in a non-active experiment
    store.delete_experiment(exp_id)
    with pytest.raises(MlflowException, match="must be in the 'active' state"):
        store.create_logged_model(experiment_id=exp_id)


def test_log_logged_model_params(store: SqlAlchemyStore):
    exp_id = store.create_experiment(f"exp-{uuid.uuid4()}")
    model = store.create_logged_model(experiment_id=exp_id)
    assert not model.params
    store.log_logged_model_params(
        model_id=model.model_id, params=[LoggedModelParameter("param1", "apple")]
    )
    loaded_model = store.get_logged_model(model_id=model.model_id)
    assert loaded_model.params == {"param1": "apple"}


@pytest.mark.parametrize(
    "name",
    [
        "",
        "my/model",
        "my.model",
        "my:model",
        "my%model",
        "my'model",
        'my"model',
    ],
)
def test_create_logged_model_invalid_name(store: SqlAlchemyStore, name: str):
    exp_id = store.create_experiment(f"exp-{uuid.uuid4()}")
    with pytest.raises(MlflowException, match="Invalid model name"):
        store.create_logged_model(exp_id, name=name)


def test_get_logged_model(store: SqlAlchemyStore):
    exp_id = store.create_experiment(f"exp-{uuid.uuid4()}")
    model = store.create_logged_model(experiment_id=exp_id)
    fetched_model = store.get_logged_model(model.model_id)
    assert fetched_model.name == model.name
    assert fetched_model.model_id == model.model_id

    with pytest.raises(MlflowException, match="not found"):
        store.get_logged_model("does-not-exist")


def test_delete_logged_model(store: SqlAlchemyStore):
    exp_id = store.create_experiment(f"exp-{uuid.uuid4()}")
    run = store.create_run(exp_id, "user", 0, [], "test_run")
    model = store.create_logged_model(experiment_id=exp_id, source_run_id=run.info.run_id)
    metric = Metric(
        key="metric",
        value=0,
        timestamp=0,
        step=0,
        model_id=model.model_id,
        run_id=run.info.run_id,
    )
    store.log_metric(run.info.run_id, metric)
    store.delete_logged_model(model.model_id)
    with pytest.raises(MlflowException, match="not found"):
        store.get_logged_model(model.model_id)

    models = store.search_logged_models(experiment_ids=[exp_id])
    assert len(models) == 0


def test_finalize_logged_model(store: SqlAlchemyStore):
    exp_id = store.create_experiment(f"exp-{uuid.uuid4()}")
    model = store.create_logged_model(experiment_id=exp_id)
    store.finalize_logged_model(model.model_id, status=LoggedModelStatus.READY)
    assert store.get_logged_model(model.model_id).status == LoggedModelStatus.READY

    store.finalize_logged_model(model.model_id, status=LoggedModelStatus.FAILED)
    assert store.get_logged_model(model.model_id).status == LoggedModelStatus.FAILED

    with pytest.raises(MlflowException, match="not found"):
        store.finalize_logged_model("does-not-exist", status=LoggedModelStatus.READY)


def test_set_logged_model_tags(store: SqlAlchemyStore):
    exp_id = store.create_experiment(f"exp-{uuid.uuid4()}")
    model = store.create_logged_model(experiment_id=exp_id)
    store.set_logged_model_tags(model.model_id, [LoggedModelTag("tag1", "apple")])
    assert store.get_logged_model(model.model_id).tags == {"tag1": "apple"}

    # New tag
    store.set_logged_model_tags(model.model_id, [LoggedModelTag("tag2", "orange")])
    assert store.get_logged_model(model.model_id).tags == {"tag1": "apple", "tag2": "orange"}

    # Exieting tag
    store.set_logged_model_tags(model.model_id, [LoggedModelTag("tag2", "grape")])
    assert store.get_logged_model(model.model_id).tags == {"tag1": "apple", "tag2": "grape"}

    with pytest.raises(MlflowException, match="not found"):
        store.set_logged_model_tags("does-not-exist", [LoggedModelTag("tag1", "apple")])

    # Multiple tags
    store.set_logged_model_tags(
        model.model_id, [LoggedModelTag("tag3", "val3"), LoggedModelTag("tag4", "val4")]
    )
    assert store.get_logged_model(model.model_id).tags == {
        "tag1": "apple",
        "tag2": "grape",
        "tag3": "val3",
        "tag4": "val4",
    }


def test_delete_logged_model_tag(store: SqlAlchemyStore):
    exp_id = store.create_experiment(f"exp-{uuid.uuid4()}")
    model = store.create_logged_model(experiment_id=exp_id)
    store.set_logged_model_tags(model.model_id, [LoggedModelTag("tag1", "apple")])
    store.delete_logged_model_tag(model.model_id, "tag1")
    assert store.get_logged_model(model.model_id).tags == {}

    with pytest.raises(MlflowException, match="not found"):
        store.delete_logged_model_tag("does-not-exist", "tag1")

    with pytest.raises(MlflowException, match="No tag with key"):
        store.delete_logged_model_tag(model.model_id, "tag1")


def test_search_logged_models(store: SqlAlchemyStore):
    exp_id_1 = store.create_experiment(f"exp-{uuid.uuid4()}")

    model_1 = store.create_logged_model(experiment_id=exp_id_1)
    time.sleep(0.001)  # Ensure the next model has a different timestamp
    models = store.search_logged_models(experiment_ids=[exp_id_1])
    assert [m.name for m in models] == [model_1.name]

    model_2 = store.create_logged_model(experiment_id=exp_id_1)
    time.sleep(0.001)
    models = store.search_logged_models(experiment_ids=[exp_id_1])
    assert [m.name for m in models] == [model_2.name, model_1.name]

    exp_id_2 = store.create_experiment(f"exp-{uuid.uuid4()}")
    model_3 = store.create_logged_model(experiment_id=exp_id_2)
    models = store.search_logged_models(experiment_ids=[exp_id_2])
    assert [m.name for m in models] == [model_3.name]

    models = store.search_logged_models(experiment_ids=[exp_id_1, exp_id_2])
    assert [m.name for m in models] == [model_3.name, model_2.name, model_1.name]


def test_search_logged_models_filter_string(store: SqlAlchemyStore):
    exp_id_1 = store.create_experiment(f"exp-{uuid.uuid4()}")
    model_1 = store.create_logged_model(experiment_id=exp_id_1)
    time.sleep(0.001)  # Ensure the next model has a different timestamp
    models = store.search_logged_models(experiment_ids=[exp_id_1])

    # Search by string attribute
    models = store.search_logged_models(
        experiment_ids=[exp_id_1],
        filter_string=f"name = '{model_1.name}'",
    )
    assert [m.name for m in models] == [model_1.name]
    assert models.token is None

    models = store.search_logged_models(
        experiment_ids=[exp_id_1],
        filter_string=f"attributes.name = '{model_1.name}'",
    )
    assert [m.name for m in models] == [model_1.name]
    assert models.token is None

    models = store.search_logged_models(
        experiment_ids=[exp_id_1],
        filter_string=f"name LIKE '{model_1.name[:3]}%'",
    )
    assert [m.name for m in models] == [model_1.name]
    assert models.token is None

    for val in (
        # A single item without a comma
        f"('{model_1.name}')",
        # A single item with a comma
        f"('{model_1.name}',)",
        # Multiple items
        f"('{model_1.name}', 'foo')",
    ):
        # IN
        models = store.search_logged_models(
            experiment_ids=[exp_id_1],
            filter_string=f"name IN {val}",
        )
        assert [m.name for m in models] == [model_1.name]
        assert models.token is None
        # NOT IN
        models = store.search_logged_models(
            experiment_ids=[exp_id_1],
            filter_string=f"name NOT IN {val}",
        )
        assert [m.name for m in models] == []

    # Search by numeric attribute
    models = store.search_logged_models(
        experiment_ids=[exp_id_1],
        filter_string="creation_timestamp > 0",
    )
    assert [m.name for m in models] == [model_1.name]
    assert models.token is None
    models = store.search_logged_models(
        experiment_ids=[exp_id_1],
        filter_string="creation_timestamp = 0",
    )
    assert models == []
    assert models.token is None

    # Search by param
    model_2 = store.create_logged_model(
        experiment_id=exp_id_1, params=[LoggedModelParameter("param1", "val1")]
    )
    time.sleep(0.001)
    models = store.search_logged_models(
        experiment_ids=[exp_id_1],
        filter_string="params.param1 = 'val1'",
    )
    assert [m.name for m in models] == [model_2.name]
    assert models.token is None

    # Search by tag
    model_3 = store.create_logged_model(
        experiment_id=exp_id_1, tags=[LoggedModelTag("tag1", "val1")]
    )
    time.sleep(0.001)
    models = store.search_logged_models(
        experiment_ids=[exp_id_1],
        filter_string="tags.tag1 = 'val1'",
    )
    assert [m.name for m in models] == [model_3.name]
    assert models.token is None

    # Search by metric
    model_4 = store.create_logged_model(experiment_id=exp_id_1)
    run = store.create_run(
        experiment_id=exp_id_1, user_id="user", start_time=0, run_name="test", tags=[]
    )
    store.log_batch(
        run.info.run_id,
        metrics=[
            Metric(
                key="metric",
                value=1,
                timestamp=int(time.time() * 1000),
                step=0,
                model_id=model_4.model_id,
                dataset_name="dataset_name",
                dataset_digest="dataset_digest",
                run_id=run.info.run_id,
            )
        ],
        params=[],
        tags=[],
    )
    time.sleep(0.001)
    models = store.search_logged_models(
        experiment_ids=[exp_id_1],
        filter_string="metrics.metric = 1",
    )
    assert [m.name for m in models] == [model_4.name]
    assert models.token is None

    models = store.search_logged_models(
        experiment_ids=[exp_id_1],
        filter_string="metrics.metric > 0.5",
    )
    assert [m.name for m in models] == [model_4.name]
    assert models.token is None

    models = store.search_logged_models(
        experiment_ids=[exp_id_1],
        filter_string="metrics.metric < 3",
    )
    assert [m.name for m in models] == [model_4.name]
    assert models.token is None

    # Search by multiple entities
    model_5 = store.create_logged_model(
        experiment_id=exp_id_1,
        params=[LoggedModelParameter("param2", "val2")],
        tags=[LoggedModelTag("tag2", "val2")],
    )
    time.sleep(0.001)
    models = store.search_logged_models(
        experiment_ids=[exp_id_1],
        filter_string="params.param2 = 'val2' AND tags.tag2 = 'val2'",
    )
    assert [m.name for m in models] == [model_5.name]
    assert models.token is None

    # Search by tag with key containing whitespace
    model_6 = store.create_logged_model(
        experiment_id=exp_id_1, tags=[LoggedModelTag("tag 3", "val3")]
    )
    time.sleep(0.001)
    models = store.search_logged_models(
        experiment_ids=[exp_id_1],
        filter_string="tags.`tag 3` = 'val3'",
    )
    assert [m.name for m in models] == [model_6.name]
    assert models.token is None

    # Pagination with filter_string
    first_page = store.search_logged_models(
        experiment_ids=[exp_id_1], max_results=2, filter_string="creation_timestamp > 0"
    )
    assert [m.name for m in first_page] == [model_6.name, model_5.name]
    assert first_page.token is not None
    second_page = store.search_logged_models(
        experiment_ids=[exp_id_1],
        filter_string="creation_timestamp > 0",
        page_token=first_page.token,
    )
    assert [m.name for m in second_page] == [model_4.name, model_3.name, model_2.name, model_1.name]
    assert second_page.token is None


def test_search_logged_models_invalid_filter_string(store: SqlAlchemyStore):
    exp_id = store.create_experiment(f"exp-{uuid.uuid4()}")
    with pytest.raises(MlflowException, match="Invalid filter string"):
        store.search_logged_models(
            experiment_ids=[exp_id],
            filter_string="Foo",
        )

    with pytest.raises(MlflowException, match="Invalid filter string"):
        store.search_logged_models(
            experiment_ids=[exp_id],
            filter_string="name = 'foo' OR name = 'bar'",
        )

    with pytest.raises(MlflowException, match="Invalid entity type"):
        store.search_logged_models(
            experiment_ids=[exp_id],
            filter_string="foo.bar = 'a'",
        )

    with pytest.raises(MlflowException, match="Invalid comparison operator"):
        store.search_logged_models(
            experiment_ids=[exp_id],
            filter_string="name > 'foo'",
        )

    with pytest.raises(MlflowException, match="Invalid comparison operator"):
        store.search_logged_models(
            experiment_ids=[exp_id],
            filter_string="metrics.foo LIKE 0",
        )


def test_search_logged_models_order_by(store: SqlAlchemyStore):
    exp_id = store.create_experiment(f"exp-{uuid.uuid4()}")
    model_1 = store.create_logged_model(name="model_1", experiment_id=exp_id)
    time.sleep(0.001)  # Ensure the next model has a different timestamp
    model_2 = store.create_logged_model(name="model_2", experiment_id=exp_id)
    time.sleep(0.001)  # Ensure the next model has a different timestamp
    run = store.create_run(
        experiment_id=exp_id, user_id="user", start_time=0, run_name="test", tags=[]
    )

    store.log_batch(
        run.info.run_id,
        metrics=[
            Metric(
                key="metric",
                value=1,
                timestamp=int(time.time() * 1000),
                step=0,
                model_id=model_1.model_id,
                dataset_name="dataset_name",
                dataset_digest="dataset_digest",
                run_id=run.info.run_id,
            ),
            Metric(
                key="metric",
                value=1,
                timestamp=int(time.time() * 1000),
                step=0,
                model_id=model_1.model_id,
                dataset_name="dataset_name",
                dataset_digest="dataset_digest",
                run_id=run.info.run_id,
            ),
            Metric(
                key="metric_2",
                value=1,
                timestamp=int(time.time() * 1000),
                step=0,
                model_id=model_1.model_id,
                dataset_name="dataset_name",
                dataset_digest="dataset_digest",
                run_id=run.info.run_id,
            ),
        ],
        params=[],
        tags=[],
    )
    store.log_batch(
        run.info.run_id,
        metrics=[
            Metric(
                key="metric",
                value=2,
                timestamp=int(time.time() * 1000),
                step=0,
                model_id=model_2.model_id,
                dataset_name="dataset_name",
                dataset_digest="dataset_digest",
                run_id=run.info.run_id,
            )
        ],
        params=[],
        tags=[],
    )

    # Should be sorted by creation time in descending order by default
    models = store.search_logged_models(experiment_ids=[exp_id])
    assert [m.name for m in models] == [model_2.name, model_1.name]

    models = store.search_logged_models(
        experiment_ids=[exp_id],
        order_by=[{"field_name": "creation_timestamp", "ascending": True}],
    )
    assert [m.name for m in models] == [model_1.name, model_2.name]

    # Alias for creation_timestamp
    models = store.search_logged_models(
        experiment_ids=[exp_id],
        order_by=[{"field_name": "creation_time", "ascending": True}],
    )
    assert [m.name for m in models] == [model_1.name, model_2.name]

    # Sort by name
    models = store.search_logged_models(
        experiment_ids=[exp_id],
        order_by=[{"field_name": "name"}],
    )
    assert [m.name for m in models] == [model_1.name, model_2.name]

    # Sort by metric
    models = store.search_logged_models(
        experiment_ids=[exp_id],
        order_by=[{"field_name": "metrics.metric"}],
    )
    assert [m.name for m in models] == [model_1.name, model_2.name]

    # Sort by metric in descending order
    models = store.search_logged_models(
        experiment_ids=[exp_id],
        order_by=[{"field_name": "metrics.metric", "ascending": False}],
    )
    assert [m.name for m in models] == [model_2.name, model_1.name]

    # model 2 doesn't have metric_2, should be sorted last
    for ascending in (True, False):
        models = store.search_logged_models(
            experiment_ids=[exp_id],
            order_by=[{"field_name": "metrics.metric_2", "ascending": ascending}],
        )
        assert [m.name for m in models] == [model_1.name, model_2.name]


@dataclass
class DummyDataset:
    name: str
    digest: str


def test_search_logged_models_order_by_dataset(store: SqlAlchemyStore):
    exp_id = store.create_experiment(f"exp-{uuid.uuid4()}")
    model_1 = store.create_logged_model(experiment_id=exp_id)
    time.sleep(0.001)  # Ensure the next model has a different timestamp
    model_2 = store.create_logged_model(experiment_id=exp_id)
    time.sleep(0.001)  # Ensure the next model has a different timestamp
    run = store.create_run(
        experiment_id=exp_id, user_id="user", start_time=0, run_name="test", tags=[]
    )
    dataset_1 = DummyDataset("dataset1", "digest1")
    dataset_2 = DummyDataset("dataset2", "digest2")

    # For dataset_1, model_1 has a higher accuracy
    # For dataset_2, model_2 has a higher accuracy
    store.log_batch(
        run.info.run_id,
        metrics=[
            Metric(
                key="accuracy",
                value=0.9,
                timestamp=1,
                step=0,
                model_id=model_1.model_id,
                dataset_name=dataset_1.name,
                dataset_digest=dataset_1.digest,
                run_id=run.info.run_id,
            ),
            Metric(
                key="accuracy",
                value=0.8,
                timestamp=2,
                step=0,
                model_id=model_1.model_id,
                dataset_name=dataset_2.name,
                dataset_digest=dataset_2.digest,
                run_id=run.info.run_id,
            ),
        ],
        params=[],
        tags=[],
    )
    store.log_batch(
        run.info.run_id,
        metrics=[
            Metric(
                key="accuracy",
                value=0.8,
                timestamp=3,
                step=0,
                model_id=model_2.model_id,
                dataset_name=dataset_1.name,
                dataset_digest=dataset_1.digest,
                run_id=run.info.run_id,
            ),
            Metric(
                key="accuracy",
                value=0.9,
                timestamp=4,
                step=0,
                model_id=model_2.model_id,
                dataset_name=dataset_2.name,
                dataset_digest=dataset_2.digest,
                run_id=run.info.run_id,
            ),
        ],
        params=[],
        tags=[],
    )

    # Sorted by accuracy for dataset_1
    models = store.search_logged_models(
        experiment_ids=[exp_id],
        order_by=[
            {
                "field_name": "metrics.accuracy",
                "dataset_name": dataset_1.name,
                "dataset_digest": dataset_1.digest,
            }
        ],
    )
    assert [m.name for m in models] == [model_2.name, model_1.name]

    # Sorted by accuracy for dataset_2
    models = store.search_logged_models(
        experiment_ids=[exp_id],
        order_by=[
            {
                "field_name": "metrics.accuracy",
                "dataset_name": dataset_2.name,
                "dataset_digest": dataset_2.digest,
            }
        ],
    )
    assert [m.name for m in models] == [model_1.name, model_2.name]

    # Sort by accuracy with only name
    models = store.search_logged_models(
        experiment_ids=[exp_id],
        order_by=[
            {
                "field_name": "metrics.accuracy",
                "dataset_name": dataset_1.name,
            }
        ],
    )
    assert [m.name for m in models] == [model_2.name, model_1.name]

    # Sort by accuracy with only digest
    models = store.search_logged_models(
        experiment_ids=[exp_id],
        order_by=[
            {
                "field_name": "metrics.accuracy",
                "dataset_digest": dataset_1.digest,
            }
        ],
    )
    assert [m.name for m in models] == [model_2.name, model_1.name]


def test_search_logged_models_pagination(store: SqlAlchemyStore):
    exp_id_1 = store.create_experiment(f"exp-{uuid.uuid4()}")

    model_1 = store.create_logged_model(experiment_id=exp_id_1)
    time.sleep(0.001)  # Ensure the next model has a different timestamp
    model_2 = store.create_logged_model(experiment_id=exp_id_1)

    page = store.search_logged_models(experiment_ids=[exp_id_1], max_results=3)
    assert [m.name for m in page] == [model_2.name, model_1.name]
    assert page.token is None

    page_1 = store.search_logged_models(experiment_ids=[exp_id_1], max_results=1)
    assert [m.name for m in page_1] == [model_2.name]
    assert page_1.token is not None

    page_2 = store.search_logged_models(
        experiment_ids=[exp_id_1], max_results=1, page_token=page_1.token
    )
    assert [m.name for m in page_2] == [model_1.name]
    assert page_2.token is None

    page_2 = store.search_logged_models(
        experiment_ids=[exp_id_1], max_results=100, page_token=page_1.token
    )
    assert [m.name for m in page_2] == [model_1.name]
    assert page_2.token is None

    # Search params must match the page token
    exp_id_2 = store.create_experiment(f"exp-{uuid.uuid4()}")
    with pytest.raises(MlflowException, match="Experiment IDs in the page token do not match"):
        store.search_logged_models(experiment_ids=[exp_id_2], page_token=page_1.token)

    with pytest.raises(MlflowException, match="Order by in the page token does not match"):
        store.search_logged_models(
            experiment_ids=[exp_id_1],
            order_by=[{"field_name": "creation_time"}],
            page_token=page_1.token,
        )

    with pytest.raises(MlflowException, match="Filter string in the page token does not match"):
        store.search_logged_models(
            experiment_ids=[exp_id_1],
            filter_string=f"name = '{model_1.name}'",
            page_token=page_1.token,
        )


def test_search_logged_models_datasets_filter(store):
    exp_id = store.create_experiment(f"exp-{uuid.uuid4()}")
    run_id = store.create_run(exp_id, "user", 0, [], "test_run").info.run_id
    model1 = store.create_logged_model(exp_id, source_run_id=run_id)
    model2 = store.create_logged_model(exp_id, source_run_id=run_id)
    model3 = store.create_logged_model(exp_id, source_run_id=run_id)
    store.log_batch(
        run_id,
        metrics=[
            Metric(
                key="metric1",
                value=0.1,
                timestamp=0,
                step=0,
                model_id=model1.model_id,
                dataset_name="dataset1",
                dataset_digest="digest1",
            ),
            Metric(
                key="metric1",
                value=0.2,
                timestamp=0,
                step=0,
                model_id=model2.model_id,
                dataset_name="dataset1",
                dataset_digest="digest2",
            ),
            Metric(key="metric2", value=0.1, timestamp=0, step=0, model_id=model3.model_id),
        ],
        params=[],
        tags=[],
    )

    # Restrict results to models with metrics on dataset1
    models = store.search_logged_models(
        experiment_ids=[exp_id],
        filter_string="metrics.metric1 >= 0.1",
        datasets=[{"dataset_name": "dataset1"}],
    )
    assert {m.name for m in models} == {model1.name, model2.name}
    # Restrict results to models with metrics on dataset1 and digest1
    models = store.search_logged_models(
        experiment_ids=[exp_id],
        filter_string="metrics.metric1 >= 0.1",
        datasets=[{"dataset_name": "dataset1", "dataset_digest": "digest1"}],
    )
    assert {m.name for m in models} == {model1.name}
    # No filter string, match models with any metrics on the dataset
    models = store.search_logged_models(
        experiment_ids=[exp_id], datasets=[{"dataset_name": "dataset1"}]
    )
    assert {m.name for m in models} == {model1.name, model2.name}


def test_log_batch_logged_model(store: SqlAlchemyStore):
    exp_id = store.create_experiment(f"exp-{uuid.uuid4()}")
    run = store.create_run(
        experiment_id=exp_id, user_id="user", start_time=0, run_name="test", tags=[]
    )
    model = store.create_logged_model(experiment_id=exp_id)
    metric = Metric(
        key="metric1",
        value=1,
        timestamp=int(time.time() * 1000),
        step=3,
        model_id=model.model_id,
        dataset_name="dataset_name",
        dataset_digest="dataset_digest",
        run_id=run.info.run_id,
    )
    store.log_batch(run.info.run_id, metrics=[metric], params=[], tags=[])
    model = store.get_logged_model(model.model_id)
    assert model.metrics == [metric]

    # Log the same metric, should not throw
    store.log_batch(run.info.run_id, metrics=[metric], params=[], tags=[])
    assert model.metrics == [metric]

    # Log an empty batch, should not throw
    store.log_batch(run.info.run_id, metrics=[], params=[], tags=[])
    assert model.metrics == [metric]

    another_metric = Metric(
        key="metric2",
        value=2,
        timestamp=int(time.time() * 1000),
        step=4,
        model_id=model.model_id,
        dataset_name="dataset_name",
        dataset_digest="dataset_digest",
        run_id=run.info.run_id,
    )
    store.log_batch(run.info.run_id, metrics=[another_metric], params=[], tags=[])
    model = store.get_logged_model(model.model_id)
    actual_metrics = sorted(model.metrics, key=lambda m: m.key)
    expected_metrics = sorted([metric, another_metric], key=lambda m: m.key)
    assert actual_metrics == expected_metrics

    # Log multiple metrics
    metrics = [
        Metric(
            key=f"metric{i + 3}",
            value=3,
            timestamp=int(time.time() * 1000),
            step=5,
            model_id=model.model_id,
            dataset_name="dataset_name",
            dataset_digest="dataset_digest",
            run_id=run.info.run_id,
        )
        for i in range(3)
    ]

    store.log_batch(run.info.run_id, metrics=metrics, params=[], tags=[])
    model = store.get_logged_model(model.model_id)
    actual_metrics = sorted(model.metrics, key=lambda m: m.key)
    expected_metrics = sorted([metric, another_metric, *metrics], key=lambda m: m.key)
    assert actual_metrics == expected_metrics


def test_create_and_get_assessment(store_and_trace_info):
    store, trace_info = store_and_trace_info

    feedback = Feedback(
        trace_id=trace_info.request_id,
        name="correctness",
        value=True,
        rationale="The response is correct and well-formatted",
        source=AssessmentSource(
            source_type=AssessmentSourceType.HUMAN, source_id="evaluator@company.com"
        ),
        metadata={"project": "test-project", "version": "1.0"},
        span_id="span-123",
    )

    created_feedback = store.create_assessment(feedback)
    assert created_feedback.assessment_id is not None
    assert created_feedback.assessment_id.startswith("a-")
    assert created_feedback.trace_id == trace_info.request_id
    assert created_feedback.create_time_ms is not None
    assert created_feedback.name == "correctness"
    assert created_feedback.value is True
    assert created_feedback.rationale == "The response is correct and well-formatted"
    assert created_feedback.metadata == {"project": "test-project", "version": "1.0"}
    assert created_feedback.span_id == "span-123"
    assert created_feedback.valid

    expectation = Expectation(
        trace_id=trace_info.request_id,
        name="expected_response",
        value="The capital of France is Paris.",
        source=AssessmentSource(
            source_type=AssessmentSourceType.HUMAN, source_id="annotator@company.com"
        ),
        metadata={"context": "geography-qa", "difficulty": "easy"},
        span_id="span-456",
    )

    created_expectation = store.create_assessment(expectation)
    assert created_expectation.assessment_id != created_feedback.assessment_id
    assert created_expectation.trace_id == trace_info.request_id
    assert created_expectation.value == "The capital of France is Paris."
    assert created_expectation.metadata == {"context": "geography-qa", "difficulty": "easy"}
    assert created_expectation.span_id == "span-456"
    assert created_expectation.valid

    retrieved_feedback = store.get_assessment(trace_info.request_id, created_feedback.assessment_id)
    assert retrieved_feedback.name == "correctness"
    assert retrieved_feedback.value is True
    assert retrieved_feedback.rationale == "The response is correct and well-formatted"
    assert retrieved_feedback.metadata == {"project": "test-project", "version": "1.0"}
    assert retrieved_feedback.span_id == "span-123"
    assert retrieved_feedback.trace_id == trace_info.request_id
    assert retrieved_feedback.valid

    retrieved_expectation = store.get_assessment(
        trace_info.request_id, created_expectation.assessment_id
    )
    assert retrieved_expectation.value == "The capital of France is Paris."
    assert retrieved_expectation.metadata == {"context": "geography-qa", "difficulty": "easy"}
    assert retrieved_expectation.span_id == "span-456"
    assert retrieved_expectation.trace_id == trace_info.request_id
    assert retrieved_expectation.valid


def test_get_assessment_errors(store_and_trace_info):
    store, trace_info = store_and_trace_info

    with pytest.raises(MlflowException, match=r"Trace with request_id 'fake_trace' not found"):
        store.get_assessment("fake_trace", "fake_assessment")

    with pytest.raises(
        MlflowException,
        match=r"Assessment with ID 'fake_assessment' not found for trace",
    ):
        store.get_assessment(trace_info.request_id, "fake_assessment")


def test_update_assessment_feedback(store_and_trace_info):
    store, trace_info = store_and_trace_info

    original_feedback = Feedback(
        trace_id=trace_info.request_id,
        name="correctness",
        value=True,
        rationale="Original rationale",
        source=AssessmentSource(
            source_type=AssessmentSourceType.HUMAN, source_id="evaluator@company.com"
        ),
        metadata={"project": "test-project", "version": "1.0"},
        span_id="span-123",
    )

    created_feedback = store.create_assessment(original_feedback)
    original_id = created_feedback.assessment_id

    updated_feedback = store.update_assessment(
        trace_id=trace_info.request_id,
        assessment_id=original_id,
        name="correctness_updated",
        feedback=FeedbackValue(value=False),
        rationale="Updated rationale",
        metadata={"project": "test-project", "version": "2.0", "new_field": "added"},
    )

    assert updated_feedback.assessment_id == original_id
    assert updated_feedback.name == "correctness_updated"
    assert updated_feedback.value is False
    assert updated_feedback.rationale == "Updated rationale"
    assert updated_feedback.metadata == {
        "project": "test-project",
        "version": "2.0",
        "new_field": "added",
    }
    assert updated_feedback.span_id == "span-123"
    assert updated_feedback.source.source_id == "evaluator@company.com"
    assert updated_feedback.valid is True

    retrieved = store.get_assessment(trace_info.request_id, original_id)
    assert retrieved.value is False
    assert retrieved.name == "correctness_updated"
    assert retrieved.rationale == "Updated rationale"


def test_update_assessment_expectation(store_and_trace_info):
    store, trace_info = store_and_trace_info

    original_expectation = Expectation(
        trace_id=trace_info.request_id,
        name="expected_response",
        value="The capital of France is Paris.",
        source=AssessmentSource(
            source_type=AssessmentSourceType.HUMAN, source_id="annotator@company.com"
        ),
        metadata={"context": "geography-qa"},
        span_id="span-456",
    )

    created_expectation = store.create_assessment(original_expectation)
    original_id = created_expectation.assessment_id

    updated_expectation = store.update_assessment(
        trace_id=trace_info.request_id,
        assessment_id=original_id,
        expectation=ExpectationValue(value="The capital and largest city of France is Paris."),
        metadata={"context": "geography-qa", "updated": "true"},
    )

    assert updated_expectation.assessment_id == original_id
    assert updated_expectation.name == "expected_response"
    assert updated_expectation.value == "The capital and largest city of France is Paris."
    assert updated_expectation.metadata == {"context": "geography-qa", "updated": "true"}
    assert updated_expectation.span_id == "span-456"
    assert updated_expectation.source.source_id == "annotator@company.com"


def test_update_assessment_partial_fields(store_and_trace_info):
    store, trace_info = store_and_trace_info

    original_feedback = Feedback(
        trace_id=trace_info.request_id,
        name="quality",
        value=5,
        rationale="Original rationale",
        source=AssessmentSource(source_type=AssessmentSourceType.CODE),
        metadata={"scorer": "automated"},
    )

    created_feedback = store.create_assessment(original_feedback)
    original_id = created_feedback.assessment_id

    updated_feedback = store.update_assessment(
        trace_id=trace_info.request_id,
        assessment_id=original_id,
        rationale="Updated rationale only",
    )

    assert updated_feedback.assessment_id == original_id
    assert updated_feedback.name == "quality"
    assert updated_feedback.value == 5
    assert updated_feedback.rationale == "Updated rationale only"
    assert updated_feedback.metadata == {"scorer": "automated"}


def test_update_assessment_type_validation(store_and_trace_info):
    store, trace_info = store_and_trace_info

    feedback = Feedback(
        trace_id=trace_info.request_id,
        name="test_feedback",
        value="original",
        source=AssessmentSource(source_type=AssessmentSourceType.CODE),
    )
    created_feedback = store.create_assessment(feedback)

    with pytest.raises(
        MlflowException, match=r"Cannot update expectation value on a Feedback assessment"
    ):
        store.update_assessment(
            trace_id=trace_info.request_id,
            assessment_id=created_feedback.assessment_id,
            expectation=ExpectationValue(value="This should fail"),
        )

    expectation = Expectation(
        trace_id=trace_info.request_id,
        name="test_expectation",
        value="original_expected",
        source=AssessmentSource(source_type=AssessmentSourceType.HUMAN),
    )
    created_expectation = store.create_assessment(expectation)

    with pytest.raises(
        MlflowException, match=r"Cannot update feedback value on an Expectation assessment"
    ):
        store.update_assessment(
            trace_id=trace_info.request_id,
            assessment_id=created_expectation.assessment_id,
            feedback=FeedbackValue(value="This should fail"),
        )


def test_update_assessment_errors(store_and_trace_info):
    store, trace_info = store_and_trace_info

    with pytest.raises(MlflowException, match=r"Trace with request_id 'fake_trace' not found"):
        store.update_assessment(
            trace_id="fake_trace", assessment_id="fake_assessment", rationale="This should fail"
        )

    with pytest.raises(
        MlflowException,
        match=r"Assessment with ID 'fake_assessment' not found for trace",
    ):
        store.update_assessment(
            trace_id=trace_info.request_id,
            assessment_id="fake_assessment",
            rationale="This should fail",
        )


def test_update_assessment_metadata_merging(store_and_trace_info):
    store, trace_info = store_and_trace_info

    original = Feedback(
        trace_id=trace_info.request_id,
        name="test",
        value="original",
        source=AssessmentSource(source_type=AssessmentSourceType.CODE),
        metadata={"keep": "this", "override": "old_value", "remove_me": "will_stay"},
    )

    created = store.create_assessment(original)

    updated = store.update_assessment(
        trace_id=trace_info.request_id,
        assessment_id=created.assessment_id,
        metadata={"override": "new_value", "new_key": "new_value"},
    )

    expected_metadata = {
        "keep": "this",
        "override": "new_value",
        "remove_me": "will_stay",
        "new_key": "new_value",
    }
    assert updated.metadata == expected_metadata


def test_update_assessment_timestamps(store_and_trace_info):
    store, trace_info = store_and_trace_info

    original = Feedback(
        trace_id=trace_info.request_id,
        name="test",
        value="original",
        source=AssessmentSource(source_type=AssessmentSourceType.CODE),
    )

    created = store.create_assessment(original)
    original_create_time = created.create_time_ms
    original_update_time = created.last_update_time_ms

    time.sleep(0.001)

    updated = store.update_assessment(
        trace_id=trace_info.request_id,
        assessment_id=created.assessment_id,
        name="updated_name",
    )

    assert updated.create_time_ms == original_create_time
    assert updated.last_update_time_ms > original_update_time


def test_create_assessment_with_overrides(store_and_trace_info):
    store, trace_info = store_and_trace_info

    original_feedback = Feedback(
        trace_id=trace_info.request_id,
        name="quality",
        value="poor",
        source=AssessmentSource(source_type=AssessmentSourceType.LLM_JUDGE),
    )

    created_original = store.create_assessment(original_feedback)

    override_feedback = Feedback(
        trace_id=trace_info.request_id,
        name="quality",
        value="excellent",
        source=AssessmentSource(source_type=AssessmentSourceType.HUMAN),
        overrides=created_original.assessment_id,
    )

    created_override = store.create_assessment(override_feedback)

    assert created_override.overrides == created_original.assessment_id
    assert created_override.value == "excellent"
    assert created_override.valid is True

    retrieved_original = store.get_assessment(trace_info.request_id, created_original.assessment_id)
    assert retrieved_original.valid is False
    assert retrieved_original.value == "poor"


def test_create_assessment_override_nonexistent(store_and_trace_info):
    store, trace_info = store_and_trace_info

    override_feedback = Feedback(
        trace_id=trace_info.request_id,
        name="quality",
        value="excellent",
        source=AssessmentSource(source_type=AssessmentSourceType.HUMAN),
        overrides="nonexistent-assessment-id",
    )

    with pytest.raises(
        MlflowException, match=r"Assessment with ID 'nonexistent-assessment-id' not found"
    ):
        store.create_assessment(override_feedback)


def test_delete_assessment_idempotent(store_and_trace_info):
    store, trace_info = store_and_trace_info

    feedback = Feedback(
        trace_id=trace_info.request_id,
        name="test",
        value="test_value",
        source=AssessmentSource(source_type=AssessmentSourceType.CODE),
    )

    created_feedback = store.create_assessment(feedback)

    retrieved = store.get_assessment(trace_info.request_id, created_feedback.assessment_id)
    assert retrieved.assessment_id == created_feedback.assessment_id

    store.delete_assessment(trace_info.request_id, created_feedback.assessment_id)

    with pytest.raises(
        MlflowException,
        match=rf"Assessment with ID '{created_feedback.assessment_id}' not found for trace",
    ):
        store.get_assessment(trace_info.request_id, created_feedback.assessment_id)

    store.delete_assessment(trace_info.request_id, created_feedback.assessment_id)
    store.delete_assessment(trace_info.request_id, "fake_assessment_id")


def test_delete_assessment_override_behavior(store_and_trace_info):
    store, trace_info = store_and_trace_info

    original = store.create_assessment(
        Feedback(
            trace_id=trace_info.request_id,
            name="original",
            value="original_value",
            source=AssessmentSource(source_type=AssessmentSourceType.CODE),
        ),
    )

    override = store.create_assessment(
        Feedback(
            trace_id=trace_info.request_id,
            name="override",
            value="override_value",
            source=AssessmentSource(source_type=AssessmentSourceType.HUMAN),
            overrides=original.assessment_id,
        ),
    )

    assert store.get_assessment(trace_info.request_id, original.assessment_id).valid is False
    assert store.get_assessment(trace_info.request_id, override.assessment_id).valid is True

    store.delete_assessment(trace_info.request_id, override.assessment_id)

    with pytest.raises(MlflowException, match="not found"):
        store.get_assessment(trace_info.request_id, override.assessment_id)
    assert store.get_assessment(trace_info.request_id, original.assessment_id).valid is True


def test_assessment_with_run_id(store_and_trace_info):
    store, trace_info = store_and_trace_info

    run = store.create_run(
        experiment_id=trace_info.experiment_id,
        user_id="test_user",
        start_time=get_current_time_millis(),
        tags=[],
        run_name="test_run",
    )

    feedback = Feedback(
        trace_id=trace_info.request_id,
        name="run_feedback",
        value="excellent",
        source=AssessmentSource(source_type=AssessmentSourceType.CODE),
    )
    feedback.run_id = run.info.run_id

    created_feedback = store.create_assessment(feedback)
    assert created_feedback.run_id == run.info.run_id

    retrieved_feedback = store.get_assessment(trace_info.request_id, created_feedback.assessment_id)
    assert retrieved_feedback.run_id == run.info.run_id


def test_assessment_with_error(store_and_trace_info):
    store, trace_info = store_and_trace_info

    try:
        raise ValueError("Test error message")
    except ValueError as test_error:
        feedback = Feedback(
            trace_id=trace_info.request_id,
            name="error_feedback",
            value=None,
            error=test_error,
            source=AssessmentSource(source_type=AssessmentSourceType.CODE),
        )

    created_feedback = store.create_assessment(feedback)
    assert created_feedback.error.error_message == "Test error message"
    assert created_feedback.error.error_code == "ValueError"
    assert created_feedback.error.stack_trace is not None
    assert "ValueError: Test error message" in created_feedback.error.stack_trace
    assert "test_assessment_with_error" in created_feedback.error.stack_trace

    retrieved_feedback = store.get_assessment(trace_info.request_id, created_feedback.assessment_id)
    assert retrieved_feedback.error.error_message == "Test error message"
    assert retrieved_feedback.error.error_code == "ValueError"
    assert retrieved_feedback.error.stack_trace is not None
    assert "ValueError: Test error message" in retrieved_feedback.error.stack_trace
    assert created_feedback.error.stack_trace == retrieved_feedback.error.stack_trace


def test_dataset_crud_operations(store):
    with mock.patch("mlflow.tracking._tracking_service.utils._get_store", return_value=store):
        experiment_ids = _create_experiments(store, ["test_exp_1", "test_exp_2"])
        created_dataset = store.create_dataset(
            name="test_eval_dataset",
            tags={
                "purpose": "testing",
                "environment": "test",
                mlflow_tags.MLFLOW_USER: "test_user",
            },
            experiment_ids=experiment_ids,
        )

        assert created_dataset.dataset_id is not None
        assert created_dataset.dataset_id.startswith("d-")
        assert created_dataset.name == "test_eval_dataset"
        assert created_dataset.tags == {
            "purpose": "testing",
            "environment": "test",
            mlflow_tags.MLFLOW_USER: "test_user",
        }
        assert created_dataset.created_time > 0
        assert created_dataset.last_update_time > 0
        assert created_dataset.created_time == created_dataset.last_update_time
        assert created_dataset.schema is None  # Schema is computed when data is added
        assert created_dataset.profile is None  # Profile is computed when data is added
        assert created_dataset.created_by == "test_user"  # Extracted from mlflow.user tag

        retrieved_dataset = store.get_dataset(dataset_id=created_dataset.dataset_id)
        assert retrieved_dataset.dataset_id == created_dataset.dataset_id
        assert retrieved_dataset.name == created_dataset.name
        assert retrieved_dataset.tags == created_dataset.tags
        assert retrieved_dataset._experiment_ids is None
        assert retrieved_dataset.experiment_ids == experiment_ids
        assert not retrieved_dataset.has_records()

        with pytest.raises(
            MlflowException, match="Evaluation dataset with id 'd-nonexistent' not found"
        ):
            store.get_dataset(dataset_id="d-nonexistent")

        store.delete_dataset(created_dataset.dataset_id)
        with pytest.raises(MlflowException, match="not found"):
            store.get_dataset(dataset_id=created_dataset.dataset_id)

        # Verify idempotentcy
        store.delete_dataset("d-nonexistent")


def test_dataset_records_pagination(store):
    exp_id = _create_experiments(store, ["pagination_test_exp"])[0]

    dataset = store.create_dataset(
        name="pagination_test_dataset", experiment_ids=[exp_id], tags={"test": "pagination"}
    )

    records = []
    for i in range(25):
        records.append(
            {
                "inputs": {"id": i, "question": f"Question {i}"},
                "expectations": {"answer": f"Answer {i}"},
                "tags": {"index": str(i)},
            }
        )

    store.upsert_dataset_records(dataset.dataset_id, records)

    page1, next_token1 = store._load_dataset_records(dataset.dataset_id, max_results=10)
    assert len(page1) == 10
    assert next_token1 is not None  # Token should exist for more pages

    # Collect all IDs from page1
    page1_ids = {r.inputs["id"] for r in page1}
    assert len(page1_ids) == 10  # All IDs should be unique

    page2, next_token2 = store._load_dataset_records(
        dataset.dataset_id, max_results=10, page_token=next_token1
    )
    assert len(page2) == 10
    assert next_token2 is not None  # Token should exist for more pages

    # Collect all IDs from page2
    page2_ids = {r.inputs["id"] for r in page2}
    assert len(page2_ids) == 10  # All IDs should be unique
    assert page1_ids.isdisjoint(page2_ids)  # No overlap between pages

    page3, next_token3 = store._load_dataset_records(
        dataset.dataset_id, max_results=10, page_token=next_token2
    )
    assert len(page3) == 5
    assert next_token3 is None  # No more pages

    # Collect all IDs from page3
    page3_ids = {r.inputs["id"] for r in page3}
    assert len(page3_ids) == 5  # All IDs should be unique
    assert page1_ids.isdisjoint(page3_ids)  # No overlap
    assert page2_ids.isdisjoint(page3_ids)  # No overlap

    # Verify we got all 25 records across all pages
    all_ids = page1_ids | page2_ids | page3_ids
    assert all_ids == set(range(25))

    all_records, no_token = store._load_dataset_records(dataset.dataset_id, max_results=None)
    assert len(all_records) == 25
    assert no_token is None

    # Verify we have all expected records (order doesn't matter)
    all_record_ids = {r.inputs["id"] for r in all_records}
    assert all_record_ids == set(range(25))


def test_dataset_search_comprehensive(store):
    test_prefix = "test_search_"
    exp_ids = _create_experiments(store, [f"{test_prefix}exp_{i}" for i in range(1, 4)])

    datasets = []
    for i in range(10):
        name = f"{test_prefix}dataset_{i:02d}"
        tags = {"priority": "high" if i % 2 == 0 else "low", "mlflow.user": f"user_{i % 3}"}

        if i < 3:
            created = store.create_dataset(
                name=name,
                experiment_ids=[exp_ids[0]],
                tags=tags,
            )
        elif i < 6:
            created = store.create_dataset(
                name=name,
                experiment_ids=[exp_ids[1], exp_ids[2]],
                tags=tags,
            )
        elif i < 8:
            created = store.create_dataset(
                name=name,
                experiment_ids=[exp_ids[2]],
                tags=tags,
            )
        else:
            created = store.create_dataset(
                name=name,
                experiment_ids=[],
                tags=tags,
            )
        datasets.append(created)
        time.sleep(0.001)

    results = store.search_datasets(experiment_ids=[exp_ids[0]])
    assert len([d for d in results if d.name.startswith(test_prefix)]) == 3

    results = store.search_datasets(experiment_ids=[exp_ids[1], exp_ids[2]])
    test_results = [d for d in results if d.name.startswith(test_prefix)]
    assert len(test_results) == 5

    results = store.search_datasets(order_by=["name"])
    test_results = [d for d in results if d.name.startswith(test_prefix)]
    names = [d.name for d in test_results]
    assert names == sorted(names)

    results = store.search_datasets(order_by=["name DESC"])
    test_results = [d for d in results if d.name.startswith(test_prefix)]
    names = [d.name for d in test_results]
    assert names == sorted(names, reverse=True)

    page1 = store.search_datasets(max_results=3)
    assert len(page1) == 3
    assert page1.token is not None

    page2 = store.search_datasets(max_results=3, page_token=page1.token)
    assert len(page2) == 3
    assert all(d1.dataset_id != d2.dataset_id for d1 in page1 for d2 in page2)

    results = store.search_datasets(experiment_ids=None)
    test_results = [d for d in results if d.name.startswith(test_prefix)]
    assert len(test_results) == 10

    results = store.search_datasets(filter_string=f"name LIKE '%{test_prefix}dataset_0%'")
    assert len(results) == 10
    assert all("dataset_0" in d.name for d in results)

    results = store.search_datasets(filter_string=f"name = '{test_prefix}dataset_05'")
    assert len(results) == 1
    assert results[0].name == f"{test_prefix}dataset_05"

    results = store.search_datasets(filter_string="tags.priority = 'high'")
    test_results = [d for d in results if d.name.startswith(test_prefix)]
    assert len(test_results) == 5
    assert all(d.tags.get("priority") == "high" for d in test_results)

    results = store.search_datasets(filter_string="tags.priority != 'high'")
    test_results = [d for d in results if d.name.startswith(test_prefix)]
    assert len(test_results) == 5
    assert all(d.tags.get("priority") == "low" for d in test_results)

    results = store.search_datasets(
        filter_string=f"name LIKE '%{test_prefix}%' AND tags.priority = 'low'"
    )
    assert len(results) == 5
    assert all(d.tags.get("priority") == "low" and test_prefix in d.name for d in results)

    mid_dataset = datasets[5]
    results = store.search_datasets(filter_string=f"created_time > {mid_dataset.created_time}")
    test_results = [d for d in results if d.name.startswith(test_prefix)]
    assert len(test_results) == 4
    assert all(d.created_time > mid_dataset.created_time for d in test_results)

    results = store.search_datasets(
        experiment_ids=[exp_ids[0]], filter_string="tags.priority = 'high'"
    )
    assert len(results) == 2
    assert all(d.tags.get("priority") == "high" for d in results)

    results = store.search_datasets(filter_string="tags.priority = 'low'", order_by=["name ASC"])
    test_results = [d for d in results if d.name.startswith(test_prefix)]
    names = [d.name for d in test_results]
    assert names == sorted(names)

    created_user = store.create_dataset(
        name=f"{test_prefix}_user_dataset",
        tags={"test": "user", mlflow_tags.MLFLOW_USER: "test_user_1"},
        experiment_ids=[exp_ids[0]],
    )

    results = store.search_datasets(filter_string="created_by = 'test_user_1'")
    test_results = [d for d in results if d.name.startswith(test_prefix)]
    assert len(test_results) == 1
    assert test_results[0].created_by == "test_user_1"

    records_with_user = [
        {
            "inputs": {"test": "data"},
            "expectations": {"result": "expected"},
            "tags": {mlflow_tags.MLFLOW_USER: "test_user_2"},
        }
    ]
    store.upsert_dataset_records(created_user.dataset_id, records_with_user)

    results = store.search_datasets(filter_string="last_updated_by = 'test_user_2'")
    test_results = [d for d in results if d.name.startswith(test_prefix)]
    assert len(test_results) == 1
    assert test_results[0].last_updated_by == "test_user_2"

    with pytest.raises(MlflowException, match="Invalid attribute key"):
        store.search_datasets(filter_string="invalid_field = 'value'")


def test_dataset_schema_and_profile_computation(store):
    """Test that schema and profile are computed when records are added."""
    test_prefix = "test_schema_profile_"
    exp_ids = _create_experiments(store, [f"{test_prefix}exp"])

    dataset = store.create_dataset(name=f"{test_prefix}dataset", experiment_ids=exp_ids)

    assert dataset.schema is None
    assert dataset.profile is None

    records = [
        {
            "inputs": {
                "question": "What is MLflow?",
                "temperature": 0.7,
                "max_tokens": 100,
                "use_cache": True,
                "tags": ["ml", "tools"],
            },
            "expectations": {
                "accuracy": 0.95,
                "contains_key_info": True,
                "response": "MLflow is an open source platform",
            },
            "source": {"source_type": "TRACE", "source_data": {"trace_id": "trace1"}},
        },
        {
            "inputs": {
                "question": "What is Python?",
                "temperature": 0.5,
                "max_tokens": 150,
                "metadata": {"user": "test", "session": 123},
            },
            "expectations": {"accuracy": 0.9},
            "source": {"source_type": "TRACE", "source_data": {"trace_id": "trace2"}},
        },
        {
            "inputs": {"question": "What is Docker?", "temperature": 0.8},
            "source": {"source_type": "HUMAN", "source_data": {"user": "human"}},
        },
    ]

    store.upsert_dataset_records(dataset.dataset_id, records)

    updated_dataset = store.get_dataset(dataset.dataset_id)

    assert updated_dataset.schema is not None
    schema = json.loads(updated_dataset.schema)
    assert "inputs" in schema
    assert "expectations" in schema
    assert schema["inputs"]["question"] == "string"
    assert schema["inputs"]["temperature"] == "float"
    assert schema["inputs"]["max_tokens"] == "integer"
    assert schema["inputs"]["use_cache"] == "boolean"
    assert schema["inputs"]["tags"] == "array"
    assert schema["inputs"]["metadata"] == "object"
    assert schema["expectations"]["accuracy"] == "float"
    assert schema["expectations"]["contains_key_info"] == "boolean"
    assert schema["expectations"]["response"] == "string"

    assert updated_dataset.profile is not None
    profile = json.loads(updated_dataset.profile)
    assert profile["num_records"] == 3


def test_dataset_schema_and_profile_incremental_updates(store):
    test_prefix = "test_incremental_"
    exp_ids = _create_experiments(store, [f"{test_prefix}exp"])

    dataset = store.create_dataset(name=f"{test_prefix}dataset", experiment_ids=exp_ids)

    initial_records = [
        {
            "inputs": {"question": "What is MLflow?", "temperature": 0.7},
            "expectations": {"accuracy": 0.95},
            "source": {"source_type": "TRACE", "source_data": {"trace_id": "trace1"}},
        }
    ]

    store.upsert_dataset_records(dataset.dataset_id, initial_records)

    dataset1 = store.get_dataset(dataset.dataset_id)
    schema1 = json.loads(dataset1.schema)
    profile1 = json.loads(dataset1.profile)

    assert schema1["inputs"] == {"question": "string", "temperature": "float"}
    assert schema1["expectations"] == {"accuracy": "float"}
    assert profile1["num_records"] == 1

    additional_records = [
        {
            "inputs": {
                "question": "What is Python?",
                "temperature": 0.5,
                "max_tokens": 100,
                "use_cache": True,
            },
            "expectations": {"accuracy": 0.9, "relevance": 0.85},
            "source": {"source_type": "HUMAN", "source_data": {"user": "test_user"}},
        }
    ]

    store.upsert_dataset_records(dataset.dataset_id, additional_records)

    dataset2 = store.get_dataset(dataset.dataset_id)
    schema2 = json.loads(dataset2.schema)
    profile2 = json.loads(dataset2.profile)

    assert schema2["inputs"]["question"] == "string"
    assert schema2["inputs"]["temperature"] == "float"
    assert schema2["inputs"]["max_tokens"] == "integer"
    assert schema2["inputs"]["use_cache"] == "boolean"
    assert schema2["expectations"]["accuracy"] == "float"
    assert schema2["expectations"]["relevance"] == "float"

    assert profile2["num_records"] == 2


def test_dataset_user_detection(store):
    test_prefix = "test_user_detection_"
    exp_ids = _create_experiments(store, [f"{test_prefix}exp"])

    dataset1 = store.create_dataset(
        name=f"{test_prefix}dataset1",
        tags={mlflow_tags.MLFLOW_USER: "john_doe", "other": "tag"},
        experiment_ids=exp_ids,
    )
    assert dataset1.created_by == "john_doe"
    assert dataset1.tags[mlflow_tags.MLFLOW_USER] == "john_doe"

    dataset2 = store.create_dataset(
        name=f"{test_prefix}dataset2", tags={"other": "tag"}, experiment_ids=exp_ids
    )
    assert dataset2.created_by is None
    assert mlflow_tags.MLFLOW_USER not in dataset2.tags

    results = store.search_datasets(filter_string="created_by = 'john_doe'")
    test_results = [d for d in results if d.name.startswith(test_prefix)]
    assert len(test_results) == 1
    assert test_results[0].dataset_id == dataset1.dataset_id


def test_dataset_filtering_ordering_pagination(store):
    test_prefix = "test_filter_order_page_"
    exp_ids = _create_experiments(store, [f"{test_prefix}exp_{i}" for i in range(3)])

    datasets = []
    for i in range(10):
        time.sleep(0.01)
        tags = {
            "priority": "high" if i < 3 else ("medium" if i < 7 else "low"),
            "model": f"model_{i % 3}",
            "environment": "production" if i % 2 == 0 else "staging",
        }
        created = store.create_dataset(
            name=f"{test_prefix}_dataset_{i:02d}",
            tags=tags,
            experiment_ids=[exp_ids[i % len(exp_ids)]],
        )
        datasets.append(created)

    results = store.search_datasets(
        filter_string="tags.priority = 'high'", order_by=["name ASC"], max_results=2
    )
    test_results = [d for d in results if d.name.startswith(test_prefix)]
    assert len(test_results) == 2
    assert all(d.tags.get("priority") == "high" for d in test_results)
    assert test_results[0].name < test_results[1].name

    results_all = store.search_datasets(
        filter_string="tags.priority = 'high'", order_by=["name ASC"]
    )
    test_results_all = [d for d in results_all if d.name.startswith(test_prefix)]
    assert len(test_results_all) == 3

    mid_time = datasets[5].created_time
    results = store.search_datasets(
        filter_string=f"tags.environment = 'production' AND created_time > {mid_time}",
        order_by=["created_time DESC"],
        max_results=3,
    )
    test_results = [d for d in results if d.name.startswith(test_prefix)]
    assert all(d.tags.get("environment") == "production" for d in test_results)
    assert all(d.created_time > mid_time for d in test_results)

    for i in range(1, len(test_results)):
        assert test_results[i - 1].created_time >= test_results[i].created_time

    results = store.search_datasets(
        experiment_ids=[exp_ids[0]],
        filter_string="tags.model = 'model_0' AND tags.priority != 'low'",
        order_by=["last_update_time DESC"],
        max_results=5,
    )
    for d in results:
        assert d.tags.get("model") == "model_0"
        assert d.tags.get("priority") != "low"

    all_production = store.search_datasets(
        filter_string="tags.environment = 'production'", order_by=["name ASC"]
    )
    test_all_production = [d for d in all_production if d.name.startswith(test_prefix)]

    limited_results = store.search_datasets(
        filter_string="tags.environment = 'production'", order_by=["name ASC"], max_results=3
    )
    test_limited = [d for d in limited_results if d.name.startswith(test_prefix)]

    assert len(test_limited) == 3
    assert len(test_all_production) == 5
    for i in range(3):
        assert test_limited[i].dataset_id == test_all_production[i].dataset_id


def test_dataset_upsert_comprehensive(store):
    created_dataset = store.create_dataset(name="upsert_comprehensive")

    records_batch1 = [
        {
            "inputs": {"question": "What is MLflow?"},
            "expectations": {"answer": "MLflow is a platform", "score": 0.8},
            "tags": {"version": "v1", "quality": "high"},
            "source": {
                "source_type": "TRACE",
                "source_data": {"trace_id": "trace-001", "span_id": "span-001"},
            },
        },
        {
            "inputs": {"question": "What is Python?"},
            "expectations": {"answer": "Python is a language"},
            "tags": {"category": "programming"},
        },
        {
            "inputs": {"question": "What is MLflow?"},
            "expectations": {"answer": "MLflow is an ML platform", "confidence": 0.9},
            "tags": {"version": "v2", "reviewed": "true"},
            "source": {
                "source_type": "TRACE",
                "source_data": {"trace_id": "trace-002", "span_id": "span-002"},
            },
        },
    ]

    result = store.upsert_dataset_records(created_dataset.dataset_id, records_batch1)
    assert result["inserted"] == 2
    assert result["updated"] == 1

    loaded_records, next_token = store._load_dataset_records(created_dataset.dataset_id)
    assert len(loaded_records) == 2
    assert next_token is None

    mlflow_record = next(r for r in loaded_records if r.inputs["question"] == "What is MLflow?")
    assert mlflow_record.expectations == {
        "answer": "MLflow is an ML platform",
        "score": 0.8,
        "confidence": 0.9,
    }
    assert mlflow_record.tags == {"version": "v2", "quality": "high", "reviewed": "true"}

    assert mlflow_record.source.source_type == "TRACE"
    assert mlflow_record.source.source_data["trace_id"] == "trace-001"
    assert mlflow_record.source_id == "trace-001"

    initial_update_time = mlflow_record.last_update_time
    time.sleep(0.01)

    records_batch2 = [
        {
            "inputs": {"question": "What is MLflow?"},
            "expectations": {"answer": "MLflow is the best ML platform", "rating": 5},
            "tags": {"version": "v3"},
        },
        {
            "inputs": {"question": "What is Spark?"},
            "expectations": {"answer": "Spark is a data processing engine"},
        },
    ]

    result = store.upsert_dataset_records(created_dataset.dataset_id, records_batch2)
    assert result["inserted"] == 1
    assert result["updated"] == 1

    loaded_records, next_token = store._load_dataset_records(created_dataset.dataset_id)
    assert len(loaded_records) == 3
    assert next_token is None

    updated_mlflow_record = next(
        r for r in loaded_records if r.inputs["question"] == "What is MLflow?"
    )
    assert updated_mlflow_record.expectations == {
        "answer": "MLflow is the best ML platform",
        "score": 0.8,
        "confidence": 0.9,
        "rating": 5,
    }
    assert updated_mlflow_record.tags == {
        "version": "v3",
        "quality": "high",
        "reviewed": "true",
    }
    assert updated_mlflow_record.last_update_time > initial_update_time
    assert updated_mlflow_record.source.source_data["trace_id"] == "trace-001"

    records_batch3 = [
        {"inputs": {"minimal": "input"}, "expectations": {"result": "minimal test"}},
        {"inputs": {"question": "Empty expectations"}, "expectations": {}},
        {"inputs": {"question": "No tags"}, "expectations": {"answer": "No tags"}, "tags": {}},
    ]

    result = store.upsert_dataset_records(created_dataset.dataset_id, records_batch3)
    assert result["inserted"] == 3
    assert result["updated"] == 0

    result = store.upsert_dataset_records(
        created_dataset.dataset_id,
        [{"inputs": {}, "expectations": {"result": "empty inputs allowed"}}],
    )
    assert result["inserted"] == 1
    assert result["updated"] == 0

    empty_result = store.upsert_dataset_records(created_dataset.dataset_id, [])
    assert empty_result["inserted"] == 0
    assert empty_result["updated"] == 0


def test_dataset_associations_and_lazy_loading(store):
    experiment_ids = _create_experiments(store, ["test_exp_1", "test_exp_2", "test_exp_3"])
    created_dataset = store.create_dataset(
        name="multi_exp_dataset",
        experiment_ids=experiment_ids,
    )

    retrieved = store.get_dataset(dataset_id=created_dataset.dataset_id)
    assert retrieved._experiment_ids is None
    with mock.patch("mlflow.tracking._tracking_service.utils._get_store", return_value=store):
        assert set(retrieved.experiment_ids) == set(experiment_ids)

    results = store.search_datasets(experiment_ids=[experiment_ids[1]])
    assert any(d.dataset_id == created_dataset.dataset_id for d in results)

    results = store.search_datasets(experiment_ids=[experiment_ids[0], experiment_ids[2]])
    matching = [d for d in results if d.dataset_id == created_dataset.dataset_id]
    assert len(matching) == 1
    assert matching[0]._experiment_ids is None
    with mock.patch("mlflow.tracking._tracking_service.utils._get_store", return_value=store):
        assert set(matching[0].experiment_ids) == set(experiment_ids)

    records = [{"inputs": {"q": f"Q{i}"}, "expectations": {"a": f"A{i}"}} for i in range(5)]
    store.upsert_dataset_records(created_dataset.dataset_id, records)

    with mock.patch("mlflow.tracking._tracking_service.utils._get_store", return_value=store):
        retrieved = store.get_dataset(dataset_id=created_dataset.dataset_id)
        assert not retrieved.has_records()

        df = retrieved.to_df()
        assert len(df) == 5
        assert retrieved.has_records()

        assert list(df.columns) == [
            "inputs",
            "outputs",
            "expectations",
            "tags",
            "source_type",
            "source_id",
            "created_time",
            "dataset_record_id",
        ]


def test_dataset_get_experiment_ids(store):
    experiment_ids = _create_experiments(store, ["exp_1", "exp_2", "exp_3"])
    created_dataset = store.create_dataset(
        name="test_get_experiment_ids",
        experiment_ids=experiment_ids,
    )

    fetched_experiment_ids = store.get_dataset_experiment_ids(created_dataset.dataset_id)
    assert set(fetched_experiment_ids) == set(experiment_ids)

    created_dataset2 = store.create_dataset(
        name="test_no_experiments",
        experiment_ids=[],
    )
    fetched_experiment_ids2 = store.get_dataset_experiment_ids(created_dataset2.dataset_id)
    assert fetched_experiment_ids2 == []

    result = store.get_dataset_experiment_ids("d-nonexistent")
    assert result == []

    result = store.get_dataset_experiment_ids("")
    assert result == []


def test_dataset_tags_with_sql_backend(store):
    tags = {"environment": "production", "version": "2.0", "team": "ml-ops"}

    created = store.create_dataset(
        name="tagged_dataset",
        tags=tags,
    )
    assert created.tags == tags

    retrieved = store.get_dataset(created.dataset_id)
    assert retrieved.tags == tags
    assert retrieved.tags["environment"] == "production"
    assert retrieved.tags["version"] == "2.0"
    assert retrieved.tags["team"] == "ml-ops"

    created_none = store.create_dataset(
        name="no_tags_dataset",
        tags=None,
    )
    retrieved_none = store.get_dataset(created_none.dataset_id)
    assert retrieved_none.tags == {}

    created_empty = store.create_dataset(
        name="empty_tags_dataset",
        tags={},
        experiment_ids=None,
    )
    retrieved_empty = store.get_dataset(created_empty.dataset_id)
    assert retrieved_empty.tags == {}


def test_dataset_update_tags(store):
    initial_tags = {"environment": "development", "version": "1.0", "deprecated": "true"}
    created = store.create_dataset(
        name="test_update_tags",
        tags=initial_tags,
        experiment_ids=None,
    )

    retrieved = store.get_dataset(created.dataset_id)
    assert retrieved.tags == initial_tags

    update_tags = {
        "environment": "production",
        "team": "ml-ops",
        "deprecated": None,  # This will be ignored, not delete the tag
    }
    store.set_dataset_tags(created.dataset_id, update_tags)

    updated = store.get_dataset(created.dataset_id)
    expected_tags = {
        "environment": "production",  # Updated
        "version": "1.0",  # Preserved
        "deprecated": "true",  # Preserved (None didn't delete it)
        "team": "ml-ops",  # Added
    }
    assert updated.tags == expected_tags
    assert updated.last_update_time == created.last_update_time
    assert updated.last_updated_by == created.last_updated_by

    created_no_tags = store.create_dataset(
        name="test_no_initial_tags",
        tags=None,
        experiment_ids=None,
    )

    store.set_dataset_tags(
        created_no_tags.dataset_id, {"new_tag": "value", "mlflow.user": "test_user2"}
    )

    updated_no_tags = store.get_dataset(created_no_tags.dataset_id)
    assert updated_no_tags.tags == {"new_tag": "value", "mlflow.user": "test_user2"}
    assert updated_no_tags.last_update_time == created_no_tags.last_update_time
    assert updated_no_tags.last_updated_by == created_no_tags.last_updated_by


def test_dataset_digest_updates_with_changes(store):
    experiment_id = store.create_experiment("test_exp")

    dataset = store.create_dataset(
        name="test_dataset",
        tags={"env": "test"},
        experiment_ids=[experiment_id],
    )

    initial_digest = dataset.digest
    assert initial_digest is not None

    time.sleep(0.01)  # Ensure time difference

    records = [
        {
            "inputs": {"question": "What is MLflow?"},
            "expectations": {"accuracy": 0.95},
        }
    ]

    store.upsert_dataset_records(dataset.dataset_id, records)

    updated_dataset = store.get_dataset(dataset.dataset_id)

    assert updated_dataset.digest != initial_digest

    prev_digest = updated_dataset.digest
    time.sleep(0.01)  # Ensure time difference

    more_records = [
        {
            "inputs": {"question": "How to track experiments?"},
            "expectations": {"accuracy": 0.9},
        }
    ]

    store.upsert_dataset_records(dataset.dataset_id, more_records)

    final_dataset = store.get_dataset(dataset.dataset_id)

    assert final_dataset.digest != prev_digest
    assert final_dataset.digest != initial_digest

    store.set_dataset_tags(dataset.dataset_id, {"new_tag": "value"})
    dataset_after_tags = store.get_dataset(dataset.dataset_id)

    assert dataset_after_tags.digest == final_dataset.digest


def test_sql_dataset_record_merge():
    with mock.patch("mlflow.store.tracking.dbmodels.models.get_current_time_millis") as mock_time:
        mock_time.return_value = 2000

        record = SqlEvaluationDatasetRecord()
        record.expectations = {"accuracy": 0.8, "relevance": 0.7}
        record.tags = {"env": "test"}
        record.created_time = 1000
        record.last_update_time = 1000
        record.created_by = "user1"
        record.last_updated_by = "user1"

        new_data = {
            "expectations": {"accuracy": 0.9, "completeness": 0.95},
            "tags": {"version": "2.0"},
        }

        record.merge(new_data)

        assert record.expectations == {
            "accuracy": 0.9,  # Updated
            "relevance": 0.7,  # Preserved
            "completeness": 0.95,  # Added
        }

        assert record.tags == {
            "env": "test",  # Preserved
            "version": "2.0",  # Added
        }

        assert record.created_time == 1000  # Preserved
        assert record.last_update_time == 2000  # Updated

        assert record.created_by == "user1"  # Preserved
        assert record.last_updated_by == "user1"  # No mlflow.user in tags

        record2 = SqlEvaluationDatasetRecord()
        record2.expectations = None
        record2.tags = None

        new_data2 = {"expectations": {"accuracy": 0.9}, "tags": {"env": "prod"}}

        record2.merge(new_data2)

        assert record2.expectations == {"accuracy": 0.9}
        assert record2.tags == {"env": "prod"}
        assert record2.last_update_time == 2000

        record3 = SqlEvaluationDatasetRecord()
        record3.created_by = "user1"
        record3.last_updated_by = "user1"

        new_data3 = {"tags": {"mlflow.user": "user2", "env": "prod"}}

        record3.merge(new_data3)

        assert record3.created_by == "user1"  # Preserved
        assert record3.last_updated_by == "user2"  # Updated from mlflow.user tag

        record4 = SqlEvaluationDatasetRecord()
        record4.expectations = {"accuracy": 0.8}
        record4.tags = {"env": "test"}
        record4.last_update_time = 1000

        record4.merge({})

        assert record4.expectations == {"accuracy": 0.8}
        assert record4.tags == {"env": "test"}
        assert record4.last_update_time == 2000

        record5 = SqlEvaluationDatasetRecord()
        record5.expectations = {"accuracy": 0.8}
        record5.tags = {"env": "test"}

        record5.merge({"expectations": {"relevance": 0.9}})

        assert record5.expectations == {"accuracy": 0.8, "relevance": 0.9}
        assert record5.tags == {"env": "test"}  # Unchanged

        record6 = SqlEvaluationDatasetRecord()
        record6.expectations = {"accuracy": 0.8}
        record6.tags = {"env": "test"}

        record6.merge({"tags": {"version": "1.0"}})

        assert record6.expectations == {"accuracy": 0.8}  # Unchanged
        assert record6.tags == {"env": "test", "version": "1.0"}


def test_sql_dataset_record_wrapping_unwrapping():
    from mlflow.entities.dataset_record import DATASET_RECORD_WRAPPED_OUTPUT_KEY

    entity = DatasetRecord(
        dataset_record_id="rec1",
        dataset_id="ds1",
        inputs={"q": "test"},
        outputs="string output",
        created_time=1000,
        last_update_time=1000,
    )

    sql_record = SqlEvaluationDatasetRecord.from_mlflow_entity(entity, "input_hash_123")

    assert sql_record.outputs == {DATASET_RECORD_WRAPPED_OUTPUT_KEY: "string output"}

    unwrapped_entity = sql_record.to_mlflow_entity()
    assert unwrapped_entity.outputs == "string output"

    entity2 = DatasetRecord(
        dataset_record_id="rec2",
        dataset_id="ds1",
        inputs={"q": "test"},
        outputs=[1, 2, 3],
        created_time=1000,
        last_update_time=1000,
    )

    sql_record2 = SqlEvaluationDatasetRecord.from_mlflow_entity(entity2, "input_hash_456")
    assert sql_record2.outputs == {DATASET_RECORD_WRAPPED_OUTPUT_KEY: [1, 2, 3]}

    unwrapped_entity2 = sql_record2.to_mlflow_entity()
    assert unwrapped_entity2.outputs == [1, 2, 3]

    entity3 = DatasetRecord(
        dataset_record_id="rec3",
        dataset_id="ds1",
        inputs={"q": "test"},
        outputs=42,
        created_time=1000,
        last_update_time=1000,
    )

    sql_record3 = SqlEvaluationDatasetRecord.from_mlflow_entity(entity3, "input_hash_789")
    assert sql_record3.outputs == {DATASET_RECORD_WRAPPED_OUTPUT_KEY: 42}

    unwrapped_entity3 = sql_record3.to_mlflow_entity()
    assert unwrapped_entity3.outputs == 42

    entity4 = DatasetRecord(
        dataset_record_id="rec4",
        dataset_id="ds1",
        inputs={"q": "test"},
        outputs={"result": "answer"},
        created_time=1000,
        last_update_time=1000,
    )

    sql_record4 = SqlEvaluationDatasetRecord.from_mlflow_entity(entity4, "input_hash_abc")
    assert sql_record4.outputs == {DATASET_RECORD_WRAPPED_OUTPUT_KEY: {"result": "answer"}}

    unwrapped_entity4 = sql_record4.to_mlflow_entity()
    assert unwrapped_entity4.outputs == {"result": "answer"}

    entity5 = DatasetRecord(
        dataset_record_id="rec5",
        dataset_id="ds1",
        inputs={"q": "test"},
        outputs=None,
        created_time=1000,
        last_update_time=1000,
    )

    sql_record5 = SqlEvaluationDatasetRecord.from_mlflow_entity(entity5, "input_hash_def")
    assert sql_record5.outputs is None

    unwrapped_entity5 = sql_record5.to_mlflow_entity()
    assert unwrapped_entity5.outputs is None

    sql_record6 = SqlEvaluationDatasetRecord()
    sql_record6.outputs = {"old": "data"}

    sql_record6.merge({"outputs": "new string output"})
    assert sql_record6.outputs == {DATASET_RECORD_WRAPPED_OUTPUT_KEY: "new string output"}

    sql_record7 = SqlEvaluationDatasetRecord()
    sql_record7.outputs = None

    sql_record7.merge({"outputs": {"new": "dict"}})
    assert sql_record7.outputs == {DATASET_RECORD_WRAPPED_OUTPUT_KEY: {"new": "dict"}}


@pytest.mark.asyncio
@pytest.mark.parametrize("is_async", [False, True])
async def test_log_spans_default_trace_status_in_progress(store: SqlAlchemyStore, is_async: bool):
    """Test that trace status defaults to IN_PROGRESS when no root span is present."""
    experiment_id = store.create_experiment("test_default_in_progress")
    # Generate a proper MLflow trace ID in the format "tr-<32-char-hex>"
    trace_id = f"tr-{uuid.uuid4().hex}"

    # Create a child span (has parent, not a root span)
    child_context = mock.Mock()
    child_context.trace_id = 56789
    child_context.span_id = 777
    child_context.is_remote = False
    child_context.trace_flags = trace_api.TraceFlags(1)
    child_context.trace_state = trace_api.TraceState()

    parent_context = mock.Mock()
    parent_context.trace_id = 56789
    parent_context.span_id = 888  # Parent span not included in log
    parent_context.is_remote = False
    parent_context.trace_flags = trace_api.TraceFlags(1)
    parent_context.trace_state = trace_api.TraceState()

    child_otel_span = OTelReadableSpan(
        name="child_span_only",
        context=child_context,
        parent=parent_context,  # Has parent, not a root span
        attributes={
            "mlflow.traceRequestId": json.dumps(trace_id),
            "mlflow.spanType": json.dumps("LLM", cls=TraceJSONEncoder),
        },
        start_time=2000000000,
        end_time=3000000000,
        status=trace_api.Status(trace_api.StatusCode.OK),
        resource=_OTelResource.get_empty(),
    )
    child_span = create_mlflow_span(child_otel_span, trace_id, "LLM")

    # Log only the child span (no root span)
    if is_async:
        await store.log_spans_async(experiment_id, [child_span])
    else:
        store.log_spans(experiment_id, [child_span])

    # Check trace was created with IN_PROGRESS status (default when no root span)
    traces, _ = store.search_traces([experiment_id])
    trace = next(t for t in traces if t.request_id == trace_id)
    assert trace.state.value == "IN_PROGRESS"


@pytest.mark.asyncio
@pytest.mark.parametrize("is_async", [False, True])
@pytest.mark.parametrize(
    ("span_status_code", "expected_trace_status"),
    [
        (trace_api.StatusCode.OK, "OK"),
        (trace_api.StatusCode.ERROR, "ERROR"),
    ],
)
async def test_log_spans_sets_trace_status_from_root_span(
    store: SqlAlchemyStore,
    is_async: bool,
    span_status_code: trace_api.StatusCode,
    expected_trace_status: str,
):
    """Test that trace status is correctly set from root span status."""
    experiment_id = store.create_experiment("test_trace_status_from_root")
    # Generate a proper MLflow trace ID in the format "tr-<32-char-hex>"
    trace_id = f"tr-{uuid.uuid4().hex}"

    # Create root span with specified status
    description = (
        f"Root span {span_status_code.name}"
        if span_status_code == trace_api.StatusCode.ERROR
        else None
    )
    root_otel_span = create_test_otel_span(
        trace_id=trace_id,
        name=f"root_span_{span_status_code.name}",
        status_code=span_status_code,
        status_description=description,
        trace_id_num=12345 + span_status_code.value,
        span_id_num=111 + span_status_code.value,
    )
    root_span = create_mlflow_span(root_otel_span, trace_id, "LLM")

    # Log the span
    if is_async:
        await store.log_spans_async(experiment_id, [root_span])
    else:
        store.log_spans(experiment_id, [root_span])

    # Verify trace has expected status from root span
    traces, _ = store.search_traces([experiment_id])
    trace = next(t for t in traces if t.request_id == trace_id)
    assert trace.state.value == expected_trace_status


@pytest.mark.asyncio
@pytest.mark.parametrize("is_async", [False, True])
async def test_log_spans_unset_root_span_status_defaults_to_ok(
    store: SqlAlchemyStore, is_async: bool
):
    """Test that UNSET root span status (unexpected) defaults to OK trace status."""
    experiment_id = store.create_experiment("test_unset_root_span")
    # Generate a proper MLflow trace ID in the format "tr-<32-char-hex>"
    trace_id = f"tr-{uuid.uuid4().hex}"

    # Create root span with UNSET status (this is unexpected in practice)
    root_unset_span = create_test_otel_span(
        trace_id=trace_id,
        name="root_span_unset",
        status_code=trace_api.StatusCode.UNSET,  # Unexpected in practice
        start_time=3000000000,
        end_time=4000000000,
        trace_id_num=23456,
        span_id_num=333,
    )
    root_span = create_mlflow_span(root_unset_span, trace_id, "LLM")

    if is_async:
        await store.log_spans_async(experiment_id, [root_span])
    else:
        store.log_spans(experiment_id, [root_span])

    # Verify trace defaults to OK status when root span has UNSET status
    traces, _ = store.search_traces([experiment_id])
    trace = next(t for t in traces if t.request_id == trace_id)
    assert trace.state.value == "OK"


@pytest.mark.asyncio
@pytest.mark.parametrize("is_async", [False, True])
async def test_log_spans_updates_in_progress_trace_status_from_root_span(
    store: SqlAlchemyStore, is_async: bool
):
    """Test that IN_PROGRESS trace status is updated from root span on subsequent logs."""
    experiment_id = store.create_experiment("test_trace_status_update")
    # Generate a proper MLflow trace ID in the format "tr-<32-char-hex>"
    trace_id = f"tr-{uuid.uuid4().hex}"

    # First, log a non-root span which will create trace with default IN_PROGRESS status
    parent_context = create_mock_span_context(45678, 555)  # Will be root span later

    child_otel_span = create_test_otel_span(
        trace_id=trace_id,
        name="child_span",
        parent=parent_context,  # Has parent, not a root span
        status_code=trace_api.StatusCode.OK,
        start_time=1100000000,
        end_time=1900000000,
        trace_id_num=45678,
        span_id_num=666,
    )
    child_span = create_mlflow_span(child_otel_span, trace_id, "LLM")

    if is_async:
        await store.log_spans_async(experiment_id, [child_span])
    else:
        store.log_spans(experiment_id, [child_span])

    # Verify trace was created with IN_PROGRESS status (default when no root span)
    traces, _ = store.search_traces([experiment_id])
    trace = next(t for t in traces if t.request_id == trace_id)
    assert trace.state.value == "IN_PROGRESS"

    # Now log root span with ERROR status
    root_otel_span = create_test_otel_span(
        trace_id=trace_id,
        name="root_span",
        parent=None,  # Root span
        status_code=trace_api.StatusCode.ERROR,
        status_description="Root span error",
        trace_id_num=45678,
        span_id_num=555,
    )
    root_span = create_mlflow_span(root_otel_span, trace_id, "LLM")

    if is_async:
        await store.log_spans_async(experiment_id, [root_span])
    else:
        store.log_spans(experiment_id, [root_span])

    # Check trace status was updated to ERROR from root span
    traces, _ = store.search_traces([experiment_id])
    trace = next(t for t in traces if t.request_id == trace_id)
    assert trace.state.value == "ERROR"


@pytest.mark.asyncio
@pytest.mark.parametrize("is_async", [False, True])
async def test_log_spans_updates_state_unspecified_trace_status_from_root_span(
    store: SqlAlchemyStore, is_async: bool
):
    experiment_id = store.create_experiment("test_unspecified_update")
    # Generate a proper MLflow trace ID in the format "tr-<32-char-hex>"
    trace_id = f"tr-{uuid.uuid4().hex}"

    # First, create a trace with OK status by logging a root span with OK status
    initial_span = create_test_span(
        trace_id=trace_id,
        name="initial_unset_span",
        span_id=999,
        status=trace_api.StatusCode.OK,
        trace_num=67890,
    )

    if is_async:
        await store.log_spans_async(experiment_id, [initial_span])
    else:
        store.log_spans(experiment_id, [initial_span])

    # Verify trace was created with OK status
    trace = store.get_trace_info(trace_id)
    assert trace.state.value == "OK"

    # Now log a new root span with OK status (earlier start time makes it the new root)
    new_root_span = create_test_span(
        trace_id=trace_id,
        name="new_root_span",
        span_id=1000,
        status=trace_api.StatusCode.OK,
        start_ns=500000000,  # Earlier than initial span
        end_ns=2500000000,
        trace_num=67890,
    )

    if is_async:
        await store.log_spans_async(experiment_id, [new_root_span])
    else:
        store.log_spans(experiment_id, [new_root_span])

    # Check trace status was updated to OK from root span
    traces, _ = store.search_traces([experiment_id])
    trace = next(t for t in traces if t.request_id == trace_id)
    assert trace.state.value == "OK"


@pytest.mark.asyncio
@pytest.mark.parametrize("is_async", [False, True])
async def test_log_spans_does_not_update_finalized_trace_status(
    store: SqlAlchemyStore, is_async: bool
):
    """Test that finalized trace statuses (OK, ERROR) are not updated by root span."""
    experiment_id = store.create_experiment("test_no_update_finalized")

    # Test that OK status is not updated
    # Generate a proper MLflow trace ID in the format "tr-<32-char-hex>"
    trace_id_ok = f"tr-{uuid.uuid4().hex}"

    # Create initial root span with OK status
    ok_span = create_test_span(
        trace_id=trace_id_ok,
        name="ok_root_span",
        span_id=1111,
        status=trace_api.StatusCode.OK,
        trace_num=78901,
    )

    if is_async:
        await store.log_spans_async(experiment_id, [ok_span])
    else:
        store.log_spans(experiment_id, [ok_span])

    # Verify trace has OK status
    traces, _ = store.search_traces([experiment_id])
    trace_ok = next(t for t in traces if t.request_id == trace_id_ok)
    assert trace_ok.state.value == "OK"

    # Now log a new root span with ERROR status
    error_span = create_test_span(
        trace_id=trace_id_ok,
        name="error_root_span",
        span_id=2222,
        status=trace_api.StatusCode.ERROR,
        status_desc="New error",
        start_ns=500000000,
        end_ns=2500000000,
        trace_num=78901,
    )

    if is_async:
        await store.log_spans_async(experiment_id, [error_span])
    else:
        store.log_spans(experiment_id, [error_span])

    # Verify trace status is still OK (not updated to ERROR)
    traces, _ = store.search_traces([experiment_id])
    trace_ok = next(t for t in traces if t.request_id == trace_id_ok)
    assert trace_ok.state.value == "OK"


def _create_trace_info(trace_id: str, experiment_id: str):
    return TraceInfo(
        trace_id=trace_id,
        trace_location=trace_location.TraceLocation.from_experiment_id(experiment_id),
        request_time=1234,
        execution_duration=100,
        state=TraceState.OK,
        tags={"tag1": "apple", "tag2": "orange"},
        trace_metadata={"rq1": "foo", "rq2": "bar"},
    )


def test_link_traces_to_run(store: SqlAlchemyStore):
    exp_id = store.create_experiment(f"exp-{uuid.uuid4()}")
    run = store.create_run(exp_id, user_id="user", start_time=0, tags=[], run_name="test_run")

    trace_ids = []
    for i in range(5):
        trace_info = _create_trace_info(f"trace-{i}", exp_id)
        store.start_trace(trace_info)
        trace_ids.append(trace_info.trace_id)

    store.link_traces_to_run(trace_ids, run.info.run_id)

    # search_traces should return traces linked to the run
    traces, _ = store.search_traces(
        experiment_ids=[exp_id], filter_string=f"run_id = '{run.info.run_id}'"
    )
    assert len(traces) == 5


def test_link_traces_to_run_100_limit(store: SqlAlchemyStore):
    exp_id = store.create_experiment(f"exp-{uuid.uuid4()}")
    run = store.create_run(exp_id, user_id="user", start_time=0, tags=[], run_name="test_run")

    # Test exceeding the limit (101 traces)
    trace_ids = []
    for i in range(101):
        trace_info = _create_trace_info(f"trace-{i}", exp_id)
        store.start_trace(trace_info)
        trace_ids.append(trace_info.trace_id)

    with pytest.raises(MlflowException, match="Cannot link more than 100 traces to a run"):
        store.link_traces_to_run(trace_ids, run.info.run_id)


def test_link_traces_to_run_duplicate_trace_ids(store: SqlAlchemyStore):
    exp_id = store.create_experiment(f"exp-{uuid.uuid4()}")
    trace_ids = ["trace-1", "trace-2", "trace-3", "trace-4"]
    for trace_id in trace_ids:
        trace_info = _create_trace_info(trace_id, exp_id)
        store.start_trace(trace_info)
    run = store.create_run(exp_id, user_id="user", start_time=0, tags=[], run_name="test_run")
    search_args = {"experiment_ids": [exp_id], "filter_string": f"run_id = '{run.info.run_id}'"}

    store.link_traces_to_run(["trace-1", "trace-2", "trace-3"], run.info.run_id)

    assert len(store.search_traces(**search_args)[0]) == 3

    store.link_traces_to_run(["trace-3", "trace-4"], run.info.run_id)
    assert len(store.search_traces(**search_args)[0]) == 4

    store.link_traces_to_run(["trace-1", "trace-2"], run.info.run_id)
    assert len(store.search_traces(**search_args)[0]) == 4


def test_scorer_operations(store: SqlAlchemyStore):
    """
    Test the scorer operations: register_scorer, list_scorers, get_scorer, and delete_scorer.

    This test covers:
    1. Registering multiple scorers with different names
    2. Registering multiple versions of the same scorer
    3. Listing scorers (should return latest version for each name)
    4. Getting specific scorer versions
    5. Getting latest scorer version when version is not specified
    6. Deleting scorers and verifying they are deleted
    """
    # Create an experiment for testing
    experiment_id = store.create_experiment("test_scorer_experiment")

    store.register_scorer(experiment_id, "accuracy_scorer", "serialized_accuracy_scorer1")
    store.register_scorer(experiment_id, "accuracy_scorer", "serialized_accuracy_scorer2")
    store.register_scorer(experiment_id, "accuracy_scorer", "serialized_accuracy_scorer3")

    store.register_scorer(experiment_id, "safety_scorer", "serialized_safety_scorer1")
    store.register_scorer(experiment_id, "safety_scorer", "serialized_safety_scorer2")

    store.register_scorer(experiment_id, "relevance_scorer", "relevance_scorer_scorer1")

    # Step 2: Test list_scorers - should return latest version for each scorer name
    scorers = store.list_scorers(experiment_id)

    # Should return 3 scorers (one for each unique name)
    assert len(scorers) == 3, f"Expected 3 scorers, got {len(scorers)}"

    scorer_names = [scorer.scorer_name for scorer in scorers]
    # Verify the order is sorted by scorer_name
    assert scorer_names == ["accuracy_scorer", "relevance_scorer", "safety_scorer"], (
        f"Expected sorted order, got {scorer_names}"
    )

    # Verify versions are the latest and check serialized_scorer content
    for scorer in scorers:
        if scorer.scorer_name == "accuracy_scorer":
            assert scorer.scorer_version == 3, (
                f"Expected version 3 for accuracy_scorer, got {scorer.scorer_version}"
            )
            assert scorer._serialized_scorer == "serialized_accuracy_scorer3"
        elif scorer.scorer_name == "safety_scorer":
            assert scorer.scorer_version == 2, (
                f"Expected version 2 for safety_scorer, got {scorer.scorer_version}"
            )
            assert scorer._serialized_scorer == "serialized_safety_scorer2"
        elif scorer.scorer_name == "relevance_scorer":
            assert scorer.scorer_version == 1, (
                f"Expected version 1 for relevance_scorer, got {scorer.scorer_version}"
            )
            assert scorer._serialized_scorer == "relevance_scorer_scorer1"

    # Test list_scorer_versions
    accuracy_scorer_versions = store.list_scorer_versions(experiment_id, "accuracy_scorer")
    assert len(accuracy_scorer_versions) == 3, (
        f"Expected 3 versions, got {len(accuracy_scorer_versions)}"
    )

    # Verify versions are ordered by version number
    assert accuracy_scorer_versions[0].scorer_version == 1
    assert accuracy_scorer_versions[0]._serialized_scorer == "serialized_accuracy_scorer1"
    assert accuracy_scorer_versions[1].scorer_version == 2
    assert accuracy_scorer_versions[1]._serialized_scorer == "serialized_accuracy_scorer2"
    assert accuracy_scorer_versions[2].scorer_version == 3
    assert accuracy_scorer_versions[2]._serialized_scorer == "serialized_accuracy_scorer3"

    # Step 3: Test get_scorer with specific versions
    # Get accuracy_scorer version 1
    accuracy_v1 = store.get_scorer(experiment_id, "accuracy_scorer", version=1)
    assert accuracy_v1._serialized_scorer == "serialized_accuracy_scorer1"
    assert accuracy_v1.scorer_version == 1

    # Get accuracy_scorer version 2
    accuracy_v2 = store.get_scorer(experiment_id, "accuracy_scorer", version=2)
    assert accuracy_v2._serialized_scorer == "serialized_accuracy_scorer2"
    assert accuracy_v2.scorer_version == 2

    # Get accuracy_scorer version 3 (latest)
    accuracy_v3 = store.get_scorer(experiment_id, "accuracy_scorer", version=3)
    assert accuracy_v3._serialized_scorer == "serialized_accuracy_scorer3"
    assert accuracy_v3.scorer_version == 3

    # Step 4: Test get_scorer without version (should return latest)
    accuracy_latest = store.get_scorer(experiment_id, "accuracy_scorer")
    assert accuracy_latest._serialized_scorer == "serialized_accuracy_scorer3"
    assert accuracy_latest.scorer_version == 3

    safety_latest = store.get_scorer(experiment_id, "safety_scorer")
    assert safety_latest._serialized_scorer == "serialized_safety_scorer2"
    assert safety_latest.scorer_version == 2

    relevance_latest = store.get_scorer(experiment_id, "relevance_scorer")
    assert relevance_latest._serialized_scorer == "relevance_scorer_scorer1"
    assert relevance_latest.scorer_version == 1

    # Step 5: Test error cases for get_scorer
    # Try to get non-existent scorer
    with pytest.raises(MlflowException, match="Scorer with name 'non_existent' not found"):
        store.get_scorer(experiment_id, "non_existent")

    # Try to get non-existent version
    with pytest.raises(
        MlflowException, match="Scorer with name 'accuracy_scorer' and version 999 not found"
    ):
        store.get_scorer(experiment_id, "accuracy_scorer", version=999)

    # Step 6: Test delete_scorer - delete specific version of accuracy_scorer
    # Delete version 1 of accuracy_scorer
    store.delete_scorer(experiment_id, "accuracy_scorer", version=1)

    # Verify version 1 is deleted but other versions still exist
    with pytest.raises(
        MlflowException, match="Scorer with name 'accuracy_scorer' and version 1 not found"
    ):
        store.get_scorer(experiment_id, "accuracy_scorer", version=1)

    # Verify versions 2 and 3 still exist
    accuracy_v2 = store.get_scorer(experiment_id, "accuracy_scorer", version=2)
    assert accuracy_v2._serialized_scorer == "serialized_accuracy_scorer2"
    assert accuracy_v2.scorer_version == 2

    accuracy_v3 = store.get_scorer(experiment_id, "accuracy_scorer", version=3)
    assert accuracy_v3._serialized_scorer == "serialized_accuracy_scorer3"
    assert accuracy_v3.scorer_version == 3

    # Verify latest version still works
    accuracy_latest_after_partial_delete = store.get_scorer(experiment_id, "accuracy_scorer")
    assert accuracy_latest_after_partial_delete._serialized_scorer == "serialized_accuracy_scorer3"
    assert accuracy_latest_after_partial_delete.scorer_version == 3

    # Step 7: Test delete_scorer - delete all versions of accuracy_scorer
    store.delete_scorer(experiment_id, "accuracy_scorer")

    # Verify accuracy_scorer is completely deleted
    with pytest.raises(MlflowException, match="Scorer with name 'accuracy_scorer' not found"):
        store.get_scorer(experiment_id, "accuracy_scorer")

    # Verify other scorers still exist
    safety_latest_after_delete = store.get_scorer(experiment_id, "safety_scorer")
    assert safety_latest_after_delete._serialized_scorer == "serialized_safety_scorer2"
    assert safety_latest_after_delete.scorer_version == 2

    relevance_latest_after_delete = store.get_scorer(experiment_id, "relevance_scorer")
    assert relevance_latest_after_delete._serialized_scorer == "relevance_scorer_scorer1"
    assert relevance_latest_after_delete.scorer_version == 1

    # Step 8: Test list_scorers after deletion
    scorers_after_delete = store.list_scorers(experiment_id)
    assert len(scorers_after_delete) == 2, (
        f"Expected 2 scorers after deletion, got {len(scorers_after_delete)}"
    )

    scorer_names_after_delete = [scorer.scorer_name for scorer in scorers_after_delete]
    assert "accuracy_scorer" not in scorer_names_after_delete
    assert "safety_scorer" in scorer_names_after_delete
    assert "relevance_scorer" in scorer_names_after_delete

    # Step 9: Test delete_scorer for non-existent scorer
    with pytest.raises(MlflowException, match="Scorer with name 'non_existent' not found"):
        store.delete_scorer(experiment_id, "non_existent")

    # Step 10: Test delete_scorer for non-existent version
    with pytest.raises(
        MlflowException, match="Scorer with name 'safety_scorer' and version 999 not found"
    ):
        store.delete_scorer(experiment_id, "safety_scorer", version=999)

    # Step 11: Test delete_scorer for remaining scorers
    store.delete_scorer(experiment_id, "safety_scorer")
    store.delete_scorer(experiment_id, "relevance_scorer")

    # Verify all scorers are deleted
    final_scorers = store.list_scorers(experiment_id)
    assert len(final_scorers) == 0, (
        f"Expected 0 scorers after all deletions, got {len(final_scorers)}"
    )

    # Step 12: Test list_scorer_versions
    store.register_scorer(experiment_id, "accuracy_scorer", "serialized_accuracy_scorer1")
    store.register_scorer(experiment_id, "accuracy_scorer", "serialized_accuracy_scorer2")
    store.register_scorer(experiment_id, "accuracy_scorer", "serialized_accuracy_scorer3")

    # Test list_scorer_versions for non-existent scorer
    with pytest.raises(MlflowException, match="Scorer with name 'non_existent_scorer' not found"):
        store.list_scorer_versions(experiment_id, "non_existent_scorer")


def test_dataset_experiment_associations(store):
    with mock.patch("mlflow.tracking._tracking_service.utils._get_store", return_value=store):
        exp_ids = _create_experiments(
            store, ["exp_assoc_1", "exp_assoc_2", "exp_assoc_3", "exp_assoc_4"]
        )
        exp1, exp2, exp3, exp4 = exp_ids

        dataset = store.create_dataset(
            name="test_dataset_associations", experiment_ids=[exp1], tags={"test": "associations"}
        )

        assert dataset.experiment_ids == [exp1]

        updated = store.add_dataset_to_experiments(
            dataset_id=dataset.dataset_id, experiment_ids=[exp2, exp3]
        )
        assert set(updated.experiment_ids) == {exp1, exp2, exp3}

        result = store.add_dataset_to_experiments(
            dataset_id=dataset.dataset_id, experiment_ids=[exp2, exp4]
        )
        assert set(result.experiment_ids) == {exp1, exp2, exp3, exp4}

        removed = store.remove_dataset_from_experiments(
            dataset_id=dataset.dataset_id, experiment_ids=[exp2, exp3]
        )
        assert set(removed.experiment_ids) == {exp1, exp4}

        with mock.patch("mlflow.store.tracking.sqlalchemy_store._logger.warning") as mock_warning:
            idempotent = store.remove_dataset_from_experiments(
                dataset_id=dataset.dataset_id, experiment_ids=[exp2, exp3]
            )
            assert mock_warning.call_count == 2
            assert "was not associated" in mock_warning.call_args_list[0][0][0]

        assert set(idempotent.experiment_ids) == {exp1, exp4}

        with pytest.raises(MlflowException, match="not found"):
            store.add_dataset_to_experiments(dataset_id="d-nonexistent", experiment_ids=[exp1])

        with pytest.raises(MlflowException, match="not found"):
            store.add_dataset_to_experiments(
                dataset_id=dataset.dataset_id, experiment_ids=["999999"]
            )

        with pytest.raises(MlflowException, match="not found"):
            store.remove_dataset_from_experiments(dataset_id="d-nonexistent", experiment_ids=[exp1])


def _create_simple_trace(store, experiment_id, tags=None):
    trace_id = f"tr-{uuid.uuid4()}"
    timestamp_ms = time.time_ns() // 1_000_000

    trace_info = TraceInfo(
        trace_id=trace_id,
        trace_location=trace_location.TraceLocation.from_experiment_id(experiment_id),
        request_time=timestamp_ms,
        execution_duration=100,
        state=TraceState.OK,
        tags=tags or {},
    )

    return store.start_trace(trace_info)


def _create_trace_for_correlation(store, experiment_id, spans=None, assessments=None, tags=None):
    trace_id = f"tr-{uuid.uuid4()}"
    timestamp_ms = time.time_ns() // 1_000_000

    trace_tags = tags or {}

    if spans:
        span_types = [span.get("type", "LLM") for span in spans]
        span_statuses = [span.get("status", "OK") for span in spans]

        if "TOOL" in span_types:
            trace_tags["primary_span_type"] = "TOOL"
        elif "LLM" in span_types:
            trace_tags["primary_span_type"] = "LLM"

        if "LLM" in span_types:
            trace_tags["has_llm"] = "true"
        if "TOOL" in span_types:
            trace_tags["has_tool"] = "true"

        trace_tags["has_error"] = "true" if "ERROR" in span_statuses else "false"

        tool_count = sum(1 for t in span_types if t == "TOOL")
        if tool_count > 0:
            trace_tags["tool_count"] = str(tool_count)

    trace_info = TraceInfo(
        trace_id=trace_id,
        trace_location=trace_location.TraceLocation.from_experiment_id(experiment_id),
        request_time=timestamp_ms,
        execution_duration=100,
        state=TraceState.OK,
        tags=trace_tags,
    )
    store.start_trace(trace_info)

    if assessments:
        for assessment_data in assessments:
            assessment = Feedback(
                assessment_id=assessment_data.get("assessment_id", f"fb-{uuid.uuid4()}"),
                trace_id=trace_id,
                name=assessment_data.get("name", "quality"),
                assessment_type=assessment_data.get("assessment_type", "feedback"),
                source=AssessmentSource(
                    source_type=AssessmentSourceType.HUMAN,
                    source_id=assessment_data.get("source_id", "user123"),
                ),
                value=FeedbackValue(assessment_data.get("value", 0.8)),
                created_timestamp=timestamp_ms,
                last_updated_timestamp=timestamp_ms,
            )
            store.log_assessments([assessment])

    return trace_id


def _create_trace_with_spans_for_correlation(store, experiment_id, span_configs):
    return _create_trace_for_correlation(store, experiment_id, spans=span_configs)


def test_calculate_trace_filter_correlation_basic(store):
    exp_id = _create_experiments(store, "correlation_test")

    for i in range(10):
        _create_trace_with_spans_for_correlation(
            store,
            exp_id,
            span_configs=[{"name": "tool_operation", "type": "TOOL", "status": "ERROR"}],
        )

    for i in range(5):
        _create_trace_with_spans_for_correlation(
            store,
            exp_id,
            span_configs=[{"name": "llm_call", "type": "LLM", "status": "OK"}],
        )

    result = store.calculate_trace_filter_correlation(
        experiment_ids=[exp_id],
        filter_string1='tags.primary_span_type = "TOOL"',
        filter_string2='tags.has_error = "true"',
    )

    assert result.npmi == pytest.approx(1.0)
    assert result.filter1_count == 10
    assert result.filter2_count == 10
    assert result.joint_count == 10
    assert result.total_count == 15


def test_calculate_trace_filter_correlation_perfect(store):
    exp_id = _create_experiments(store, "correlation_test")

    for i in range(8):
        _create_trace_with_spans_for_correlation(
            store,
            exp_id,
            span_configs=[{"name": "operation", "type": "TOOL", "status": "ERROR"}],
        )

    for i in range(7):
        _create_trace_with_spans_for_correlation(
            store,
            exp_id,
            span_configs=[{"name": "operation", "type": "LLM", "status": "OK"}],
        )

    result = store.calculate_trace_filter_correlation(
        experiment_ids=[exp_id],
        filter_string1='tags.primary_span_type = "TOOL"',
        filter_string2='tags.has_error = "true"',
    )

    assert result.npmi == pytest.approx(1.0)
    assert result.npmi_smoothed > 0.8
    assert result.filter1_count == 8
    assert result.filter2_count == 8
    assert result.joint_count == 8
    assert result.total_count == 15


def test_calculate_trace_filter_correlation_count_expressions(store):
    exp_id = _create_experiments(store, "correlation_test")

    for i in range(15):
        num_tool_calls = 5 if i < 10 else 2
        spans = [{"type": "TOOL", "name": f"tool_{j}"} for j in range(num_tool_calls)]
        spans.append({"type": "LLM", "name": "llm_call"})
        _create_trace_with_spans_for_correlation(store, exp_id, span_configs=spans)

    result = store.calculate_trace_filter_correlation(
        experiment_ids=[exp_id],
        filter_string1='tags.tool_count = "5"',
        filter_string2='tags.has_llm = "true"',
    )

    assert result.filter1_count == 10
    assert result.filter2_count == 15
    assert result.joint_count == 10
    assert result.total_count == 15


def test_calculate_trace_filter_correlation_negative_correlation(store):
    exp_id = _create_experiments(store, "negative_correlation_test")

    for i in range(10):
        _create_trace_for_correlation(
            store, exp_id, spans=[{"type": "LLM", "status": "ERROR"}], tags={"version": "v1"}
        )

    for i in range(10):
        _create_trace_for_correlation(
            store, exp_id, spans=[{"type": "LLM", "status": "OK"}], tags={"version": "v2"}
        )

    result = store.calculate_trace_filter_correlation(
        experiment_ids=[exp_id],
        filter_string1='tags.version = "v1"',
        filter_string2='tags.has_error = "false"',
    )

    assert result.total_count == 20
    assert result.filter1_count == 10
    assert result.filter2_count == 10
    assert result.joint_count == 0
    assert result.npmi == pytest.approx(-1.0)


def test_calculate_trace_filter_correlation_zero_counts(store):
    exp_id = _create_experiments(store, "zero_counts_test")

    for i in range(5):
        _create_trace_for_correlation(store, exp_id, spans=[{"type": "LLM", "status": "OK"}])

    result = store.calculate_trace_filter_correlation(
        experiment_ids=[exp_id],
        filter_string1='tags.has_error = "true"',
        filter_string2='tags.has_llm = "true"',
    )

    assert result.total_count == 5
    assert result.filter1_count == 0
    assert result.filter2_count == 5
    assert result.joint_count == 0
    assert math.isnan(result.npmi)


def test_calculate_trace_filter_correlation_multiple_experiments(store):
    exp_id1 = _create_experiments(store, "multi_exp_1")
    exp_id2 = _create_experiments(store, "multi_exp_2")

    for i in range(4):
        _create_trace_for_correlation(
            store, exp_id1, spans=[{"type": "TOOL", "status": "OK"}], tags={"env": "prod"}
        )

    _create_trace_for_correlation(
        store, exp_id1, spans=[{"type": "LLM", "status": "OK"}], tags={"env": "prod"}
    )

    _create_trace_for_correlation(
        store, exp_id2, spans=[{"type": "TOOL", "status": "OK"}], tags={"env": "dev"}
    )

    for i in range(4):
        _create_trace_for_correlation(
            store, exp_id2, spans=[{"type": "LLM", "status": "OK"}], tags={"env": "dev"}
        )

    result = store.calculate_trace_filter_correlation(
        experiment_ids=[exp_id1, exp_id2],
        filter_string1='tags.env = "prod"',
        filter_string2='tags.primary_span_type = "TOOL"',
    )

    assert result.total_count == 10
    assert result.filter1_count == 5
    assert result.filter2_count == 5
    assert result.joint_count == 4
    assert result.npmi > 0.4


def test_calculate_trace_filter_correlation_independent_events(store):
    exp_id = _create_experiments(store, "independent_test")

    configurations = [
        *[{"spans": [{"type": "TOOL", "status": "ERROR"}]} for _ in range(5)],
        *[{"spans": [{"type": "TOOL", "status": "OK"}]} for _ in range(5)],
        *[{"spans": [{"type": "LLM", "status": "ERROR"}]} for _ in range(5)],
        *[{"spans": [{"type": "LLM", "status": "OK"}]} for _ in range(5)],
    ]

    for i, config in enumerate(configurations):
        _create_trace_for_correlation(store, exp_id, **config)

    result = store.calculate_trace_filter_correlation(
        experiment_ids=[exp_id],
        filter_string1='tags.primary_span_type = "TOOL"',
        filter_string2='tags.has_error = "true"',
    )

    assert result.total_count == 20
    assert result.filter1_count == 10
    assert result.filter2_count == 10
    assert result.joint_count == 5

    # Independent events should have NPMI close to 0
    # P(TOOL) = 10/20 = 0.5, P(ERROR) = 10/20 = 0.5
    # P(TOOL & ERROR) = 5/20 = 0.25
    # Expected joint = 0.5 * 0.5 * 20 = 5, so no correlation
    assert abs(result.npmi) < 0.1


def test_calculate_trace_filter_correlation_simplified_example(store):
    exp_id = _create_experiments(store, "simple_correlation_test")

    for _ in range(5):
        _create_simple_trace(store, exp_id, {"category": "A", "status": "success"})

    for _ in range(3):
        _create_simple_trace(store, exp_id, {"category": "A", "status": "failure"})

    for _ in range(7):
        _create_simple_trace(store, exp_id, {"category": "B", "status": "success"})

    result = store.calculate_trace_filter_correlation(
        experiment_ids=[exp_id],
        filter_string1='tags.category = "A"',
        filter_string2='tags.status = "success"',
    )

    assert result.filter1_count == 8
    assert result.filter2_count == 12
    assert result.joint_count == 5
    assert result.total_count == 15


def test_calculate_trace_filter_correlation_empty_experiment_list(store):
    result = store.calculate_trace_filter_correlation(
        experiment_ids=[],
        filter_string1='tags.has_error = "true"',
        filter_string2='tags.primary_span_type = "TOOL"',
    )

    assert result.total_count == 0
    assert result.filter1_count == 0
    assert result.filter2_count == 0
    assert result.joint_count == 0
    assert math.isnan(result.npmi)


def test_calculate_trace_filter_correlation_with_base_filter(store):
    exp_id = _create_experiments(store, "base_filter_test")

    early_time = 1000000000000
    for i in range(5):
        trace_info = TraceInfo(
            trace_id=f"tr-early-{i}",
            trace_location=trace_location.TraceLocation.from_experiment_id(exp_id),
            request_time=early_time + i,
            execution_duration=100,
            state=TraceState.OK,
            tags={
                "has_error": "true" if i < 3 else "false",
                "has_tool": "true" if i % 2 == 0 else "false",
            },
        )
        store.start_trace(trace_info)

    later_time = 2000000000000
    # Create traces in the later period:
    # - 10 total traces in the time window
    # - 6 with has_error=true
    # - 4 with has_tool=true
    # - 3 with both has_error=true AND has_tool=true
    for i in range(10):
        tags = {}
        if i < 6:
            tags["has_error"] = "true"
        if i < 3 or i == 6:
            tags["has_tool"] = "true"

        trace_info = TraceInfo(
            trace_id=f"tr-later-{i}",
            trace_location=trace_location.TraceLocation.from_experiment_id(exp_id),
            request_time=later_time + i,
            execution_duration=100,
            state=TraceState.OK,
            tags=tags,
        )
        store.start_trace(trace_info)

    base_filter = f"timestamp_ms >= {later_time} and timestamp_ms < {later_time + 100}"
    result = store.calculate_trace_filter_correlation(
        experiment_ids=[exp_id],
        filter_string1='tags.has_error = "true"',
        filter_string2='tags.has_tool = "true"',
        base_filter=base_filter,
    )

    assert result.total_count == 10
    assert result.filter1_count == 6
    assert result.filter2_count == 4
    assert result.joint_count == 3

    # Calculate expected NPMI
    # P(error) = 6/10 = 0.6
    # P(tool) = 4/10 = 0.4
    # P(error AND tool) = 3/10 = 0.3
    # PMI = log(P(error AND tool) / (P(error) * P(tool))) = log(0.3 / (0.6 * 0.4)) = log(1.25)
    # NPMI = PMI / -log(P(error AND tool)) = log(1.25) / -log(0.3)

    p_error = 6 / 10
    p_tool = 4 / 10
    p_joint = 3 / 10

    if p_joint > 0:
        pmi = math.log(p_joint / (p_error * p_tool))
        npmi = pmi / -math.log(p_joint)
        assert abs(result.npmi - npmi) < 0.001

    result_no_base = store.calculate_trace_filter_correlation(
        experiment_ids=[exp_id],
        filter_string1='tags.has_error = "true"',
        filter_string2='tags.has_tool = "true"',
    )

    assert result_no_base.total_count == 15
    assert result_no_base.filter1_count == 9
    assert result_no_base.filter2_count == 7
    assert result_no_base.joint_count == 5


def test_batch_get_traces_basic(store: SqlAlchemyStore) -> None:
    experiment_id = store.create_experiment("test_batch_get_traces")
    trace_id = f"tr-{uuid.uuid4().hex}"

    spans = [
        create_test_span(
            trace_id=trace_id,
            name="root_span",
            span_id=111,
            status=trace_api.StatusCode.OK,
            start_ns=1_000_000_000,
            end_ns=2_000_000_000,
            trace_num=12345,
        ),
        create_test_span(
            trace_id=trace_id,
            name="child_span",
            span_id=222,
            parent_id=111,
            status=trace_api.StatusCode.UNSET,
            start_ns=1_500_000_000,
            end_ns=1_800_000_000,
            trace_num=12345,
        ),
    ]

    store.log_spans(experiment_id, spans)
    traces = store.batch_get_traces([trace_id])

    assert len(traces) == 1
    loaded_spans = traces[0].data.spans

    assert len(loaded_spans) == 2

    root_span = next(s for s in loaded_spans if s.name == "root_span")
    child_span = next(s for s in loaded_spans if s.name == "child_span")

    assert root_span.trace_id == trace_id
    assert root_span.span_id == "000000000000006f"
    assert root_span.parent_id is None
    assert root_span.start_time_ns == 1_000_000_000
    assert root_span.end_time_ns == 2_000_000_000

    assert child_span.trace_id == trace_id
    assert child_span.span_id == "00000000000000de"
    assert child_span.parent_id == "000000000000006f"
    assert child_span.start_time_ns == 1_500_000_000
    assert child_span.end_time_ns == 1_800_000_000


def test_batch_get_traces_empty_trace(store: SqlAlchemyStore) -> None:
    trace_id = f"tr-{uuid.uuid4().hex}"
    traces = store.batch_get_traces([trace_id])
    assert traces == []


def test_batch_get_traces_ordering(store: SqlAlchemyStore) -> None:
    experiment_id = store.create_experiment("test_load_spans_ordering")
    trace_id = f"tr-{uuid.uuid4().hex}"

    spans = [
        create_test_span(
            trace_id=trace_id,
            name="second_span",
            span_id=222,
            start_ns=2_000_000_000,
            end_ns=3_000_000_000,
            trace_num=12345,
        ),
        create_test_span(
            trace_id=trace_id,
            name="first_span",
            span_id=111,
            start_ns=1_000_000_000,
            end_ns=2_000_000_000,
            trace_num=12345,
        ),
        create_test_span(
            trace_id=trace_id,
            name="third_span",
            span_id=333,
            start_ns=3_000_000_000,
            end_ns=4_000_000_000,
            trace_num=12345,
        ),
    ]

    store.log_spans(experiment_id, spans)
    traces = store.batch_get_traces([trace_id])

    assert len(traces) == 1
    loaded_spans = traces[0].data.spans

    assert len(loaded_spans) == 3
    assert loaded_spans[0].name == "first_span"
    assert loaded_spans[1].name == "second_span"
    assert loaded_spans[2].name == "third_span"

    assert loaded_spans[0].start_time_ns == 1_000_000_000
    assert loaded_spans[1].start_time_ns == 2_000_000_000
    assert loaded_spans[2].start_time_ns == 3_000_000_000


def test_batch_get_traces_with_complex_attributes(store: SqlAlchemyStore) -> None:
    experiment_id = store.create_experiment("test_load_spans_complex")
    trace_id = f"tr-{uuid.uuid4().hex}"

    otel_span = create_test_otel_span(
        trace_id=trace_id,
        name="complex_span",
        status_code=trace_api.StatusCode.ERROR,
        status_description="Test error",
        start_time=1_000_000_000,
        end_time=2_000_000_000,
        trace_id_num=12345,
        span_id_num=111,
    )

    otel_span._attributes = {
        "llm.model_name": "gpt-4",
        "llm.input_tokens": 100,
        "llm.output_tokens": 50,
        "custom.key": "custom_value",
        "mlflow.traceRequestId": json.dumps(trace_id, cls=TraceJSONEncoder),
    }

    span = create_mlflow_span(otel_span, trace_id, "LLM")

    store.log_spans(experiment_id, [span])
    traces = store.batch_get_traces([trace_id])

    assert len(traces) == 1
    loaded_spans = traces[0].data.spans

    assert len(loaded_spans) == 1
    loaded_span = loaded_spans[0]

    assert loaded_span.status.status_code == "ERROR"
    assert loaded_span.status.description == "Test error"

    assert loaded_span.attributes.get("llm.model_name") == "gpt-4"
    assert loaded_span.attributes.get("llm.input_tokens") == 100
    assert loaded_span.attributes.get("llm.output_tokens") == 50
    assert loaded_span.attributes.get("custom.key") == "custom_value"


def test_batch_get_traces_multiple_traces(store: SqlAlchemyStore) -> None:
    experiment_id = store.create_experiment("test_load_spans_multiple")
    trace_id_1 = f"tr-{uuid.uuid4().hex}"
    trace_id_2 = f"tr-{uuid.uuid4().hex}"

    spans_trace_1 = [
        create_test_span(
            trace_id=trace_id_1,
            name="trace1_span1",
            span_id=111,
            trace_num=12345,
        ),
        create_test_span(
            trace_id=trace_id_1,
            name="trace1_span2",
            span_id=112,
            trace_num=12345,
        ),
    ]

    spans_trace_2 = [
        create_test_span(
            trace_id=trace_id_2,
            name="trace2_span1",
            span_id=221,
            trace_num=67890,
        ),
    ]

    store.log_spans(experiment_id, spans_trace_1)
    store.log_spans(experiment_id, spans_trace_2)
    traces = store.batch_get_traces([trace_id_1, trace_id_2])

    assert len(traces) == 2

    # Find traces by ID since order might not be guaranteed
    trace_1 = next(t for t in traces if t.info.trace_id == trace_id_1)
    trace_2 = next(t for t in traces if t.info.trace_id == trace_id_2)

    loaded_spans_1 = trace_1.data.spans
    loaded_spans_2 = trace_2.data.spans

    assert len(loaded_spans_1) == 2
    assert len(loaded_spans_2) == 1

    trace_1_spans = [span.to_dict() for span in loaded_spans_1]
    trace_2_spans = [span.to_dict() for span in loaded_spans_2]

    assert [span.to_dict() for span in loaded_spans_1] == trace_1_spans
    assert [span.to_dict() for span in loaded_spans_2] == trace_2_spans


def test_batch_get_traces_preserves_json_serialization(store: SqlAlchemyStore) -> None:
    experiment_id = store.create_experiment("test_load_spans_json")
    trace_id = f"tr-{uuid.uuid4().hex}"

    original_span = create_test_span(
        trace_id=trace_id,
        name="json_test_span",
        span_id=111,
        status=trace_api.StatusCode.OK,
        start_ns=1_000_000_000,
        end_ns=2_000_000_000,
        trace_num=12345,
    )

    store.log_spans(experiment_id, [original_span])
    traces = store.batch_get_traces([trace_id])

    assert len(traces) == 1
    loaded_spans = traces[0].data.spans

    assert len(loaded_spans) == 1
    loaded_span = loaded_spans[0]

    assert loaded_span.name == original_span.name
    assert loaded_span.trace_id == original_span.trace_id
    assert loaded_span.span_id == original_span.span_id
    assert loaded_span.start_time_ns == original_span.start_time_ns
    assert loaded_span.end_time_ns == original_span.end_time_ns


def test_batch_get_traces_integration_with_trace_handler(store: SqlAlchemyStore) -> None:
    experiment_id = store.create_experiment("test_integration")
    trace_id = f"tr-{uuid.uuid4().hex}"

    spans = [
        create_test_span(
            trace_id=trace_id,
            name="integration_span",
            span_id=111,
            status=trace_api.StatusCode.OK,
            trace_num=12345,
        ),
    ]

    store.log_spans(experiment_id, spans)

    trace_info = store.get_trace_info(trace_id)
    assert trace_info.tags.get(TraceTagKey.SPANS_LOCATION) == SpansLocation.TRACKING_STORE.value

    traces = store.batch_get_traces([trace_id])
    assert len(traces) == 1
    loaded_spans = traces[0].data.spans
    assert len(loaded_spans) == 1
    assert loaded_spans[0].name == "integration_span"


def test_batch_get_traces_with_incomplete_trace(store: SqlAlchemyStore) -> None:
    experiment_id = store.create_experiment("test_incomplete_trace")
    trace_id = f"tr-{uuid.uuid4().hex}"

    spans = [
        create_test_span(
            trace_id=trace_id,
            name="incomplete_span",
            span_id=111,
            status=trace_api.StatusCode.OK,
            trace_num=12345,
        ),
    ]

    store.log_spans(experiment_id, spans)
    store.start_trace(
        TraceInfo(
            trace_id=trace_id,
            trace_location=trace_location.TraceLocation.from_experiment_id(experiment_id),
            request_time=1234,
            execution_duration=100,
            state=TraceState.OK,
            trace_metadata={
                TraceMetadataKey.SIZE_STATS: json.dumps(
                    {
                        TraceSizeStatsKey.NUM_SPANS: 2,
                    }
                ),
            },
        )
    )
    traces = store.batch_get_traces([trace_id])
    assert len(traces) == 0

    # add another complete trace
    trace_id_2 = f"tr-{uuid.uuid4().hex}"
    spans = [
        create_test_span(
            trace_id=trace_id_2,
            name="incomplete_span",
            span_id=111,
            status=trace_api.StatusCode.OK,
            trace_num=12345,
        ),
    ]
    store.log_spans(experiment_id, spans)
    store.start_trace(
        TraceInfo(
            trace_id=trace_id_2,
            trace_location=trace_location.TraceLocation.from_experiment_id(experiment_id),
            request_time=1234,
            execution_duration=100,
            state=TraceState.OK,
        )
    )
    traces = store.batch_get_traces([trace_id, trace_id_2])
    assert len(traces) == 1
    assert traces[0].info.trace_id == trace_id_2
    assert traces[0].info.status == TraceState.OK
    assert len(traces[0].data.spans) == 1
    assert traces[0].data.spans[0].name == "incomplete_span"
    assert traces[0].data.spans[0].status.status_code == "OK"


<<<<<<< HEAD
def test_sqlalchemy_store_import_does_not_cause_circular_import():
    """
    Regression test for circular import issue (https://github.com/mlflow/mlflow/issues/18386).

    Store plugins that inherit from SqlAlchemyStore need to import it at module level, which
    triggers imports of EvaluationDataset. The EvaluationDataset class in turn imports from
    tracking service utilities, which can create a circular dependency if not handled carefully.

    This test verifies that basic imports work without circular dependency errors. The circular
    import is broken by using lazy imports within EvaluationDataset's methods rather than at
    module level.
    """
    code = """
from mlflow.store.tracking.sqlalchemy_store import SqlAlchemyStore
from mlflow.entities import EvaluationDataset
"""

    result = subprocess.run(
        [sys.executable, "-c", code],
        capture_output=True,
        text=True,
        timeout=10,
    )

    assert result.returncode == 0


def test_plugin_entrypoint_registration_does_not_fail():
    """
    Regression test for plugin loading issue (https://github.com/mlflow/mlflow/issues/18386).

    When MLflow discovers and loads store plugins via entrypoints, it imports the plugin module
    which typically defines a class inheriting from SqlAlchemyStore. This import chain needs to
    work without ImportError.

    This test simulates the entrypoint.load() process during plugin registration to ensure the
    plugin module can be imported successfully.
    """
    code = """
from mlflow.store.tracking.sqlalchemy_store import SqlAlchemyStore

class CustomTrackingStore(SqlAlchemyStore):
    pass

"""

    result = subprocess.run(
        [sys.executable, "-c", code],
        capture_output=True,
        text=True,
        timeout=10,
    )

    assert result.returncode == 0


def test_plugin_can_create_dataset_without_name_error():
    """
    Regression test for plugin runtime usage (https://github.com/mlflow/mlflow/issues/18386).

    Store plugins that inherit from SqlAlchemyStore need to be able to call methods like
    create_dataset() which instantiate EvaluationDataset at runtime.

    This test ensures that after a plugin loads, it can actually use store methods that reference
    EvaluationDataset. This catches the actual runtime failure that users experienced, where the
    plugin would load successfully but fail when trying to perform dataset operations.
    """
    code = """
import tempfile
from mlflow.store.tracking.sqlalchemy_store import SqlAlchemyStore

class PluginStore(SqlAlchemyStore):
    pass

with tempfile.TemporaryDirectory() as tmpdir:
    db_path = f"{tmpdir}/test.db"
    store = PluginStore(f"sqlite:///{db_path}", tmpdir)

    dataset = store.create_dataset("test_dataset", tags={"key": "value"}, experiment_ids=[])

    assert dataset is not None
    assert dataset.name == "test_dataset"
"""

    result = subprocess.run(
        [sys.executable, "-c", code],
        capture_output=True,
        text=True,
        timeout=10,
    )

    assert result.returncode == 0


def test_evaluation_dataset_not_in_entities_all():
    """
    Regression test for circular import issue (https://github.com/mlflow/mlflow/issues/18386).

    EvaluationDataset must be excluded from mlflow.entities.__all__ to prevent wildcard imports
    from triggering circular dependencies. When store plugins are loaded via entrypoints, any
    code that uses "from mlflow.entities import *" would pull in EvaluationDataset, which has
    dependencies that create import cycles with the store infrastructure.

    This test ensures EvaluationDataset remains importable directly but isn't exposed through
    wildcard imports, allowing plugins to safely inherit from store classes without encountering
    circular import issues during initialization.
    """
    import mlflow.entities

    assert "EvaluationDataset" not in mlflow.entities.__all__
=======
def test_log_spans_token_usage(store: SqlAlchemyStore) -> None:
    experiment_id = store.create_experiment("test_log_spans_token_usage")
    trace_id = f"tr-{uuid.uuid4().hex}"

    otel_span = create_test_otel_span(
        trace_id=trace_id,
        name="llm_call",
        start_time=1_000_000_000,
        end_time=2_000_000_000,
        trace_id_num=12345,
        span_id_num=111,
    )

    otel_span._attributes = {
        "mlflow.traceRequestId": json.dumps(trace_id, cls=TraceJSONEncoder),
        SpanAttributeKey.CHAT_USAGE: json.dumps(
            {
                "input_tokens": 100,
                "output_tokens": 50,
                "total_tokens": 150,
            }
        ),
    }

    span = create_mlflow_span(otel_span, trace_id, "LLM")
    store.log_spans(experiment_id, [span])

    # verify token usage is stored in the trace info
    trace_info = store.get_trace_info(trace_id)
    assert trace_info.token_usage == {
        "input_tokens": 100,
        "output_tokens": 50,
        "total_tokens": 150,
    }

    # verify loaded trace has same token usage
    traces = store.batch_get_traces([trace_id])
    assert len(traces) == 1
    trace = traces[0]
    assert trace.info.token_usage is not None
    assert trace.info.token_usage["input_tokens"] == 100
    assert trace.info.token_usage["output_tokens"] == 50
    assert trace.info.token_usage["total_tokens"] == 150


def test_log_spans_update_token_usage_incrementally(store: SqlAlchemyStore) -> None:
    experiment_id = store.create_experiment("test_log_spans_update_token_usage")
    trace_id = f"tr-{uuid.uuid4().hex}"

    otel_span1 = create_test_otel_span(
        trace_id=trace_id,
        name="first_llm_call",
        start_time=1_000_000_000,
        end_time=2_000_000_000,
        trace_id_num=12345,
        span_id_num=111,
    )
    otel_span1._attributes = {
        "mlflow.traceRequestId": json.dumps(trace_id, cls=TraceJSONEncoder),
        SpanAttributeKey.CHAT_USAGE: json.dumps(
            {
                "input_tokens": 100,
                "output_tokens": 50,
                "total_tokens": 150,
            }
        ),
    }
    span1 = create_mlflow_span(otel_span1, trace_id, "LLM")
    store.log_spans(experiment_id, [span1])

    traces = store.batch_get_traces([trace_id])
    assert len(traces) == 1
    trace = traces[0]
    assert trace.info.token_usage["input_tokens"] == 100
    assert trace.info.token_usage["output_tokens"] == 50
    assert trace.info.token_usage["total_tokens"] == 150

    otel_span2 = create_test_otel_span(
        trace_id=trace_id,
        name="second_llm_call",
        start_time=3_000_000_000,
        end_time=4_000_000_000,
        trace_id_num=12345,
        span_id_num=222,
    )
    otel_span2._attributes = {
        "mlflow.traceRequestId": json.dumps(trace_id, cls=TraceJSONEncoder),
        SpanAttributeKey.CHAT_USAGE: json.dumps(
            {
                "input_tokens": 200,
                "output_tokens": 75,
                "total_tokens": 275,
            }
        ),
    }
    span2 = create_mlflow_span(otel_span2, trace_id, "LLM")
    store.log_spans(experiment_id, [span2])

    traces = store.batch_get_traces([trace_id])
    assert len(traces) == 1
    trace = traces[0]
    assert trace.info.token_usage["input_tokens"] == 300
    assert trace.info.token_usage["output_tokens"] == 125
    assert trace.info.token_usage["total_tokens"] == 425


def test_batch_get_traces_token_usage(store: SqlAlchemyStore) -> None:
    experiment_id = store.create_experiment("test_batch_get_traces_token_usage")

    trace_id_1 = f"tr-{uuid.uuid4().hex}"
    otel_span1 = create_test_otel_span(
        trace_id=trace_id_1,
        name="trace1_span",
        start_time=1_000_000_000,
        end_time=2_000_000_000,
        trace_id_num=12345,
        span_id_num=111,
    )
    otel_span1._attributes = {
        "mlflow.traceRequestId": json.dumps(trace_id_1, cls=TraceJSONEncoder),
        SpanAttributeKey.CHAT_USAGE: json.dumps(
            {
                "input_tokens": 100,
                "output_tokens": 50,
                "total_tokens": 150,
            }
        ),
    }
    span1 = create_mlflow_span(otel_span1, trace_id_1, "LLM")
    store.log_spans(experiment_id, [span1])

    trace_id_2 = f"tr-{uuid.uuid4().hex}"
    otel_span2 = create_test_otel_span(
        trace_id=trace_id_2,
        name="trace2_span",
        start_time=3_000_000_000,
        end_time=4_000_000_000,
        trace_id_num=67890,
        span_id_num=222,
    )
    otel_span2._attributes = {
        "mlflow.traceRequestId": json.dumps(trace_id_2, cls=TraceJSONEncoder),
        SpanAttributeKey.CHAT_USAGE: json.dumps(
            {
                "input_tokens": 200,
                "output_tokens": 100,
                "total_tokens": 300,
            }
        ),
    }
    span2 = create_mlflow_span(otel_span2, trace_id_2, "LLM")
    store.log_spans(experiment_id, [span2])

    trace_id_3 = f"tr-{uuid.uuid4().hex}"
    otel_span3 = create_test_otel_span(
        trace_id=trace_id_3,
        name="trace3_span",
        start_time=5_000_000_000,
        end_time=6_000_000_000,
        trace_id_num=11111,
        span_id_num=333,
    )
    otel_span3._attributes = {
        "mlflow.traceRequestId": json.dumps(trace_id_3, cls=TraceJSONEncoder),
    }
    span3 = create_mlflow_span(otel_span3, trace_id_3, "UNKNOWN")
    store.log_spans(experiment_id, [span3])

    trace_infos = [
        store.get_trace_info(trace_id) for trace_id in [trace_id_1, trace_id_2, trace_id_3]
    ]
    assert trace_infos[0].token_usage == {
        "input_tokens": 100,
        "output_tokens": 50,
        "total_tokens": 150,
    }
    assert trace_infos[1].token_usage == {
        "input_tokens": 200,
        "output_tokens": 100,
        "total_tokens": 300,
    }
    assert trace_infos[2].token_usage is None

    traces = store.batch_get_traces([trace_id_1, trace_id_2, trace_id_3])
    assert len(traces) == 3

    traces_by_id = {trace.info.trace_id: trace for trace in traces}

    trace1 = traces_by_id[trace_id_1]
    assert trace1.info.token_usage is not None
    assert trace1.info.token_usage["input_tokens"] == 100
    assert trace1.info.token_usage["output_tokens"] == 50
    assert trace1.info.token_usage["total_tokens"] == 150

    trace2 = traces_by_id[trace_id_2]
    assert trace2.info.token_usage is not None
    assert trace2.info.token_usage["input_tokens"] == 200
    assert trace2.info.token_usage["output_tokens"] == 100
    assert trace2.info.token_usage["total_tokens"] == 300

    trace3 = traces_by_id[trace_id_3]
    assert trace3.info.token_usage is None
>>>>>>> 56dadf3c
<|MERGE_RESOLUTION|>--- conflicted
+++ resolved
@@ -10711,7 +10711,6 @@
     assert traces[0].data.spans[0].status.status_code == "OK"
 
 
-<<<<<<< HEAD
 def test_sqlalchemy_store_import_does_not_cause_circular_import():
     """
     Regression test for circular import issue (https://github.com/mlflow/mlflow/issues/18386).
@@ -10822,7 +10821,8 @@
     import mlflow.entities
 
     assert "EvaluationDataset" not in mlflow.entities.__all__
-=======
+
+
 def test_log_spans_token_usage(store: SqlAlchemyStore) -> None:
     experiment_id = store.create_experiment("test_log_spans_token_usage")
     trace_id = f"tr-{uuid.uuid4().hex}"
@@ -11024,5 +11024,4 @@
     assert trace2.info.token_usage["total_tokens"] == 300
 
     trace3 = traces_by_id[trace_id_3]
-    assert trace3.info.token_usage is None
->>>>>>> 56dadf3c
+    assert trace3.info.token_usage is None