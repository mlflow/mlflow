import json
import math
import os
import pathlib
import random
import re
import shutil
import time
import uuid
from concurrent.futures import ThreadPoolExecutor
from dataclasses import dataclass
from pathlib import Path
from typing import Union
from unittest import mock

import pytest
import sqlalchemy
from packaging.version import Version

import mlflow
import mlflow.db
import mlflow.store.db.base_sql_model
from mlflow import entities
from mlflow.entities import (
    AssessmentSource,
    AssessmentSourceType,
    Expectation,
    Experiment,
    ExperimentTag,
    Feedback,
    Metric,
    Param,
    RunStatus,
    RunTag,
    SourceType,
    ViewType,
    _DatasetSummary,
    trace_location,
)
from mlflow.entities.assessment import ExpectationValue, FeedbackValue
from mlflow.entities.logged_model_output import LoggedModelOutput
from mlflow.entities.logged_model_parameter import LoggedModelParameter
from mlflow.entities.logged_model_status import LoggedModelStatus
from mlflow.entities.logged_model_tag import LoggedModelTag
from mlflow.entities.trace_info import TraceInfo
from mlflow.entities.trace_state import TraceState
from mlflow.entities.trace_status import TraceStatus
from mlflow.environment_variables import (
    MLFLOW_TRACKING_URI,
)
from mlflow.exceptions import MlflowException
from mlflow.models import Model
from mlflow.protos.databricks_pb2 import (
    BAD_REQUEST,
    INVALID_PARAMETER_VALUE,
    RESOURCE_DOES_NOT_EXIST,
    TEMPORARILY_UNAVAILABLE,
    ErrorCode,
)
from mlflow.store.db.db_types import MSSQL, MYSQL, POSTGRES, SQLITE
from mlflow.store.db.utils import (
    _get_latest_schema_revision,
    _get_schema_version,
)
from mlflow.store.entities import PagedList
from mlflow.store.tracking import (
    SEARCH_MAX_RESULTS_DEFAULT,
    SEARCH_MAX_RESULTS_THRESHOLD,
)
from mlflow.store.tracking.dbmodels import models
from mlflow.store.tracking.dbmodels.models import (
    SqlDataset,
    SqlEntityAssociation,
    SqlEvaluationDataset,
    SqlEvaluationDatasetRecord,
    SqlExperiment,
    SqlExperimentTag,
    SqlInput,
    SqlInputTag,
    SqlLatestMetric,
    SqlLoggedModel,
    SqlLoggedModelMetric,
    SqlLoggedModelParam,
    SqlLoggedModelTag,
    SqlMetric,
    SqlParam,
    SqlRun,
    SqlTag,
    SqlTraceInfo,
    SqlTraceMetadata,
    SqlTraceTag,
)
from mlflow.store.tracking.sqlalchemy_store import SqlAlchemyStore, _get_orderby_clauses
from mlflow.tracing.constant import (
    MAX_CHARS_IN_TRACE_INFO_TAGS_VALUE,
    TRACE_SCHEMA_VERSION_KEY,
    TraceMetadataKey,
)
from mlflow.utils import mlflow_tags
from mlflow.utils.file_utils import TempDir
from mlflow.utils.mlflow_tags import (
    MLFLOW_ARTIFACT_LOCATION,
    MLFLOW_DATASET_CONTEXT,
    MLFLOW_RUN_NAME,
)
from mlflow.utils.name_utils import _GENERATOR_PREDICATES
from mlflow.utils.os import is_windows
from mlflow.utils.time import get_current_time_millis
from mlflow.utils.uri import extract_db_type_from_uri
from mlflow.utils.validation import (
    MAX_DATASET_DIGEST_SIZE,
    MAX_DATASET_NAME_SIZE,
    MAX_DATASET_PROFILE_SIZE,
    MAX_DATASET_SCHEMA_SIZE,
    MAX_DATASET_SOURCE_SIZE,
    MAX_EXPERIMENT_NAME_LENGTH,
    MAX_INPUT_TAG_KEY_SIZE,
    MAX_INPUT_TAG_VALUE_SIZE,
    MAX_TAG_VAL_LENGTH,
)

from tests.integration.utils import invoke_cli_runner
from tests.store.tracking.test_file_store import assert_dataset_inputs_equal

DB_URI = "sqlite:///"
ARTIFACT_URI = "artifact_folder"

pytestmark = pytest.mark.notrackingurimock


def db_types_and_drivers():
    d = {
        "sqlite": [
            "pysqlite",
            "pysqlcipher",
        ],
        "postgresql": [
            "psycopg2",
            "pg8000",
            "psycopg2cffi",
            "pypostgresql",
            "pygresql",
            "zxjdbc",
        ],
        "mysql": [
            "mysqldb",
            "pymysql",
            "mysqlconnector",
            "cymysql",
            "oursql",
            "gaerdbms",
            "pyodbc",
            "zxjdbc",
        ],
        "mssql": [
            "pyodbc",
            "mxodbc",
            "pymssql",
            "zxjdbc",
            "adodbapi",
        ],
    }
    for db_type, drivers in d.items():
        for driver in drivers:
            yield db_type, driver


@pytest.mark.parametrize(("db_type", "driver"), db_types_and_drivers())
def test_correct_db_type_from_uri(db_type, driver):
    assert extract_db_type_from_uri(f"{db_type}+{driver}://...") == db_type
    # try the driver-less version, which will revert SQLAlchemy to the default driver
    assert extract_db_type_from_uri(f"{db_type}://...") == db_type


@pytest.mark.parametrize(
    "db_uri",
    [
        "oracle://...",
        "oracle+cx_oracle://...",
        "snowflake://...",
        "://...",
        "abcdefg",
    ],
)
def test_fail_on_unsupported_db_type(db_uri):
    with pytest.raises(MlflowException, match=r"Invalid database engine"):
        extract_db_type_from_uri(db_uri)


def test_fail_on_multiple_drivers():
    with pytest.raises(MlflowException, match=r"Invalid database URI"):
        extract_db_type_from_uri("mysql+pymsql+pyodbc://...")


@pytest.fixture
def store(tmp_path: Path):
    db_uri = MLFLOW_TRACKING_URI.get() or f"{DB_URI}{tmp_path / 'temp.db'}"
    artifact_uri = tmp_path / "artifacts"
    artifact_uri.mkdir(exist_ok=True)
    store = SqlAlchemyStore(db_uri, artifact_uri.as_uri())
    yield store
    _cleanup_database(store)


@pytest.fixture
def store_and_trace_info(store):
    exp_id = store.create_experiment("test")
    timestamp_ms = get_current_time_millis()
    return store, store.start_trace(
        TraceInfo(
            trace_id=f"tr-{uuid.uuid4()}",
            trace_location=trace_location.TraceLocation.from_experiment_id(exp_id),
            request_time=timestamp_ms,
            execution_duration=0,
            state=TraceState.OK,
            tags={},
            trace_metadata={},
            client_request_id=f"tr-{uuid.uuid4()}",
            request_preview=None,
            response_preview=None,
        ),
    )


def _get_store(tmp_path: Path):
    db_uri = MLFLOW_TRACKING_URI.get() or f"{DB_URI}{tmp_path / 'temp.db'}"
    artifact_uri = tmp_path / "artifacts"
    artifact_uri.mkdir(exist_ok=True)
    return SqlAlchemyStore(db_uri, artifact_uri.as_uri())


def _get_query_to_reset_experiment_id(store: SqlAlchemyStore):
    dialect = store._get_dialect()
    if dialect == POSTGRES:
        return "ALTER SEQUENCE experiments_experiment_id_seq RESTART WITH 1"
    elif dialect == MYSQL:
        return "ALTER TABLE experiments AUTO_INCREMENT = 1"
    elif dialect == MSSQL:
        return "DBCC CHECKIDENT (experiments, RESEED, 0)"
    elif dialect == SQLITE:
        # In SQLite, deleting all experiments resets experiment_id
        return None
    raise ValueError(f"Invalid dialect: {dialect}")


def _cleanup_database(store: SqlAlchemyStore):
    with store.ManagedSessionMaker() as session:
        # Delete all rows in all tables
        for model in (
            SqlLoggedModel,
            SqlLoggedModelMetric,
            SqlLoggedModelParam,
            SqlLoggedModelTag,
            SqlParam,
            SqlMetric,
            SqlLatestMetric,
            SqlTag,
            SqlInputTag,
            SqlInput,
            SqlDataset,
            SqlRun,
            SqlTraceTag,
            SqlTraceMetadata,
            SqlTraceInfo,
            SqlEvaluationDatasetRecord,
            SqlEntityAssociation,
            SqlEvaluationDataset,
            SqlExperimentTag,
            SqlExperiment,
        ):
            session.query(model).delete()

        # Reset experiment_id to start at 1
        if reset_experiment_id := _get_query_to_reset_experiment_id(store):
            session.execute(sqlalchemy.sql.text(reset_experiment_id))


def _create_experiments(store: SqlAlchemyStore, names) -> Union[str, list[str]]:
    if isinstance(names, (list, tuple)):
        ids = []
        for name in names:
            # Sleep to ensure each experiment has a unique creation_time for
            # deterministic experiment search results
            time.sleep(0.001)
            ids.append(store.create_experiment(name=name))
        return ids

    time.sleep(0.001)
    return store.create_experiment(name=names)


def _get_run_configs(experiment_id=None, tags=None, start_time=None):
    return {
        "experiment_id": experiment_id,
        "user_id": "Anderson",
        "start_time": get_current_time_millis() if start_time is None else start_time,
        "tags": tags,
        "run_name": "name",
    }


def _run_factory(store: SqlAlchemyStore, config=None):
    if not config:
        config = _get_run_configs()
    if not config.get("experiment_id", None):
        config["experiment_id"] = _create_experiments(store, "test exp")

    return store.create_run(**config)


# Tests for Search API
def _search_runs(
    store: SqlAlchemyStore,
    experiment_id,
    filter_string=None,
    run_view_type=ViewType.ALL,
    max_results=SEARCH_MAX_RESULTS_DEFAULT,
):
    exps = [experiment_id] if isinstance(experiment_id, str) else experiment_id
    return [
        r.info.run_id for r in store.search_runs(exps, filter_string, run_view_type, max_results)
    ]


def _get_ordered_runs(store: SqlAlchemyStore, order_clauses, experiment_id):
    return [
        r.data.tags[mlflow_tags.MLFLOW_RUN_NAME]
        for r in store.search_runs(
            experiment_ids=[experiment_id],
            filter_string="",
            run_view_type=ViewType.ALL,
            order_by=order_clauses,
        )
    ]


def _verify_logged(store, run_id, metrics, params, tags):
    run = store.get_run(run_id)
    all_metrics = sum([store.get_metric_history(run_id, key) for key in run.data.metrics], [])
    assert len(all_metrics) == len(metrics)
    logged_metrics = [(m.key, m.value, m.timestamp, m.step) for m in all_metrics]
    assert set(logged_metrics) == {(m.key, m.value, m.timestamp, m.step) for m in metrics}
    logged_tags = set(run.data.tags.items())
    assert {(tag.key, tag.value) for tag in tags} <= logged_tags
    assert len(run.data.params) == len(params)
    assert set(run.data.params.items()) == {(param.key, param.value) for param in params}


def test_default_experiment(store: SqlAlchemyStore):
    experiments = store.search_experiments()
    assert len(experiments) == 1

    first = experiments[0]
    assert first.experiment_id == "0"
    assert first.name == "Default"


def test_default_experiment_lifecycle(store: SqlAlchemyStore, tmp_path):
    default_experiment = store.get_experiment(experiment_id=0)
    assert default_experiment.name == Experiment.DEFAULT_EXPERIMENT_NAME
    assert default_experiment.lifecycle_stage == entities.LifecycleStage.ACTIVE

    _create_experiments(store, "aNothEr")
    all_experiments = [e.name for e in store.search_experiments()]
    assert set(all_experiments) == {"aNothEr", "Default"}

    store.delete_experiment(0)

    assert [e.name for e in store.search_experiments()] == ["aNothEr"]
    another = store.get_experiment(1)
    assert another.name == "aNothEr"

    default_experiment = store.get_experiment(experiment_id=0)
    assert default_experiment.name == Experiment.DEFAULT_EXPERIMENT_NAME
    assert default_experiment.lifecycle_stage == entities.LifecycleStage.DELETED

    # destroy SqlStore and make a new one
    del store
    store = _get_store(tmp_path)

    # test that default experiment is not reactivated
    default_experiment = store.get_experiment(experiment_id=0)
    assert default_experiment.name == Experiment.DEFAULT_EXPERIMENT_NAME
    assert default_experiment.lifecycle_stage == entities.LifecycleStage.DELETED

    assert [e.name for e in store.search_experiments()] == ["aNothEr"]
    all_experiments = [e.name for e in store.search_experiments(ViewType.ALL)]
    assert set(all_experiments) == {"aNothEr", "Default"}

    # ensure that experiment ID dor active experiment is unchanged
    another = store.get_experiment(1)
    assert another.name == "aNothEr"


def test_raise_duplicate_experiments(store: SqlAlchemyStore):
    with pytest.raises(Exception, match=r"Experiment\(name=.+\) already exists"):
        _create_experiments(store, ["test", "test"])


def test_raise_experiment_dont_exist(store: SqlAlchemyStore):
    with pytest.raises(Exception, match=r"No Experiment with id=.+ exists"):
        store.get_experiment(experiment_id=100)


def test_delete_experiment(store: SqlAlchemyStore):
    experiments = _create_experiments(store, ["morty", "rick", "rick and morty"])

    all_experiments = store.search_experiments()
    assert len(all_experiments) == len(experiments) + 1  # default

    exp_id = experiments[0]
    exp = store.get_experiment(exp_id)
    time.sleep(0.01)
    store.delete_experiment(exp_id)

    updated_exp = store.get_experiment(exp_id)
    assert updated_exp.lifecycle_stage == entities.LifecycleStage.DELETED

    assert len(store.search_experiments()) == len(all_experiments) - 1
    assert updated_exp.last_update_time > exp.last_update_time


def test_delete_restore_experiment_with_runs(store: SqlAlchemyStore):
    experiment_id = _create_experiments(store, "test exp")
    run1 = _run_factory(store, config=_get_run_configs(experiment_id)).info.run_id
    run2 = _run_factory(store, config=_get_run_configs(experiment_id)).info.run_id
    store.delete_run(run1)
    run_ids = [run1, run2]

    store.delete_experiment(experiment_id)

    updated_exp = store.get_experiment(experiment_id)
    assert updated_exp.lifecycle_stage == entities.LifecycleStage.DELETED

    deleted_run_list = store.search_runs(
        experiment_ids=[experiment_id],
        filter_string="",
        run_view_type=ViewType.DELETED_ONLY,
    )

    assert len(deleted_run_list) == 2
    for deleted_run in deleted_run_list:
        assert deleted_run.info.lifecycle_stage == entities.LifecycleStage.DELETED
        assert deleted_run.info.experiment_id in experiment_id
        assert deleted_run.info.run_id in run_ids
        with store.ManagedSessionMaker() as session:
            assert store._get_run(session, deleted_run.info.run_id).deleted_time is not None

    store.restore_experiment(experiment_id)

    updated_exp = store.get_experiment(experiment_id)
    assert updated_exp.lifecycle_stage == entities.LifecycleStage.ACTIVE

    restored_run_list = store.search_runs(
        experiment_ids=[experiment_id],
        filter_string="",
        run_view_type=ViewType.ACTIVE_ONLY,
    )

    assert len(restored_run_list) == 2
    for restored_run in restored_run_list:
        assert restored_run.info.lifecycle_stage == entities.LifecycleStage.ACTIVE
        with store.ManagedSessionMaker() as session:
            assert store._get_run(session, restored_run.info.run_id).deleted_time is None
        assert restored_run.info.experiment_id in experiment_id
        assert restored_run.info.run_id in run_ids


def test_get_experiment(store: SqlAlchemyStore):
    name = "goku"
    experiment_id = _create_experiments(store, name)
    actual = store.get_experiment(experiment_id)
    assert actual.name == name
    assert actual.experiment_id == experiment_id

    actual_by_name = store.get_experiment_by_name(name)
    assert actual_by_name.name == name
    assert actual_by_name.experiment_id == experiment_id
    assert store.get_experiment_by_name("idontexist") is None

    store.delete_experiment(experiment_id)
    assert store.get_experiment_by_name(name).experiment_id == experiment_id


def test_search_experiments_view_type(store: SqlAlchemyStore):
    experiment_names = ["a", "b"]
    experiment_ids = _create_experiments(store, experiment_names)
    store.delete_experiment(experiment_ids[1])

    experiments = store.search_experiments(view_type=ViewType.ACTIVE_ONLY)
    assert [e.name for e in experiments] == ["a", "Default"]
    experiments = store.search_experiments(view_type=ViewType.DELETED_ONLY)
    assert [e.name for e in experiments] == ["b"]
    experiments = store.search_experiments(view_type=ViewType.ALL)
    assert [e.name for e in experiments] == ["b", "a", "Default"]


def test_search_experiments_filter_by_attribute(store: SqlAlchemyStore):
    experiment_names = ["a", "ab", "Abc"]
    _create_experiments(store, experiment_names)

    experiments = store.search_experiments(filter_string="name = 'a'")
    assert [e.name for e in experiments] == ["a"]
    experiments = store.search_experiments(filter_string="attribute.name = 'a'")
    assert [e.name for e in experiments] == ["a"]
    experiments = store.search_experiments(filter_string="attribute.`name` = 'a'")
    assert [e.name for e in experiments] == ["a"]
    experiments = store.search_experiments(filter_string="attribute.`name` != 'a'")
    assert [e.name for e in experiments] == ["Abc", "ab", "Default"]
    experiments = store.search_experiments(filter_string="name LIKE 'a%'")
    assert [e.name for e in experiments] == ["ab", "a"]
    experiments = store.search_experiments(filter_string="name ILIKE 'a%'")
    assert [e.name for e in experiments] == ["Abc", "ab", "a"]
    experiments = store.search_experiments(filter_string="name ILIKE 'a%' AND name ILIKE '%b'")
    assert [e.name for e in experiments] == ["ab"]


def test_search_experiments_filter_by_time_attribute(store: SqlAlchemyStore):
    # Sleep to ensure that the first experiment has a different creation_time than the default
    # experiment and eliminate flakiness.
    time.sleep(0.001)
    time_before_create1 = get_current_time_millis()
    exp_id1 = store.create_experiment("1")
    exp1 = store.get_experiment(exp_id1)
    time.sleep(0.001)
    time_before_create2 = get_current_time_millis()
    exp_id2 = store.create_experiment("2")
    exp2 = store.get_experiment(exp_id2)

    experiments = store.search_experiments(filter_string=f"creation_time = {exp1.creation_time}")
    assert [e.experiment_id for e in experiments] == [exp_id1]

    experiments = store.search_experiments(filter_string=f"creation_time != {exp1.creation_time}")
    assert [e.experiment_id for e in experiments] == [
        exp_id2,
        store.DEFAULT_EXPERIMENT_ID,
    ]

    experiments = store.search_experiments(filter_string=f"creation_time >= {time_before_create1}")
    assert [e.experiment_id for e in experiments] == [exp_id2, exp_id1]

    experiments = store.search_experiments(filter_string=f"creation_time < {time_before_create2}")
    assert [e.experiment_id for e in experiments] == [
        exp_id1,
        store.DEFAULT_EXPERIMENT_ID,
    ]

    # To avoid that the creation_time equals `now`, we wait one additional millisecond.
    time.sleep(0.001)
    now = get_current_time_millis()
    experiments = store.search_experiments(filter_string=f"creation_time >= {now}")
    assert experiments == []

    time.sleep(0.001)
    time_before_rename = get_current_time_millis()
    store.rename_experiment(exp_id1, "new_name")
    experiments = store.search_experiments(
        filter_string=f"last_update_time >= {time_before_rename}"
    )
    assert [e.experiment_id for e in experiments] == [exp_id1]

    experiments = store.search_experiments(
        filter_string=f"last_update_time <= {get_current_time_millis()}"
    )
    assert {e.experiment_id for e in experiments} == {
        exp_id1,
        exp_id2,
        store.DEFAULT_EXPERIMENT_ID,
    }

    experiments = store.search_experiments(
        filter_string=f"last_update_time = {exp2.last_update_time}"
    )
    assert [e.experiment_id for e in experiments] == [exp_id2]


def test_search_experiments_filter_by_tag(store: SqlAlchemyStore):
    experiments = [
        ("exp1", [ExperimentTag("key1", "value"), ExperimentTag("key2", "value")]),
        ("exp2", [ExperimentTag("key1", "vaLue"), ExperimentTag("key2", "vaLue")]),
        ("exp3", [ExperimentTag("k e y 1", "value")]),
    ]
    for name, tags in experiments:
        time.sleep(0.001)
        store.create_experiment(name, tags=tags)

    experiments = store.search_experiments(filter_string="tag.key1 = 'value'")
    assert [e.name for e in experiments] == ["exp1"]
    experiments = store.search_experiments(filter_string="tag.`k e y 1` = 'value'")
    assert [e.name for e in experiments] == ["exp3"]
    experiments = store.search_experiments(filter_string="tag.\"k e y 1\" = 'value'")
    assert [e.name for e in experiments] == ["exp3"]
    experiments = store.search_experiments(filter_string="tag.key1 != 'value'")
    assert [e.name for e in experiments] == ["exp2"]
    experiments = store.search_experiments(filter_string="tag.key1 != 'VALUE'")
    assert [e.name for e in experiments] == ["exp2", "exp1"]
    experiments = store.search_experiments(filter_string="tag.key1 LIKE 'val%'")
    assert [e.name for e in experiments] == ["exp1"]
    experiments = store.search_experiments(filter_string="tag.key1 LIKE '%Lue'")
    assert [e.name for e in experiments] == ["exp2"]
    experiments = store.search_experiments(filter_string="tag.key1 ILIKE '%alu%'")
    assert [e.name for e in experiments] == ["exp2", "exp1"]
    experiments = store.search_experiments(
        filter_string="tag.key1 LIKE 'va%' AND tag.key2 LIKE '%Lue'"
    )
    assert [e.name for e in experiments] == ["exp2"]
    experiments = store.search_experiments(filter_string="tag.KEY = 'value'")
    assert len(experiments) == 0


def test_search_experiments_filter_by_attribute_and_tag(store: SqlAlchemyStore):
    store.create_experiment("exp1", tags=[ExperimentTag("a", "1"), ExperimentTag("b", "2")])
    store.create_experiment("exp2", tags=[ExperimentTag("a", "3"), ExperimentTag("b", "4")])
    experiments = store.search_experiments(filter_string="name ILIKE 'exp%' AND tags.a = '1'")
    assert [e.name for e in experiments] == ["exp1"]


def test_search_experiments_order_by(store: SqlAlchemyStore):
    experiment_names = ["x", "y", "z"]
    _create_experiments(store, experiment_names)

    experiments = store.search_experiments(order_by=["name"])
    assert [e.name for e in experiments] == ["Default", "x", "y", "z"]

    experiments = store.search_experiments(order_by=["name ASC"])
    assert [e.name for e in experiments] == ["Default", "x", "y", "z"]

    experiments = store.search_experiments(order_by=["name DESC"])
    assert [e.name for e in experiments] == ["z", "y", "x", "Default"]

    experiments = store.search_experiments(order_by=["experiment_id DESC"])
    assert [e.name for e in experiments] == ["z", "y", "x", "Default"]

    experiments = store.search_experiments(order_by=["name", "experiment_id"])
    assert [e.name for e in experiments] == ["Default", "x", "y", "z"]


def test_search_experiments_order_by_time_attribute(store: SqlAlchemyStore):
    # Sleep to ensure that the first experiment has a different creation_time than the default
    # experiment and eliminate flakiness.
    time.sleep(0.001)
    exp_id1 = store.create_experiment("1")
    time.sleep(0.001)
    exp_id2 = store.create_experiment("2")

    experiments = store.search_experiments(order_by=["creation_time"])
    assert [e.experiment_id for e in experiments] == [
        store.DEFAULT_EXPERIMENT_ID,
        exp_id1,
        exp_id2,
    ]

    experiments = store.search_experiments(order_by=["creation_time DESC"])
    assert [e.experiment_id for e in experiments] == [
        exp_id2,
        exp_id1,
        store.DEFAULT_EXPERIMENT_ID,
    ]

    experiments = store.search_experiments(order_by=["last_update_time"])
    assert [e.experiment_id for e in experiments] == [
        store.DEFAULT_EXPERIMENT_ID,
        exp_id1,
        exp_id2,
    ]

    store.rename_experiment(exp_id1, "new_name")
    experiments = store.search_experiments(order_by=["last_update_time"])
    assert [e.experiment_id for e in experiments] == [
        store.DEFAULT_EXPERIMENT_ID,
        exp_id2,
        exp_id1,
    ]


def test_search_experiments_max_results(store: SqlAlchemyStore):
    experiment_names = list(map(str, range(9)))
    _create_experiments(store, experiment_names)
    reversed_experiment_names = experiment_names[::-1]

    experiments = store.search_experiments()
    assert [e.name for e in experiments] == reversed_experiment_names + ["Default"]
    experiments = store.search_experiments(max_results=3)
    assert [e.name for e in experiments] == reversed_experiment_names[:3]


def test_search_experiments_max_results_validation(store: SqlAlchemyStore):
    with pytest.raises(
        MlflowException,
        match=r"Invalid value None for parameter 'max_results' supplied. "
        r"It must be a positive integer",
    ):
        store.search_experiments(max_results=None)
    with pytest.raises(
        MlflowException,
        match=r"Invalid value 0 for parameter 'max_results' supplied. "
        r"It must be a positive integer",
    ):
        store.search_experiments(max_results=0)
    with pytest.raises(
        MlflowException,
        match=r"Invalid value 1000000 for parameter 'max_results' supplied. "
        r"It must be at most 50000",
    ):
        store.search_experiments(max_results=1_000_000)


def test_search_experiments_pagination(store: SqlAlchemyStore):
    experiment_names = list(map(str, range(9)))
    _create_experiments(store, experiment_names)
    reversed_experiment_names = experiment_names[::-1]

    experiments = store.search_experiments(max_results=4)
    assert [e.name for e in experiments] == reversed_experiment_names[:4]
    assert experiments.token is not None

    experiments = store.search_experiments(max_results=4, page_token=experiments.token)
    assert [e.name for e in experiments] == reversed_experiment_names[4:8]
    assert experiments.token is not None

    experiments = store.search_experiments(max_results=4, page_token=experiments.token)
    assert [e.name for e in experiments] == reversed_experiment_names[8:] + ["Default"]
    assert experiments.token is None


def test_create_experiments(store: SqlAlchemyStore):
    with store.ManagedSessionMaker() as session:
        result = session.query(models.SqlExperiment).all()
        assert len(result) == 1
    time_before_create = get_current_time_millis()
    experiment_id = store.create_experiment(name="test exp")
    assert experiment_id == "1"
    with store.ManagedSessionMaker() as session:
        result = session.query(models.SqlExperiment).all()
        assert len(result) == 2

        test_exp = session.query(models.SqlExperiment).filter_by(name="test exp").first()
        assert str(test_exp.experiment_id) == experiment_id
        assert test_exp.name == "test exp"

    actual = store.get_experiment(experiment_id)
    assert actual.experiment_id == experiment_id
    assert actual.name == "test exp"
    assert actual.creation_time >= time_before_create
    assert actual.last_update_time == actual.creation_time

    with pytest.raises(MlflowException, match=r"'name' exceeds the maximum length"):
        store.create_experiment(name="x" * (MAX_EXPERIMENT_NAME_LENGTH + 1))


def test_create_experiment_with_tags_works_correctly(store: SqlAlchemyStore):
    experiment_id = store.create_experiment(
        name="test exp",
        artifact_location="some location",
        tags=[ExperimentTag("key1", "val1"), ExperimentTag("key2", "val2")],
    )
    experiment = store.get_experiment(experiment_id)
    assert len(experiment.tags) == 2
    assert experiment.tags["key1"] == "val1"
    assert experiment.tags["key2"] == "val2"


def test_run_tag_model(store: SqlAlchemyStore):
    # Create a run whose UUID we can reference when creating tag models.
    # `run_id` is a foreign key in the tags table; therefore, in order
    # to insert a tag with a given run UUID, the UUID must be present in
    # the runs table
    run = _run_factory(store)
    with store.ManagedSessionMaker() as session:
        new_tag = models.SqlTag(run_uuid=run.info.run_id, key="test", value="val")
        session.add(new_tag)
        session.commit()
        added_tags = [tag for tag in session.query(models.SqlTag).all() if tag.key == new_tag.key]
        assert len(added_tags) == 1
        added_tag = added_tags[0].to_mlflow_entity()
        assert added_tag.value == new_tag.value


def test_metric_model(store: SqlAlchemyStore):
    # Create a run whose UUID we can reference when creating metric models.
    # `run_id` is a foreign key in the tags table; therefore, in order
    # to insert a metric with a given run UUID, the UUID must be present in
    # the runs table
    run = _run_factory(store)
    with store.ManagedSessionMaker() as session:
        new_metric = models.SqlMetric(run_uuid=run.info.run_id, key="accuracy", value=0.89)
        session.add(new_metric)
        session.commit()
        metrics = session.query(models.SqlMetric).all()
        assert len(metrics) == 1

        added_metric = metrics[0].to_mlflow_entity()
        assert added_metric.value == new_metric.value
        assert added_metric.key == new_metric.key


def test_param_model(store: SqlAlchemyStore):
    # Create a run whose UUID we can reference when creating parameter models.
    # `run_id` is a foreign key in the tags table; therefore, in order
    # to insert a parameter with a given run UUID, the UUID must be present in
    # the runs table
    run = _run_factory(store)
    with store.ManagedSessionMaker() as session:
        new_param = models.SqlParam(run_uuid=run.info.run_id, key="accuracy", value="test param")
        session.add(new_param)
        session.commit()
        params = session.query(models.SqlParam).all()
        assert len(params) == 1

        added_param = params[0].to_mlflow_entity()
        assert added_param.value == new_param.value
        assert added_param.key == new_param.key


def test_run_needs_uuid(store: SqlAlchemyStore):
    regex = {
        SQLITE: r"NOT NULL constraint failed",
        POSTGRES: r"null value in column .+ of relation .+ violates not-null constrain",
        MYSQL: r"(Field .+ doesn't have a default value|Instance .+ has a NULL identity key)",
        MSSQL: r"Cannot insert the value NULL into column .+, table .+",
    }[store._get_dialect()]
    # Depending on the implementation, a NULL identity key may result in different
    # exceptions, including IntegrityError (sqlite) and FlushError (MysQL).
    # Therefore, we check for the more generic 'SQLAlchemyError'
    with pytest.raises(MlflowException, match=regex) as exception_context:
        with store.ManagedSessionMaker() as session:
            session.add(models.SqlRun())
    assert exception_context.value.error_code == ErrorCode.Name(BAD_REQUEST)


def test_run_data_model(store: SqlAlchemyStore):
    with store.ManagedSessionMaker() as session:
        run_id = uuid.uuid4().hex
        m1 = models.SqlMetric(run_uuid=run_id, key="accuracy", value=0.89)
        m2 = models.SqlMetric(run_uuid=run_id, key="recall", value=0.89)
        p1 = models.SqlParam(run_uuid=run_id, key="loss", value="test param")
        p2 = models.SqlParam(run_uuid=run_id, key="blue", value="test param")
        run_data = models.SqlRun(run_uuid=run_id)

        session.add_all([m1, m2, p1, p2])
        session.add(run_data)
        session.commit()

        run_datums = session.query(models.SqlRun).all()
        actual = run_datums[0]
        assert len(run_datums) == 1
        assert len(actual.params) == 2
        assert len(actual.metrics) == 2


def test_run_info(store: SqlAlchemyStore):
    experiment_id = _create_experiments(store, "test exp")
    config = {
        "experiment_id": experiment_id,
        "name": "test run",
        "user_id": "Anderson",
        "run_uuid": "test",
        "status": RunStatus.to_string(RunStatus.SCHEDULED),
        "source_type": SourceType.to_string(SourceType.LOCAL),
        "source_name": "Python application",
        "entry_point_name": "main.py",
        "start_time": get_current_time_millis(),
        "end_time": get_current_time_millis(),
        "source_version": mlflow.__version__,
        "lifecycle_stage": entities.LifecycleStage.ACTIVE,
        "artifact_uri": "//",
    }
    run = models.SqlRun(**config).to_mlflow_entity()

    for k, v in config.items():
        # These keys were removed from RunInfo.
        if k in [
            "source_name",
            "source_type",
            "source_version",
            "name",
            "entry_point_name",
        ]:
            continue

        if k == "run_uuid":
            k = "run_id"

        v2 = getattr(run.info, k)
        if k == "source_type":
            assert v == SourceType.to_string(v2)
        else:
            assert v == v2


def test_create_run_with_tags(store: SqlAlchemyStore):
    experiment_id = _create_experiments(store, "test_create_run")
    tags = [RunTag("3", "4"), RunTag("1", "2")]
    expected = _get_run_configs(experiment_id=experiment_id, tags=tags)

    actual = store.create_run(**expected)

    # run name should be added as a tag by the store
    tags.append(RunTag(mlflow_tags.MLFLOW_RUN_NAME, expected["run_name"]))

    assert actual.info.experiment_id == experiment_id
    assert actual.info.user_id == expected["user_id"]
    assert actual.info.run_name == expected["run_name"]
    assert actual.info.start_time == expected["start_time"]
    assert len(actual.data.tags) == len(tags)
    assert actual.data.tags == {tag.key: tag.value for tag in tags}
    assert actual.inputs.dataset_inputs == []


def test_create_run_sets_name(store: SqlAlchemyStore):
    experiment_id = _create_experiments(store, "test_create_run_run_name")
    configs = _get_run_configs(experiment_id=experiment_id)
    run_id = store.create_run(**configs).info.run_id
    run = store.get_run(run_id)
    assert run.info.run_name == configs["run_name"]
    assert run.data.tags.get(mlflow_tags.MLFLOW_RUN_NAME) == configs["run_name"]

    run_id = store.create_run(
        experiment_id=experiment_id,
        user_id="user",
        start_time=0,
        run_name=None,
        tags=[RunTag(mlflow_tags.MLFLOW_RUN_NAME, "test")],
    ).info.run_id
    run = store.get_run(run_id)
    assert run.info.run_name == "test"
    assert run.inputs.dataset_inputs == []

    with pytest.raises(
        MlflowException,
        match=re.escape(
            "Both 'run_name' argument and 'mlflow.runName' tag are specified, but with "
            "different values (run_name='test', mlflow.runName='test_2').",
        ),
    ):
        store.create_run(
            experiment_id=experiment_id,
            user_id="user",
            start_time=0,
            run_name="test",
            tags=[RunTag(mlflow_tags.MLFLOW_RUN_NAME, "test_2")],
        )


def test_get_run_with_name(store: SqlAlchemyStore):
    experiment_id = _create_experiments(store, "test_get_run")
    configs = _get_run_configs(experiment_id=experiment_id)
    run_id = store.create_run(**configs).info.run_id

    run = store.get_run(run_id)

    assert run.info.experiment_id == experiment_id
    assert run.info.run_name == configs["run_name"]

    no_run_configs = {
        "experiment_id": experiment_id,
        "user_id": "Anderson",
        "start_time": get_current_time_millis(),
        "tags": [],
        "run_name": None,
    }
    run_id = store.create_run(**no_run_configs).info.run_id

    run = store.get_run(run_id)

    assert run.info.run_name.split("-")[0] in _GENERATOR_PREDICATES

    name_empty_str_run = store.create_run(**{**configs, **{"run_name": ""}})
    run_name = name_empty_str_run.info.run_name
    assert run_name.split("-")[0] in _GENERATOR_PREDICATES


def test_to_mlflow_entity_and_proto(store: SqlAlchemyStore):
    # Create a run and log metrics, params, tags to the run
    created_run = _run_factory(store)
    run_id = created_run.info.run_id
    store.log_metric(
        run_id=run_id,
        metric=entities.Metric(key="my-metric", value=3.4, timestamp=0, step=0),
    )
    store.log_param(run_id=run_id, param=Param(key="my-param", value="param-val"))
    store.set_tag(run_id=run_id, tag=RunTag(key="my-tag", value="tag-val"))

    # Verify that we can fetch the run & convert it to proto - Python protobuf bindings
    # will perform type-checking to ensure all values have the right types
    run = store.get_run(run_id)
    run.to_proto()

    # Verify attributes of the Python run entity
    assert isinstance(run.info, entities.RunInfo)
    assert isinstance(run.data, entities.RunData)

    assert run.data.metrics == {"my-metric": 3.4}
    assert run.data.params == {"my-param": "param-val"}
    assert run.data.tags["my-tag"] == "tag-val"

    # Get the parent experiment of the run, verify it can be converted to protobuf
    exp = store.get_experiment(run.info.experiment_id)
    exp.to_proto()


def test_delete_run(store: SqlAlchemyStore):
    run = _run_factory(store)

    store.delete_run(run.info.run_id)

    with store.ManagedSessionMaker() as session:
        actual = session.query(models.SqlRun).filter_by(run_uuid=run.info.run_id).first()
        assert actual.lifecycle_stage == entities.LifecycleStage.DELETED
        assert (
            actual.deleted_time is not None
        )  # deleted time should be updated and thus not None anymore

        deleted_run = store.get_run(run.info.run_id)
        assert actual.run_uuid == deleted_run.info.run_id


def test_hard_delete_run(store: SqlAlchemyStore):
    run = _run_factory(store)
    metric = entities.Metric("blahmetric", 100.0, get_current_time_millis(), 0)
    store.log_metric(run.info.run_id, metric)
    param = entities.Param("blahparam", "100.0")
    store.log_param(run.info.run_id, param)
    tag = entities.RunTag("test tag", "a boogie")
    store.set_tag(run.info.run_id, tag)

    store._hard_delete_run(run.info.run_id)

    with store.ManagedSessionMaker() as session:
        actual_run = session.query(models.SqlRun).filter_by(run_uuid=run.info.run_id).first()
        assert actual_run is None
        actual_metric = session.query(models.SqlMetric).filter_by(run_uuid=run.info.run_id).first()
        assert actual_metric is None
        actual_param = session.query(models.SqlParam).filter_by(run_uuid=run.info.run_id).first()
        assert actual_param is None
        actual_tag = session.query(models.SqlTag).filter_by(run_uuid=run.info.run_id).first()
        assert actual_tag is None


def test_get_deleted_runs(store: SqlAlchemyStore):
    run = _run_factory(store)
    deleted_run_ids = store._get_deleted_runs()
    assert deleted_run_ids == []

    store.delete_run(run.info.run_id)
    deleted_run_ids = store._get_deleted_runs()
    assert deleted_run_ids == [run.info.run_id]


def test_log_metric(store: SqlAlchemyStore):
    run = _run_factory(store)

    tkey = "blahmetric"
    tval = 100.0
    metric = entities.Metric(tkey, tval, get_current_time_millis(), 0)
    metric2 = entities.Metric(tkey, tval, get_current_time_millis() + 2, 0)
    nan_metric = entities.Metric("NaN", float("nan"), 0, 0)
    pos_inf_metric = entities.Metric("PosInf", float("inf"), 0, 0)
    neg_inf_metric = entities.Metric("NegInf", -float("inf"), 0, 0)
    store.log_metric(run.info.run_id, metric)
    store.log_metric(run.info.run_id, metric2)
    store.log_metric(run.info.run_id, nan_metric)
    store.log_metric(run.info.run_id, pos_inf_metric)
    store.log_metric(run.info.run_id, neg_inf_metric)

    run = store.get_run(run.info.run_id)
    assert tkey in run.data.metrics
    assert run.data.metrics[tkey] == tval

    # SQL store _get_run method returns full history of recorded metrics.
    # Should return duplicates as well
    # MLflow RunData contains only the last reported values for metrics.
    with store.ManagedSessionMaker() as session:
        sql_run_metrics = store._get_run(session, run.info.run_id).metrics
        assert len(sql_run_metrics) == 5
        assert len(run.data.metrics) == 4
        assert math.isnan(run.data.metrics["NaN"])
        assert run.data.metrics["PosInf"] == 1.7976931348623157e308
        assert run.data.metrics["NegInf"] == -1.7976931348623157e308


def test_log_metric_concurrent_logging_succeeds(store: SqlAlchemyStore):
    """
    Verifies that concurrent logging succeeds without deadlock, which has been an issue
    in previous MLflow releases
    """
    experiment_id = _create_experiments(store, "concurrency_exp")
    run_config = _get_run_configs(experiment_id=experiment_id)
    run1 = _run_factory(store, run_config)
    run2 = _run_factory(store, run_config)

    def log_metrics(run):
        for metric_val in range(100):
            store.log_metric(
                run.info.run_id,
                Metric("metric_key", metric_val, get_current_time_millis(), 0),
            )
        for batch_idx in range(5):
            store.log_batch(
                run.info.run_id,
                metrics=[
                    Metric(
                        f"metric_batch_{batch_idx}",
                        (batch_idx * 100) + val_offset,
                        get_current_time_millis(),
                        0,
                    )
                    for val_offset in range(100)
                ],
                params=[],
                tags=[],
            )
        for metric_val in range(100):
            store.log_metric(
                run.info.run_id,
                Metric("metric_key", metric_val, get_current_time_millis(), 0),
            )
        return "success"

    log_metrics_futures = []
    with ThreadPoolExecutor(max_workers=4) as executor:
        # Log metrics to two runs across four threads
        log_metrics_futures = [
            executor.submit(log_metrics, run) for run in [run1, run2, run1, run2]
        ]

    for future in log_metrics_futures:
        assert future.result() == "success"

    for run in [run1, run2, run1, run2]:
        # We visit each run twice, logging 100 metric entries for 6 metric names; the same entry
        # may be written multiple times concurrently; we assert that at least 100 metric entries
        # are present because at least 100 unique entries must have been written
        assert len(store.get_metric_history(run.info.run_id, "metric_key")) >= 100
        for batch_idx in range(5):
            assert (
                len(store.get_metric_history(run.info.run_id, f"metric_batch_{batch_idx}")) >= 100
            )


def test_record_logged_model(
    store: SqlAlchemyStore,
):
    run = _run_factory(store)
    flavors_with_config = {
        "tf": "flavor body",
        "python_function": {"config": {"a": 1}, "code": "code"},
    }
    m_with_config = Model(artifact_path="model/path", run_id="run_id", flavors=flavors_with_config)
    store.record_logged_model(run.info.run_id, m_with_config)
    with store.ManagedSessionMaker() as session:
        run = store._get_run(run_uuid=run.info.run_id, session=session)
        tags = [t.value for t in run.tags if t.key == mlflow_tags.MLFLOW_LOGGED_MODELS]
        flavors = m_with_config.get_tags_dict().get("flavors", {})
        assert all("config" not in v for v in flavors.values())
        assert tags[0] == json.dumps([m_with_config.get_tags_dict()])


def test_log_metric_allows_multiple_values_at_same_ts_and_run_data_uses_max_ts_value(
    store: SqlAlchemyStore,
):
    run = _run_factory(store)
    run_id = run.info.run_id
    metric_name = "test-metric-1"
    # Check that we get the max of (step, timestamp, value) in that order
    tuples_to_log = [
        (0, 100, 1000),
        (3, 40, 100),  # larger step wins even though it has smaller value
        (3, 50, 10),  # larger timestamp wins even though it has smaller value
        (3, 50, 20),  # tiebreak by max value
        (3, 50, 20),  # duplicate metrics with same (step, timestamp, value) are ok
        # verify that we can log steps out of order / negative steps
        (-3, 900, 900),
        (-1, 800, 800),
    ]
    for step, timestamp, value in reversed(tuples_to_log):
        store.log_metric(run_id, Metric(metric_name, value, timestamp, step))

    metric_history = store.get_metric_history(run_id, metric_name)
    logged_tuples = [(m.step, m.timestamp, m.value) for m in metric_history]
    assert set(logged_tuples) == set(tuples_to_log)

    run_data = store.get_run(run_id).data
    run_metrics = run_data.metrics
    assert len(run_metrics) == 1
    assert run_metrics[metric_name] == 20
    metric_obj = run_data._metric_objs[0]
    assert metric_obj.key == metric_name
    assert metric_obj.step == 3
    assert metric_obj.timestamp == 50
    assert metric_obj.value == 20


def test_log_null_metric(store: SqlAlchemyStore):
    run = _run_factory(store)

    tkey = "blahmetric"
    tval = None
    metric = entities.Metric(tkey, tval, get_current_time_millis(), 0)

    with pytest.raises(
        MlflowException, match=r"Missing value for required parameter 'value'"
    ) as exception_context:
        store.log_metric(run.info.run_id, metric)
    assert exception_context.value.error_code == ErrorCode.Name(INVALID_PARAMETER_VALUE)


def test_log_param(store: SqlAlchemyStore):
    run = _run_factory(store)

    tkey = "blahmetric"
    tval = "100.0"
    param = entities.Param(tkey, tval)
    param2 = entities.Param("new param", "new key")
    store.log_param(run.info.run_id, param)
    store.log_param(run.info.run_id, param2)
    store.log_param(run.info.run_id, param2)

    run = store.get_run(run.info.run_id)
    assert len(run.data.params) == 2
    assert tkey in run.data.params
    assert run.data.params[tkey] == tval


def test_log_param_uniqueness(store: SqlAlchemyStore):
    run = _run_factory(store)

    tkey = "blahmetric"
    tval = "100.0"
    param = entities.Param(tkey, tval)
    param2 = entities.Param(tkey, "newval")
    store.log_param(run.info.run_id, param)

    with pytest.raises(MlflowException, match=r"Changing param values is not allowed"):
        store.log_param(run.info.run_id, param2)


def test_log_empty_str(store: SqlAlchemyStore):
    run = _run_factory(store)

    tkey = "blahmetric"
    tval = ""
    param = entities.Param(tkey, tval)
    param2 = entities.Param("new param", "new key")
    store.log_param(run.info.run_id, param)
    store.log_param(run.info.run_id, param2)

    run = store.get_run(run.info.run_id)
    assert len(run.data.params) == 2
    assert tkey in run.data.params
    assert run.data.params[tkey] == tval


def test_log_null_param(store: SqlAlchemyStore):
    run = _run_factory(store)

    tkey = "blahmetric"
    tval = None
    param = entities.Param(tkey, tval)

    dialect = store._get_dialect()
    regex = {
        SQLITE: r"NOT NULL constraint failed",
        POSTGRES: r"null value in column .+ of relation .+ violates not-null constrain",
        MYSQL: r"Column .+ cannot be null",
        MSSQL: r"Cannot insert the value NULL into column .+, table .+",
    }[dialect]
    with pytest.raises(MlflowException, match=regex) as exception_context:
        store.log_param(run.info.run_id, param)
    if dialect != MYSQL:
        assert exception_context.value.error_code == ErrorCode.Name(BAD_REQUEST)
    else:
        # Some MySQL client packages (and there are several available, e.g.
        # PyMySQL, mysqlclient, mysql-connector-python... reports some
        # errors, including NULL constraint violations, as a SQLAlchemy
        # OperationalError, even though they should be reported as a more
        # generic SQLAlchemyError. If that is fixed, we can remove this
        # special case.
        assert exception_context.value.error_code == ErrorCode.Name(
            BAD_REQUEST
        ) or exception_context.value.error_code == ErrorCode.Name(TEMPORARILY_UNAVAILABLE)


@pytest.mark.skipif(
    Version(sqlalchemy.__version__) < Version("2.0")
    and mlflow.get_tracking_uri().startswith("mssql"),
    reason="large string parameters are sent as TEXT/NTEXT; see tests/db/compose.yml for details",
)
def test_log_param_max_length_value(store: SqlAlchemyStore, monkeypatch):
    run = _run_factory(store)
    tkey = "blahmetric"
    tval = "x" * 6000
    param = entities.Param(tkey, tval)
    store.log_param(run.info.run_id, param)
    run = store.get_run(run.info.run_id)
    assert run.data.params[tkey] == str(tval)
    monkeypatch.setenv("MLFLOW_TRUNCATE_LONG_VALUES", "false")
    with pytest.raises(MlflowException, match="exceeds the maximum length"):
        store.log_param(run.info.run_id, entities.Param(tkey, "x" * 6001))

    monkeypatch.setenv("MLFLOW_TRUNCATE_LONG_VALUES", "true")
    store.log_param(run.info.run_id, entities.Param(tkey, "x" * 6001))


def test_set_experiment_tag(store: SqlAlchemyStore):
    exp_id = _create_experiments(store, "setExperimentTagExp")
    tag = entities.ExperimentTag("tag0", "value0")
    new_tag = entities.RunTag("tag0", "value00000")
    store.set_experiment_tag(exp_id, tag)
    experiment = store.get_experiment(exp_id)
    assert experiment.tags["tag0"] == "value0"
    # test that updating a tag works
    store.set_experiment_tag(exp_id, new_tag)
    experiment = store.get_experiment(exp_id)
    assert experiment.tags["tag0"] == "value00000"
    # test that setting a tag on 1 experiment does not impact another experiment.
    exp_id_2 = _create_experiments(store, "setExperimentTagExp2")
    experiment2 = store.get_experiment(exp_id_2)
    assert len(experiment2.tags) == 0
    # setting a tag on different experiments maintains different values across experiments
    different_tag = entities.RunTag("tag0", "differentValue")
    store.set_experiment_tag(exp_id_2, different_tag)
    experiment = store.get_experiment(exp_id)
    assert experiment.tags["tag0"] == "value00000"
    experiment2 = store.get_experiment(exp_id_2)
    assert experiment2.tags["tag0"] == "differentValue"
    # test can set multi-line tags
    multi_line_Tag = entities.ExperimentTag("multiline tag", "value2\nvalue2\nvalue2")
    store.set_experiment_tag(exp_id, multi_line_Tag)
    experiment = store.get_experiment(exp_id)
    assert experiment.tags["multiline tag"] == "value2\nvalue2\nvalue2"
    # test cannot set tags that are too long
    long_tag = entities.ExperimentTag("longTagKey", "a" * 100_001)
    with pytest.raises(MlflowException, match="exceeds the maximum length of 5000"):
        store.set_experiment_tag(exp_id, long_tag)
    # test can set tags that are somewhat long
    long_tag = entities.ExperimentTag("longTagKey", "a" * 4999)
    store.set_experiment_tag(exp_id, long_tag)
    # test cannot set tags on deleted experiments
    store.delete_experiment(exp_id)
    with pytest.raises(MlflowException, match="must be in the 'active' state"):
        store.set_experiment_tag(exp_id, entities.ExperimentTag("should", "notset"))


def test_delete_experiment_tag(store: SqlAlchemyStore):
    exp_id = _create_experiments(store, "setExperimentTagExp")
    tag = entities.ExperimentTag("tag0", "value0")
    store.set_experiment_tag(exp_id, tag)
    experiment = store.get_experiment(exp_id)
    assert experiment.tags["tag0"] == "value0"
    # test that deleting a tag works
    store.delete_experiment_tag(exp_id, tag.key)
    experiment = store.get_experiment(exp_id)
    assert "tag0" not in experiment.tags


def test_set_tag(store: SqlAlchemyStore, monkeypatch):
    run = _run_factory(store)

    tkey = "test tag"
    tval = "a boogie"
    new_val = "new val"
    tag = entities.RunTag(tkey, tval)
    new_tag = entities.RunTag(tkey, new_val)
    store.set_tag(run.info.run_id, tag)
    # Overwriting tags is allowed
    store.set_tag(run.info.run_id, new_tag)
    # test setting tags that are too long fails.
    monkeypatch.setenv("MLFLOW_TRUNCATE_LONG_VALUES", "false")
    with pytest.raises(
        MlflowException, match=f"exceeds the maximum length of {MAX_TAG_VAL_LENGTH} characters"
    ):
        store.set_tag(
            run.info.run_id, entities.RunTag("longTagKey", "a" * (MAX_TAG_VAL_LENGTH + 1))
        )

    monkeypatch.setenv("MLFLOW_TRUNCATE_LONG_VALUES", "true")
    store.set_tag(run.info.run_id, entities.RunTag("longTagKey", "a" * (MAX_TAG_VAL_LENGTH + 1)))

    # test can set tags that are somewhat long
    store.set_tag(run.info.run_id, entities.RunTag("longTagKey", "a" * (MAX_TAG_VAL_LENGTH - 1)))
    run = store.get_run(run.info.run_id)
    assert tkey in run.data.tags
    assert run.data.tags[tkey] == new_val


def test_delete_tag(store: SqlAlchemyStore):
    run = _run_factory(store)
    k0 = "tag0"
    v0 = "val0"
    k1 = "tag1"
    v1 = "val1"
    tag0 = entities.RunTag(k0, v0)
    tag1 = entities.RunTag(k1, v1)
    store.set_tag(run.info.run_id, tag0)
    store.set_tag(run.info.run_id, tag1)
    # delete a tag and check whether it is correctly deleted.
    store.delete_tag(run.info.run_id, k0)
    run = store.get_run(run.info.run_id)
    assert k0 not in run.data.tags
    assert k1 in run.data.tags
    assert run.data.tags[k1] == v1

    # test that deleting a tag works correctly with multiple runs having the same tag.
    run2 = _run_factory(store, config=_get_run_configs(run.info.experiment_id))
    store.set_tag(run.info.run_id, tag0)
    store.set_tag(run2.info.run_id, tag0)
    store.delete_tag(run.info.run_id, k0)
    run = store.get_run(run.info.run_id)
    run2 = store.get_run(run2.info.run_id)
    assert k0 not in run.data.tags
    assert k0 in run2.data.tags
    # test that you cannot delete tags that don't exist.
    with pytest.raises(MlflowException, match="No tag with name"):
        store.delete_tag(run.info.run_id, "fakeTag")
    # test that you cannot delete tags for nonexistent runs
    with pytest.raises(MlflowException, match="Run with id=randomRunId not found"):
        store.delete_tag("randomRunId", k0)
    # test that you cannot delete tags for deleted runs.
    store.delete_run(run.info.run_id)
    with pytest.raises(MlflowException, match="must be in the 'active' state"):
        store.delete_tag(run.info.run_id, k1)


def test_get_metric_history(store: SqlAlchemyStore):
    run = _run_factory(store)

    key = "test"
    expected = [
        models.SqlMetric(key=key, value=0.6, timestamp=1, step=0).to_mlflow_entity(),
        models.SqlMetric(key=key, value=0.7, timestamp=2, step=0).to_mlflow_entity(),
    ]

    for metric in expected:
        store.log_metric(run.info.run_id, metric)

    actual = store.get_metric_history(run.info.run_id, key)

    assert sorted(
        [(m.key, m.value, m.timestamp) for m in expected],
    ) == sorted(
        [(m.key, m.value, m.timestamp) for m in actual],
    )


def test_get_metric_history_with_max_results(store: SqlAlchemyStore):
    run = _run_factory(store)
    run_id = run.info.run_id

    metric_key = "test_metric"
    expected_metrics = []
    for i in range(5):
        metric = models.SqlMetric(
            key=metric_key, value=float(i), timestamp=1000 + i, step=i
        ).to_mlflow_entity()
        store.log_metric(run_id, metric)
        expected_metrics.append(metric)

    # Test without max_results - should return all 5 metrics
    all_metrics = store.get_metric_history(run_id, metric_key)
    assert len(all_metrics) == 5

    # Test with max_results=3 - should return only first 3 metrics
    limited_metrics = store.get_metric_history(run_id, metric_key, max_results=3)
    assert len(limited_metrics) == 3

    all_metric_tuples = {(m.key, m.value, m.timestamp, m.step) for m in all_metrics}
    limited_metric_tuples = {(m.key, m.value, m.timestamp, m.step) for m in limited_metrics}
    assert limited_metric_tuples.issubset(all_metric_tuples)

    # Test with max_results=0 - should return no metrics
    no_metrics = store.get_metric_history(run_id, metric_key, max_results=0)
    assert len(no_metrics) == 0

    # Test with max_results larger than available metrics - should return all metrics
    more_metrics = store.get_metric_history(run_id, metric_key, max_results=10)
    assert len(more_metrics) == 5

    more_metric_tuples = {(m.key, m.value, m.timestamp, m.step) for m in more_metrics}
    assert more_metric_tuples == all_metric_tuples


def test_get_metric_history_with_page_token(store: SqlAlchemyStore):
    run = _run_factory(store)
    run_id = run.info.run_id

    metric_key = "test_metric"
    for i in range(10):
        metric = models.SqlMetric(
            key=metric_key, value=float(i), timestamp=1000 + i, step=i
        ).to_mlflow_entity()
        store.log_metric(run_id, metric)

    page_size = 4

    first_page = store.get_metric_history(
        run_id, metric_key, max_results=page_size, page_token=None
    )
    assert isinstance(first_page, PagedList)
    assert first_page.token is not None
    assert len(first_page) == 4

    second_page = store.get_metric_history(
        run_id, metric_key, max_results=page_size, page_token=first_page.token
    )
    assert isinstance(first_page, PagedList)
    assert second_page.token is not None
    assert len(second_page) == 4

    third_page = store.get_metric_history(
        run_id, metric_key, max_results=page_size, page_token=second_page.token
    )
    assert isinstance(first_page, PagedList)
    assert third_page.token is None
    assert len(third_page) == 2

    all_paginated_metrics = list(first_page) + list(second_page) + list(third_page)
    assert len(all_paginated_metrics) == 10

    metric_values = [m.value for m in all_paginated_metrics]
    expected_values = [float(i) for i in range(10)]
    assert sorted(metric_values) == sorted(expected_values)

    # Test with invalid page_token
    with pytest.raises(MlflowException, match="Invalid page token"):
        store.get_metric_history(run_id, metric_key, page_token="invalid_token")

    # Test pagination without max_results (should return all in one page)
    result = store.get_metric_history(run_id, metric_key, page_token=None)
    assert len(result) == 10
    assert result.token is None  # No next page


def test_rename_experiment(store: SqlAlchemyStore):
    new_name = "new name"
    experiment_id = _create_experiments(store, "test name")
    experiment = store.get_experiment(experiment_id)
    time.sleep(0.01)
    store.rename_experiment(experiment_id, new_name)

    renamed_experiment = store.get_experiment(experiment_id)

    assert renamed_experiment.name == new_name
    assert renamed_experiment.last_update_time > experiment.last_update_time


def test_update_run_info(store: SqlAlchemyStore):
    experiment_id = _create_experiments(store, "test_update_run_info")
    for new_status_string in models.RunStatusTypes:
        run = _run_factory(store, config=_get_run_configs(experiment_id=experiment_id))
        endtime = get_current_time_millis()
        actual = store.update_run_info(
            run.info.run_id, RunStatus.from_string(new_status_string), endtime, None
        )
        assert actual.status == new_status_string
        assert actual.end_time == endtime

    # test updating run name without changing other attributes.
    origin_run_info = store.get_run(run.info.run_id).info
    updated_info = store.update_run_info(run.info.run_id, None, None, "name_abc2")
    assert updated_info.run_name == "name_abc2"
    assert updated_info.status == origin_run_info.status
    assert updated_info.end_time == origin_run_info.end_time


def test_update_run_name(store: SqlAlchemyStore):
    experiment_id = _create_experiments(store, "test_update_run_name")
    configs = _get_run_configs(experiment_id=experiment_id)

    run_id = store.create_run(**configs).info.run_id
    run = store.get_run(run_id)
    assert run.info.run_name == configs["run_name"]

    store.update_run_info(run_id, RunStatus.FINISHED, 1000, "new name")
    run = store.get_run(run_id)
    assert run.info.run_name == "new name"
    assert run.data.tags.get(mlflow_tags.MLFLOW_RUN_NAME) == "new name"

    store.update_run_info(run_id, RunStatus.FINISHED, 1000, None)
    run = store.get_run(run_id)
    assert run.info.run_name == "new name"
    assert run.data.tags.get(mlflow_tags.MLFLOW_RUN_NAME) == "new name"

    store.update_run_info(run_id, RunStatus.FINISHED, 1000, "")
    run = store.get_run(run_id)
    assert run.info.run_name == "new name"
    assert run.data.tags.get(mlflow_tags.MLFLOW_RUN_NAME) == "new name"

    store.delete_tag(run_id, mlflow_tags.MLFLOW_RUN_NAME)
    run = store.get_run(run_id)
    assert run.info.run_name == "new name"
    assert run.data.tags.get(mlflow_tags.MLFLOW_RUN_NAME) is None

    store.update_run_info(run_id, RunStatus.FINISHED, 1000, "newer name")
    run = store.get_run(run_id)
    assert run.info.run_name == "newer name"
    assert run.data.tags.get(mlflow_tags.MLFLOW_RUN_NAME) == "newer name"

    store.set_tag(run_id, entities.RunTag(mlflow_tags.MLFLOW_RUN_NAME, "newest name"))
    run = store.get_run(run_id)
    assert run.data.tags.get(mlflow_tags.MLFLOW_RUN_NAME) == "newest name"
    assert run.info.run_name == "newest name"

    store.log_batch(
        run_id,
        metrics=[],
        params=[],
        tags=[entities.RunTag(mlflow_tags.MLFLOW_RUN_NAME, "batch name")],
    )
    run = store.get_run(run_id)
    assert run.data.tags.get(mlflow_tags.MLFLOW_RUN_NAME) == "batch name"
    assert run.info.run_name == "batch name"


def test_restore_experiment(store: SqlAlchemyStore):
    experiment_id = _create_experiments(store, "helloexp")
    exp = store.get_experiment(experiment_id)
    assert exp.lifecycle_stage == entities.LifecycleStage.ACTIVE

    experiment_id = exp.experiment_id
    store.delete_experiment(experiment_id)

    deleted = store.get_experiment(experiment_id)
    assert deleted.experiment_id == experiment_id
    assert deleted.lifecycle_stage == entities.LifecycleStage.DELETED
    time.sleep(0.01)
    store.restore_experiment(exp.experiment_id)
    restored = store.get_experiment(exp.experiment_id)
    assert restored.experiment_id == experiment_id
    assert restored.lifecycle_stage == entities.LifecycleStage.ACTIVE
    assert restored.last_update_time > deleted.last_update_time


def test_delete_restore_run(store: SqlAlchemyStore):
    run = _run_factory(store)
    assert run.info.lifecycle_stage == entities.LifecycleStage.ACTIVE

    # Verify that active runs can be restored (run restoration is idempotent)
    store.restore_run(run.info.run_id)

    # Verify that run deletion is idempotent
    store.delete_run(run.info.run_id)
    store.delete_run(run.info.run_id)

    deleted = store.get_run(run.info.run_id)
    assert deleted.info.run_id == run.info.run_id
    assert deleted.info.lifecycle_stage == entities.LifecycleStage.DELETED
    with store.ManagedSessionMaker() as session:
        assert store._get_run(session, deleted.info.run_id).deleted_time is not None
    # Verify that restoration of a deleted run is idempotent
    store.restore_run(run.info.run_id)
    store.restore_run(run.info.run_id)
    restored = store.get_run(run.info.run_id)
    assert restored.info.run_id == run.info.run_id
    assert restored.info.lifecycle_stage == entities.LifecycleStage.ACTIVE
    with store.ManagedSessionMaker() as session:
        assert store._get_run(session, restored.info.run_id).deleted_time is None


def test_error_logging_to_deleted_run(store: SqlAlchemyStore):
    exp = _create_experiments(store, "error_logging")
    run_id = _run_factory(store, _get_run_configs(experiment_id=exp)).info.run_id

    store.delete_run(run_id)
    assert store.get_run(run_id).info.lifecycle_stage == entities.LifecycleStage.DELETED
    with pytest.raises(MlflowException, match=r"The run .+ must be in the 'active' state"):
        store.log_param(run_id, entities.Param("p1345", "v1"))

    with pytest.raises(MlflowException, match=r"The run .+ must be in the 'active' state"):
        store.log_metric(run_id, entities.Metric("m1345", 1.0, 123, 0))

    with pytest.raises(MlflowException, match=r"The run .+ must be in the 'active' state"):
        store.set_tag(run_id, entities.RunTag("t1345", "tv1"))

    # restore this run and try again
    store.restore_run(run_id)
    assert store.get_run(run_id).info.lifecycle_stage == entities.LifecycleStage.ACTIVE
    store.log_param(run_id, entities.Param("p1345", "v22"))
    store.log_metric(run_id, entities.Metric("m1345", 34.0, 85, 1))  # earlier timestamp
    store.set_tag(run_id, entities.RunTag("t1345", "tv44"))

    run = store.get_run(run_id)
    assert run.data.params == {"p1345": "v22"}
    assert run.data.metrics == {"m1345": 34.0}
    metric_history = store.get_metric_history(run_id, "m1345")
    assert len(metric_history) == 1
    metric_obj = metric_history[0]
    assert metric_obj.key == "m1345"
    assert metric_obj.value == 34.0
    assert metric_obj.timestamp == 85
    assert metric_obj.step == 1
    assert {("t1345", "tv44")} <= set(run.data.tags.items())


def test_order_by_metric_tag_param(store: SqlAlchemyStore):
    experiment_id = store.create_experiment("order_by_metric")

    def create_and_log_run(names):
        name = str(names[0]) + "/" + names[1]
        run_id = store.create_run(
            experiment_id,
            user_id="MrDuck",
            start_time=123,
            tags=[entities.RunTag("metric", names[1])],
            run_name=name,
        ).info.run_id
        if names[0] is not None:
            store.log_metric(run_id, entities.Metric("x", float(names[0]), 1, 0))
            store.log_metric(run_id, entities.Metric("y", float(names[1]), 1, 0))
        store.log_param(run_id, entities.Param("metric", names[1]))
        return run_id

    # the expected order in ascending sort is :
    # inf > number > -inf > None > nan
    for names in zip(
        [None, "nan", "inf", "-inf", "-1000", "0", "0", "1000"],
        ["1", "2", "3", "4", "5", "6", "7", "8"],
    ):
        create_and_log_run(names)

    # asc/asc
    assert _get_ordered_runs(store, ["metrics.x asc", "metrics.y asc"], experiment_id) == [
        "-inf/4",
        "-1000/5",
        "0/6",
        "0/7",
        "1000/8",
        "inf/3",
        "nan/2",
        "None/1",
    ]

    assert _get_ordered_runs(store, ["metrics.x asc", "tag.metric asc"], experiment_id) == [
        "-inf/4",
        "-1000/5",
        "0/6",
        "0/7",
        "1000/8",
        "inf/3",
        "nan/2",
        "None/1",
    ]

    # asc/desc
    assert _get_ordered_runs(store, ["metrics.x asc", "metrics.y desc"], experiment_id) == [
        "-inf/4",
        "-1000/5",
        "0/7",
        "0/6",
        "1000/8",
        "inf/3",
        "nan/2",
        "None/1",
    ]

    assert _get_ordered_runs(store, ["metrics.x asc", "tag.metric desc"], experiment_id) == [
        "-inf/4",
        "-1000/5",
        "0/7",
        "0/6",
        "1000/8",
        "inf/3",
        "nan/2",
        "None/1",
    ]

    # desc / asc
    assert _get_ordered_runs(store, ["metrics.x desc", "metrics.y asc"], experiment_id) == [
        "inf/3",
        "1000/8",
        "0/6",
        "0/7",
        "-1000/5",
        "-inf/4",
        "nan/2",
        "None/1",
    ]

    # desc / desc
    assert _get_ordered_runs(store, ["metrics.x desc", "param.metric desc"], experiment_id) == [
        "inf/3",
        "1000/8",
        "0/7",
        "0/6",
        "-1000/5",
        "-inf/4",
        "nan/2",
        "None/1",
    ]


def test_order_by_attributes(store: SqlAlchemyStore):
    experiment_id = store.create_experiment("order_by_attributes")

    def create_run(start_time, end):
        return store.create_run(
            experiment_id,
            user_id="MrDuck",
            start_time=start_time,
            tags=[],
            run_name=str(end),
        ).info.run_id

    start_time = 123
    for end in [234, None, 456, -123, 789, 123]:
        run_id = create_run(start_time, end)
        store.update_run_info(run_id, run_status=RunStatus.FINISHED, end_time=end, run_name=None)
        start_time += 1

    # asc
    assert _get_ordered_runs(store, ["attribute.end_time asc"], experiment_id) == [
        "-123",
        "123",
        "234",
        "456",
        "789",
        "None",
    ]

    # desc
    assert _get_ordered_runs(store, ["attribute.end_time desc"], experiment_id) == [
        "789",
        "456",
        "234",
        "123",
        "-123",
        "None",
    ]

    # Sort priority correctly handled
    assert _get_ordered_runs(
        store, ["attribute.start_time asc", "attribute.end_time desc"], experiment_id
    ) == ["234", "None", "456", "-123", "789", "123"]


def test_search_vanilla(store: SqlAlchemyStore):
    exp = _create_experiments(store, "search_vanilla")
    runs = [_run_factory(store, _get_run_configs(exp)).info.run_id for r in range(3)]

    assert sorted(
        runs,
    ) == sorted(_search_runs(store, exp, run_view_type=ViewType.ALL))
    assert sorted(
        runs,
    ) == sorted(_search_runs(store, exp, run_view_type=ViewType.ACTIVE_ONLY))
    assert _search_runs(store, exp, run_view_type=ViewType.DELETED_ONLY) == []

    first = runs[0]

    store.delete_run(first)
    assert sorted(
        runs,
    ) == sorted(_search_runs(store, exp, run_view_type=ViewType.ALL))
    assert sorted(
        runs[1:],
    ) == sorted(_search_runs(store, exp, run_view_type=ViewType.ACTIVE_ONLY))
    assert _search_runs(store, exp, run_view_type=ViewType.DELETED_ONLY) == [first]

    store.restore_run(first)
    assert sorted(
        runs,
    ) == sorted(_search_runs(store, exp, run_view_type=ViewType.ALL))
    assert sorted(
        runs,
    ) == sorted(_search_runs(store, exp, run_view_type=ViewType.ACTIVE_ONLY))
    assert _search_runs(store, exp, run_view_type=ViewType.DELETED_ONLY) == []


def test_search_params(store: SqlAlchemyStore):
    experiment_id = _create_experiments(store, "search_params")
    r1 = _run_factory(store, _get_run_configs(experiment_id)).info.run_id
    r2 = _run_factory(store, _get_run_configs(experiment_id)).info.run_id

    store.log_param(r1, entities.Param("generic_param", "p_val"))
    store.log_param(r2, entities.Param("generic_param", "p_val"))

    store.log_param(r1, entities.Param("generic_2", "some value"))
    store.log_param(r2, entities.Param("generic_2", "another value"))

    store.log_param(r1, entities.Param("p_a", "abc"))
    store.log_param(r2, entities.Param("p_b", "ABC"))

    # test search returns both runs
    filter_string = "params.generic_param = 'p_val'"
    assert sorted(
        [r1, r2],
    ) == sorted(_search_runs(store, experiment_id, filter_string))

    # test search returns appropriate run (same key different values per run)
    filter_string = "params.generic_2 = 'some value'"
    assert _search_runs(store, experiment_id, filter_string) == [r1]
    filter_string = "params.generic_2 = 'another value'"
    assert _search_runs(store, experiment_id, filter_string) == [r2]

    filter_string = "params.generic_param = 'wrong_val'"
    assert _search_runs(store, experiment_id, filter_string) == []

    filter_string = "params.generic_param != 'p_val'"
    assert _search_runs(store, experiment_id, filter_string) == []

    filter_string = "params.generic_param != 'wrong_val'"
    assert sorted(
        [r1, r2],
    ) == sorted(_search_runs(store, experiment_id, filter_string))
    filter_string = "params.generic_2 != 'wrong_val'"
    assert sorted(
        [r1, r2],
    ) == sorted(_search_runs(store, experiment_id, filter_string))

    filter_string = "params.p_a = 'abc'"
    assert _search_runs(store, experiment_id, filter_string) == [r1]

    filter_string = "params.p_a = 'ABC'"
    assert _search_runs(store, experiment_id, filter_string) == []

    filter_string = "params.p_a != 'ABC'"
    assert _search_runs(store, experiment_id, filter_string) == [r1]

    filter_string = "params.p_b = 'ABC'"
    assert _search_runs(store, experiment_id, filter_string) == [r2]

    filter_string = "params.generic_2 LIKE '%other%'"
    assert _search_runs(store, experiment_id, filter_string) == [r2]

    filter_string = "params.generic_2 LIKE 'other%'"
    assert _search_runs(store, experiment_id, filter_string) == []

    filter_string = "params.generic_2 LIKE '%other'"
    assert _search_runs(store, experiment_id, filter_string) == []

    filter_string = "params.generic_2 LIKE 'other'"
    assert _search_runs(store, experiment_id, filter_string) == []

    filter_string = "params.generic_2 LIKE '%Other%'"
    assert _search_runs(store, experiment_id, filter_string) == []

    filter_string = "params.generic_2 ILIKE '%Other%'"
    assert _search_runs(store, experiment_id, filter_string) == [r2]


def test_search_tags(store: SqlAlchemyStore):
    experiment_id = _create_experiments(store, "search_tags")
    r1 = _run_factory(store, _get_run_configs(experiment_id)).info.run_id
    r2 = _run_factory(store, _get_run_configs(experiment_id)).info.run_id

    store.set_tag(r1, entities.RunTag("generic_tag", "p_val"))
    store.set_tag(r2, entities.RunTag("generic_tag", "p_val"))

    store.set_tag(r1, entities.RunTag("generic_2", "some value"))
    store.set_tag(r2, entities.RunTag("generic_2", "another value"))

    store.set_tag(r1, entities.RunTag("p_a", "abc"))
    store.set_tag(r2, entities.RunTag("p_b", "ABC"))

    # test search returns both runs
    assert sorted(
        [r1, r2],
    ) == sorted(_search_runs(store, experiment_id, filter_string="tags.generic_tag = 'p_val'"))
    assert _search_runs(store, experiment_id, filter_string="tags.generic_tag = 'P_VAL'") == []
    assert sorted(
        [r1, r2],
    ) == sorted(_search_runs(store, experiment_id, filter_string="tags.generic_tag != 'P_VAL'"))
    # test search returns appropriate run (same key different values per run)
    assert _search_runs(store, experiment_id, filter_string="tags.generic_2 = 'some value'") == [r1]
    assert _search_runs(store, experiment_id, filter_string="tags.generic_2 = 'another value'") == [
        r2
    ]
    assert _search_runs(store, experiment_id, filter_string="tags.generic_tag = 'wrong_val'") == []
    assert _search_runs(store, experiment_id, filter_string="tags.generic_tag != 'p_val'") == []
    assert sorted(
        [r1, r2],
    ) == sorted(
        _search_runs(store, experiment_id, filter_string="tags.generic_tag != 'wrong_val'"),
    )
    assert sorted(
        [r1, r2],
    ) == sorted(
        _search_runs(store, experiment_id, filter_string="tags.generic_2 != 'wrong_val'"),
    )
    assert _search_runs(store, experiment_id, filter_string="tags.p_a = 'abc'") == [r1]
    assert _search_runs(store, experiment_id, filter_string="tags.p_b = 'ABC'") == [r2]
    assert _search_runs(store, experiment_id, filter_string="tags.generic_2 LIKE '%other%'") == [r2]
    assert _search_runs(store, experiment_id, filter_string="tags.generic_2 LIKE '%Other%'") == []
    assert _search_runs(store, experiment_id, filter_string="tags.generic_2 LIKE 'other%'") == []
    assert _search_runs(store, experiment_id, filter_string="tags.generic_2 LIKE '%other'") == []
    assert _search_runs(store, experiment_id, filter_string="tags.generic_2 LIKE 'other'") == []
    assert _search_runs(store, experiment_id, filter_string="tags.generic_2 ILIKE '%Other%'") == [
        r2
    ]
    assert _search_runs(
        store,
        experiment_id,
        filter_string="tags.generic_2 ILIKE '%Other%' and tags.generic_tag = 'p_val'",
    ) == [r2]
    assert _search_runs(
        store,
        experiment_id,
        filter_string="tags.generic_2 ILIKE '%Other%' and tags.generic_tag ILIKE 'p_val'",
    ) == [r2]


def test_search_metrics(store: SqlAlchemyStore):
    experiment_id = _create_experiments(store, "search_metric")
    r1 = _run_factory(store, _get_run_configs(experiment_id)).info.run_id
    r2 = _run_factory(store, _get_run_configs(experiment_id)).info.run_id

    store.log_metric(r1, entities.Metric("common", 1.0, 1, 0))
    store.log_metric(r2, entities.Metric("common", 1.0, 1, 0))

    store.log_metric(r1, entities.Metric("measure_a", 1.0, 1, 0))
    store.log_metric(r2, entities.Metric("measure_a", 200.0, 2, 0))
    store.log_metric(r2, entities.Metric("measure_a", 400.0, 3, 0))

    store.log_metric(r1, entities.Metric("m_a", 2.0, 2, 0))
    store.log_metric(r2, entities.Metric("m_b", 3.0, 2, 0))
    store.log_metric(r2, entities.Metric("m_b", 4.0, 8, 0))  # this is last timestamp
    store.log_metric(r2, entities.Metric("m_b", 8.0, 3, 0))

    filter_string = "metrics.common = 1.0"
    assert sorted(
        [r1, r2],
    ) == sorted(_search_runs(store, experiment_id, filter_string))

    filter_string = "metrics.common > 0.0"
    assert sorted(
        [r1, r2],
    ) == sorted(_search_runs(store, experiment_id, filter_string))

    filter_string = "metrics.common >= 0.0"
    assert sorted(
        [r1, r2],
    ) == sorted(_search_runs(store, experiment_id, filter_string))

    filter_string = "metrics.common < 4.0"
    assert sorted(
        [r1, r2],
    ) == sorted(_search_runs(store, experiment_id, filter_string))

    filter_string = "metrics.common <= 4.0"
    assert sorted(
        [r1, r2],
    ) == sorted(_search_runs(store, experiment_id, filter_string))

    filter_string = "metrics.common != 1.0"
    assert _search_runs(store, experiment_id, filter_string) == []

    filter_string = "metrics.common >= 3.0"
    assert _search_runs(store, experiment_id, filter_string) == []

    filter_string = "metrics.common <= 0.75"
    assert _search_runs(store, experiment_id, filter_string) == []

    # tests for same metric name across runs with different values and timestamps
    filter_string = "metrics.measure_a > 0.0"
    assert sorted(
        [r1, r2],
    ) == sorted(_search_runs(store, experiment_id, filter_string))

    filter_string = "metrics.measure_a < 50.0"
    assert _search_runs(store, experiment_id, filter_string) == [r1]

    filter_string = "metrics.measure_a < 1000.0"
    assert sorted(
        [r1, r2],
    ) == sorted(_search_runs(store, experiment_id, filter_string))

    filter_string = "metrics.measure_a != -12.0"
    assert sorted(
        [r1, r2],
    ) == sorted(_search_runs(store, experiment_id, filter_string))

    filter_string = "metrics.measure_a > 50.0"
    assert _search_runs(store, experiment_id, filter_string) == [r2]

    filter_string = "metrics.measure_a = 1.0"
    assert _search_runs(store, experiment_id, filter_string) == [r1]

    filter_string = "metrics.measure_a = 400.0"
    assert _search_runs(store, experiment_id, filter_string) == [r2]

    # test search with unique metric keys
    filter_string = "metrics.m_a > 1.0"
    assert _search_runs(store, experiment_id, filter_string) == [r1]

    filter_string = "metrics.m_b > 1.0"
    assert _search_runs(store, experiment_id, filter_string) == [r2]

    # there is a recorded metric this threshold but not last timestamp
    filter_string = "metrics.m_b > 5.0"
    assert _search_runs(store, experiment_id, filter_string) == []

    # metrics matches last reported timestamp for 'm_b'
    filter_string = "metrics.m_b = 4.0"
    assert _search_runs(store, experiment_id, filter_string) == [r2]


def test_search_attrs(store: SqlAlchemyStore, tmp_path):
    e1 = _create_experiments(store, "search_attributes_1")
    r1 = _run_factory(store, _get_run_configs(experiment_id=e1)).info.run_id

    e2 = _create_experiments(store, "search_attrs_2")
    r2 = _run_factory(store, _get_run_configs(experiment_id=e2)).info.run_id

    filter_string = ""
    assert sorted(
        [r1, r2],
    ) == sorted(_search_runs(store, [e1, e2], filter_string))

    filter_string = "attribute.status != 'blah'"
    assert sorted(
        [r1, r2],
    ) == sorted(_search_runs(store, [e1, e2], filter_string))

    filter_string = f"attribute.status = '{RunStatus.to_string(RunStatus.RUNNING)}'"
    assert sorted(
        [r1, r2],
    ) == sorted(_search_runs(store, [e1, e2], filter_string))

    # change status for one of the runs
    store.update_run_info(r2, RunStatus.FAILED, 300, None)

    filter_string = "attribute.status = 'RUNNING'"
    assert _search_runs(store, [e1, e2], filter_string) == [r1]

    filter_string = "attribute.status = 'FAILED'"
    assert _search_runs(store, [e1, e2], filter_string) == [r2]

    filter_string = "attribute.status != 'SCHEDULED'"
    assert sorted(
        [r1, r2],
    ) == sorted(_search_runs(store, [e1, e2], filter_string))

    filter_string = "attribute.status = 'SCHEDULED'"
    assert _search_runs(store, [e1, e2], filter_string) == []

    filter_string = "attribute.status = 'KILLED'"
    assert _search_runs(store, [e1, e2], filter_string) == []

    expected_artifact_uri = (
        pathlib.Path.cwd().joinpath(tmp_path, "artifacts", e1, r1, "artifacts").as_uri()
    )
    filter_string = f"attr.artifact_uri = '{expected_artifact_uri}'"
    assert _search_runs(store, [e1, e2], filter_string) == [r1]

    filter_string = (
        f"attr.artifact_uri = '{tmp_path}/artifacts/{e1.upper()}/{r1.upper()}/artifacts'"
    )
    assert _search_runs(store, [e1, e2], filter_string) == []

    filter_string = (
        f"attr.artifact_uri != '{tmp_path}/artifacts/{e1.upper()}/{r1.upper()}/artifacts'"
    )
    assert sorted(
        [r1, r2],
    ) == sorted(_search_runs(store, [e1, e2], filter_string))

    filter_string = f"attr.artifact_uri = '{tmp_path}/artifacts/{e2}/{r1}/artifacts'"
    assert _search_runs(store, [e1, e2], filter_string) == []

    filter_string = "attribute.artifact_uri = 'random_artifact_path'"
    assert _search_runs(store, [e1, e2], filter_string) == []

    filter_string = "attribute.artifact_uri != 'random_artifact_path'"
    assert sorted(
        [r1, r2],
    ) == sorted(_search_runs(store, [e1, e2], filter_string))

    filter_string = f"attribute.artifact_uri LIKE '%{r1}%'"
    assert _search_runs(store, [e1, e2], filter_string) == [r1]

    filter_string = f"attribute.artifact_uri LIKE '%{r1[:16]}%'"
    assert _search_runs(store, [e1, e2], filter_string) == [r1]

    filter_string = f"attribute.artifact_uri LIKE '%{r1[-16:]}%'"
    assert _search_runs(store, [e1, e2], filter_string) == [r1]

    filter_string = f"attribute.artifact_uri LIKE '%{r1.upper()}%'"
    assert _search_runs(store, [e1, e2], filter_string) == []

    filter_string = f"attribute.artifact_uri ILIKE '%{r1.upper()}%'"
    assert _search_runs(store, [e1, e2], filter_string) == [r1]

    filter_string = f"attribute.artifact_uri ILIKE '%{r1[:16].upper()}%'"
    assert _search_runs(store, [e1, e2], filter_string) == [r1]

    filter_string = f"attribute.artifact_uri ILIKE '%{r1[-16:].upper()}%'"
    assert _search_runs(store, [e1, e2], filter_string) == [r1]

    for k, v in {"experiment_id": e1, "lifecycle_stage": "ACTIVE"}.items():
        with pytest.raises(MlflowException, match=r"Invalid attribute key '.+' specified"):
            _search_runs(store, [e1, e2], f"attribute.{k} = '{v}'")


def test_search_full(store: SqlAlchemyStore):
    experiment_id = _create_experiments(store, "search_params")
    r1 = _run_factory(store, _get_run_configs(experiment_id)).info.run_id
    r2 = _run_factory(store, _get_run_configs(experiment_id)).info.run_id

    store.log_param(r1, entities.Param("generic_param", "p_val"))
    store.log_param(r2, entities.Param("generic_param", "p_val"))

    store.log_param(r1, entities.Param("p_a", "abc"))
    store.log_param(r2, entities.Param("p_b", "ABC"))

    store.log_metric(r1, entities.Metric("common", 1.0, 1, 0))
    store.log_metric(r2, entities.Metric("common", 1.0, 1, 0))

    store.log_metric(r1, entities.Metric("m_a", 2.0, 2, 0))
    store.log_metric(r2, entities.Metric("m_b", 3.0, 2, 0))
    store.log_metric(r2, entities.Metric("m_b", 4.0, 8, 0))
    store.log_metric(r2, entities.Metric("m_b", 8.0, 3, 0))

    filter_string = "params.generic_param = 'p_val' and metrics.common = 1.0"
    assert sorted(
        [r1, r2],
    ) == sorted(_search_runs(store, experiment_id, filter_string))

    # all params and metrics match
    filter_string = "params.generic_param = 'p_val' and metrics.common = 1.0 and metrics.m_a > 1.0"
    assert _search_runs(store, experiment_id, filter_string) == [r1]

    filter_string = (
        "params.generic_param = 'p_val' and metrics.common = 1.0 "
        "and metrics.m_a > 1.0 and params.p_a LIKE 'a%'"
    )
    assert _search_runs(store, experiment_id, filter_string) == [r1]

    filter_string = (
        "params.generic_param = 'p_val' and metrics.common = 1.0 "
        "and metrics.m_a > 1.0 and params.p_a LIKE 'A%'"
    )
    assert _search_runs(store, experiment_id, filter_string) == []

    filter_string = (
        "params.generic_param = 'p_val' and metrics.common = 1.0 "
        "and metrics.m_a > 1.0 and params.p_a ILIKE 'A%'"
    )
    assert _search_runs(store, experiment_id, filter_string) == [r1]

    # test with mismatch param
    filter_string = (
        "params.random_bad_name = 'p_val' and metrics.common = 1.0 and metrics.m_a > 1.0"
    )
    assert _search_runs(store, experiment_id, filter_string) == []

    # test with mismatch metric
    filter_string = (
        "params.generic_param = 'p_val' and metrics.common = 1.0 and metrics.m_a > 100.0"
    )
    assert _search_runs(store, experiment_id, filter_string) == []


def test_search_with_max_results(store: SqlAlchemyStore):
    exp = _create_experiments(store, "search_with_max_results")
    runs = [
        _run_factory(store, _get_run_configs(exp, start_time=r)).info.run_id for r in range(1200)
    ]
    # reverse the ordering, since we created in increasing order of start_time
    runs.reverse()

    assert runs[:1000] == _search_runs(store, exp)
    for n in [1, 2, 4, 8, 10, 20, 50, 100, 500, 1000, 1200, 2000]:
        assert runs[: min(1200, n)] == _search_runs(store, exp, max_results=n)

    maxPlusOne = SEARCH_MAX_RESULTS_THRESHOLD + 1

    with pytest.raises(
        MlflowException,
        match=rf"Invalid value {maxPlusOne} for parameter 'max_results'",
    ):
        _search_runs(store, exp, max_results=maxPlusOne)


def test_search_with_deterministic_max_results(store: SqlAlchemyStore):
    exp = _create_experiments(store, "test_search_with_deterministic_max_results")
    # Create 10 runs with the same start_time.
    # Sort based on run_id
    runs = sorted(
        [_run_factory(store, _get_run_configs(exp, start_time=10)).info.run_id for r in range(10)]
    )
    for n in [1, 2, 4, 8, 10, 20]:
        assert runs[: min(10, n)] == _search_runs(store, exp, max_results=n)


def test_search_runs_pagination(store: SqlAlchemyStore):
    exp = _create_experiments(store, "test_search_runs_pagination")
    # test returned token behavior
    runs = sorted(
        [_run_factory(store, _get_run_configs(exp, start_time=10)).info.run_id for r in range(10)]
    )
    result = store.search_runs([exp], None, ViewType.ALL, max_results=4)
    assert [r.info.run_id for r in result] == runs[0:4]
    assert result.token is not None
    result = store.search_runs([exp], None, ViewType.ALL, max_results=4, page_token=result.token)
    assert [r.info.run_id for r in result] == runs[4:8]
    assert result.token is not None
    result = store.search_runs([exp], None, ViewType.ALL, max_results=4, page_token=result.token)
    assert [r.info.run_id for r in result] == runs[8:]
    assert result.token is None


def test_search_runs_run_name(store: SqlAlchemyStore):
    exp_id = _create_experiments(store, "test_search_runs_pagination")
    run1 = _run_factory(store, dict(_get_run_configs(exp_id), run_name="run_name1"))
    run2 = _run_factory(store, dict(_get_run_configs(exp_id), run_name="run_name2"))
    result = store.search_runs(
        [exp_id],
        filter_string="attributes.run_name = 'run_name1'",
        run_view_type=ViewType.ACTIVE_ONLY,
    )
    assert [r.info.run_id for r in result] == [run1.info.run_id]
    result = store.search_runs(
        [exp_id],
        filter_string="attributes.`Run name` = 'run_name1'",
        run_view_type=ViewType.ACTIVE_ONLY,
    )
    assert [r.info.run_id for r in result] == [run1.info.run_id]
    result = store.search_runs(
        [exp_id],
        filter_string="attributes.`run name` = 'run_name2'",
        run_view_type=ViewType.ACTIVE_ONLY,
    )
    assert [r.info.run_id for r in result] == [run2.info.run_id]
    result = store.search_runs(
        [exp_id],
        filter_string="attributes.`Run Name` = 'run_name2'",
        run_view_type=ViewType.ACTIVE_ONLY,
    )
    assert [r.info.run_id for r in result] == [run2.info.run_id]
    result = store.search_runs(
        [exp_id],
        filter_string="tags.`mlflow.runName` = 'run_name2'",
        run_view_type=ViewType.ACTIVE_ONLY,
    )
    assert [r.info.run_id for r in result] == [run2.info.run_id]

    store.update_run_info(
        run1.info.run_id,
        RunStatus.FINISHED,
        end_time=run1.info.end_time,
        run_name="new_run_name1",
    )
    result = store.search_runs(
        [exp_id],
        filter_string="attributes.run_name = 'new_run_name1'",
        run_view_type=ViewType.ACTIVE_ONLY,
    )
    assert [r.info.run_id for r in result] == [run1.info.run_id]

    # TODO: Test attribute-based search after set_tag

    # Test run name filter works for runs logged in MLflow <= 1.29.0
    with store.ManagedSessionMaker() as session:
        sql_run1 = session.query(SqlRun).filter(SqlRun.run_uuid == run1.info.run_id).one()
        sql_run1.name = ""

    result = store.search_runs(
        [exp_id],
        filter_string="attributes.run_name = 'new_run_name1'",
        run_view_type=ViewType.ACTIVE_ONLY,
    )
    assert [r.info.run_id for r in result] == [run1.info.run_id]

    result = store.search_runs(
        [exp_id],
        filter_string="tags.`mlflow.runName` = 'new_run_name1'",
        run_view_type=ViewType.ACTIVE_ONLY,
    )
    assert [r.info.run_id for r in result] == [run1.info.run_id]


def test_search_runs_run_id(store: SqlAlchemyStore):
    exp_id = _create_experiments(store, "test_search_runs_run_id")
    # Set start_time to ensure the search result is deterministic
    run1 = _run_factory(store, dict(_get_run_configs(exp_id), start_time=1))
    run2 = _run_factory(store, dict(_get_run_configs(exp_id), start_time=2))
    run_id1 = run1.info.run_id
    run_id2 = run2.info.run_id

    result = store.search_runs(
        [exp_id],
        filter_string=f"attributes.run_id = '{run_id1}'",
        run_view_type=ViewType.ACTIVE_ONLY,
    )
    assert [r.info.run_id for r in result] == [run_id1]

    result = store.search_runs(
        [exp_id],
        filter_string=f"attributes.run_id != '{run_id1}'",
        run_view_type=ViewType.ACTIVE_ONLY,
    )
    assert [r.info.run_id for r in result] == [run_id2]

    result = store.search_runs(
        [exp_id],
        filter_string=f"attributes.run_id IN ('{run_id1}')",
        run_view_type=ViewType.ACTIVE_ONLY,
    )
    assert [r.info.run_id for r in result] == [run_id1]

    result = store.search_runs(
        [exp_id],
        filter_string=f"attributes.run_id NOT IN ('{run_id1}')",
        run_view_type=ViewType.ACTIVE_ONLY,
    )

    result = store.search_runs(
        [exp_id],
        filter_string=f"run_name = '{run1.info.run_name}' AND run_id IN ('{run_id1}')",
        run_view_type=ViewType.ACTIVE_ONLY,
    )
    assert [r.info.run_id for r in result] == [run_id1]

    for filter_string in [
        f"attributes.run_id IN ('{run_id1}','{run_id2}')",
        f"attributes.run_id IN ('{run_id1}', '{run_id2}')",
        f"attributes.run_id IN ('{run_id1}',  '{run_id2}')",
    ]:
        result = store.search_runs(
            [exp_id], filter_string=filter_string, run_view_type=ViewType.ACTIVE_ONLY
        )
        assert [r.info.run_id for r in result] == [run_id2, run_id1]

    result = store.search_runs(
        [exp_id],
        filter_string=f"attributes.run_id NOT IN ('{run_id1}', '{run_id2}')",
        run_view_type=ViewType.ACTIVE_ONLY,
    )
    assert result == []


def test_search_runs_start_time_alias(store: SqlAlchemyStore):
    exp_id = _create_experiments(store, "test_search_runs_start_time_alias")
    # Set start_time to ensure the search result is deterministic
    run1 = _run_factory(store, dict(_get_run_configs(exp_id), start_time=1))
    run2 = _run_factory(store, dict(_get_run_configs(exp_id), start_time=2))
    run_id1 = run1.info.run_id
    run_id2 = run2.info.run_id

    result = store.search_runs(
        [exp_id],
        filter_string="attributes.run_name = 'name'",
        run_view_type=ViewType.ACTIVE_ONLY,
        order_by=["attributes.start_time DESC"],
    )
    assert [r.info.run_id for r in result] == [run_id2, run_id1]

    result = store.search_runs(
        [exp_id],
        filter_string="attributes.run_name = 'name'",
        run_view_type=ViewType.ACTIVE_ONLY,
        order_by=["attributes.created ASC"],
    )
    assert [r.info.run_id for r in result] == [run_id1, run_id2]

    result = store.search_runs(
        [exp_id],
        filter_string="attributes.run_name = 'name'",
        run_view_type=ViewType.ACTIVE_ONLY,
        order_by=["attributes.Created DESC"],
    )
    assert [r.info.run_id for r in result] == [run_id2, run_id1]

    result = store.search_runs(
        [exp_id],
        filter_string="attributes.start_time > 0",
        run_view_type=ViewType.ACTIVE_ONLY,
    )
    assert {r.info.run_id for r in result} == {run_id1, run_id2}

    result = store.search_runs(
        [exp_id],
        filter_string="attributes.created > 1",
        run_view_type=ViewType.ACTIVE_ONLY,
    )
    assert [r.info.run_id for r in result] == [run_id2]

    result = store.search_runs(
        [exp_id],
        filter_string="attributes.Created > 2",
        run_view_type=ViewType.ACTIVE_ONLY,
    )
    assert result == []


def test_search_runs_datasets(store: SqlAlchemyStore):
    exp_id = _create_experiments(store, "test_search_runs_datasets")
    # Set start_time to ensure the search result is deterministic
    run1 = _run_factory(store, dict(_get_run_configs(exp_id), start_time=1))
    run2 = _run_factory(store, dict(_get_run_configs(exp_id), start_time=3))
    run3 = _run_factory(store, dict(_get_run_configs(exp_id), start_time=2))

    dataset1 = entities.Dataset(
        name="name1",
        digest="digest1",
        source_type="st1",
        source="source1",
        schema="schema1",
        profile="profile1",
    )
    dataset2 = entities.Dataset(
        name="name2",
        digest="digest2",
        source_type="st2",
        source="source2",
        schema="schema2",
        profile="profile2",
    )
    dataset3 = entities.Dataset(
        name="name3",
        digest="digest3",
        source_type="st3",
        source="source3",
        schema="schema3",
        profile="profile3",
    )

    test_tag = [entities.InputTag(key=MLFLOW_DATASET_CONTEXT, value="test")]
    train_tag = [entities.InputTag(key=MLFLOW_DATASET_CONTEXT, value="train")]
    eval_tag = [entities.InputTag(key=MLFLOW_DATASET_CONTEXT, value="eval")]

    inputs_run1 = [
        entities.DatasetInput(dataset1, train_tag),
        entities.DatasetInput(dataset2, eval_tag),
    ]
    inputs_run2 = [
        entities.DatasetInput(dataset1, train_tag),
        entities.DatasetInput(dataset3, eval_tag),
    ]
    inputs_run3 = [entities.DatasetInput(dataset2, test_tag)]

    store.log_inputs(run1.info.run_id, inputs_run1)
    store.log_inputs(run2.info.run_id, inputs_run2)
    store.log_inputs(run3.info.run_id, inputs_run3)
    run_id1 = run1.info.run_id
    run_id2 = run2.info.run_id
    run_id3 = run3.info.run_id

    result = store.search_runs(
        [exp_id],
        filter_string="dataset.name = 'name1'",
        run_view_type=ViewType.ACTIVE_ONLY,
    )
    assert {r.info.run_id for r in result} == {run_id2, run_id1}

    result = store.search_runs(
        [exp_id],
        filter_string="dataset.digest = 'digest2'",
        run_view_type=ViewType.ACTIVE_ONLY,
    )
    assert {r.info.run_id for r in result} == {run_id3, run_id1}

    result = store.search_runs(
        [exp_id],
        filter_string="dataset.name = 'name4'",
        run_view_type=ViewType.ACTIVE_ONLY,
    )
    assert set(result) == set()

    result = store.search_runs(
        [exp_id],
        filter_string="dataset.context = 'train'",
        run_view_type=ViewType.ACTIVE_ONLY,
    )
    assert {r.info.run_id for r in result} == {run_id2, run_id1}

    result = store.search_runs(
        [exp_id],
        filter_string="dataset.context = 'test'",
        run_view_type=ViewType.ACTIVE_ONLY,
    )
    assert {r.info.run_id for r in result} == {run_id3}

    result = store.search_runs(
        [exp_id],
        filter_string="dataset.context = 'test' and dataset.name = 'name2'",
        run_view_type=ViewType.ACTIVE_ONLY,
    )
    assert {r.info.run_id for r in result} == {run_id3}

    result = store.search_runs(
        [exp_id],
        filter_string="dataset.name = 'name2' and dataset.context = 'test'",
        run_view_type=ViewType.ACTIVE_ONLY,
    )
    assert {r.info.run_id for r in result} == {run_id3}

    result = store.search_runs(
        [exp_id],
        filter_string="datasets.name IN ('name1', 'name2')",
        run_view_type=ViewType.ACTIVE_ONLY,
    )
    assert {r.info.run_id for r in result} == {run_id3, run_id1, run_id2}

    result = store.search_runs(
        [exp_id],
        filter_string="datasets.digest IN ('digest1', 'digest2')",
        run_view_type=ViewType.ACTIVE_ONLY,
    )
    assert {r.info.run_id for r in result} == {run_id3, run_id1, run_id2}

    result = store.search_runs(
        [exp_id],
        filter_string="datasets.name LIKE 'Name%'",
        run_view_type=ViewType.ACTIVE_ONLY,
    )
    assert {r.info.run_id for r in result} == set()

    result = store.search_runs(
        [exp_id],
        filter_string="datasets.name ILIKE 'Name%'",
        run_view_type=ViewType.ACTIVE_ONLY,
    )
    assert {r.info.run_id for r in result} == {run_id3, run_id1, run_id2}

    result = store.search_runs(
        [exp_id],
        filter_string="datasets.context ILIKE 'test%'",
        run_view_type=ViewType.ACTIVE_ONLY,
    )
    assert {r.info.run_id for r in result} == {run_id3}

    result = store.search_runs(
        [exp_id],
        filter_string="datasets.context IN ('test', 'train')",
        run_view_type=ViewType.ACTIVE_ONLY,
    )
    assert {r.info.run_id for r in result} == {run_id3, run_id1, run_id2}


def test_search_datasets(store: SqlAlchemyStore):
    exp_id1 = _create_experiments(store, "test_search_datasets_1")
    # Create an additional experiment to ensure we filter on specified experiment
    # and search works on multiple experiments.
    exp_id2 = _create_experiments(store, "test_search_datasets_2")

    run1 = _run_factory(store, dict(_get_run_configs(exp_id1), start_time=1))
    run2 = _run_factory(store, dict(_get_run_configs(exp_id1), start_time=2))
    run3 = _run_factory(store, dict(_get_run_configs(exp_id2), start_time=3))

    dataset1 = entities.Dataset(
        name="name1",
        digest="digest1",
        source_type="st1",
        source="source1",
        schema="schema1",
        profile="profile1",
    )
    dataset2 = entities.Dataset(
        name="name2",
        digest="digest2",
        source_type="st2",
        source="source2",
        schema="schema2",
        profile="profile2",
    )
    dataset3 = entities.Dataset(
        name="name3",
        digest="digest3",
        source_type="st3",
        source="source3",
        schema="schema3",
        profile="profile3",
    )
    dataset4 = entities.Dataset(
        name="name4",
        digest="digest4",
        source_type="st4",
        source="source4",
        schema="schema4",
        profile="profile4",
    )

    test_tag = [entities.InputTag(key=MLFLOW_DATASET_CONTEXT, value="test")]
    train_tag = [entities.InputTag(key=MLFLOW_DATASET_CONTEXT, value="train")]
    eval_tag = [entities.InputTag(key=MLFLOW_DATASET_CONTEXT, value="eval")]
    no_context_tag = [entities.InputTag(key="not_context", value="test")]

    inputs_run1 = [
        entities.DatasetInput(dataset1, train_tag),
        entities.DatasetInput(dataset2, eval_tag),
        entities.DatasetInput(dataset4, no_context_tag),
    ]
    inputs_run2 = [
        entities.DatasetInput(dataset1, train_tag),
        entities.DatasetInput(dataset2, test_tag),
    ]
    inputs_run3 = [entities.DatasetInput(dataset3, train_tag)]

    store.log_inputs(run1.info.run_id, inputs_run1)
    store.log_inputs(run2.info.run_id, inputs_run2)
    store.log_inputs(run3.info.run_id, inputs_run3)

    # Verify actual and expected results are same size and that all elements are equal.
    def assert_has_same_elements(actual_list, expected_list):
        assert len(actual_list) == len(expected_list)
        for actual in actual_list:
            # Verify the expected results list contains same element.
            isEqual = False
            for expected in expected_list:
                isEqual = actual == expected
                if isEqual:
                    break
            assert isEqual

    # Verify no results from exp_id2 are returned.
    results = store._search_datasets([exp_id1])
    expected_results = [
        _DatasetSummary(exp_id1, dataset1.name, dataset1.digest, "train"),
        _DatasetSummary(exp_id1, dataset2.name, dataset2.digest, "eval"),
        _DatasetSummary(exp_id1, dataset2.name, dataset2.digest, "test"),
        _DatasetSummary(exp_id1, dataset4.name, dataset4.digest, None),
    ]
    assert_has_same_elements(results, expected_results)

    # Verify results from both experiment are returned.
    results = store._search_datasets([exp_id1, exp_id2])
    expected_results.append(_DatasetSummary(exp_id2, dataset3.name, dataset3.digest, "train"))
    assert_has_same_elements(results, expected_results)


def test_search_datasets_returns_no_more_than_max_results(store: SqlAlchemyStore):
    exp_id = store.create_experiment("test_search_datasets")
    run = _run_factory(store, dict(_get_run_configs(exp_id), start_time=1))
    inputs = []
    # We intentionally add more than 1000 datasets here to test we only return 1000.
    for i in range(1010):
        dataset = entities.Dataset(
            name="name" + str(i),
            digest="digest" + str(i),
            source_type="st" + str(i),
            source="source" + str(i),
            schema="schema" + str(i),
            profile="profile" + str(i),
        )
        input_tag = [entities.InputTag(key=MLFLOW_DATASET_CONTEXT, value=str(i))]
        inputs.append(entities.DatasetInput(dataset, input_tag))

    store.log_inputs(run.info.run_id, inputs)

    results = store._search_datasets([exp_id])
    assert len(results) == 1000


def test_log_batch(store: SqlAlchemyStore):
    experiment_id = _create_experiments(store, "log_batch")
    run_id = _run_factory(store, _get_run_configs(experiment_id)).info.run_id
    metric_entities = [Metric("m1", 0.87, 12345, 0), Metric("m2", 0.49, 12345, 1)]
    param_entities = [Param("p1", "p1val"), Param("p2", "p2val")]
    tag_entities = [
        RunTag("t1", "t1val"),
        RunTag("t2", "t2val"),
        RunTag(MLFLOW_RUN_NAME, "my_run"),
    ]
    store.log_batch(
        run_id=run_id, metrics=metric_entities, params=param_entities, tags=tag_entities
    )
    run = store.get_run(run_id)
    assert run.data.tags == {"t1": "t1val", "t2": "t2val", MLFLOW_RUN_NAME: "my_run"}
    assert run.data.params == {"p1": "p1val", "p2": "p2val"}
    metric_histories = sum([store.get_metric_history(run_id, key) for key in run.data.metrics], [])
    metrics = [(m.key, m.value, m.timestamp, m.step) for m in metric_histories]
    assert set(metrics) == {("m1", 0.87, 12345, 0), ("m2", 0.49, 12345, 1)}


def test_log_batch_limits(store: SqlAlchemyStore):
    # Test that log batch at the maximum allowed request size succeeds (i.e doesn't hit
    # SQL limitations, etc)
    experiment_id = _create_experiments(store, "log_batch_limits")
    run_id = _run_factory(store, _get_run_configs(experiment_id)).info.run_id
    metric_tuples = [(f"m{i}", i, 12345, i * 2) for i in range(1000)]
    metric_entities = [Metric(*metric_tuple) for metric_tuple in metric_tuples]
    store.log_batch(run_id=run_id, metrics=metric_entities, params=[], tags=[])
    run = store.get_run(run_id)
    metric_histories = sum([store.get_metric_history(run_id, key) for key in run.data.metrics], [])
    metrics = [(m.key, m.value, m.timestamp, m.step) for m in metric_histories]
    assert set(metrics) == set(metric_tuples)


def test_log_batch_param_overwrite_disallowed(store: SqlAlchemyStore):
    # Test that attempting to overwrite a param via log_batch results in an exception and that
    # no partial data is logged
    run = _run_factory(store)
    tkey = "my-param"
    param = entities.Param(tkey, "orig-val")
    store.log_param(run.info.run_id, param)

    overwrite_param = entities.Param(tkey, "newval")
    tag = entities.RunTag("tag-key", "tag-val")
    metric = entities.Metric("metric-key", 3.0, 12345, 0)
    with pytest.raises(
        MlflowException, match=r"Changing param values is not allowed"
    ) as exception_context:
        store.log_batch(run.info.run_id, metrics=[metric], params=[overwrite_param], tags=[tag])
    assert exception_context.value.error_code == ErrorCode.Name(INVALID_PARAMETER_VALUE)
    _verify_logged(store, run.info.run_id, metrics=[], params=[param], tags=[])


def test_log_batch_with_unchanged_and_new_params(store: SqlAlchemyStore):
    """
    Test case to ensure the following code works:
    ---------------------------------------------
    mlflow.log_params({"a": 0, "b": 1})
    mlflow.log_params({"a": 0, "c": 2})
    ---------------------------------------------
    """
    run = _run_factory(store)
    store.log_batch(
        run.info.run_id,
        metrics=[],
        params=[entities.Param("a", "0"), entities.Param("b", "1")],
        tags=[],
    )
    store.log_batch(
        run.info.run_id,
        metrics=[],
        params=[entities.Param("a", "0"), entities.Param("c", "2")],
        tags=[],
    )
    _verify_logged(
        store,
        run.info.run_id,
        metrics=[],
        params=[
            entities.Param("a", "0"),
            entities.Param("b", "1"),
            entities.Param("c", "2"),
        ],
        tags=[],
    )


def test_log_batch_param_overwrite_disallowed_single_req(store: SqlAlchemyStore):
    # Test that attempting to overwrite a param via log_batch results in an exception
    run = _run_factory(store)
    pkey = "common-key"
    param0 = entities.Param(pkey, "orig-val")
    param1 = entities.Param(pkey, "newval")
    tag = entities.RunTag("tag-key", "tag-val")
    metric = entities.Metric("metric-key", 3.0, 12345, 0)
    with pytest.raises(
        MlflowException, match=r"Duplicate parameter keys have been submitted"
    ) as exception_context:
        store.log_batch(run.info.run_id, metrics=[metric], params=[param0, param1], tags=[tag])
    assert exception_context.value.error_code == ErrorCode.Name(INVALID_PARAMETER_VALUE)
    _verify_logged(store, run.info.run_id, metrics=[], params=[], tags=[])


def test_log_batch_accepts_empty_payload(store: SqlAlchemyStore):
    run = _run_factory(store)
    store.log_batch(run.info.run_id, metrics=[], params=[], tags=[])
    _verify_logged(store, run.info.run_id, metrics=[], params=[], tags=[])


def test_log_batch_internal_error(store: SqlAlchemyStore):
    # Verify that internal errors during the DB save step for log_batch result in
    # MlflowExceptions
    run = _run_factory(store)

    def _raise_exception_fn(*args, **kwargs):
        raise Exception("Some internal error")

    package = "mlflow.store.tracking.sqlalchemy_store.SqlAlchemyStore"
    with (
        mock.patch(package + "._log_metrics") as metric_mock,
        mock.patch(package + "._log_params") as param_mock,
        mock.patch(package + "._set_tags") as tags_mock,
    ):
        metric_mock.side_effect = _raise_exception_fn
        param_mock.side_effect = _raise_exception_fn
        tags_mock.side_effect = _raise_exception_fn
        for kwargs in [
            {"metrics": [Metric("a", 3, 1, 0)]},
            {"params": [Param("b", "c")]},
            {"tags": [RunTag("c", "d")]},
        ]:
            log_batch_kwargs = {"metrics": [], "params": [], "tags": []}
            log_batch_kwargs.update(kwargs)
            with pytest.raises(MlflowException, match=r"Some internal error"):
                store.log_batch(run.info.run_id, **log_batch_kwargs)


def test_log_batch_nonexistent_run(store: SqlAlchemyStore):
    nonexistent_run_id = uuid.uuid4().hex
    with pytest.raises(
        MlflowException, match=rf"Run with id={nonexistent_run_id} not found"
    ) as exception_context:
        store.log_batch(nonexistent_run_id, [], [], [])
    assert exception_context.value.error_code == ErrorCode.Name(RESOURCE_DOES_NOT_EXIST)


def test_log_batch_params_idempotency(store: SqlAlchemyStore):
    run = _run_factory(store)
    params = [Param("p-key", "p-val")]
    store.log_batch(run.info.run_id, metrics=[], params=params, tags=[])
    store.log_batch(run.info.run_id, metrics=[], params=params, tags=[])
    _verify_logged(store, run.info.run_id, metrics=[], params=params, tags=[])


def test_log_batch_tags_idempotency(store: SqlAlchemyStore):
    run = _run_factory(store)
    store.log_batch(run.info.run_id, metrics=[], params=[], tags=[RunTag("t-key", "t-val")])
    store.log_batch(run.info.run_id, metrics=[], params=[], tags=[RunTag("t-key", "t-val")])
    _verify_logged(store, run.info.run_id, metrics=[], params=[], tags=[RunTag("t-key", "t-val")])


def test_log_batch_allows_tag_overwrite(store: SqlAlchemyStore):
    run = _run_factory(store)
    store.log_batch(run.info.run_id, metrics=[], params=[], tags=[RunTag("t-key", "val")])
    store.log_batch(run.info.run_id, metrics=[], params=[], tags=[RunTag("t-key", "newval")])
    _verify_logged(store, run.info.run_id, metrics=[], params=[], tags=[RunTag("t-key", "newval")])


def test_log_batch_allows_tag_overwrite_single_req(store: SqlAlchemyStore):
    run = _run_factory(store)
    tags = [RunTag("t-key", "val"), RunTag("t-key", "newval")]
    store.log_batch(run.info.run_id, metrics=[], params=[], tags=tags)
    _verify_logged(store, run.info.run_id, metrics=[], params=[], tags=[tags[-1]])


def test_log_batch_metrics(store: SqlAlchemyStore):
    run = _run_factory(store)

    tkey = "blahmetric"
    tval = 100.0
    metric = entities.Metric(tkey, tval, get_current_time_millis(), 0)
    metric2 = entities.Metric(tkey, tval, get_current_time_millis() + 2, 0)
    nan_metric = entities.Metric("NaN", float("nan"), 0, 0)
    pos_inf_metric = entities.Metric("PosInf", float("inf"), 0, 0)
    neg_inf_metric = entities.Metric("NegInf", -float("inf"), 0, 0)

    # duplicate metric and metric2 values should be eliminated
    metrics = [
        metric,
        metric2,
        nan_metric,
        pos_inf_metric,
        neg_inf_metric,
        metric,
        metric2,
    ]
    store._log_metrics(run.info.run_id, metrics)

    run = store.get_run(run.info.run_id)
    assert tkey in run.data.metrics
    assert run.data.metrics[tkey] == tval

    # SQL store _get_run method returns full history of recorded metrics.
    # Should return duplicates as well
    # MLflow RunData contains only the last reported values for metrics.
    with store.ManagedSessionMaker() as session:
        sql_run_metrics = store._get_run(session, run.info.run_id).metrics
        assert len(sql_run_metrics) == 5
        assert len(run.data.metrics) == 4
        assert math.isnan(run.data.metrics["NaN"])
        assert run.data.metrics["PosInf"] == 1.7976931348623157e308
        assert run.data.metrics["NegInf"] == -1.7976931348623157e308


def test_log_batch_same_metric_repeated_single_req(store: SqlAlchemyStore):
    run = _run_factory(store)
    metric0 = Metric(key="metric-key", value=1, timestamp=2, step=0)
    metric1 = Metric(key="metric-key", value=2, timestamp=3, step=0)
    store.log_batch(run.info.run_id, params=[], metrics=[metric0, metric1], tags=[])
    _verify_logged(store, run.info.run_id, params=[], metrics=[metric0, metric1], tags=[])


def test_log_batch_same_metric_repeated_multiple_reqs(store: SqlAlchemyStore):
    run = _run_factory(store)
    metric0 = Metric(key="metric-key", value=1, timestamp=2, step=0)
    metric1 = Metric(key="metric-key", value=2, timestamp=3, step=0)
    store.log_batch(run.info.run_id, params=[], metrics=[metric0], tags=[])
    _verify_logged(store, run.info.run_id, params=[], metrics=[metric0], tags=[])
    store.log_batch(run.info.run_id, params=[], metrics=[metric1], tags=[])
    _verify_logged(store, run.info.run_id, params=[], metrics=[metric0, metric1], tags=[])


def test_log_batch_same_metrics_repeated_multiple_reqs(store: SqlAlchemyStore):
    run = _run_factory(store)
    metric0 = Metric(key="metric-key", value=1, timestamp=2, step=0)
    metric1 = Metric(key="metric-key", value=2, timestamp=3, step=0)
    store.log_batch(run.info.run_id, params=[], metrics=[metric0, metric1], tags=[])
    _verify_logged(store, run.info.run_id, params=[], metrics=[metric0, metric1], tags=[])
    store.log_batch(run.info.run_id, params=[], metrics=[metric0, metric1], tags=[])
    _verify_logged(store, run.info.run_id, params=[], metrics=[metric0, metric1], tags=[])


def test_log_batch_null_metrics(store: SqlAlchemyStore):
    run = _run_factory(store)

    tkey = "blahmetric"
    tval = None
    metric_1 = entities.Metric(tkey, tval, get_current_time_millis(), 0)

    tkey = "blahmetric2"
    tval = None
    metric_2 = entities.Metric(tkey, tval, get_current_time_millis(), 0)

    metrics = [metric_1, metric_2]

    with pytest.raises(
        MlflowException,
        match=r"Missing value for required parameter 'metrics\[0\]\.value'",
    ) as exception_context:
        store.log_batch(run.info.run_id, metrics=metrics, params=[], tags=[])
    assert exception_context.value.error_code == ErrorCode.Name(INVALID_PARAMETER_VALUE)


def test_log_batch_params_max_length_value(store: SqlAlchemyStore, monkeypatch):
    run = _run_factory(store)
    param_entities = [Param("long param", "x" * 6000), Param("short param", "xyz")]
    expected_param_entities = [
        Param("long param", "x" * 6000),
        Param("short param", "xyz"),
    ]
    store.log_batch(run.info.run_id, [], param_entities, [])
    _verify_logged(store, run.info.run_id, [], expected_param_entities, [])
    param_entities = [Param("long param", "x" * 6001)]
    monkeypatch.setenv("MLFLOW_TRUNCATE_LONG_VALUES", "false")
    with pytest.raises(MlflowException, match="exceeds the maximum length"):
        store.log_batch(run.info.run_id, [], param_entities, [])

    monkeypatch.setenv("MLFLOW_TRUNCATE_LONG_VALUES", "true")
    store.log_batch(run.info.run_id, [], param_entities, [])


def test_upgrade_cli_idempotence(store: SqlAlchemyStore):
    # Repeatedly run `mlflow db upgrade` against our database, verifying that the command
    # succeeds and that the DB has the latest schema
    engine = sqlalchemy.create_engine(store.db_uri)
    assert _get_schema_version(engine) == _get_latest_schema_revision()
    for _ in range(3):
        invoke_cli_runner(mlflow.db.commands, ["upgrade", store.db_uri])
        assert _get_schema_version(engine) == _get_latest_schema_revision()
    engine.dispose()


def test_metrics_materialization_upgrade_succeeds_and_produces_expected_latest_metric_values(
    store: SqlAlchemyStore, tmp_path
):
    """
    Tests the ``89d4b8295536_create_latest_metrics_table`` migration by migrating and querying
    the MLflow Tracking SQLite database located at
    /mlflow/tests/resources/db/db_version_7ac759974ad8_with_metrics.sql. This database contains
    metric entries populated by the following metrics generation script:
    https://gist.github.com/dbczumar/343173c6b8982a0cc9735ff19b5571d9.

    First, the database is upgraded from its HEAD revision of
    ``7ac755974ad8_update_run_tags_with_larger_limit`` to the latest revision via
    ``mlflow db upgrade``.

    Then, the test confirms that the metric entries returned by calls
    to ``SqlAlchemyStore.get_run()`` are consistent between the latest revision and the
    ``7ac755974ad8_update_run_tags_with_larger_limit`` revision. This is confirmed by
    invoking ``SqlAlchemyStore.get_run()`` for each run id that is present in the upgraded
    database and comparing the resulting runs' metric entries to a JSON dump taken from the
    SQLite database prior to the upgrade (located at
    mlflow/tests/resources/db/db_version_7ac759974ad8_with_metrics_expected_values.json).
    This JSON dump can be replicated by installing MLflow version 1.2.0 and executing the
    following code from the directory containing this test suite:

    .. code-block:: python

        import json
        import mlflow
        from mlflow import MlflowClient

        mlflow.set_tracking_uri(
            "sqlite:///../../resources/db/db_version_7ac759974ad8_with_metrics.sql"
        )
        client = MlflowClient()
        summary_metrics = {
            run.info.run_id: run.data.metrics for run in client.search_runs(experiment_ids="0")
        }
        with open("dump.json", "w") as dump_file:
            json.dump(summary_metrics, dump_file, indent=4)

    """
    current_dir = os.path.dirname(os.path.abspath(__file__))
    db_resources_path = os.path.normpath(
        os.path.join(current_dir, os.pardir, os.pardir, "resources", "db")
    )
    expected_metric_values_path = os.path.join(
        db_resources_path, "db_version_7ac759974ad8_with_metrics_expected_values.json"
    )
    db_path = tmp_path / "tmp_db.sql"
    db_url = "sqlite:///" + str(db_path)
    shutil.copy2(
        src=os.path.join(db_resources_path, "db_version_7ac759974ad8_with_metrics.sql"),
        dst=db_path,
    )

    invoke_cli_runner(mlflow.db.commands, ["upgrade", db_url])
    artifact_uri = tmp_path / "artifacts"
    artifact_uri.mkdir(exist_ok=True)
    store = SqlAlchemyStore(db_url, artifact_uri.as_uri())
    with open(expected_metric_values_path) as f:
        expected_metric_values = json.load(f)

    for run_id, expected_metrics in expected_metric_values.items():
        fetched_run = store.get_run(run_id=run_id)
        assert fetched_run.data.metrics == expected_metrics


def get_ordered_runs(store, order_clauses, experiment_id):
    return [
        r.data.tags[mlflow_tags.MLFLOW_RUN_NAME]
        for r in store.search_runs(
            experiment_ids=[experiment_id],
            filter_string="",
            run_view_type=ViewType.ALL,
            order_by=order_clauses,
        )
    ]


def _generate_large_data(store, nb_runs=1000):
    experiment_id = store.create_experiment("test_experiment")

    current_run = 0

    run_ids = []
    metrics_list = []
    tags_list = []
    params_list = []
    latest_metrics_list = []

    for _ in range(nb_runs):
        run_id = store.create_run(
            experiment_id=experiment_id,
            start_time=current_run,
            tags=[],
            user_id="Anderson",
            run_name="name",
        ).info.run_id

        run_ids.append(run_id)

        for i in range(100):
            metric = {
                "key": f"mkey_{i}",
                "value": i,
                "timestamp": i * 2,
                "step": i * 3,
                "is_nan": False,
                "run_uuid": run_id,
            }
            metrics_list.append(metric)
            tag = {
                "key": f"tkey_{i}",
                "value": "tval_%s" % (current_run % 10),
                "run_uuid": run_id,
            }
            tags_list.append(tag)
            param = {
                "key": f"pkey_{i}",
                "value": "pval_%s" % ((current_run + 1) % 11),
                "run_uuid": run_id,
            }
            params_list.append(param)
        latest_metrics_list.append(
            {
                "key": "mkey_0",
                "value": current_run,
                "timestamp": 100 * 2,
                "step": 100 * 3,
                "is_nan": False,
                "run_uuid": run_id,
            }
        )
        current_run += 1

    with store.engine.begin() as conn:
        conn.execute(sqlalchemy.insert(SqlParam), params_list)
        conn.execute(sqlalchemy.insert(SqlMetric), metrics_list)
        conn.execute(sqlalchemy.insert(SqlLatestMetric), latest_metrics_list)
        conn.execute(sqlalchemy.insert(SqlTag), tags_list)

    return experiment_id, run_ids


def test_search_runs_returns_expected_results_with_large_experiment(
    store: SqlAlchemyStore,
):
    """
    This case tests the SQLAlchemyStore implementation of the SearchRuns API to ensure
    that search queries over an experiment containing many runs, each with a large number
    of metrics, parameters, and tags, are performant and return the expected results.
    """
    experiment_id, run_ids = _generate_large_data(store)

    run_results = store.search_runs([experiment_id], None, ViewType.ALL, max_results=100)
    assert len(run_results) == 100
    # runs are sorted by desc start_time
    assert [run.info.run_id for run in run_results] == list(reversed(run_ids[900:]))


def test_search_runs_correctly_filters_large_data(store: SqlAlchemyStore):
    experiment_id, _ = _generate_large_data(store, 1000)

    run_results = store.search_runs(
        [experiment_id],
        "metrics.mkey_0 < 26 and metrics.mkey_0 > 5 ",
        ViewType.ALL,
        max_results=50,
    )
    assert len(run_results) == 20

    run_results = store.search_runs(
        [experiment_id],
        "metrics.mkey_0 < 26 and metrics.mkey_0 > 5 and tags.tkey_0 = 'tval_0' ",
        ViewType.ALL,
        max_results=10,
    )
    assert len(run_results) == 2  # 20 runs between 9 and 26, 2 of which have a 0 tkey_0 value

    run_results = store.search_runs(
        [experiment_id],
        "metrics.mkey_0 < 26 and metrics.mkey_0 > 5 "
        "and tags.tkey_0 = 'tval_0' "
        "and params.pkey_0 = 'pval_0'",
        ViewType.ALL,
        max_results=5,
    )
    assert len(run_results) == 1  # 2 runs on previous request, 1 of which has a 0 pkey_0 value


def test_search_runs_keep_all_runs_when_sorting(store: SqlAlchemyStore):
    experiment_id = store.create_experiment("test_experiment1")

    r1 = store.create_run(
        experiment_id=experiment_id,
        start_time=0,
        tags=[],
        user_id="Me",
        run_name="name",
    ).info.run_id
    r2 = store.create_run(
        experiment_id=experiment_id,
        start_time=0,
        tags=[],
        user_id="Me",
        run_name="name",
    ).info.run_id
    store.set_tag(r1, RunTag(key="t1", value="1"))
    store.set_tag(r1, RunTag(key="t2", value="1"))
    store.set_tag(r2, RunTag(key="t2", value="1"))

    run_results = store.search_runs(
        [experiment_id], None, ViewType.ALL, max_results=1000, order_by=["tag.t1"]
    )
    assert len(run_results) == 2


def test_try_get_run_tag(store: SqlAlchemyStore):
    run = _run_factory(store)
    store.set_tag(run.info.run_id, entities.RunTag("k1", "v1"))
    store.set_tag(run.info.run_id, entities.RunTag("k2", "v2"))

    with store.ManagedSessionMaker() as session:
        tag = store._try_get_run_tag(session, run.info.run_id, "k0")
        assert tag is None

        tag = store._try_get_run_tag(session, run.info.run_id, "k1")
        assert tag.key == "k1"
        assert tag.value == "v1"

        tag = store._try_get_run_tag(session, run.info.run_id, "k2")
        assert tag.key == "k2"
        assert tag.value == "v2"


def test_get_metric_history_on_non_existent_metric_key(store: SqlAlchemyStore):
    experiment_id = _create_experiments(store, "test_exp")[0]
    run = store.create_run(
        experiment_id=experiment_id,
        user_id="user",
        start_time=0,
        tags=[],
        run_name="name",
    )
    run_id = run.info.run_id
    metrics = store.get_metric_history(run_id, "test_metric")
    assert metrics == []


def test_insert_large_text_in_dataset_table(store: SqlAlchemyStore):
    with store.engine.begin() as conn:
        # cursor = conn.cursor()
        dataset_source = "a" * 65535  # 65535 is the max size for a TEXT column
        dataset_profile = "a" * 16777215  # 16777215 is the max size for a MEDIUMTEXT column
        conn.execute(
            sqlalchemy.sql.text(
                f"""
            INSERT INTO datasets
                (dataset_uuid,
                experiment_id,
                name,
                digest,
                dataset_source_type,
                dataset_source,
                dataset_schema,
                dataset_profile)
            VALUES
                ('test_uuid',
                0,
                'test_name',
                'test_digest',
                'test_source_type',
                '{dataset_source}', '
                test_schema',
                '{dataset_profile}')
            """
            )
        )
        results = conn.execute(
            sqlalchemy.sql.text("SELECT dataset_source, dataset_profile from datasets")
        ).first()
        dataset_source_from_db = results[0]
        assert len(dataset_source_from_db) == len(dataset_source)
        dataset_profile_from_db = results[1]
        assert len(dataset_profile_from_db) == len(dataset_profile)

        # delete contents of datasets table
        conn.execute(sqlalchemy.sql.text("DELETE FROM datasets"))


def test_log_inputs_and_retrieve_runs_behaves_as_expected(store: SqlAlchemyStore):
    experiment_id = _create_experiments(store, "test exp")
    run1 = _run_factory(store, config=_get_run_configs(experiment_id, start_time=1))
    run2 = _run_factory(store, config=_get_run_configs(experiment_id, start_time=3))
    run3 = _run_factory(store, config=_get_run_configs(experiment_id, start_time=2))

    dataset1 = entities.Dataset(
        name="name1",
        digest="digest1",
        source_type="st1",
        source="source1",
        schema="schema1",
        profile="profile1",
    )
    dataset2 = entities.Dataset(
        name="name2",
        digest="digest2",
        source_type="st2",
        source="source2",
        schema="schema2",
        profile="profile2",
    )
    dataset3 = entities.Dataset(
        name="name3",
        digest="digest3",
        source_type="st3",
        source="source3",
        schema="schema3",
        profile="profile3",
    )

    tags1 = [
        entities.InputTag(key="key1", value="value1"),
        entities.InputTag(key="key2", value="value2"),
    ]
    tags2 = [
        entities.InputTag(key="key3", value="value3"),
        entities.InputTag(key="key4", value="value4"),
    ]
    tags3 = [
        entities.InputTag(key="key5", value="value5"),
        entities.InputTag(key="key6", value="value6"),
    ]

    inputs_run1 = [
        entities.DatasetInput(dataset1, tags1),
        entities.DatasetInput(dataset2, tags1),
    ]
    inputs_run2 = [
        entities.DatasetInput(dataset1, tags2),
        entities.DatasetInput(dataset3, tags3),
    ]
    inputs_run3 = [entities.DatasetInput(dataset2, tags3)]

    store.log_inputs(run1.info.run_id, inputs_run1)
    store.log_inputs(run2.info.run_id, inputs_run2)
    store.log_inputs(run3.info.run_id, inputs_run3)

    run1 = store.get_run(run1.info.run_id)
    assert_dataset_inputs_equal(run1.inputs.dataset_inputs, inputs_run1)
    run2 = store.get_run(run2.info.run_id)
    assert_dataset_inputs_equal(run2.inputs.dataset_inputs, inputs_run2)
    run3 = store.get_run(run3.info.run_id)
    assert_dataset_inputs_equal(run3.inputs.dataset_inputs, inputs_run3)

    search_results_1 = store.search_runs(
        [experiment_id], None, ViewType.ALL, max_results=4, order_by=["start_time ASC"]
    )
    run1 = search_results_1[0]
    assert_dataset_inputs_equal(run1.inputs.dataset_inputs, inputs_run1)
    run2 = search_results_1[2]
    assert_dataset_inputs_equal(run2.inputs.dataset_inputs, inputs_run2)
    run3 = search_results_1[1]
    assert_dataset_inputs_equal(run3.inputs.dataset_inputs, inputs_run3)

    search_results_2 = store.search_runs(
        [experiment_id], None, ViewType.ALL, max_results=4, order_by=["start_time DESC"]
    )
    run1 = search_results_2[2]
    assert_dataset_inputs_equal(run1.inputs.dataset_inputs, inputs_run1)
    run2 = search_results_2[0]
    assert_dataset_inputs_equal(run2.inputs.dataset_inputs, inputs_run2)
    run3 = search_results_2[1]
    assert_dataset_inputs_equal(run3.inputs.dataset_inputs, inputs_run3)


def test_log_input_multiple_times_does_not_overwrite_tags_or_dataset(
    store: SqlAlchemyStore,
):
    experiment_id = _create_experiments(store, "test exp")
    run = _run_factory(store, config=_get_run_configs(experiment_id))
    dataset = entities.Dataset(
        name="name",
        digest="digest",
        source_type="st",
        source="source",
        schema="schema",
        profile="profile",
    )
    tags = [
        entities.InputTag(key="key1", value="value1"),
        entities.InputTag(key="key2", value="value2"),
    ]
    store.log_inputs(run.info.run_id, [entities.DatasetInput(dataset, tags)])

    for i in range(3):
        # Since the dataset name and digest are the same as the previously logged dataset,
        # no changes should be made
        overwrite_dataset = entities.Dataset(
            name="name",
            digest="digest",
            source_type="st{i}",
            source=f"source{i}",
            schema=f"schema{i}",
            profile=f"profile{i}",
        )
        # Since the dataset has already been logged as an input to the run, no changes should be
        # made to the input tags
        overwrite_tags = [
            entities.InputTag(key=f"key{i}", value=f"value{i}"),
            entities.InputTag(key=f"key{i + 1}", value=f"value{i + 1}"),
        ]
        store.log_inputs(
            run.info.run_id, [entities.DatasetInput(overwrite_dataset, overwrite_tags)]
        )

    run = store.get_run(run.info.run_id)
    assert_dataset_inputs_equal(run.inputs.dataset_inputs, [entities.DatasetInput(dataset, tags)])

    # Logging a dataset with a different name or digest to the original run should result
    # in the addition of another dataset input
    other_name_dataset = entities.Dataset(
        name="other_name",
        digest="digest",
        source_type="st",
        source="source",
        schema="schema",
        profile="profile",
    )
    other_name_input_tags = [entities.InputTag(key="k1", value="v1")]
    store.log_inputs(
        run.info.run_id,
        [entities.DatasetInput(other_name_dataset, other_name_input_tags)],
    )

    other_digest_dataset = entities.Dataset(
        name="name",
        digest="other_digest",
        source_type="st",
        source="source",
        schema="schema",
        profile="profile",
    )
    other_digest_input_tags = [entities.InputTag(key="k2", value="v2")]
    store.log_inputs(
        run.info.run_id,
        [entities.DatasetInput(other_digest_dataset, other_digest_input_tags)],
    )

    run = store.get_run(run.info.run_id)
    assert_dataset_inputs_equal(
        run.inputs.dataset_inputs,
        [
            entities.DatasetInput(dataset, tags),
            entities.DatasetInput(other_name_dataset, other_name_input_tags),
            entities.DatasetInput(other_digest_dataset, other_digest_input_tags),
        ],
    )

    # Logging the same dataset with different tags to new runs should result in each run
    # having its own new input tags and the same dataset input
    for i in range(3):
        new_run = store.create_run(
            experiment_id=experiment_id,
            user_id="user",
            start_time=0,
            tags=[],
            run_name=None,
        )
        new_tags = [
            entities.InputTag(key=f"key{i}", value=f"value{i}"),
            entities.InputTag(key=f"key{i + 1}", value=f"value{i + 1}"),
        ]
        store.log_inputs(new_run.info.run_id, [entities.DatasetInput(dataset, new_tags)])
        new_run = store.get_run(new_run.info.run_id)
        assert_dataset_inputs_equal(
            new_run.inputs.dataset_inputs, [entities.DatasetInput(dataset, new_tags)]
        )


def test_log_inputs_handles_case_when_no_datasets_are_specified(store: SqlAlchemyStore):
    experiment_id = _create_experiments(store, "test exp")
    run = _run_factory(store, config=_get_run_configs(experiment_id))
    store.log_inputs(run.info.run_id)
    store.log_inputs(run.info.run_id, datasets=None)


def test_log_inputs_fails_with_missing_inputs(store: SqlAlchemyStore):
    experiment_id = _create_experiments(store, "test exp")
    run = _run_factory(store, config=_get_run_configs(experiment_id))

    dataset = entities.Dataset(name="name1", digest="digest1", source_type="type", source="source")

    tags = [entities.InputTag(key="key", value="train")]

    # Test input key missing
    with pytest.raises(MlflowException, match="InputTag key cannot be None"):
        store.log_inputs(
            run.info.run_id,
            [
                entities.DatasetInput(
                    tags=[entities.InputTag(key=None, value="train")], dataset=dataset
                )
            ],
        )

    # Test input value missing
    with pytest.raises(MlflowException, match="InputTag value cannot be None"):
        store.log_inputs(
            run.info.run_id,
            [
                entities.DatasetInput(
                    tags=[entities.InputTag(key="key", value=None)], dataset=dataset
                )
            ],
        )

    # Test dataset name missing
    with pytest.raises(MlflowException, match="Dataset name cannot be None"):
        store.log_inputs(
            run.info.run_id,
            [
                entities.DatasetInput(
                    tags=tags,
                    dataset=entities.Dataset(
                        name=None, digest="digest1", source_type="type", source="source"
                    ),
                )
            ],
        )

    # Test dataset digest missing
    with pytest.raises(MlflowException, match="Dataset digest cannot be None"):
        store.log_inputs(
            run.info.run_id,
            [
                entities.DatasetInput(
                    tags=tags,
                    dataset=entities.Dataset(
                        name="name", digest=None, source_type="type", source="source"
                    ),
                )
            ],
        )

    # Test dataset source type missing
    with pytest.raises(MlflowException, match="Dataset source_type cannot be None"):
        store.log_inputs(
            run.info.run_id,
            [
                entities.DatasetInput(
                    tags=tags,
                    dataset=entities.Dataset(
                        name="name", digest="digest1", source_type=None, source="source"
                    ),
                )
            ],
        )

    # Test dataset source missing
    with pytest.raises(MlflowException, match="Dataset source cannot be None"):
        store.log_inputs(
            run.info.run_id,
            [
                entities.DatasetInput(
                    tags=tags,
                    dataset=entities.Dataset(
                        name="name", digest="digest1", source_type="type", source=None
                    ),
                )
            ],
        )


def _validate_log_inputs(
    store: SqlAlchemyStore,
    exp_name,
    dataset_inputs,
):
    run = _run_factory(store, _get_run_configs(_create_experiments(store, exp_name)))
    store.log_inputs(run.info.run_id, dataset_inputs)
    run1 = store.get_run(run.info.run_id)
    assert_dataset_inputs_equal(run1.inputs.dataset_inputs, dataset_inputs)


def _validate_invalid_log_inputs(store: SqlAlchemyStore, run_id, dataset_inputs, error_message):
    with pytest.raises(MlflowException, match=error_message):
        store.log_inputs(run_id, dataset_inputs)


def test_log_inputs_with_large_inputs_limit_check(store: SqlAlchemyStore):
    run = _run_factory(store, _get_run_configs(_create_experiments(store, "test_invalid_inputs")))
    run_id = run.info.run_id

    # Test input key
    dataset = entities.Dataset(name="name1", digest="digest1", source_type="type", source="source")
    _validate_log_inputs(
        store,
        "test_input_key",
        [
            entities.DatasetInput(
                tags=[entities.InputTag(key="a" * MAX_INPUT_TAG_KEY_SIZE, value="train")],
                dataset=dataset,
            )
        ],
    )
    _validate_invalid_log_inputs(
        store,
        run_id,
        [
            entities.DatasetInput(
                tags=[entities.InputTag(key="a" * (MAX_INPUT_TAG_KEY_SIZE + 1), value="train")],
                dataset=dataset,
            )
        ],
        f"'key' exceeds the maximum length of {MAX_INPUT_TAG_KEY_SIZE}",
    )

    # Test input value
    dataset = entities.Dataset(name="name2", digest="digest1", source_type="type", source="source")
    _validate_log_inputs(
        store,
        "test_input_value",
        [
            entities.DatasetInput(
                tags=[entities.InputTag(key="key", value="a" * MAX_INPUT_TAG_VALUE_SIZE)],
                dataset=dataset,
            )
        ],
    )
    _validate_invalid_log_inputs(
        store,
        run_id,
        [
            entities.DatasetInput(
                tags=[entities.InputTag(key="key", value="a" * (MAX_INPUT_TAG_VALUE_SIZE + 1))],
                dataset=dataset,
            )
        ],
        f"'value' exceeds the maximum length of {MAX_INPUT_TAG_VALUE_SIZE}",
    )

    # Test dataset name
    tags = [entities.InputTag(key="key", value="train")]
    _validate_log_inputs(
        store,
        "test_dataset_name",
        [
            entities.DatasetInput(
                tags=tags,
                dataset=entities.Dataset(
                    name="a" * MAX_DATASET_NAME_SIZE,
                    digest="digest1",
                    source_type="type",
                    source="source",
                ),
            )
        ],
    )
    _validate_invalid_log_inputs(
        store,
        run_id,
        [
            entities.DatasetInput(
                tags=tags,
                dataset=entities.Dataset(
                    name="a" * (MAX_DATASET_NAME_SIZE + 1),
                    digest="digest1",
                    source_type="type",
                    source="source",
                ),
            )
        ],
        f"'name' exceeds the maximum length of {MAX_DATASET_NAME_SIZE}",
    )

    # Test dataset digest
    _validate_log_inputs(
        store,
        "test_dataset_digest",
        [
            entities.DatasetInput(
                tags=tags,
                dataset=entities.Dataset(
                    name="name1",
                    digest="a" * MAX_DATASET_DIGEST_SIZE,
                    source_type="type",
                    source="source",
                ),
            )
        ],
    )
    _validate_invalid_log_inputs(
        store,
        run_id,
        [
            entities.DatasetInput(
                tags=tags,
                dataset=entities.Dataset(
                    name="name1",
                    digest="a" * (MAX_DATASET_DIGEST_SIZE + 1),
                    source_type="type",
                    source="source",
                ),
            )
        ],
        f"'digest' exceeds the maximum length of {MAX_DATASET_DIGEST_SIZE}",
    )

    # Test dataset source
    _validate_log_inputs(
        store,
        "test_dataset_source",
        [
            entities.DatasetInput(
                tags=tags,
                dataset=entities.Dataset(
                    name="name3",
                    digest="digest1",
                    source_type="type",
                    source="a" * MAX_DATASET_SOURCE_SIZE,
                ),
            )
        ],
    )
    _validate_invalid_log_inputs(
        store,
        run_id,
        [
            entities.DatasetInput(
                tags=tags,
                dataset=entities.Dataset(
                    name="name3",
                    digest="digest1",
                    source_type="type",
                    source="a" * (MAX_DATASET_SOURCE_SIZE + 1),
                ),
            )
        ],
        f"'source' exceeds the maximum length of {MAX_DATASET_SOURCE_SIZE}",
    )

    # Test dataset schema
    _validate_log_inputs(
        store,
        "test_dataset_schema",
        [
            entities.DatasetInput(
                tags=tags,
                dataset=entities.Dataset(
                    name="name4",
                    digest="digest1",
                    source_type="type",
                    source="source",
                    schema="a" * MAX_DATASET_SCHEMA_SIZE,
                ),
            )
        ],
    )
    _validate_invalid_log_inputs(
        store,
        run_id,
        [
            entities.DatasetInput(
                tags=tags,
                dataset=entities.Dataset(
                    name="name4",
                    digest="digest1",
                    source_type="type",
                    source="source",
                    schema="a" * (MAX_DATASET_SCHEMA_SIZE + 1),
                ),
            )
        ],
        f"'schema' exceeds the maximum length of {MAX_DATASET_SCHEMA_SIZE}",
    )

    # Test dataset profile
    _validate_log_inputs(
        store,
        "test_dataset_profile",
        [
            entities.DatasetInput(
                tags=tags,
                dataset=entities.Dataset(
                    name="name5",
                    digest="digest1",
                    source_type="type",
                    source="source",
                    profile="a" * MAX_DATASET_PROFILE_SIZE,
                ),
            )
        ],
    )
    _validate_invalid_log_inputs(
        store,
        run_id,
        [
            entities.DatasetInput(
                tags=tags,
                dataset=entities.Dataset(
                    name="name5",
                    digest="digest1",
                    source_type="type",
                    source="source",
                    profile="a" * (MAX_DATASET_PROFILE_SIZE + 1),
                ),
            )
        ],
        f"'profile' exceeds the maximum length of {MAX_DATASET_PROFILE_SIZE}",
    )


def test_log_inputs_with_duplicates_in_single_request(store: SqlAlchemyStore):
    experiment_id = _create_experiments(store, "test exp")
    run1 = _run_factory(store, config=_get_run_configs(experiment_id, start_time=1))

    dataset1 = entities.Dataset(
        name="name1",
        digest="digest1",
        source_type="st1",
        source="source1",
        schema="schema1",
        profile="profile1",
    )

    tags1 = [
        entities.InputTag(key="key1", value="value1"),
        entities.InputTag(key="key2", value="value2"),
    ]

    inputs_run1 = [
        entities.DatasetInput(dataset1, tags1),
        entities.DatasetInput(dataset1, tags1),
    ]

    store.log_inputs(run1.info.run_id, inputs_run1)
    run1 = store.get_run(run1.info.run_id)
    assert_dataset_inputs_equal(
        run1.inputs.dataset_inputs, [entities.DatasetInput(dataset1, tags1)]
    )


def test_sqlalchemy_store_behaves_as_expected_with_inmemory_sqlite_db(monkeypatch):
    monkeypatch.setenv("MLFLOW_SQLALCHEMYSTORE_POOLCLASS", "SingletonThreadPool")
    store = SqlAlchemyStore("sqlite:///:memory:", ARTIFACT_URI)
    experiment_id = store.create_experiment(name="exp1")
    run = store.create_run(
        experiment_id=experiment_id,
        user_id="user",
        start_time=0,
        tags=[],
        run_name="name",
    )
    run_id = run.info.run_id
    metric = entities.Metric("mymetric", 1, 0, 0)
    store.log_metric(run_id=run_id, metric=metric)
    param = entities.Param("myparam", "A")
    store.log_param(run_id=run_id, param=param)
    fetched_run = store.get_run(run_id=run_id)
    assert fetched_run.info.run_id == run_id
    assert metric.key in fetched_run.data.metrics
    assert param.key in fetched_run.data.params


def test_sqlalchemy_store_can_be_initialized_when_default_experiment_has_been_deleted(
    tmp_sqlite_uri,
):
    store = SqlAlchemyStore(tmp_sqlite_uri, ARTIFACT_URI)
    store.delete_experiment("0")
    assert store.get_experiment("0").lifecycle_stage == entities.LifecycleStage.DELETED
    SqlAlchemyStore(tmp_sqlite_uri, ARTIFACT_URI)


class TextClauseMatcher:
    def __init__(self, text):
        self.text = text

    def __eq__(self, other):
        return self.text == other.text


@mock.patch("sqlalchemy.orm.session.Session", spec=True)
def test_set_zero_value_insertion_for_autoincrement_column_MYSQL(mock_session):
    mock_store = mock.Mock(SqlAlchemyStore)
    mock_store.db_type = MYSQL
    SqlAlchemyStore._set_zero_value_insertion_for_autoincrement_column(mock_store, mock_session)
    mock_session.execute.assert_called_with(
        TextClauseMatcher("SET @@SESSION.sql_mode='NO_AUTO_VALUE_ON_ZERO';")
    )


@mock.patch("sqlalchemy.orm.session.Session", spec=True)
def test_set_zero_value_insertion_for_autoincrement_column_MSSQL(mock_session):
    mock_store = mock.Mock(SqlAlchemyStore)
    mock_store.db_type = MSSQL
    SqlAlchemyStore._set_zero_value_insertion_for_autoincrement_column(mock_store, mock_session)
    mock_session.execute.assert_called_with(
        TextClauseMatcher("SET IDENTITY_INSERT experiments ON;")
    )


@mock.patch("sqlalchemy.orm.session.Session", spec=True)
def test_unset_zero_value_insertion_for_autoincrement_column_MYSQL(mock_session):
    mock_store = mock.Mock(SqlAlchemyStore)
    mock_store.db_type = MYSQL
    SqlAlchemyStore._unset_zero_value_insertion_for_autoincrement_column(mock_store, mock_session)
    mock_session.execute.assert_called_with(TextClauseMatcher("SET @@SESSION.sql_mode='';"))


@mock.patch("sqlalchemy.orm.session.Session", spec=True)
def test_unset_zero_value_insertion_for_autoincrement_column_MSSQL(mock_session):
    mock_store = mock.Mock(SqlAlchemyStore)
    mock_store.db_type = MSSQL
    SqlAlchemyStore._unset_zero_value_insertion_for_autoincrement_column(mock_store, mock_session)
    mock_session.execute.assert_called_with(
        TextClauseMatcher("SET IDENTITY_INSERT experiments OFF;")
    )


def test_get_attribute_name():
    assert models.SqlRun.get_attribute_name("artifact_uri") == "artifact_uri"
    assert models.SqlRun.get_attribute_name("status") == "status"
    assert models.SqlRun.get_attribute_name("start_time") == "start_time"
    assert models.SqlRun.get_attribute_name("end_time") == "end_time"
    assert models.SqlRun.get_attribute_name("deleted_time") == "deleted_time"
    assert models.SqlRun.get_attribute_name("run_name") == "name"
    assert models.SqlRun.get_attribute_name("run_id") == "run_uuid"

    # we want this to break if a searchable or orderable attribute has been added
    # and not referred to in this test
    # searchable attributes are also orderable
    assert len(entities.RunInfo.get_orderable_attributes()) == 7


def test_get_orderby_clauses(tmp_sqlite_uri):
    store = SqlAlchemyStore(tmp_sqlite_uri, ARTIFACT_URI)
    with store.ManagedSessionMaker() as session:
        # test that ['runs.start_time DESC', 'SqlRun.run_uuid'] is returned by default
        parsed = [str(x) for x in _get_orderby_clauses([], session)[1]]
        assert parsed == ["runs.start_time DESC", "SqlRun.run_uuid"]

        # test that the given 'start_time' replaces the default one ('runs.start_time DESC')
        parsed = [str(x) for x in _get_orderby_clauses(["attribute.start_time ASC"], session)[1]]
        assert "SqlRun.start_time" in parsed
        assert "SqlRun.start_time DESC" not in parsed

        # test that an exception is raised when 'order_by' contains duplicates
        match = "`order_by` contains duplicate fields"
        with pytest.raises(MlflowException, match=match):
            _get_orderby_clauses(["attribute.start_time", "attribute.start_time"], session)

        with pytest.raises(MlflowException, match=match):
            _get_orderby_clauses(["param.p", "param.p"], session)

        with pytest.raises(MlflowException, match=match):
            _get_orderby_clauses(["metric.m", "metric.m"], session)

        with pytest.raises(MlflowException, match=match):
            _get_orderby_clauses(["tag.t", "tag.t"], session)

        # test that an exception is NOT raised when key types are different
        _get_orderby_clauses(["param.a", "metric.a", "tag.a"], session)

        select_clause, parsed, _ = _get_orderby_clauses(["metric.a"], session)
        select_clause = [str(x) for x in select_clause]
        parsed = [str(x) for x in parsed]
        # test that "=" is used rather than "is" when comparing to True
        assert "is_nan = true" in select_clause[0]
        assert "value IS NULL" in select_clause[0]
        # test that clause name is in parsed
        assert "clause_1" in parsed[0]


def _assert_create_experiment_appends_to_artifact_uri_path_correctly(
    artifact_root_uri, expected_artifact_uri_format
):
    # Patch `is_local_uri` to prevent the SqlAlchemy store from attempting to create local
    # filesystem directories for file URI and POSIX path test cases
    with mock.patch("mlflow.store.tracking.sqlalchemy_store.is_local_uri", return_value=False):
        with TempDir() as tmp:
            dbfile_path = tmp.path("db")
            store = SqlAlchemyStore(
                db_uri="sqlite:///" + dbfile_path,
                default_artifact_root=artifact_root_uri,
            )
            exp_id = store.create_experiment(name="exp")
            exp = store.get_experiment(exp_id)

            if hasattr(store, "__del__"):
                store.__del__()

            cwd = Path.cwd().as_posix()
            drive = Path.cwd().drive
            if is_windows() and expected_artifact_uri_format.startswith("file:"):
                cwd = f"/{cwd}"
                drive = f"{drive}/"
            assert exp.artifact_location == expected_artifact_uri_format.format(
                e=exp_id, cwd=cwd, drive=drive
            )


@pytest.mark.skipif(not is_windows(), reason="This test only passes on Windows")
@pytest.mark.parametrize(
    ("input_uri", "expected_uri"),
    [
        (
            "\\my_server/my_path/my_sub_path",
            "file:///{drive}my_server/my_path/my_sub_path/{e}",
        ),
        ("path/to/local/folder", "file://{cwd}/path/to/local/folder/{e}"),
        ("/path/to/local/folder", "file:///{drive}path/to/local/folder/{e}"),
        ("#path/to/local/folder?", "file://{cwd}/{e}#path/to/local/folder?"),
        ("file:path/to/local/folder", "file://{cwd}/path/to/local/folder/{e}"),
        ("file:///path/to/local/folder", "file:///{drive}path/to/local/folder/{e}"),
        (
            "file:path/to/local/folder?param=value",
            "file://{cwd}/path/to/local/folder/{e}?param=value",
        ),
        (
            "file:///path/to/local/folder?param=value#fragment",
            "file:///{drive}path/to/local/folder/{e}?param=value#fragment",
        ),
    ],
)
def test_create_experiment_appends_to_artifact_local_path_file_uri_correctly_on_windows(
    input_uri, expected_uri
):
    _assert_create_experiment_appends_to_artifact_uri_path_correctly(input_uri, expected_uri)


@pytest.mark.skipif(is_windows(), reason="This test fails on Windows")
@pytest.mark.parametrize(
    ("input_uri", "expected_uri"),
    [
        ("path/to/local/folder", "{cwd}/path/to/local/folder/{e}"),
        ("/path/to/local/folder", "/path/to/local/folder/{e}"),
        ("#path/to/local/folder?", "{cwd}/#path/to/local/folder?/{e}"),
        ("file:path/to/local/folder", "file://{cwd}/path/to/local/folder/{e}"),
        ("file:///path/to/local/folder", "file:///path/to/local/folder/{e}"),
        (
            "file:path/to/local/folder?param=value",
            "file://{cwd}/path/to/local/folder/{e}?param=value",
        ),
        (
            "file:///path/to/local/folder?param=value#fragment",
            "file:///path/to/local/folder/{e}?param=value#fragment",
        ),
    ],
)
def test_create_experiment_appends_to_artifact_local_path_file_uri_correctly(
    input_uri, expected_uri
):
    _assert_create_experiment_appends_to_artifact_uri_path_correctly(input_uri, expected_uri)


@pytest.mark.parametrize(
    ("input_uri", "expected_uri"),
    [
        ("s3://bucket/path/to/root", "s3://bucket/path/to/root/{e}"),
        (
            "s3://bucket/path/to/root?creds=mycreds",
            "s3://bucket/path/to/root/{e}?creds=mycreds",
        ),
        (
            "dbscheme+driver://root@host/dbname?creds=mycreds#myfragment",
            "dbscheme+driver://root@host/dbname/{e}?creds=mycreds#myfragment",
        ),
        (
            "dbscheme+driver://root:password@hostname.com?creds=mycreds#myfragment",
            "dbscheme+driver://root:password@hostname.com/{e}?creds=mycreds#myfragment",
        ),
        (
            "dbscheme+driver://root:password@hostname.com/mydb?creds=mycreds#myfragment",
            "dbscheme+driver://root:password@hostname.com/mydb/{e}?creds=mycreds#myfragment",
        ),
    ],
)
def test_create_experiment_appends_to_artifact_uri_path_correctly(input_uri, expected_uri):
    _assert_create_experiment_appends_to_artifact_uri_path_correctly(input_uri, expected_uri)


def _assert_create_run_appends_to_artifact_uri_path_correctly(
    artifact_root_uri, expected_artifact_uri_format
):
    # Patch `is_local_uri` to prevent the SqlAlchemy store from attempting to create local
    # filesystem directories for file URI and POSIX path test cases
    with mock.patch("mlflow.store.tracking.sqlalchemy_store.is_local_uri", return_value=False):
        with TempDir() as tmp:
            dbfile_path = tmp.path("db")
            store = SqlAlchemyStore(
                db_uri="sqlite:///" + dbfile_path,
                default_artifact_root=artifact_root_uri,
            )
            exp_id = store.create_experiment(name="exp")
            run = store.create_run(
                experiment_id=exp_id,
                user_id="user",
                start_time=0,
                tags=[],
                run_name="name",
            )

            if hasattr(store, "__del__"):
                store.__del__()

            cwd = Path.cwd().as_posix()
            drive = Path.cwd().drive
            if is_windows() and expected_artifact_uri_format.startswith("file:"):
                cwd = f"/{cwd}"
                drive = f"{drive}/"
            assert run.info.artifact_uri == expected_artifact_uri_format.format(
                e=exp_id, r=run.info.run_id, cwd=cwd, drive=drive
            )


@pytest.mark.skipif(not is_windows(), reason="This test only passes on Windows")
@pytest.mark.parametrize(
    ("input_uri", "expected_uri"),
    [
        (
            "\\my_server/my_path/my_sub_path",
            "file:///{drive}my_server/my_path/my_sub_path/{e}/{r}/artifacts",
        ),
        ("path/to/local/folder", "file://{cwd}/path/to/local/folder/{e}/{r}/artifacts"),
        (
            "/path/to/local/folder",
            "file:///{drive}path/to/local/folder/{e}/{r}/artifacts",
        ),
        (
            "#path/to/local/folder?",
            "file://{cwd}/{e}/{r}/artifacts#path/to/local/folder?",
        ),
        (
            "file:path/to/local/folder",
            "file://{cwd}/path/to/local/folder/{e}/{r}/artifacts",
        ),
        (
            "file:///path/to/local/folder",
            "file:///{drive}path/to/local/folder/{e}/{r}/artifacts",
        ),
        (
            "file:path/to/local/folder?param=value",
            "file://{cwd}/path/to/local/folder/{e}/{r}/artifacts?param=value",
        ),
        (
            "file:///path/to/local/folder?param=value#fragment",
            "file:///{drive}path/to/local/folder/{e}/{r}/artifacts?param=value#fragment",
        ),
    ],
)
def test_create_run_appends_to_artifact_local_path_file_uri_correctly_on_windows(
    input_uri, expected_uri
):
    _assert_create_run_appends_to_artifact_uri_path_correctly(input_uri, expected_uri)


@pytest.mark.skipif(is_windows(), reason="This test fails on Windows")
@pytest.mark.parametrize(
    ("input_uri", "expected_uri"),
    [
        ("path/to/local/folder", "{cwd}/path/to/local/folder/{e}/{r}/artifacts"),
        ("/path/to/local/folder", "/path/to/local/folder/{e}/{r}/artifacts"),
        ("#path/to/local/folder?", "{cwd}/#path/to/local/folder?/{e}/{r}/artifacts"),
        (
            "file:path/to/local/folder",
            "file://{cwd}/path/to/local/folder/{e}/{r}/artifacts",
        ),
        (
            "file:///path/to/local/folder",
            "file:///path/to/local/folder/{e}/{r}/artifacts",
        ),
        (
            "file:path/to/local/folder?param=value",
            "file://{cwd}/path/to/local/folder/{e}/{r}/artifacts?param=value",
        ),
        (
            "file:///path/to/local/folder?param=value#fragment",
            "file:///path/to/local/folder/{e}/{r}/artifacts?param=value#fragment",
        ),
    ],
)
def test_create_run_appends_to_artifact_local_path_file_uri_correctly(input_uri, expected_uri):
    _assert_create_run_appends_to_artifact_uri_path_correctly(input_uri, expected_uri)


@pytest.mark.parametrize(
    ("input_uri", "expected_uri"),
    [
        ("s3://bucket/path/to/root", "s3://bucket/path/to/root/{e}/{r}/artifacts"),
        (
            "s3://bucket/path/to/root?creds=mycreds",
            "s3://bucket/path/to/root/{e}/{r}/artifacts?creds=mycreds",
        ),
        (
            "dbscheme+driver://root@host/dbname?creds=mycreds#myfragment",
            "dbscheme+driver://root@host/dbname/{e}/{r}/artifacts?creds=mycreds#myfragment",
        ),
        (
            "dbscheme+driver://root:password@hostname.com?creds=mycreds#myfragment",
            "dbscheme+driver://root:password@hostname.com/{e}/{r}/artifacts"
            "?creds=mycreds#myfragment",
        ),
        (
            "dbscheme+driver://root:password@hostname.com/mydb?creds=mycreds#myfragment",
            "dbscheme+driver://root:password@hostname.com/mydb/{e}/{r}/artifacts"
            "?creds=mycreds#myfragment",
        ),
    ],
)
def test_create_run_appends_to_artifact_uri_path_correctly(input_uri, expected_uri):
    _assert_create_run_appends_to_artifact_uri_path_correctly(input_uri, expected_uri)


def test_legacy_start_and_end_trace_v2(store: SqlAlchemyStore):
    experiment_id = store.create_experiment("test_experiment")
    trace_info = store.deprecated_start_trace_v2(
        experiment_id=experiment_id,
        timestamp_ms=1234,
        request_metadata={"rq1": "foo", "rq2": "bar"},
        tags={"tag1": "apple", "tag2": "orange"},
    )
    request_id = trace_info.request_id

    assert trace_info.request_id is not None
    assert trace_info.experiment_id == experiment_id
    assert trace_info.timestamp_ms == 1234
    assert trace_info.execution_time_ms is None
    assert trace_info.status == TraceStatus.IN_PROGRESS
    assert trace_info.request_metadata == {
        "rq1": "foo",
        "rq2": "bar",
        TRACE_SCHEMA_VERSION_KEY: "2",
    }
    artifact_location = trace_info.tags[MLFLOW_ARTIFACT_LOCATION]
    assert artifact_location.endswith(f"/{experiment_id}/traces/{request_id}/artifacts")
    assert trace_info.tags == {
        "tag1": "apple",
        "tag2": "orange",
        MLFLOW_ARTIFACT_LOCATION: artifact_location,
    }
    assert trace_info.to_v3() == store.get_trace_info(request_id)

    trace_info = store.deprecated_end_trace_v2(
        request_id=request_id,
        timestamp_ms=2345,
        status=TraceStatus.OK,
        # Update one key and add a new key
        request_metadata={
            "rq1": "updated",
            "rq3": "baz",
        },
        tags={"tag1": "updated", "tag3": "grape"},
    )
    assert trace_info.request_id == request_id
    assert trace_info.experiment_id == experiment_id
    assert trace_info.timestamp_ms == 1234
    assert trace_info.execution_time_ms == 2345 - 1234
    assert trace_info.status == TraceStatus.OK
    assert trace_info.request_metadata == {
        "rq1": "updated",
        "rq2": "bar",
        "rq3": "baz",
        TRACE_SCHEMA_VERSION_KEY: "2",
    }
    assert trace_info.tags == {
        "tag1": "updated",
        "tag2": "orange",
        "tag3": "grape",
        MLFLOW_ARTIFACT_LOCATION: artifact_location,
    }
    assert trace_info.to_v3() == store.get_trace_info(request_id)


def test_start_trace(store: SqlAlchemyStore):
    experiment_id = store.create_experiment("test_experiment")
    trace_info = TraceInfo(
        trace_id="tr-123",
        trace_location=trace_location.TraceLocation.from_experiment_id(experiment_id),
        request_time=1234,
        execution_duration=100,
        state=TraceState.OK,
        tags={"tag1": "apple", "tag2": "orange"},
        trace_metadata={"rq1": "foo", "rq2": "bar"},
    )
    trace_info = store.start_trace(trace_info)
    trace_id = trace_info.trace_id

    assert trace_info.trace_id is not None
    assert trace_info.experiment_id == experiment_id
    assert trace_info.request_time == 1234
    assert trace_info.execution_duration == 100
    assert trace_info.state == TraceState.OK
    assert trace_info.trace_metadata == {"rq1": "foo", "rq2": "bar", TRACE_SCHEMA_VERSION_KEY: "3"}
    artifact_location = trace_info.tags[MLFLOW_ARTIFACT_LOCATION]
    assert artifact_location.endswith(f"/{experiment_id}/traces/{trace_id}/artifacts")
    assert trace_info.tags == {
        "tag1": "apple",
        "tag2": "orange",
        MLFLOW_ARTIFACT_LOCATION: artifact_location,
    }
    assert trace_info == store.get_trace_info(trace_id)


def _create_trace(
    store: SqlAlchemyStore,
    trace_id: str,
    experiment_id=0,
    request_time=0,
    execution_duration=0,
    state=TraceState.OK,
    trace_metadata=None,
    tags=None,
) -> TraceInfo:
    """Helper function to create a test trace in the database."""
    if not store.get_experiment(experiment_id):
        store.create_experiment(store, experiment_id)

    trace_info = TraceInfo(
        trace_id=trace_id,
        trace_location=trace_location.TraceLocation.from_experiment_id(experiment_id),
        request_time=request_time,
        execution_duration=execution_duration,
        state=state,
        tags=tags or {},
        trace_metadata=trace_metadata or {},
    )
    return store.start_trace(trace_info)


@pytest.fixture
def store_with_traces(tmp_path):
    store = _get_store(tmp_path)
    exp1 = store.create_experiment("exp1")
    exp2 = store.create_experiment("exp2")

    _create_trace(
        store,
        "tr-0",
        exp2,
        request_time=0,
        execution_duration=6,
        state=TraceState.OK,
        tags={"mlflow.traceName": "ddd"},
        trace_metadata={TraceMetadataKey.SOURCE_RUN: "run0"},
    )
    _create_trace(
        store,
        "tr-1",
        exp2,
        request_time=1,
        execution_duration=2,
        state=TraceState.ERROR,
        tags={"mlflow.traceName": "aaa", "fruit": "apple", "color": "red"},
        trace_metadata={TraceMetadataKey.SOURCE_RUN: "run1"},
    )
    _create_trace(
        store,
        "tr-2",
        exp1,
        request_time=2,
        execution_duration=4,
        state=TraceState.STATE_UNSPECIFIED,
        tags={"mlflow.traceName": "bbb", "fruit": "apple", "color": "green"},
    )
    _create_trace(
        store,
        "tr-3",
        exp1,
        request_time=3,
        execution_duration=10,
        state=TraceState.OK,
        tags={"mlflow.traceName": "ccc", "fruit": "orange"},
    )
    _create_trace(
        store,
        "tr-4",
        exp1,
        request_time=4,
        execution_duration=10,
        state=TraceState.OK,
        tags={"mlflow.traceName": "ddd", "color": "blue"},
    )

    yield store
    _cleanup_database(store)


@pytest.mark.parametrize(
    ("order_by", "expected_ids"),
    [
        # Default order: descending by start time
        ([], ["tr-4", "tr-3", "tr-2", "tr-1", "tr-0"]),
        # Order by start time
        (["timestamp"], ["tr-0", "tr-1", "tr-2", "tr-3", "tr-4"]),
        (["timestamp DESC"], ["tr-4", "tr-3", "tr-2", "tr-1", "tr-0"]),
        # Order by execution_time and timestamp
        (
            ["execution_time DESC", "timestamp ASC"],
            ["tr-3", "tr-4", "tr-0", "tr-2", "tr-1"],
        ),
        # Order by experiment ID
        (["experiment_id"], ["tr-4", "tr-3", "tr-2", "tr-1", "tr-0"]),
        # Order by status
        (["status"], ["tr-1", "tr-4", "tr-3", "tr-0", "tr-2"]),
        # Order by name
        (["name"], ["tr-1", "tr-2", "tr-3", "tr-4", "tr-0"]),
        # Order by tag (null comes last)
        (["tag.fruit"], ["tr-2", "tr-1", "tr-3", "tr-4", "tr-0"]),
        # Order by multiple tags
        (["tag.fruit", "tag.color"], ["tr-2", "tr-1", "tr-3", "tr-4", "tr-0"]),
        # Order by non-existent tag (should be ordered by default order)
        (["tag.nonexistent"], ["tr-4", "tr-3", "tr-2", "tr-1", "tr-0"]),
        # Order by run Id
        (["run_id"], ["tr-0", "tr-1", "tr-4", "tr-3", "tr-2"]),
    ],
)
def test_search_traces_order_by(store_with_traces, order_by, expected_ids):
    exp1 = store_with_traces.get_experiment_by_name("exp1").experiment_id
    exp2 = store_with_traces.get_experiment_by_name("exp2").experiment_id
    trace_infos, _ = store_with_traces.search_traces(
        experiment_ids=[exp1, exp2],
        filter_string=None,
        max_results=5,
        order_by=order_by,
    )
    actual_ids = [trace_info.trace_id for trace_info in trace_infos]
    assert actual_ids == expected_ids


@pytest.mark.parametrize(
    ("filter_string", "expected_ids"),
    [
        # Search by name
        ("name = 'aaa'", ["tr-1"]),
        ("name != 'aaa'", ["tr-4", "tr-3", "tr-2", "tr-0"]),
        # Search by status
        ("status = 'OK'", ["tr-4", "tr-3", "tr-0"]),
        ("status != 'OK'", ["tr-2", "tr-1"]),
        ("attributes.status = 'OK'", ["tr-4", "tr-3", "tr-0"]),
        ("attributes.name != 'aaa'", ["tr-4", "tr-3", "tr-2", "tr-0"]),
        ("trace.status = 'OK'", ["tr-4", "tr-3", "tr-0"]),
        ("trace.name != 'aaa'", ["tr-4", "tr-3", "tr-2", "tr-0"]),
        # Search by timestamp
        ("`timestamp` >= 1 AND execution_time < 10", ["tr-2", "tr-1"]),
        # Search by tag
        ("tag.fruit = 'apple'", ["tr-2", "tr-1"]),
        # tags is an alias for tag
        ("tags.fruit = 'apple' and tags.color != 'red'", ["tr-2"]),
        # Search by request metadata
        ("run_id = 'run0'", ["tr-0"]),
        (f"request_metadata.{TraceMetadataKey.SOURCE_RUN} = 'run0'", ["tr-0"]),
        (f"request_metadata.{TraceMetadataKey.SOURCE_RUN} = 'run1'", ["tr-1"]),
        (f"request_metadata.`{TraceMetadataKey.SOURCE_RUN}` = 'run0'", ["tr-0"]),
        (f"metadata.{TraceMetadataKey.SOURCE_RUN} = 'run0'", ["tr-0"]),
        (f"metadata.{TraceMetadataKey.SOURCE_RUN} != 'run0'", ["tr-1"]),
    ],
)
def test_search_traces_with_filter(store_with_traces, filter_string, expected_ids):
    exp1 = store_with_traces.get_experiment_by_name("exp1").experiment_id
    exp2 = store_with_traces.get_experiment_by_name("exp2").experiment_id

    trace_infos, _ = store_with_traces.search_traces(
        experiment_ids=[exp1, exp2],
        filter_string=filter_string,
        max_results=5,
        order_by=[],
    )
    actual_ids = [trace_info.trace_id for trace_info in trace_infos]
    assert actual_ids == expected_ids


@pytest.mark.parametrize(
    ("filter_string", "error"),
    [
        ("invalid", r"Invalid clause\(s\) in filter string"),
        ("name = 'foo' AND invalid", r"Invalid clause\(s\) in filter string"),
        ("foo.bar = 'baz'", r"Invalid entity type 'foo'"),
        ("invalid = 'foo'", r"Invalid attribute key 'invalid'"),
        ("trace.tags.foo = 'bar'", r"Invalid attribute key 'tags\.foo'"),
        ("trace.status < 'OK'", r"Invalid comparator '<'"),
        ("name IN ('foo', 'bar')", r"Invalid comparator 'IN'"),
        # We don't support LIKE/ILIKE operators for trace search because it may
        # cause performance issues with large attributes and tags.
        ("name LIKE 'b%'", r"Invalid comparator 'LIKE'"),
        ("name ILIKE 'd%'", r"Invalid comparator 'ILIKE'"),
        ("tag.color LIKE 're%'", r"Invalid comparator 'LIKE'"),
    ],
)
def test_search_traces_with_invalid_filter(store_with_traces, filter_string, error):
    exp1 = store_with_traces.get_experiment_by_name("exp1").experiment_id
    exp2 = store_with_traces.get_experiment_by_name("exp2").experiment_id

    with pytest.raises(MlflowException, match=error):
        store_with_traces.search_traces(
            experiment_ids=[exp1, exp2],
            filter_string=filter_string,
        )


def test_search_traces_raise_if_max_results_arg_is_invalid(store):
    with pytest.raises(
        MlflowException,
        match="Invalid value 50001 for parameter 'max_results' supplied.",
    ):
        store.search_traces(experiment_ids=[], max_results=50001)

    with pytest.raises(
        MlflowException, match="Invalid value -1 for parameter 'max_results' supplied."
    ):
        store.search_traces(experiment_ids=[], max_results=-1)


def test_search_traces_pagination(store_with_traces):
    exps = [
        store_with_traces.get_experiment_by_name("exp1").experiment_id,
        store_with_traces.get_experiment_by_name("exp2").experiment_id,
    ]

    traces, token = store_with_traces.search_traces(exps, max_results=2)
    assert [t.trace_id for t in traces] == ["tr-4", "tr-3"]

    traces, token = store_with_traces.search_traces(exps, max_results=2, page_token=token)
    assert [t.trace_id for t in traces] == ["tr-2", "tr-1"]

    traces, token = store_with_traces.search_traces(exps, max_results=2, page_token=token)
    assert [t.trace_id for t in traces] == ["tr-0"]
    assert token is None


def test_search_traces_pagination_tie_breaker(store):
    # This test is for ensuring the tie breaker for ordering traces with the same timestamp
    # works correctly.
    exp1 = store.create_experiment("exp1")

    trace_ids = [f"tr-{i}" for i in range(5)]
    random.shuffle(trace_ids)
    # Insert traces with random order
    for rid in trace_ids:
        _create_trace(store, rid, exp1, request_time=0)

    # Insert 5 more traces with newer timestamp
    trace_ids = [f"tr-{i + 5}" for i in range(5)]
    random.shuffle(trace_ids)
    for rid in trace_ids:
        _create_trace(store, rid, exp1, request_time=1)

    traces, token = store.search_traces([exp1], max_results=3)
    assert [t.trace_id for t in traces] == ["tr-5", "tr-6", "tr-7"]
    traces, token = store.search_traces([exp1], max_results=3, page_token=token)
    assert [t.trace_id for t in traces] == ["tr-8", "tr-9", "tr-0"]
    traces, token = store.search_traces([exp1], max_results=3, page_token=token)
    assert [t.trace_id for t in traces] == ["tr-1", "tr-2", "tr-3"]
    traces, token = store.search_traces([exp1], max_results=3, page_token=token)
    assert [t.trace_id for t in traces] == ["tr-4"]


def test_set_and_delete_tags(store: SqlAlchemyStore):
    exp1 = store.create_experiment("exp1")
    trace_id = "tr-123"
    _create_trace(store, trace_id, experiment_id=exp1)

    # Delete system tag for easier testing
    store.delete_trace_tag(trace_id, MLFLOW_ARTIFACT_LOCATION)

    assert store.get_trace_info(trace_id).tags == {}

    store.set_trace_tag(trace_id, "tag1", "apple")
    assert store.get_trace_info(trace_id).tags == {"tag1": "apple"}

    store.set_trace_tag(trace_id, "tag1", "grape")
    assert store.get_trace_info(trace_id).tags == {"tag1": "grape"}

    store.set_trace_tag(trace_id, "tag2", "orange")
    assert store.get_trace_info(trace_id).tags == {"tag1": "grape", "tag2": "orange"}

    store.delete_trace_tag(trace_id, "tag1")
    assert store.get_trace_info(trace_id).tags == {"tag2": "orange"}

    # test value length
    store.set_trace_tag(trace_id, "key", "v" * MAX_CHARS_IN_TRACE_INFO_TAGS_VALUE)
    assert store.get_trace_info(trace_id).tags["key"] == "v" * MAX_CHARS_IN_TRACE_INFO_TAGS_VALUE

    with pytest.raises(MlflowException, match="No trace tag with key 'tag1'"):
        store.delete_trace_tag(trace_id, "tag1")


@pytest.mark.parametrize(
    ("key", "value", "expected_error"),
    [
        (None, "value", "Missing value for required parameter 'key'"),
        (
            "invalid?tag!name:(",
            "value",
            "Invalid value \"invalid\\?tag!name:\\(\" for parameter 'key' supplied",
        ),
        (
            "/.:\\.",
            "value",
            "Invalid value \"/\\.:\\\\\\\\.\" for parameter 'key' supplied",
        ),
        ("../", "value", "Invalid value \"\\.\\./\" for parameter 'key' supplied"),
        ("a" * 251, "value", "'key' exceeds the maximum length of 250 characters"),
    ],
    # Name each test case too avoid including the long string arguments in the test name
    ids=["null-key", "bad-key-1", "bad-key-2", "bad-key-3", "too-long-key"],
)
def test_set_invalid_tag(key, value, expected_error, store: SqlAlchemyStore):
    with pytest.raises(MlflowException, match=expected_error):
        store.set_trace_tag("tr-123", key, value)


def test_set_tag_truncate_too_long_tag(store: SqlAlchemyStore):
    exp1 = store.create_experiment("exp1")
    trace_id = "tr-123"
    _create_trace(store, trace_id, experiment_id=exp1)

    store.set_trace_tag(trace_id, "key", "123" + "a" * 8000)
    tags = store.get_trace_info(trace_id).tags
    assert len(tags["key"]) == 8000
    assert tags["key"] == "123" + "a" * 7997


def test_delete_traces(store):
    exp1 = store.create_experiment("exp1")
    exp2 = store.create_experiment("exp2")
    now = int(time.time() * 1000)

    for i in range(10):
        _create_trace(
            store,
            f"tr-exp1-{i}",
            exp1,
            tags={"tag": "apple"},
            trace_metadata={"rq": "foo"},
        )
        _create_trace(
            store,
            f"tr-exp2-{i}",
            exp2,
            tags={"tag": "orange"},
            trace_metadata={"rq": "bar"},
        )

    traces, _ = store.search_traces([exp1, exp2])
    assert len(traces) == 20

    deleted = store.delete_traces(experiment_id=exp1, max_timestamp_millis=now)
    assert deleted == 10
    traces, _ = store.search_traces([exp1, exp2])
    assert len(traces) == 10
    for trace in traces:
        assert trace.experiment_id == exp2

    deleted = store.delete_traces(experiment_id=exp2, max_timestamp_millis=now)
    assert deleted == 10
    traces, _ = store.search_traces([exp1, exp2])
    assert len(traces) == 0

    deleted = store.delete_traces(experiment_id=exp1, max_timestamp_millis=now)
    assert deleted == 0


def test_delete_traces_with_max_timestamp(store):
    exp1 = store.create_experiment("exp1")
    for i in range(10):
        _create_trace(store, f"tr-{i}", exp1, request_time=i)

    deleted = store.delete_traces(exp1, max_timestamp_millis=3)
    assert deleted == 4  # inclusive (0, 1, 2, 3)
    traces, _ = store.search_traces([exp1])
    assert len(traces) == 6
    for trace in traces:
        assert trace.timestamp_ms >= 4

    deleted = store.delete_traces(exp1, max_timestamp_millis=10)
    assert deleted == 6
    traces, _ = store.search_traces([exp1])
    assert len(traces) == 0


def test_delete_traces_with_max_count(store):
    exp1 = store.create_experiment("exp1")
    for i in range(10):
        _create_trace(store, f"tr-{i}", exp1, request_time=i)

    deleted = store.delete_traces(exp1, max_traces=4, max_timestamp_millis=10)
    assert deleted == 4
    traces, _ = store.search_traces([exp1])
    assert len(traces) == 6
    # Traces should be deleted from the oldest
    for trace in traces:
        assert trace.timestamp_ms >= 4

    deleted = store.delete_traces(exp1, max_traces=10, max_timestamp_millis=8)
    assert deleted == 5
    traces, _ = store.search_traces([exp1])
    assert len(traces) == 1


def test_delete_traces_with_trace_ids(store):
    exp1 = store.create_experiment("exp1")
    for i in range(10):
        _create_trace(store, f"tr-{i}", exp1, request_time=i)

    deleted = store.delete_traces(exp1, trace_ids=[f"tr-{i}" for i in range(8)])
    assert deleted == 8
    traces, _ = store.search_traces([exp1])
    assert len(traces) == 2
    assert [trace.trace_id for trace in traces] == ["tr-9", "tr-8"]


def test_delete_traces_raises_error(store):
    exp_id = store.create_experiment("test")

    with pytest.raises(
        MlflowException,
        match=r"Either `max_timestamp_millis` or `trace_ids` must be specified.",
    ):
        store.delete_traces(exp_id)
    with pytest.raises(
        MlflowException,
        match=r"Only one of `max_timestamp_millis` and `trace_ids` can be specified.",
    ):
        store.delete_traces(exp_id, max_timestamp_millis=100, trace_ids=["trace_id"])
    with pytest.raises(
        MlflowException,
        match=r"`max_traces` can't be specified if `trace_ids` is specified.",
    ):
        store.delete_traces(exp_id, max_traces=2, trace_ids=["trace_id"])
    with pytest.raises(
        MlflowException, match=r"`max_traces` must be a positive integer, received 0"
    ):
        store.delete_traces(exp_id, 100, max_traces=0)


def test_log_outputs(store: SqlAlchemyStore):
    exp_id = store.create_experiment(f"exp-{uuid.uuid4()}")
    run = store.create_run(
        experiment_id=exp_id, user_id="user", start_time=0, run_name="test", tags=[]
    )
    model = store.create_logged_model(experiment_id=exp_id)
    store.log_outputs(run.info.run_id, [LoggedModelOutput(model.model_id, 1)])
    run = store.get_run(run.info.run_id)
    assert run.outputs.model_outputs == [LoggedModelOutput(model.model_id, 1)]


@pytest.mark.parametrize("tags_count", [0, 1, 2])
def test_get_run_inputs(store, tags_count):
    run = _run_factory(store)

    dataset = entities.Dataset(
        name="name1",
        digest="digest1",
        source_type="st1",
        source="source1",
        schema="schema1",
        profile="profile1",
    )

    tags = [entities.InputTag(key=f"foo{i}", value=f"bar{i}") for i in range(tags_count)]

    dataset_inputs = [entities.DatasetInput(dataset, tags)]

    store.log_inputs(run.info.run_id, dataset_inputs)

    with store.ManagedSessionMaker() as session:
        actual = store._get_run_inputs(session, [run.info.run_id])

    assert len(actual) == 1
    assert_dataset_inputs_equal(actual[0], dataset_inputs)


def test_get_run_inputs_run_order(store):
    exp_id = _create_experiments(store, "test_get_run_inputs_run_order")
    config = _get_run_configs(exp_id)

    run_with_one_input = _run_factory(store, config)
    run_with_no_inputs = _run_factory(store, config)
    run_with_two_inputs = _run_factory(store, config)

    dataset1 = entities.Dataset(
        name="name1",
        digest="digest1",
        source_type="st1",
        source="source1",
        schema="schema1",
        profile="profile1",
    )

    dataset2 = entities.Dataset(
        name="name2",
        digest="digest2",
        source_type="st2",
        source="source2",
        schema="schema2",
        profile="profile2",
    )

    tags_1 = [entities.InputTag(key="foo1", value="bar1")]

    tags_2 = [
        entities.InputTag(key="foo2", value="bar2"),
        entities.InputTag(key="foo3", value="bar3"),
    ]

    tags_3 = [
        entities.InputTag(key="foo4", value="bar4"),
        entities.InputTag(key="foo5", value="bar5"),
        entities.InputTag(key="foo6", value="bar6"),
    ]

    dataset_inputs_1 = [entities.DatasetInput(dataset1, tags_1)]
    dataset_inputs_2 = [
        entities.DatasetInput(dataset2, tags_2),
        entities.DatasetInput(dataset1, tags_3),
    ]

    store.log_inputs(run_with_one_input.info.run_id, dataset_inputs_1)
    store.log_inputs(run_with_two_inputs.info.run_id, dataset_inputs_2)

    expected = [dataset_inputs_1, [], dataset_inputs_2]

    runs = [run_with_one_input, run_with_no_inputs, run_with_two_inputs]
    run_uuids = [run.info.run_id for run in runs]

    with store.ManagedSessionMaker() as session:
        actual = store._get_run_inputs(session, run_uuids)

    assert len(expected) == len(actual)
    for expected_i, actual_i in zip(expected, actual):
        assert_dataset_inputs_equal(expected_i, actual_i)


def test_create_logged_model(store: SqlAlchemyStore):
    exp_id = store.create_experiment(f"exp-{uuid.uuid4()}")
    model = store.create_logged_model(experiment_id=exp_id)
    assert model.experiment_id == exp_id
    assert model.name is not None
    assert model.metrics is None
    assert model.tags == {}
    assert model.params == {}

    # name
    model = store.create_logged_model(experiment_id=exp_id, name="my_model")
    assert model.name == "my_model"

    # source_run_id
    run = store.create_run(
        experiment_id=exp_id, user_id="user", start_time=0, run_name="test", tags=[]
    )
    model = store.create_logged_model(experiment_id=exp_id, source_run_id=run.info.run_id)
    assert model.source_run_id == run.info.run_id

    # model_type
    model = store.create_logged_model(experiment_id=exp_id, model_type="my_model_type")
    assert model.model_type == "my_model_type"

    # tags
    model = store.create_logged_model(
        experiment_id=exp_id,
        name="my_model",
        tags=[LoggedModelTag("tag1", "apple")],
    )
    assert model.tags == {"tag1": "apple"}

    # params
    model = store.create_logged_model(
        experiment_id=exp_id,
        name="my_model",
        params=[LoggedModelParameter("param1", "apple")],
    )
    assert model.params == {"param1": "apple"}

    # Should not be able to create a logged model in a non-active experiment
    store.delete_experiment(exp_id)
    with pytest.raises(MlflowException, match="must be in the 'active' state"):
        store.create_logged_model(experiment_id=exp_id)


def test_log_logged_model_params(store: SqlAlchemyStore):
    exp_id = store.create_experiment(f"exp-{uuid.uuid4()}")
    model = store.create_logged_model(experiment_id=exp_id)
    assert not model.params
    store.log_logged_model_params(
        model_id=model.model_id, params=[LoggedModelParameter("param1", "apple")]
    )
    loaded_model = store.get_logged_model(model_id=model.model_id)
    assert loaded_model.params == {"param1": "apple"}


@pytest.mark.parametrize(
    "name",
    [
        "",
        "my/model",
        "my.model",
        "my:model",
        "my%model",
        "my'model",
        'my"model',
    ],
)
def test_create_logged_model_invalid_name(store: SqlAlchemyStore, name: str):
    exp_id = store.create_experiment(f"exp-{uuid.uuid4()}")
    with pytest.raises(MlflowException, match="Invalid model name"):
        store.create_logged_model(exp_id, name=name)


def test_get_logged_model(store: SqlAlchemyStore):
    exp_id = store.create_experiment(f"exp-{uuid.uuid4()}")
    model = store.create_logged_model(experiment_id=exp_id)
    fetched_model = store.get_logged_model(model.model_id)
    assert fetched_model.name == model.name
    assert fetched_model.model_id == model.model_id

    with pytest.raises(MlflowException, match="not found"):
        store.get_logged_model("does-not-exist")


def test_delete_logged_model(store: SqlAlchemyStore):
    exp_id = store.create_experiment(f"exp-{uuid.uuid4()}")
    run = store.create_run(exp_id, "user", 0, [], "test_run")
    model = store.create_logged_model(experiment_id=exp_id, source_run_id=run.info.run_id)
    metric = Metric(
        key="metric",
        value=0,
        timestamp=0,
        step=0,
        model_id=model.model_id,
        run_id=run.info.run_id,
    )
    store.log_metric(run.info.run_id, metric)
    store.delete_logged_model(model.model_id)
    with pytest.raises(MlflowException, match="not found"):
        store.get_logged_model(model.model_id)

    models = store.search_logged_models(experiment_ids=[exp_id])
    assert len(models) == 0


def test_finalize_logged_model(store: SqlAlchemyStore):
    exp_id = store.create_experiment(f"exp-{uuid.uuid4()}")
    model = store.create_logged_model(experiment_id=exp_id)
    store.finalize_logged_model(model.model_id, status=LoggedModelStatus.READY)
    assert store.get_logged_model(model.model_id).status == LoggedModelStatus.READY

    store.finalize_logged_model(model.model_id, status=LoggedModelStatus.FAILED)
    assert store.get_logged_model(model.model_id).status == LoggedModelStatus.FAILED

    with pytest.raises(MlflowException, match="not found"):
        store.finalize_logged_model("does-not-exist", status=LoggedModelStatus.READY)


def test_set_logged_model_tags(store: SqlAlchemyStore):
    exp_id = store.create_experiment(f"exp-{uuid.uuid4()}")
    model = store.create_logged_model(experiment_id=exp_id)
    store.set_logged_model_tags(model.model_id, [LoggedModelTag("tag1", "apple")])
    assert store.get_logged_model(model.model_id).tags == {"tag1": "apple"}

    # New tag
    store.set_logged_model_tags(model.model_id, [LoggedModelTag("tag2", "orange")])
    assert store.get_logged_model(model.model_id).tags == {"tag1": "apple", "tag2": "orange"}

    # Exieting tag
    store.set_logged_model_tags(model.model_id, [LoggedModelTag("tag2", "grape")])
    assert store.get_logged_model(model.model_id).tags == {"tag1": "apple", "tag2": "grape"}

    with pytest.raises(MlflowException, match="not found"):
        store.set_logged_model_tags("does-not-exist", [LoggedModelTag("tag1", "apple")])

    # Multiple tags
    store.set_logged_model_tags(
        model.model_id, [LoggedModelTag("tag3", "val3"), LoggedModelTag("tag4", "val4")]
    )
    assert store.get_logged_model(model.model_id).tags == {
        "tag1": "apple",
        "tag2": "grape",
        "tag3": "val3",
        "tag4": "val4",
    }


def test_delete_logged_model_tag(store: SqlAlchemyStore):
    exp_id = store.create_experiment(f"exp-{uuid.uuid4()}")
    model = store.create_logged_model(experiment_id=exp_id)
    store.set_logged_model_tags(model.model_id, [LoggedModelTag("tag1", "apple")])
    store.delete_logged_model_tag(model.model_id, "tag1")
    assert store.get_logged_model(model.model_id).tags == {}

    with pytest.raises(MlflowException, match="not found"):
        store.delete_logged_model_tag("does-not-exist", "tag1")

    with pytest.raises(MlflowException, match="No tag with key"):
        store.delete_logged_model_tag(model.model_id, "tag1")


def test_search_logged_models(store: SqlAlchemyStore):
    exp_id_1 = store.create_experiment(f"exp-{uuid.uuid4()}")

    model_1 = store.create_logged_model(experiment_id=exp_id_1)
    time.sleep(0.001)  # Ensure the next model has a different timestamp
    models = store.search_logged_models(experiment_ids=[exp_id_1])
    assert [m.name for m in models] == [model_1.name]

    model_2 = store.create_logged_model(experiment_id=exp_id_1)
    time.sleep(0.001)
    models = store.search_logged_models(experiment_ids=[exp_id_1])
    assert [m.name for m in models] == [model_2.name, model_1.name]

    exp_id_2 = store.create_experiment(f"exp-{uuid.uuid4()}")
    model_3 = store.create_logged_model(experiment_id=exp_id_2)
    models = store.search_logged_models(experiment_ids=[exp_id_2])
    assert [m.name for m in models] == [model_3.name]

    models = store.search_logged_models(experiment_ids=[exp_id_1, exp_id_2])
    assert [m.name for m in models] == [model_3.name, model_2.name, model_1.name]


def test_search_logged_models_filter_string(store: SqlAlchemyStore):
    exp_id_1 = store.create_experiment(f"exp-{uuid.uuid4()}")
    model_1 = store.create_logged_model(experiment_id=exp_id_1)
    time.sleep(0.001)  # Ensure the next model has a different timestamp
    models = store.search_logged_models(experiment_ids=[exp_id_1])

    # Search by string attribute
    models = store.search_logged_models(
        experiment_ids=[exp_id_1],
        filter_string=f"name = '{model_1.name}'",
    )
    assert [m.name for m in models] == [model_1.name]
    assert models.token is None

    models = store.search_logged_models(
        experiment_ids=[exp_id_1],
        filter_string=f"attributes.name = '{model_1.name}'",
    )
    assert [m.name for m in models] == [model_1.name]
    assert models.token is None

    models = store.search_logged_models(
        experiment_ids=[exp_id_1],
        filter_string=f"name LIKE '{model_1.name[:3]}%'",
    )
    assert [m.name for m in models] == [model_1.name]
    assert models.token is None

    for val in (
        # A single item without a comma
        f"('{model_1.name}')",
        # A single item with a comma
        f"('{model_1.name}',)",
        # Multiple items
        f"('{model_1.name}', 'foo')",
    ):
        # IN
        models = store.search_logged_models(
            experiment_ids=[exp_id_1],
            filter_string=f"name IN {val}",
        )
        assert [m.name for m in models] == [model_1.name]
        assert models.token is None
        # NOT IN
        models = store.search_logged_models(
            experiment_ids=[exp_id_1],
            filter_string=f"name NOT IN {val}",
        )
        assert [m.name for m in models] == []

    # Search by numeric attribute
    models = store.search_logged_models(
        experiment_ids=[exp_id_1],
        filter_string="creation_timestamp > 0",
    )
    assert [m.name for m in models] == [model_1.name]
    assert models.token is None
    models = store.search_logged_models(
        experiment_ids=[exp_id_1],
        filter_string="creation_timestamp = 0",
    )
    assert models == []
    assert models.token is None

    # Search by param
    model_2 = store.create_logged_model(
        experiment_id=exp_id_1, params=[LoggedModelParameter("param1", "val1")]
    )
    time.sleep(0.001)
    models = store.search_logged_models(
        experiment_ids=[exp_id_1],
        filter_string="params.param1 = 'val1'",
    )
    assert [m.name for m in models] == [model_2.name]
    assert models.token is None

    # Search by tag
    model_3 = store.create_logged_model(
        experiment_id=exp_id_1, tags=[LoggedModelTag("tag1", "val1")]
    )
    time.sleep(0.001)
    models = store.search_logged_models(
        experiment_ids=[exp_id_1],
        filter_string="tags.tag1 = 'val1'",
    )
    assert [m.name for m in models] == [model_3.name]
    assert models.token is None

    # Search by metric
    model_4 = store.create_logged_model(experiment_id=exp_id_1)
    run = store.create_run(
        experiment_id=exp_id_1, user_id="user", start_time=0, run_name="test", tags=[]
    )
    store.log_batch(
        run.info.run_id,
        metrics=[
            Metric(
                key="metric",
                value=1,
                timestamp=int(time.time() * 1000),
                step=0,
                model_id=model_4.model_id,
                dataset_name="dataset_name",
                dataset_digest="dataset_digest",
                run_id=run.info.run_id,
            )
        ],
        params=[],
        tags=[],
    )
    time.sleep(0.001)
    models = store.search_logged_models(
        experiment_ids=[exp_id_1],
        filter_string="metrics.metric = 1",
    )
    assert [m.name for m in models] == [model_4.name]
    assert models.token is None

    models = store.search_logged_models(
        experiment_ids=[exp_id_1],
        filter_string="metrics.metric > 0.5",
    )
    assert [m.name for m in models] == [model_4.name]
    assert models.token is None

    models = store.search_logged_models(
        experiment_ids=[exp_id_1],
        filter_string="metrics.metric < 3",
    )
    assert [m.name for m in models] == [model_4.name]
    assert models.token is None

    # Search by multiple entities
    model_5 = store.create_logged_model(
        experiment_id=exp_id_1,
        params=[LoggedModelParameter("param2", "val2")],
        tags=[LoggedModelTag("tag2", "val2")],
    )
    time.sleep(0.001)
    models = store.search_logged_models(
        experiment_ids=[exp_id_1],
        filter_string="params.param2 = 'val2' AND tags.tag2 = 'val2'",
    )
    assert [m.name for m in models] == [model_5.name]
    assert models.token is None

    # Search by tag with key containing whitespace
    model_6 = store.create_logged_model(
        experiment_id=exp_id_1, tags=[LoggedModelTag("tag 3", "val3")]
    )
    time.sleep(0.001)
    models = store.search_logged_models(
        experiment_ids=[exp_id_1],
        filter_string="tags.`tag 3` = 'val3'",
    )
    assert [m.name for m in models] == [model_6.name]
    assert models.token is None

    # Pagination with filter_string
    first_page = store.search_logged_models(
        experiment_ids=[exp_id_1], max_results=2, filter_string="creation_timestamp > 0"
    )
    assert [m.name for m in first_page] == [model_6.name, model_5.name]
    assert first_page.token is not None
    second_page = store.search_logged_models(
        experiment_ids=[exp_id_1],
        filter_string="creation_timestamp > 0",
        page_token=first_page.token,
    )
    assert [m.name for m in second_page] == [model_4.name, model_3.name, model_2.name, model_1.name]
    assert second_page.token is None


def test_search_logged_models_invalid_filter_string(store: SqlAlchemyStore):
    exp_id = store.create_experiment(f"exp-{uuid.uuid4()}")
    with pytest.raises(MlflowException, match="Invalid filter string"):
        store.search_logged_models(
            experiment_ids=[exp_id],
            filter_string="Foo",
        )

    with pytest.raises(MlflowException, match="Invalid filter string"):
        store.search_logged_models(
            experiment_ids=[exp_id],
            filter_string="name = 'foo' OR name = 'bar'",
        )

    with pytest.raises(MlflowException, match="Invalid entity type"):
        store.search_logged_models(
            experiment_ids=[exp_id],
            filter_string="foo.bar = 'a'",
        )

    with pytest.raises(MlflowException, match="Invalid comparison operator"):
        store.search_logged_models(
            experiment_ids=[exp_id],
            filter_string="name > 'foo'",
        )

    with pytest.raises(MlflowException, match="Invalid comparison operator"):
        store.search_logged_models(
            experiment_ids=[exp_id],
            filter_string="metrics.foo LIKE 0",
        )


def test_search_logged_models_order_by(store: SqlAlchemyStore):
    exp_id = store.create_experiment(f"exp-{uuid.uuid4()}")
    model_1 = store.create_logged_model(name="model_1", experiment_id=exp_id)
    time.sleep(0.001)  # Ensure the next model has a different timestamp
    model_2 = store.create_logged_model(name="model_2", experiment_id=exp_id)
    time.sleep(0.001)  # Ensure the next model has a different timestamp
    run = store.create_run(
        experiment_id=exp_id, user_id="user", start_time=0, run_name="test", tags=[]
    )

    store.log_batch(
        run.info.run_id,
        metrics=[
            Metric(
                key="metric",
                value=1,
                timestamp=int(time.time() * 1000),
                step=0,
                model_id=model_1.model_id,
                dataset_name="dataset_name",
                dataset_digest="dataset_digest",
                run_id=run.info.run_id,
            ),
            Metric(
                key="metric",
                value=1,
                timestamp=int(time.time() * 1000),
                step=0,
                model_id=model_1.model_id,
                dataset_name="dataset_name",
                dataset_digest="dataset_digest",
                run_id=run.info.run_id,
            ),
            Metric(
                key="metric_2",
                value=1,
                timestamp=int(time.time() * 1000),
                step=0,
                model_id=model_1.model_id,
                dataset_name="dataset_name",
                dataset_digest="dataset_digest",
                run_id=run.info.run_id,
            ),
        ],
        params=[],
        tags=[],
    )
    store.log_batch(
        run.info.run_id,
        metrics=[
            Metric(
                key="metric",
                value=2,
                timestamp=int(time.time() * 1000),
                step=0,
                model_id=model_2.model_id,
                dataset_name="dataset_name",
                dataset_digest="dataset_digest",
                run_id=run.info.run_id,
            )
        ],
        params=[],
        tags=[],
    )

    # Should be sorted by creation time in descending order by default
    models = store.search_logged_models(experiment_ids=[exp_id])
    assert [m.name for m in models] == [model_2.name, model_1.name]

    models = store.search_logged_models(
        experiment_ids=[exp_id],
        order_by=[{"field_name": "creation_timestamp", "ascending": True}],
    )
    assert [m.name for m in models] == [model_1.name, model_2.name]

    # Alias for creation_timestamp
    models = store.search_logged_models(
        experiment_ids=[exp_id],
        order_by=[{"field_name": "creation_time", "ascending": True}],
    )
    assert [m.name for m in models] == [model_1.name, model_2.name]

    # Sort by name
    models = store.search_logged_models(
        experiment_ids=[exp_id],
        order_by=[{"field_name": "name"}],
    )
    assert [m.name for m in models] == [model_1.name, model_2.name]

    # Sort by metric
    models = store.search_logged_models(
        experiment_ids=[exp_id],
        order_by=[{"field_name": "metrics.metric"}],
    )
    assert [m.name for m in models] == [model_1.name, model_2.name]

    # Sort by metric in descending order
    models = store.search_logged_models(
        experiment_ids=[exp_id],
        order_by=[{"field_name": "metrics.metric", "ascending": False}],
    )
    assert [m.name for m in models] == [model_2.name, model_1.name]

    # model 2 doesn't have metric_2, should be sorted last
    for ascending in (True, False):
        models = store.search_logged_models(
            experiment_ids=[exp_id],
            order_by=[{"field_name": "metrics.metric_2", "ascending": ascending}],
        )
        assert [m.name for m in models] == [model_1.name, model_2.name]


@dataclass
class DummyDataset:
    name: str
    digest: str


def test_search_logged_models_order_by_dataset(store: SqlAlchemyStore):
    exp_id = store.create_experiment(f"exp-{uuid.uuid4()}")
    model_1 = store.create_logged_model(experiment_id=exp_id)
    time.sleep(0.001)  # Ensure the next model has a different timestamp
    model_2 = store.create_logged_model(experiment_id=exp_id)
    time.sleep(0.001)  # Ensure the next model has a different timestamp
    run = store.create_run(
        experiment_id=exp_id, user_id="user", start_time=0, run_name="test", tags=[]
    )
    dataset_1 = DummyDataset("dataset1", "digest1")
    dataset_2 = DummyDataset("dataset2", "digest2")

    # For dataset_1, model_1 has a higher accuracy
    # For dataset_2, model_2 has a higher accuracy
    store.log_batch(
        run.info.run_id,
        metrics=[
            Metric(
                key="accuracy",
                value=0.9,
                timestamp=1,
                step=0,
                model_id=model_1.model_id,
                dataset_name=dataset_1.name,
                dataset_digest=dataset_1.digest,
                run_id=run.info.run_id,
            ),
            Metric(
                key="accuracy",
                value=0.8,
                timestamp=2,
                step=0,
                model_id=model_1.model_id,
                dataset_name=dataset_2.name,
                dataset_digest=dataset_2.digest,
                run_id=run.info.run_id,
            ),
        ],
        params=[],
        tags=[],
    )
    store.log_batch(
        run.info.run_id,
        metrics=[
            Metric(
                key="accuracy",
                value=0.8,
                timestamp=3,
                step=0,
                model_id=model_2.model_id,
                dataset_name=dataset_1.name,
                dataset_digest=dataset_1.digest,
                run_id=run.info.run_id,
            ),
            Metric(
                key="accuracy",
                value=0.9,
                timestamp=4,
                step=0,
                model_id=model_2.model_id,
                dataset_name=dataset_2.name,
                dataset_digest=dataset_2.digest,
                run_id=run.info.run_id,
            ),
        ],
        params=[],
        tags=[],
    )

    # Sorted by accuracy for dataset_1
    models = store.search_logged_models(
        experiment_ids=[exp_id],
        order_by=[
            {
                "field_name": "metrics.accuracy",
                "dataset_name": dataset_1.name,
                "dataset_digest": dataset_1.digest,
            }
        ],
    )
    assert [m.name for m in models] == [model_2.name, model_1.name]

    # Sorted by accuracy for dataset_2
    models = store.search_logged_models(
        experiment_ids=[exp_id],
        order_by=[
            {
                "field_name": "metrics.accuracy",
                "dataset_name": dataset_2.name,
                "dataset_digest": dataset_2.digest,
            }
        ],
    )
    assert [m.name for m in models] == [model_1.name, model_2.name]

    # Sort by accuracy with only name
    models = store.search_logged_models(
        experiment_ids=[exp_id],
        order_by=[
            {
                "field_name": "metrics.accuracy",
                "dataset_name": dataset_1.name,
            }
        ],
    )
    assert [m.name for m in models] == [model_2.name, model_1.name]

    # Sort by accuracy with only digest
    models = store.search_logged_models(
        experiment_ids=[exp_id],
        order_by=[
            {
                "field_name": "metrics.accuracy",
                "dataset_digest": dataset_1.digest,
            }
        ],
    )
    assert [m.name for m in models] == [model_2.name, model_1.name]


def test_search_logged_models_pagination(store: SqlAlchemyStore):
    exp_id_1 = store.create_experiment(f"exp-{uuid.uuid4()}")

    model_1 = store.create_logged_model(experiment_id=exp_id_1)
    time.sleep(0.001)  # Ensure the next model has a different timestamp
    model_2 = store.create_logged_model(experiment_id=exp_id_1)

    page = store.search_logged_models(experiment_ids=[exp_id_1], max_results=3)
    assert [m.name for m in page] == [model_2.name, model_1.name]
    assert page.token is None

    page_1 = store.search_logged_models(experiment_ids=[exp_id_1], max_results=1)
    assert [m.name for m in page_1] == [model_2.name]
    assert page_1.token is not None

    page_2 = store.search_logged_models(
        experiment_ids=[exp_id_1], max_results=1, page_token=page_1.token
    )
    assert [m.name for m in page_2] == [model_1.name]
    assert page_2.token is None

    page_2 = store.search_logged_models(
        experiment_ids=[exp_id_1], max_results=100, page_token=page_1.token
    )
    assert [m.name for m in page_2] == [model_1.name]
    assert page_2.token is None

    # Search params must match the page token
    exp_id_2 = store.create_experiment(f"exp-{uuid.uuid4()}")
    with pytest.raises(MlflowException, match="Experiment IDs in the page token do not match"):
        store.search_logged_models(experiment_ids=[exp_id_2], page_token=page_1.token)

    with pytest.raises(MlflowException, match="Order by in the page token does not match"):
        store.search_logged_models(
            experiment_ids=[exp_id_1],
            order_by=[{"field_name": "creation_time"}],
            page_token=page_1.token,
        )

    with pytest.raises(MlflowException, match="Filter string in the page token does not match"):
        store.search_logged_models(
            experiment_ids=[exp_id_1],
            filter_string=f"name = '{model_1.name}'",
            page_token=page_1.token,
        )


def test_search_logged_models_datasets_filter(store):
    exp_id = store.create_experiment(f"exp-{uuid.uuid4()}")
    run_id = store.create_run(exp_id, "user", 0, [], "test_run").info.run_id
    model1 = store.create_logged_model(exp_id, source_run_id=run_id)
    model2 = store.create_logged_model(exp_id, source_run_id=run_id)
    model3 = store.create_logged_model(exp_id, source_run_id=run_id)
    store.log_batch(
        run_id,
        metrics=[
            Metric(
                key="metric1",
                value=0.1,
                timestamp=0,
                step=0,
                model_id=model1.model_id,
                dataset_name="dataset1",
                dataset_digest="digest1",
            ),
            Metric(
                key="metric1",
                value=0.2,
                timestamp=0,
                step=0,
                model_id=model2.model_id,
                dataset_name="dataset1",
                dataset_digest="digest2",
            ),
            Metric(key="metric2", value=0.1, timestamp=0, step=0, model_id=model3.model_id),
        ],
        params=[],
        tags=[],
    )

    # Restrict results to models with metrics on dataset1
    models = store.search_logged_models(
        experiment_ids=[exp_id],
        filter_string="metrics.metric1 >= 0.1",
        datasets=[{"dataset_name": "dataset1"}],
    )
    assert {m.name for m in models} == {model1.name, model2.name}
    # Restrict results to models with metrics on dataset1 and digest1
    models = store.search_logged_models(
        experiment_ids=[exp_id],
        filter_string="metrics.metric1 >= 0.1",
        datasets=[{"dataset_name": "dataset1", "dataset_digest": "digest1"}],
    )
    assert {m.name for m in models} == {model1.name}
    # No filter string, match models with any metrics on the dataset
    models = store.search_logged_models(
        experiment_ids=[exp_id], datasets=[{"dataset_name": "dataset1"}]
    )
    assert {m.name for m in models} == {model1.name, model2.name}


def test_log_batch_logged_model(store: SqlAlchemyStore):
    exp_id = store.create_experiment(f"exp-{uuid.uuid4()}")
    run = store.create_run(
        experiment_id=exp_id, user_id="user", start_time=0, run_name="test", tags=[]
    )
    model = store.create_logged_model(experiment_id=exp_id)
    metric = Metric(
        key="metric1",
        value=1,
        timestamp=int(time.time() * 1000),
        step=3,
        model_id=model.model_id,
        dataset_name="dataset_name",
        dataset_digest="dataset_digest",
        run_id=run.info.run_id,
    )
    store.log_batch(run.info.run_id, metrics=[metric], params=[], tags=[])
    model = store.get_logged_model(model.model_id)
    assert model.metrics == [metric]

    # Log the same metric, should not throw
    store.log_batch(run.info.run_id, metrics=[metric], params=[], tags=[])
    assert model.metrics == [metric]

    # Log an empty batch, should not throw
    store.log_batch(run.info.run_id, metrics=[], params=[], tags=[])
    assert model.metrics == [metric]

    another_metric = Metric(
        key="metric2",
        value=2,
        timestamp=int(time.time() * 1000),
        step=4,
        model_id=model.model_id,
        dataset_name="dataset_name",
        dataset_digest="dataset_digest",
        run_id=run.info.run_id,
    )
    store.log_batch(run.info.run_id, metrics=[another_metric], params=[], tags=[])
    model = store.get_logged_model(model.model_id)
    actual_metrics = sorted(model.metrics, key=lambda m: m.key)
    expected_metrics = sorted([metric, another_metric], key=lambda m: m.key)
    assert actual_metrics == expected_metrics

    # Log multiple metrics
    metrics = [
        Metric(
            key=f"metric{i + 3}",
            value=3,
            timestamp=int(time.time() * 1000),
            step=5,
            model_id=model.model_id,
            dataset_name="dataset_name",
            dataset_digest="dataset_digest",
            run_id=run.info.run_id,
        )
        for i in range(3)
    ]

    store.log_batch(run.info.run_id, metrics=metrics, params=[], tags=[])
    model = store.get_logged_model(model.model_id)
    actual_metrics = sorted(model.metrics, key=lambda m: m.key)
    expected_metrics = sorted([metric, another_metric, *metrics], key=lambda m: m.key)
    assert actual_metrics == expected_metrics


def test_create_and_get_assessment(store_and_trace_info):
    store, trace_info = store_and_trace_info

    feedback = Feedback(
        trace_id=trace_info.request_id,
        name="correctness",
        value=True,
        rationale="The response is correct and well-formatted",
        source=AssessmentSource(
            source_type=AssessmentSourceType.HUMAN, source_id="evaluator@company.com"
        ),
        metadata={"project": "test-project", "version": "1.0"},
        span_id="span-123",
    )

    created_feedback = store.create_assessment(feedback)
    assert created_feedback.assessment_id is not None
    assert created_feedback.assessment_id.startswith("a-")
    assert created_feedback.trace_id == trace_info.request_id
    assert created_feedback.create_time_ms is not None
    assert created_feedback.name == "correctness"
    assert created_feedback.value is True
    assert created_feedback.rationale == "The response is correct and well-formatted"
    assert created_feedback.metadata == {"project": "test-project", "version": "1.0"}
    assert created_feedback.span_id == "span-123"
    assert created_feedback.valid

    expectation = Expectation(
        trace_id=trace_info.request_id,
        name="expected_response",
        value="The capital of France is Paris.",
        source=AssessmentSource(
            source_type=AssessmentSourceType.HUMAN, source_id="annotator@company.com"
        ),
        metadata={"context": "geography-qa", "difficulty": "easy"},
        span_id="span-456",
    )

    created_expectation = store.create_assessment(expectation)
    assert created_expectation.assessment_id != created_feedback.assessment_id
    assert created_expectation.trace_id == trace_info.request_id
    assert created_expectation.value == "The capital of France is Paris."
    assert created_expectation.metadata == {"context": "geography-qa", "difficulty": "easy"}
    assert created_expectation.span_id == "span-456"
    assert created_expectation.valid

    retrieved_feedback = store.get_assessment(trace_info.request_id, created_feedback.assessment_id)
    assert retrieved_feedback.name == "correctness"
    assert retrieved_feedback.value is True
    assert retrieved_feedback.rationale == "The response is correct and well-formatted"
    assert retrieved_feedback.metadata == {"project": "test-project", "version": "1.0"}
    assert retrieved_feedback.span_id == "span-123"
    assert retrieved_feedback.trace_id == trace_info.request_id
    assert retrieved_feedback.valid

    retrieved_expectation = store.get_assessment(
        trace_info.request_id, created_expectation.assessment_id
    )
    assert retrieved_expectation.value == "The capital of France is Paris."
    assert retrieved_expectation.metadata == {"context": "geography-qa", "difficulty": "easy"}
    assert retrieved_expectation.span_id == "span-456"
    assert retrieved_expectation.trace_id == trace_info.request_id
    assert retrieved_expectation.valid


def test_get_assessment_errors(store_and_trace_info):
    store, trace_info = store_and_trace_info

    with pytest.raises(MlflowException, match=r"Trace with request_id 'fake_trace' not found"):
        store.get_assessment("fake_trace", "fake_assessment")

    with pytest.raises(
        MlflowException,
        match=r"Assessment with ID 'fake_assessment' not found for trace",
    ):
        store.get_assessment(trace_info.request_id, "fake_assessment")


def test_update_assessment_feedback(store_and_trace_info):
    store, trace_info = store_and_trace_info

    original_feedback = Feedback(
        trace_id=trace_info.request_id,
        name="correctness",
        value=True,
        rationale="Original rationale",
        source=AssessmentSource(
            source_type=AssessmentSourceType.HUMAN, source_id="evaluator@company.com"
        ),
        metadata={"project": "test-project", "version": "1.0"},
        span_id="span-123",
    )

    created_feedback = store.create_assessment(original_feedback)
    original_id = created_feedback.assessment_id

    updated_feedback = store.update_assessment(
        trace_id=trace_info.request_id,
        assessment_id=original_id,
        name="correctness_updated",
        feedback=FeedbackValue(value=False),
        rationale="Updated rationale",
        metadata={"project": "test-project", "version": "2.0", "new_field": "added"},
    )

    assert updated_feedback.assessment_id == original_id
    assert updated_feedback.name == "correctness_updated"
    assert updated_feedback.value is False
    assert updated_feedback.rationale == "Updated rationale"
    assert updated_feedback.metadata == {
        "project": "test-project",
        "version": "2.0",
        "new_field": "added",
    }
    assert updated_feedback.span_id == "span-123"
    assert updated_feedback.source.source_id == "evaluator@company.com"
    assert updated_feedback.valid is True

    retrieved = store.get_assessment(trace_info.request_id, original_id)
    assert retrieved.value is False
    assert retrieved.name == "correctness_updated"
    assert retrieved.rationale == "Updated rationale"


def test_update_assessment_expectation(store_and_trace_info):
    store, trace_info = store_and_trace_info

    original_expectation = Expectation(
        trace_id=trace_info.request_id,
        name="expected_response",
        value="The capital of France is Paris.",
        source=AssessmentSource(
            source_type=AssessmentSourceType.HUMAN, source_id="annotator@company.com"
        ),
        metadata={"context": "geography-qa"},
        span_id="span-456",
    )

    created_expectation = store.create_assessment(original_expectation)
    original_id = created_expectation.assessment_id

    updated_expectation = store.update_assessment(
        trace_id=trace_info.request_id,
        assessment_id=original_id,
        expectation=ExpectationValue(value="The capital and largest city of France is Paris."),
        metadata={"context": "geography-qa", "updated": "true"},
    )

    assert updated_expectation.assessment_id == original_id
    assert updated_expectation.name == "expected_response"
    assert updated_expectation.value == "The capital and largest city of France is Paris."
    assert updated_expectation.metadata == {"context": "geography-qa", "updated": "true"}
    assert updated_expectation.span_id == "span-456"
    assert updated_expectation.source.source_id == "annotator@company.com"


def test_update_assessment_partial_fields(store_and_trace_info):
    store, trace_info = store_and_trace_info

    original_feedback = Feedback(
        trace_id=trace_info.request_id,
        name="quality",
        value=5,
        rationale="Original rationale",
        source=AssessmentSource(source_type=AssessmentSourceType.CODE),
        metadata={"scorer": "automated"},
    )

    created_feedback = store.create_assessment(original_feedback)
    original_id = created_feedback.assessment_id

    updated_feedback = store.update_assessment(
        trace_id=trace_info.request_id,
        assessment_id=original_id,
        rationale="Updated rationale only",
    )

    assert updated_feedback.assessment_id == original_id
    assert updated_feedback.name == "quality"
    assert updated_feedback.value == 5
    assert updated_feedback.rationale == "Updated rationale only"
    assert updated_feedback.metadata == {"scorer": "automated"}


def test_update_assessment_type_validation(store_and_trace_info):
    store, trace_info = store_and_trace_info

    feedback = Feedback(
        trace_id=trace_info.request_id,
        name="test_feedback",
        value="original",
        source=AssessmentSource(source_type=AssessmentSourceType.CODE),
    )
    created_feedback = store.create_assessment(feedback)

    with pytest.raises(
        MlflowException, match=r"Cannot update expectation value on a Feedback assessment"
    ):
        store.update_assessment(
            trace_id=trace_info.request_id,
            assessment_id=created_feedback.assessment_id,
            expectation=ExpectationValue(value="This should fail"),
        )

    expectation = Expectation(
        trace_id=trace_info.request_id,
        name="test_expectation",
        value="original_expected",
        source=AssessmentSource(source_type=AssessmentSourceType.HUMAN),
    )
    created_expectation = store.create_assessment(expectation)

    with pytest.raises(
        MlflowException, match=r"Cannot update feedback value on an Expectation assessment"
    ):
        store.update_assessment(
            trace_id=trace_info.request_id,
            assessment_id=created_expectation.assessment_id,
            feedback=FeedbackValue(value="This should fail"),
        )


def test_update_assessment_errors(store_and_trace_info):
    store, trace_info = store_and_trace_info

    with pytest.raises(MlflowException, match=r"Trace with request_id 'fake_trace' not found"):
        store.update_assessment(
            trace_id="fake_trace", assessment_id="fake_assessment", rationale="This should fail"
        )

    with pytest.raises(
        MlflowException,
        match=r"Assessment with ID 'fake_assessment' not found for trace",
    ):
        store.update_assessment(
            trace_id=trace_info.request_id,
            assessment_id="fake_assessment",
            rationale="This should fail",
        )


def test_update_assessment_metadata_merging(store_and_trace_info):
    store, trace_info = store_and_trace_info

    original = Feedback(
        trace_id=trace_info.request_id,
        name="test",
        value="original",
        source=AssessmentSource(source_type=AssessmentSourceType.CODE),
        metadata={"keep": "this", "override": "old_value", "remove_me": "will_stay"},
    )

    created = store.create_assessment(original)

    updated = store.update_assessment(
        trace_id=trace_info.request_id,
        assessment_id=created.assessment_id,
        metadata={"override": "new_value", "new_key": "new_value"},
    )

    expected_metadata = {
        "keep": "this",
        "override": "new_value",
        "remove_me": "will_stay",
        "new_key": "new_value",
    }
    assert updated.metadata == expected_metadata


def test_update_assessment_timestamps(store_and_trace_info):
    store, trace_info = store_and_trace_info

    original = Feedback(
        trace_id=trace_info.request_id,
        name="test",
        value="original",
        source=AssessmentSource(source_type=AssessmentSourceType.CODE),
    )

    created = store.create_assessment(original)
    original_create_time = created.create_time_ms
    original_update_time = created.last_update_time_ms

    time.sleep(0.001)

    updated = store.update_assessment(
        trace_id=trace_info.request_id,
        assessment_id=created.assessment_id,
        name="updated_name",
    )

    assert updated.create_time_ms == original_create_time
    assert updated.last_update_time_ms > original_update_time


def test_create_assessment_with_overrides(store_and_trace_info):
    store, trace_info = store_and_trace_info

    original_feedback = Feedback(
        trace_id=trace_info.request_id,
        name="quality",
        value="poor",
        source=AssessmentSource(source_type=AssessmentSourceType.LLM_JUDGE),
    )

    created_original = store.create_assessment(original_feedback)

    override_feedback = Feedback(
        trace_id=trace_info.request_id,
        name="quality",
        value="excellent",
        source=AssessmentSource(source_type=AssessmentSourceType.HUMAN),
        overrides=created_original.assessment_id,
    )

    created_override = store.create_assessment(override_feedback)

    assert created_override.overrides == created_original.assessment_id
    assert created_override.value == "excellent"
    assert created_override.valid is True

    retrieved_original = store.get_assessment(trace_info.request_id, created_original.assessment_id)
    assert retrieved_original.valid is False
    assert retrieved_original.value == "poor"


def test_create_assessment_override_nonexistent(store_and_trace_info):
    store, trace_info = store_and_trace_info

    override_feedback = Feedback(
        trace_id=trace_info.request_id,
        name="quality",
        value="excellent",
        source=AssessmentSource(source_type=AssessmentSourceType.HUMAN),
        overrides="nonexistent-assessment-id",
    )

    with pytest.raises(
        MlflowException, match=r"Assessment with ID 'nonexistent-assessment-id' not found"
    ):
        store.create_assessment(override_feedback)


def test_delete_assessment_idempotent(store_and_trace_info):
    store, trace_info = store_and_trace_info

    feedback = Feedback(
        trace_id=trace_info.request_id,
        name="test",
        value="test_value",
        source=AssessmentSource(source_type=AssessmentSourceType.CODE),
    )

    created_feedback = store.create_assessment(feedback)

    retrieved = store.get_assessment(trace_info.request_id, created_feedback.assessment_id)
    assert retrieved.assessment_id == created_feedback.assessment_id

    store.delete_assessment(trace_info.request_id, created_feedback.assessment_id)

    with pytest.raises(
        MlflowException,
        match=rf"Assessment with ID '{created_feedback.assessment_id}' not found for trace",
    ):
        store.get_assessment(trace_info.request_id, created_feedback.assessment_id)

    store.delete_assessment(trace_info.request_id, created_feedback.assessment_id)
    store.delete_assessment(trace_info.request_id, "fake_assessment_id")


def test_delete_assessment_override_behavior(store_and_trace_info):
    store, trace_info = store_and_trace_info

    original = store.create_assessment(
        Feedback(
            trace_id=trace_info.request_id,
            name="original",
            value="original_value",
            source=AssessmentSource(source_type=AssessmentSourceType.CODE),
        ),
    )

    override = store.create_assessment(
        Feedback(
            trace_id=trace_info.request_id,
            name="override",
            value="override_value",
            source=AssessmentSource(source_type=AssessmentSourceType.HUMAN),
            overrides=original.assessment_id,
        ),
    )

    assert store.get_assessment(trace_info.request_id, original.assessment_id).valid is False
    assert store.get_assessment(trace_info.request_id, override.assessment_id).valid is True

    store.delete_assessment(trace_info.request_id, override.assessment_id)

    with pytest.raises(MlflowException, match="not found"):
        store.get_assessment(trace_info.request_id, override.assessment_id)
    assert store.get_assessment(trace_info.request_id, original.assessment_id).valid is True


def test_assessment_with_run_id(store_and_trace_info):
    store, trace_info = store_and_trace_info

    run = store.create_run(
        experiment_id=trace_info.experiment_id,
        user_id="test_user",
        start_time=get_current_time_millis(),
        tags=[],
        run_name="test_run",
    )

    feedback = Feedback(
        trace_id=trace_info.request_id,
        name="run_feedback",
        value="excellent",
        source=AssessmentSource(source_type=AssessmentSourceType.CODE),
    )
    feedback.run_id = run.info.run_id

    created_feedback = store.create_assessment(feedback)
    assert created_feedback.run_id == run.info.run_id

    retrieved_feedback = store.get_assessment(trace_info.request_id, created_feedback.assessment_id)
    assert retrieved_feedback.run_id == run.info.run_id


def test_assessment_with_error(store_and_trace_info):
    store, trace_info = store_and_trace_info

    try:
        raise ValueError("Test error message")
    except ValueError as test_error:
        feedback = Feedback(
            trace_id=trace_info.request_id,
            name="error_feedback",
            value=None,
            error=test_error,
            source=AssessmentSource(source_type=AssessmentSourceType.CODE),
        )

    created_feedback = store.create_assessment(feedback)
    assert created_feedback.error.error_message == "Test error message"
    assert created_feedback.error.error_code == "ValueError"
    assert created_feedback.error.stack_trace is not None
    assert "ValueError: Test error message" in created_feedback.error.stack_trace
    assert "test_assessment_with_error" in created_feedback.error.stack_trace

    retrieved_feedback = store.get_assessment(trace_info.request_id, created_feedback.assessment_id)
    assert retrieved_feedback.error.error_message == "Test error message"
    assert retrieved_feedback.error.error_code == "ValueError"
    assert retrieved_feedback.error.stack_trace is not None
    assert "ValueError: Test error message" in retrieved_feedback.error.stack_trace
    assert created_feedback.error.stack_trace == retrieved_feedback.error.stack_trace


def test_evaluation_dataset_crud_operations(store):
    with (
        mock.patch("mlflow.tracking._tracking_service.utils._get_store", return_value=store),
        mock.patch("mlflow.entities.evaluation_dataset._get_store", return_value=store),
    ):
        experiment_ids = _create_experiments(store, ["test_exp_1", "test_exp_2"])
        created_dataset = store.create_evaluation_dataset(
            name="test_eval_dataset",
            tags={"purpose": "testing", "environment": "test", "mlflow.user": "test_user"},
            experiment_ids=experiment_ids,
        )

        assert created_dataset.dataset_id is not None
        assert created_dataset.dataset_id.startswith("d-")
        assert created_dataset.name == "test_eval_dataset"
        assert created_dataset.tags == {
            "purpose": "testing",
            "environment": "test",
            "mlflow.user": "test_user",
        }
        assert created_dataset.created_time > 0
        assert created_dataset.last_update_time > 0
        assert created_dataset.created_time == created_dataset.last_update_time
        assert created_dataset.schema is None  # Schema is computed when data is added
        assert created_dataset.profile is None  # Profile is computed when data is added
        assert created_dataset.created_by == "test_user"  # Extracted from mlflow.user tag

        retrieved_dataset = store.get_evaluation_dataset(dataset_id=created_dataset.dataset_id)
        assert retrieved_dataset.dataset_id == created_dataset.dataset_id
        assert retrieved_dataset.name == created_dataset.name
        assert retrieved_dataset.tags == created_dataset.tags
        assert retrieved_dataset._experiment_ids is None
        assert retrieved_dataset.experiment_ids == experiment_ids
        assert not retrieved_dataset.has_records()

        with pytest.raises(
            MlflowException, match="Evaluation dataset with id 'd-nonexistent' not found"
        ):
            store.get_evaluation_dataset(dataset_id="d-nonexistent")

        store.delete_evaluation_dataset(created_dataset.dataset_id)
        with pytest.raises(MlflowException, match="not found"):
            store.get_evaluation_dataset(dataset_id=created_dataset.dataset_id)

        # Verify idempotentcy
        store.delete_evaluation_dataset("d-nonexistent")


def test_evaluation_dataset_search_comprehensive(store):
    test_prefix = "test_search_"
    exp_ids = _create_experiments(store, [f"{test_prefix}exp_{i}" for i in range(1, 4)])

    datasets = []
    for i in range(10):
        name = f"{test_prefix}dataset_{i:02d}"
        tags = {"priority": "high" if i % 2 == 0 else "low"}

        if i < 3:
            created = store.create_evaluation_dataset(
<<<<<<< HEAD
                name=name,
                tags=tags,
=======
                name=f"{test_prefix}dataset_{i:02d}",
>>>>>>> 3db63f2e
                experiment_ids=[exp_ids[0]],
                tags={"priority": "high" if i % 2 == 0 else "low", "mlflow.user": f"user_{i % 3}"},
            )
        elif i < 6:
            created = store.create_evaluation_dataset(
<<<<<<< HEAD
                name=name,
                tags=tags,
=======
                name=f"{test_prefix}dataset_{i:02d}",
>>>>>>> 3db63f2e
                experiment_ids=[exp_ids[1], exp_ids[2]],
                tags={"priority": "high" if i % 2 == 0 else "low", "mlflow.user": f"user_{i % 3}"},
            )
        elif i < 8:
            created = store.create_evaluation_dataset(
<<<<<<< HEAD
                name=name,
                tags=tags,
=======
                name=f"{test_prefix}dataset_{i:02d}",
>>>>>>> 3db63f2e
                experiment_ids=[exp_ids[2]],
                tags={"priority": "high" if i % 2 == 0 else "low", "mlflow.user": f"user_{i % 3}"},
            )
        else:
            created = store.create_evaluation_dataset(
<<<<<<< HEAD
                name=name,
                tags=tags,
=======
                name=f"{test_prefix}dataset_{i:02d}",
>>>>>>> 3db63f2e
                experiment_ids=[],
                tags={"priority": "high" if i % 2 == 0 else "low", "mlflow.user": f"user_{i % 3}"},
            )
        datasets.append(created)
        time.sleep(0.001)

    results = store.search_evaluation_datasets(experiment_ids=[exp_ids[0]])
    assert len([d for d in results if d.name.startswith(test_prefix)]) == 3

    results = store.search_evaluation_datasets(experiment_ids=[exp_ids[1], exp_ids[2]])
    test_results = [d for d in results if d.name.startswith(test_prefix)]
    assert len(test_results) == 5

    results = store.search_evaluation_datasets(order_by=["name"])
    test_results = [d for d in results if d.name.startswith(test_prefix)]
    names = [d.name for d in test_results]
    assert names == sorted(names)

    results = store.search_evaluation_datasets(order_by=["name DESC"])
    test_results = [d for d in results if d.name.startswith(test_prefix)]
    names = [d.name for d in test_results]
    assert names == sorted(names, reverse=True)

    page1 = store.search_evaluation_datasets(max_results=3)
    assert len(page1) == 3
    assert page1.token is not None

    page2 = store.search_evaluation_datasets(max_results=3, page_token=page1.token)
    assert len(page2) == 3
    assert all(d1.dataset_id != d2.dataset_id for d1 in page1 for d2 in page2)

    results = store.search_evaluation_datasets(experiment_ids=None)
    test_results = [d for d in results if d.name.startswith(test_prefix)]
    assert len(test_results) == 10

    results = store.search_evaluation_datasets(
        filter_string=f"name LIKE '%{test_prefix}dataset_0%'"
    )
    assert len(results) == 10
    assert all("dataset_0" in d.name for d in results)

    results = store.search_evaluation_datasets(filter_string=f"name = '{test_prefix}dataset_05'")
    assert len(results) == 1
    assert results[0].name == f"{test_prefix}dataset_05"

    results = store.search_evaluation_datasets(filter_string="tags.priority = 'high'")
    test_results = [d for d in results if d.name.startswith(test_prefix)]
    assert len(test_results) == 5
    assert all(d.tags.get("priority") == "high" for d in test_results)

    results = store.search_evaluation_datasets(filter_string="tags.priority != 'high'")
    test_results = [d for d in results if d.name.startswith(test_prefix)]
    assert len(test_results) == 5
    assert all(d.tags.get("priority") == "low" for d in test_results)

    results = store.search_evaluation_datasets(
        filter_string=f"name LIKE '%{test_prefix}%' AND tags.priority = 'low'"
    )
    assert len(results) == 5
    assert all(d.tags.get("priority") == "low" and test_prefix in d.name for d in results)

    mid_dataset = datasets[5]
    results = store.search_evaluation_datasets(
        filter_string=f"created_time > {mid_dataset.created_time}"
    )
    test_results = [d for d in results if d.name.startswith(test_prefix)]
    assert len(test_results) == 4
    assert all(d.created_time > mid_dataset.created_time for d in test_results)

    results = store.search_evaluation_datasets(
        experiment_ids=[exp_ids[0]], filter_string="tags.priority = 'high'"
    )
    assert len(results) == 2
    assert all(d.tags.get("priority") == "high" for d in results)

    results = store.search_evaluation_datasets(
        filter_string="tags.priority = 'low'", order_by=["name ASC"]
    )
    test_results = [d for d in results if d.name.startswith(test_prefix)]
    names = [d.name for d in test_results]
    assert names == sorted(names)

    created_user = store.create_evaluation_dataset(
        name=f"{test_prefix}_user_dataset",
        tags={"test": "user", "mlflow.user": "test_user_1"},
        experiment_ids=[exp_ids[0]],
    )

    results = store.search_evaluation_datasets(filter_string="created_by = 'test_user_1'")
    test_results = [d for d in results if d.name.startswith(test_prefix)]
    assert len(test_results) == 1
    assert test_results[0].created_by == "test_user_1"

    store.set_evaluation_dataset_tags(
        created_user.dataset_id, {"updated": "true"}, updated_by="test_user_2"
    )

    results = store.search_evaluation_datasets(filter_string="last_updated_by = 'test_user_2'")
    test_results = [d for d in results if d.name.startswith(test_prefix)]
    assert len(test_results) == 1
    assert test_results[0].last_updated_by == "test_user_2"

    with pytest.raises(MlflowException, match="Invalid attribute key"):
        store.search_evaluation_datasets(filter_string="invalid_field = 'value'")


def test_evaluation_dataset_schema_and_profile_computation(store):
    """Test that schema and profile are computed when records are added."""
    test_prefix = "test_schema_profile_"
    exp_ids = _create_experiments(store, [f"{test_prefix}exp"])

    dataset = store.create_evaluation_dataset(name=f"{test_prefix}dataset", experiment_ids=exp_ids)

    assert dataset.schema is None
    assert dataset.profile is None

    records = [
        {
            "inputs": {
                "question": "What is MLflow?",
                "temperature": 0.7,
                "max_tokens": 100,
                "use_cache": True,
                "tags": ["ml", "tools"],
            },
            "expectations": {
                "accuracy": 0.95,
                "contains_key_info": True,
                "response": "MLflow is an open source platform",
            },
            "source": {"source_type": "TRACE", "source_data": {"trace_id": "trace1"}},
        },
        {
            "inputs": {
                "question": "What is Python?",
                "temperature": 0.5,
                "max_tokens": 150,
                "metadata": {"user": "test", "session": 123},
            },
            "expectations": {"accuracy": 0.9},
            "source": {"source_type": "TRACE", "source_data": {"trace_id": "trace2"}},
        },
        {
            "inputs": {"question": "What is Docker?", "temperature": 0.8},
            "source": {"source_type": "HUMAN", "source_data": {"user": "human"}},
        },
    ]

    store.upsert_evaluation_dataset_records(dataset.dataset_id, records)

    updated_dataset = store.get_evaluation_dataset(dataset.dataset_id)

    assert updated_dataset.schema is not None
    schema = json.loads(updated_dataset.schema)
    assert "inputs" in schema
    assert "expectations" in schema
    assert schema["inputs"]["question"] == "string"
    assert schema["inputs"]["temperature"] == "float"
    assert schema["inputs"]["max_tokens"] == "integer"
    assert schema["inputs"]["use_cache"] == "boolean"
    assert schema["inputs"]["tags"] == "array"
    assert schema["inputs"]["metadata"] == "object"
    assert schema["expectations"]["accuracy"] == "float"
    assert schema["expectations"]["contains_key_info"] == "boolean"
    assert schema["expectations"]["response"] == "string"

    assert updated_dataset.profile is not None
    profile = json.loads(updated_dataset.profile)
    assert profile["num_records"] == 3


def test_evaluation_dataset_schema_and_profile_incremental_updates(store):
    """Test that schema and profile are updated incrementally as records are added."""
    test_prefix = "test_incremental_"
    exp_ids = _create_experiments(store, [f"{test_prefix}exp"])

    dataset = store.create_evaluation_dataset(name=f"{test_prefix}dataset", experiment_ids=exp_ids)

    initial_records = [
        {
            "inputs": {"question": "What is MLflow?", "temperature": 0.7},
            "expectations": {"accuracy": 0.95},
            "source": {"source_type": "TRACE", "source_data": {"trace_id": "trace1"}},
        }
    ]

    store.upsert_evaluation_dataset_records(dataset.dataset_id, initial_records)

    dataset1 = store.get_evaluation_dataset(dataset.dataset_id)
    schema1 = json.loads(dataset1.schema)
    profile1 = json.loads(dataset1.profile)

    assert schema1["inputs"] == {"question": "string", "temperature": "float"}
    assert schema1["expectations"] == {"accuracy": "float"}
    assert profile1["num_records"] == 1

    additional_records = [
        {
            "inputs": {
                "question": "What is Python?",
                "temperature": 0.5,
                "max_tokens": 100,
                "use_cache": True,
            },
            "expectations": {"accuracy": 0.9, "relevance": 0.85},
            "source": {"source_type": "HUMAN", "source_data": {"user": "test_user"}},
        }
    ]

    store.upsert_evaluation_dataset_records(dataset.dataset_id, additional_records)

    dataset2 = store.get_evaluation_dataset(dataset.dataset_id)
    schema2 = json.loads(dataset2.schema)
    profile2 = json.loads(dataset2.profile)

    assert schema2["inputs"]["question"] == "string"
    assert schema2["inputs"]["temperature"] == "float"
    assert schema2["inputs"]["max_tokens"] == "integer"
    assert schema2["inputs"]["use_cache"] == "boolean"
    assert schema2["expectations"]["accuracy"] == "float"
    assert schema2["expectations"]["relevance"] == "float"

    assert profile2["num_records"] == 2


def test_evaluation_dataset_user_detection(store):
    """Test that mlflow.user tag automatically sets created_by field."""
    from mlflow.utils.mlflow_tags import MLFLOW_USER

    test_prefix = "test_user_detection_"
    exp_ids = _create_experiments(store, [f"{test_prefix}exp"])

    dataset1 = store.create_evaluation_dataset(
        name=f"{test_prefix}dataset1",
        tags={MLFLOW_USER: "john_doe", "other": "tag"},
        experiment_ids=exp_ids,
    )
    assert dataset1.created_by == "john_doe"
    assert dataset1.tags[MLFLOW_USER] == "john_doe"

    dataset2 = store.create_evaluation_dataset(
        name=f"{test_prefix}dataset2", tags={"other": "tag"}, experiment_ids=exp_ids
    )
    assert dataset2.created_by is None
    assert MLFLOW_USER not in dataset2.tags

    results = store.search_evaluation_datasets(filter_string="created_by = 'john_doe'")
    test_results = [d for d in results if d.name.startswith(test_prefix)]
    assert len(test_results) == 1
    assert test_results[0].dataset_id == dataset1.dataset_id


def test_evaluation_dataset_filtering_ordering_pagination(store):
    test_prefix = "test_filter_order_page_"
    exp_ids = _create_experiments(store, [f"{test_prefix}exp_{i}" for i in range(3)])

    datasets = []
    for i in range(10):
        time.sleep(0.01)
        tags = {
            "priority": "high" if i < 3 else ("medium" if i < 7 else "low"),
            "model": f"model_{i % 3}",
            "environment": "production" if i % 2 == 0 else "staging",
        }
        created = store.create_evaluation_dataset(
            name=f"{test_prefix}_dataset_{i:02d}",
            tags=tags,
            experiment_ids=[exp_ids[i % len(exp_ids)]],
        )
        datasets.append(created)

    results = store.search_evaluation_datasets(
        filter_string="tags.priority = 'high'", order_by=["name ASC"], max_results=2
    )
    test_results = [d for d in results if d.name.startswith(test_prefix)]
    assert len(test_results) == 2
    assert all(d.tags.get("priority") == "high" for d in test_results)
    assert test_results[0].name < test_results[1].name

    results_all = store.search_evaluation_datasets(
        filter_string="tags.priority = 'high'", order_by=["name ASC"]
    )
    test_results_all = [d for d in results_all if d.name.startswith(test_prefix)]
    assert len(test_results_all) == 3

    mid_time = datasets[5].created_time
    results = store.search_evaluation_datasets(
        filter_string=f"tags.environment = 'production' AND created_time > {mid_time}",
        order_by=["created_time DESC"],
        max_results=3,
    )
    test_results = [d for d in results if d.name.startswith(test_prefix)]
    assert all(d.tags.get("environment") == "production" for d in test_results)
    assert all(d.created_time > mid_time for d in test_results)

    for i in range(1, len(test_results)):
        assert test_results[i - 1].created_time >= test_results[i].created_time

    results = store.search_evaluation_datasets(
        experiment_ids=[exp_ids[0]],
        filter_string="tags.model = 'model_0' AND tags.priority != 'low'",
        order_by=["last_update_time DESC"],
        max_results=5,
    )
    for d in results:
        assert d.tags.get("model") == "model_0"
        assert d.tags.get("priority") != "low"

    all_production = store.search_evaluation_datasets(
        filter_string="tags.environment = 'production'", order_by=["name ASC"]
    )
    test_all_production = [d for d in all_production if d.name.startswith(test_prefix)]

    limited_results = store.search_evaluation_datasets(
        filter_string="tags.environment = 'production'", order_by=["name ASC"], max_results=3
    )
    test_limited = [d for d in limited_results if d.name.startswith(test_prefix)]

    assert len(test_limited) == 3
    assert len(test_all_production) == 5
    for i in range(3):
        assert test_limited[i].dataset_id == test_all_production[i].dataset_id


def test_evaluation_dataset_upsert_comprehensive(store):
    created_dataset = store.create_evaluation_dataset(name="upsert_comprehensive")

    records_batch1 = [
        {
            "inputs": {"question": "What is MLflow?"},
            "expectations": {"answer": "MLflow is a platform", "score": 0.8},
            "tags": {"version": "v1", "quality": "high"},
            "source": {
                "source_type": "TRACE",
                "source_data": {"trace_id": "trace-001", "span_id": "span-001"},
            },
        },
        {
            "inputs": {"question": "What is Python?"},
            "expectations": {"answer": "Python is a language"},
            "tags": {"category": "programming"},
        },
        {
            "inputs": {"question": "What is MLflow?"},
            "expectations": {"answer": "MLflow is an ML platform", "confidence": 0.9},
            "tags": {"version": "v2", "reviewed": "true"},
            "source": {
                "source_type": "TRACE",
                "source_data": {"trace_id": "trace-002", "span_id": "span-002"},
            },
        },
    ]

    result = store.upsert_evaluation_dataset_records(
        created_dataset.dataset_id, records_batch1, "test_user"
    )
    assert result["inserted"] == 2
    assert result["updated"] == 1

    loaded_records = store._load_dataset_records(created_dataset.dataset_id)
    assert len(loaded_records) == 2

    mlflow_record = next(r for r in loaded_records if r.inputs["question"] == "What is MLflow?")
    assert mlflow_record.expectations == {
        "answer": "MLflow is an ML platform",
        "score": 0.8,
        "confidence": 0.9,
    }
    assert mlflow_record.tags == {"version": "v2", "quality": "high", "reviewed": "true"}

    assert mlflow_record.source.source_type == "TRACE"
    assert mlflow_record.source.source_data["trace_id"] == "trace-001"
    assert mlflow_record.source_id == "trace-001"

    initial_update_time = mlflow_record.last_update_time
    time.sleep(0.01)

    records_batch2 = [
        {
            "inputs": {"question": "What is MLflow?"},
            "expectations": {"answer": "MLflow is the best ML platform", "rating": 5},
            "tags": {"version": "v3"},
        },
        {
            "inputs": {"question": "What is Spark?"},
            "expectations": {"answer": "Spark is a data processing engine"},
        },
    ]

    result = store.upsert_evaluation_dataset_records(
        created_dataset.dataset_id, records_batch2, "test_user"
    )
    assert result["inserted"] == 1
    assert result["updated"] == 1

    loaded_records = store._load_dataset_records(created_dataset.dataset_id)
    assert len(loaded_records) == 3

    updated_mlflow_record = next(
        r for r in loaded_records if r.inputs["question"] == "What is MLflow?"
    )
    assert updated_mlflow_record.expectations == {
        "answer": "MLflow is the best ML platform",
        "score": 0.8,
        "confidence": 0.9,
        "rating": 5,
    }
    assert updated_mlflow_record.tags == {
        "version": "v3",
        "quality": "high",
        "reviewed": "true",
    }
    assert updated_mlflow_record.last_update_time > initial_update_time
    assert updated_mlflow_record.source.source_data["trace_id"] == "trace-001"

    records_batch3 = [
        {"inputs": {"minimal": "input"}, "expectations": {"result": "minimal test"}},
        {"inputs": {"question": "Empty expectations"}, "expectations": {}},
        {"inputs": {"question": "No tags"}, "expectations": {"answer": "No tags"}, "tags": {}},
    ]

    result = store.upsert_evaluation_dataset_records(
        created_dataset.dataset_id, records_batch3, "test_user"
    )
    assert result["inserted"] == 3
    assert result["updated"] == 0

    # Test validation for empty inputs
    with pytest.raises(MlflowException, match="inputs must be provided and cannot be empty"):
        store.upsert_evaluation_dataset_records(
            created_dataset.dataset_id,
            [{"inputs": {}, "expectations": {"result": "should fail"}}],
        )

    empty_result = store.upsert_evaluation_dataset_records(created_dataset.dataset_id, [])
    assert empty_result["inserted"] == 0
    assert empty_result["updated"] == 0


def test_evaluation_dataset_associations_and_lazy_loading(store):
    experiment_ids = _create_experiments(store, ["test_exp_1", "test_exp_2", "test_exp_3"])
    created_dataset = store.create_evaluation_dataset(
        name="multi_exp_dataset",
        experiment_ids=experiment_ids,
    )

    retrieved = store.get_evaluation_dataset(dataset_id=created_dataset.dataset_id)
    assert retrieved._experiment_ids is None
    with (
        mock.patch("mlflow.tracking._tracking_service.utils._get_store", return_value=store),
        mock.patch("mlflow.entities.evaluation_dataset._get_store", return_value=store),
    ):
        assert set(retrieved.experiment_ids) == set(experiment_ids)

    results = store.search_evaluation_datasets(experiment_ids=[experiment_ids[1]])
    assert any(d.dataset_id == created_dataset.dataset_id for d in results)

    results = store.search_evaluation_datasets(
        experiment_ids=[experiment_ids[0], experiment_ids[2]]
    )
    matching = [d for d in results if d.dataset_id == created_dataset.dataset_id]
    assert len(matching) == 1
    assert matching[0]._experiment_ids is None
    with (
        mock.patch("mlflow.tracking._tracking_service.utils._get_store", return_value=store),
        mock.patch("mlflow.entities.evaluation_dataset._get_store", return_value=store),
    ):
        assert set(matching[0].experiment_ids) == set(experiment_ids)

    records = [{"inputs": {"q": f"Q{i}"}, "expectations": {"a": f"A{i}"}} for i in range(5)]
    store.upsert_evaluation_dataset_records(created_dataset.dataset_id, records)

    with (
        mock.patch("mlflow.tracking._tracking_service.utils._get_store", return_value=store),
        mock.patch("mlflow.entities.evaluation_dataset._get_store", return_value=store),
    ):
        retrieved = store.get_evaluation_dataset(dataset_id=created_dataset.dataset_id)
        assert not retrieved.has_records()

        df = retrieved.to_df()
        assert len(df) == 5
        assert retrieved.has_records()

        assert list(df.columns) == [
            "inputs",
            "expectations",
            "tags",
            "source_type",
            "source_id",
            "created_time",
            "dataset_record_id",
        ]


def test_evaluation_dataset_get_experiment_ids(store):
    experiment_ids = _create_experiments(store, ["exp_1", "exp_2", "exp_3"])
    created_dataset = store.create_evaluation_dataset(
        name="test_get_experiment_ids",
        experiment_ids=experiment_ids,
    )

    fetched_experiment_ids = store.get_evaluation_dataset_experiment_ids(created_dataset.dataset_id)
    assert set(fetched_experiment_ids) == set(experiment_ids)

    created_dataset2 = store.create_evaluation_dataset(
        name="test_no_experiments",
        experiment_ids=[],
    )
    fetched_experiment_ids2 = store.get_evaluation_dataset_experiment_ids(
        created_dataset2.dataset_id
    )
    assert fetched_experiment_ids2 == []

    with pytest.raises(
        MlflowException, match="Evaluation dataset with id 'd-nonexistent' not found"
    ):
        store.get_evaluation_dataset_experiment_ids("d-nonexistent")

    with pytest.raises(MlflowException, match="dataset_id must be provided"):
        store.get_evaluation_dataset_experiment_ids("")


def test_evaluation_dataset_tags_with_sql_backend(store):
    tags = {"environment": "production", "version": "2.0", "team": "ml-ops"}

    created = store.create_evaluation_dataset(
        name="tagged_dataset",
        tags=tags,
    )
    assert created.tags == tags

    retrieved = store.get_evaluation_dataset(created.dataset_id)
    assert retrieved.tags == tags
    assert retrieved.tags["environment"] == "production"
    assert retrieved.tags["version"] == "2.0"
    assert retrieved.tags["team"] == "ml-ops"

    created_none = store.create_evaluation_dataset(
        name="no_tags_dataset",
        tags=None,
        experiment_ids=None,
    )
    retrieved_none = store.get_evaluation_dataset(created_none.dataset_id)
    assert retrieved_none.tags == {}

    created_empty = store.create_evaluation_dataset(
        name="empty_tags_dataset",
        tags={},
        experiment_ids=None,
    )
    retrieved_empty = store.get_evaluation_dataset(created_empty.dataset_id)
    assert retrieved_empty.tags == {}


def test_evaluation_dataset_update_tags(store):
    initial_tags = {"environment": "development", "version": "1.0", "deprecated": "true"}
    created = store.create_evaluation_dataset(
        name="test_update_tags",
        tags=initial_tags,
        experiment_ids=None,
    )

    retrieved = store.get_evaluation_dataset(created.dataset_id)
    assert retrieved.tags == initial_tags

    update_tags = {
        "environment": "production",
        "team": "ml-ops",
        "deprecated": None,
    }
    store.set_evaluation_dataset_tags(created.dataset_id, update_tags, updated_by="test_user")

    updated = store.get_evaluation_dataset(created.dataset_id)
    expected_tags = {
        "environment": "production",
        "version": "1.0",
        "team": "ml-ops",
    }
    assert updated.tags == expected_tags
    assert updated.last_updated_by == "test_user"

    created_no_tags = store.create_evaluation_dataset(
        name="test_no_initial_tags",
        tags=None,
        experiment_ids=None,
    )

    store.set_evaluation_dataset_tags(
        created_no_tags.dataset_id, {"new_tag": "value"}, updated_by="test_user2"
    )

    updated_no_tags = store.get_evaluation_dataset(created_no_tags.dataset_id)
    assert updated_no_tags.tags == {"new_tag": "value"}
    assert updated_no_tags.last_updated_by == "test_user2"

    with pytest.raises(MlflowException, match="dataset_id must be provided"):
        store.set_evaluation_dataset_tags(None, {"tag": "value"})

    with pytest.raises(MlflowException, match="tags must be provided"):
        store.set_evaluation_dataset_tags(created.dataset_id, None)

    with pytest.raises(MlflowException, match="Could not find evaluation dataset"):
        store.set_evaluation_dataset_tags("nonexistent_id", {"tag": "value"})<|MERGE_RESOLUTION|>--- conflicted
+++ resolved
@@ -6181,45 +6181,25 @@
 
         if i < 3:
             created = store.create_evaluation_dataset(
-<<<<<<< HEAD
-                name=name,
-                tags=tags,
-=======
                 name=f"{test_prefix}dataset_{i:02d}",
->>>>>>> 3db63f2e
                 experiment_ids=[exp_ids[0]],
                 tags={"priority": "high" if i % 2 == 0 else "low", "mlflow.user": f"user_{i % 3}"},
             )
         elif i < 6:
             created = store.create_evaluation_dataset(
-<<<<<<< HEAD
-                name=name,
-                tags=tags,
-=======
                 name=f"{test_prefix}dataset_{i:02d}",
->>>>>>> 3db63f2e
                 experiment_ids=[exp_ids[1], exp_ids[2]],
                 tags={"priority": "high" if i % 2 == 0 else "low", "mlflow.user": f"user_{i % 3}"},
             )
         elif i < 8:
             created = store.create_evaluation_dataset(
-<<<<<<< HEAD
-                name=name,
-                tags=tags,
-=======
                 name=f"{test_prefix}dataset_{i:02d}",
->>>>>>> 3db63f2e
                 experiment_ids=[exp_ids[2]],
                 tags={"priority": "high" if i % 2 == 0 else "low", "mlflow.user": f"user_{i % 3}"},
             )
         else:
             created = store.create_evaluation_dataset(
-<<<<<<< HEAD
-                name=name,
-                tags=tags,
-=======
                 name=f"{test_prefix}dataset_{i:02d}",
->>>>>>> 3db63f2e
                 experiment_ids=[],
                 tags={"priority": "high" if i % 2 == 0 else "low", "mlflow.user": f"user_{i % 3}"},
             )
