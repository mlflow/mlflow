--- conflicted
+++ resolved
@@ -6166,7 +6166,6 @@
 
     datasets = []
     for i in range(10):
-<<<<<<< HEAD
         name = f"{test_prefix}dataset_{i:02d}"
         tags = {"priority": "high" if i % 2 == 0 else "low"}
 
@@ -6174,45 +6173,24 @@
             created = store.create_evaluation_dataset(
                 name=name,
                 tags=tags,
-=======
-        if i < 3:
-            created = store.create_evaluation_dataset(
-                name=f"{test_prefix}dataset_{i:02d}",
-                tags={"priority": "high" if i % 2 == 0 else "low"},
->>>>>>> fce4a5bf
                 experiment_ids=[exp_ids[0]],
             )
         elif i < 6:
             created = store.create_evaluation_dataset(
-<<<<<<< HEAD
                 name=name,
                 tags=tags,
-=======
-                name=f"{test_prefix}dataset_{i:02d}",
-                tags={"priority": "high" if i % 2 == 0 else "low"},
->>>>>>> fce4a5bf
                 experiment_ids=[exp_ids[1], exp_ids[2]],
             )
         elif i < 8:
             created = store.create_evaluation_dataset(
-<<<<<<< HEAD
                 name=name,
                 tags=tags,
-=======
-                name=f"{test_prefix}dataset_{i:02d}",
-                tags={"priority": "high" if i % 2 == 0 else "low"},
->>>>>>> fce4a5bf
                 experiment_ids=[exp_ids[2]],
             )
         else:
             created = store.create_evaluation_dataset(
-<<<<<<< HEAD
                 name=name,
                 tags=tags,
-=======
-                name=f"{test_prefix}dataset_{i:02d}",
-                tags={"priority": "high" if i % 2 == 0 else "low"},
->>>>>>> fce4a5bf
                 experiment_ids=[],
             )
         datasets.append(created)
@@ -6540,10 +6518,7 @@
     created_dataset = store.create_evaluation_dataset(
         name="upsert_comprehensive",
         tags=None,
-<<<<<<< HEAD
-=======
         experiment_ids=None,
->>>>>>> fce4a5bf
     )
 
     records_batch1 = [
@@ -6744,10 +6719,7 @@
     created = store.create_evaluation_dataset(
         name="tagged_dataset",
         tags=tags,
-<<<<<<< HEAD
-=======
         experiment_ids=None,
->>>>>>> fce4a5bf
     )
     assert created.tags == tags
 
@@ -6779,10 +6751,7 @@
     created = store.create_evaluation_dataset(
         name="test_update_tags",
         tags=initial_tags,
-<<<<<<< HEAD
-=======
         experiment_ids=None,
->>>>>>> fce4a5bf
     )
 
     retrieved = store.get_evaluation_dataset(created.dataset_id)
@@ -6807,10 +6776,7 @@
     created_no_tags = store.create_evaluation_dataset(
         name="test_no_initial_tags",
         tags=None,
-<<<<<<< HEAD
-=======
         experiment_ids=None,
->>>>>>> fce4a5bf
     )
 
     store.set_evaluation_dataset_tags(
@@ -6828,8 +6794,4 @@
         store.set_evaluation_dataset_tags(created.dataset_id, None)
 
     with pytest.raises(MlflowException, match="Could not find evaluation dataset"):
-<<<<<<< HEAD
-        store.update_evaluation_dataset_tags("nonexistent_id", {"tag": "value"})
-=======
-        store.set_evaluation_dataset_tags("nonexistent_id", {"tag": "value"})
->>>>>>> fce4a5bf
+        store.set_evaluation_dataset_tags("nonexistent_id", {"tag": "value"})