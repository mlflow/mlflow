import json
import math
import os
import pathlib
import random
import re
import shutil
import time
import uuid
from concurrent.futures import ThreadPoolExecutor
from dataclasses import dataclass
from pathlib import Path
from typing import Union
from unittest import mock

import pytest
import sqlalchemy
from packaging.version import Version

import mlflow
import mlflow.db
import mlflow.store.db.base_sql_model
from mlflow import entities
from mlflow.entities import (
    AssessmentSource,
    AssessmentSourceType,
    Expectation,
    Experiment,
    ExperimentTag,
    Feedback,
    Metric,
    Param,
    RunStatus,
    RunTag,
    SourceType,
    ViewType,
    _DatasetSummary,
    trace_location,
)
from mlflow.entities.assessment import ExpectationValue, FeedbackValue
from mlflow.entities.logged_model_output import LoggedModelOutput
from mlflow.entities.logged_model_parameter import LoggedModelParameter
from mlflow.entities.logged_model_status import LoggedModelStatus
from mlflow.entities.logged_model_tag import LoggedModelTag
from mlflow.entities.trace_info import TraceInfo
from mlflow.entities.trace_state import TraceState
from mlflow.entities.trace_status import TraceStatus
from mlflow.environment_variables import (
    MLFLOW_TRACKING_URI,
)
from mlflow.exceptions import MlflowException
from mlflow.models import Model
from mlflow.protos.databricks_pb2 import (
    BAD_REQUEST,
    INVALID_PARAMETER_VALUE,
    RESOURCE_DOES_NOT_EXIST,
    TEMPORARILY_UNAVAILABLE,
    ErrorCode,
)
from mlflow.store.db.db_types import MSSQL, MYSQL, POSTGRES, SQLITE
from mlflow.store.db.utils import (
    _get_latest_schema_revision,
    _get_schema_version,
)
from mlflow.store.entities import PagedList
from mlflow.store.tracking import (
    SEARCH_MAX_RESULTS_DEFAULT,
    SEARCH_MAX_RESULTS_THRESHOLD,
)
from mlflow.store.tracking.dbmodels import models
from mlflow.store.tracking.dbmodels.models import (
    SqlDataset,
    SqlEntityAssociation,
    SqlEvaluationDataset,
    SqlEvaluationDatasetRecord,
    SqlExperiment,
    SqlExperimentTag,
    SqlInput,
    SqlInputTag,
    SqlLatestMetric,
    SqlLoggedModel,
    SqlLoggedModelMetric,
    SqlLoggedModelParam,
    SqlLoggedModelTag,
    SqlMetric,
    SqlParam,
    SqlRun,
    SqlTag,
    SqlTraceInfo,
    SqlTraceMetadata,
    SqlTraceTag,
)
from mlflow.store.tracking.sqlalchemy_store import SqlAlchemyStore, _get_orderby_clauses
from mlflow.tracing.constant import (
    MAX_CHARS_IN_TRACE_INFO_TAGS_VALUE,
    TRACE_SCHEMA_VERSION_KEY,
    TraceMetadataKey,
)
from mlflow.utils import mlflow_tags
from mlflow.utils.file_utils import TempDir
from mlflow.utils.mlflow_tags import (
    MLFLOW_ARTIFACT_LOCATION,
    MLFLOW_DATASET_CONTEXT,
    MLFLOW_RUN_NAME,
)
from mlflow.utils.name_utils import _GENERATOR_PREDICATES
from mlflow.utils.os import is_windows
from mlflow.utils.time import get_current_time_millis
from mlflow.utils.uri import extract_db_type_from_uri
from mlflow.utils.validation import (
    MAX_DATASET_DIGEST_SIZE,
    MAX_DATASET_NAME_SIZE,
    MAX_DATASET_PROFILE_SIZE,
    MAX_DATASET_SCHEMA_SIZE,
    MAX_DATASET_SOURCE_SIZE,
    MAX_EXPERIMENT_NAME_LENGTH,
    MAX_INPUT_TAG_KEY_SIZE,
    MAX_INPUT_TAG_VALUE_SIZE,
    MAX_TAG_VAL_LENGTH,
)

from tests.integration.utils import invoke_cli_runner
from tests.store.tracking.test_file_store import assert_dataset_inputs_equal

DB_URI = "sqlite:///"
ARTIFACT_URI = "artifact_folder"

pytestmark = pytest.mark.notrackingurimock


def db_types_and_drivers():
    d = {
        "sqlite": [
            "pysqlite",
            "pysqlcipher",
        ],
        "postgresql": [
            "psycopg2",
            "pg8000",
            "psycopg2cffi",
            "pypostgresql",
            "pygresql",
            "zxjdbc",
        ],
        "mysql": [
            "mysqldb",
            "pymysql",
            "mysqlconnector",
            "cymysql",
            "oursql",
            "gaerdbms",
            "pyodbc",
            "zxjdbc",
        ],
        "mssql": [
            "pyodbc",
            "mxodbc",
            "pymssql",
            "zxjdbc",
            "adodbapi",
        ],
    }
    for db_type, drivers in d.items():
        for driver in drivers:
            yield db_type, driver


@pytest.mark.parametrize(("db_type", "driver"), db_types_and_drivers())
def test_correct_db_type_from_uri(db_type, driver):
    assert extract_db_type_from_uri(f"{db_type}+{driver}://...") == db_type
    # try the driver-less version, which will revert SQLAlchemy to the default driver
    assert extract_db_type_from_uri(f"{db_type}://...") == db_type


@pytest.mark.parametrize(
    "db_uri",
    [
        "oracle://...",
        "oracle+cx_oracle://...",
        "snowflake://...",
        "://...",
        "abcdefg",
    ],
)
def test_fail_on_unsupported_db_type(db_uri):
    with pytest.raises(MlflowException, match=r"Invalid database engine"):
        extract_db_type_from_uri(db_uri)


def test_fail_on_multiple_drivers():
    with pytest.raises(MlflowException, match=r"Invalid database URI"):
        extract_db_type_from_uri("mysql+pymsql+pyodbc://...")


@pytest.fixture
def store(tmp_path: Path):
    db_uri = MLFLOW_TRACKING_URI.get() or f"{DB_URI}{tmp_path / 'temp.db'}"
    artifact_uri = tmp_path / "artifacts"
    artifact_uri.mkdir(exist_ok=True)
    store = SqlAlchemyStore(db_uri, artifact_uri.as_uri())
    yield store
    _cleanup_database(store)


@pytest.fixture
def store_and_trace_info(store):
    exp_id = store.create_experiment("test")
    timestamp_ms = get_current_time_millis()
    return store, store.start_trace(
        TraceInfo(
            trace_id=f"tr-{uuid.uuid4()}",
            trace_location=trace_location.TraceLocation.from_experiment_id(exp_id),
            request_time=timestamp_ms,
            execution_duration=0,
            state=TraceState.OK,
            tags={},
            trace_metadata={},
            client_request_id=f"tr-{uuid.uuid4()}",
            request_preview=None,
            response_preview=None,
        ),
    )


def _get_store(tmp_path: Path):
    db_uri = MLFLOW_TRACKING_URI.get() or f"{DB_URI}{tmp_path / 'temp.db'}"
    artifact_uri = tmp_path / "artifacts"
    artifact_uri.mkdir(exist_ok=True)
    return SqlAlchemyStore(db_uri, artifact_uri.as_uri())


def _get_query_to_reset_experiment_id(store: SqlAlchemyStore):
    dialect = store._get_dialect()
    if dialect == POSTGRES:
        return "ALTER SEQUENCE experiments_experiment_id_seq RESTART WITH 1"
    elif dialect == MYSQL:
        return "ALTER TABLE experiments AUTO_INCREMENT = 1"
    elif dialect == MSSQL:
        return "DBCC CHECKIDENT (experiments, RESEED, 0)"
    elif dialect == SQLITE:
        # In SQLite, deleting all experiments resets experiment_id
        return None
    raise ValueError(f"Invalid dialect: {dialect}")


def _cleanup_database(store: SqlAlchemyStore):
    with store.ManagedSessionMaker() as session:
        # Delete all rows in all tables
        for model in (
            SqlLoggedModel,
            SqlLoggedModelMetric,
            SqlLoggedModelParam,
            SqlLoggedModelTag,
            SqlParam,
            SqlMetric,
            SqlLatestMetric,
            SqlTag,
            SqlInputTag,
            SqlInput,
            SqlDataset,
            SqlRun,
            SqlTraceTag,
            SqlTraceMetadata,
            SqlTraceInfo,
            SqlEvaluationDatasetRecord,
            SqlEntityAssociation,
            SqlEvaluationDataset,
            SqlExperimentTag,
            SqlExperiment,
        ):
            session.query(model).delete()

        # Reset experiment_id to start at 1
        if reset_experiment_id := _get_query_to_reset_experiment_id(store):
            session.execute(sqlalchemy.sql.text(reset_experiment_id))


def _create_experiments(store: SqlAlchemyStore, names) -> Union[str, list[str]]:
    if isinstance(names, (list, tuple)):
        ids = []
        for name in names:
            # Sleep to ensure each experiment has a unique creation_time for
            # deterministic experiment search results
            time.sleep(0.001)
            ids.append(store.create_experiment(name=name))
        return ids

    time.sleep(0.001)
    return store.create_experiment(name=names)


def _get_run_configs(experiment_id=None, tags=None, start_time=None):
    return {
        "experiment_id": experiment_id,
        "user_id": "Anderson",
        "start_time": get_current_time_millis() if start_time is None else start_time,
        "tags": tags,
        "run_name": "name",
    }


def _run_factory(store: SqlAlchemyStore, config=None):
    if not config:
        config = _get_run_configs()
    if not config.get("experiment_id", None):
        config["experiment_id"] = _create_experiments(store, "test exp")

    return store.create_run(**config)


# Tests for Search API
def _search_runs(
    store: SqlAlchemyStore,
    experiment_id,
    filter_string=None,
    run_view_type=ViewType.ALL,
    max_results=SEARCH_MAX_RESULTS_DEFAULT,
):
    exps = [experiment_id] if isinstance(experiment_id, str) else experiment_id
    return [
        r.info.run_id for r in store.search_runs(exps, filter_string, run_view_type, max_results)
    ]


def _get_ordered_runs(store: SqlAlchemyStore, order_clauses, experiment_id):
    return [
        r.data.tags[mlflow_tags.MLFLOW_RUN_NAME]
        for r in store.search_runs(
            experiment_ids=[experiment_id],
            filter_string="",
            run_view_type=ViewType.ALL,
            order_by=order_clauses,
        )
    ]


def _verify_logged(store, run_id, metrics, params, tags):
    run = store.get_run(run_id)
    all_metrics = sum([store.get_metric_history(run_id, key) for key in run.data.metrics], [])
    assert len(all_metrics) == len(metrics)
    logged_metrics = [(m.key, m.value, m.timestamp, m.step) for m in all_metrics]
    assert set(logged_metrics) == {(m.key, m.value, m.timestamp, m.step) for m in metrics}
    logged_tags = set(run.data.tags.items())
    assert {(tag.key, tag.value) for tag in tags} <= logged_tags
    assert len(run.data.params) == len(params)
    assert set(run.data.params.items()) == {(param.key, param.value) for param in params}


def test_default_experiment(store: SqlAlchemyStore):
    experiments = store.search_experiments()
    assert len(experiments) == 1

    first = experiments[0]
    assert first.experiment_id == "0"
    assert first.name == "Default"


def test_default_experiment_lifecycle(store: SqlAlchemyStore, tmp_path):
    default_experiment = store.get_experiment(experiment_id=0)
    assert default_experiment.name == Experiment.DEFAULT_EXPERIMENT_NAME
    assert default_experiment.lifecycle_stage == entities.LifecycleStage.ACTIVE

    _create_experiments(store, "aNothEr")
    all_experiments = [e.name for e in store.search_experiments()]
    assert set(all_experiments) == {"aNothEr", "Default"}

    store.delete_experiment(0)

    assert [e.name for e in store.search_experiments()] == ["aNothEr"]
    another = store.get_experiment(1)
    assert another.name == "aNothEr"

    default_experiment = store.get_experiment(experiment_id=0)
    assert default_experiment.name == Experiment.DEFAULT_EXPERIMENT_NAME
    assert default_experiment.lifecycle_stage == entities.LifecycleStage.DELETED

    # destroy SqlStore and make a new one
    del store
    store = _get_store(tmp_path)

    # test that default experiment is not reactivated
    default_experiment = store.get_experiment(experiment_id=0)
    assert default_experiment.name == Experiment.DEFAULT_EXPERIMENT_NAME
    assert default_experiment.lifecycle_stage == entities.LifecycleStage.DELETED

    assert [e.name for e in store.search_experiments()] == ["aNothEr"]
    all_experiments = [e.name for e in store.search_experiments(ViewType.ALL)]
    assert set(all_experiments) == {"aNothEr", "Default"}

    # ensure that experiment ID dor active experiment is unchanged
    another = store.get_experiment(1)
    assert another.name == "aNothEr"


def test_raise_duplicate_experiments(store: SqlAlchemyStore):
    with pytest.raises(Exception, match=r"Experiment\(name=.+\) already exists"):
        _create_experiments(store, ["test", "test"])


def test_raise_experiment_dont_exist(store: SqlAlchemyStore):
    with pytest.raises(Exception, match=r"No Experiment with id=.+ exists"):
        store.get_experiment(experiment_id=100)


def test_delete_experiment(store: SqlAlchemyStore):
    experiments = _create_experiments(store, ["morty", "rick", "rick and morty"])

    all_experiments = store.search_experiments()
    assert len(all_experiments) == len(experiments) + 1  # default

    exp_id = experiments[0]
    exp = store.get_experiment(exp_id)
    time.sleep(0.01)
    store.delete_experiment(exp_id)

    updated_exp = store.get_experiment(exp_id)
    assert updated_exp.lifecycle_stage == entities.LifecycleStage.DELETED

    assert len(store.search_experiments()) == len(all_experiments) - 1
    assert updated_exp.last_update_time > exp.last_update_time


def test_delete_restore_experiment_with_runs(store: SqlAlchemyStore):
    experiment_id = _create_experiments(store, "test exp")
    run1 = _run_factory(store, config=_get_run_configs(experiment_id)).info.run_id
    run2 = _run_factory(store, config=_get_run_configs(experiment_id)).info.run_id
    store.delete_run(run1)
    run_ids = [run1, run2]

    store.delete_experiment(experiment_id)

    updated_exp = store.get_experiment(experiment_id)
    assert updated_exp.lifecycle_stage == entities.LifecycleStage.DELETED

    deleted_run_list = store.search_runs(
        experiment_ids=[experiment_id],
        filter_string="",
        run_view_type=ViewType.DELETED_ONLY,
    )

    assert len(deleted_run_list) == 2
    for deleted_run in deleted_run_list:
        assert deleted_run.info.lifecycle_stage == entities.LifecycleStage.DELETED
        assert deleted_run.info.experiment_id in experiment_id
        assert deleted_run.info.run_id in run_ids
        with store.ManagedSessionMaker() as session:
            assert store._get_run(session, deleted_run.info.run_id).deleted_time is not None

    store.restore_experiment(experiment_id)

    updated_exp = store.get_experiment(experiment_id)
    assert updated_exp.lifecycle_stage == entities.LifecycleStage.ACTIVE

    restored_run_list = store.search_runs(
        experiment_ids=[experiment_id],
        filter_string="",
        run_view_type=ViewType.ACTIVE_ONLY,
    )

    assert len(restored_run_list) == 2
    for restored_run in restored_run_list:
        assert restored_run.info.lifecycle_stage == entities.LifecycleStage.ACTIVE
        with store.ManagedSessionMaker() as session:
            assert store._get_run(session, restored_run.info.run_id).deleted_time is None
        assert restored_run.info.experiment_id in experiment_id
        assert restored_run.info.run_id in run_ids


def test_get_experiment(store: SqlAlchemyStore):
    name = "goku"
    experiment_id = _create_experiments(store, name)
    actual = store.get_experiment(experiment_id)
    assert actual.name == name
    assert actual.experiment_id == experiment_id

    actual_by_name = store.get_experiment_by_name(name)
    assert actual_by_name.name == name
    assert actual_by_name.experiment_id == experiment_id
    assert store.get_experiment_by_name("idontexist") is None

    store.delete_experiment(experiment_id)
    assert store.get_experiment_by_name(name).experiment_id == experiment_id


def test_search_experiments_view_type(store: SqlAlchemyStore):
    experiment_names = ["a", "b"]
    experiment_ids = _create_experiments(store, experiment_names)
    store.delete_experiment(experiment_ids[1])

    experiments = store.search_experiments(view_type=ViewType.ACTIVE_ONLY)
    assert [e.name for e in experiments] == ["a", "Default"]
    experiments = store.search_experiments(view_type=ViewType.DELETED_ONLY)
    assert [e.name for e in experiments] == ["b"]
    experiments = store.search_experiments(view_type=ViewType.ALL)
    assert [e.name for e in experiments] == ["b", "a", "Default"]


def test_search_experiments_filter_by_attribute(store: SqlAlchemyStore):
    experiment_names = ["a", "ab", "Abc"]
    _create_experiments(store, experiment_names)

    experiments = store.search_experiments(filter_string="name = 'a'")
    assert [e.name for e in experiments] == ["a"]
    experiments = store.search_experiments(filter_string="attribute.name = 'a'")
    assert [e.name for e in experiments] == ["a"]
    experiments = store.search_experiments(filter_string="attribute.`name` = 'a'")
    assert [e.name for e in experiments] == ["a"]
    experiments = store.search_experiments(filter_string="attribute.`name` != 'a'")
    assert [e.name for e in experiments] == ["Abc", "ab", "Default"]
    experiments = store.search_experiments(filter_string="name LIKE 'a%'")
    assert [e.name for e in experiments] == ["ab", "a"]
    experiments = store.search_experiments(filter_string="name ILIKE 'a%'")
    assert [e.name for e in experiments] == ["Abc", "ab", "a"]
    experiments = store.search_experiments(filter_string="name ILIKE 'a%' AND name ILIKE '%b'")
    assert [e.name for e in experiments] == ["ab"]


def test_search_experiments_filter_by_time_attribute(store: SqlAlchemyStore):
    # Sleep to ensure that the first experiment has a different creation_time than the default
    # experiment and eliminate flakiness.
    time.sleep(0.001)
    time_before_create1 = get_current_time_millis()
    exp_id1 = store.create_experiment("1")
    exp1 = store.get_experiment(exp_id1)
    time.sleep(0.001)
    time_before_create2 = get_current_time_millis()
    exp_id2 = store.create_experiment("2")
    exp2 = store.get_experiment(exp_id2)

    experiments = store.search_experiments(filter_string=f"creation_time = {exp1.creation_time}")
    assert [e.experiment_id for e in experiments] == [exp_id1]

    experiments = store.search_experiments(filter_string=f"creation_time != {exp1.creation_time}")
    assert [e.experiment_id for e in experiments] == [
        exp_id2,
        store.DEFAULT_EXPERIMENT_ID,
    ]

    experiments = store.search_experiments(filter_string=f"creation_time >= {time_before_create1}")
    assert [e.experiment_id for e in experiments] == [exp_id2, exp_id1]

    experiments = store.search_experiments(filter_string=f"creation_time < {time_before_create2}")
    assert [e.experiment_id for e in experiments] == [
        exp_id1,
        store.DEFAULT_EXPERIMENT_ID,
    ]

    # To avoid that the creation_time equals `now`, we wait one additional millisecond.
    time.sleep(0.001)
    now = get_current_time_millis()
    experiments = store.search_experiments(filter_string=f"creation_time >= {now}")
    assert experiments == []

    time.sleep(0.001)
    time_before_rename = get_current_time_millis()
    store.rename_experiment(exp_id1, "new_name")
    experiments = store.search_experiments(
        filter_string=f"last_update_time >= {time_before_rename}"
    )
    assert [e.experiment_id for e in experiments] == [exp_id1]

    experiments = store.search_experiments(
        filter_string=f"last_update_time <= {get_current_time_millis()}"
    )
    assert {e.experiment_id for e in experiments} == {
        exp_id1,
        exp_id2,
        store.DEFAULT_EXPERIMENT_ID,
    }

    experiments = store.search_experiments(
        filter_string=f"last_update_time = {exp2.last_update_time}"
    )
    assert [e.experiment_id for e in experiments] == [exp_id2]


def test_search_experiments_filter_by_tag(store: SqlAlchemyStore):
    experiments = [
        ("exp1", [ExperimentTag("key1", "value"), ExperimentTag("key2", "value")]),
        ("exp2", [ExperimentTag("key1", "vaLue"), ExperimentTag("key2", "vaLue")]),
        ("exp3", [ExperimentTag("k e y 1", "value")]),
    ]
    for name, tags in experiments:
        time.sleep(0.001)
        store.create_experiment(name, tags=tags)

    experiments = store.search_experiments(filter_string="tag.key1 = 'value'")
    assert [e.name for e in experiments] == ["exp1"]
    experiments = store.search_experiments(filter_string="tag.`k e y 1` = 'value'")
    assert [e.name for e in experiments] == ["exp3"]
    experiments = store.search_experiments(filter_string="tag.\"k e y 1\" = 'value'")
    assert [e.name for e in experiments] == ["exp3"]
    experiments = store.search_experiments(filter_string="tag.key1 != 'value'")
    assert [e.name for e in experiments] == ["exp2"]
    experiments = store.search_experiments(filter_string="tag.key1 != 'VALUE'")
    assert [e.name for e in experiments] == ["exp2", "exp1"]
    experiments = store.search_experiments(filter_string="tag.key1 LIKE 'val%'")
    assert [e.name for e in experiments] == ["exp1"]
    experiments = store.search_experiments(filter_string="tag.key1 LIKE '%Lue'")
    assert [e.name for e in experiments] == ["exp2"]
    experiments = store.search_experiments(filter_string="tag.key1 ILIKE '%alu%'")
    assert [e.name for e in experiments] == ["exp2", "exp1"]
    experiments = store.search_experiments(
        filter_string="tag.key1 LIKE 'va%' AND tag.key2 LIKE '%Lue'"
    )
    assert [e.name for e in experiments] == ["exp2"]
    experiments = store.search_experiments(filter_string="tag.KEY = 'value'")
    assert len(experiments) == 0


def test_search_experiments_filter_by_attribute_and_tag(store: SqlAlchemyStore):
    store.create_experiment("exp1", tags=[ExperimentTag("a", "1"), ExperimentTag("b", "2")])
    store.create_experiment("exp2", tags=[ExperimentTag("a", "3"), ExperimentTag("b", "4")])
    experiments = store.search_experiments(filter_string="name ILIKE 'exp%' AND tags.a = '1'")
    assert [e.name for e in experiments] == ["exp1"]


def test_search_experiments_order_by(store: SqlAlchemyStore):
    experiment_names = ["x", "y", "z"]
    _create_experiments(store, experiment_names)

    experiments = store.search_experiments(order_by=["name"])
    assert [e.name for e in experiments] == ["Default", "x", "y", "z"]

    experiments = store.search_experiments(order_by=["name ASC"])
    assert [e.name for e in experiments] == ["Default", "x", "y", "z"]

    experiments = store.search_experiments(order_by=["name DESC"])
    assert [e.name for e in experiments] == ["z", "y", "x", "Default"]

    experiments = store.search_experiments(order_by=["experiment_id DESC"])
    assert [e.name for e in experiments] == ["z", "y", "x", "Default"]

    experiments = store.search_experiments(order_by=["name", "experiment_id"])
    assert [e.name for e in experiments] == ["Default", "x", "y", "z"]


def test_search_experiments_order_by_time_attribute(store: SqlAlchemyStore):
    # Sleep to ensure that the first experiment has a different creation_time than the default
    # experiment and eliminate flakiness.
    time.sleep(0.001)
    exp_id1 = store.create_experiment("1")
    time.sleep(0.001)
    exp_id2 = store.create_experiment("2")

    experiments = store.search_experiments(order_by=["creation_time"])
    assert [e.experiment_id for e in experiments] == [
        store.DEFAULT_EXPERIMENT_ID,
        exp_id1,
        exp_id2,
    ]

    experiments = store.search_experiments(order_by=["creation_time DESC"])
    assert [e.experiment_id for e in experiments] == [
        exp_id2,
        exp_id1,
        store.DEFAULT_EXPERIMENT_ID,
    ]

    experiments = store.search_experiments(order_by=["last_update_time"])
    assert [e.experiment_id for e in experiments] == [
        store.DEFAULT_EXPERIMENT_ID,
        exp_id1,
        exp_id2,
    ]

    store.rename_experiment(exp_id1, "new_name")
    experiments = store.search_experiments(order_by=["last_update_time"])
    assert [e.experiment_id for e in experiments] == [
        store.DEFAULT_EXPERIMENT_ID,
        exp_id2,
        exp_id1,
    ]


def test_search_experiments_max_results(store: SqlAlchemyStore):
    experiment_names = list(map(str, range(9)))
    _create_experiments(store, experiment_names)
    reversed_experiment_names = experiment_names[::-1]

    experiments = store.search_experiments()
    assert [e.name for e in experiments] == reversed_experiment_names + ["Default"]
    experiments = store.search_experiments(max_results=3)
    assert [e.name for e in experiments] == reversed_experiment_names[:3]


def test_search_experiments_max_results_validation(store: SqlAlchemyStore):
    with pytest.raises(
        MlflowException,
        match=r"Invalid value None for parameter 'max_results' supplied. "
        r"It must be a positive integer",
    ):
        store.search_experiments(max_results=None)
    with pytest.raises(
        MlflowException,
        match=r"Invalid value 0 for parameter 'max_results' supplied. "
        r"It must be a positive integer",
    ):
        store.search_experiments(max_results=0)
    with pytest.raises(
        MlflowException,
        match=r"Invalid value 1000000 for parameter 'max_results' supplied. "
        r"It must be at most 50000",
    ):
        store.search_experiments(max_results=1_000_000)


def test_search_experiments_pagination(store: SqlAlchemyStore):
    experiment_names = list(map(str, range(9)))
    _create_experiments(store, experiment_names)
    reversed_experiment_names = experiment_names[::-1]

    experiments = store.search_experiments(max_results=4)
    assert [e.name for e in experiments] == reversed_experiment_names[:4]
    assert experiments.token is not None

    experiments = store.search_experiments(max_results=4, page_token=experiments.token)
    assert [e.name for e in experiments] == reversed_experiment_names[4:8]
    assert experiments.token is not None

    experiments = store.search_experiments(max_results=4, page_token=experiments.token)
    assert [e.name for e in experiments] == reversed_experiment_names[8:] + ["Default"]
    assert experiments.token is None


def test_create_experiments(store: SqlAlchemyStore):
    with store.ManagedSessionMaker() as session:
        result = session.query(models.SqlExperiment).all()
        assert len(result) == 1
    time_before_create = get_current_time_millis()
    experiment_id = store.create_experiment(name="test exp")
    assert experiment_id == "1"
    with store.ManagedSessionMaker() as session:
        result = session.query(models.SqlExperiment).all()
        assert len(result) == 2

        test_exp = session.query(models.SqlExperiment).filter_by(name="test exp").first()
        assert str(test_exp.experiment_id) == experiment_id
        assert test_exp.name == "test exp"

    actual = store.get_experiment(experiment_id)
    assert actual.experiment_id == experiment_id
    assert actual.name == "test exp"
    assert actual.creation_time >= time_before_create
    assert actual.last_update_time == actual.creation_time

    with pytest.raises(MlflowException, match=r"'name' exceeds the maximum length"):
        store.create_experiment(name="x" * (MAX_EXPERIMENT_NAME_LENGTH + 1))


def test_create_experiment_with_tags_works_correctly(store: SqlAlchemyStore):
    experiment_id = store.create_experiment(
        name="test exp",
        artifact_location="some location",
        tags=[ExperimentTag("key1", "val1"), ExperimentTag("key2", "val2")],
    )
    experiment = store.get_experiment(experiment_id)
    assert len(experiment.tags) == 2
    assert experiment.tags["key1"] == "val1"
    assert experiment.tags["key2"] == "val2"


def test_run_tag_model(store: SqlAlchemyStore):
    # Create a run whose UUID we can reference when creating tag models.
    # `run_id` is a foreign key in the tags table; therefore, in order
    # to insert a tag with a given run UUID, the UUID must be present in
    # the runs table
    run = _run_factory(store)
    with store.ManagedSessionMaker() as session:
        new_tag = models.SqlTag(run_uuid=run.info.run_id, key="test", value="val")
        session.add(new_tag)
        session.commit()
        added_tags = [tag for tag in session.query(models.SqlTag).all() if tag.key == new_tag.key]
        assert len(added_tags) == 1
        added_tag = added_tags[0].to_mlflow_entity()
        assert added_tag.value == new_tag.value


def test_metric_model(store: SqlAlchemyStore):
    # Create a run whose UUID we can reference when creating metric models.
    # `run_id` is a foreign key in the tags table; therefore, in order
    # to insert a metric with a given run UUID, the UUID must be present in
    # the runs table
    run = _run_factory(store)
    with store.ManagedSessionMaker() as session:
        new_metric = models.SqlMetric(run_uuid=run.info.run_id, key="accuracy", value=0.89)
        session.add(new_metric)
        session.commit()
        metrics = session.query(models.SqlMetric).all()
        assert len(metrics) == 1

        added_metric = metrics[0].to_mlflow_entity()
        assert added_metric.value == new_metric.value
        assert added_metric.key == new_metric.key


def test_param_model(store: SqlAlchemyStore):
    # Create a run whose UUID we can reference when creating parameter models.
    # `run_id` is a foreign key in the tags table; therefore, in order
    # to insert a parameter with a given run UUID, the UUID must be present in
    # the runs table
    run = _run_factory(store)
    with store.ManagedSessionMaker() as session:
        new_param = models.SqlParam(run_uuid=run.info.run_id, key="accuracy", value="test param")
        session.add(new_param)
        session.commit()
        params = session.query(models.SqlParam).all()
        assert len(params) == 1

        added_param = params[0].to_mlflow_entity()
        assert added_param.value == new_param.value
        assert added_param.key == new_param.key


def test_run_needs_uuid(store: SqlAlchemyStore):
    regex = {
        SQLITE: r"NOT NULL constraint failed",
        POSTGRES: r"null value in column .+ of relation .+ violates not-null constrain",
        MYSQL: r"(Field .+ doesn't have a default value|Instance .+ has a NULL identity key)",
        MSSQL: r"Cannot insert the value NULL into column .+, table .+",
    }[store._get_dialect()]
    # Depending on the implementation, a NULL identity key may result in different
    # exceptions, including IntegrityError (sqlite) and FlushError (MysQL).
    # Therefore, we check for the more generic 'SQLAlchemyError'
    with pytest.raises(MlflowException, match=regex) as exception_context:
        with store.ManagedSessionMaker() as session:
            session.add(models.SqlRun())
    assert exception_context.value.error_code == ErrorCode.Name(BAD_REQUEST)


def test_run_data_model(store: SqlAlchemyStore):
    with store.ManagedSessionMaker() as session:
        run_id = uuid.uuid4().hex
        m1 = models.SqlMetric(run_uuid=run_id, key="accuracy", value=0.89)
        m2 = models.SqlMetric(run_uuid=run_id, key="recall", value=0.89)
        p1 = models.SqlParam(run_uuid=run_id, key="loss", value="test param")
        p2 = models.SqlParam(run_uuid=run_id, key="blue", value="test param")
        run_data = models.SqlRun(run_uuid=run_id)

        session.add_all([m1, m2, p1, p2])
        session.add(run_data)
        session.commit()

        run_datums = session.query(models.SqlRun).all()
        actual = run_datums[0]
        assert len(run_datums) == 1
        assert len(actual.params) == 2
        assert len(actual.metrics) == 2


def test_run_info(store: SqlAlchemyStore):
    experiment_id = _create_experiments(store, "test exp")
    config = {
        "experiment_id": experiment_id,
        "name": "test run",
        "user_id": "Anderson",
        "run_uuid": "test",
        "status": RunStatus.to_string(RunStatus.SCHEDULED),
        "source_type": SourceType.to_string(SourceType.LOCAL),
        "source_name": "Python application",
        "entry_point_name": "main.py",
        "start_time": get_current_time_millis(),
        "end_time": get_current_time_millis(),
        "source_version": mlflow.__version__,
        "lifecycle_stage": entities.LifecycleStage.ACTIVE,
        "artifact_uri": "//",
    }
    run = models.SqlRun(**config).to_mlflow_entity()

    for k, v in config.items():
        # These keys were removed from RunInfo.
        if k in [
            "source_name",
            "source_type",
            "source_version",
            "name",
            "entry_point_name",
        ]:
            continue

        if k == "run_uuid":
            k = "run_id"

        v2 = getattr(run.info, k)
        if k == "source_type":
            assert v == SourceType.to_string(v2)
        else:
            assert v == v2


def test_create_run_with_tags(store: SqlAlchemyStore):
    experiment_id = _create_experiments(store, "test_create_run")
    tags = [RunTag("3", "4"), RunTag("1", "2")]
    expected = _get_run_configs(experiment_id=experiment_id, tags=tags)

    actual = store.create_run(**expected)

    # run name should be added as a tag by the store
    tags.append(RunTag(mlflow_tags.MLFLOW_RUN_NAME, expected["run_name"]))

    assert actual.info.experiment_id == experiment_id
    assert actual.info.user_id == expected["user_id"]
    assert actual.info.run_name == expected["run_name"]
    assert actual.info.start_time == expected["start_time"]
    assert len(actual.data.tags) == len(tags)
    assert actual.data.tags == {tag.key: tag.value for tag in tags}
    assert actual.inputs.dataset_inputs == []


def test_create_run_sets_name(store: SqlAlchemyStore):
    experiment_id = _create_experiments(store, "test_create_run_run_name")
    configs = _get_run_configs(experiment_id=experiment_id)
    run_id = store.create_run(**configs).info.run_id
    run = store.get_run(run_id)
    assert run.info.run_name == configs["run_name"]
    assert run.data.tags.get(mlflow_tags.MLFLOW_RUN_NAME) == configs["run_name"]

    run_id = store.create_run(
        experiment_id=experiment_id,
        user_id="user",
        start_time=0,
        run_name=None,
        tags=[RunTag(mlflow_tags.MLFLOW_RUN_NAME, "test")],
    ).info.run_id
    run = store.get_run(run_id)
    assert run.info.run_name == "test"
    assert run.inputs.dataset_inputs == []

    with pytest.raises(
        MlflowException,
        match=re.escape(
            "Both 'run_name' argument and 'mlflow.runName' tag are specified, but with "
            "different values (run_name='test', mlflow.runName='test_2').",
        ),
    ):
        store.create_run(
            experiment_id=experiment_id,
            user_id="user",
            start_time=0,
            run_name="test",
            tags=[RunTag(mlflow_tags.MLFLOW_RUN_NAME, "test_2")],
        )


def test_get_run_with_name(store: SqlAlchemyStore):
    experiment_id = _create_experiments(store, "test_get_run")
    configs = _get_run_configs(experiment_id=experiment_id)
    run_id = store.create_run(**configs).info.run_id

    run = store.get_run(run_id)

    assert run.info.experiment_id == experiment_id
    assert run.info.run_name == configs["run_name"]

    no_run_configs = {
        "experiment_id": experiment_id,
        "user_id": "Anderson",
        "start_time": get_current_time_millis(),
        "tags": [],
        "run_name": None,
    }
    run_id = store.create_run(**no_run_configs).info.run_id

    run = store.get_run(run_id)

    assert run.info.run_name.split("-")[0] in _GENERATOR_PREDICATES

    name_empty_str_run = store.create_run(**{**configs, **{"run_name": ""}})
    run_name = name_empty_str_run.info.run_name
    assert run_name.split("-")[0] in _GENERATOR_PREDICATES


def test_to_mlflow_entity_and_proto(store: SqlAlchemyStore):
    # Create a run and log metrics, params, tags to the run
    created_run = _run_factory(store)
    run_id = created_run.info.run_id
    store.log_metric(
        run_id=run_id,
        metric=entities.Metric(key="my-metric", value=3.4, timestamp=0, step=0),
    )
    store.log_param(run_id=run_id, param=Param(key="my-param", value="param-val"))
    store.set_tag(run_id=run_id, tag=RunTag(key="my-tag", value="tag-val"))

    # Verify that we can fetch the run & convert it to proto - Python protobuf bindings
    # will perform type-checking to ensure all values have the right types
    run = store.get_run(run_id)
    run.to_proto()

    # Verify attributes of the Python run entity
    assert isinstance(run.info, entities.RunInfo)
    assert isinstance(run.data, entities.RunData)

    assert run.data.metrics == {"my-metric": 3.4}
    assert run.data.params == {"my-param": "param-val"}
    assert run.data.tags["my-tag"] == "tag-val"

    # Get the parent experiment of the run, verify it can be converted to protobuf
    exp = store.get_experiment(run.info.experiment_id)
    exp.to_proto()


def test_delete_run(store: SqlAlchemyStore):
    run = _run_factory(store)

    store.delete_run(run.info.run_id)

    with store.ManagedSessionMaker() as session:
        actual = session.query(models.SqlRun).filter_by(run_uuid=run.info.run_id).first()
        assert actual.lifecycle_stage == entities.LifecycleStage.DELETED
        assert (
            actual.deleted_time is not None
        )  # deleted time should be updated and thus not None anymore

        deleted_run = store.get_run(run.info.run_id)
        assert actual.run_uuid == deleted_run.info.run_id


def test_hard_delete_run(store: SqlAlchemyStore):
    run = _run_factory(store)
    metric = entities.Metric("blahmetric", 100.0, get_current_time_millis(), 0)
    store.log_metric(run.info.run_id, metric)
    param = entities.Param("blahparam", "100.0")
    store.log_param(run.info.run_id, param)
    tag = entities.RunTag("test tag", "a boogie")
    store.set_tag(run.info.run_id, tag)

    store._hard_delete_run(run.info.run_id)

    with store.ManagedSessionMaker() as session:
        actual_run = session.query(models.SqlRun).filter_by(run_uuid=run.info.run_id).first()
        assert actual_run is None
        actual_metric = session.query(models.SqlMetric).filter_by(run_uuid=run.info.run_id).first()
        assert actual_metric is None
        actual_param = session.query(models.SqlParam).filter_by(run_uuid=run.info.run_id).first()
        assert actual_param is None
        actual_tag = session.query(models.SqlTag).filter_by(run_uuid=run.info.run_id).first()
        assert actual_tag is None


def test_get_deleted_runs(store: SqlAlchemyStore):
    run = _run_factory(store)
    deleted_run_ids = store._get_deleted_runs()
    assert deleted_run_ids == []

    store.delete_run(run.info.run_id)
    deleted_run_ids = store._get_deleted_runs()
    assert deleted_run_ids == [run.info.run_id]


def test_log_metric(store: SqlAlchemyStore):
    run = _run_factory(store)

    tkey = "blahmetric"
    tval = 100.0
    metric = entities.Metric(tkey, tval, get_current_time_millis(), 0)
    metric2 = entities.Metric(tkey, tval, get_current_time_millis() + 2, 0)
    nan_metric = entities.Metric("NaN", float("nan"), 0, 0)
    pos_inf_metric = entities.Metric("PosInf", float("inf"), 0, 0)
    neg_inf_metric = entities.Metric("NegInf", -float("inf"), 0, 0)
    store.log_metric(run.info.run_id, metric)
    store.log_metric(run.info.run_id, metric2)
    store.log_metric(run.info.run_id, nan_metric)
    store.log_metric(run.info.run_id, pos_inf_metric)
    store.log_metric(run.info.run_id, neg_inf_metric)

    run = store.get_run(run.info.run_id)
    assert tkey in run.data.metrics
    assert run.data.metrics[tkey] == tval

    # SQL store _get_run method returns full history of recorded metrics.
    # Should return duplicates as well
    # MLflow RunData contains only the last reported values for metrics.
    with store.ManagedSessionMaker() as session:
        sql_run_metrics = store._get_run(session, run.info.run_id).metrics
        assert len(sql_run_metrics) == 5
        assert len(run.data.metrics) == 4
        assert math.isnan(run.data.metrics["NaN"])
        assert run.data.metrics["PosInf"] == 1.7976931348623157e308
        assert run.data.metrics["NegInf"] == -1.7976931348623157e308


def test_log_metric_concurrent_logging_succeeds(store: SqlAlchemyStore):
    """
    Verifies that concurrent logging succeeds without deadlock, which has been an issue
    in previous MLflow releases
    """
    experiment_id = _create_experiments(store, "concurrency_exp")
    run_config = _get_run_configs(experiment_id=experiment_id)
    run1 = _run_factory(store, run_config)
    run2 = _run_factory(store, run_config)

    def log_metrics(run):
        for metric_val in range(100):
            store.log_metric(
                run.info.run_id,
                Metric("metric_key", metric_val, get_current_time_millis(), 0),
            )
        for batch_idx in range(5):
            store.log_batch(
                run.info.run_id,
                metrics=[
                    Metric(
                        f"metric_batch_{batch_idx}",
                        (batch_idx * 100) + val_offset,
                        get_current_time_millis(),
                        0,
                    )
                    for val_offset in range(100)
                ],
                params=[],
                tags=[],
            )
        for metric_val in range(100):
            store.log_metric(
                run.info.run_id,
                Metric("metric_key", metric_val, get_current_time_millis(), 0),
            )
        return "success"

    log_metrics_futures = []
    with ThreadPoolExecutor(max_workers=4) as executor:
        # Log metrics to two runs across four threads
        log_metrics_futures = [
            executor.submit(log_metrics, run) for run in [run1, run2, run1, run2]
        ]

    for future in log_metrics_futures:
        assert future.result() == "success"

    for run in [run1, run2, run1, run2]:
        # We visit each run twice, logging 100 metric entries for 6 metric names; the same entry
        # may be written multiple times concurrently; we assert that at least 100 metric entries
        # are present because at least 100 unique entries must have been written
        assert len(store.get_metric_history(run.info.run_id, "metric_key")) >= 100
        for batch_idx in range(5):
            assert (
                len(store.get_metric_history(run.info.run_id, f"metric_batch_{batch_idx}")) >= 100
            )


def test_record_logged_model(
    store: SqlAlchemyStore,
):
    run = _run_factory(store)
    flavors_with_config = {
        "tf": "flavor body",
        "python_function": {"config": {"a": 1}, "code": "code"},
    }
    m_with_config = Model(artifact_path="model/path", run_id="run_id", flavors=flavors_with_config)
    store.record_logged_model(run.info.run_id, m_with_config)
    with store.ManagedSessionMaker() as session:
        run = store._get_run(run_uuid=run.info.run_id, session=session)
        tags = [t.value for t in run.tags if t.key == mlflow_tags.MLFLOW_LOGGED_MODELS]
        flavors = m_with_config.get_tags_dict().get("flavors", {})
        assert all("config" not in v for v in flavors.values())
        assert tags[0] == json.dumps([m_with_config.get_tags_dict()])


def test_log_metric_allows_multiple_values_at_same_ts_and_run_data_uses_max_ts_value(
    store: SqlAlchemyStore,
):
    run = _run_factory(store)
    run_id = run.info.run_id
    metric_name = "test-metric-1"
    # Check that we get the max of (step, timestamp, value) in that order
    tuples_to_log = [
        (0, 100, 1000),
        (3, 40, 100),  # larger step wins even though it has smaller value
        (3, 50, 10),  # larger timestamp wins even though it has smaller value
        (3, 50, 20),  # tiebreak by max value
        (3, 50, 20),  # duplicate metrics with same (step, timestamp, value) are ok
        # verify that we can log steps out of order / negative steps
        (-3, 900, 900),
        (-1, 800, 800),
    ]
    for step, timestamp, value in reversed(tuples_to_log):
        store.log_metric(run_id, Metric(metric_name, value, timestamp, step))

    metric_history = store.get_metric_history(run_id, metric_name)
    logged_tuples = [(m.step, m.timestamp, m.value) for m in metric_history]
    assert set(logged_tuples) == set(tuples_to_log)

    run_data = store.get_run(run_id).data
    run_metrics = run_data.metrics
    assert len(run_metrics) == 1
    assert run_metrics[metric_name] == 20
    metric_obj = run_data._metric_objs[0]
    assert metric_obj.key == metric_name
    assert metric_obj.step == 3
    assert metric_obj.timestamp == 50
    assert metric_obj.value == 20


def test_log_null_metric(store: SqlAlchemyStore):
    run = _run_factory(store)

    tkey = "blahmetric"
    tval = None
    metric = entities.Metric(tkey, tval, get_current_time_millis(), 0)

    with pytest.raises(
        MlflowException, match=r"Missing value for required parameter 'value'"
    ) as exception_context:
        store.log_metric(run.info.run_id, metric)
    assert exception_context.value.error_code == ErrorCode.Name(INVALID_PARAMETER_VALUE)


def test_log_param(store: SqlAlchemyStore):
    run = _run_factory(store)

    tkey = "blahmetric"
    tval = "100.0"
    param = entities.Param(tkey, tval)
    param2 = entities.Param("new param", "new key")
    store.log_param(run.info.run_id, param)
    store.log_param(run.info.run_id, param2)
    store.log_param(run.info.run_id, param2)

    run = store.get_run(run.info.run_id)
    assert len(run.data.params) == 2
    assert tkey in run.data.params
    assert run.data.params[tkey] == tval


def test_log_param_uniqueness(store: SqlAlchemyStore):
    run = _run_factory(store)

    tkey = "blahmetric"
    tval = "100.0"
    param = entities.Param(tkey, tval)
    param2 = entities.Param(tkey, "newval")
    store.log_param(run.info.run_id, param)

    with pytest.raises(MlflowException, match=r"Changing param values is not allowed"):
        store.log_param(run.info.run_id, param2)


def test_log_empty_str(store: SqlAlchemyStore):
    run = _run_factory(store)

    tkey = "blahmetric"
    tval = ""
    param = entities.Param(tkey, tval)
    param2 = entities.Param("new param", "new key")
    store.log_param(run.info.run_id, param)
    store.log_param(run.info.run_id, param2)

    run = store.get_run(run.info.run_id)
    assert len(run.data.params) == 2
    assert tkey in run.data.params
    assert run.data.params[tkey] == tval


def test_log_null_param(store: SqlAlchemyStore):
    run = _run_factory(store)

    tkey = "blahmetric"
    tval = None
    param = entities.Param(tkey, tval)

    dialect = store._get_dialect()
    regex = {
        SQLITE: r"NOT NULL constraint failed",
        POSTGRES: r"null value in column .+ of relation .+ violates not-null constrain",
        MYSQL: r"Column .+ cannot be null",
        MSSQL: r"Cannot insert the value NULL into column .+, table .+",
    }[dialect]
    with pytest.raises(MlflowException, match=regex) as exception_context:
        store.log_param(run.info.run_id, param)
    if dialect != MYSQL:
        assert exception_context.value.error_code == ErrorCode.Name(BAD_REQUEST)
    else:
        # Some MySQL client packages (and there are several available, e.g.
        # PyMySQL, mysqlclient, mysql-connector-python... reports some
        # errors, including NULL constraint violations, as a SQLAlchemy
        # OperationalError, even though they should be reported as a more
        # generic SQLAlchemyError. If that is fixed, we can remove this
        # special case.
        assert exception_context.value.error_code == ErrorCode.Name(
            BAD_REQUEST
        ) or exception_context.value.error_code == ErrorCode.Name(TEMPORARILY_UNAVAILABLE)


@pytest.mark.skipif(
    Version(sqlalchemy.__version__) < Version("2.0")
    and mlflow.get_tracking_uri().startswith("mssql"),
    reason="large string parameters are sent as TEXT/NTEXT; see tests/db/compose.yml for details",
)
def test_log_param_max_length_value(store: SqlAlchemyStore, monkeypatch):
    run = _run_factory(store)
    tkey = "blahmetric"
    tval = "x" * 6000
    param = entities.Param(tkey, tval)
    store.log_param(run.info.run_id, param)
    run = store.get_run(run.info.run_id)
    assert run.data.params[tkey] == str(tval)
    monkeypatch.setenv("MLFLOW_TRUNCATE_LONG_VALUES", "false")
    with pytest.raises(MlflowException, match="exceeds the maximum length"):
        store.log_param(run.info.run_id, entities.Param(tkey, "x" * 6001))

    monkeypatch.setenv("MLFLOW_TRUNCATE_LONG_VALUES", "true")
    store.log_param(run.info.run_id, entities.Param(tkey, "x" * 6001))


def test_set_experiment_tag(store: SqlAlchemyStore):
    exp_id = _create_experiments(store, "setExperimentTagExp")
    tag = entities.ExperimentTag("tag0", "value0")
    new_tag = entities.RunTag("tag0", "value00000")
    store.set_experiment_tag(exp_id, tag)
    experiment = store.get_experiment(exp_id)
    assert experiment.tags["tag0"] == "value0"
    # test that updating a tag works
    store.set_experiment_tag(exp_id, new_tag)
    experiment = store.get_experiment(exp_id)
    assert experiment.tags["tag0"] == "value00000"
    # test that setting a tag on 1 experiment does not impact another experiment.
    exp_id_2 = _create_experiments(store, "setExperimentTagExp2")
    experiment2 = store.get_experiment(exp_id_2)
    assert len(experiment2.tags) == 0
    # setting a tag on different experiments maintains different values across experiments
    different_tag = entities.RunTag("tag0", "differentValue")
    store.set_experiment_tag(exp_id_2, different_tag)
    experiment = store.get_experiment(exp_id)
    assert experiment.tags["tag0"] == "value00000"
    experiment2 = store.get_experiment(exp_id_2)
    assert experiment2.tags["tag0"] == "differentValue"
    # test can set multi-line tags
    multi_line_Tag = entities.ExperimentTag("multiline tag", "value2\nvalue2\nvalue2")
    store.set_experiment_tag(exp_id, multi_line_Tag)
    experiment = store.get_experiment(exp_id)
    assert experiment.tags["multiline tag"] == "value2\nvalue2\nvalue2"
    # test cannot set tags that are too long
    long_tag = entities.ExperimentTag("longTagKey", "a" * 100_001)
    with pytest.raises(MlflowException, match="exceeds the maximum length of 5000"):
        store.set_experiment_tag(exp_id, long_tag)
    # test can set tags that are somewhat long
    long_tag = entities.ExperimentTag("longTagKey", "a" * 4999)
    store.set_experiment_tag(exp_id, long_tag)
    # test cannot set tags on deleted experiments
    store.delete_experiment(exp_id)
    with pytest.raises(MlflowException, match="must be in the 'active' state"):
        store.set_experiment_tag(exp_id, entities.ExperimentTag("should", "notset"))


def test_delete_experiment_tag(store: SqlAlchemyStore):
    exp_id = _create_experiments(store, "setExperimentTagExp")
    tag = entities.ExperimentTag("tag0", "value0")
    store.set_experiment_tag(exp_id, tag)
    experiment = store.get_experiment(exp_id)
    assert experiment.tags["tag0"] == "value0"
    # test that deleting a tag works
    store.delete_experiment_tag(exp_id, tag.key)
    experiment = store.get_experiment(exp_id)
    assert "tag0" not in experiment.tags


def test_set_tag(store: SqlAlchemyStore, monkeypatch):
    run = _run_factory(store)

    tkey = "test tag"
    tval = "a boogie"
    new_val = "new val"
    tag = entities.RunTag(tkey, tval)
    new_tag = entities.RunTag(tkey, new_val)
    store.set_tag(run.info.run_id, tag)
    # Overwriting tags is allowed
    store.set_tag(run.info.run_id, new_tag)
    # test setting tags that are too long fails.
    monkeypatch.setenv("MLFLOW_TRUNCATE_LONG_VALUES", "false")
    with pytest.raises(
        MlflowException, match=f"exceeds the maximum length of {MAX_TAG_VAL_LENGTH} characters"
    ):
        store.set_tag(
            run.info.run_id, entities.RunTag("longTagKey", "a" * (MAX_TAG_VAL_LENGTH + 1))
        )

    monkeypatch.setenv("MLFLOW_TRUNCATE_LONG_VALUES", "true")
    store.set_tag(run.info.run_id, entities.RunTag("longTagKey", "a" * (MAX_TAG_VAL_LENGTH + 1)))

    # test can set tags that are somewhat long
    store.set_tag(run.info.run_id, entities.RunTag("longTagKey", "a" * (MAX_TAG_VAL_LENGTH - 1)))
    run = store.get_run(run.info.run_id)
    assert tkey in run.data.tags
    assert run.data.tags[tkey] == new_val


def test_delete_tag(store: SqlAlchemyStore):
    run = _run_factory(store)
    k0 = "tag0"
    v0 = "val0"
    k1 = "tag1"
    v1 = "val1"
    tag0 = entities.RunTag(k0, v0)
    tag1 = entities.RunTag(k1, v1)
    store.set_tag(run.info.run_id, tag0)
    store.set_tag(run.info.run_id, tag1)
    # delete a tag and check whether it is correctly deleted.
    store.delete_tag(run.info.run_id, k0)
    run = store.get_run(run.info.run_id)
    assert k0 not in run.data.tags
    assert k1 in run.data.tags
    assert run.data.tags[k1] == v1

    # test that deleting a tag works correctly with multiple runs having the same tag.
    run2 = _run_factory(store, config=_get_run_configs(run.info.experiment_id))
    store.set_tag(run.info.run_id, tag0)
    store.set_tag(run2.info.run_id, tag0)
    store.delete_tag(run.info.run_id, k0)
    run = store.get_run(run.info.run_id)
    run2 = store.get_run(run2.info.run_id)
    assert k0 not in run.data.tags
    assert k0 in run2.data.tags
    # test that you cannot delete tags that don't exist.
    with pytest.raises(MlflowException, match="No tag with name"):
        store.delete_tag(run.info.run_id, "fakeTag")
    # test that you cannot delete tags for nonexistent runs
    with pytest.raises(MlflowException, match="Run with id=randomRunId not found"):
        store.delete_tag("randomRunId", k0)
    # test that you cannot delete tags for deleted runs.
    store.delete_run(run.info.run_id)
    with pytest.raises(MlflowException, match="must be in the 'active' state"):
        store.delete_tag(run.info.run_id, k1)


def test_get_metric_history(store: SqlAlchemyStore):
    run = _run_factory(store)

    key = "test"
    expected = [
        models.SqlMetric(key=key, value=0.6, timestamp=1, step=0).to_mlflow_entity(),
        models.SqlMetric(key=key, value=0.7, timestamp=2, step=0).to_mlflow_entity(),
    ]

    for metric in expected:
        store.log_metric(run.info.run_id, metric)

    actual = store.get_metric_history(run.info.run_id, key)

    assert sorted(
        [(m.key, m.value, m.timestamp) for m in expected],
    ) == sorted(
        [(m.key, m.value, m.timestamp) for m in actual],
    )


def test_get_metric_history_with_max_results(store: SqlAlchemyStore):
    run = _run_factory(store)
    run_id = run.info.run_id

    metric_key = "test_metric"
    expected_metrics = []
    for i in range(5):
        metric = models.SqlMetric(
            key=metric_key, value=float(i), timestamp=1000 + i, step=i
        ).to_mlflow_entity()
        store.log_metric(run_id, metric)
        expected_metrics.append(metric)

    # Test without max_results - should return all 5 metrics
    all_metrics = store.get_metric_history(run_id, metric_key)
    assert len(all_metrics) == 5

    # Test with max_results=3 - should return only first 3 metrics
    limited_metrics = store.get_metric_history(run_id, metric_key, max_results=3)
    assert len(limited_metrics) == 3

    all_metric_tuples = {(m.key, m.value, m.timestamp, m.step) for m in all_metrics}
    limited_metric_tuples = {(m.key, m.value, m.timestamp, m.step) for m in limited_metrics}
    assert limited_metric_tuples.issubset(all_metric_tuples)

    # Test with max_results=0 - should return no metrics
    no_metrics = store.get_metric_history(run_id, metric_key, max_results=0)
    assert len(no_metrics) == 0

    # Test with max_results larger than available metrics - should return all metrics
    more_metrics = store.get_metric_history(run_id, metric_key, max_results=10)
    assert len(more_metrics) == 5

    more_metric_tuples = {(m.key, m.value, m.timestamp, m.step) for m in more_metrics}
    assert more_metric_tuples == all_metric_tuples


def test_get_metric_history_with_page_token(store: SqlAlchemyStore):
    run = _run_factory(store)
    run_id = run.info.run_id

    metric_key = "test_metric"
    for i in range(10):
        metric = models.SqlMetric(
            key=metric_key, value=float(i), timestamp=1000 + i, step=i
        ).to_mlflow_entity()
        store.log_metric(run_id, metric)

    page_size = 4

    first_page = store.get_metric_history(
        run_id, metric_key, max_results=page_size, page_token=None
    )
    assert isinstance(first_page, PagedList)
    assert first_page.token is not None
    assert len(first_page) == 4

    second_page = store.get_metric_history(
        run_id, metric_key, max_results=page_size, page_token=first_page.token
    )
    assert isinstance(first_page, PagedList)
    assert second_page.token is not None
    assert len(second_page) == 4

    third_page = store.get_metric_history(
        run_id, metric_key, max_results=page_size, page_token=second_page.token
    )
    assert isinstance(first_page, PagedList)
    assert third_page.token is None
    assert len(third_page) == 2

    all_paginated_metrics = list(first_page) + list(second_page) + list(third_page)
    assert len(all_paginated_metrics) == 10

    metric_values = [m.value for m in all_paginated_metrics]
    expected_values = [float(i) for i in range(10)]
    assert sorted(metric_values) == sorted(expected_values)

    # Test with invalid page_token
    with pytest.raises(MlflowException, match="Invalid page token"):
        store.get_metric_history(run_id, metric_key, page_token="invalid_token")

    # Test pagination without max_results (should return all in one page)
    result = store.get_metric_history(run_id, metric_key, page_token=None)
    assert len(result) == 10
    assert result.token is None  # No next page


def test_rename_experiment(store: SqlAlchemyStore):
    new_name = "new name"
    experiment_id = _create_experiments(store, "test name")
    experiment = store.get_experiment(experiment_id)
    time.sleep(0.01)
    store.rename_experiment(experiment_id, new_name)

    renamed_experiment = store.get_experiment(experiment_id)

    assert renamed_experiment.name == new_name
    assert renamed_experiment.last_update_time > experiment.last_update_time


def test_update_run_info(store: SqlAlchemyStore):
    experiment_id = _create_experiments(store, "test_update_run_info")
    for new_status_string in models.RunStatusTypes:
        run = _run_factory(store, config=_get_run_configs(experiment_id=experiment_id))
        endtime = get_current_time_millis()
        actual = store.update_run_info(
            run.info.run_id, RunStatus.from_string(new_status_string), endtime, None
        )
        assert actual.status == new_status_string
        assert actual.end_time == endtime

    # test updating run name without changing other attributes.
    origin_run_info = store.get_run(run.info.run_id).info
    updated_info = store.update_run_info(run.info.run_id, None, None, "name_abc2")
    assert updated_info.run_name == "name_abc2"
    assert updated_info.status == origin_run_info.status
    assert updated_info.end_time == origin_run_info.end_time


def test_update_run_name(store: SqlAlchemyStore):
    experiment_id = _create_experiments(store, "test_update_run_name")
    configs = _get_run_configs(experiment_id=experiment_id)

    run_id = store.create_run(**configs).info.run_id
    run = store.get_run(run_id)
    assert run.info.run_name == configs["run_name"]

    store.update_run_info(run_id, RunStatus.FINISHED, 1000, "new name")
    run = store.get_run(run_id)
    assert run.info.run_name == "new name"
    assert run.data.tags.get(mlflow_tags.MLFLOW_RUN_NAME) == "new name"

    store.update_run_info(run_id, RunStatus.FINISHED, 1000, None)
    run = store.get_run(run_id)
    assert run.info.run_name == "new name"
    assert run.data.tags.get(mlflow_tags.MLFLOW_RUN_NAME) == "new name"

    store.update_run_info(run_id, RunStatus.FINISHED, 1000, "")
    run = store.get_run(run_id)
    assert run.info.run_name == "new name"
    assert run.data.tags.get(mlflow_tags.MLFLOW_RUN_NAME) == "new name"

    store.delete_tag(run_id, mlflow_tags.MLFLOW_RUN_NAME)
    run = store.get_run(run_id)
    assert run.info.run_name == "new name"
    assert run.data.tags.get(mlflow_tags.MLFLOW_RUN_NAME) is None

    store.update_run_info(run_id, RunStatus.FINISHED, 1000, "newer name")
    run = store.get_run(run_id)
    assert run.info.run_name == "newer name"
    assert run.data.tags.get(mlflow_tags.MLFLOW_RUN_NAME) == "newer name"

    store.set_tag(run_id, entities.RunTag(mlflow_tags.MLFLOW_RUN_NAME, "newest name"))
    run = store.get_run(run_id)
    assert run.data.tags.get(mlflow_tags.MLFLOW_RUN_NAME) == "newest name"
    assert run.info.run_name == "newest name"

    store.log_batch(
        run_id,
        metrics=[],
        params=[],
        tags=[entities.RunTag(mlflow_tags.MLFLOW_RUN_NAME, "batch name")],
    )
    run = store.get_run(run_id)
    assert run.data.tags.get(mlflow_tags.MLFLOW_RUN_NAME) == "batch name"
    assert run.info.run_name == "batch name"


def test_restore_experiment(store: SqlAlchemyStore):
    experiment_id = _create_experiments(store, "helloexp")
    exp = store.get_experiment(experiment_id)
    assert exp.lifecycle_stage == entities.LifecycleStage.ACTIVE

    experiment_id = exp.experiment_id
    store.delete_experiment(experiment_id)

    deleted = store.get_experiment(experiment_id)
    assert deleted.experiment_id == experiment_id
    assert deleted.lifecycle_stage == entities.LifecycleStage.DELETED
    time.sleep(0.01)
    store.restore_experiment(exp.experiment_id)
    restored = store.get_experiment(exp.experiment_id)
    assert restored.experiment_id == experiment_id
    assert restored.lifecycle_stage == entities.LifecycleStage.ACTIVE
    assert restored.last_update_time > deleted.last_update_time


def test_delete_restore_run(store: SqlAlchemyStore):
    run = _run_factory(store)
    assert run.info.lifecycle_stage == entities.LifecycleStage.ACTIVE

    # Verify that active runs can be restored (run restoration is idempotent)
    store.restore_run(run.info.run_id)

    # Verify that run deletion is idempotent
    store.delete_run(run.info.run_id)
    store.delete_run(run.info.run_id)

    deleted = store.get_run(run.info.run_id)
    assert deleted.info.run_id == run.info.run_id
    assert deleted.info.lifecycle_stage == entities.LifecycleStage.DELETED
    with store.ManagedSessionMaker() as session:
        assert store._get_run(session, deleted.info.run_id).deleted_time is not None
    # Verify that restoration of a deleted run is idempotent
    store.restore_run(run.info.run_id)
    store.restore_run(run.info.run_id)
    restored = store.get_run(run.info.run_id)
    assert restored.info.run_id == run.info.run_id
    assert restored.info.lifecycle_stage == entities.LifecycleStage.ACTIVE
    with store.ManagedSessionMaker() as session:
        assert store._get_run(session, restored.info.run_id).deleted_time is None


def test_error_logging_to_deleted_run(store: SqlAlchemyStore):
    exp = _create_experiments(store, "error_logging")
    run_id = _run_factory(store, _get_run_configs(experiment_id=exp)).info.run_id

    store.delete_run(run_id)
    assert store.get_run(run_id).info.lifecycle_stage == entities.LifecycleStage.DELETED
    with pytest.raises(MlflowException, match=r"The run .+ must be in the 'active' state"):
        store.log_param(run_id, entities.Param("p1345", "v1"))

    with pytest.raises(MlflowException, match=r"The run .+ must be in the 'active' state"):
        store.log_metric(run_id, entities.Metric("m1345", 1.0, 123, 0))

    with pytest.raises(MlflowException, match=r"The run .+ must be in the 'active' state"):
        store.set_tag(run_id, entities.RunTag("t1345", "tv1"))

    # restore this run and try again
    store.restore_run(run_id)
    assert store.get_run(run_id).info.lifecycle_stage == entities.LifecycleStage.ACTIVE
    store.log_param(run_id, entities.Param("p1345", "v22"))
    store.log_metric(run_id, entities.Metric("m1345", 34.0, 85, 1))  # earlier timestamp
    store.set_tag(run_id, entities.RunTag("t1345", "tv44"))

    run = store.get_run(run_id)
    assert run.data.params == {"p1345": "v22"}
    assert run.data.metrics == {"m1345": 34.0}
    metric_history = store.get_metric_history(run_id, "m1345")
    assert len(metric_history) == 1
    metric_obj = metric_history[0]
    assert metric_obj.key == "m1345"
    assert metric_obj.value == 34.0
    assert metric_obj.timestamp == 85
    assert metric_obj.step == 1
    assert {("t1345", "tv44")} <= set(run.data.tags.items())


def test_order_by_metric_tag_param(store: SqlAlchemyStore):
    experiment_id = store.create_experiment("order_by_metric")

    def create_and_log_run(names):
        name = str(names[0]) + "/" + names[1]
        run_id = store.create_run(
            experiment_id,
            user_id="MrDuck",
            start_time=123,
            tags=[entities.RunTag("metric", names[1])],
            run_name=name,
        ).info.run_id
        if names[0] is not None:
            store.log_metric(run_id, entities.Metric("x", float(names[0]), 1, 0))
            store.log_metric(run_id, entities.Metric("y", float(names[1]), 1, 0))
        store.log_param(run_id, entities.Param("metric", names[1]))
        return run_id

    # the expected order in ascending sort is :
    # inf > number > -inf > None > nan
    for names in zip(
        [None, "nan", "inf", "-inf", "-1000", "0", "0", "1000"],
        ["1", "2", "3", "4", "5", "6", "7", "8"],
    ):
        create_and_log_run(names)

    # asc/asc
    assert _get_ordered_runs(store, ["metrics.x asc", "metrics.y asc"], experiment_id) == [
        "-inf/4",
        "-1000/5",
        "0/6",
        "0/7",
        "1000/8",
        "inf/3",
        "nan/2",
        "None/1",
    ]

    assert _get_ordered_runs(store, ["metrics.x asc", "tag.metric asc"], experiment_id) == [
        "-inf/4",
        "-1000/5",
        "0/6",
        "0/7",
        "1000/8",
        "inf/3",
        "nan/2",
        "None/1",
    ]

    # asc/desc
    assert _get_ordered_runs(store, ["metrics.x asc", "metrics.y desc"], experiment_id) == [
        "-inf/4",
        "-1000/5",
        "0/7",
        "0/6",
        "1000/8",
        "inf/3",
        "nan/2",
        "None/1",
    ]

    assert _get_ordered_runs(store, ["metrics.x asc", "tag.metric desc"], experiment_id) == [
        "-inf/4",
        "-1000/5",
        "0/7",
        "0/6",
        "1000/8",
        "inf/3",
        "nan/2",
        "None/1",
    ]

    # desc / asc
    assert _get_ordered_runs(store, ["metrics.x desc", "metrics.y asc"], experiment_id) == [
        "inf/3",
        "1000/8",
        "0/6",
        "0/7",
        "-1000/5",
        "-inf/4",
        "nan/2",
        "None/1",
    ]

    # desc / desc
    assert _get_ordered_runs(store, ["metrics.x desc", "param.metric desc"], experiment_id) == [
        "inf/3",
        "1000/8",
        "0/7",
        "0/6",
        "-1000/5",
        "-inf/4",
        "nan/2",
        "None/1",
    ]


def test_order_by_attributes(store: SqlAlchemyStore):
    experiment_id = store.create_experiment("order_by_attributes")

    def create_run(start_time, end):
        return store.create_run(
            experiment_id,
            user_id="MrDuck",
            start_time=start_time,
            tags=[],
            run_name=str(end),
        ).info.run_id

    start_time = 123
    for end in [234, None, 456, -123, 789, 123]:
        run_id = create_run(start_time, end)
        store.update_run_info(run_id, run_status=RunStatus.FINISHED, end_time=end, run_name=None)
        start_time += 1

    # asc
    assert _get_ordered_runs(store, ["attribute.end_time asc"], experiment_id) == [
        "-123",
        "123",
        "234",
        "456",
        "789",
        "None",
    ]

    # desc
    assert _get_ordered_runs(store, ["attribute.end_time desc"], experiment_id) == [
        "789",
        "456",
        "234",
        "123",
        "-123",
        "None",
    ]

    # Sort priority correctly handled
    assert _get_ordered_runs(
        store, ["attribute.start_time asc", "attribute.end_time desc"], experiment_id
    ) == ["234", "None", "456", "-123", "789", "123"]


def test_search_vanilla(store: SqlAlchemyStore):
    exp = _create_experiments(store, "search_vanilla")
    runs = [_run_factory(store, _get_run_configs(exp)).info.run_id for r in range(3)]

    assert sorted(
        runs,
    ) == sorted(_search_runs(store, exp, run_view_type=ViewType.ALL))
    assert sorted(
        runs,
    ) == sorted(_search_runs(store, exp, run_view_type=ViewType.ACTIVE_ONLY))
    assert _search_runs(store, exp, run_view_type=ViewType.DELETED_ONLY) == []

    first = runs[0]

    store.delete_run(first)
    assert sorted(
        runs,
    ) == sorted(_search_runs(store, exp, run_view_type=ViewType.ALL))
    assert sorted(
        runs[1:],
    ) == sorted(_search_runs(store, exp, run_view_type=ViewType.ACTIVE_ONLY))
    assert _search_runs(store, exp, run_view_type=ViewType.DELETED_ONLY) == [first]

    store.restore_run(first)
    assert sorted(
        runs,
    ) == sorted(_search_runs(store, exp, run_view_type=ViewType.ALL))
    assert sorted(
        runs,
    ) == sorted(_search_runs(store, exp, run_view_type=ViewType.ACTIVE_ONLY))
    assert _search_runs(store, exp, run_view_type=ViewType.DELETED_ONLY) == []


def test_search_params(store: SqlAlchemyStore):
    experiment_id = _create_experiments(store, "search_params")
    r1 = _run_factory(store, _get_run_configs(experiment_id)).info.run_id
    r2 = _run_factory(store, _get_run_configs(experiment_id)).info.run_id

    store.log_param(r1, entities.Param("generic_param", "p_val"))
    store.log_param(r2, entities.Param("generic_param", "p_val"))

    store.log_param(r1, entities.Param("generic_2", "some value"))
    store.log_param(r2, entities.Param("generic_2", "another value"))

    store.log_param(r1, entities.Param("p_a", "abc"))
    store.log_param(r2, entities.Param("p_b", "ABC"))

    # test search returns both runs
    filter_string = "params.generic_param = 'p_val'"
    assert sorted(
        [r1, r2],
    ) == sorted(_search_runs(store, experiment_id, filter_string))

    # test search returns appropriate run (same key different values per run)
    filter_string = "params.generic_2 = 'some value'"
    assert _search_runs(store, experiment_id, filter_string) == [r1]
    filter_string = "params.generic_2 = 'another value'"
    assert _search_runs(store, experiment_id, filter_string) == [r2]

    filter_string = "params.generic_param = 'wrong_val'"
    assert _search_runs(store, experiment_id, filter_string) == []

    filter_string = "params.generic_param != 'p_val'"
    assert _search_runs(store, experiment_id, filter_string) == []

    filter_string = "params.generic_param != 'wrong_val'"
    assert sorted(
        [r1, r2],
    ) == sorted(_search_runs(store, experiment_id, filter_string))
    filter_string = "params.generic_2 != 'wrong_val'"
    assert sorted(
        [r1, r2],
    ) == sorted(_search_runs(store, experiment_id, filter_string))

    filter_string = "params.p_a = 'abc'"
    assert _search_runs(store, experiment_id, filter_string) == [r1]

    filter_string = "params.p_a = 'ABC'"
    assert _search_runs(store, experiment_id, filter_string) == []

    filter_string = "params.p_a != 'ABC'"
    assert _search_runs(store, experiment_id, filter_string) == [r1]

    filter_string = "params.p_b = 'ABC'"
    assert _search_runs(store, experiment_id, filter_string) == [r2]

    filter_string = "params.generic_2 LIKE '%other%'"
    assert _search_runs(store, experiment_id, filter_string) == [r2]

    filter_string = "params.generic_2 LIKE 'other%'"
    assert _search_runs(store, experiment_id, filter_string) == []

    filter_string = "params.generic_2 LIKE '%other'"
    assert _search_runs(store, experiment_id, filter_string) == []

    filter_string = "params.generic_2 LIKE 'other'"
    assert _search_runs(store, experiment_id, filter_string) == []

    filter_string = "params.generic_2 LIKE '%Other%'"
    assert _search_runs(store, experiment_id, filter_string) == []

    filter_string = "params.generic_2 ILIKE '%Other%'"
    assert _search_runs(store, experiment_id, filter_string) == [r2]


def test_search_tags(store: SqlAlchemyStore):
    experiment_id = _create_experiments(store, "search_tags")
    r1 = _run_factory(store, _get_run_configs(experiment_id)).info.run_id
    r2 = _run_factory(store, _get_run_configs(experiment_id)).info.run_id

    store.set_tag(r1, entities.RunTag("generic_tag", "p_val"))
    store.set_tag(r2, entities.RunTag("generic_tag", "p_val"))

    store.set_tag(r1, entities.RunTag("generic_2", "some value"))
    store.set_tag(r2, entities.RunTag("generic_2", "another value"))

    store.set_tag(r1, entities.RunTag("p_a", "abc"))
    store.set_tag(r2, entities.RunTag("p_b", "ABC"))

    # test search returns both runs
    assert sorted(
        [r1, r2],
    ) == sorted(_search_runs(store, experiment_id, filter_string="tags.generic_tag = 'p_val'"))
    assert _search_runs(store, experiment_id, filter_string="tags.generic_tag = 'P_VAL'") == []
    assert sorted(
        [r1, r2],
    ) == sorted(_search_runs(store, experiment_id, filter_string="tags.generic_tag != 'P_VAL'"))
    # test search returns appropriate run (same key different values per run)
    assert _search_runs(store, experiment_id, filter_string="tags.generic_2 = 'some value'") == [r1]
    assert _search_runs(store, experiment_id, filter_string="tags.generic_2 = 'another value'") == [
        r2
    ]
    assert _search_runs(store, experiment_id, filter_string="tags.generic_tag = 'wrong_val'") == []
    assert _search_runs(store, experiment_id, filter_string="tags.generic_tag != 'p_val'") == []
    assert sorted(
        [r1, r2],
    ) == sorted(
        _search_runs(store, experiment_id, filter_string="tags.generic_tag != 'wrong_val'"),
    )
    assert sorted(
        [r1, r2],
    ) == sorted(
        _search_runs(store, experiment_id, filter_string="tags.generic_2 != 'wrong_val'"),
    )
    assert _search_runs(store, experiment_id, filter_string="tags.p_a = 'abc'") == [r1]
    assert _search_runs(store, experiment_id, filter_string="tags.p_b = 'ABC'") == [r2]
    assert _search_runs(store, experiment_id, filter_string="tags.generic_2 LIKE '%other%'") == [r2]
    assert _search_runs(store, experiment_id, filter_string="tags.generic_2 LIKE '%Other%'") == []
    assert _search_runs(store, experiment_id, filter_string="tags.generic_2 LIKE 'other%'") == []
    assert _search_runs(store, experiment_id, filter_string="tags.generic_2 LIKE '%other'") == []
    assert _search_runs(store, experiment_id, filter_string="tags.generic_2 LIKE 'other'") == []
    assert _search_runs(store, experiment_id, filter_string="tags.generic_2 ILIKE '%Other%'") == [
        r2
    ]
    assert _search_runs(
        store,
        experiment_id,
        filter_string="tags.generic_2 ILIKE '%Other%' and tags.generic_tag = 'p_val'",
    ) == [r2]
    assert _search_runs(
        store,
        experiment_id,
        filter_string="tags.generic_2 ILIKE '%Other%' and tags.generic_tag ILIKE 'p_val'",
    ) == [r2]


def test_search_metrics(store: SqlAlchemyStore):
    experiment_id = _create_experiments(store, "search_metric")
    r1 = _run_factory(store, _get_run_configs(experiment_id)).info.run_id
    r2 = _run_factory(store, _get_run_configs(experiment_id)).info.run_id

    store.log_metric(r1, entities.Metric("common", 1.0, 1, 0))
    store.log_metric(r2, entities.Metric("common", 1.0, 1, 0))

    store.log_metric(r1, entities.Metric("measure_a", 1.0, 1, 0))
    store.log_metric(r2, entities.Metric("measure_a", 200.0, 2, 0))
    store.log_metric(r2, entities.Metric("measure_a", 400.0, 3, 0))

    store.log_metric(r1, entities.Metric("m_a", 2.0, 2, 0))
    store.log_metric(r2, entities.Metric("m_b", 3.0, 2, 0))
    store.log_metric(r2, entities.Metric("m_b", 4.0, 8, 0))  # this is last timestamp
    store.log_metric(r2, entities.Metric("m_b", 8.0, 3, 0))

    filter_string = "metrics.common = 1.0"
    assert sorted(
        [r1, r2],
    ) == sorted(_search_runs(store, experiment_id, filter_string))

    filter_string = "metrics.common > 0.0"
    assert sorted(
        [r1, r2],
    ) == sorted(_search_runs(store, experiment_id, filter_string))

    filter_string = "metrics.common >= 0.0"
    assert sorted(
        [r1, r2],
    ) == sorted(_search_runs(store, experiment_id, filter_string))

    filter_string = "metrics.common < 4.0"
    assert sorted(
        [r1, r2],
    ) == sorted(_search_runs(store, experiment_id, filter_string))

    filter_string = "metrics.common <= 4.0"
    assert sorted(
        [r1, r2],
    ) == sorted(_search_runs(store, experiment_id, filter_string))

    filter_string = "metrics.common != 1.0"
    assert _search_runs(store, experiment_id, filter_string) == []

    filter_string = "metrics.common >= 3.0"
    assert _search_runs(store, experiment_id, filter_string) == []

    filter_string = "metrics.common <= 0.75"
    assert _search_runs(store, experiment_id, filter_string) == []

    # tests for same metric name across runs with different values and timestamps
    filter_string = "metrics.measure_a > 0.0"
    assert sorted(
        [r1, r2],
    ) == sorted(_search_runs(store, experiment_id, filter_string))

    filter_string = "metrics.measure_a < 50.0"
    assert _search_runs(store, experiment_id, filter_string) == [r1]

    filter_string = "metrics.measure_a < 1000.0"
    assert sorted(
        [r1, r2],
    ) == sorted(_search_runs(store, experiment_id, filter_string))

    filter_string = "metrics.measure_a != -12.0"
    assert sorted(
        [r1, r2],
    ) == sorted(_search_runs(store, experiment_id, filter_string))

    filter_string = "metrics.measure_a > 50.0"
    assert _search_runs(store, experiment_id, filter_string) == [r2]

    filter_string = "metrics.measure_a = 1.0"
    assert _search_runs(store, experiment_id, filter_string) == [r1]

    filter_string = "metrics.measure_a = 400.0"
    assert _search_runs(store, experiment_id, filter_string) == [r2]

    # test search with unique metric keys
    filter_string = "metrics.m_a > 1.0"
    assert _search_runs(store, experiment_id, filter_string) == [r1]

    filter_string = "metrics.m_b > 1.0"
    assert _search_runs(store, experiment_id, filter_string) == [r2]

    # there is a recorded metric this threshold but not last timestamp
    filter_string = "metrics.m_b > 5.0"
    assert _search_runs(store, experiment_id, filter_string) == []

    # metrics matches last reported timestamp for 'm_b'
    filter_string = "metrics.m_b = 4.0"
    assert _search_runs(store, experiment_id, filter_string) == [r2]


def test_search_attrs(store: SqlAlchemyStore, tmp_path):
    e1 = _create_experiments(store, "search_attributes_1")
    r1 = _run_factory(store, _get_run_configs(experiment_id=e1)).info.run_id

    e2 = _create_experiments(store, "search_attrs_2")
    r2 = _run_factory(store, _get_run_configs(experiment_id=e2)).info.run_id

    filter_string = ""
    assert sorted(
        [r1, r2],
    ) == sorted(_search_runs(store, [e1, e2], filter_string))

    filter_string = "attribute.status != 'blah'"
    assert sorted(
        [r1, r2],
    ) == sorted(_search_runs(store, [e1, e2], filter_string))

    filter_string = f"attribute.status = '{RunStatus.to_string(RunStatus.RUNNING)}'"
    assert sorted(
        [r1, r2],
    ) == sorted(_search_runs(store, [e1, e2], filter_string))

    # change status for one of the runs
    store.update_run_info(r2, RunStatus.FAILED, 300, None)

    filter_string = "attribute.status = 'RUNNING'"
    assert _search_runs(store, [e1, e2], filter_string) == [r1]

    filter_string = "attribute.status = 'FAILED'"
    assert _search_runs(store, [e1, e2], filter_string) == [r2]

    filter_string = "attribute.status != 'SCHEDULED'"
    assert sorted(
        [r1, r2],
    ) == sorted(_search_runs(store, [e1, e2], filter_string))

    filter_string = "attribute.status = 'SCHEDULED'"
    assert _search_runs(store, [e1, e2], filter_string) == []

    filter_string = "attribute.status = 'KILLED'"
    assert _search_runs(store, [e1, e2], filter_string) == []

    expected_artifact_uri = (
        pathlib.Path.cwd().joinpath(tmp_path, "artifacts", e1, r1, "artifacts").as_uri()
    )
    filter_string = f"attr.artifact_uri = '{expected_artifact_uri}'"
    assert _search_runs(store, [e1, e2], filter_string) == [r1]

    filter_string = (
        f"attr.artifact_uri = '{tmp_path}/artifacts/{e1.upper()}/{r1.upper()}/artifacts'"
    )
    assert _search_runs(store, [e1, e2], filter_string) == []

    filter_string = (
        f"attr.artifact_uri != '{tmp_path}/artifacts/{e1.upper()}/{r1.upper()}/artifacts'"
    )
    assert sorted(
        [r1, r2],
    ) == sorted(_search_runs(store, [e1, e2], filter_string))

    filter_string = f"attr.artifact_uri = '{tmp_path}/artifacts/{e2}/{r1}/artifacts'"
    assert _search_runs(store, [e1, e2], filter_string) == []

    filter_string = "attribute.artifact_uri = 'random_artifact_path'"
    assert _search_runs(store, [e1, e2], filter_string) == []

    filter_string = "attribute.artifact_uri != 'random_artifact_path'"
    assert sorted(
        [r1, r2],
    ) == sorted(_search_runs(store, [e1, e2], filter_string))

    filter_string = f"attribute.artifact_uri LIKE '%{r1}%'"
    assert _search_runs(store, [e1, e2], filter_string) == [r1]

    filter_string = f"attribute.artifact_uri LIKE '%{r1[:16]}%'"
    assert _search_runs(store, [e1, e2], filter_string) == [r1]

    filter_string = f"attribute.artifact_uri LIKE '%{r1[-16:]}%'"
    assert _search_runs(store, [e1, e2], filter_string) == [r1]

    filter_string = f"attribute.artifact_uri LIKE '%{r1.upper()}%'"
    assert _search_runs(store, [e1, e2], filter_string) == []

    filter_string = f"attribute.artifact_uri ILIKE '%{r1.upper()}%'"
    assert _search_runs(store, [e1, e2], filter_string) == [r1]

    filter_string = f"attribute.artifact_uri ILIKE '%{r1[:16].upper()}%'"
    assert _search_runs(store, [e1, e2], filter_string) == [r1]

    filter_string = f"attribute.artifact_uri ILIKE '%{r1[-16:].upper()}%'"
    assert _search_runs(store, [e1, e2], filter_string) == [r1]

    for k, v in {"experiment_id": e1, "lifecycle_stage": "ACTIVE"}.items():
        with pytest.raises(MlflowException, match=r"Invalid attribute key '.+' specified"):
            _search_runs(store, [e1, e2], f"attribute.{k} = '{v}'")


def test_search_full(store: SqlAlchemyStore):
    experiment_id = _create_experiments(store, "search_params")
    r1 = _run_factory(store, _get_run_configs(experiment_id)).info.run_id
    r2 = _run_factory(store, _get_run_configs(experiment_id)).info.run_id

    store.log_param(r1, entities.Param("generic_param", "p_val"))
    store.log_param(r2, entities.Param("generic_param", "p_val"))

    store.log_param(r1, entities.Param("p_a", "abc"))
    store.log_param(r2, entities.Param("p_b", "ABC"))

    store.log_metric(r1, entities.Metric("common", 1.0, 1, 0))
    store.log_metric(r2, entities.Metric("common", 1.0, 1, 0))

    store.log_metric(r1, entities.Metric("m_a", 2.0, 2, 0))
    store.log_metric(r2, entities.Metric("m_b", 3.0, 2, 0))
    store.log_metric(r2, entities.Metric("m_b", 4.0, 8, 0))
    store.log_metric(r2, entities.Metric("m_b", 8.0, 3, 0))

    filter_string = "params.generic_param = 'p_val' and metrics.common = 1.0"
    assert sorted(
        [r1, r2],
    ) == sorted(_search_runs(store, experiment_id, filter_string))

    # all params and metrics match
    filter_string = "params.generic_param = 'p_val' and metrics.common = 1.0 and metrics.m_a > 1.0"
    assert _search_runs(store, experiment_id, filter_string) == [r1]

    filter_string = (
        "params.generic_param = 'p_val' and metrics.common = 1.0 "
        "and metrics.m_a > 1.0 and params.p_a LIKE 'a%'"
    )
    assert _search_runs(store, experiment_id, filter_string) == [r1]

    filter_string = (
        "params.generic_param = 'p_val' and metrics.common = 1.0 "
        "and metrics.m_a > 1.0 and params.p_a LIKE 'A%'"
    )
    assert _search_runs(store, experiment_id, filter_string) == []

    filter_string = (
        "params.generic_param = 'p_val' and metrics.common = 1.0 "
        "and metrics.m_a > 1.0 and params.p_a ILIKE 'A%'"
    )
    assert _search_runs(store, experiment_id, filter_string) == [r1]

    # test with mismatch param
    filter_string = (
        "params.random_bad_name = 'p_val' and metrics.common = 1.0 and metrics.m_a > 1.0"
    )
    assert _search_runs(store, experiment_id, filter_string) == []

    # test with mismatch metric
    filter_string = (
        "params.generic_param = 'p_val' and metrics.common = 1.0 and metrics.m_a > 100.0"
    )
    assert _search_runs(store, experiment_id, filter_string) == []


def test_search_with_max_results(store: SqlAlchemyStore):
    exp = _create_experiments(store, "search_with_max_results")
    runs = [
        _run_factory(store, _get_run_configs(exp, start_time=r)).info.run_id for r in range(1200)
    ]
    # reverse the ordering, since we created in increasing order of start_time
    runs.reverse()

    assert runs[:1000] == _search_runs(store, exp)
    for n in [1, 2, 4, 8, 10, 20, 50, 100, 500, 1000, 1200, 2000]:
        assert runs[: min(1200, n)] == _search_runs(store, exp, max_results=n)

    maxPlusOne = SEARCH_MAX_RESULTS_THRESHOLD + 1

    with pytest.raises(
        MlflowException,
        match=rf"Invalid value {maxPlusOne} for parameter 'max_results'",
    ):
        _search_runs(store, exp, max_results=maxPlusOne)


def test_search_with_deterministic_max_results(store: SqlAlchemyStore):
    exp = _create_experiments(store, "test_search_with_deterministic_max_results")
    # Create 10 runs with the same start_time.
    # Sort based on run_id
    runs = sorted(
        [_run_factory(store, _get_run_configs(exp, start_time=10)).info.run_id for r in range(10)]
    )
    for n in [1, 2, 4, 8, 10, 20]:
        assert runs[: min(10, n)] == _search_runs(store, exp, max_results=n)


def test_search_runs_pagination(store: SqlAlchemyStore):
    exp = _create_experiments(store, "test_search_runs_pagination")
    # test returned token behavior
    runs = sorted(
        [_run_factory(store, _get_run_configs(exp, start_time=10)).info.run_id for r in range(10)]
    )
    result = store.search_runs([exp], None, ViewType.ALL, max_results=4)
    assert [r.info.run_id for r in result] == runs[0:4]
    assert result.token is not None
    result = store.search_runs([exp], None, ViewType.ALL, max_results=4, page_token=result.token)
    assert [r.info.run_id for r in result] == runs[4:8]
    assert result.token is not None
    result = store.search_runs([exp], None, ViewType.ALL, max_results=4, page_token=result.token)
    assert [r.info.run_id for r in result] == runs[8:]
    assert result.token is None


def test_search_runs_run_name(store: SqlAlchemyStore):
    exp_id = _create_experiments(store, "test_search_runs_pagination")
    run1 = _run_factory(store, dict(_get_run_configs(exp_id), run_name="run_name1"))
    run2 = _run_factory(store, dict(_get_run_configs(exp_id), run_name="run_name2"))
    result = store.search_runs(
        [exp_id],
        filter_string="attributes.run_name = 'run_name1'",
        run_view_type=ViewType.ACTIVE_ONLY,
    )
    assert [r.info.run_id for r in result] == [run1.info.run_id]
    result = store.search_runs(
        [exp_id],
        filter_string="attributes.`Run name` = 'run_name1'",
        run_view_type=ViewType.ACTIVE_ONLY,
    )
    assert [r.info.run_id for r in result] == [run1.info.run_id]
    result = store.search_runs(
        [exp_id],
        filter_string="attributes.`run name` = 'run_name2'",
        run_view_type=ViewType.ACTIVE_ONLY,
    )
    assert [r.info.run_id for r in result] == [run2.info.run_id]
    result = store.search_runs(
        [exp_id],
        filter_string="attributes.`Run Name` = 'run_name2'",
        run_view_type=ViewType.ACTIVE_ONLY,
    )
    assert [r.info.run_id for r in result] == [run2.info.run_id]
    result = store.search_runs(
        [exp_id],
        filter_string="tags.`mlflow.runName` = 'run_name2'",
        run_view_type=ViewType.ACTIVE_ONLY,
    )
    assert [r.info.run_id for r in result] == [run2.info.run_id]

    store.update_run_info(
        run1.info.run_id,
        RunStatus.FINISHED,
        end_time=run1.info.end_time,
        run_name="new_run_name1",
    )
    result = store.search_runs(
        [exp_id],
        filter_string="attributes.run_name = 'new_run_name1'",
        run_view_type=ViewType.ACTIVE_ONLY,
    )
    assert [r.info.run_id for r in result] == [run1.info.run_id]

    # TODO: Test attribute-based search after set_tag

    # Test run name filter works for runs logged in MLflow <= 1.29.0
    with store.ManagedSessionMaker() as session:
        sql_run1 = session.query(SqlRun).filter(SqlRun.run_uuid == run1.info.run_id).one()
        sql_run1.name = ""

    result = store.search_runs(
        [exp_id],
        filter_string="attributes.run_name = 'new_run_name1'",
        run_view_type=ViewType.ACTIVE_ONLY,
    )
    assert [r.info.run_id for r in result] == [run1.info.run_id]

    result = store.search_runs(
        [exp_id],
        filter_string="tags.`mlflow.runName` = 'new_run_name1'",
        run_view_type=ViewType.ACTIVE_ONLY,
    )
    assert [r.info.run_id for r in result] == [run1.info.run_id]


def test_search_runs_run_id(store: SqlAlchemyStore):
    exp_id = _create_experiments(store, "test_search_runs_run_id")
    # Set start_time to ensure the search result is deterministic
    run1 = _run_factory(store, dict(_get_run_configs(exp_id), start_time=1))
    run2 = _run_factory(store, dict(_get_run_configs(exp_id), start_time=2))
    run_id1 = run1.info.run_id
    run_id2 = run2.info.run_id

    result = store.search_runs(
        [exp_id],
        filter_string=f"attributes.run_id = '{run_id1}'",
        run_view_type=ViewType.ACTIVE_ONLY,
    )
    assert [r.info.run_id for r in result] == [run_id1]

    result = store.search_runs(
        [exp_id],
        filter_string=f"attributes.run_id != '{run_id1}'",
        run_view_type=ViewType.ACTIVE_ONLY,
    )
    assert [r.info.run_id for r in result] == [run_id2]

    result = store.search_runs(
        [exp_id],
        filter_string=f"attributes.run_id IN ('{run_id1}')",
        run_view_type=ViewType.ACTIVE_ONLY,
    )
    assert [r.info.run_id for r in result] == [run_id1]

    result = store.search_runs(
        [exp_id],
        filter_string=f"attributes.run_id NOT IN ('{run_id1}')",
        run_view_type=ViewType.ACTIVE_ONLY,
    )

    result = store.search_runs(
        [exp_id],
        filter_string=f"run_name = '{run1.info.run_name}' AND run_id IN ('{run_id1}')",
        run_view_type=ViewType.ACTIVE_ONLY,
    )
    assert [r.info.run_id for r in result] == [run_id1]

    for filter_string in [
        f"attributes.run_id IN ('{run_id1}','{run_id2}')",
        f"attributes.run_id IN ('{run_id1}', '{run_id2}')",
        f"attributes.run_id IN ('{run_id1}',  '{run_id2}')",
    ]:
        result = store.search_runs(
            [exp_id], filter_string=filter_string, run_view_type=ViewType.ACTIVE_ONLY
        )
        assert [r.info.run_id for r in result] == [run_id2, run_id1]

    result = store.search_runs(
        [exp_id],
        filter_string=f"attributes.run_id NOT IN ('{run_id1}', '{run_id2}')",
        run_view_type=ViewType.ACTIVE_ONLY,
    )
    assert result == []


def test_search_runs_start_time_alias(store: SqlAlchemyStore):
    exp_id = _create_experiments(store, "test_search_runs_start_time_alias")
    # Set start_time to ensure the search result is deterministic
    run1 = _run_factory(store, dict(_get_run_configs(exp_id), start_time=1))
    run2 = _run_factory(store, dict(_get_run_configs(exp_id), start_time=2))
    run_id1 = run1.info.run_id
    run_id2 = run2.info.run_id

    result = store.search_runs(
        [exp_id],
        filter_string="attributes.run_name = 'name'",
        run_view_type=ViewType.ACTIVE_ONLY,
        order_by=["attributes.start_time DESC"],
    )
    assert [r.info.run_id for r in result] == [run_id2, run_id1]

    result = store.search_runs(
        [exp_id],
        filter_string="attributes.run_name = 'name'",
        run_view_type=ViewType.ACTIVE_ONLY,
        order_by=["attributes.created ASC"],
    )
    assert [r.info.run_id for r in result] == [run_id1, run_id2]

    result = store.search_runs(
        [exp_id],
        filter_string="attributes.run_name = 'name'",
        run_view_type=ViewType.ACTIVE_ONLY,
        order_by=["attributes.Created DESC"],
    )
    assert [r.info.run_id for r in result] == [run_id2, run_id1]

    result = store.search_runs(
        [exp_id],
        filter_string="attributes.start_time > 0",
        run_view_type=ViewType.ACTIVE_ONLY,
    )
    assert {r.info.run_id for r in result} == {run_id1, run_id2}

    result = store.search_runs(
        [exp_id],
        filter_string="attributes.created > 1",
        run_view_type=ViewType.ACTIVE_ONLY,
    )
    assert [r.info.run_id for r in result] == [run_id2]

    result = store.search_runs(
        [exp_id],
        filter_string="attributes.Created > 2",
        run_view_type=ViewType.ACTIVE_ONLY,
    )
    assert result == []


def test_search_runs_datasets(store: SqlAlchemyStore):
    exp_id = _create_experiments(store, "test_search_runs_datasets")
    # Set start_time to ensure the search result is deterministic
    run1 = _run_factory(store, dict(_get_run_configs(exp_id), start_time=1))
    run2 = _run_factory(store, dict(_get_run_configs(exp_id), start_time=3))
    run3 = _run_factory(store, dict(_get_run_configs(exp_id), start_time=2))

    dataset1 = entities.Dataset(
        name="name1",
        digest="digest1",
        source_type="st1",
        source="source1",
        schema="schema1",
        profile="profile1",
    )
    dataset2 = entities.Dataset(
        name="name2",
        digest="digest2",
        source_type="st2",
        source="source2",
        schema="schema2",
        profile="profile2",
    )
    dataset3 = entities.Dataset(
        name="name3",
        digest="digest3",
        source_type="st3",
        source="source3",
        schema="schema3",
        profile="profile3",
    )

    test_tag = [entities.InputTag(key=MLFLOW_DATASET_CONTEXT, value="test")]
    train_tag = [entities.InputTag(key=MLFLOW_DATASET_CONTEXT, value="train")]
    eval_tag = [entities.InputTag(key=MLFLOW_DATASET_CONTEXT, value="eval")]

    inputs_run1 = [
        entities.DatasetInput(dataset1, train_tag),
        entities.DatasetInput(dataset2, eval_tag),
    ]
    inputs_run2 = [
        entities.DatasetInput(dataset1, train_tag),
        entities.DatasetInput(dataset3, eval_tag),
    ]
    inputs_run3 = [entities.DatasetInput(dataset2, test_tag)]

    store.log_inputs(run1.info.run_id, inputs_run1)
    store.log_inputs(run2.info.run_id, inputs_run2)
    store.log_inputs(run3.info.run_id, inputs_run3)
    run_id1 = run1.info.run_id
    run_id2 = run2.info.run_id
    run_id3 = run3.info.run_id

    result = store.search_runs(
        [exp_id],
        filter_string="dataset.name = 'name1'",
        run_view_type=ViewType.ACTIVE_ONLY,
    )
    assert {r.info.run_id for r in result} == {run_id2, run_id1}

    result = store.search_runs(
        [exp_id],
        filter_string="dataset.digest = 'digest2'",
        run_view_type=ViewType.ACTIVE_ONLY,
    )
    assert {r.info.run_id for r in result} == {run_id3, run_id1}

    result = store.search_runs(
        [exp_id],
        filter_string="dataset.name = 'name4'",
        run_view_type=ViewType.ACTIVE_ONLY,
    )
    assert set(result) == set()

    result = store.search_runs(
        [exp_id],
        filter_string="dataset.context = 'train'",
        run_view_type=ViewType.ACTIVE_ONLY,
    )
    assert {r.info.run_id for r in result} == {run_id2, run_id1}

    result = store.search_runs(
        [exp_id],
        filter_string="dataset.context = 'test'",
        run_view_type=ViewType.ACTIVE_ONLY,
    )
    assert {r.info.run_id for r in result} == {run_id3}

    result = store.search_runs(
        [exp_id],
        filter_string="dataset.context = 'test' and dataset.name = 'name2'",
        run_view_type=ViewType.ACTIVE_ONLY,
    )
    assert {r.info.run_id for r in result} == {run_id3}

    result = store.search_runs(
        [exp_id],
        filter_string="dataset.name = 'name2' and dataset.context = 'test'",
        run_view_type=ViewType.ACTIVE_ONLY,
    )
    assert {r.info.run_id for r in result} == {run_id3}

    result = store.search_runs(
        [exp_id],
        filter_string="datasets.name IN ('name1', 'name2')",
        run_view_type=ViewType.ACTIVE_ONLY,
    )
    assert {r.info.run_id for r in result} == {run_id3, run_id1, run_id2}

    result = store.search_runs(
        [exp_id],
        filter_string="datasets.digest IN ('digest1', 'digest2')",
        run_view_type=ViewType.ACTIVE_ONLY,
    )
    assert {r.info.run_id for r in result} == {run_id3, run_id1, run_id2}

    result = store.search_runs(
        [exp_id],
        filter_string="datasets.name LIKE 'Name%'",
        run_view_type=ViewType.ACTIVE_ONLY,
    )
    assert {r.info.run_id for r in result} == set()

    result = store.search_runs(
        [exp_id],
        filter_string="datasets.name ILIKE 'Name%'",
        run_view_type=ViewType.ACTIVE_ONLY,
    )
    assert {r.info.run_id for r in result} == {run_id3, run_id1, run_id2}

    result = store.search_runs(
        [exp_id],
        filter_string="datasets.context ILIKE 'test%'",
        run_view_type=ViewType.ACTIVE_ONLY,
    )
    assert {r.info.run_id for r in result} == {run_id3}

    result = store.search_runs(
        [exp_id],
        filter_string="datasets.context IN ('test', 'train')",
        run_view_type=ViewType.ACTIVE_ONLY,
    )
    assert {r.info.run_id for r in result} == {run_id3, run_id1, run_id2}


def test_search_datasets(store: SqlAlchemyStore):
    exp_id1 = _create_experiments(store, "test_search_datasets_1")
    # Create an additional experiment to ensure we filter on specified experiment
    # and search works on multiple experiments.
    exp_id2 = _create_experiments(store, "test_search_datasets_2")

    run1 = _run_factory(store, dict(_get_run_configs(exp_id1), start_time=1))
    run2 = _run_factory(store, dict(_get_run_configs(exp_id1), start_time=2))
    run3 = _run_factory(store, dict(_get_run_configs(exp_id2), start_time=3))

    dataset1 = entities.Dataset(
        name="name1",
        digest="digest1",
        source_type="st1",
        source="source1",
        schema="schema1",
        profile="profile1",
    )
    dataset2 = entities.Dataset(
        name="name2",
        digest="digest2",
        source_type="st2",
        source="source2",
        schema="schema2",
        profile="profile2",
    )
    dataset3 = entities.Dataset(
        name="name3",
        digest="digest3",
        source_type="st3",
        source="source3",
        schema="schema3",
        profile="profile3",
    )
    dataset4 = entities.Dataset(
        name="name4",
        digest="digest4",
        source_type="st4",
        source="source4",
        schema="schema4",
        profile="profile4",
    )

    test_tag = [entities.InputTag(key=MLFLOW_DATASET_CONTEXT, value="test")]
    train_tag = [entities.InputTag(key=MLFLOW_DATASET_CONTEXT, value="train")]
    eval_tag = [entities.InputTag(key=MLFLOW_DATASET_CONTEXT, value="eval")]
    no_context_tag = [entities.InputTag(key="not_context", value="test")]

    inputs_run1 = [
        entities.DatasetInput(dataset1, train_tag),
        entities.DatasetInput(dataset2, eval_tag),
        entities.DatasetInput(dataset4, no_context_tag),
    ]
    inputs_run2 = [
        entities.DatasetInput(dataset1, train_tag),
        entities.DatasetInput(dataset2, test_tag),
    ]
    inputs_run3 = [entities.DatasetInput(dataset3, train_tag)]

    store.log_inputs(run1.info.run_id, inputs_run1)
    store.log_inputs(run2.info.run_id, inputs_run2)
    store.log_inputs(run3.info.run_id, inputs_run3)

    # Verify actual and expected results are same size and that all elements are equal.
    def assert_has_same_elements(actual_list, expected_list):
        assert len(actual_list) == len(expected_list)
        for actual in actual_list:
            # Verify the expected results list contains same element.
            isEqual = False
            for expected in expected_list:
                isEqual = actual == expected
                if isEqual:
                    break
            assert isEqual

    # Verify no results from exp_id2 are returned.
    results = store._search_datasets([exp_id1])
    expected_results = [
        _DatasetSummary(exp_id1, dataset1.name, dataset1.digest, "train"),
        _DatasetSummary(exp_id1, dataset2.name, dataset2.digest, "eval"),
        _DatasetSummary(exp_id1, dataset2.name, dataset2.digest, "test"),
        _DatasetSummary(exp_id1, dataset4.name, dataset4.digest, None),
    ]
    assert_has_same_elements(results, expected_results)

    # Verify results from both experiment are returned.
    results = store._search_datasets([exp_id1, exp_id2])
    expected_results.append(_DatasetSummary(exp_id2, dataset3.name, dataset3.digest, "train"))
    assert_has_same_elements(results, expected_results)


def test_search_datasets_returns_no_more_than_max_results(store: SqlAlchemyStore):
    exp_id = store.create_experiment("test_search_datasets")
    run = _run_factory(store, dict(_get_run_configs(exp_id), start_time=1))
    inputs = []
    # We intentionally add more than 1000 datasets here to test we only return 1000.
    for i in range(1010):
        dataset = entities.Dataset(
            name="name" + str(i),
            digest="digest" + str(i),
            source_type="st" + str(i),
            source="source" + str(i),
            schema="schema" + str(i),
            profile="profile" + str(i),
        )
        input_tag = [entities.InputTag(key=MLFLOW_DATASET_CONTEXT, value=str(i))]
        inputs.append(entities.DatasetInput(dataset, input_tag))

    store.log_inputs(run.info.run_id, inputs)

    results = store._search_datasets([exp_id])
    assert len(results) == 1000


def test_log_batch(store: SqlAlchemyStore):
    experiment_id = _create_experiments(store, "log_batch")
    run_id = _run_factory(store, _get_run_configs(experiment_id)).info.run_id
    metric_entities = [Metric("m1", 0.87, 12345, 0), Metric("m2", 0.49, 12345, 1)]
    param_entities = [Param("p1", "p1val"), Param("p2", "p2val")]
    tag_entities = [
        RunTag("t1", "t1val"),
        RunTag("t2", "t2val"),
        RunTag(MLFLOW_RUN_NAME, "my_run"),
    ]
    store.log_batch(
        run_id=run_id, metrics=metric_entities, params=param_entities, tags=tag_entities
    )
    run = store.get_run(run_id)
    assert run.data.tags == {"t1": "t1val", "t2": "t2val", MLFLOW_RUN_NAME: "my_run"}
    assert run.data.params == {"p1": "p1val", "p2": "p2val"}
    metric_histories = sum([store.get_metric_history(run_id, key) for key in run.data.metrics], [])
    metrics = [(m.key, m.value, m.timestamp, m.step) for m in metric_histories]
    assert set(metrics) == {("m1", 0.87, 12345, 0), ("m2", 0.49, 12345, 1)}


def test_log_batch_limits(store: SqlAlchemyStore):
    # Test that log batch at the maximum allowed request size succeeds (i.e doesn't hit
    # SQL limitations, etc)
    experiment_id = _create_experiments(store, "log_batch_limits")
    run_id = _run_factory(store, _get_run_configs(experiment_id)).info.run_id
    metric_tuples = [(f"m{i}", i, 12345, i * 2) for i in range(1000)]
    metric_entities = [Metric(*metric_tuple) for metric_tuple in metric_tuples]
    store.log_batch(run_id=run_id, metrics=metric_entities, params=[], tags=[])
    run = store.get_run(run_id)
    metric_histories = sum([store.get_metric_history(run_id, key) for key in run.data.metrics], [])
    metrics = [(m.key, m.value, m.timestamp, m.step) for m in metric_histories]
    assert set(metrics) == set(metric_tuples)


def test_log_batch_param_overwrite_disallowed(store: SqlAlchemyStore):
    # Test that attempting to overwrite a param via log_batch results in an exception and that
    # no partial data is logged
    run = _run_factory(store)
    tkey = "my-param"
    param = entities.Param(tkey, "orig-val")
    store.log_param(run.info.run_id, param)

    overwrite_param = entities.Param(tkey, "newval")
    tag = entities.RunTag("tag-key", "tag-val")
    metric = entities.Metric("metric-key", 3.0, 12345, 0)
    with pytest.raises(
        MlflowException, match=r"Changing param values is not allowed"
    ) as exception_context:
        store.log_batch(run.info.run_id, metrics=[metric], params=[overwrite_param], tags=[tag])
    assert exception_context.value.error_code == ErrorCode.Name(INVALID_PARAMETER_VALUE)
    _verify_logged(store, run.info.run_id, metrics=[], params=[param], tags=[])


def test_log_batch_with_unchanged_and_new_params(store: SqlAlchemyStore):
    """
    Test case to ensure the following code works:
    ---------------------------------------------
    mlflow.log_params({"a": 0, "b": 1})
    mlflow.log_params({"a": 0, "c": 2})
    ---------------------------------------------
    """
    run = _run_factory(store)
    store.log_batch(
        run.info.run_id,
        metrics=[],
        params=[entities.Param("a", "0"), entities.Param("b", "1")],
        tags=[],
    )
    store.log_batch(
        run.info.run_id,
        metrics=[],
        params=[entities.Param("a", "0"), entities.Param("c", "2")],
        tags=[],
    )
    _verify_logged(
        store,
        run.info.run_id,
        metrics=[],
        params=[
            entities.Param("a", "0"),
            entities.Param("b", "1"),
            entities.Param("c", "2"),
        ],
        tags=[],
    )


def test_log_batch_param_overwrite_disallowed_single_req(store: SqlAlchemyStore):
    # Test that attempting to overwrite a param via log_batch results in an exception
    run = _run_factory(store)
    pkey = "common-key"
    param0 = entities.Param(pkey, "orig-val")
    param1 = entities.Param(pkey, "newval")
    tag = entities.RunTag("tag-key", "tag-val")
    metric = entities.Metric("metric-key", 3.0, 12345, 0)
    with pytest.raises(
        MlflowException, match=r"Duplicate parameter keys have been submitted"
    ) as exception_context:
        store.log_batch(run.info.run_id, metrics=[metric], params=[param0, param1], tags=[tag])
    assert exception_context.value.error_code == ErrorCode.Name(INVALID_PARAMETER_VALUE)
    _verify_logged(store, run.info.run_id, metrics=[], params=[], tags=[])


def test_log_batch_accepts_empty_payload(store: SqlAlchemyStore):
    run = _run_factory(store)
    store.log_batch(run.info.run_id, metrics=[], params=[], tags=[])
    _verify_logged(store, run.info.run_id, metrics=[], params=[], tags=[])


def test_log_batch_internal_error(store: SqlAlchemyStore):
    # Verify that internal errors during the DB save step for log_batch result in
    # MlflowExceptions
    run = _run_factory(store)

    def _raise_exception_fn(*args, **kwargs):
        raise Exception("Some internal error")

    package = "mlflow.store.tracking.sqlalchemy_store.SqlAlchemyStore"
    with (
        mock.patch(package + "._log_metrics") as metric_mock,
        mock.patch(package + "._log_params") as param_mock,
        mock.patch(package + "._set_tags") as tags_mock,
    ):
        metric_mock.side_effect = _raise_exception_fn
        param_mock.side_effect = _raise_exception_fn
        tags_mock.side_effect = _raise_exception_fn
        for kwargs in [
            {"metrics": [Metric("a", 3, 1, 0)]},
            {"params": [Param("b", "c")]},
            {"tags": [RunTag("c", "d")]},
        ]:
            log_batch_kwargs = {"metrics": [], "params": [], "tags": []}
            log_batch_kwargs.update(kwargs)
            with pytest.raises(MlflowException, match=r"Some internal error"):
                store.log_batch(run.info.run_id, **log_batch_kwargs)


def test_log_batch_nonexistent_run(store: SqlAlchemyStore):
    nonexistent_run_id = uuid.uuid4().hex
    with pytest.raises(
        MlflowException, match=rf"Run with id={nonexistent_run_id} not found"
    ) as exception_context:
        store.log_batch(nonexistent_run_id, [], [], [])
    assert exception_context.value.error_code == ErrorCode.Name(RESOURCE_DOES_NOT_EXIST)


def test_log_batch_params_idempotency(store: SqlAlchemyStore):
    run = _run_factory(store)
    params = [Param("p-key", "p-val")]
    store.log_batch(run.info.run_id, metrics=[], params=params, tags=[])
    store.log_batch(run.info.run_id, metrics=[], params=params, tags=[])
    _verify_logged(store, run.info.run_id, metrics=[], params=params, tags=[])


def test_log_batch_tags_idempotency(store: SqlAlchemyStore):
    run = _run_factory(store)
    store.log_batch(run.info.run_id, metrics=[], params=[], tags=[RunTag("t-key", "t-val")])
    store.log_batch(run.info.run_id, metrics=[], params=[], tags=[RunTag("t-key", "t-val")])
    _verify_logged(store, run.info.run_id, metrics=[], params=[], tags=[RunTag("t-key", "t-val")])


def test_log_batch_allows_tag_overwrite(store: SqlAlchemyStore):
    run = _run_factory(store)
    store.log_batch(run.info.run_id, metrics=[], params=[], tags=[RunTag("t-key", "val")])
    store.log_batch(run.info.run_id, metrics=[], params=[], tags=[RunTag("t-key", "newval")])
    _verify_logged(store, run.info.run_id, metrics=[], params=[], tags=[RunTag("t-key", "newval")])


def test_log_batch_allows_tag_overwrite_single_req(store: SqlAlchemyStore):
    run = _run_factory(store)
    tags = [RunTag("t-key", "val"), RunTag("t-key", "newval")]
    store.log_batch(run.info.run_id, metrics=[], params=[], tags=tags)
    _verify_logged(store, run.info.run_id, metrics=[], params=[], tags=[tags[-1]])


def test_log_batch_metrics(store: SqlAlchemyStore):
    run = _run_factory(store)

    tkey = "blahmetric"
    tval = 100.0
    metric = entities.Metric(tkey, tval, get_current_time_millis(), 0)
    metric2 = entities.Metric(tkey, tval, get_current_time_millis() + 2, 0)
    nan_metric = entities.Metric("NaN", float("nan"), 0, 0)
    pos_inf_metric = entities.Metric("PosInf", float("inf"), 0, 0)
    neg_inf_metric = entities.Metric("NegInf", -float("inf"), 0, 0)

    # duplicate metric and metric2 values should be eliminated
    metrics = [
        metric,
        metric2,
        nan_metric,
        pos_inf_metric,
        neg_inf_metric,
        metric,
        metric2,
    ]
    store._log_metrics(run.info.run_id, metrics)

    run = store.get_run(run.info.run_id)
    assert tkey in run.data.metrics
    assert run.data.metrics[tkey] == tval

    # SQL store _get_run method returns full history of recorded metrics.
    # Should return duplicates as well
    # MLflow RunData contains only the last reported values for metrics.
    with store.ManagedSessionMaker() as session:
        sql_run_metrics = store._get_run(session, run.info.run_id).metrics
        assert len(sql_run_metrics) == 5
        assert len(run.data.metrics) == 4
        assert math.isnan(run.data.metrics["NaN"])
        assert run.data.metrics["PosInf"] == 1.7976931348623157e308
        assert run.data.metrics["NegInf"] == -1.7976931348623157e308


def test_log_batch_same_metric_repeated_single_req(store: SqlAlchemyStore):
    run = _run_factory(store)
    metric0 = Metric(key="metric-key", value=1, timestamp=2, step=0)
    metric1 = Metric(key="metric-key", value=2, timestamp=3, step=0)
    store.log_batch(run.info.run_id, params=[], metrics=[metric0, metric1], tags=[])
    _verify_logged(store, run.info.run_id, params=[], metrics=[metric0, metric1], tags=[])


def test_log_batch_same_metric_repeated_multiple_reqs(store: SqlAlchemyStore):
    run = _run_factory(store)
    metric0 = Metric(key="metric-key", value=1, timestamp=2, step=0)
    metric1 = Metric(key="metric-key", value=2, timestamp=3, step=0)
    store.log_batch(run.info.run_id, params=[], metrics=[metric0], tags=[])
    _verify_logged(store, run.info.run_id, params=[], metrics=[metric0], tags=[])
    store.log_batch(run.info.run_id, params=[], metrics=[metric1], tags=[])
    _verify_logged(store, run.info.run_id, params=[], metrics=[metric0, metric1], tags=[])


def test_log_batch_same_metrics_repeated_multiple_reqs(store: SqlAlchemyStore):
    run = _run_factory(store)
    metric0 = Metric(key="metric-key", value=1, timestamp=2, step=0)
    metric1 = Metric(key="metric-key", value=2, timestamp=3, step=0)
    store.log_batch(run.info.run_id, params=[], metrics=[metric0, metric1], tags=[])
    _verify_logged(store, run.info.run_id, params=[], metrics=[metric0, metric1], tags=[])
    store.log_batch(run.info.run_id, params=[], metrics=[metric0, metric1], tags=[])
    _verify_logged(store, run.info.run_id, params=[], metrics=[metric0, metric1], tags=[])


def test_log_batch_null_metrics(store: SqlAlchemyStore):
    run = _run_factory(store)

    tkey = "blahmetric"
    tval = None
    metric_1 = entities.Metric(tkey, tval, get_current_time_millis(), 0)

    tkey = "blahmetric2"
    tval = None
    metric_2 = entities.Metric(tkey, tval, get_current_time_millis(), 0)

    metrics = [metric_1, metric_2]

    with pytest.raises(
        MlflowException,
        match=r"Missing value for required parameter 'metrics\[0\]\.value'",
    ) as exception_context:
        store.log_batch(run.info.run_id, metrics=metrics, params=[], tags=[])
    assert exception_context.value.error_code == ErrorCode.Name(INVALID_PARAMETER_VALUE)


def test_log_batch_params_max_length_value(store: SqlAlchemyStore, monkeypatch):
    run = _run_factory(store)
    param_entities = [Param("long param", "x" * 6000), Param("short param", "xyz")]
    expected_param_entities = [
        Param("long param", "x" * 6000),
        Param("short param", "xyz"),
    ]
    store.log_batch(run.info.run_id, [], param_entities, [])
    _verify_logged(store, run.info.run_id, [], expected_param_entities, [])
    param_entities = [Param("long param", "x" * 6001)]
    monkeypatch.setenv("MLFLOW_TRUNCATE_LONG_VALUES", "false")
    with pytest.raises(MlflowException, match="exceeds the maximum length"):
        store.log_batch(run.info.run_id, [], param_entities, [])

    monkeypatch.setenv("MLFLOW_TRUNCATE_LONG_VALUES", "true")
    store.log_batch(run.info.run_id, [], param_entities, [])


def test_upgrade_cli_idempotence(store: SqlAlchemyStore):
    # Repeatedly run `mlflow db upgrade` against our database, verifying that the command
    # succeeds and that the DB has the latest schema
    engine = sqlalchemy.create_engine(store.db_uri)
    assert _get_schema_version(engine) == _get_latest_schema_revision()
    for _ in range(3):
        invoke_cli_runner(mlflow.db.commands, ["upgrade", store.db_uri])
        assert _get_schema_version(engine) == _get_latest_schema_revision()
    engine.dispose()


def test_metrics_materialization_upgrade_succeeds_and_produces_expected_latest_metric_values(
    store: SqlAlchemyStore, tmp_path
):
    """
    Tests the ``89d4b8295536_create_latest_metrics_table`` migration by migrating and querying
    the MLflow Tracking SQLite database located at
    /mlflow/tests/resources/db/db_version_7ac759974ad8_with_metrics.sql. This database contains
    metric entries populated by the following metrics generation script:
    https://gist.github.com/dbczumar/343173c6b8982a0cc9735ff19b5571d9.

    First, the database is upgraded from its HEAD revision of
    ``7ac755974ad8_update_run_tags_with_larger_limit`` to the latest revision via
    ``mlflow db upgrade``.

    Then, the test confirms that the metric entries returned by calls
    to ``SqlAlchemyStore.get_run()`` are consistent between the latest revision and the
    ``7ac755974ad8_update_run_tags_with_larger_limit`` revision. This is confirmed by
    invoking ``SqlAlchemyStore.get_run()`` for each run id that is present in the upgraded
    database and comparing the resulting runs' metric entries to a JSON dump taken from the
    SQLite database prior to the upgrade (located at
    mlflow/tests/resources/db/db_version_7ac759974ad8_with_metrics_expected_values.json).
    This JSON dump can be replicated by installing MLflow version 1.2.0 and executing the
    following code from the directory containing this test suite:

    .. code-block:: python

        import json
        import mlflow
        from mlflow import MlflowClient

        mlflow.set_tracking_uri(
            "sqlite:///../../resources/db/db_version_7ac759974ad8_with_metrics.sql"
        )
        client = MlflowClient()
        summary_metrics = {
            run.info.run_id: run.data.metrics for run in client.search_runs(experiment_ids="0")
        }
        with open("dump.json", "w") as dump_file:
            json.dump(summary_metrics, dump_file, indent=4)

    """
    current_dir = os.path.dirname(os.path.abspath(__file__))
    db_resources_path = os.path.normpath(
        os.path.join(current_dir, os.pardir, os.pardir, "resources", "db")
    )
    expected_metric_values_path = os.path.join(
        db_resources_path, "db_version_7ac759974ad8_with_metrics_expected_values.json"
    )
    db_path = tmp_path / "tmp_db.sql"
    db_url = "sqlite:///" + str(db_path)
    shutil.copy2(
        src=os.path.join(db_resources_path, "db_version_7ac759974ad8_with_metrics.sql"),
        dst=db_path,
    )

    invoke_cli_runner(mlflow.db.commands, ["upgrade", db_url])
    artifact_uri = tmp_path / "artifacts"
    artifact_uri.mkdir(exist_ok=True)
    store = SqlAlchemyStore(db_url, artifact_uri.as_uri())
    with open(expected_metric_values_path) as f:
        expected_metric_values = json.load(f)

    for run_id, expected_metrics in expected_metric_values.items():
        fetched_run = store.get_run(run_id=run_id)
        assert fetched_run.data.metrics == expected_metrics


def get_ordered_runs(store, order_clauses, experiment_id):
    return [
        r.data.tags[mlflow_tags.MLFLOW_RUN_NAME]
        for r in store.search_runs(
            experiment_ids=[experiment_id],
            filter_string="",
            run_view_type=ViewType.ALL,
            order_by=order_clauses,
        )
    ]


def _generate_large_data(store, nb_runs=1000):
    experiment_id = store.create_experiment("test_experiment")

    current_run = 0

    run_ids = []
    metrics_list = []
    tags_list = []
    params_list = []
    latest_metrics_list = []

    for _ in range(nb_runs):
        run_id = store.create_run(
            experiment_id=experiment_id,
            start_time=current_run,
            tags=[],
            user_id="Anderson",
            run_name="name",
        ).info.run_id

        run_ids.append(run_id)

        for i in range(100):
            metric = {
                "key": f"mkey_{i}",
                "value": i,
                "timestamp": i * 2,
                "step": i * 3,
                "is_nan": False,
                "run_uuid": run_id,
            }
            metrics_list.append(metric)
            tag = {
                "key": f"tkey_{i}",
                "value": "tval_%s" % (current_run % 10),
                "run_uuid": run_id,
            }
            tags_list.append(tag)
            param = {
                "key": f"pkey_{i}",
                "value": "pval_%s" % ((current_run + 1) % 11),
                "run_uuid": run_id,
            }
            params_list.append(param)
        latest_metrics_list.append(
            {
                "key": "mkey_0",
                "value": current_run,
                "timestamp": 100 * 2,
                "step": 100 * 3,
                "is_nan": False,
                "run_uuid": run_id,
            }
        )
        current_run += 1

    with store.engine.begin() as conn:
        conn.execute(sqlalchemy.insert(SqlParam), params_list)
        conn.execute(sqlalchemy.insert(SqlMetric), metrics_list)
        conn.execute(sqlalchemy.insert(SqlLatestMetric), latest_metrics_list)
        conn.execute(sqlalchemy.insert(SqlTag), tags_list)

    return experiment_id, run_ids


def test_search_runs_returns_expected_results_with_large_experiment(
    store: SqlAlchemyStore,
):
    """
    This case tests the SQLAlchemyStore implementation of the SearchRuns API to ensure
    that search queries over an experiment containing many runs, each with a large number
    of metrics, parameters, and tags, are performant and return the expected results.
    """
    experiment_id, run_ids = _generate_large_data(store)

    run_results = store.search_runs([experiment_id], None, ViewType.ALL, max_results=100)
    assert len(run_results) == 100
    # runs are sorted by desc start_time
    assert [run.info.run_id for run in run_results] == list(reversed(run_ids[900:]))


def test_search_runs_correctly_filters_large_data(store: SqlAlchemyStore):
    experiment_id, _ = _generate_large_data(store, 1000)

    run_results = store.search_runs(
        [experiment_id],
        "metrics.mkey_0 < 26 and metrics.mkey_0 > 5 ",
        ViewType.ALL,
        max_results=50,
    )
    assert len(run_results) == 20

    run_results = store.search_runs(
        [experiment_id],
        "metrics.mkey_0 < 26 and metrics.mkey_0 > 5 and tags.tkey_0 = 'tval_0' ",
        ViewType.ALL,
        max_results=10,
    )
    assert len(run_results) == 2  # 20 runs between 9 and 26, 2 of which have a 0 tkey_0 value

    run_results = store.search_runs(
        [experiment_id],
        "metrics.mkey_0 < 26 and metrics.mkey_0 > 5 "
        "and tags.tkey_0 = 'tval_0' "
        "and params.pkey_0 = 'pval_0'",
        ViewType.ALL,
        max_results=5,
    )
    assert len(run_results) == 1  # 2 runs on previous request, 1 of which has a 0 pkey_0 value


def test_search_runs_keep_all_runs_when_sorting(store: SqlAlchemyStore):
    experiment_id = store.create_experiment("test_experiment1")

    r1 = store.create_run(
        experiment_id=experiment_id,
        start_time=0,
        tags=[],
        user_id="Me",
        run_name="name",
    ).info.run_id
    r2 = store.create_run(
        experiment_id=experiment_id,
        start_time=0,
        tags=[],
        user_id="Me",
        run_name="name",
    ).info.run_id
    store.set_tag(r1, RunTag(key="t1", value="1"))
    store.set_tag(r1, RunTag(key="t2", value="1"))
    store.set_tag(r2, RunTag(key="t2", value="1"))

    run_results = store.search_runs(
        [experiment_id], None, ViewType.ALL, max_results=1000, order_by=["tag.t1"]
    )
    assert len(run_results) == 2


def test_try_get_run_tag(store: SqlAlchemyStore):
    run = _run_factory(store)
    store.set_tag(run.info.run_id, entities.RunTag("k1", "v1"))
    store.set_tag(run.info.run_id, entities.RunTag("k2", "v2"))

    with store.ManagedSessionMaker() as session:
        tag = store._try_get_run_tag(session, run.info.run_id, "k0")
        assert tag is None

        tag = store._try_get_run_tag(session, run.info.run_id, "k1")
        assert tag.key == "k1"
        assert tag.value == "v1"

        tag = store._try_get_run_tag(session, run.info.run_id, "k2")
        assert tag.key == "k2"
        assert tag.value == "v2"


def test_get_metric_history_on_non_existent_metric_key(store: SqlAlchemyStore):
    experiment_id = _create_experiments(store, "test_exp")[0]
    run = store.create_run(
        experiment_id=experiment_id,
        user_id="user",
        start_time=0,
        tags=[],
        run_name="name",
    )
    run_id = run.info.run_id
    metrics = store.get_metric_history(run_id, "test_metric")
    assert metrics == []


def test_insert_large_text_in_dataset_table(store: SqlAlchemyStore):
    with store.engine.begin() as conn:
        # cursor = conn.cursor()
        dataset_source = "a" * 65535  # 65535 is the max size for a TEXT column
        dataset_profile = "a" * 16777215  # 16777215 is the max size for a MEDIUMTEXT column
        conn.execute(
            sqlalchemy.sql.text(
                f"""
            INSERT INTO datasets
                (dataset_uuid,
                experiment_id,
                name,
                digest,
                dataset_source_type,
                dataset_source,
                dataset_schema,
                dataset_profile)
            VALUES
                ('test_uuid',
                0,
                'test_name',
                'test_digest',
                'test_source_type',
                '{dataset_source}', '
                test_schema',
                '{dataset_profile}')
            """
            )
        )
        results = conn.execute(
            sqlalchemy.sql.text("SELECT dataset_source, dataset_profile from datasets")
        ).first()
        dataset_source_from_db = results[0]
        assert len(dataset_source_from_db) == len(dataset_source)
        dataset_profile_from_db = results[1]
        assert len(dataset_profile_from_db) == len(dataset_profile)

        # delete contents of datasets table
        conn.execute(sqlalchemy.sql.text("DELETE FROM datasets"))


def test_log_inputs_and_retrieve_runs_behaves_as_expected(store: SqlAlchemyStore):
    experiment_id = _create_experiments(store, "test exp")
    run1 = _run_factory(store, config=_get_run_configs(experiment_id, start_time=1))
    run2 = _run_factory(store, config=_get_run_configs(experiment_id, start_time=3))
    run3 = _run_factory(store, config=_get_run_configs(experiment_id, start_time=2))

    dataset1 = entities.Dataset(
        name="name1",
        digest="digest1",
        source_type="st1",
        source="source1",
        schema="schema1",
        profile="profile1",
    )
    dataset2 = entities.Dataset(
        name="name2",
        digest="digest2",
        source_type="st2",
        source="source2",
        schema="schema2",
        profile="profile2",
    )
    dataset3 = entities.Dataset(
        name="name3",
        digest="digest3",
        source_type="st3",
        source="source3",
        schema="schema3",
        profile="profile3",
    )

    tags1 = [
        entities.InputTag(key="key1", value="value1"),
        entities.InputTag(key="key2", value="value2"),
    ]
    tags2 = [
        entities.InputTag(key="key3", value="value3"),
        entities.InputTag(key="key4", value="value4"),
    ]
    tags3 = [
        entities.InputTag(key="key5", value="value5"),
        entities.InputTag(key="key6", value="value6"),
    ]

    inputs_run1 = [
        entities.DatasetInput(dataset1, tags1),
        entities.DatasetInput(dataset2, tags1),
    ]
    inputs_run2 = [
        entities.DatasetInput(dataset1, tags2),
        entities.DatasetInput(dataset3, tags3),
    ]
    inputs_run3 = [entities.DatasetInput(dataset2, tags3)]

    store.log_inputs(run1.info.run_id, inputs_run1)
    store.log_inputs(run2.info.run_id, inputs_run2)
    store.log_inputs(run3.info.run_id, inputs_run3)

    run1 = store.get_run(run1.info.run_id)
    assert_dataset_inputs_equal(run1.inputs.dataset_inputs, inputs_run1)
    run2 = store.get_run(run2.info.run_id)
    assert_dataset_inputs_equal(run2.inputs.dataset_inputs, inputs_run2)
    run3 = store.get_run(run3.info.run_id)
    assert_dataset_inputs_equal(run3.inputs.dataset_inputs, inputs_run3)

    search_results_1 = store.search_runs(
        [experiment_id], None, ViewType.ALL, max_results=4, order_by=["start_time ASC"]
    )
    run1 = search_results_1[0]
    assert_dataset_inputs_equal(run1.inputs.dataset_inputs, inputs_run1)
    run2 = search_results_1[2]
    assert_dataset_inputs_equal(run2.inputs.dataset_inputs, inputs_run2)
    run3 = search_results_1[1]
    assert_dataset_inputs_equal(run3.inputs.dataset_inputs, inputs_run3)

    search_results_2 = store.search_runs(
        [experiment_id], None, ViewType.ALL, max_results=4, order_by=["start_time DESC"]
    )
    run1 = search_results_2[2]
    assert_dataset_inputs_equal(run1.inputs.dataset_inputs, inputs_run1)
    run2 = search_results_2[0]
    assert_dataset_inputs_equal(run2.inputs.dataset_inputs, inputs_run2)
    run3 = search_results_2[1]
    assert_dataset_inputs_equal(run3.inputs.dataset_inputs, inputs_run3)


def test_log_input_multiple_times_does_not_overwrite_tags_or_dataset(
    store: SqlAlchemyStore,
):
    experiment_id = _create_experiments(store, "test exp")
    run = _run_factory(store, config=_get_run_configs(experiment_id))
    dataset = entities.Dataset(
        name="name",
        digest="digest",
        source_type="st",
        source="source",
        schema="schema",
        profile="profile",
    )
    tags = [
        entities.InputTag(key="key1", value="value1"),
        entities.InputTag(key="key2", value="value2"),
    ]
    store.log_inputs(run.info.run_id, [entities.DatasetInput(dataset, tags)])

    for i in range(3):
        # Since the dataset name and digest are the same as the previously logged dataset,
        # no changes should be made
        overwrite_dataset = entities.Dataset(
            name="name",
            digest="digest",
            source_type="st{i}",
            source=f"source{i}",
            schema=f"schema{i}",
            profile=f"profile{i}",
        )
        # Since the dataset has already been logged as an input to the run, no changes should be
        # made to the input tags
        overwrite_tags = [
            entities.InputTag(key=f"key{i}", value=f"value{i}"),
            entities.InputTag(key=f"key{i + 1}", value=f"value{i + 1}"),
        ]
        store.log_inputs(
            run.info.run_id, [entities.DatasetInput(overwrite_dataset, overwrite_tags)]
        )

    run = store.get_run(run.info.run_id)
    assert_dataset_inputs_equal(run.inputs.dataset_inputs, [entities.DatasetInput(dataset, tags)])

    # Logging a dataset with a different name or digest to the original run should result
    # in the addition of another dataset input
    other_name_dataset = entities.Dataset(
        name="other_name",
        digest="digest",
        source_type="st",
        source="source",
        schema="schema",
        profile="profile",
    )
    other_name_input_tags = [entities.InputTag(key="k1", value="v1")]
    store.log_inputs(
        run.info.run_id,
        [entities.DatasetInput(other_name_dataset, other_name_input_tags)],
    )

    other_digest_dataset = entities.Dataset(
        name="name",
        digest="other_digest",
        source_type="st",
        source="source",
        schema="schema",
        profile="profile",
    )
    other_digest_input_tags = [entities.InputTag(key="k2", value="v2")]
    store.log_inputs(
        run.info.run_id,
        [entities.DatasetInput(other_digest_dataset, other_digest_input_tags)],
    )

    run = store.get_run(run.info.run_id)
    assert_dataset_inputs_equal(
        run.inputs.dataset_inputs,
        [
            entities.DatasetInput(dataset, tags),
            entities.DatasetInput(other_name_dataset, other_name_input_tags),
            entities.DatasetInput(other_digest_dataset, other_digest_input_tags),
        ],
    )

    # Logging the same dataset with different tags to new runs should result in each run
    # having its own new input tags and the same dataset input
    for i in range(3):
        new_run = store.create_run(
            experiment_id=experiment_id,
            user_id="user",
            start_time=0,
            tags=[],
            run_name=None,
        )
        new_tags = [
            entities.InputTag(key=f"key{i}", value=f"value{i}"),
            entities.InputTag(key=f"key{i + 1}", value=f"value{i + 1}"),
        ]
        store.log_inputs(new_run.info.run_id, [entities.DatasetInput(dataset, new_tags)])
        new_run = store.get_run(new_run.info.run_id)
        assert_dataset_inputs_equal(
            new_run.inputs.dataset_inputs, [entities.DatasetInput(dataset, new_tags)]
        )


def test_log_inputs_handles_case_when_no_datasets_are_specified(store: SqlAlchemyStore):
    experiment_id = _create_experiments(store, "test exp")
    run = _run_factory(store, config=_get_run_configs(experiment_id))
    store.log_inputs(run.info.run_id)
    store.log_inputs(run.info.run_id, datasets=None)


def test_log_inputs_fails_with_missing_inputs(store: SqlAlchemyStore):
    experiment_id = _create_experiments(store, "test exp")
    run = _run_factory(store, config=_get_run_configs(experiment_id))

    dataset = entities.Dataset(name="name1", digest="digest1", source_type="type", source="source")

    tags = [entities.InputTag(key="key", value="train")]

    # Test input key missing
    with pytest.raises(MlflowException, match="InputTag key cannot be None"):
        store.log_inputs(
            run.info.run_id,
            [
                entities.DatasetInput(
                    tags=[entities.InputTag(key=None, value="train")], dataset=dataset
                )
            ],
        )

    # Test input value missing
    with pytest.raises(MlflowException, match="InputTag value cannot be None"):
        store.log_inputs(
            run.info.run_id,
            [
                entities.DatasetInput(
                    tags=[entities.InputTag(key="key", value=None)], dataset=dataset
                )
            ],
        )

    # Test dataset name missing
    with pytest.raises(MlflowException, match="Dataset name cannot be None"):
        store.log_inputs(
            run.info.run_id,
            [
                entities.DatasetInput(
                    tags=tags,
                    dataset=entities.Dataset(
                        name=None, digest="digest1", source_type="type", source="source"
                    ),
                )
            ],
        )

    # Test dataset digest missing
    with pytest.raises(MlflowException, match="Dataset digest cannot be None"):
        store.log_inputs(
            run.info.run_id,
            [
                entities.DatasetInput(
                    tags=tags,
                    dataset=entities.Dataset(
                        name="name", digest=None, source_type="type", source="source"
                    ),
                )
            ],
        )

    # Test dataset source type missing
    with pytest.raises(MlflowException, match="Dataset source_type cannot be None"):
        store.log_inputs(
            run.info.run_id,
            [
                entities.DatasetInput(
                    tags=tags,
                    dataset=entities.Dataset(
                        name="name", digest="digest1", source_type=None, source="source"
                    ),
                )
            ],
        )

    # Test dataset source missing
    with pytest.raises(MlflowException, match="Dataset source cannot be None"):
        store.log_inputs(
            run.info.run_id,
            [
                entities.DatasetInput(
                    tags=tags,
                    dataset=entities.Dataset(
                        name="name", digest="digest1", source_type="type", source=None
                    ),
                )
            ],
        )


def _validate_log_inputs(
    store: SqlAlchemyStore,
    exp_name,
    dataset_inputs,
):
    run = _run_factory(store, _get_run_configs(_create_experiments(store, exp_name)))
    store.log_inputs(run.info.run_id, dataset_inputs)
    run1 = store.get_run(run.info.run_id)
    assert_dataset_inputs_equal(run1.inputs.dataset_inputs, dataset_inputs)


def _validate_invalid_log_inputs(store: SqlAlchemyStore, run_id, dataset_inputs, error_message):
    with pytest.raises(MlflowException, match=error_message):
        store.log_inputs(run_id, dataset_inputs)


def test_log_inputs_with_large_inputs_limit_check(store: SqlAlchemyStore):
    run = _run_factory(store, _get_run_configs(_create_experiments(store, "test_invalid_inputs")))
    run_id = run.info.run_id

    # Test input key
    dataset = entities.Dataset(name="name1", digest="digest1", source_type="type", source="source")
    _validate_log_inputs(
        store,
        "test_input_key",
        [
            entities.DatasetInput(
                tags=[entities.InputTag(key="a" * MAX_INPUT_TAG_KEY_SIZE, value="train")],
                dataset=dataset,
            )
        ],
    )
    _validate_invalid_log_inputs(
        store,
        run_id,
        [
            entities.DatasetInput(
                tags=[entities.InputTag(key="a" * (MAX_INPUT_TAG_KEY_SIZE + 1), value="train")],
                dataset=dataset,
            )
        ],
        f"'key' exceeds the maximum length of {MAX_INPUT_TAG_KEY_SIZE}",
    )

    # Test input value
    dataset = entities.Dataset(name="name2", digest="digest1", source_type="type", source="source")
    _validate_log_inputs(
        store,
        "test_input_value",
        [
            entities.DatasetInput(
                tags=[entities.InputTag(key="key", value="a" * MAX_INPUT_TAG_VALUE_SIZE)],
                dataset=dataset,
            )
        ],
    )
    _validate_invalid_log_inputs(
        store,
        run_id,
        [
            entities.DatasetInput(
                tags=[entities.InputTag(key="key", value="a" * (MAX_INPUT_TAG_VALUE_SIZE + 1))],
                dataset=dataset,
            )
        ],
        f"'value' exceeds the maximum length of {MAX_INPUT_TAG_VALUE_SIZE}",
    )

    # Test dataset name
    tags = [entities.InputTag(key="key", value="train")]
    _validate_log_inputs(
        store,
        "test_dataset_name",
        [
            entities.DatasetInput(
                tags=tags,
                dataset=entities.Dataset(
                    name="a" * MAX_DATASET_NAME_SIZE,
                    digest="digest1",
                    source_type="type",
                    source="source",
                ),
            )
        ],
    )
    _validate_invalid_log_inputs(
        store,
        run_id,
        [
            entities.DatasetInput(
                tags=tags,
                dataset=entities.Dataset(
                    name="a" * (MAX_DATASET_NAME_SIZE + 1),
                    digest="digest1",
                    source_type="type",
                    source="source",
                ),
            )
        ],
        f"'name' exceeds the maximum length of {MAX_DATASET_NAME_SIZE}",
    )

    # Test dataset digest
    _validate_log_inputs(
        store,
        "test_dataset_digest",
        [
            entities.DatasetInput(
                tags=tags,
                dataset=entities.Dataset(
                    name="name1",
                    digest="a" * MAX_DATASET_DIGEST_SIZE,
                    source_type="type",
                    source="source",
                ),
            )
        ],
    )
    _validate_invalid_log_inputs(
        store,
        run_id,
        [
            entities.DatasetInput(
                tags=tags,
                dataset=entities.Dataset(
                    name="name1",
                    digest="a" * (MAX_DATASET_DIGEST_SIZE + 1),
                    source_type="type",
                    source="source",
                ),
            )
        ],
        f"'digest' exceeds the maximum length of {MAX_DATASET_DIGEST_SIZE}",
    )

    # Test dataset source
    _validate_log_inputs(
        store,
        "test_dataset_source",
        [
            entities.DatasetInput(
                tags=tags,
                dataset=entities.Dataset(
                    name="name3",
                    digest="digest1",
                    source_type="type",
                    source="a" * MAX_DATASET_SOURCE_SIZE,
                ),
            )
        ],
    )
    _validate_invalid_log_inputs(
        store,
        run_id,
        [
            entities.DatasetInput(
                tags=tags,
                dataset=entities.Dataset(
                    name="name3",
                    digest="digest1",
                    source_type="type",
                    source="a" * (MAX_DATASET_SOURCE_SIZE + 1),
                ),
            )
        ],
        f"'source' exceeds the maximum length of {MAX_DATASET_SOURCE_SIZE}",
    )

    # Test dataset schema
    _validate_log_inputs(
        store,
        "test_dataset_schema",
        [
            entities.DatasetInput(
                tags=tags,
                dataset=entities.Dataset(
                    name="name4",
                    digest="digest1",
                    source_type="type",
                    source="source",
                    schema="a" * MAX_DATASET_SCHEMA_SIZE,
                ),
            )
        ],
    )
    _validate_invalid_log_inputs(
        store,
        run_id,
        [
            entities.DatasetInput(
                tags=tags,
                dataset=entities.Dataset(
                    name="name4",
                    digest="digest1",
                    source_type="type",
                    source="source",
                    schema="a" * (MAX_DATASET_SCHEMA_SIZE + 1),
                ),
            )
        ],
        f"'schema' exceeds the maximum length of {MAX_DATASET_SCHEMA_SIZE}",
    )

    # Test dataset profile
    _validate_log_inputs(
        store,
        "test_dataset_profile",
        [
            entities.DatasetInput(
                tags=tags,
                dataset=entities.Dataset(
                    name="name5",
                    digest="digest1",
                    source_type="type",
                    source="source",
                    profile="a" * MAX_DATASET_PROFILE_SIZE,
                ),
            )
        ],
    )
    _validate_invalid_log_inputs(
        store,
        run_id,
        [
            entities.DatasetInput(
                tags=tags,
                dataset=entities.Dataset(
                    name="name5",
                    digest="digest1",
                    source_type="type",
                    source="source",
                    profile="a" * (MAX_DATASET_PROFILE_SIZE + 1),
                ),
            )
        ],
        f"'profile' exceeds the maximum length of {MAX_DATASET_PROFILE_SIZE}",
    )


def test_log_inputs_with_duplicates_in_single_request(store: SqlAlchemyStore):
    experiment_id = _create_experiments(store, "test exp")
    run1 = _run_factory(store, config=_get_run_configs(experiment_id, start_time=1))

    dataset1 = entities.Dataset(
        name="name1",
        digest="digest1",
        source_type="st1",
        source="source1",
        schema="schema1",
        profile="profile1",
    )

    tags1 = [
        entities.InputTag(key="key1", value="value1"),
        entities.InputTag(key="key2", value="value2"),
    ]

    inputs_run1 = [
        entities.DatasetInput(dataset1, tags1),
        entities.DatasetInput(dataset1, tags1),
    ]

    store.log_inputs(run1.info.run_id, inputs_run1)
    run1 = store.get_run(run1.info.run_id)
    assert_dataset_inputs_equal(
        run1.inputs.dataset_inputs, [entities.DatasetInput(dataset1, tags1)]
    )


def test_sqlalchemy_store_behaves_as_expected_with_inmemory_sqlite_db(monkeypatch):
    monkeypatch.setenv("MLFLOW_SQLALCHEMYSTORE_POOLCLASS", "SingletonThreadPool")
    store = SqlAlchemyStore("sqlite:///:memory:", ARTIFACT_URI)
    experiment_id = store.create_experiment(name="exp1")
    run = store.create_run(
        experiment_id=experiment_id,
        user_id="user",
        start_time=0,
        tags=[],
        run_name="name",
    )
    run_id = run.info.run_id
    metric = entities.Metric("mymetric", 1, 0, 0)
    store.log_metric(run_id=run_id, metric=metric)
    param = entities.Param("myparam", "A")
    store.log_param(run_id=run_id, param=param)
    fetched_run = store.get_run(run_id=run_id)
    assert fetched_run.info.run_id == run_id
    assert metric.key in fetched_run.data.metrics
    assert param.key in fetched_run.data.params


def test_sqlalchemy_store_can_be_initialized_when_default_experiment_has_been_deleted(
    tmp_sqlite_uri,
):
    store = SqlAlchemyStore(tmp_sqlite_uri, ARTIFACT_URI)
    store.delete_experiment("0")
    assert store.get_experiment("0").lifecycle_stage == entities.LifecycleStage.DELETED
    SqlAlchemyStore(tmp_sqlite_uri, ARTIFACT_URI)


class TextClauseMatcher:
    def __init__(self, text):
        self.text = text

    def __eq__(self, other):
        return self.text == other.text


@mock.patch("sqlalchemy.orm.session.Session", spec=True)
def test_set_zero_value_insertion_for_autoincrement_column_MYSQL(mock_session):
    mock_store = mock.Mock(SqlAlchemyStore)
    mock_store.db_type = MYSQL
    SqlAlchemyStore._set_zero_value_insertion_for_autoincrement_column(mock_store, mock_session)
    mock_session.execute.assert_called_with(
        TextClauseMatcher("SET @@SESSION.sql_mode='NO_AUTO_VALUE_ON_ZERO';")
    )


@mock.patch("sqlalchemy.orm.session.Session", spec=True)
def test_set_zero_value_insertion_for_autoincrement_column_MSSQL(mock_session):
    mock_store = mock.Mock(SqlAlchemyStore)
    mock_store.db_type = MSSQL
    SqlAlchemyStore._set_zero_value_insertion_for_autoincrement_column(mock_store, mock_session)
    mock_session.execute.assert_called_with(
        TextClauseMatcher("SET IDENTITY_INSERT experiments ON;")
    )


@mock.patch("sqlalchemy.orm.session.Session", spec=True)
def test_unset_zero_value_insertion_for_autoincrement_column_MYSQL(mock_session):
    mock_store = mock.Mock(SqlAlchemyStore)
    mock_store.db_type = MYSQL
    SqlAlchemyStore._unset_zero_value_insertion_for_autoincrement_column(mock_store, mock_session)
    mock_session.execute.assert_called_with(TextClauseMatcher("SET @@SESSION.sql_mode='';"))


@mock.patch("sqlalchemy.orm.session.Session", spec=True)
def test_unset_zero_value_insertion_for_autoincrement_column_MSSQL(mock_session):
    mock_store = mock.Mock(SqlAlchemyStore)
    mock_store.db_type = MSSQL
    SqlAlchemyStore._unset_zero_value_insertion_for_autoincrement_column(mock_store, mock_session)
    mock_session.execute.assert_called_with(
        TextClauseMatcher("SET IDENTITY_INSERT experiments OFF;")
    )


def test_get_attribute_name():
    assert models.SqlRun.get_attribute_name("artifact_uri") == "artifact_uri"
    assert models.SqlRun.get_attribute_name("status") == "status"
    assert models.SqlRun.get_attribute_name("start_time") == "start_time"
    assert models.SqlRun.get_attribute_name("end_time") == "end_time"
    assert models.SqlRun.get_attribute_name("deleted_time") == "deleted_time"
    assert models.SqlRun.get_attribute_name("run_name") == "name"
    assert models.SqlRun.get_attribute_name("run_id") == "run_uuid"

    # we want this to break if a searchable or orderable attribute has been added
    # and not referred to in this test
    # searchable attributes are also orderable
    assert len(entities.RunInfo.get_orderable_attributes()) == 7


def test_get_orderby_clauses(tmp_sqlite_uri):
    store = SqlAlchemyStore(tmp_sqlite_uri, ARTIFACT_URI)
    with store.ManagedSessionMaker() as session:
        # test that ['runs.start_time DESC', 'SqlRun.run_uuid'] is returned by default
        parsed = [str(x) for x in _get_orderby_clauses([], session)[1]]
        assert parsed == ["runs.start_time DESC", "SqlRun.run_uuid"]

        # test that the given 'start_time' replaces the default one ('runs.start_time DESC')
        parsed = [str(x) for x in _get_orderby_clauses(["attribute.start_time ASC"], session)[1]]
        assert "SqlRun.start_time" in parsed
        assert "SqlRun.start_time DESC" not in parsed

        # test that an exception is raised when 'order_by' contains duplicates
        match = "`order_by` contains duplicate fields"
        with pytest.raises(MlflowException, match=match):
            _get_orderby_clauses(["attribute.start_time", "attribute.start_time"], session)

        with pytest.raises(MlflowException, match=match):
            _get_orderby_clauses(["param.p", "param.p"], session)

        with pytest.raises(MlflowException, match=match):
            _get_orderby_clauses(["metric.m", "metric.m"], session)

        with pytest.raises(MlflowException, match=match):
            _get_orderby_clauses(["tag.t", "tag.t"], session)

        # test that an exception is NOT raised when key types are different
        _get_orderby_clauses(["param.a", "metric.a", "tag.a"], session)

        select_clause, parsed, _ = _get_orderby_clauses(["metric.a"], session)
        select_clause = [str(x) for x in select_clause]
        parsed = [str(x) for x in parsed]
        # test that "=" is used rather than "is" when comparing to True
        assert "is_nan = true" in select_clause[0]
        assert "value IS NULL" in select_clause[0]
        # test that clause name is in parsed
        assert "clause_1" in parsed[0]


def _assert_create_experiment_appends_to_artifact_uri_path_correctly(
    artifact_root_uri, expected_artifact_uri_format
):
    # Patch `is_local_uri` to prevent the SqlAlchemy store from attempting to create local
    # filesystem directories for file URI and POSIX path test cases
    with mock.patch("mlflow.store.tracking.sqlalchemy_store.is_local_uri", return_value=False):
        with TempDir() as tmp:
            dbfile_path = tmp.path("db")
            store = SqlAlchemyStore(
                db_uri="sqlite:///" + dbfile_path,
                default_artifact_root=artifact_root_uri,
            )
            exp_id = store.create_experiment(name="exp")
            exp = store.get_experiment(exp_id)

            if hasattr(store, "__del__"):
                store.__del__()

            cwd = Path.cwd().as_posix()
            drive = Path.cwd().drive
            if is_windows() and expected_artifact_uri_format.startswith("file:"):
                cwd = f"/{cwd}"
                drive = f"{drive}/"
            assert exp.artifact_location == expected_artifact_uri_format.format(
                e=exp_id, cwd=cwd, drive=drive
            )


@pytest.mark.skipif(not is_windows(), reason="This test only passes on Windows")
@pytest.mark.parametrize(
    ("input_uri", "expected_uri"),
    [
        (
            "\\my_server/my_path/my_sub_path",
            "file:///{drive}my_server/my_path/my_sub_path/{e}",
        ),
        ("path/to/local/folder", "file://{cwd}/path/to/local/folder/{e}"),
        ("/path/to/local/folder", "file:///{drive}path/to/local/folder/{e}"),
        ("#path/to/local/folder?", "file://{cwd}/{e}#path/to/local/folder?"),
        ("file:path/to/local/folder", "file://{cwd}/path/to/local/folder/{e}"),
        ("file:///path/to/local/folder", "file:///{drive}path/to/local/folder/{e}"),
        (
            "file:path/to/local/folder?param=value",
            "file://{cwd}/path/to/local/folder/{e}?param=value",
        ),
        (
            "file:///path/to/local/folder?param=value#fragment",
            "file:///{drive}path/to/local/folder/{e}?param=value#fragment",
        ),
    ],
)
def test_create_experiment_appends_to_artifact_local_path_file_uri_correctly_on_windows(
    input_uri, expected_uri
):
    _assert_create_experiment_appends_to_artifact_uri_path_correctly(input_uri, expected_uri)


@pytest.mark.skipif(is_windows(), reason="This test fails on Windows")
@pytest.mark.parametrize(
    ("input_uri", "expected_uri"),
    [
        ("path/to/local/folder", "{cwd}/path/to/local/folder/{e}"),
        ("/path/to/local/folder", "/path/to/local/folder/{e}"),
        ("#path/to/local/folder?", "{cwd}/#path/to/local/folder?/{e}"),
        ("file:path/to/local/folder", "file://{cwd}/path/to/local/folder/{e}"),
        ("file:///path/to/local/folder", "file:///path/to/local/folder/{e}"),
        (
            "file:path/to/local/folder?param=value",
            "file://{cwd}/path/to/local/folder/{e}?param=value",
        ),
        (
            "file:///path/to/local/folder?param=value#fragment",
            "file:///path/to/local/folder/{e}?param=value#fragment",
        ),
    ],
)
def test_create_experiment_appends_to_artifact_local_path_file_uri_correctly(
    input_uri, expected_uri
):
    _assert_create_experiment_appends_to_artifact_uri_path_correctly(input_uri, expected_uri)


@pytest.mark.parametrize(
    ("input_uri", "expected_uri"),
    [
        ("s3://bucket/path/to/root", "s3://bucket/path/to/root/{e}"),
        (
            "s3://bucket/path/to/root?creds=mycreds",
            "s3://bucket/path/to/root/{e}?creds=mycreds",
        ),
        (
            "dbscheme+driver://root@host/dbname?creds=mycreds#myfragment",
            "dbscheme+driver://root@host/dbname/{e}?creds=mycreds#myfragment",
        ),
        (
            "dbscheme+driver://root:password@hostname.com?creds=mycreds#myfragment",
            "dbscheme+driver://root:password@hostname.com/{e}?creds=mycreds#myfragment",
        ),
        (
            "dbscheme+driver://root:password@hostname.com/mydb?creds=mycreds#myfragment",
            "dbscheme+driver://root:password@hostname.com/mydb/{e}?creds=mycreds#myfragment",
        ),
    ],
)
def test_create_experiment_appends_to_artifact_uri_path_correctly(input_uri, expected_uri):
    _assert_create_experiment_appends_to_artifact_uri_path_correctly(input_uri, expected_uri)


def _assert_create_run_appends_to_artifact_uri_path_correctly(
    artifact_root_uri, expected_artifact_uri_format
):
    # Patch `is_local_uri` to prevent the SqlAlchemy store from attempting to create local
    # filesystem directories for file URI and POSIX path test cases
    with mock.patch("mlflow.store.tracking.sqlalchemy_store.is_local_uri", return_value=False):
        with TempDir() as tmp:
            dbfile_path = tmp.path("db")
            store = SqlAlchemyStore(
                db_uri="sqlite:///" + dbfile_path,
                default_artifact_root=artifact_root_uri,
            )
            exp_id = store.create_experiment(name="exp")
            run = store.create_run(
                experiment_id=exp_id,
                user_id="user",
                start_time=0,
                tags=[],
                run_name="name",
            )

            if hasattr(store, "__del__"):
                store.__del__()

            cwd = Path.cwd().as_posix()
            drive = Path.cwd().drive
            if is_windows() and expected_artifact_uri_format.startswith("file:"):
                cwd = f"/{cwd}"
                drive = f"{drive}/"
            assert run.info.artifact_uri == expected_artifact_uri_format.format(
                e=exp_id, r=run.info.run_id, cwd=cwd, drive=drive
            )


@pytest.mark.skipif(not is_windows(), reason="This test only passes on Windows")
@pytest.mark.parametrize(
    ("input_uri", "expected_uri"),
    [
        (
            "\\my_server/my_path/my_sub_path",
            "file:///{drive}my_server/my_path/my_sub_path/{e}/{r}/artifacts",
        ),
        ("path/to/local/folder", "file://{cwd}/path/to/local/folder/{e}/{r}/artifacts"),
        (
            "/path/to/local/folder",
            "file:///{drive}path/to/local/folder/{e}/{r}/artifacts",
        ),
        (
            "#path/to/local/folder?",
            "file://{cwd}/{e}/{r}/artifacts#path/to/local/folder?",
        ),
        (
            "file:path/to/local/folder",
            "file://{cwd}/path/to/local/folder/{e}/{r}/artifacts",
        ),
        (
            "file:///path/to/local/folder",
            "file:///{drive}path/to/local/folder/{e}/{r}/artifacts",
        ),
        (
            "file:path/to/local/folder?param=value",
            "file://{cwd}/path/to/local/folder/{e}/{r}/artifacts?param=value",
        ),
        (
            "file:///path/to/local/folder?param=value#fragment",
            "file:///{drive}path/to/local/folder/{e}/{r}/artifacts?param=value#fragment",
        ),
    ],
)
def test_create_run_appends_to_artifact_local_path_file_uri_correctly_on_windows(
    input_uri, expected_uri
):
    _assert_create_run_appends_to_artifact_uri_path_correctly(input_uri, expected_uri)


@pytest.mark.skipif(is_windows(), reason="This test fails on Windows")
@pytest.mark.parametrize(
    ("input_uri", "expected_uri"),
    [
        ("path/to/local/folder", "{cwd}/path/to/local/folder/{e}/{r}/artifacts"),
        ("/path/to/local/folder", "/path/to/local/folder/{e}/{r}/artifacts"),
        ("#path/to/local/folder?", "{cwd}/#path/to/local/folder?/{e}/{r}/artifacts"),
        (
            "file:path/to/local/folder",
            "file://{cwd}/path/to/local/folder/{e}/{r}/artifacts",
        ),
        (
            "file:///path/to/local/folder",
            "file:///path/to/local/folder/{e}/{r}/artifacts",
        ),
        (
            "file:path/to/local/folder?param=value",
            "file://{cwd}/path/to/local/folder/{e}/{r}/artifacts?param=value",
        ),
        (
            "file:///path/to/local/folder?param=value#fragment",
            "file:///path/to/local/folder/{e}/{r}/artifacts?param=value#fragment",
        ),
    ],
)
def test_create_run_appends_to_artifact_local_path_file_uri_correctly(input_uri, expected_uri):
    _assert_create_run_appends_to_artifact_uri_path_correctly(input_uri, expected_uri)


@pytest.mark.parametrize(
    ("input_uri", "expected_uri"),
    [
        ("s3://bucket/path/to/root", "s3://bucket/path/to/root/{e}/{r}/artifacts"),
        (
            "s3://bucket/path/to/root?creds=mycreds",
            "s3://bucket/path/to/root/{e}/{r}/artifacts?creds=mycreds",
        ),
        (
            "dbscheme+driver://root@host/dbname?creds=mycreds#myfragment",
            "dbscheme+driver://root@host/dbname/{e}/{r}/artifacts?creds=mycreds#myfragment",
        ),
        (
            "dbscheme+driver://root:password@hostname.com?creds=mycreds#myfragment",
            "dbscheme+driver://root:password@hostname.com/{e}/{r}/artifacts"
            "?creds=mycreds#myfragment",
        ),
        (
            "dbscheme+driver://root:password@hostname.com/mydb?creds=mycreds#myfragment",
            "dbscheme+driver://root:password@hostname.com/mydb/{e}/{r}/artifacts"
            "?creds=mycreds#myfragment",
        ),
    ],
)
def test_create_run_appends_to_artifact_uri_path_correctly(input_uri, expected_uri):
    _assert_create_run_appends_to_artifact_uri_path_correctly(input_uri, expected_uri)


def test_legacy_start_and_end_trace_v2(store: SqlAlchemyStore):
    experiment_id = store.create_experiment("test_experiment")
    trace_info = store.deprecated_start_trace_v2(
        experiment_id=experiment_id,
        timestamp_ms=1234,
        request_metadata={"rq1": "foo", "rq2": "bar"},
        tags={"tag1": "apple", "tag2": "orange"},
    )
    request_id = trace_info.request_id

    assert trace_info.request_id is not None
    assert trace_info.experiment_id == experiment_id
    assert trace_info.timestamp_ms == 1234
    assert trace_info.execution_time_ms is None
    assert trace_info.status == TraceStatus.IN_PROGRESS
    assert trace_info.request_metadata == {
        "rq1": "foo",
        "rq2": "bar",
        TRACE_SCHEMA_VERSION_KEY: "2",
    }
    artifact_location = trace_info.tags[MLFLOW_ARTIFACT_LOCATION]
    assert artifact_location.endswith(f"/{experiment_id}/traces/{request_id}/artifacts")
    assert trace_info.tags == {
        "tag1": "apple",
        "tag2": "orange",
        MLFLOW_ARTIFACT_LOCATION: artifact_location,
    }
    assert trace_info.to_v3() == store.get_trace_info(request_id)

    trace_info = store.deprecated_end_trace_v2(
        request_id=request_id,
        timestamp_ms=2345,
        status=TraceStatus.OK,
        # Update one key and add a new key
        request_metadata={
            "rq1": "updated",
            "rq3": "baz",
        },
        tags={"tag1": "updated", "tag3": "grape"},
    )
    assert trace_info.request_id == request_id
    assert trace_info.experiment_id == experiment_id
    assert trace_info.timestamp_ms == 1234
    assert trace_info.execution_time_ms == 2345 - 1234
    assert trace_info.status == TraceStatus.OK
    assert trace_info.request_metadata == {
        "rq1": "updated",
        "rq2": "bar",
        "rq3": "baz",
        TRACE_SCHEMA_VERSION_KEY: "2",
    }
    assert trace_info.tags == {
        "tag1": "updated",
        "tag2": "orange",
        "tag3": "grape",
        MLFLOW_ARTIFACT_LOCATION: artifact_location,
    }
    assert trace_info.to_v3() == store.get_trace_info(request_id)


def test_start_trace(store: SqlAlchemyStore):
    experiment_id = store.create_experiment("test_experiment")
    trace_info = TraceInfo(
        trace_id="tr-123",
        trace_location=trace_location.TraceLocation.from_experiment_id(experiment_id),
        request_time=1234,
        execution_duration=100,
        state=TraceState.OK,
        tags={"tag1": "apple", "tag2": "orange"},
        trace_metadata={"rq1": "foo", "rq2": "bar"},
    )
    trace_info = store.start_trace(trace_info)
    trace_id = trace_info.trace_id

    assert trace_info.trace_id is not None
    assert trace_info.experiment_id == experiment_id
    assert trace_info.request_time == 1234
    assert trace_info.execution_duration == 100
    assert trace_info.state == TraceState.OK
    assert trace_info.trace_metadata == {"rq1": "foo", "rq2": "bar", TRACE_SCHEMA_VERSION_KEY: "3"}
    artifact_location = trace_info.tags[MLFLOW_ARTIFACT_LOCATION]
    assert artifact_location.endswith(f"/{experiment_id}/traces/{trace_id}/artifacts")
    assert trace_info.tags == {
        "tag1": "apple",
        "tag2": "orange",
        MLFLOW_ARTIFACT_LOCATION: artifact_location,
    }
    assert trace_info == store.get_trace_info(trace_id)


def _create_trace(
    store: SqlAlchemyStore,
    trace_id: str,
    experiment_id=0,
    request_time=0,
    execution_duration=0,
    state=TraceState.OK,
    trace_metadata=None,
    tags=None,
) -> TraceInfo:
    """Helper function to create a test trace in the database."""
    if not store.get_experiment(experiment_id):
        store.create_experiment(store, experiment_id)

    trace_info = TraceInfo(
        trace_id=trace_id,
        trace_location=trace_location.TraceLocation.from_experiment_id(experiment_id),
        request_time=request_time,
        execution_duration=execution_duration,
        state=state,
        tags=tags or {},
        trace_metadata=trace_metadata or {},
    )
    return store.start_trace(trace_info)


@pytest.fixture
def store_with_traces(tmp_path):
    store = _get_store(tmp_path)
    exp1 = store.create_experiment("exp1")
    exp2 = store.create_experiment("exp2")

    _create_trace(
        store,
        "tr-0",
        exp2,
        request_time=0,
        execution_duration=6,
        state=TraceState.OK,
        tags={"mlflow.traceName": "ddd"},
        trace_metadata={TraceMetadataKey.SOURCE_RUN: "run0"},
    )
    _create_trace(
        store,
        "tr-1",
        exp2,
        request_time=1,
        execution_duration=2,
        state=TraceState.ERROR,
        tags={"mlflow.traceName": "aaa", "fruit": "apple", "color": "red"},
        trace_metadata={TraceMetadataKey.SOURCE_RUN: "run1"},
    )
    _create_trace(
        store,
        "tr-2",
        exp1,
        request_time=2,
        execution_duration=4,
        state=TraceState.STATE_UNSPECIFIED,
        tags={"mlflow.traceName": "bbb", "fruit": "apple", "color": "green"},
    )
    _create_trace(
        store,
        "tr-3",
        exp1,
        request_time=3,
        execution_duration=10,
        state=TraceState.OK,
        tags={"mlflow.traceName": "ccc", "fruit": "orange"},
    )
    _create_trace(
        store,
        "tr-4",
        exp1,
        request_time=4,
        execution_duration=10,
        state=TraceState.OK,
        tags={"mlflow.traceName": "ddd", "color": "blue"},
    )

    yield store
    _cleanup_database(store)


@pytest.mark.parametrize(
    ("order_by", "expected_ids"),
    [
        # Default order: descending by start time
        ([], ["tr-4", "tr-3", "tr-2", "tr-1", "tr-0"]),
        # Order by start time
        (["timestamp"], ["tr-0", "tr-1", "tr-2", "tr-3", "tr-4"]),
        (["timestamp DESC"], ["tr-4", "tr-3", "tr-2", "tr-1", "tr-0"]),
        # Order by execution_time and timestamp
        (
            ["execution_time DESC", "timestamp ASC"],
            ["tr-3", "tr-4", "tr-0", "tr-2", "tr-1"],
        ),
        # Order by experiment ID
        (["experiment_id"], ["tr-4", "tr-3", "tr-2", "tr-1", "tr-0"]),
        # Order by status
        (["status"], ["tr-1", "tr-4", "tr-3", "tr-0", "tr-2"]),
        # Order by name
        (["name"], ["tr-1", "tr-2", "tr-3", "tr-4", "tr-0"]),
        # Order by tag (null comes last)
        (["tag.fruit"], ["tr-2", "tr-1", "tr-3", "tr-4", "tr-0"]),
        # Order by multiple tags
        (["tag.fruit", "tag.color"], ["tr-2", "tr-1", "tr-3", "tr-4", "tr-0"]),
        # Order by non-existent tag (should be ordered by default order)
        (["tag.nonexistent"], ["tr-4", "tr-3", "tr-2", "tr-1", "tr-0"]),
        # Order by run Id
        (["run_id"], ["tr-0", "tr-1", "tr-4", "tr-3", "tr-2"]),
    ],
)
def test_search_traces_order_by(store_with_traces, order_by, expected_ids):
    exp1 = store_with_traces.get_experiment_by_name("exp1").experiment_id
    exp2 = store_with_traces.get_experiment_by_name("exp2").experiment_id
    trace_infos, _ = store_with_traces.search_traces(
        experiment_ids=[exp1, exp2],
        filter_string=None,
        max_results=5,
        order_by=order_by,
    )
    actual_ids = [trace_info.trace_id for trace_info in trace_infos]
    assert actual_ids == expected_ids


@pytest.mark.parametrize(
    ("filter_string", "expected_ids"),
    [
        # Search by name
        ("name = 'aaa'", ["tr-1"]),
        ("name != 'aaa'", ["tr-4", "tr-3", "tr-2", "tr-0"]),
        # Search by status
        ("status = 'OK'", ["tr-4", "tr-3", "tr-0"]),
        ("status != 'OK'", ["tr-2", "tr-1"]),
        ("attributes.status = 'OK'", ["tr-4", "tr-3", "tr-0"]),
        ("attributes.name != 'aaa'", ["tr-4", "tr-3", "tr-2", "tr-0"]),
        ("trace.status = 'OK'", ["tr-4", "tr-3", "tr-0"]),
        ("trace.name != 'aaa'", ["tr-4", "tr-3", "tr-2", "tr-0"]),
        # Search by timestamp
        ("`timestamp` >= 1 AND execution_time < 10", ["tr-2", "tr-1"]),
        # Search by tag
        ("tag.fruit = 'apple'", ["tr-2", "tr-1"]),
        # tags is an alias for tag
        ("tags.fruit = 'apple' and tags.color != 'red'", ["tr-2"]),
        # Search by request metadata
        ("run_id = 'run0'", ["tr-0"]),
        (f"request_metadata.{TraceMetadataKey.SOURCE_RUN} = 'run0'", ["tr-0"]),
        (f"request_metadata.{TraceMetadataKey.SOURCE_RUN} = 'run1'", ["tr-1"]),
        (f"request_metadata.`{TraceMetadataKey.SOURCE_RUN}` = 'run0'", ["tr-0"]),
        (f"metadata.{TraceMetadataKey.SOURCE_RUN} = 'run0'", ["tr-0"]),
        (f"metadata.{TraceMetadataKey.SOURCE_RUN} != 'run0'", ["tr-1"]),
    ],
)
def test_search_traces_with_filter(store_with_traces, filter_string, expected_ids):
    exp1 = store_with_traces.get_experiment_by_name("exp1").experiment_id
    exp2 = store_with_traces.get_experiment_by_name("exp2").experiment_id

    trace_infos, _ = store_with_traces.search_traces(
        experiment_ids=[exp1, exp2],
        filter_string=filter_string,
        max_results=5,
        order_by=[],
    )
    actual_ids = [trace_info.trace_id for trace_info in trace_infos]
    assert actual_ids == expected_ids


@pytest.mark.parametrize(
    ("filter_string", "error"),
    [
        ("invalid", r"Invalid clause\(s\) in filter string"),
        ("name = 'foo' AND invalid", r"Invalid clause\(s\) in filter string"),
        ("foo.bar = 'baz'", r"Invalid entity type 'foo'"),
        ("invalid = 'foo'", r"Invalid attribute key 'invalid'"),
        ("trace.tags.foo = 'bar'", r"Invalid attribute key 'tags\.foo'"),
        ("trace.status < 'OK'", r"Invalid comparator '<'"),
        ("name IN ('foo', 'bar')", r"Invalid comparator 'IN'"),
        # We don't support LIKE/ILIKE operators for trace search because it may
        # cause performance issues with large attributes and tags.
        ("name LIKE 'b%'", r"Invalid comparator 'LIKE'"),
        ("name ILIKE 'd%'", r"Invalid comparator 'ILIKE'"),
        ("tag.color LIKE 're%'", r"Invalid comparator 'LIKE'"),
    ],
)
def test_search_traces_with_invalid_filter(store_with_traces, filter_string, error):
    exp1 = store_with_traces.get_experiment_by_name("exp1").experiment_id
    exp2 = store_with_traces.get_experiment_by_name("exp2").experiment_id

    with pytest.raises(MlflowException, match=error):
        store_with_traces.search_traces(
            experiment_ids=[exp1, exp2],
            filter_string=filter_string,
        )


def test_search_traces_raise_if_max_results_arg_is_invalid(store):
    with pytest.raises(
        MlflowException,
        match="Invalid value 50001 for parameter 'max_results' supplied.",
    ):
        store.search_traces(experiment_ids=[], max_results=50001)

    with pytest.raises(
        MlflowException, match="Invalid value -1 for parameter 'max_results' supplied."
    ):
        store.search_traces(experiment_ids=[], max_results=-1)


def test_search_traces_pagination(store_with_traces):
    exps = [
        store_with_traces.get_experiment_by_name("exp1").experiment_id,
        store_with_traces.get_experiment_by_name("exp2").experiment_id,
    ]

    traces, token = store_with_traces.search_traces(exps, max_results=2)
    assert [t.trace_id for t in traces] == ["tr-4", "tr-3"]

    traces, token = store_with_traces.search_traces(exps, max_results=2, page_token=token)
    assert [t.trace_id for t in traces] == ["tr-2", "tr-1"]

    traces, token = store_with_traces.search_traces(exps, max_results=2, page_token=token)
    assert [t.trace_id for t in traces] == ["tr-0"]
    assert token is None


def test_search_traces_pagination_tie_breaker(store):
    # This test is for ensuring the tie breaker for ordering traces with the same timestamp
    # works correctly.
    exp1 = store.create_experiment("exp1")

    trace_ids = [f"tr-{i}" for i in range(5)]
    random.shuffle(trace_ids)
    # Insert traces with random order
    for rid in trace_ids:
        _create_trace(store, rid, exp1, request_time=0)

    # Insert 5 more traces with newer timestamp
    trace_ids = [f"tr-{i + 5}" for i in range(5)]
    random.shuffle(trace_ids)
    for rid in trace_ids:
        _create_trace(store, rid, exp1, request_time=1)

    traces, token = store.search_traces([exp1], max_results=3)
    assert [t.trace_id for t in traces] == ["tr-5", "tr-6", "tr-7"]
    traces, token = store.search_traces([exp1], max_results=3, page_token=token)
    assert [t.trace_id for t in traces] == ["tr-8", "tr-9", "tr-0"]
    traces, token = store.search_traces([exp1], max_results=3, page_token=token)
    assert [t.trace_id for t in traces] == ["tr-1", "tr-2", "tr-3"]
    traces, token = store.search_traces([exp1], max_results=3, page_token=token)
    assert [t.trace_id for t in traces] == ["tr-4"]


def test_set_and_delete_tags(store: SqlAlchemyStore):
    exp1 = store.create_experiment("exp1")
    trace_id = "tr-123"
    _create_trace(store, trace_id, experiment_id=exp1)

    # Delete system tag for easier testing
    store.delete_trace_tag(trace_id, MLFLOW_ARTIFACT_LOCATION)

    assert store.get_trace_info(trace_id).tags == {}

    store.set_trace_tag(trace_id, "tag1", "apple")
    assert store.get_trace_info(trace_id).tags == {"tag1": "apple"}

    store.set_trace_tag(trace_id, "tag1", "grape")
    assert store.get_trace_info(trace_id).tags == {"tag1": "grape"}

    store.set_trace_tag(trace_id, "tag2", "orange")
    assert store.get_trace_info(trace_id).tags == {"tag1": "grape", "tag2": "orange"}

    store.delete_trace_tag(trace_id, "tag1")
    assert store.get_trace_info(trace_id).tags == {"tag2": "orange"}

    # test value length
    store.set_trace_tag(trace_id, "key", "v" * MAX_CHARS_IN_TRACE_INFO_TAGS_VALUE)
    assert store.get_trace_info(trace_id).tags["key"] == "v" * MAX_CHARS_IN_TRACE_INFO_TAGS_VALUE

    with pytest.raises(MlflowException, match="No trace tag with key 'tag1'"):
        store.delete_trace_tag(trace_id, "tag1")


@pytest.mark.parametrize(
    ("key", "value", "expected_error"),
    [
        (None, "value", "Missing value for required parameter 'key'"),
        (
            "invalid?tag!name:(",
            "value",
            "Invalid value \"invalid\\?tag!name:\\(\" for parameter 'key' supplied",
        ),
        (
            "/.:\\.",
            "value",
            "Invalid value \"/\\.:\\\\\\\\.\" for parameter 'key' supplied",
        ),
        ("../", "value", "Invalid value \"\\.\\./\" for parameter 'key' supplied"),
        ("a" * 251, "value", "'key' exceeds the maximum length of 250 characters"),
    ],
    # Name each test case too avoid including the long string arguments in the test name
    ids=["null-key", "bad-key-1", "bad-key-2", "bad-key-3", "too-long-key"],
)
def test_set_invalid_tag(key, value, expected_error, store: SqlAlchemyStore):
    with pytest.raises(MlflowException, match=expected_error):
        store.set_trace_tag("tr-123", key, value)


def test_set_tag_truncate_too_long_tag(store: SqlAlchemyStore):
    exp1 = store.create_experiment("exp1")
    trace_id = "tr-123"
    _create_trace(store, trace_id, experiment_id=exp1)

    store.set_trace_tag(trace_id, "key", "123" + "a" * 8000)
    tags = store.get_trace_info(trace_id).tags
    assert len(tags["key"]) == 8000
    assert tags["key"] == "123" + "a" * 7997


def test_delete_traces(store):
    exp1 = store.create_experiment("exp1")
    exp2 = store.create_experiment("exp2")
    now = int(time.time() * 1000)

    for i in range(10):
        _create_trace(
            store,
            f"tr-exp1-{i}",
            exp1,
            tags={"tag": "apple"},
            trace_metadata={"rq": "foo"},
        )
        _create_trace(
            store,
            f"tr-exp2-{i}",
            exp2,
            tags={"tag": "orange"},
            trace_metadata={"rq": "bar"},
        )

    traces, _ = store.search_traces([exp1, exp2])
    assert len(traces) == 20

    deleted = store.delete_traces(experiment_id=exp1, max_timestamp_millis=now)
    assert deleted == 10
    traces, _ = store.search_traces([exp1, exp2])
    assert len(traces) == 10
    for trace in traces:
        assert trace.experiment_id == exp2

    deleted = store.delete_traces(experiment_id=exp2, max_timestamp_millis=now)
    assert deleted == 10
    traces, _ = store.search_traces([exp1, exp2])
    assert len(traces) == 0

    deleted = store.delete_traces(experiment_id=exp1, max_timestamp_millis=now)
    assert deleted == 0


def test_delete_traces_with_max_timestamp(store):
    exp1 = store.create_experiment("exp1")
    for i in range(10):
        _create_trace(store, f"tr-{i}", exp1, request_time=i)

    deleted = store.delete_traces(exp1, max_timestamp_millis=3)
    assert deleted == 4  # inclusive (0, 1, 2, 3)
    traces, _ = store.search_traces([exp1])
    assert len(traces) == 6
    for trace in traces:
        assert trace.timestamp_ms >= 4

    deleted = store.delete_traces(exp1, max_timestamp_millis=10)
    assert deleted == 6
    traces, _ = store.search_traces([exp1])
    assert len(traces) == 0


def test_delete_traces_with_max_count(store):
    exp1 = store.create_experiment("exp1")
    for i in range(10):
        _create_trace(store, f"tr-{i}", exp1, request_time=i)

    deleted = store.delete_traces(exp1, max_traces=4, max_timestamp_millis=10)
    assert deleted == 4
    traces, _ = store.search_traces([exp1])
    assert len(traces) == 6
    # Traces should be deleted from the oldest
    for trace in traces:
        assert trace.timestamp_ms >= 4

    deleted = store.delete_traces(exp1, max_traces=10, max_timestamp_millis=8)
    assert deleted == 5
    traces, _ = store.search_traces([exp1])
    assert len(traces) == 1


def test_delete_traces_with_trace_ids(store):
    exp1 = store.create_experiment("exp1")
    for i in range(10):
        _create_trace(store, f"tr-{i}", exp1, request_time=i)

    deleted = store.delete_traces(exp1, trace_ids=[f"tr-{i}" for i in range(8)])
    assert deleted == 8
    traces, _ = store.search_traces([exp1])
    assert len(traces) == 2
    assert [trace.trace_id for trace in traces] == ["tr-9", "tr-8"]


def test_delete_traces_raises_error(store):
    exp_id = store.create_experiment("test")

    with pytest.raises(
        MlflowException,
        match=r"Either `max_timestamp_millis` or `trace_ids` must be specified.",
    ):
        store.delete_traces(exp_id)
    with pytest.raises(
        MlflowException,
        match=r"Only one of `max_timestamp_millis` and `trace_ids` can be specified.",
    ):
        store.delete_traces(exp_id, max_timestamp_millis=100, trace_ids=["trace_id"])
    with pytest.raises(
        MlflowException,
        match=r"`max_traces` can't be specified if `trace_ids` is specified.",
    ):
        store.delete_traces(exp_id, max_traces=2, trace_ids=["trace_id"])
    with pytest.raises(
        MlflowException, match=r"`max_traces` must be a positive integer, received 0"
    ):
        store.delete_traces(exp_id, 100, max_traces=0)


def test_log_outputs(store: SqlAlchemyStore):
    exp_id = store.create_experiment(f"exp-{uuid.uuid4()}")
    run = store.create_run(
        experiment_id=exp_id, user_id="user", start_time=0, run_name="test", tags=[]
    )
    model = store.create_logged_model(experiment_id=exp_id)
    store.log_outputs(run.info.run_id, [LoggedModelOutput(model.model_id, 1)])
    run = store.get_run(run.info.run_id)
    assert run.outputs.model_outputs == [LoggedModelOutput(model.model_id, 1)]


@pytest.mark.parametrize("tags_count", [0, 1, 2])
def test_get_run_inputs(store, tags_count):
    run = _run_factory(store)

    dataset = entities.Dataset(
        name="name1",
        digest="digest1",
        source_type="st1",
        source="source1",
        schema="schema1",
        profile="profile1",
    )

    tags = [entities.InputTag(key=f"foo{i}", value=f"bar{i}") for i in range(tags_count)]

    dataset_inputs = [entities.DatasetInput(dataset, tags)]

    store.log_inputs(run.info.run_id, dataset_inputs)

    with store.ManagedSessionMaker() as session:
        actual = store._get_run_inputs(session, [run.info.run_id])

    assert len(actual) == 1
    assert_dataset_inputs_equal(actual[0], dataset_inputs)


def test_get_run_inputs_run_order(store):
    exp_id = _create_experiments(store, "test_get_run_inputs_run_order")
    config = _get_run_configs(exp_id)

    run_with_one_input = _run_factory(store, config)
    run_with_no_inputs = _run_factory(store, config)
    run_with_two_inputs = _run_factory(store, config)

    dataset1 = entities.Dataset(
        name="name1",
        digest="digest1",
        source_type="st1",
        source="source1",
        schema="schema1",
        profile="profile1",
    )

    dataset2 = entities.Dataset(
        name="name2",
        digest="digest2",
        source_type="st2",
        source="source2",
        schema="schema2",
        profile="profile2",
    )

    tags_1 = [entities.InputTag(key="foo1", value="bar1")]

    tags_2 = [
        entities.InputTag(key="foo2", value="bar2"),
        entities.InputTag(key="foo3", value="bar3"),
    ]

    tags_3 = [
        entities.InputTag(key="foo4", value="bar4"),
        entities.InputTag(key="foo5", value="bar5"),
        entities.InputTag(key="foo6", value="bar6"),
    ]

    dataset_inputs_1 = [entities.DatasetInput(dataset1, tags_1)]
    dataset_inputs_2 = [
        entities.DatasetInput(dataset2, tags_2),
        entities.DatasetInput(dataset1, tags_3),
    ]

    store.log_inputs(run_with_one_input.info.run_id, dataset_inputs_1)
    store.log_inputs(run_with_two_inputs.info.run_id, dataset_inputs_2)

    expected = [dataset_inputs_1, [], dataset_inputs_2]

    runs = [run_with_one_input, run_with_no_inputs, run_with_two_inputs]
    run_uuids = [run.info.run_id for run in runs]

    with store.ManagedSessionMaker() as session:
        actual = store._get_run_inputs(session, run_uuids)

    assert len(expected) == len(actual)
    for expected_i, actual_i in zip(expected, actual):
        assert_dataset_inputs_equal(expected_i, actual_i)


def test_create_logged_model(store: SqlAlchemyStore):
    exp_id = store.create_experiment(f"exp-{uuid.uuid4()}")
    model = store.create_logged_model(experiment_id=exp_id)
    assert model.experiment_id == exp_id
    assert model.name is not None
    assert model.metrics is None
    assert model.tags == {}
    assert model.params == {}

    # name
    model = store.create_logged_model(experiment_id=exp_id, name="my_model")
    assert model.name == "my_model"

    # source_run_id
    run = store.create_run(
        experiment_id=exp_id, user_id="user", start_time=0, run_name="test", tags=[]
    )
    model = store.create_logged_model(experiment_id=exp_id, source_run_id=run.info.run_id)
    assert model.source_run_id == run.info.run_id

    # model_type
    model = store.create_logged_model(experiment_id=exp_id, model_type="my_model_type")
    assert model.model_type == "my_model_type"

    # tags
    model = store.create_logged_model(
        experiment_id=exp_id,
        name="my_model",
        tags=[LoggedModelTag("tag1", "apple")],
    )
    assert model.tags == {"tag1": "apple"}

    # params
    model = store.create_logged_model(
        experiment_id=exp_id,
        name="my_model",
        params=[LoggedModelParameter("param1", "apple")],
    )
    assert model.params == {"param1": "apple"}

    # Should not be able to create a logged model in a non-active experiment
    store.delete_experiment(exp_id)
    with pytest.raises(MlflowException, match="must be in the 'active' state"):
        store.create_logged_model(experiment_id=exp_id)


def test_log_logged_model_params(store: SqlAlchemyStore):
    exp_id = store.create_experiment(f"exp-{uuid.uuid4()}")
    model = store.create_logged_model(experiment_id=exp_id)
    assert not model.params
    store.log_logged_model_params(
        model_id=model.model_id, params=[LoggedModelParameter("param1", "apple")]
    )
    loaded_model = store.get_logged_model(model_id=model.model_id)
    assert loaded_model.params == {"param1": "apple"}


@pytest.mark.parametrize(
    "name",
    [
        "",
        "my/model",
        "my.model",
        "my:model",
        "my%model",
        "my'model",
        'my"model',
    ],
)
def test_create_logged_model_invalid_name(store: SqlAlchemyStore, name: str):
    exp_id = store.create_experiment(f"exp-{uuid.uuid4()}")
    with pytest.raises(MlflowException, match="Invalid model name"):
        store.create_logged_model(exp_id, name=name)


def test_get_logged_model(store: SqlAlchemyStore):
    exp_id = store.create_experiment(f"exp-{uuid.uuid4()}")
    model = store.create_logged_model(experiment_id=exp_id)
    fetched_model = store.get_logged_model(model.model_id)
    assert fetched_model.name == model.name
    assert fetched_model.model_id == model.model_id

    with pytest.raises(MlflowException, match="not found"):
        store.get_logged_model("does-not-exist")


def test_delete_logged_model(store: SqlAlchemyStore):
    exp_id = store.create_experiment(f"exp-{uuid.uuid4()}")
    run = store.create_run(exp_id, "user", 0, [], "test_run")
    model = store.create_logged_model(experiment_id=exp_id, source_run_id=run.info.run_id)
    metric = Metric(
        key="metric",
        value=0,
        timestamp=0,
        step=0,
        model_id=model.model_id,
        run_id=run.info.run_id,
    )
    store.log_metric(run.info.run_id, metric)
    store.delete_logged_model(model.model_id)
    with pytest.raises(MlflowException, match="not found"):
        store.get_logged_model(model.model_id)

    models = store.search_logged_models(experiment_ids=[exp_id])
    assert len(models) == 0


def test_finalize_logged_model(store: SqlAlchemyStore):
    exp_id = store.create_experiment(f"exp-{uuid.uuid4()}")
    model = store.create_logged_model(experiment_id=exp_id)
    store.finalize_logged_model(model.model_id, status=LoggedModelStatus.READY)
    assert store.get_logged_model(model.model_id).status == LoggedModelStatus.READY

    store.finalize_logged_model(model.model_id, status=LoggedModelStatus.FAILED)
    assert store.get_logged_model(model.model_id).status == LoggedModelStatus.FAILED

    with pytest.raises(MlflowException, match="not found"):
        store.finalize_logged_model("does-not-exist", status=LoggedModelStatus.READY)


def test_set_logged_model_tags(store: SqlAlchemyStore):
    exp_id = store.create_experiment(f"exp-{uuid.uuid4()}")
    model = store.create_logged_model(experiment_id=exp_id)
    store.set_logged_model_tags(model.model_id, [LoggedModelTag("tag1", "apple")])
    assert store.get_logged_model(model.model_id).tags == {"tag1": "apple"}

    # New tag
    store.set_logged_model_tags(model.model_id, [LoggedModelTag("tag2", "orange")])
    assert store.get_logged_model(model.model_id).tags == {"tag1": "apple", "tag2": "orange"}

    # Exieting tag
    store.set_logged_model_tags(model.model_id, [LoggedModelTag("tag2", "grape")])
    assert store.get_logged_model(model.model_id).tags == {"tag1": "apple", "tag2": "grape"}

    with pytest.raises(MlflowException, match="not found"):
        store.set_logged_model_tags("does-not-exist", [LoggedModelTag("tag1", "apple")])

    # Multiple tags
    store.set_logged_model_tags(
        model.model_id, [LoggedModelTag("tag3", "val3"), LoggedModelTag("tag4", "val4")]
    )
    assert store.get_logged_model(model.model_id).tags == {
        "tag1": "apple",
        "tag2": "grape",
        "tag3": "val3",
        "tag4": "val4",
    }


def test_delete_logged_model_tag(store: SqlAlchemyStore):
    exp_id = store.create_experiment(f"exp-{uuid.uuid4()}")
    model = store.create_logged_model(experiment_id=exp_id)
    store.set_logged_model_tags(model.model_id, [LoggedModelTag("tag1", "apple")])
    store.delete_logged_model_tag(model.model_id, "tag1")
    assert store.get_logged_model(model.model_id).tags == {}

    with pytest.raises(MlflowException, match="not found"):
        store.delete_logged_model_tag("does-not-exist", "tag1")

    with pytest.raises(MlflowException, match="No tag with key"):
        store.delete_logged_model_tag(model.model_id, "tag1")


def test_search_logged_models(store: SqlAlchemyStore):
    exp_id_1 = store.create_experiment(f"exp-{uuid.uuid4()}")

    model_1 = store.create_logged_model(experiment_id=exp_id_1)
    time.sleep(0.001)  # Ensure the next model has a different timestamp
    models = store.search_logged_models(experiment_ids=[exp_id_1])
    assert [m.name for m in models] == [model_1.name]

    model_2 = store.create_logged_model(experiment_id=exp_id_1)
    time.sleep(0.001)
    models = store.search_logged_models(experiment_ids=[exp_id_1])
    assert [m.name for m in models] == [model_2.name, model_1.name]

    exp_id_2 = store.create_experiment(f"exp-{uuid.uuid4()}")
    model_3 = store.create_logged_model(experiment_id=exp_id_2)
    models = store.search_logged_models(experiment_ids=[exp_id_2])
    assert [m.name for m in models] == [model_3.name]

    models = store.search_logged_models(experiment_ids=[exp_id_1, exp_id_2])
    assert [m.name for m in models] == [model_3.name, model_2.name, model_1.name]


def test_search_logged_models_filter_string(store: SqlAlchemyStore):
    exp_id_1 = store.create_experiment(f"exp-{uuid.uuid4()}")
    model_1 = store.create_logged_model(experiment_id=exp_id_1)
    time.sleep(0.001)  # Ensure the next model has a different timestamp
    models = store.search_logged_models(experiment_ids=[exp_id_1])

    # Search by string attribute
    models = store.search_logged_models(
        experiment_ids=[exp_id_1],
        filter_string=f"name = '{model_1.name}'",
    )
    assert [m.name for m in models] == [model_1.name]
    assert models.token is None

    models = store.search_logged_models(
        experiment_ids=[exp_id_1],
        filter_string=f"attributes.name = '{model_1.name}'",
    )
    assert [m.name for m in models] == [model_1.name]
    assert models.token is None

    models = store.search_logged_models(
        experiment_ids=[exp_id_1],
        filter_string=f"name LIKE '{model_1.name[:3]}%'",
    )
    assert [m.name for m in models] == [model_1.name]
    assert models.token is None

    for val in (
        # A single item without a comma
        f"('{model_1.name}')",
        # A single item with a comma
        f"('{model_1.name}',)",
        # Multiple items
        f"('{model_1.name}', 'foo')",
    ):
        # IN
        models = store.search_logged_models(
            experiment_ids=[exp_id_1],
            filter_string=f"name IN {val}",
        )
        assert [m.name for m in models] == [model_1.name]
        assert models.token is None
        # NOT IN
        models = store.search_logged_models(
            experiment_ids=[exp_id_1],
            filter_string=f"name NOT IN {val}",
        )
        assert [m.name for m in models] == []

    # Search by numeric attribute
    models = store.search_logged_models(
        experiment_ids=[exp_id_1],
        filter_string="creation_timestamp > 0",
    )
    assert [m.name for m in models] == [model_1.name]
    assert models.token is None
    models = store.search_logged_models(
        experiment_ids=[exp_id_1],
        filter_string="creation_timestamp = 0",
    )
    assert models == []
    assert models.token is None

    # Search by param
    model_2 = store.create_logged_model(
        experiment_id=exp_id_1, params=[LoggedModelParameter("param1", "val1")]
    )
    time.sleep(0.001)
    models = store.search_logged_models(
        experiment_ids=[exp_id_1],
        filter_string="params.param1 = 'val1'",
    )
    assert [m.name for m in models] == [model_2.name]
    assert models.token is None

    # Search by tag
    model_3 = store.create_logged_model(
        experiment_id=exp_id_1, tags=[LoggedModelTag("tag1", "val1")]
    )
    time.sleep(0.001)
    models = store.search_logged_models(
        experiment_ids=[exp_id_1],
        filter_string="tags.tag1 = 'val1'",
    )
    assert [m.name for m in models] == [model_3.name]
    assert models.token is None

    # Search by metric
    model_4 = store.create_logged_model(experiment_id=exp_id_1)
    run = store.create_run(
        experiment_id=exp_id_1, user_id="user", start_time=0, run_name="test", tags=[]
    )
    store.log_batch(
        run.info.run_id,
        metrics=[
            Metric(
                key="metric",
                value=1,
                timestamp=int(time.time() * 1000),
                step=0,
                model_id=model_4.model_id,
                dataset_name="dataset_name",
                dataset_digest="dataset_digest",
                run_id=run.info.run_id,
            )
        ],
        params=[],
        tags=[],
    )
    time.sleep(0.001)
    models = store.search_logged_models(
        experiment_ids=[exp_id_1],
        filter_string="metrics.metric = 1",
    )
    assert [m.name for m in models] == [model_4.name]
    assert models.token is None

    models = store.search_logged_models(
        experiment_ids=[exp_id_1],
        filter_string="metrics.metric > 0.5",
    )
    assert [m.name for m in models] == [model_4.name]
    assert models.token is None

    models = store.search_logged_models(
        experiment_ids=[exp_id_1],
        filter_string="metrics.metric < 3",
    )
    assert [m.name for m in models] == [model_4.name]
    assert models.token is None

    # Search by multiple entities
    model_5 = store.create_logged_model(
        experiment_id=exp_id_1,
        params=[LoggedModelParameter("param2", "val2")],
        tags=[LoggedModelTag("tag2", "val2")],
    )
    time.sleep(0.001)
    models = store.search_logged_models(
        experiment_ids=[exp_id_1],
        filter_string="params.param2 = 'val2' AND tags.tag2 = 'val2'",
    )
    assert [m.name for m in models] == [model_5.name]
    assert models.token is None

    # Search by tag with key containing whitespace
    model_6 = store.create_logged_model(
        experiment_id=exp_id_1, tags=[LoggedModelTag("tag 3", "val3")]
    )
    time.sleep(0.001)
    models = store.search_logged_models(
        experiment_ids=[exp_id_1],
        filter_string="tags.`tag 3` = 'val3'",
    )
    assert [m.name for m in models] == [model_6.name]
    assert models.token is None

    # Pagination with filter_string
    first_page = store.search_logged_models(
        experiment_ids=[exp_id_1], max_results=2, filter_string="creation_timestamp > 0"
    )
    assert [m.name for m in first_page] == [model_6.name, model_5.name]
    assert first_page.token is not None
    second_page = store.search_logged_models(
        experiment_ids=[exp_id_1],
        filter_string="creation_timestamp > 0",
        page_token=first_page.token,
    )
    assert [m.name for m in second_page] == [model_4.name, model_3.name, model_2.name, model_1.name]
    assert second_page.token is None


def test_search_logged_models_invalid_filter_string(store: SqlAlchemyStore):
    exp_id = store.create_experiment(f"exp-{uuid.uuid4()}")
    with pytest.raises(MlflowException, match="Invalid filter string"):
        store.search_logged_models(
            experiment_ids=[exp_id],
            filter_string="Foo",
        )

    with pytest.raises(MlflowException, match="Invalid filter string"):
        store.search_logged_models(
            experiment_ids=[exp_id],
            filter_string="name = 'foo' OR name = 'bar'",
        )

    with pytest.raises(MlflowException, match="Invalid entity type"):
        store.search_logged_models(
            experiment_ids=[exp_id],
            filter_string="foo.bar = 'a'",
        )

    with pytest.raises(MlflowException, match="Invalid comparison operator"):
        store.search_logged_models(
            experiment_ids=[exp_id],
            filter_string="name > 'foo'",
        )

    with pytest.raises(MlflowException, match="Invalid comparison operator"):
        store.search_logged_models(
            experiment_ids=[exp_id],
            filter_string="metrics.foo LIKE 0",
        )


def test_search_logged_models_order_by(store: SqlAlchemyStore):
    exp_id = store.create_experiment(f"exp-{uuid.uuid4()}")
    model_1 = store.create_logged_model(name="model_1", experiment_id=exp_id)
    time.sleep(0.001)  # Ensure the next model has a different timestamp
    model_2 = store.create_logged_model(name="model_2", experiment_id=exp_id)
    time.sleep(0.001)  # Ensure the next model has a different timestamp
    run = store.create_run(
        experiment_id=exp_id, user_id="user", start_time=0, run_name="test", tags=[]
    )

    store.log_batch(
        run.info.run_id,
        metrics=[
            Metric(
                key="metric",
                value=1,
                timestamp=int(time.time() * 1000),
                step=0,
                model_id=model_1.model_id,
                dataset_name="dataset_name",
                dataset_digest="dataset_digest",
                run_id=run.info.run_id,
            ),
            Metric(
                key="metric",
                value=1,
                timestamp=int(time.time() * 1000),
                step=0,
                model_id=model_1.model_id,
                dataset_name="dataset_name",
                dataset_digest="dataset_digest",
                run_id=run.info.run_id,
            ),
            Metric(
                key="metric_2",
                value=1,
                timestamp=int(time.time() * 1000),
                step=0,
                model_id=model_1.model_id,
                dataset_name="dataset_name",
                dataset_digest="dataset_digest",
                run_id=run.info.run_id,
            ),
        ],
        params=[],
        tags=[],
    )
    store.log_batch(
        run.info.run_id,
        metrics=[
            Metric(
                key="metric",
                value=2,
                timestamp=int(time.time() * 1000),
                step=0,
                model_id=model_2.model_id,
                dataset_name="dataset_name",
                dataset_digest="dataset_digest",
                run_id=run.info.run_id,
            )
        ],
        params=[],
        tags=[],
    )

    # Should be sorted by creation time in descending order by default
    models = store.search_logged_models(experiment_ids=[exp_id])
    assert [m.name for m in models] == [model_2.name, model_1.name]

    models = store.search_logged_models(
        experiment_ids=[exp_id],
        order_by=[{"field_name": "creation_timestamp", "ascending": True}],
    )
    assert [m.name for m in models] == [model_1.name, model_2.name]

    # Alias for creation_timestamp
    models = store.search_logged_models(
        experiment_ids=[exp_id],
        order_by=[{"field_name": "creation_time", "ascending": True}],
    )
    assert [m.name for m in models] == [model_1.name, model_2.name]

    # Sort by name
    models = store.search_logged_models(
        experiment_ids=[exp_id],
        order_by=[{"field_name": "name"}],
    )
    assert [m.name for m in models] == [model_1.name, model_2.name]

    # Sort by metric
    models = store.search_logged_models(
        experiment_ids=[exp_id],
        order_by=[{"field_name": "metrics.metric"}],
    )
    assert [m.name for m in models] == [model_1.name, model_2.name]

    # Sort by metric in descending order
    models = store.search_logged_models(
        experiment_ids=[exp_id],
        order_by=[{"field_name": "metrics.metric", "ascending": False}],
    )
    assert [m.name for m in models] == [model_2.name, model_1.name]

    # model 2 doesn't have metric_2, should be sorted last
    for ascending in (True, False):
        models = store.search_logged_models(
            experiment_ids=[exp_id],
            order_by=[{"field_name": "metrics.metric_2", "ascending": ascending}],
        )
        assert [m.name for m in models] == [model_1.name, model_2.name]


@dataclass
class DummyDataset:
    name: str
    digest: str


def test_search_logged_models_order_by_dataset(store: SqlAlchemyStore):
    exp_id = store.create_experiment(f"exp-{uuid.uuid4()}")
    model_1 = store.create_logged_model(experiment_id=exp_id)
    time.sleep(0.001)  # Ensure the next model has a different timestamp
    model_2 = store.create_logged_model(experiment_id=exp_id)
    time.sleep(0.001)  # Ensure the next model has a different timestamp
    run = store.create_run(
        experiment_id=exp_id, user_id="user", start_time=0, run_name="test", tags=[]
    )
    dataset_1 = DummyDataset("dataset1", "digest1")
    dataset_2 = DummyDataset("dataset2", "digest2")

    # For dataset_1, model_1 has a higher accuracy
    # For dataset_2, model_2 has a higher accuracy
    store.log_batch(
        run.info.run_id,
        metrics=[
            Metric(
                key="accuracy",
                value=0.9,
                timestamp=1,
                step=0,
                model_id=model_1.model_id,
                dataset_name=dataset_1.name,
                dataset_digest=dataset_1.digest,
                run_id=run.info.run_id,
            ),
            Metric(
                key="accuracy",
                value=0.8,
                timestamp=2,
                step=0,
                model_id=model_1.model_id,
                dataset_name=dataset_2.name,
                dataset_digest=dataset_2.digest,
                run_id=run.info.run_id,
            ),
        ],
        params=[],
        tags=[],
    )
    store.log_batch(
        run.info.run_id,
        metrics=[
            Metric(
                key="accuracy",
                value=0.8,
                timestamp=3,
                step=0,
                model_id=model_2.model_id,
                dataset_name=dataset_1.name,
                dataset_digest=dataset_1.digest,
                run_id=run.info.run_id,
            ),
            Metric(
                key="accuracy",
                value=0.9,
                timestamp=4,
                step=0,
                model_id=model_2.model_id,
                dataset_name=dataset_2.name,
                dataset_digest=dataset_2.digest,
                run_id=run.info.run_id,
            ),
        ],
        params=[],
        tags=[],
    )

    # Sorted by accuracy for dataset_1
    models = store.search_logged_models(
        experiment_ids=[exp_id],
        order_by=[
            {
                "field_name": "metrics.accuracy",
                "dataset_name": dataset_1.name,
                "dataset_digest": dataset_1.digest,
            }
        ],
    )
    assert [m.name for m in models] == [model_2.name, model_1.name]

    # Sorted by accuracy for dataset_2
    models = store.search_logged_models(
        experiment_ids=[exp_id],
        order_by=[
            {
                "field_name": "metrics.accuracy",
                "dataset_name": dataset_2.name,
                "dataset_digest": dataset_2.digest,
            }
        ],
    )
    assert [m.name for m in models] == [model_1.name, model_2.name]

    # Sort by accuracy with only name
    models = store.search_logged_models(
        experiment_ids=[exp_id],
        order_by=[
            {
                "field_name": "metrics.accuracy",
                "dataset_name": dataset_1.name,
            }
        ],
    )
    assert [m.name for m in models] == [model_2.name, model_1.name]

    # Sort by accuracy with only digest
    models = store.search_logged_models(
        experiment_ids=[exp_id],
        order_by=[
            {
                "field_name": "metrics.accuracy",
                "dataset_digest": dataset_1.digest,
            }
        ],
    )
    assert [m.name for m in models] == [model_2.name, model_1.name]


def test_search_logged_models_pagination(store: SqlAlchemyStore):
    exp_id_1 = store.create_experiment(f"exp-{uuid.uuid4()}")

    model_1 = store.create_logged_model(experiment_id=exp_id_1)
    time.sleep(0.001)  # Ensure the next model has a different timestamp
    model_2 = store.create_logged_model(experiment_id=exp_id_1)

    page = store.search_logged_models(experiment_ids=[exp_id_1], max_results=3)
    assert [m.name for m in page] == [model_2.name, model_1.name]
    assert page.token is None

    page_1 = store.search_logged_models(experiment_ids=[exp_id_1], max_results=1)
    assert [m.name for m in page_1] == [model_2.name]
    assert page_1.token is not None

    page_2 = store.search_logged_models(
        experiment_ids=[exp_id_1], max_results=1, page_token=page_1.token
    )
    assert [m.name for m in page_2] == [model_1.name]
    assert page_2.token is None

    page_2 = store.search_logged_models(
        experiment_ids=[exp_id_1], max_results=100, page_token=page_1.token
    )
    assert [m.name for m in page_2] == [model_1.name]
    assert page_2.token is None

    # Search params must match the page token
    exp_id_2 = store.create_experiment(f"exp-{uuid.uuid4()}")
    with pytest.raises(MlflowException, match="Experiment IDs in the page token do not match"):
        store.search_logged_models(experiment_ids=[exp_id_2], page_token=page_1.token)

    with pytest.raises(MlflowException, match="Order by in the page token does not match"):
        store.search_logged_models(
            experiment_ids=[exp_id_1],
            order_by=[{"field_name": "creation_time"}],
            page_token=page_1.token,
        )

    with pytest.raises(MlflowException, match="Filter string in the page token does not match"):
        store.search_logged_models(
            experiment_ids=[exp_id_1],
            filter_string=f"name = '{model_1.name}'",
            page_token=page_1.token,
        )


def test_search_logged_models_datasets_filter(store):
    exp_id = store.create_experiment(f"exp-{uuid.uuid4()}")
    run_id = store.create_run(exp_id, "user", 0, [], "test_run").info.run_id
    model1 = store.create_logged_model(exp_id, source_run_id=run_id)
    model2 = store.create_logged_model(exp_id, source_run_id=run_id)
    model3 = store.create_logged_model(exp_id, source_run_id=run_id)
    store.log_batch(
        run_id,
        metrics=[
            Metric(
                key="metric1",
                value=0.1,
                timestamp=0,
                step=0,
                model_id=model1.model_id,
                dataset_name="dataset1",
                dataset_digest="digest1",
            ),
            Metric(
                key="metric1",
                value=0.2,
                timestamp=0,
                step=0,
                model_id=model2.model_id,
                dataset_name="dataset1",
                dataset_digest="digest2",
            ),
            Metric(key="metric2", value=0.1, timestamp=0, step=0, model_id=model3.model_id),
        ],
        params=[],
        tags=[],
    )

    # Restrict results to models with metrics on dataset1
    models = store.search_logged_models(
        experiment_ids=[exp_id],
        filter_string="metrics.metric1 >= 0.1",
        datasets=[{"dataset_name": "dataset1"}],
    )
    assert {m.name for m in models} == {model1.name, model2.name}
    # Restrict results to models with metrics on dataset1 and digest1
    models = store.search_logged_models(
        experiment_ids=[exp_id],
        filter_string="metrics.metric1 >= 0.1",
        datasets=[{"dataset_name": "dataset1", "dataset_digest": "digest1"}],
    )
    assert {m.name for m in models} == {model1.name}
    # No filter string, match models with any metrics on the dataset
    models = store.search_logged_models(
        experiment_ids=[exp_id], datasets=[{"dataset_name": "dataset1"}]
    )
    assert {m.name for m in models} == {model1.name, model2.name}


def test_log_batch_logged_model(store: SqlAlchemyStore):
    exp_id = store.create_experiment(f"exp-{uuid.uuid4()}")
    run = store.create_run(
        experiment_id=exp_id, user_id="user", start_time=0, run_name="test", tags=[]
    )
    model = store.create_logged_model(experiment_id=exp_id)
    metric = Metric(
        key="metric1",
        value=1,
        timestamp=int(time.time() * 1000),
        step=3,
        model_id=model.model_id,
        dataset_name="dataset_name",
        dataset_digest="dataset_digest",
        run_id=run.info.run_id,
    )
    store.log_batch(run.info.run_id, metrics=[metric], params=[], tags=[])
    model = store.get_logged_model(model.model_id)
    assert model.metrics == [metric]

    # Log the same metric, should not throw
    store.log_batch(run.info.run_id, metrics=[metric], params=[], tags=[])
    assert model.metrics == [metric]

    # Log an empty batch, should not throw
    store.log_batch(run.info.run_id, metrics=[], params=[], tags=[])
    assert model.metrics == [metric]

    another_metric = Metric(
        key="metric2",
        value=2,
        timestamp=int(time.time() * 1000),
        step=4,
        model_id=model.model_id,
        dataset_name="dataset_name",
        dataset_digest="dataset_digest",
        run_id=run.info.run_id,
    )
    store.log_batch(run.info.run_id, metrics=[another_metric], params=[], tags=[])
    model = store.get_logged_model(model.model_id)
    actual_metrics = sorted(model.metrics, key=lambda m: m.key)
    expected_metrics = sorted([metric, another_metric], key=lambda m: m.key)
    assert actual_metrics == expected_metrics

    # Log multiple metrics
    metrics = [
        Metric(
            key=f"metric{i + 3}",
            value=3,
            timestamp=int(time.time() * 1000),
            step=5,
            model_id=model.model_id,
            dataset_name="dataset_name",
            dataset_digest="dataset_digest",
            run_id=run.info.run_id,
        )
        for i in range(3)
    ]

    store.log_batch(run.info.run_id, metrics=metrics, params=[], tags=[])
    model = store.get_logged_model(model.model_id)
    actual_metrics = sorted(model.metrics, key=lambda m: m.key)
    expected_metrics = sorted([metric, another_metric, *metrics], key=lambda m: m.key)
    assert actual_metrics == expected_metrics


def test_create_and_get_assessment(store_and_trace_info):
    store, trace_info = store_and_trace_info

    feedback = Feedback(
        trace_id=trace_info.request_id,
        name="correctness",
        value=True,
        rationale="The response is correct and well-formatted",
        source=AssessmentSource(
            source_type=AssessmentSourceType.HUMAN, source_id="evaluator@company.com"
        ),
        metadata={"project": "test-project", "version": "1.0"},
        span_id="span-123",
    )

    created_feedback = store.create_assessment(feedback)
    assert created_feedback.assessment_id is not None
    assert created_feedback.assessment_id.startswith("a-")
    assert created_feedback.trace_id == trace_info.request_id
    assert created_feedback.create_time_ms is not None
    assert created_feedback.name == "correctness"
    assert created_feedback.value is True
    assert created_feedback.rationale == "The response is correct and well-formatted"
    assert created_feedback.metadata == {"project": "test-project", "version": "1.0"}
    assert created_feedback.span_id == "span-123"
    assert created_feedback.valid

    expectation = Expectation(
        trace_id=trace_info.request_id,
        name="expected_response",
        value="The capital of France is Paris.",
        source=AssessmentSource(
            source_type=AssessmentSourceType.HUMAN, source_id="annotator@company.com"
        ),
        metadata={"context": "geography-qa", "difficulty": "easy"},
        span_id="span-456",
    )

    created_expectation = store.create_assessment(expectation)
    assert created_expectation.assessment_id != created_feedback.assessment_id
    assert created_expectation.trace_id == trace_info.request_id
    assert created_expectation.value == "The capital of France is Paris."
    assert created_expectation.metadata == {"context": "geography-qa", "difficulty": "easy"}
    assert created_expectation.span_id == "span-456"
    assert created_expectation.valid

    retrieved_feedback = store.get_assessment(trace_info.request_id, created_feedback.assessment_id)
    assert retrieved_feedback.name == "correctness"
    assert retrieved_feedback.value is True
    assert retrieved_feedback.rationale == "The response is correct and well-formatted"
    assert retrieved_feedback.metadata == {"project": "test-project", "version": "1.0"}
    assert retrieved_feedback.span_id == "span-123"
    assert retrieved_feedback.trace_id == trace_info.request_id
    assert retrieved_feedback.valid

    retrieved_expectation = store.get_assessment(
        trace_info.request_id, created_expectation.assessment_id
    )
    assert retrieved_expectation.value == "The capital of France is Paris."
    assert retrieved_expectation.metadata == {"context": "geography-qa", "difficulty": "easy"}
    assert retrieved_expectation.span_id == "span-456"
    assert retrieved_expectation.trace_id == trace_info.request_id
    assert retrieved_expectation.valid


def test_get_assessment_errors(store_and_trace_info):
    store, trace_info = store_and_trace_info

    with pytest.raises(MlflowException, match=r"Trace with request_id 'fake_trace' not found"):
        store.get_assessment("fake_trace", "fake_assessment")

    with pytest.raises(
        MlflowException,
        match=r"Assessment with ID 'fake_assessment' not found for trace",
    ):
        store.get_assessment(trace_info.request_id, "fake_assessment")


def test_update_assessment_feedback(store_and_trace_info):
    store, trace_info = store_and_trace_info

    original_feedback = Feedback(
        trace_id=trace_info.request_id,
        name="correctness",
        value=True,
        rationale="Original rationale",
        source=AssessmentSource(
            source_type=AssessmentSourceType.HUMAN, source_id="evaluator@company.com"
        ),
        metadata={"project": "test-project", "version": "1.0"},
        span_id="span-123",
    )

    created_feedback = store.create_assessment(original_feedback)
    original_id = created_feedback.assessment_id

    updated_feedback = store.update_assessment(
        trace_id=trace_info.request_id,
        assessment_id=original_id,
        name="correctness_updated",
        feedback=FeedbackValue(value=False),
        rationale="Updated rationale",
        metadata={"project": "test-project", "version": "2.0", "new_field": "added"},
    )

    assert updated_feedback.assessment_id == original_id
    assert updated_feedback.name == "correctness_updated"
    assert updated_feedback.value is False
    assert updated_feedback.rationale == "Updated rationale"
    assert updated_feedback.metadata == {
        "project": "test-project",
        "version": "2.0",
        "new_field": "added",
    }
    assert updated_feedback.span_id == "span-123"
    assert updated_feedback.source.source_id == "evaluator@company.com"
    assert updated_feedback.valid is True

    retrieved = store.get_assessment(trace_info.request_id, original_id)
    assert retrieved.value is False
    assert retrieved.name == "correctness_updated"
    assert retrieved.rationale == "Updated rationale"


def test_update_assessment_expectation(store_and_trace_info):
    store, trace_info = store_and_trace_info

    original_expectation = Expectation(
        trace_id=trace_info.request_id,
        name="expected_response",
        value="The capital of France is Paris.",
        source=AssessmentSource(
            source_type=AssessmentSourceType.HUMAN, source_id="annotator@company.com"
        ),
        metadata={"context": "geography-qa"},
        span_id="span-456",
    )

    created_expectation = store.create_assessment(original_expectation)
    original_id = created_expectation.assessment_id

    updated_expectation = store.update_assessment(
        trace_id=trace_info.request_id,
        assessment_id=original_id,
        expectation=ExpectationValue(value="The capital and largest city of France is Paris."),
        metadata={"context": "geography-qa", "updated": "true"},
    )

    assert updated_expectation.assessment_id == original_id
    assert updated_expectation.name == "expected_response"
    assert updated_expectation.value == "The capital and largest city of France is Paris."
    assert updated_expectation.metadata == {"context": "geography-qa", "updated": "true"}
    assert updated_expectation.span_id == "span-456"
    assert updated_expectation.source.source_id == "annotator@company.com"


def test_update_assessment_partial_fields(store_and_trace_info):
    store, trace_info = store_and_trace_info

    original_feedback = Feedback(
        trace_id=trace_info.request_id,
        name="quality",
        value=5,
        rationale="Original rationale",
        source=AssessmentSource(source_type=AssessmentSourceType.CODE),
        metadata={"scorer": "automated"},
    )

    created_feedback = store.create_assessment(original_feedback)
    original_id = created_feedback.assessment_id

    updated_feedback = store.update_assessment(
        trace_id=trace_info.request_id,
        assessment_id=original_id,
        rationale="Updated rationale only",
    )

    assert updated_feedback.assessment_id == original_id
    assert updated_feedback.name == "quality"
    assert updated_feedback.value == 5
    assert updated_feedback.rationale == "Updated rationale only"
    assert updated_feedback.metadata == {"scorer": "automated"}


def test_update_assessment_type_validation(store_and_trace_info):
    store, trace_info = store_and_trace_info

    feedback = Feedback(
        trace_id=trace_info.request_id,
        name="test_feedback",
        value="original",
        source=AssessmentSource(source_type=AssessmentSourceType.CODE),
    )
    created_feedback = store.create_assessment(feedback)

    with pytest.raises(
        MlflowException, match=r"Cannot update expectation value on a Feedback assessment"
    ):
        store.update_assessment(
            trace_id=trace_info.request_id,
            assessment_id=created_feedback.assessment_id,
            expectation=ExpectationValue(value="This should fail"),
        )

    expectation = Expectation(
        trace_id=trace_info.request_id,
        name="test_expectation",
        value="original_expected",
        source=AssessmentSource(source_type=AssessmentSourceType.HUMAN),
    )
    created_expectation = store.create_assessment(expectation)

    with pytest.raises(
        MlflowException, match=r"Cannot update feedback value on an Expectation assessment"
    ):
        store.update_assessment(
            trace_id=trace_info.request_id,
            assessment_id=created_expectation.assessment_id,
            feedback=FeedbackValue(value="This should fail"),
        )


def test_update_assessment_errors(store_and_trace_info):
    store, trace_info = store_and_trace_info

    with pytest.raises(MlflowException, match=r"Trace with request_id 'fake_trace' not found"):
        store.update_assessment(
            trace_id="fake_trace", assessment_id="fake_assessment", rationale="This should fail"
        )

    with pytest.raises(
        MlflowException,
        match=r"Assessment with ID 'fake_assessment' not found for trace",
    ):
        store.update_assessment(
            trace_id=trace_info.request_id,
            assessment_id="fake_assessment",
            rationale="This should fail",
        )


def test_update_assessment_metadata_merging(store_and_trace_info):
    store, trace_info = store_and_trace_info

    original = Feedback(
        trace_id=trace_info.request_id,
        name="test",
        value="original",
        source=AssessmentSource(source_type=AssessmentSourceType.CODE),
        metadata={"keep": "this", "override": "old_value", "remove_me": "will_stay"},
    )

    created = store.create_assessment(original)

    updated = store.update_assessment(
        trace_id=trace_info.request_id,
        assessment_id=created.assessment_id,
        metadata={"override": "new_value", "new_key": "new_value"},
    )

    expected_metadata = {
        "keep": "this",
        "override": "new_value",
        "remove_me": "will_stay",
        "new_key": "new_value",
    }
    assert updated.metadata == expected_metadata


def test_update_assessment_timestamps(store_and_trace_info):
    store, trace_info = store_and_trace_info

    original = Feedback(
        trace_id=trace_info.request_id,
        name="test",
        value="original",
        source=AssessmentSource(source_type=AssessmentSourceType.CODE),
    )

    created = store.create_assessment(original)
    original_create_time = created.create_time_ms
    original_update_time = created.last_update_time_ms

    time.sleep(0.001)

    updated = store.update_assessment(
        trace_id=trace_info.request_id,
        assessment_id=created.assessment_id,
        name="updated_name",
    )

    assert updated.create_time_ms == original_create_time
    assert updated.last_update_time_ms > original_update_time


def test_create_assessment_with_overrides(store_and_trace_info):
    store, trace_info = store_and_trace_info

    original_feedback = Feedback(
        trace_id=trace_info.request_id,
        name="quality",
        value="poor",
        source=AssessmentSource(source_type=AssessmentSourceType.LLM_JUDGE),
    )

    created_original = store.create_assessment(original_feedback)

    override_feedback = Feedback(
        trace_id=trace_info.request_id,
        name="quality",
        value="excellent",
        source=AssessmentSource(source_type=AssessmentSourceType.HUMAN),
        overrides=created_original.assessment_id,
    )

    created_override = store.create_assessment(override_feedback)

    assert created_override.overrides == created_original.assessment_id
    assert created_override.value == "excellent"
    assert created_override.valid is True

    retrieved_original = store.get_assessment(trace_info.request_id, created_original.assessment_id)
    assert retrieved_original.valid is False
    assert retrieved_original.value == "poor"


def test_create_assessment_override_nonexistent(store_and_trace_info):
    store, trace_info = store_and_trace_info

    override_feedback = Feedback(
        trace_id=trace_info.request_id,
        name="quality",
        value="excellent",
        source=AssessmentSource(source_type=AssessmentSourceType.HUMAN),
        overrides="nonexistent-assessment-id",
    )

    with pytest.raises(
        MlflowException, match=r"Assessment with ID 'nonexistent-assessment-id' not found"
    ):
        store.create_assessment(override_feedback)


def test_delete_assessment_idempotent(store_and_trace_info):
    store, trace_info = store_and_trace_info

    feedback = Feedback(
        trace_id=trace_info.request_id,
        name="test",
        value="test_value",
        source=AssessmentSource(source_type=AssessmentSourceType.CODE),
    )

    created_feedback = store.create_assessment(feedback)

    retrieved = store.get_assessment(trace_info.request_id, created_feedback.assessment_id)
    assert retrieved.assessment_id == created_feedback.assessment_id

    store.delete_assessment(trace_info.request_id, created_feedback.assessment_id)

    with pytest.raises(
        MlflowException,
        match=rf"Assessment with ID '{created_feedback.assessment_id}' not found for trace",
    ):
        store.get_assessment(trace_info.request_id, created_feedback.assessment_id)

    store.delete_assessment(trace_info.request_id, created_feedback.assessment_id)
    store.delete_assessment(trace_info.request_id, "fake_assessment_id")


def test_delete_assessment_override_behavior(store_and_trace_info):
    store, trace_info = store_and_trace_info

    original = store.create_assessment(
        Feedback(
            trace_id=trace_info.request_id,
            name="original",
            value="original_value",
            source=AssessmentSource(source_type=AssessmentSourceType.CODE),
        ),
    )

    override = store.create_assessment(
        Feedback(
            trace_id=trace_info.request_id,
            name="override",
            value="override_value",
            source=AssessmentSource(source_type=AssessmentSourceType.HUMAN),
            overrides=original.assessment_id,
        ),
    )

    assert store.get_assessment(trace_info.request_id, original.assessment_id).valid is False
    assert store.get_assessment(trace_info.request_id, override.assessment_id).valid is True

    store.delete_assessment(trace_info.request_id, override.assessment_id)

    with pytest.raises(MlflowException, match="not found"):
        store.get_assessment(trace_info.request_id, override.assessment_id)
    assert store.get_assessment(trace_info.request_id, original.assessment_id).valid is True


def test_assessment_with_run_id(store_and_trace_info):
    store, trace_info = store_and_trace_info

    run = store.create_run(
        experiment_id=trace_info.experiment_id,
        user_id="test_user",
        start_time=get_current_time_millis(),
        tags=[],
        run_name="test_run",
    )

    feedback = Feedback(
        trace_id=trace_info.request_id,
        name="run_feedback",
        value="excellent",
        source=AssessmentSource(source_type=AssessmentSourceType.CODE),
    )
    feedback.run_id = run.info.run_id

    created_feedback = store.create_assessment(feedback)
    assert created_feedback.run_id == run.info.run_id

    retrieved_feedback = store.get_assessment(trace_info.request_id, created_feedback.assessment_id)
    assert retrieved_feedback.run_id == run.info.run_id


def test_assessment_with_error(store_and_trace_info):
    store, trace_info = store_and_trace_info

    try:
        raise ValueError("Test error message")
    except ValueError as test_error:
        feedback = Feedback(
            trace_id=trace_info.request_id,
            name="error_feedback",
            value=None,
            error=test_error,
            source=AssessmentSource(source_type=AssessmentSourceType.CODE),
        )

    created_feedback = store.create_assessment(feedback)
    assert created_feedback.error.error_message == "Test error message"
    assert created_feedback.error.error_code == "ValueError"
    assert created_feedback.error.stack_trace is not None
    assert "ValueError: Test error message" in created_feedback.error.stack_trace
    assert "test_assessment_with_error" in created_feedback.error.stack_trace

    retrieved_feedback = store.get_assessment(trace_info.request_id, created_feedback.assessment_id)
    assert retrieved_feedback.error.error_message == "Test error message"
    assert retrieved_feedback.error.error_code == "ValueError"
    assert retrieved_feedback.error.stack_trace is not None
    assert "ValueError: Test error message" in retrieved_feedback.error.stack_trace
    assert created_feedback.error.stack_trace == retrieved_feedback.error.stack_trace


def test_evaluation_dataset_crud_operations(store):
    experiment_ids = _create_experiments(store, ["test_exp_1", "test_exp_2"])
    created_dataset = store.create_evaluation_dataset(
        name="test_eval_dataset",
<<<<<<< HEAD
        tags={"purpose": "testing", "environment": "test"},
=======
        tags={"purpose": "testing", "environment": "test", "mlflow.user": "test_user"},
>>>>>>> 8afbd0cb
        experiment_ids=experiment_ids,
    )

    assert created_dataset.dataset_id is not None
    assert created_dataset.dataset_id.startswith("d-")
    assert created_dataset.name == "test_eval_dataset"
    assert created_dataset.tags == {
        "purpose": "testing",
        "environment": "test",
        "mlflow.user": "test_user",
    }
    assert created_dataset.created_time > 0
    assert created_dataset.last_update_time > 0
    assert created_dataset.created_time == created_dataset.last_update_time
    assert created_dataset.schema is None  # Schema is computed when data is added
    assert created_dataset.profile is None  # Profile is computed when data is added
    assert created_dataset.created_by == "test_user"  # Extracted from mlflow.user tag

    retrieved_dataset = store.get_evaluation_dataset(dataset_id=created_dataset.dataset_id)
    assert retrieved_dataset.dataset_id == created_dataset.dataset_id
    assert retrieved_dataset.name == created_dataset.name
    assert retrieved_dataset.tags == created_dataset.tags
    assert retrieved_dataset._experiment_ids is None
    with mock.patch("mlflow.tracking._tracking_service.utils._get_store", return_value=store):
        assert retrieved_dataset.experiment_ids == experiment_ids
    assert not retrieved_dataset.has_records()

    with pytest.raises(
        MlflowException, match="Evaluation dataset with id 'd-nonexistent' not found"
    ):
        store.get_evaluation_dataset(dataset_id="d-nonexistent")

    store.delete_evaluation_dataset(created_dataset.dataset_id)
    with pytest.raises(MlflowException, match="not found"):
        store.get_evaluation_dataset(dataset_id=created_dataset.dataset_id)

    # Verify idempotentcy
    store.delete_evaluation_dataset("d-nonexistent")


def test_evaluation_dataset_search_comprehensive(store):
    test_prefix = "test_search_"
    exp_ids = _create_experiments(store, [f"{test_prefix}exp_{i}" for i in range(1, 4)])

    datasets = []
    for i in range(10):
        if i < 3:
            created = store.create_evaluation_dataset(
                name=f"{test_prefix}dataset_{i:02d}",
<<<<<<< HEAD
                tags={"priority": "high" if i % 2 == 0 else "low"},
                experiment_ids=[exp_ids[0]],
=======
                experiment_ids=[exp_ids[0]],
                tags={"priority": "high" if i % 2 == 0 else "low", "mlflow.user": f"user_{i % 3}"},
>>>>>>> 8afbd0cb
            )
        elif i < 6:
            created = store.create_evaluation_dataset(
                name=f"{test_prefix}dataset_{i:02d}",
<<<<<<< HEAD
                tags={"priority": "high" if i % 2 == 0 else "low"},
                experiment_ids=[exp_ids[1], exp_ids[2]],
=======
                experiment_ids=[exp_ids[1], exp_ids[2]],
                tags={"priority": "high" if i % 2 == 0 else "low", "mlflow.user": f"user_{i % 3}"},
>>>>>>> 8afbd0cb
            )
        elif i < 8:
            created = store.create_evaluation_dataset(
                name=f"{test_prefix}dataset_{i:02d}",
<<<<<<< HEAD
                tags={"priority": "high" if i % 2 == 0 else "low"},
                experiment_ids=[exp_ids[2]],
=======
                experiment_ids=[exp_ids[2]],
                tags={"priority": "high" if i % 2 == 0 else "low", "mlflow.user": f"user_{i % 3}"},
>>>>>>> 8afbd0cb
            )
        else:
            created = store.create_evaluation_dataset(
                name=f"{test_prefix}dataset_{i:02d}",
<<<<<<< HEAD
                tags={"priority": "high" if i % 2 == 0 else "low"},
                experiment_ids=[],
=======
                experiment_ids=[],
                tags={"priority": "high" if i % 2 == 0 else "low", "mlflow.user": f"user_{i % 3}"},
>>>>>>> 8afbd0cb
            )
        datasets.append(created)
        time.sleep(0.001)

    results = store.search_evaluation_datasets(experiment_ids=[exp_ids[0]])
    assert len([d for d in results if d.name.startswith(test_prefix)]) == 3

    results = store.search_evaluation_datasets(experiment_ids=[exp_ids[1], exp_ids[2]])
    test_results = [d for d in results if d.name.startswith(test_prefix)]
    assert len(test_results) == 5

    results = store.search_evaluation_datasets(order_by=["name"])
    test_results = [d for d in results if d.name.startswith(test_prefix)]
    names = [d.name for d in test_results]
    assert names == sorted(names)

    results = store.search_evaluation_datasets(order_by=["name DESC"])
    test_results = [d for d in results if d.name.startswith(test_prefix)]
    names = [d.name for d in test_results]
    assert names == sorted(names, reverse=True)

    page1 = store.search_evaluation_datasets(max_results=3)
    assert len(page1) == 3
    assert page1.token is not None

    page2 = store.search_evaluation_datasets(max_results=3, page_token=page1.token)
    assert len(page2) == 3
    assert all(d1.dataset_id != d2.dataset_id for d1 in page1 for d2 in page2)

    results = store.search_evaluation_datasets(experiment_ids=None)
    test_results = [d for d in results if d.name.startswith(test_prefix)]
    assert len(test_results) == 10


def test_evaluation_dataset_upsert_comprehensive(store):
<<<<<<< HEAD
    created_dataset = store.create_evaluation_dataset(
        name="upsert_comprehensive",
        tags=None,
        experiment_ids=None,
    )
=======
    created_dataset = store.create_evaluation_dataset(name="upsert_comprehensive")
>>>>>>> 8afbd0cb

    records_batch1 = [
        {
            "inputs": {"question": "What is MLflow?"},
            "expectations": {"answer": "MLflow is a platform", "score": 0.8},
            "tags": {"version": "v1", "quality": "high"},
            "source": {
                "source_type": "TRACE",
                "source_data": {"trace_id": "trace-001", "span_id": "span-001"},
            },
        },
        {
            "inputs": {"question": "What is Python?"},
            "expectations": {"answer": "Python is a language"},
            "tags": {"category": "programming"},
        },
        {
            "inputs": {"question": "What is MLflow?"},
            "expectations": {"answer": "MLflow is an ML platform", "confidence": 0.9},
            "tags": {"version": "v2", "reviewed": "true"},
            "source": {
                "source_type": "TRACE",
                "source_data": {"trace_id": "trace-002", "span_id": "span-002"},
            },
        },
    ]

    result = store.upsert_evaluation_dataset_records(
        created_dataset.dataset_id, records_batch1, "test_user"
    )
    assert result["inserted"] == 2
    assert result["updated"] == 1

    loaded_records = store._load_dataset_records(created_dataset.dataset_id)
    assert len(loaded_records) == 2

    mlflow_record = next(r for r in loaded_records if r.inputs["question"] == "What is MLflow?")
    assert mlflow_record.expectations == {
        "answer": "MLflow is an ML platform",
        "score": 0.8,
        "confidence": 0.9,
    }
    assert mlflow_record.tags == {"version": "v2", "quality": "high", "reviewed": "true"}

    assert mlflow_record.source.source_type == "TRACE"
    assert mlflow_record.source.source_data["trace_id"] == "trace-001"
    assert mlflow_record.source_id == "trace-001"

    initial_update_time = mlflow_record.last_update_time
    time.sleep(0.01)

    records_batch2 = [
        {
            "inputs": {"question": "What is MLflow?"},
            "expectations": {"answer": "MLflow is the best ML platform", "rating": 5},
            "tags": {"version": "v3"},
        },
        {
            "inputs": {"question": "What is Spark?"},
            "expectations": {"answer": "Spark is a data processing engine"},
        },
    ]

    result = store.upsert_evaluation_dataset_records(
        created_dataset.dataset_id, records_batch2, "test_user"
    )
    assert result["inserted"] == 1
    assert result["updated"] == 1

    loaded_records = store._load_dataset_records(created_dataset.dataset_id)
    assert len(loaded_records) == 3

    updated_mlflow_record = next(
        r for r in loaded_records if r.inputs["question"] == "What is MLflow?"
    )
    assert updated_mlflow_record.expectations == {
        "answer": "MLflow is the best ML platform",
        "score": 0.8,
        "confidence": 0.9,
        "rating": 5,
    }
    assert updated_mlflow_record.tags == {
        "version": "v3",
        "quality": "high",
        "reviewed": "true",
    }
    assert updated_mlflow_record.last_update_time > initial_update_time
    assert updated_mlflow_record.source.source_data["trace_id"] == "trace-001"

    records_batch3 = [
        {"inputs": {"minimal": "input"}, "expectations": {"result": "minimal test"}},
        {"inputs": {"question": "Empty expectations"}, "expectations": {}},
        {"inputs": {"question": "No tags"}, "expectations": {"answer": "No tags"}, "tags": {}},
    ]

    result = store.upsert_evaluation_dataset_records(
        created_dataset.dataset_id, records_batch3, "test_user"
    )
    assert result["inserted"] == 3
    assert result["updated"] == 0

    # Since we rely on foreign key constraints, we'll get an IntegrityError
    with pytest.raises(Exception, match="FOREIGN KEY constraint failed"):
        store.upsert_evaluation_dataset_records("d-nonexistent", records_batch1)

    result = store.upsert_evaluation_dataset_records(
        created_dataset.dataset_id,
        [{"inputs": {}, "expectations": {"result": "empty inputs allowed"}}],
    )
    assert result["inserted"] == 1
    assert result["updated"] == 0

    empty_result = store.upsert_evaluation_dataset_records(created_dataset.dataset_id, [])
    assert empty_result["inserted"] == 0
    assert empty_result["updated"] == 0


def test_evaluation_dataset_associations_and_lazy_loading(store):
    experiment_ids = _create_experiments(store, ["test_exp_1", "test_exp_2", "test_exp_3"])
    created_dataset = store.create_evaluation_dataset(
        name="multi_exp_dataset",
<<<<<<< HEAD
        tags=None,
=======
>>>>>>> 8afbd0cb
        experiment_ids=experiment_ids,
    )

    retrieved = store.get_evaluation_dataset(dataset_id=created_dataset.dataset_id)
    assert retrieved._experiment_ids is None
    with mock.patch("mlflow.tracking._tracking_service.utils._get_store", return_value=store):
        assert set(retrieved.experiment_ids) == set(experiment_ids)

    results = store.search_evaluation_datasets(experiment_ids=[experiment_ids[1]])
    assert any(d.dataset_id == created_dataset.dataset_id for d in results)

    results = store.search_evaluation_datasets(
        experiment_ids=[experiment_ids[0], experiment_ids[2]]
    )
    matching = [d for d in results if d.dataset_id == created_dataset.dataset_id]
    assert len(matching) == 1
    assert matching[0]._experiment_ids is None
    with mock.patch("mlflow.tracking._tracking_service.utils._get_store", return_value=store):
        assert set(matching[0].experiment_ids) == set(experiment_ids)

    records = [{"inputs": {"q": f"Q{i}"}, "expectations": {"a": f"A{i}"}} for i in range(5)]
    store.upsert_evaluation_dataset_records(created_dataset.dataset_id, records)

    with mock.patch("mlflow.tracking._tracking_service.utils._get_store", return_value=store):
        retrieved = store.get_evaluation_dataset(dataset_id=created_dataset.dataset_id)
        assert not retrieved.has_records()

        df = retrieved.to_df()
        assert len(df) == 5
        assert retrieved.has_records()

        assert list(df.columns) == [
            "inputs",
            "expectations",
            "tags",
            "source_type",
            "source_id",
            "created_time",
            "dataset_record_id",
        ]


def test_evaluation_dataset_get_experiment_ids(store):
    experiment_ids = _create_experiments(store, ["exp_1", "exp_2", "exp_3"])
    created_dataset = store.create_evaluation_dataset(
        name="test_get_experiment_ids",
<<<<<<< HEAD
        tags=None,
=======
>>>>>>> 8afbd0cb
        experiment_ids=experiment_ids,
    )

    fetched_experiment_ids = store.get_evaluation_dataset_experiment_ids(created_dataset.dataset_id)
    assert set(fetched_experiment_ids) == set(experiment_ids)

    created_dataset2 = store.create_evaluation_dataset(
        name="test_no_experiments",
<<<<<<< HEAD
        tags=None,
=======
>>>>>>> 8afbd0cb
        experiment_ids=[],
    )
    fetched_experiment_ids2 = store.get_evaluation_dataset_experiment_ids(
        created_dataset2.dataset_id
    )
    assert fetched_experiment_ids2 == []

    with pytest.raises(
        MlflowException, match="Evaluation dataset with id 'd-nonexistent' not found"
    ):
        store.get_evaluation_dataset_experiment_ids("d-nonexistent")

    with pytest.raises(MlflowException, match="dataset_id must be provided"):
        store.get_evaluation_dataset_experiment_ids("")


def test_evaluation_dataset_tags_with_sql_backend(store):
    tags = {"environment": "production", "version": "2.0", "team": "ml-ops"}

    created = store.create_evaluation_dataset(
        name="tagged_dataset",
        tags=tags,
<<<<<<< HEAD
        experiment_ids=None,
=======
>>>>>>> 8afbd0cb
    )
    assert created.tags == tags

    retrieved = store.get_evaluation_dataset(created.dataset_id)
    assert retrieved.tags == tags
    assert retrieved.tags["environment"] == "production"
    assert retrieved.tags["version"] == "2.0"
    assert retrieved.tags["team"] == "ml-ops"

    created_none = store.create_evaluation_dataset(
        name="no_tags_dataset",
        tags=None,
        experiment_ids=None,
    )
    retrieved_none = store.get_evaluation_dataset(created_none.dataset_id)
    assert retrieved_none.tags == {}

    created_empty = store.create_evaluation_dataset(
        name="empty_tags_dataset",
        tags={},
        experiment_ids=None,
    )
    retrieved_empty = store.get_evaluation_dataset(created_empty.dataset_id)
    assert retrieved_empty.tags == {}


def test_evaluation_dataset_update_tags(store):
    initial_tags = {"environment": "development", "version": "1.0", "deprecated": "true"}
    created = store.create_evaluation_dataset(
        name="test_update_tags",
        tags=initial_tags,
        experiment_ids=None,
    )

    retrieved = store.get_evaluation_dataset(created.dataset_id)
    assert retrieved.tags == initial_tags

    update_tags = {
        "environment": "production",
        "team": "ml-ops",
        "deprecated": None,
    }
    store.set_evaluation_dataset_tags(created.dataset_id, update_tags, updated_by="test_user")

    updated = store.get_evaluation_dataset(created.dataset_id)
    expected_tags = {
        "environment": "production",
        "version": "1.0",
        "team": "ml-ops",
    }
    assert updated.tags == expected_tags
    assert updated.last_updated_by == "test_user"

    created_no_tags = store.create_evaluation_dataset(
        name="test_no_initial_tags",
        tags=None,
        experiment_ids=None,
    )

    store.set_evaluation_dataset_tags(
        created_no_tags.dataset_id, {"new_tag": "value"}, updated_by="test_user2"
    )

    updated_no_tags = store.get_evaluation_dataset(created_no_tags.dataset_id)
    assert updated_no_tags.tags == {"new_tag": "value"}
    assert updated_no_tags.last_updated_by == "test_user2"

    with pytest.raises(MlflowException, match="dataset_id must be provided"):
        store.set_evaluation_dataset_tags(None, {"tag": "value"})

    with pytest.raises(MlflowException, match="tags must be provided"):
        store.set_evaluation_dataset_tags(created.dataset_id, None)

    with pytest.raises(MlflowException, match="Could not find evaluation dataset"):
        store.set_evaluation_dataset_tags("nonexistent_id", {"tag": "value"})<|MERGE_RESOLUTION|>--- conflicted
+++ resolved
@@ -6126,11 +6126,7 @@
     experiment_ids = _create_experiments(store, ["test_exp_1", "test_exp_2"])
     created_dataset = store.create_evaluation_dataset(
         name="test_eval_dataset",
-<<<<<<< HEAD
-        tags={"purpose": "testing", "environment": "test"},
-=======
         tags={"purpose": "testing", "environment": "test", "mlflow.user": "test_user"},
->>>>>>> 8afbd0cb
         experiment_ids=experiment_ids,
     )
 
@@ -6180,46 +6176,26 @@
         if i < 3:
             created = store.create_evaluation_dataset(
                 name=f"{test_prefix}dataset_{i:02d}",
-<<<<<<< HEAD
-                tags={"priority": "high" if i % 2 == 0 else "low"},
-                experiment_ids=[exp_ids[0]],
-=======
                 experiment_ids=[exp_ids[0]],
                 tags={"priority": "high" if i % 2 == 0 else "low", "mlflow.user": f"user_{i % 3}"},
->>>>>>> 8afbd0cb
             )
         elif i < 6:
             created = store.create_evaluation_dataset(
                 name=f"{test_prefix}dataset_{i:02d}",
-<<<<<<< HEAD
-                tags={"priority": "high" if i % 2 == 0 else "low"},
-                experiment_ids=[exp_ids[1], exp_ids[2]],
-=======
                 experiment_ids=[exp_ids[1], exp_ids[2]],
                 tags={"priority": "high" if i % 2 == 0 else "low", "mlflow.user": f"user_{i % 3}"},
->>>>>>> 8afbd0cb
             )
         elif i < 8:
             created = store.create_evaluation_dataset(
                 name=f"{test_prefix}dataset_{i:02d}",
-<<<<<<< HEAD
-                tags={"priority": "high" if i % 2 == 0 else "low"},
-                experiment_ids=[exp_ids[2]],
-=======
                 experiment_ids=[exp_ids[2]],
                 tags={"priority": "high" if i % 2 == 0 else "low", "mlflow.user": f"user_{i % 3}"},
->>>>>>> 8afbd0cb
             )
         else:
             created = store.create_evaluation_dataset(
                 name=f"{test_prefix}dataset_{i:02d}",
-<<<<<<< HEAD
-                tags={"priority": "high" if i % 2 == 0 else "low"},
-                experiment_ids=[],
-=======
                 experiment_ids=[],
                 tags={"priority": "high" if i % 2 == 0 else "low", "mlflow.user": f"user_{i % 3}"},
->>>>>>> 8afbd0cb
             )
         datasets.append(created)
         time.sleep(0.001)
@@ -6255,15 +6231,7 @@
 
 
 def test_evaluation_dataset_upsert_comprehensive(store):
-<<<<<<< HEAD
-    created_dataset = store.create_evaluation_dataset(
-        name="upsert_comprehensive",
-        tags=None,
-        experiment_ids=None,
-    )
-=======
     created_dataset = store.create_evaluation_dataset(name="upsert_comprehensive")
->>>>>>> 8afbd0cb
 
     records_batch1 = [
         {
@@ -6385,10 +6353,6 @@
     experiment_ids = _create_experiments(store, ["test_exp_1", "test_exp_2", "test_exp_3"])
     created_dataset = store.create_evaluation_dataset(
         name="multi_exp_dataset",
-<<<<<<< HEAD
-        tags=None,
-=======
->>>>>>> 8afbd0cb
         experiment_ids=experiment_ids,
     )
 
@@ -6435,10 +6399,6 @@
     experiment_ids = _create_experiments(store, ["exp_1", "exp_2", "exp_3"])
     created_dataset = store.create_evaluation_dataset(
         name="test_get_experiment_ids",
-<<<<<<< HEAD
-        tags=None,
-=======
->>>>>>> 8afbd0cb
         experiment_ids=experiment_ids,
     )
 
@@ -6447,10 +6407,6 @@
 
     created_dataset2 = store.create_evaluation_dataset(
         name="test_no_experiments",
-<<<<<<< HEAD
-        tags=None,
-=======
->>>>>>> 8afbd0cb
         experiment_ids=[],
     )
     fetched_experiment_ids2 = store.get_evaluation_dataset_experiment_ids(
@@ -6473,10 +6429,6 @@
     created = store.create_evaluation_dataset(
         name="tagged_dataset",
         tags=tags,
-<<<<<<< HEAD
-        experiment_ids=None,
-=======
->>>>>>> 8afbd0cb
     )
     assert created.tags == tags
 
