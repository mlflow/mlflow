import json
import math
import os
import pathlib
import random
import re
import shutil
import time
import uuid
from concurrent.futures import ThreadPoolExecutor
from dataclasses import dataclass
from pathlib import Path
from unittest import mock

import pytest
import sqlalchemy
from opentelemetry import trace as trace_api
from opentelemetry.sdk.resources import Resource as _OTelResource
from opentelemetry.sdk.trace import ReadableSpan as OTelReadableSpan
from packaging.version import Version
from sqlalchemy.exc import IntegrityError

import mlflow
import mlflow.db
import mlflow.store.db.base_sql_model
from mlflow import entities
from mlflow.entities import (
    AssessmentSource,
    AssessmentSourceType,
    Expectation,
    Experiment,
    ExperimentTag,
    Feedback,
    Metric,
    Param,
    RunStatus,
    RunTag,
    SourceType,
    ViewType,
    _DatasetSummary,
    trace_location,
)
from mlflow.entities.assessment import ExpectationValue, FeedbackValue
from mlflow.entities.logged_model_output import LoggedModelOutput
from mlflow.entities.logged_model_parameter import LoggedModelParameter
from mlflow.entities.logged_model_status import LoggedModelStatus
from mlflow.entities.logged_model_tag import LoggedModelTag
from mlflow.entities.span import Span, create_mlflow_span
from mlflow.entities.trace_info import TraceInfo
from mlflow.entities.trace_state import TraceState
from mlflow.entities.trace_status import TraceStatus
from mlflow.environment_variables import (
    MLFLOW_TRACKING_URI,
)
from mlflow.exceptions import MlflowException
from mlflow.models import Model
from mlflow.protos.databricks_pb2 import (
    BAD_REQUEST,
    INVALID_PARAMETER_VALUE,
    RESOURCE_DOES_NOT_EXIST,
    TEMPORARILY_UNAVAILABLE,
    ErrorCode,
)
from mlflow.store.db.db_types import MSSQL, MYSQL, POSTGRES, SQLITE
from mlflow.store.db.utils import (
    _get_latest_schema_revision,
    _get_schema_version,
)
from mlflow.store.entities import PagedList
from mlflow.store.tracking import (
    SEARCH_MAX_RESULTS_DEFAULT,
    SEARCH_MAX_RESULTS_THRESHOLD,
)
from mlflow.store.tracking.dbmodels import models
from mlflow.store.tracking.dbmodels.models import (
    SqlDataset,
    SqlEntityAssociation,
    SqlEvaluationDataset,
    SqlEvaluationDatasetRecord,
    SqlExperiment,
    SqlExperimentTag,
    SqlInput,
    SqlInputTag,
    SqlLatestMetric,
    SqlLoggedModel,
    SqlLoggedModelMetric,
    SqlLoggedModelParam,
    SqlLoggedModelTag,
    SqlMetric,
    SqlParam,
    SqlRun,
    SqlSpan,
    SqlTag,
    SqlTraceInfo,
    SqlTraceMetadata,
    SqlTraceTag,
)
from mlflow.store.tracking.sqlalchemy_store import SqlAlchemyStore, _get_orderby_clauses
from mlflow.tracing.constant import (
    MAX_CHARS_IN_TRACE_INFO_TAGS_VALUE,
    TRACE_SCHEMA_VERSION_KEY,
    TraceMetadataKey,
)
from mlflow.tracing.utils import TraceJSONEncoder
from mlflow.utils import mlflow_tags
from mlflow.utils.file_utils import TempDir
from mlflow.utils.mlflow_tags import (
    MLFLOW_ARTIFACT_LOCATION,
    MLFLOW_DATASET_CONTEXT,
    MLFLOW_RUN_NAME,
)
from mlflow.utils.name_utils import _GENERATOR_PREDICATES
from mlflow.utils.os import is_windows
from mlflow.utils.time import get_current_time_millis
from mlflow.utils.uri import extract_db_type_from_uri
from mlflow.utils.validation import (
    MAX_DATASET_DIGEST_SIZE,
    MAX_DATASET_NAME_SIZE,
    MAX_DATASET_PROFILE_SIZE,
    MAX_DATASET_SCHEMA_SIZE,
    MAX_DATASET_SOURCE_SIZE,
    MAX_EXPERIMENT_NAME_LENGTH,
    MAX_INPUT_TAG_KEY_SIZE,
    MAX_INPUT_TAG_VALUE_SIZE,
    MAX_TAG_VAL_LENGTH,
)

from tests.integration.utils import invoke_cli_runner
from tests.store.tracking.test_file_store import assert_dataset_inputs_equal

DB_URI = "sqlite:///"
ARTIFACT_URI = "artifact_folder"

pytestmark = pytest.mark.notrackingurimock


def db_types_and_drivers():
    d = {
        "sqlite": [
            "pysqlite",
            "pysqlcipher",
        ],
        "postgresql": [
            "psycopg2",
            "pg8000",
            "psycopg2cffi",
            "pypostgresql",
            "pygresql",
            "zxjdbc",
        ],
        "mysql": [
            "mysqldb",
            "pymysql",
            "mysqlconnector",
            "cymysql",
            "oursql",
            "gaerdbms",
            "pyodbc",
            "zxjdbc",
        ],
        "mssql": [
            "pyodbc",
            "mxodbc",
            "pymssql",
            "zxjdbc",
            "adodbapi",
        ],
    }
    for db_type, drivers in d.items():
        for driver in drivers:
            yield db_type, driver


@pytest.mark.parametrize(("db_type", "driver"), db_types_and_drivers())
def test_correct_db_type_from_uri(db_type, driver):
    assert extract_db_type_from_uri(f"{db_type}+{driver}://...") == db_type
    # try the driver-less version, which will revert SQLAlchemy to the default driver
    assert extract_db_type_from_uri(f"{db_type}://...") == db_type


@pytest.mark.parametrize(
    "db_uri",
    [
        "oracle://...",
        "oracle+cx_oracle://...",
        "snowflake://...",
        "://...",
        "abcdefg",
    ],
)
def test_fail_on_unsupported_db_type(db_uri):
    with pytest.raises(MlflowException, match=r"Invalid database engine"):
        extract_db_type_from_uri(db_uri)


def test_fail_on_multiple_drivers():
    with pytest.raises(MlflowException, match=r"Invalid database URI"):
        extract_db_type_from_uri("mysql+pymsql+pyodbc://...")


@pytest.fixture
def store(tmp_path: Path):
    db_uri = MLFLOW_TRACKING_URI.get() or f"{DB_URI}{tmp_path / 'temp.db'}"
    artifact_uri = tmp_path / "artifacts"
    artifact_uri.mkdir(exist_ok=True)
    store = SqlAlchemyStore(db_uri, artifact_uri.as_uri())
    yield store
    _cleanup_database(store)


@pytest.fixture
def store_and_trace_info(store):
    exp_id = store.create_experiment("test")
    timestamp_ms = get_current_time_millis()
    return store, store.start_trace(
        TraceInfo(
            trace_id=f"tr-{uuid.uuid4()}",
            trace_location=trace_location.TraceLocation.from_experiment_id(exp_id),
            request_time=timestamp_ms,
            execution_duration=0,
            state=TraceState.OK,
            tags={},
            trace_metadata={},
            client_request_id=f"tr-{uuid.uuid4()}",
            request_preview=None,
            response_preview=None,
        ),
    )


def _get_store(tmp_path: Path):
    db_uri = MLFLOW_TRACKING_URI.get() or f"{DB_URI}{tmp_path / 'temp.db'}"
    artifact_uri = tmp_path / "artifacts"
    artifact_uri.mkdir(exist_ok=True)
    return SqlAlchemyStore(db_uri, artifact_uri.as_uri())


def _get_query_to_reset_experiment_id(store: SqlAlchemyStore):
    dialect = store._get_dialect()
    if dialect == POSTGRES:
        return "ALTER SEQUENCE experiments_experiment_id_seq RESTART WITH 1"
    elif dialect == MYSQL:
        return "ALTER TABLE experiments AUTO_INCREMENT = 1"
    elif dialect == MSSQL:
        return "DBCC CHECKIDENT (experiments, RESEED, 0)"
    elif dialect == SQLITE:
        # In SQLite, deleting all experiments resets experiment_id
        return None
    raise ValueError(f"Invalid dialect: {dialect}")


def _cleanup_database(store: SqlAlchemyStore):
    with store.ManagedSessionMaker() as session:
        # Delete all rows in all tables
        for model in (
            SqlLoggedModel,
            SqlLoggedModelMetric,
            SqlLoggedModelParam,
            SqlLoggedModelTag,
            SqlParam,
            SqlMetric,
            SqlLatestMetric,
            SqlTag,
            SqlInputTag,
            SqlInput,
            SqlDataset,
            SqlRun,
            SqlTraceTag,
            SqlTraceMetadata,
            SqlTraceInfo,
            SqlEvaluationDatasetRecord,
            SqlEntityAssociation,
            SqlEvaluationDataset,
            SqlExperimentTag,
            SqlExperiment,
        ):
            session.query(model).delete()

        # Reset experiment_id to start at 1
        if reset_experiment_id := _get_query_to_reset_experiment_id(store):
            session.execute(sqlalchemy.sql.text(reset_experiment_id))


def _create_experiments(store: SqlAlchemyStore, names) -> str | list[str]:
    if isinstance(names, (list, tuple)):
        ids = []
        for name in names:
            # Sleep to ensure each experiment has a unique creation_time for
            # deterministic experiment search results
            time.sleep(0.001)
            ids.append(store.create_experiment(name=name))
        return ids

    time.sleep(0.001)
    return store.create_experiment(name=names)


def _get_run_configs(experiment_id=None, tags=None, start_time=None):
    return {
        "experiment_id": experiment_id,
        "user_id": "Anderson",
        "start_time": get_current_time_millis() if start_time is None else start_time,
        "tags": tags,
        "run_name": "name",
    }


def _run_factory(store: SqlAlchemyStore, config=None):
    if not config:
        config = _get_run_configs()
    if not config.get("experiment_id", None):
        config["experiment_id"] = _create_experiments(store, "test exp")

    return store.create_run(**config)


# Tests for Search API
def _search_runs(
    store: SqlAlchemyStore,
    experiment_id,
    filter_string=None,
    run_view_type=ViewType.ALL,
    max_results=SEARCH_MAX_RESULTS_DEFAULT,
):
    exps = [experiment_id] if isinstance(experiment_id, str) else experiment_id
    return [
        r.info.run_id for r in store.search_runs(exps, filter_string, run_view_type, max_results)
    ]


def _get_ordered_runs(store: SqlAlchemyStore, order_clauses, experiment_id):
    return [
        r.data.tags[mlflow_tags.MLFLOW_RUN_NAME]
        for r in store.search_runs(
            experiment_ids=[experiment_id],
            filter_string="",
            run_view_type=ViewType.ALL,
            order_by=order_clauses,
        )
    ]


def _verify_logged(store, run_id, metrics, params, tags):
    run = store.get_run(run_id)
    all_metrics = sum([store.get_metric_history(run_id, key) for key in run.data.metrics], [])
    assert len(all_metrics) == len(metrics)
    logged_metrics = [(m.key, m.value, m.timestamp, m.step) for m in all_metrics]
    assert set(logged_metrics) == {(m.key, m.value, m.timestamp, m.step) for m in metrics}
    logged_tags = set(run.data.tags.items())
    assert {(tag.key, tag.value) for tag in tags} <= logged_tags
    assert len(run.data.params) == len(params)
    assert set(run.data.params.items()) == {(param.key, param.value) for param in params}


def test_default_experiment(store: SqlAlchemyStore):
    experiments = store.search_experiments()
    assert len(experiments) == 1

    first = experiments[0]
    assert first.experiment_id == "0"
    assert first.name == "Default"


def test_default_experiment_lifecycle(store: SqlAlchemyStore, tmp_path):
    default_experiment = store.get_experiment(experiment_id=0)
    assert default_experiment.name == Experiment.DEFAULT_EXPERIMENT_NAME
    assert default_experiment.lifecycle_stage == entities.LifecycleStage.ACTIVE

    _create_experiments(store, "aNothEr")
    all_experiments = [e.name for e in store.search_experiments()]
    assert set(all_experiments) == {"aNothEr", "Default"}

    store.delete_experiment(0)

    assert [e.name for e in store.search_experiments()] == ["aNothEr"]
    another = store.get_experiment(1)
    assert another.name == "aNothEr"

    default_experiment = store.get_experiment(experiment_id=0)
    assert default_experiment.name == Experiment.DEFAULT_EXPERIMENT_NAME
    assert default_experiment.lifecycle_stage == entities.LifecycleStage.DELETED

    # destroy SqlStore and make a new one
    del store
    store = _get_store(tmp_path)

    # test that default experiment is not reactivated
    default_experiment = store.get_experiment(experiment_id=0)
    assert default_experiment.name == Experiment.DEFAULT_EXPERIMENT_NAME
    assert default_experiment.lifecycle_stage == entities.LifecycleStage.DELETED

    assert [e.name for e in store.search_experiments()] == ["aNothEr"]
    all_experiments = [e.name for e in store.search_experiments(ViewType.ALL)]
    assert set(all_experiments) == {"aNothEr", "Default"}

    # ensure that experiment ID dor active experiment is unchanged
    another = store.get_experiment(1)
    assert another.name == "aNothEr"

    if MLFLOW_TRACKING_URI.get():
        with store.ManagedSessionMaker() as session:
            default_exp = (
                session.query(SqlExperiment)
                .filter(SqlExperiment.experiment_id == store.DEFAULT_EXPERIMENT_ID)
                .first()
            )
            if default_exp:
                default_exp.lifecycle_stage = entities.LifecycleStage.ACTIVE
                session.commit()


def test_raise_duplicate_experiments(store: SqlAlchemyStore):
    with pytest.raises(Exception, match=r"Experiment\(name=.+\) already exists"):
        _create_experiments(store, ["test", "test"])


def test_raise_experiment_dont_exist(store: SqlAlchemyStore):
    with pytest.raises(Exception, match=r"No Experiment with id=.+ exists"):
        store.get_experiment(experiment_id=100)


def test_delete_experiment(store: SqlAlchemyStore):
    experiments = _create_experiments(store, ["morty", "rick", "rick and morty"])

    all_experiments = store.search_experiments()
    assert len(all_experiments) == len(experiments) + 1  # default

    exp_id = experiments[0]
    exp = store.get_experiment(exp_id)
    time.sleep(0.01)
    store.delete_experiment(exp_id)

    updated_exp = store.get_experiment(exp_id)
    assert updated_exp.lifecycle_stage == entities.LifecycleStage.DELETED

    assert len(store.search_experiments()) == len(all_experiments) - 1
    assert updated_exp.last_update_time > exp.last_update_time


def test_delete_restore_experiment_with_runs(store: SqlAlchemyStore):
    experiment_id = _create_experiments(store, "test exp")
    run1 = _run_factory(store, config=_get_run_configs(experiment_id)).info.run_id
    run2 = _run_factory(store, config=_get_run_configs(experiment_id)).info.run_id
    store.delete_run(run1)
    run_ids = [run1, run2]

    store.delete_experiment(experiment_id)

    updated_exp = store.get_experiment(experiment_id)
    assert updated_exp.lifecycle_stage == entities.LifecycleStage.DELETED

    deleted_run_list = store.search_runs(
        experiment_ids=[experiment_id],
        filter_string="",
        run_view_type=ViewType.DELETED_ONLY,
    )

    assert len(deleted_run_list) == 2
    for deleted_run in deleted_run_list:
        assert deleted_run.info.lifecycle_stage == entities.LifecycleStage.DELETED
        assert deleted_run.info.experiment_id in experiment_id
        assert deleted_run.info.run_id in run_ids
        with store.ManagedSessionMaker() as session:
            assert store._get_run(session, deleted_run.info.run_id).deleted_time is not None

    store.restore_experiment(experiment_id)

    updated_exp = store.get_experiment(experiment_id)
    assert updated_exp.lifecycle_stage == entities.LifecycleStage.ACTIVE

    restored_run_list = store.search_runs(
        experiment_ids=[experiment_id],
        filter_string="",
        run_view_type=ViewType.ACTIVE_ONLY,
    )

    assert len(restored_run_list) == 2
    for restored_run in restored_run_list:
        assert restored_run.info.lifecycle_stage == entities.LifecycleStage.ACTIVE
        with store.ManagedSessionMaker() as session:
            assert store._get_run(session, restored_run.info.run_id).deleted_time is None
        assert restored_run.info.experiment_id in experiment_id
        assert restored_run.info.run_id in run_ids


def test_get_experiment(store: SqlAlchemyStore):
    name = "goku"
    experiment_id = _create_experiments(store, name)
    actual = store.get_experiment(experiment_id)
    assert actual.name == name
    assert actual.experiment_id == experiment_id

    actual_by_name = store.get_experiment_by_name(name)
    assert actual_by_name.name == name
    assert actual_by_name.experiment_id == experiment_id
    assert store.get_experiment_by_name("idontexist") is None

    store.delete_experiment(experiment_id)
    assert store.get_experiment_by_name(name).experiment_id == experiment_id


def test_search_experiments_view_type(store: SqlAlchemyStore):
    experiment_names = ["a", "b"]
    experiment_ids = _create_experiments(store, experiment_names)
    store.delete_experiment(experiment_ids[1])

    experiments = store.search_experiments(view_type=ViewType.ACTIVE_ONLY)
    assert [e.name for e in experiments] == ["a", "Default"]
    experiments = store.search_experiments(view_type=ViewType.DELETED_ONLY)
    assert [e.name for e in experiments] == ["b"]
    experiments = store.search_experiments(view_type=ViewType.ALL)
    assert [e.name for e in experiments] == ["b", "a", "Default"]


def test_search_experiments_filter_by_attribute(store: SqlAlchemyStore):
    experiment_names = ["a", "ab", "Abc"]
    _create_experiments(store, experiment_names)

    experiments = store.search_experiments(filter_string="name = 'a'")
    assert [e.name for e in experiments] == ["a"]
    experiments = store.search_experiments(filter_string="attribute.name = 'a'")
    assert [e.name for e in experiments] == ["a"]
    experiments = store.search_experiments(filter_string="attribute.`name` = 'a'")
    assert [e.name for e in experiments] == ["a"]
    experiments = store.search_experiments(filter_string="attribute.`name` != 'a'")
    assert [e.name for e in experiments] == ["Abc", "ab", "Default"]
    experiments = store.search_experiments(filter_string="name LIKE 'a%'")
    assert [e.name for e in experiments] == ["ab", "a"]
    experiments = store.search_experiments(filter_string="name ILIKE 'a%'")
    assert [e.name for e in experiments] == ["Abc", "ab", "a"]
    experiments = store.search_experiments(filter_string="name ILIKE 'a%' AND name ILIKE '%b'")
    assert [e.name for e in experiments] == ["ab"]


def test_search_experiments_filter_by_time_attribute(store: SqlAlchemyStore):
    # Sleep to ensure that the first experiment has a different creation_time than the default
    # experiment and eliminate flakiness.
    time.sleep(0.001)
    time_before_create1 = get_current_time_millis()
    exp_id1 = store.create_experiment("1")
    exp1 = store.get_experiment(exp_id1)
    time.sleep(0.001)
    time_before_create2 = get_current_time_millis()
    exp_id2 = store.create_experiment("2")
    exp2 = store.get_experiment(exp_id2)

    experiments = store.search_experiments(filter_string=f"creation_time = {exp1.creation_time}")
    assert [e.experiment_id for e in experiments] == [exp_id1]

    experiments = store.search_experiments(filter_string=f"creation_time != {exp1.creation_time}")
    assert [e.experiment_id for e in experiments] == [
        exp_id2,
        store.DEFAULT_EXPERIMENT_ID,
    ]

    experiments = store.search_experiments(filter_string=f"creation_time >= {time_before_create1}")
    assert [e.experiment_id for e in experiments] == [exp_id2, exp_id1]

    experiments = store.search_experiments(filter_string=f"creation_time < {time_before_create2}")
    assert [e.experiment_id for e in experiments] == [
        exp_id1,
        store.DEFAULT_EXPERIMENT_ID,
    ]

    # To avoid that the creation_time equals `now`, we wait one additional millisecond.
    time.sleep(0.001)
    now = get_current_time_millis()
    experiments = store.search_experiments(filter_string=f"creation_time >= {now}")
    assert experiments == []

    time.sleep(0.001)
    time_before_rename = get_current_time_millis()
    store.rename_experiment(exp_id1, "new_name")
    experiments = store.search_experiments(
        filter_string=f"last_update_time >= {time_before_rename}"
    )
    assert [e.experiment_id for e in experiments] == [exp_id1]

    experiments = store.search_experiments(
        filter_string=f"last_update_time <= {get_current_time_millis()}"
    )
    assert {e.experiment_id for e in experiments} == {
        exp_id1,
        exp_id2,
        store.DEFAULT_EXPERIMENT_ID,
    }

    experiments = store.search_experiments(
        filter_string=f"last_update_time = {exp2.last_update_time}"
    )
    assert [e.experiment_id for e in experiments] == [exp_id2]


def test_search_experiments_filter_by_tag(store: SqlAlchemyStore):
    experiments = [
        ("exp1", [ExperimentTag("key1", "value"), ExperimentTag("key2", "value")]),
        ("exp2", [ExperimentTag("key1", "vaLue"), ExperimentTag("key2", "vaLue")]),
        ("exp3", [ExperimentTag("k e y 1", "value")]),
    ]
    for name, tags in experiments:
        time.sleep(0.001)
        store.create_experiment(name, tags=tags)

    experiments = store.search_experiments(filter_string="tag.key1 = 'value'")
    assert [e.name for e in experiments] == ["exp1"]
    experiments = store.search_experiments(filter_string="tag.`k e y 1` = 'value'")
    assert [e.name for e in experiments] == ["exp3"]
    experiments = store.search_experiments(filter_string="tag.\"k e y 1\" = 'value'")
    assert [e.name for e in experiments] == ["exp3"]
    experiments = store.search_experiments(filter_string="tag.key1 != 'value'")
    assert [e.name for e in experiments] == ["exp2"]
    experiments = store.search_experiments(filter_string="tag.key1 != 'VALUE'")
    assert [e.name for e in experiments] == ["exp2", "exp1"]
    experiments = store.search_experiments(filter_string="tag.key1 LIKE 'val%'")
    assert [e.name for e in experiments] == ["exp1"]
    experiments = store.search_experiments(filter_string="tag.key1 LIKE '%Lue'")
    assert [e.name for e in experiments] == ["exp2"]
    experiments = store.search_experiments(filter_string="tag.key1 ILIKE '%alu%'")
    assert [e.name for e in experiments] == ["exp2", "exp1"]
    experiments = store.search_experiments(
        filter_string="tag.key1 LIKE 'va%' AND tag.key2 LIKE '%Lue'"
    )
    assert [e.name for e in experiments] == ["exp2"]
    experiments = store.search_experiments(filter_string="tag.KEY = 'value'")
    assert len(experiments) == 0


def test_search_experiments_filter_by_attribute_and_tag(store: SqlAlchemyStore):
    store.create_experiment("exp1", tags=[ExperimentTag("a", "1"), ExperimentTag("b", "2")])
    store.create_experiment("exp2", tags=[ExperimentTag("a", "3"), ExperimentTag("b", "4")])
    experiments = store.search_experiments(filter_string="name ILIKE 'exp%' AND tags.a = '1'")
    assert [e.name for e in experiments] == ["exp1"]


def test_search_experiments_order_by(store: SqlAlchemyStore):
    experiment_names = ["x", "y", "z"]
    _create_experiments(store, experiment_names)

    experiments = store.search_experiments(order_by=["name"])
    assert [e.name for e in experiments] == ["Default", "x", "y", "z"]

    experiments = store.search_experiments(order_by=["name ASC"])
    assert [e.name for e in experiments] == ["Default", "x", "y", "z"]

    experiments = store.search_experiments(order_by=["name DESC"])
    assert [e.name for e in experiments] == ["z", "y", "x", "Default"]

    experiments = store.search_experiments(order_by=["experiment_id DESC"])
    assert [e.name for e in experiments] == ["z", "y", "x", "Default"]

    experiments = store.search_experiments(order_by=["name", "experiment_id"])
    assert [e.name for e in experiments] == ["Default", "x", "y", "z"]


def test_search_experiments_order_by_time_attribute(store: SqlAlchemyStore):
    # Sleep to ensure that the first experiment has a different creation_time than the default
    # experiment and eliminate flakiness.
    time.sleep(0.001)
    exp_id1 = store.create_experiment("1")
    time.sleep(0.001)
    exp_id2 = store.create_experiment("2")

    experiments = store.search_experiments(order_by=["creation_time"])
    assert [e.experiment_id for e in experiments] == [
        store.DEFAULT_EXPERIMENT_ID,
        exp_id1,
        exp_id2,
    ]

    experiments = store.search_experiments(order_by=["creation_time DESC"])
    assert [e.experiment_id for e in experiments] == [
        exp_id2,
        exp_id1,
        store.DEFAULT_EXPERIMENT_ID,
    ]

    experiments = store.search_experiments(order_by=["last_update_time"])
    assert [e.experiment_id for e in experiments] == [
        store.DEFAULT_EXPERIMENT_ID,
        exp_id1,
        exp_id2,
    ]

    store.rename_experiment(exp_id1, "new_name")
    experiments = store.search_experiments(order_by=["last_update_time"])
    assert [e.experiment_id for e in experiments] == [
        store.DEFAULT_EXPERIMENT_ID,
        exp_id2,
        exp_id1,
    ]


def test_search_experiments_max_results(store: SqlAlchemyStore):
    experiment_names = list(map(str, range(9)))
    _create_experiments(store, experiment_names)
    reversed_experiment_names = experiment_names[::-1]

    experiments = store.search_experiments()
    assert [e.name for e in experiments] == reversed_experiment_names + ["Default"]
    experiments = store.search_experiments(max_results=3)
    assert [e.name for e in experiments] == reversed_experiment_names[:3]


def test_search_experiments_max_results_validation(store: SqlAlchemyStore):
    with pytest.raises(
        MlflowException,
        match=r"Invalid value None for parameter 'max_results' supplied. "
        r"It must be a positive integer",
    ):
        store.search_experiments(max_results=None)
    with pytest.raises(
        MlflowException,
        match=r"Invalid value 0 for parameter 'max_results' supplied. "
        r"It must be a positive integer",
    ):
        store.search_experiments(max_results=0)
    with pytest.raises(
        MlflowException,
        match=r"Invalid value 1000000 for parameter 'max_results' supplied. "
        r"It must be at most 50000",
    ):
        store.search_experiments(max_results=1_000_000)


def test_search_experiments_pagination(store: SqlAlchemyStore):
    experiment_names = list(map(str, range(9)))
    _create_experiments(store, experiment_names)
    reversed_experiment_names = experiment_names[::-1]

    experiments = store.search_experiments(max_results=4)
    assert [e.name for e in experiments] == reversed_experiment_names[:4]
    assert experiments.token is not None

    experiments = store.search_experiments(max_results=4, page_token=experiments.token)
    assert [e.name for e in experiments] == reversed_experiment_names[4:8]
    assert experiments.token is not None

    experiments = store.search_experiments(max_results=4, page_token=experiments.token)
    assert [e.name for e in experiments] == reversed_experiment_names[8:] + ["Default"]
    assert experiments.token is None


def test_create_experiments(store: SqlAlchemyStore):
    with store.ManagedSessionMaker() as session:
        result = session.query(models.SqlExperiment).all()
        assert len(result) == 1
    time_before_create = get_current_time_millis()
    experiment_id = store.create_experiment(name="test exp")
    assert experiment_id == "1"
    with store.ManagedSessionMaker() as session:
        result = session.query(models.SqlExperiment).all()
        assert len(result) == 2

        test_exp = session.query(models.SqlExperiment).filter_by(name="test exp").first()
        assert str(test_exp.experiment_id) == experiment_id
        assert test_exp.name == "test exp"

    actual = store.get_experiment(experiment_id)
    assert actual.experiment_id == experiment_id
    assert actual.name == "test exp"
    assert actual.creation_time >= time_before_create
    assert actual.last_update_time == actual.creation_time

    with pytest.raises(MlflowException, match=r"'name' exceeds the maximum length"):
        store.create_experiment(name="x" * (MAX_EXPERIMENT_NAME_LENGTH + 1))


def test_create_experiment_with_tags_works_correctly(store: SqlAlchemyStore):
    experiment_id = store.create_experiment(
        name="test exp",
        artifact_location="some location",
        tags=[ExperimentTag("key1", "val1"), ExperimentTag("key2", "val2")],
    )
    experiment = store.get_experiment(experiment_id)
    assert len(experiment.tags) == 2
    assert experiment.tags["key1"] == "val1"
    assert experiment.tags["key2"] == "val2"


def test_run_tag_model(store: SqlAlchemyStore):
    # Create a run whose UUID we can reference when creating tag models.
    # `run_id` is a foreign key in the tags table; therefore, in order
    # to insert a tag with a given run UUID, the UUID must be present in
    # the runs table
    run = _run_factory(store)
    with store.ManagedSessionMaker() as session:
        new_tag = models.SqlTag(run_uuid=run.info.run_id, key="test", value="val")
        session.add(new_tag)
        session.commit()
        added_tags = [tag for tag in session.query(models.SqlTag).all() if tag.key == new_tag.key]
        assert len(added_tags) == 1
        added_tag = added_tags[0].to_mlflow_entity()
        assert added_tag.value == new_tag.value


def test_metric_model(store: SqlAlchemyStore):
    # Create a run whose UUID we can reference when creating metric models.
    # `run_id` is a foreign key in the tags table; therefore, in order
    # to insert a metric with a given run UUID, the UUID must be present in
    # the runs table
    run = _run_factory(store)
    with store.ManagedSessionMaker() as session:
        new_metric = models.SqlMetric(run_uuid=run.info.run_id, key="accuracy", value=0.89)
        session.add(new_metric)
        session.commit()
        metrics = session.query(models.SqlMetric).all()
        assert len(metrics) == 1

        added_metric = metrics[0].to_mlflow_entity()
        assert added_metric.value == new_metric.value
        assert added_metric.key == new_metric.key


def test_param_model(store: SqlAlchemyStore):
    # Create a run whose UUID we can reference when creating parameter models.
    # `run_id` is a foreign key in the tags table; therefore, in order
    # to insert a parameter with a given run UUID, the UUID must be present in
    # the runs table
    run = _run_factory(store)
    with store.ManagedSessionMaker() as session:
        new_param = models.SqlParam(run_uuid=run.info.run_id, key="accuracy", value="test param")
        session.add(new_param)
        session.commit()
        params = session.query(models.SqlParam).all()
        assert len(params) == 1

        added_param = params[0].to_mlflow_entity()
        assert added_param.value == new_param.value
        assert added_param.key == new_param.key


def test_run_needs_uuid(store: SqlAlchemyStore):
    regex = {
        SQLITE: r"NOT NULL constraint failed",
        POSTGRES: r"null value in column .+ of relation .+ violates not-null constrain",
        MYSQL: r"(Field .+ doesn't have a default value|Instance .+ has a NULL identity key)",
        MSSQL: r"Cannot insert the value NULL into column .+, table .+",
    }[store._get_dialect()]
    # Depending on the implementation, a NULL identity key may result in different
    # exceptions, including IntegrityError (sqlite) and FlushError (MysQL).
    # Therefore, we check for the more generic 'SQLAlchemyError'
    with pytest.raises(MlflowException, match=regex) as exception_context:
        with store.ManagedSessionMaker() as session:
            session.add(models.SqlRun())
    assert exception_context.value.error_code == ErrorCode.Name(BAD_REQUEST)


def test_run_data_model(store: SqlAlchemyStore):
    with store.ManagedSessionMaker() as session:
        run_id = uuid.uuid4().hex
        m1 = models.SqlMetric(run_uuid=run_id, key="accuracy", value=0.89)
        m2 = models.SqlMetric(run_uuid=run_id, key="recall", value=0.89)
        p1 = models.SqlParam(run_uuid=run_id, key="loss", value="test param")
        p2 = models.SqlParam(run_uuid=run_id, key="blue", value="test param")
        run_data = models.SqlRun(run_uuid=run_id)

        session.add_all([m1, m2, p1, p2])
        session.add(run_data)
        session.commit()

        run_datums = session.query(models.SqlRun).all()
        actual = run_datums[0]
        assert len(run_datums) == 1
        assert len(actual.params) == 2
        assert len(actual.metrics) == 2


def test_run_info(store: SqlAlchemyStore):
    experiment_id = _create_experiments(store, "test exp")
    config = {
        "experiment_id": experiment_id,
        "name": "test run",
        "user_id": "Anderson",
        "run_uuid": "test",
        "status": RunStatus.to_string(RunStatus.SCHEDULED),
        "source_type": SourceType.to_string(SourceType.LOCAL),
        "source_name": "Python application",
        "entry_point_name": "main.py",
        "start_time": get_current_time_millis(),
        "end_time": get_current_time_millis(),
        "source_version": mlflow.__version__,
        "lifecycle_stage": entities.LifecycleStage.ACTIVE,
        "artifact_uri": "//",
    }
    run = models.SqlRun(**config).to_mlflow_entity()

    for k, v in config.items():
        # These keys were removed from RunInfo.
        if k in [
            "source_name",
            "source_type",
            "source_version",
            "name",
            "entry_point_name",
        ]:
            continue

        if k == "run_uuid":
            k = "run_id"

        v2 = getattr(run.info, k)
        if k == "source_type":
            assert v == SourceType.to_string(v2)
        else:
            assert v == v2


def test_create_run_with_tags(store: SqlAlchemyStore):
    experiment_id = _create_experiments(store, "test_create_run")
    tags = [RunTag("3", "4"), RunTag("1", "2")]
    expected = _get_run_configs(experiment_id=experiment_id, tags=tags)

    actual = store.create_run(**expected)

    # run name should be added as a tag by the store
    tags.append(RunTag(mlflow_tags.MLFLOW_RUN_NAME, expected["run_name"]))

    assert actual.info.experiment_id == experiment_id
    assert actual.info.user_id == expected["user_id"]
    assert actual.info.run_name == expected["run_name"]
    assert actual.info.start_time == expected["start_time"]
    assert len(actual.data.tags) == len(tags)
    assert actual.data.tags == {tag.key: tag.value for tag in tags}
    assert actual.inputs.dataset_inputs == []


def test_create_run_sets_name(store: SqlAlchemyStore):
    experiment_id = _create_experiments(store, "test_create_run_run_name")
    configs = _get_run_configs(experiment_id=experiment_id)
    run_id = store.create_run(**configs).info.run_id
    run = store.get_run(run_id)
    assert run.info.run_name == configs["run_name"]
    assert run.data.tags.get(mlflow_tags.MLFLOW_RUN_NAME) == configs["run_name"]

    run_id = store.create_run(
        experiment_id=experiment_id,
        user_id="user",
        start_time=0,
        run_name=None,
        tags=[RunTag(mlflow_tags.MLFLOW_RUN_NAME, "test")],
    ).info.run_id
    run = store.get_run(run_id)
    assert run.info.run_name == "test"
    assert run.inputs.dataset_inputs == []

    with pytest.raises(
        MlflowException,
        match=re.escape(
            "Both 'run_name' argument and 'mlflow.runName' tag are specified, but with "
            "different values (run_name='test', mlflow.runName='test_2').",
        ),
    ):
        store.create_run(
            experiment_id=experiment_id,
            user_id="user",
            start_time=0,
            run_name="test",
            tags=[RunTag(mlflow_tags.MLFLOW_RUN_NAME, "test_2")],
        )


def test_get_run_with_name(store: SqlAlchemyStore):
    experiment_id = _create_experiments(store, "test_get_run")
    configs = _get_run_configs(experiment_id=experiment_id)
    run_id = store.create_run(**configs).info.run_id

    run = store.get_run(run_id)

    assert run.info.experiment_id == experiment_id
    assert run.info.run_name == configs["run_name"]

    no_run_configs = {
        "experiment_id": experiment_id,
        "user_id": "Anderson",
        "start_time": get_current_time_millis(),
        "tags": [],
        "run_name": None,
    }
    run_id = store.create_run(**no_run_configs).info.run_id

    run = store.get_run(run_id)

    assert run.info.run_name.split("-")[0] in _GENERATOR_PREDICATES

    name_empty_str_run = store.create_run(**{**configs, **{"run_name": ""}})
    run_name = name_empty_str_run.info.run_name
    assert run_name.split("-")[0] in _GENERATOR_PREDICATES


def test_to_mlflow_entity_and_proto(store: SqlAlchemyStore):
    # Create a run and log metrics, params, tags to the run
    created_run = _run_factory(store)
    run_id = created_run.info.run_id
    store.log_metric(
        run_id=run_id,
        metric=entities.Metric(key="my-metric", value=3.4, timestamp=0, step=0),
    )
    store.log_param(run_id=run_id, param=Param(key="my-param", value="param-val"))
    store.set_tag(run_id=run_id, tag=RunTag(key="my-tag", value="tag-val"))

    # Verify that we can fetch the run & convert it to proto - Python protobuf bindings
    # will perform type-checking to ensure all values have the right types
    run = store.get_run(run_id)
    run.to_proto()

    # Verify attributes of the Python run entity
    assert isinstance(run.info, entities.RunInfo)
    assert isinstance(run.data, entities.RunData)

    assert run.data.metrics == {"my-metric": 3.4}
    assert run.data.params == {"my-param": "param-val"}
    assert run.data.tags["my-tag"] == "tag-val"

    # Get the parent experiment of the run, verify it can be converted to protobuf
    exp = store.get_experiment(run.info.experiment_id)
    exp.to_proto()


def test_delete_run(store: SqlAlchemyStore):
    run = _run_factory(store)

    store.delete_run(run.info.run_id)

    with store.ManagedSessionMaker() as session:
        actual = session.query(models.SqlRun).filter_by(run_uuid=run.info.run_id).first()
        assert actual.lifecycle_stage == entities.LifecycleStage.DELETED
        assert (
            actual.deleted_time is not None
        )  # deleted time should be updated and thus not None anymore

        deleted_run = store.get_run(run.info.run_id)
        assert actual.run_uuid == deleted_run.info.run_id


def test_hard_delete_run(store: SqlAlchemyStore):
    run = _run_factory(store)
    metric = entities.Metric("blahmetric", 100.0, get_current_time_millis(), 0)
    store.log_metric(run.info.run_id, metric)
    param = entities.Param("blahparam", "100.0")
    store.log_param(run.info.run_id, param)
    tag = entities.RunTag("test tag", "a boogie")
    store.set_tag(run.info.run_id, tag)

    store._hard_delete_run(run.info.run_id)

    with store.ManagedSessionMaker() as session:
        actual_run = session.query(models.SqlRun).filter_by(run_uuid=run.info.run_id).first()
        assert actual_run is None
        actual_metric = session.query(models.SqlMetric).filter_by(run_uuid=run.info.run_id).first()
        assert actual_metric is None
        actual_param = session.query(models.SqlParam).filter_by(run_uuid=run.info.run_id).first()
        assert actual_param is None
        actual_tag = session.query(models.SqlTag).filter_by(run_uuid=run.info.run_id).first()
        assert actual_tag is None


def test_get_deleted_runs(store: SqlAlchemyStore):
    run = _run_factory(store)
    deleted_run_ids = store._get_deleted_runs()
    assert deleted_run_ids == []

    store.delete_run(run.info.run_id)
    deleted_run_ids = store._get_deleted_runs()
    assert deleted_run_ids == [run.info.run_id]


def test_log_metric(store: SqlAlchemyStore):
    run = _run_factory(store)

    tkey = "blahmetric"
    tval = 100.0
    metric = entities.Metric(tkey, tval, get_current_time_millis(), 0)
    metric2 = entities.Metric(tkey, tval, get_current_time_millis() + 2, 0)
    nan_metric = entities.Metric("NaN", float("nan"), 0, 0)
    pos_inf_metric = entities.Metric("PosInf", float("inf"), 0, 0)
    neg_inf_metric = entities.Metric("NegInf", -float("inf"), 0, 0)
    store.log_metric(run.info.run_id, metric)
    store.log_metric(run.info.run_id, metric2)
    store.log_metric(run.info.run_id, nan_metric)
    store.log_metric(run.info.run_id, pos_inf_metric)
    store.log_metric(run.info.run_id, neg_inf_metric)

    run = store.get_run(run.info.run_id)
    assert tkey in run.data.metrics
    assert run.data.metrics[tkey] == tval

    # SQL store _get_run method returns full history of recorded metrics.
    # Should return duplicates as well
    # MLflow RunData contains only the last reported values for metrics.
    with store.ManagedSessionMaker() as session:
        sql_run_metrics = store._get_run(session, run.info.run_id).metrics
        assert len(sql_run_metrics) == 5
        assert len(run.data.metrics) == 4
        assert math.isnan(run.data.metrics["NaN"])
        assert run.data.metrics["PosInf"] == 1.7976931348623157e308
        assert run.data.metrics["NegInf"] == -1.7976931348623157e308


def test_log_metric_concurrent_logging_succeeds(store: SqlAlchemyStore):
    """
    Verifies that concurrent logging succeeds without deadlock, which has been an issue
    in previous MLflow releases
    """
    experiment_id = _create_experiments(store, "concurrency_exp")
    run_config = _get_run_configs(experiment_id=experiment_id)
    run1 = _run_factory(store, run_config)
    run2 = _run_factory(store, run_config)

    def log_metrics(run):
        for metric_val in range(100):
            store.log_metric(
                run.info.run_id,
                Metric("metric_key", metric_val, get_current_time_millis(), 0),
            )
        for batch_idx in range(5):
            store.log_batch(
                run.info.run_id,
                metrics=[
                    Metric(
                        f"metric_batch_{batch_idx}",
                        (batch_idx * 100) + val_offset,
                        get_current_time_millis(),
                        0,
                    )
                    for val_offset in range(100)
                ],
                params=[],
                tags=[],
            )
        for metric_val in range(100):
            store.log_metric(
                run.info.run_id,
                Metric("metric_key", metric_val, get_current_time_millis(), 0),
            )
        return "success"

    log_metrics_futures = []
    with ThreadPoolExecutor(max_workers=4) as executor:
        # Log metrics to two runs across four threads
        log_metrics_futures = [
            executor.submit(log_metrics, run) for run in [run1, run2, run1, run2]
        ]

    for future in log_metrics_futures:
        assert future.result() == "success"

    for run in [run1, run2, run1, run2]:
        # We visit each run twice, logging 100 metric entries for 6 metric names; the same entry
        # may be written multiple times concurrently; we assert that at least 100 metric entries
        # are present because at least 100 unique entries must have been written
        assert len(store.get_metric_history(run.info.run_id, "metric_key")) >= 100
        for batch_idx in range(5):
            assert (
                len(store.get_metric_history(run.info.run_id, f"metric_batch_{batch_idx}")) >= 100
            )


def test_record_logged_model(
    store: SqlAlchemyStore,
):
    run = _run_factory(store)
    flavors_with_config = {
        "tf": "flavor body",
        "python_function": {"config": {"a": 1}, "code": "code"},
    }
    m_with_config = Model(artifact_path="model/path", run_id="run_id", flavors=flavors_with_config)
    store.record_logged_model(run.info.run_id, m_with_config)
    with store.ManagedSessionMaker() as session:
        run = store._get_run(run_uuid=run.info.run_id, session=session)
        tags = [t.value for t in run.tags if t.key == mlflow_tags.MLFLOW_LOGGED_MODELS]
        flavors = m_with_config.get_tags_dict().get("flavors", {})
        assert all("config" not in v for v in flavors.values())
        assert tags[0] == json.dumps([m_with_config.get_tags_dict()])


def test_log_metric_allows_multiple_values_at_same_ts_and_run_data_uses_max_ts_value(
    store: SqlAlchemyStore,
):
    run = _run_factory(store)
    run_id = run.info.run_id
    metric_name = "test-metric-1"
    # Check that we get the max of (step, timestamp, value) in that order
    tuples_to_log = [
        (0, 100, 1000),
        (3, 40, 100),  # larger step wins even though it has smaller value
        (3, 50, 10),  # larger timestamp wins even though it has smaller value
        (3, 50, 20),  # tiebreak by max value
        (3, 50, 20),  # duplicate metrics with same (step, timestamp, value) are ok
        # verify that we can log steps out of order / negative steps
        (-3, 900, 900),
        (-1, 800, 800),
    ]
    for step, timestamp, value in reversed(tuples_to_log):
        store.log_metric(run_id, Metric(metric_name, value, timestamp, step))

    metric_history = store.get_metric_history(run_id, metric_name)
    logged_tuples = [(m.step, m.timestamp, m.value) for m in metric_history]
    assert set(logged_tuples) == set(tuples_to_log)

    run_data = store.get_run(run_id).data
    run_metrics = run_data.metrics
    assert len(run_metrics) == 1
    assert run_metrics[metric_name] == 20
    metric_obj = run_data._metric_objs[0]
    assert metric_obj.key == metric_name
    assert metric_obj.step == 3
    assert metric_obj.timestamp == 50
    assert metric_obj.value == 20


def test_log_null_metric(store: SqlAlchemyStore):
    run = _run_factory(store)

    tkey = "blahmetric"
    tval = None
    metric = entities.Metric(tkey, tval, get_current_time_millis(), 0)

    with pytest.raises(
        MlflowException, match=r"Missing value for required parameter 'value'"
    ) as exception_context:
        store.log_metric(run.info.run_id, metric)
    assert exception_context.value.error_code == ErrorCode.Name(INVALID_PARAMETER_VALUE)


def test_log_param(store: SqlAlchemyStore):
    run = _run_factory(store)

    tkey = "blahmetric"
    tval = "100.0"
    param = entities.Param(tkey, tval)
    param2 = entities.Param("new param", "new key")
    store.log_param(run.info.run_id, param)
    store.log_param(run.info.run_id, param2)
    store.log_param(run.info.run_id, param2)

    run = store.get_run(run.info.run_id)
    assert len(run.data.params) == 2
    assert tkey in run.data.params
    assert run.data.params[tkey] == tval


def test_log_param_uniqueness(store: SqlAlchemyStore):
    run = _run_factory(store)

    tkey = "blahmetric"
    tval = "100.0"
    param = entities.Param(tkey, tval)
    param2 = entities.Param(tkey, "newval")
    store.log_param(run.info.run_id, param)

    with pytest.raises(MlflowException, match=r"Changing param values is not allowed"):
        store.log_param(run.info.run_id, param2)


def test_log_empty_str(store: SqlAlchemyStore):
    run = _run_factory(store)

    tkey = "blahmetric"
    tval = ""
    param = entities.Param(tkey, tval)
    param2 = entities.Param("new param", "new key")
    store.log_param(run.info.run_id, param)
    store.log_param(run.info.run_id, param2)

    run = store.get_run(run.info.run_id)
    assert len(run.data.params) == 2
    assert tkey in run.data.params
    assert run.data.params[tkey] == tval


def test_log_null_param(store: SqlAlchemyStore):
    run = _run_factory(store)

    tkey = "blahmetric"
    tval = None
    param = entities.Param(tkey, tval)

    dialect = store._get_dialect()
    regex = {
        SQLITE: r"NOT NULL constraint failed",
        POSTGRES: r"null value in column .+ of relation .+ violates not-null constrain",
        MYSQL: r"Column .+ cannot be null",
        MSSQL: r"Cannot insert the value NULL into column .+, table .+",
    }[dialect]
    with pytest.raises(MlflowException, match=regex) as exception_context:
        store.log_param(run.info.run_id, param)
    if dialect != MYSQL:
        assert exception_context.value.error_code == ErrorCode.Name(BAD_REQUEST)
    else:
        # Some MySQL client packages (and there are several available, e.g.
        # PyMySQL, mysqlclient, mysql-connector-python... reports some
        # errors, including NULL constraint violations, as a SQLAlchemy
        # OperationalError, even though they should be reported as a more
        # generic SQLAlchemyError. If that is fixed, we can remove this
        # special case.
        assert exception_context.value.error_code == ErrorCode.Name(
            BAD_REQUEST
        ) or exception_context.value.error_code == ErrorCode.Name(TEMPORARILY_UNAVAILABLE)


@pytest.mark.skipif(
    Version(sqlalchemy.__version__) < Version("2.0")
    and mlflow.get_tracking_uri().startswith("mssql"),
    reason="large string parameters are sent as TEXT/NTEXT; see tests/db/compose.yml for details",
)
def test_log_param_max_length_value(store: SqlAlchemyStore, monkeypatch):
    run = _run_factory(store)
    tkey = "blahmetric"
    tval = "x" * 6000
    param = entities.Param(tkey, tval)
    store.log_param(run.info.run_id, param)
    run = store.get_run(run.info.run_id)
    assert run.data.params[tkey] == str(tval)
    monkeypatch.setenv("MLFLOW_TRUNCATE_LONG_VALUES", "false")
    with pytest.raises(MlflowException, match="exceeds the maximum length"):
        store.log_param(run.info.run_id, entities.Param(tkey, "x" * 6001))

    monkeypatch.setenv("MLFLOW_TRUNCATE_LONG_VALUES", "true")
    store.log_param(run.info.run_id, entities.Param(tkey, "x" * 6001))


def test_set_experiment_tag(store: SqlAlchemyStore):
    exp_id = _create_experiments(store, "setExperimentTagExp")
    tag = entities.ExperimentTag("tag0", "value0")
    new_tag = entities.RunTag("tag0", "value00000")
    store.set_experiment_tag(exp_id, tag)
    experiment = store.get_experiment(exp_id)
    assert experiment.tags["tag0"] == "value0"
    # test that updating a tag works
    store.set_experiment_tag(exp_id, new_tag)
    experiment = store.get_experiment(exp_id)
    assert experiment.tags["tag0"] == "value00000"
    # test that setting a tag on 1 experiment does not impact another experiment.
    exp_id_2 = _create_experiments(store, "setExperimentTagExp2")
    experiment2 = store.get_experiment(exp_id_2)
    assert len(experiment2.tags) == 0
    # setting a tag on different experiments maintains different values across experiments
    different_tag = entities.RunTag("tag0", "differentValue")
    store.set_experiment_tag(exp_id_2, different_tag)
    experiment = store.get_experiment(exp_id)
    assert experiment.tags["tag0"] == "value00000"
    experiment2 = store.get_experiment(exp_id_2)
    assert experiment2.tags["tag0"] == "differentValue"
    # test can set multi-line tags
    multi_line_Tag = entities.ExperimentTag("multiline tag", "value2\nvalue2\nvalue2")
    store.set_experiment_tag(exp_id, multi_line_Tag)
    experiment = store.get_experiment(exp_id)
    assert experiment.tags["multiline tag"] == "value2\nvalue2\nvalue2"
    # test cannot set tags that are too long
    long_tag = entities.ExperimentTag("longTagKey", "a" * 100_001)
    with pytest.raises(MlflowException, match="exceeds the maximum length of 5000"):
        store.set_experiment_tag(exp_id, long_tag)
    # test can set tags that are somewhat long
    long_tag = entities.ExperimentTag("longTagKey", "a" * 4999)
    store.set_experiment_tag(exp_id, long_tag)
    # test cannot set tags on deleted experiments
    store.delete_experiment(exp_id)
    with pytest.raises(MlflowException, match="must be in the 'active' state"):
        store.set_experiment_tag(exp_id, entities.ExperimentTag("should", "notset"))


def test_delete_experiment_tag(store: SqlAlchemyStore):
    exp_id = _create_experiments(store, "setExperimentTagExp")
    tag = entities.ExperimentTag("tag0", "value0")
    store.set_experiment_tag(exp_id, tag)
    experiment = store.get_experiment(exp_id)
    assert experiment.tags["tag0"] == "value0"
    # test that deleting a tag works
    store.delete_experiment_tag(exp_id, tag.key)
    experiment = store.get_experiment(exp_id)
    assert "tag0" not in experiment.tags


def test_set_tag(store: SqlAlchemyStore, monkeypatch):
    run = _run_factory(store)

    tkey = "test tag"
    tval = "a boogie"
    new_val = "new val"
    tag = entities.RunTag(tkey, tval)
    new_tag = entities.RunTag(tkey, new_val)
    store.set_tag(run.info.run_id, tag)
    # Overwriting tags is allowed
    store.set_tag(run.info.run_id, new_tag)
    # test setting tags that are too long fails.
    monkeypatch.setenv("MLFLOW_TRUNCATE_LONG_VALUES", "false")
    with pytest.raises(
        MlflowException, match=f"exceeds the maximum length of {MAX_TAG_VAL_LENGTH} characters"
    ):
        store.set_tag(
            run.info.run_id, entities.RunTag("longTagKey", "a" * (MAX_TAG_VAL_LENGTH + 1))
        )

    monkeypatch.setenv("MLFLOW_TRUNCATE_LONG_VALUES", "true")
    store.set_tag(run.info.run_id, entities.RunTag("longTagKey", "a" * (MAX_TAG_VAL_LENGTH + 1)))

    # test can set tags that are somewhat long
    store.set_tag(run.info.run_id, entities.RunTag("longTagKey", "a" * (MAX_TAG_VAL_LENGTH - 1)))
    run = store.get_run(run.info.run_id)
    assert tkey in run.data.tags
    assert run.data.tags[tkey] == new_val


def test_delete_tag(store: SqlAlchemyStore):
    run = _run_factory(store)
    k0 = "tag0"
    v0 = "val0"
    k1 = "tag1"
    v1 = "val1"
    tag0 = entities.RunTag(k0, v0)
    tag1 = entities.RunTag(k1, v1)
    store.set_tag(run.info.run_id, tag0)
    store.set_tag(run.info.run_id, tag1)
    # delete a tag and check whether it is correctly deleted.
    store.delete_tag(run.info.run_id, k0)
    run = store.get_run(run.info.run_id)
    assert k0 not in run.data.tags
    assert k1 in run.data.tags
    assert run.data.tags[k1] == v1

    # test that deleting a tag works correctly with multiple runs having the same tag.
    run2 = _run_factory(store, config=_get_run_configs(run.info.experiment_id))
    store.set_tag(run.info.run_id, tag0)
    store.set_tag(run2.info.run_id, tag0)
    store.delete_tag(run.info.run_id, k0)
    run = store.get_run(run.info.run_id)
    run2 = store.get_run(run2.info.run_id)
    assert k0 not in run.data.tags
    assert k0 in run2.data.tags
    # test that you cannot delete tags that don't exist.
    with pytest.raises(MlflowException, match="No tag with name"):
        store.delete_tag(run.info.run_id, "fakeTag")
    # test that you cannot delete tags for nonexistent runs
    with pytest.raises(MlflowException, match="Run with id=randomRunId not found"):
        store.delete_tag("randomRunId", k0)
    # test that you cannot delete tags for deleted runs.
    store.delete_run(run.info.run_id)
    with pytest.raises(MlflowException, match="must be in the 'active' state"):
        store.delete_tag(run.info.run_id, k1)


def test_get_metric_history(store: SqlAlchemyStore):
    run = _run_factory(store)

    key = "test"
    expected = [
        models.SqlMetric(key=key, value=0.6, timestamp=1, step=0).to_mlflow_entity(),
        models.SqlMetric(key=key, value=0.7, timestamp=2, step=0).to_mlflow_entity(),
    ]

    for metric in expected:
        store.log_metric(run.info.run_id, metric)

    actual = store.get_metric_history(run.info.run_id, key)

    assert sorted(
        [(m.key, m.value, m.timestamp) for m in expected],
    ) == sorted(
        [(m.key, m.value, m.timestamp) for m in actual],
    )


def test_get_metric_history_with_max_results(store: SqlAlchemyStore):
    run = _run_factory(store)
    run_id = run.info.run_id

    metric_key = "test_metric"
    expected_metrics = []
    for i in range(5):
        metric = models.SqlMetric(
            key=metric_key, value=float(i), timestamp=1000 + i, step=i
        ).to_mlflow_entity()
        store.log_metric(run_id, metric)
        expected_metrics.append(metric)

    # Test without max_results - should return all 5 metrics
    all_metrics = store.get_metric_history(run_id, metric_key)
    assert len(all_metrics) == 5

    # Test with max_results=3 - should return only first 3 metrics
    limited_metrics = store.get_metric_history(run_id, metric_key, max_results=3)
    assert len(limited_metrics) == 3

    all_metric_tuples = {(m.key, m.value, m.timestamp, m.step) for m in all_metrics}
    limited_metric_tuples = {(m.key, m.value, m.timestamp, m.step) for m in limited_metrics}
    assert limited_metric_tuples.issubset(all_metric_tuples)

    # Test with max_results=0 - should return no metrics
    no_metrics = store.get_metric_history(run_id, metric_key, max_results=0)
    assert len(no_metrics) == 0

    # Test with max_results larger than available metrics - should return all metrics
    more_metrics = store.get_metric_history(run_id, metric_key, max_results=10)
    assert len(more_metrics) == 5

    more_metric_tuples = {(m.key, m.value, m.timestamp, m.step) for m in more_metrics}
    assert more_metric_tuples == all_metric_tuples


def test_get_metric_history_with_page_token(store: SqlAlchemyStore):
    run = _run_factory(store)
    run_id = run.info.run_id

    metric_key = "test_metric"
    for i in range(10):
        metric = models.SqlMetric(
            key=metric_key, value=float(i), timestamp=1000 + i, step=i
        ).to_mlflow_entity()
        store.log_metric(run_id, metric)

    page_size = 4

    first_page = store.get_metric_history(
        run_id, metric_key, max_results=page_size, page_token=None
    )
    assert isinstance(first_page, PagedList)
    assert first_page.token is not None
    assert len(first_page) == 4

    second_page = store.get_metric_history(
        run_id, metric_key, max_results=page_size, page_token=first_page.token
    )
    assert isinstance(first_page, PagedList)
    assert second_page.token is not None
    assert len(second_page) == 4

    third_page = store.get_metric_history(
        run_id, metric_key, max_results=page_size, page_token=second_page.token
    )
    assert isinstance(first_page, PagedList)
    assert third_page.token is None
    assert len(third_page) == 2

    all_paginated_metrics = list(first_page) + list(second_page) + list(third_page)
    assert len(all_paginated_metrics) == 10

    metric_values = [m.value for m in all_paginated_metrics]
    expected_values = [float(i) for i in range(10)]
    assert sorted(metric_values) == sorted(expected_values)

    # Test with invalid page_token
    with pytest.raises(MlflowException, match="Invalid page token"):
        store.get_metric_history(run_id, metric_key, page_token="invalid_token")

    # Test pagination without max_results (should return all in one page)
    result = store.get_metric_history(run_id, metric_key, page_token=None)
    assert len(result) == 10
    assert result.token is None  # No next page


def test_rename_experiment(store: SqlAlchemyStore):
    new_name = "new name"
    experiment_id = _create_experiments(store, "test name")
    experiment = store.get_experiment(experiment_id)
    time.sleep(0.01)
    store.rename_experiment(experiment_id, new_name)

    renamed_experiment = store.get_experiment(experiment_id)

    assert renamed_experiment.name == new_name
    assert renamed_experiment.last_update_time > experiment.last_update_time


def test_update_run_info(store: SqlAlchemyStore):
    experiment_id = _create_experiments(store, "test_update_run_info")
    for new_status_string in models.RunStatusTypes:
        run = _run_factory(store, config=_get_run_configs(experiment_id=experiment_id))
        endtime = get_current_time_millis()
        actual = store.update_run_info(
            run.info.run_id, RunStatus.from_string(new_status_string), endtime, None
        )
        assert actual.status == new_status_string
        assert actual.end_time == endtime

    # test updating run name without changing other attributes.
    origin_run_info = store.get_run(run.info.run_id).info
    updated_info = store.update_run_info(run.info.run_id, None, None, "name_abc2")
    assert updated_info.run_name == "name_abc2"
    assert updated_info.status == origin_run_info.status
    assert updated_info.end_time == origin_run_info.end_time


def test_update_run_name(store: SqlAlchemyStore):
    experiment_id = _create_experiments(store, "test_update_run_name")
    configs = _get_run_configs(experiment_id=experiment_id)

    run_id = store.create_run(**configs).info.run_id
    run = store.get_run(run_id)
    assert run.info.run_name == configs["run_name"]

    store.update_run_info(run_id, RunStatus.FINISHED, 1000, "new name")
    run = store.get_run(run_id)
    assert run.info.run_name == "new name"
    assert run.data.tags.get(mlflow_tags.MLFLOW_RUN_NAME) == "new name"

    store.update_run_info(run_id, RunStatus.FINISHED, 1000, None)
    run = store.get_run(run_id)
    assert run.info.run_name == "new name"
    assert run.data.tags.get(mlflow_tags.MLFLOW_RUN_NAME) == "new name"

    store.update_run_info(run_id, RunStatus.FINISHED, 1000, "")
    run = store.get_run(run_id)
    assert run.info.run_name == "new name"
    assert run.data.tags.get(mlflow_tags.MLFLOW_RUN_NAME) == "new name"

    store.delete_tag(run_id, mlflow_tags.MLFLOW_RUN_NAME)
    run = store.get_run(run_id)
    assert run.info.run_name == "new name"
    assert run.data.tags.get(mlflow_tags.MLFLOW_RUN_NAME) is None

    store.update_run_info(run_id, RunStatus.FINISHED, 1000, "newer name")
    run = store.get_run(run_id)
    assert run.info.run_name == "newer name"
    assert run.data.tags.get(mlflow_tags.MLFLOW_RUN_NAME) == "newer name"

    store.set_tag(run_id, entities.RunTag(mlflow_tags.MLFLOW_RUN_NAME, "newest name"))
    run = store.get_run(run_id)
    assert run.data.tags.get(mlflow_tags.MLFLOW_RUN_NAME) == "newest name"
    assert run.info.run_name == "newest name"

    store.log_batch(
        run_id,
        metrics=[],
        params=[],
        tags=[entities.RunTag(mlflow_tags.MLFLOW_RUN_NAME, "batch name")],
    )
    run = store.get_run(run_id)
    assert run.data.tags.get(mlflow_tags.MLFLOW_RUN_NAME) == "batch name"
    assert run.info.run_name == "batch name"


def test_restore_experiment(store: SqlAlchemyStore):
    experiment_id = _create_experiments(store, "helloexp")
    exp = store.get_experiment(experiment_id)
    assert exp.lifecycle_stage == entities.LifecycleStage.ACTIVE

    experiment_id = exp.experiment_id
    store.delete_experiment(experiment_id)

    deleted = store.get_experiment(experiment_id)
    assert deleted.experiment_id == experiment_id
    assert deleted.lifecycle_stage == entities.LifecycleStage.DELETED
    time.sleep(0.01)
    store.restore_experiment(exp.experiment_id)
    restored = store.get_experiment(exp.experiment_id)
    assert restored.experiment_id == experiment_id
    assert restored.lifecycle_stage == entities.LifecycleStage.ACTIVE
    assert restored.last_update_time > deleted.last_update_time


def test_delete_restore_run(store: SqlAlchemyStore):
    run = _run_factory(store)
    assert run.info.lifecycle_stage == entities.LifecycleStage.ACTIVE

    # Verify that active runs can be restored (run restoration is idempotent)
    store.restore_run(run.info.run_id)

    # Verify that run deletion is idempotent
    store.delete_run(run.info.run_id)
    store.delete_run(run.info.run_id)

    deleted = store.get_run(run.info.run_id)
    assert deleted.info.run_id == run.info.run_id
    assert deleted.info.lifecycle_stage == entities.LifecycleStage.DELETED
    with store.ManagedSessionMaker() as session:
        assert store._get_run(session, deleted.info.run_id).deleted_time is not None
    # Verify that restoration of a deleted run is idempotent
    store.restore_run(run.info.run_id)
    store.restore_run(run.info.run_id)
    restored = store.get_run(run.info.run_id)
    assert restored.info.run_id == run.info.run_id
    assert restored.info.lifecycle_stage == entities.LifecycleStage.ACTIVE
    with store.ManagedSessionMaker() as session:
        assert store._get_run(session, restored.info.run_id).deleted_time is None


def test_error_logging_to_deleted_run(store: SqlAlchemyStore):
    exp = _create_experiments(store, "error_logging")
    run_id = _run_factory(store, _get_run_configs(experiment_id=exp)).info.run_id

    store.delete_run(run_id)
    assert store.get_run(run_id).info.lifecycle_stage == entities.LifecycleStage.DELETED
    with pytest.raises(MlflowException, match=r"The run .+ must be in the 'active' state"):
        store.log_param(run_id, entities.Param("p1345", "v1"))

    with pytest.raises(MlflowException, match=r"The run .+ must be in the 'active' state"):
        store.log_metric(run_id, entities.Metric("m1345", 1.0, 123, 0))

    with pytest.raises(MlflowException, match=r"The run .+ must be in the 'active' state"):
        store.set_tag(run_id, entities.RunTag("t1345", "tv1"))

    # restore this run and try again
    store.restore_run(run_id)
    assert store.get_run(run_id).info.lifecycle_stage == entities.LifecycleStage.ACTIVE
    store.log_param(run_id, entities.Param("p1345", "v22"))
    store.log_metric(run_id, entities.Metric("m1345", 34.0, 85, 1))  # earlier timestamp
    store.set_tag(run_id, entities.RunTag("t1345", "tv44"))

    run = store.get_run(run_id)
    assert run.data.params == {"p1345": "v22"}
    assert run.data.metrics == {"m1345": 34.0}
    metric_history = store.get_metric_history(run_id, "m1345")
    assert len(metric_history) == 1
    metric_obj = metric_history[0]
    assert metric_obj.key == "m1345"
    assert metric_obj.value == 34.0
    assert metric_obj.timestamp == 85
    assert metric_obj.step == 1
    assert {("t1345", "tv44")} <= set(run.data.tags.items())


def test_order_by_metric_tag_param(store: SqlAlchemyStore):
    experiment_id = store.create_experiment("order_by_metric")

    def create_and_log_run(names):
        name = str(names[0]) + "/" + names[1]
        run_id = store.create_run(
            experiment_id,
            user_id="MrDuck",
            start_time=123,
            tags=[entities.RunTag("metric", names[1])],
            run_name=name,
        ).info.run_id
        if names[0] is not None:
            store.log_metric(run_id, entities.Metric("x", float(names[0]), 1, 0))
            store.log_metric(run_id, entities.Metric("y", float(names[1]), 1, 0))
        store.log_param(run_id, entities.Param("metric", names[1]))
        return run_id

    # the expected order in ascending sort is :
    # inf > number > -inf > None > nan
    for names in zip(
        [None, "nan", "inf", "-inf", "-1000", "0", "0", "1000"],
        ["1", "2", "3", "4", "5", "6", "7", "8"],
    ):
        create_and_log_run(names)

    # asc/asc
    assert _get_ordered_runs(store, ["metrics.x asc", "metrics.y asc"], experiment_id) == [
        "-inf/4",
        "-1000/5",
        "0/6",
        "0/7",
        "1000/8",
        "inf/3",
        "nan/2",
        "None/1",
    ]

    assert _get_ordered_runs(store, ["metrics.x asc", "tag.metric asc"], experiment_id) == [
        "-inf/4",
        "-1000/5",
        "0/6",
        "0/7",
        "1000/8",
        "inf/3",
        "nan/2",
        "None/1",
    ]

    # asc/desc
    assert _get_ordered_runs(store, ["metrics.x asc", "metrics.y desc"], experiment_id) == [
        "-inf/4",
        "-1000/5",
        "0/7",
        "0/6",
        "1000/8",
        "inf/3",
        "nan/2",
        "None/1",
    ]

    assert _get_ordered_runs(store, ["metrics.x asc", "tag.metric desc"], experiment_id) == [
        "-inf/4",
        "-1000/5",
        "0/7",
        "0/6",
        "1000/8",
        "inf/3",
        "nan/2",
        "None/1",
    ]

    # desc / asc
    assert _get_ordered_runs(store, ["metrics.x desc", "metrics.y asc"], experiment_id) == [
        "inf/3",
        "1000/8",
        "0/6",
        "0/7",
        "-1000/5",
        "-inf/4",
        "nan/2",
        "None/1",
    ]

    # desc / desc
    assert _get_ordered_runs(store, ["metrics.x desc", "param.metric desc"], experiment_id) == [
        "inf/3",
        "1000/8",
        "0/7",
        "0/6",
        "-1000/5",
        "-inf/4",
        "nan/2",
        "None/1",
    ]


def test_order_by_attributes(store: SqlAlchemyStore):
    experiment_id = store.create_experiment("order_by_attributes")

    def create_run(start_time, end):
        return store.create_run(
            experiment_id,
            user_id="MrDuck",
            start_time=start_time,
            tags=[],
            run_name=str(end),
        ).info.run_id

    start_time = 123
    for end in [234, None, 456, -123, 789, 123]:
        run_id = create_run(start_time, end)
        store.update_run_info(run_id, run_status=RunStatus.FINISHED, end_time=end, run_name=None)
        start_time += 1

    # asc
    assert _get_ordered_runs(store, ["attribute.end_time asc"], experiment_id) == [
        "-123",
        "123",
        "234",
        "456",
        "789",
        "None",
    ]

    # desc
    assert _get_ordered_runs(store, ["attribute.end_time desc"], experiment_id) == [
        "789",
        "456",
        "234",
        "123",
        "-123",
        "None",
    ]

    # Sort priority correctly handled
    assert _get_ordered_runs(
        store, ["attribute.start_time asc", "attribute.end_time desc"], experiment_id
    ) == ["234", "None", "456", "-123", "789", "123"]


def test_search_vanilla(store: SqlAlchemyStore):
    exp = _create_experiments(store, "search_vanilla")
    runs = [_run_factory(store, _get_run_configs(exp)).info.run_id for r in range(3)]

    assert sorted(
        runs,
    ) == sorted(_search_runs(store, exp, run_view_type=ViewType.ALL))
    assert sorted(
        runs,
    ) == sorted(_search_runs(store, exp, run_view_type=ViewType.ACTIVE_ONLY))
    assert _search_runs(store, exp, run_view_type=ViewType.DELETED_ONLY) == []

    first = runs[0]

    store.delete_run(first)
    assert sorted(
        runs,
    ) == sorted(_search_runs(store, exp, run_view_type=ViewType.ALL))
    assert sorted(
        runs[1:],
    ) == sorted(_search_runs(store, exp, run_view_type=ViewType.ACTIVE_ONLY))
    assert _search_runs(store, exp, run_view_type=ViewType.DELETED_ONLY) == [first]

    store.restore_run(first)
    assert sorted(
        runs,
    ) == sorted(_search_runs(store, exp, run_view_type=ViewType.ALL))
    assert sorted(
        runs,
    ) == sorted(_search_runs(store, exp, run_view_type=ViewType.ACTIVE_ONLY))
    assert _search_runs(store, exp, run_view_type=ViewType.DELETED_ONLY) == []


def test_search_params(store: SqlAlchemyStore):
    experiment_id = _create_experiments(store, "search_params")
    r1 = _run_factory(store, _get_run_configs(experiment_id)).info.run_id
    r2 = _run_factory(store, _get_run_configs(experiment_id)).info.run_id

    store.log_param(r1, entities.Param("generic_param", "p_val"))
    store.log_param(r2, entities.Param("generic_param", "p_val"))

    store.log_param(r1, entities.Param("generic_2", "some value"))
    store.log_param(r2, entities.Param("generic_2", "another value"))

    store.log_param(r1, entities.Param("p_a", "abc"))
    store.log_param(r2, entities.Param("p_b", "ABC"))

    # test search returns both runs
    filter_string = "params.generic_param = 'p_val'"
    assert sorted(
        [r1, r2],
    ) == sorted(_search_runs(store, experiment_id, filter_string))

    # test search returns appropriate run (same key different values per run)
    filter_string = "params.generic_2 = 'some value'"
    assert _search_runs(store, experiment_id, filter_string) == [r1]
    filter_string = "params.generic_2 = 'another value'"
    assert _search_runs(store, experiment_id, filter_string) == [r2]

    filter_string = "params.generic_param = 'wrong_val'"
    assert _search_runs(store, experiment_id, filter_string) == []

    filter_string = "params.generic_param != 'p_val'"
    assert _search_runs(store, experiment_id, filter_string) == []

    filter_string = "params.generic_param != 'wrong_val'"
    assert sorted(
        [r1, r2],
    ) == sorted(_search_runs(store, experiment_id, filter_string))
    filter_string = "params.generic_2 != 'wrong_val'"
    assert sorted(
        [r1, r2],
    ) == sorted(_search_runs(store, experiment_id, filter_string))

    filter_string = "params.p_a = 'abc'"
    assert _search_runs(store, experiment_id, filter_string) == [r1]

    filter_string = "params.p_a = 'ABC'"
    assert _search_runs(store, experiment_id, filter_string) == []

    filter_string = "params.p_a != 'ABC'"
    assert _search_runs(store, experiment_id, filter_string) == [r1]

    filter_string = "params.p_b = 'ABC'"
    assert _search_runs(store, experiment_id, filter_string) == [r2]

    filter_string = "params.generic_2 LIKE '%other%'"
    assert _search_runs(store, experiment_id, filter_string) == [r2]

    filter_string = "params.generic_2 LIKE 'other%'"
    assert _search_runs(store, experiment_id, filter_string) == []

    filter_string = "params.generic_2 LIKE '%other'"
    assert _search_runs(store, experiment_id, filter_string) == []

    filter_string = "params.generic_2 LIKE 'other'"
    assert _search_runs(store, experiment_id, filter_string) == []

    filter_string = "params.generic_2 LIKE '%Other%'"
    assert _search_runs(store, experiment_id, filter_string) == []

    filter_string = "params.generic_2 ILIKE '%Other%'"
    assert _search_runs(store, experiment_id, filter_string) == [r2]


def test_search_tags(store: SqlAlchemyStore):
    experiment_id = _create_experiments(store, "search_tags")
    r1 = _run_factory(store, _get_run_configs(experiment_id)).info.run_id
    r2 = _run_factory(store, _get_run_configs(experiment_id)).info.run_id

    store.set_tag(r1, entities.RunTag("generic_tag", "p_val"))
    store.set_tag(r2, entities.RunTag("generic_tag", "p_val"))

    store.set_tag(r1, entities.RunTag("generic_2", "some value"))
    store.set_tag(r2, entities.RunTag("generic_2", "another value"))

    store.set_tag(r1, entities.RunTag("p_a", "abc"))
    store.set_tag(r2, entities.RunTag("p_b", "ABC"))

    # test search returns both runs
    assert sorted(
        [r1, r2],
    ) == sorted(_search_runs(store, experiment_id, filter_string="tags.generic_tag = 'p_val'"))
    assert _search_runs(store, experiment_id, filter_string="tags.generic_tag = 'P_VAL'") == []
    assert sorted(
        [r1, r2],
    ) == sorted(_search_runs(store, experiment_id, filter_string="tags.generic_tag != 'P_VAL'"))
    # test search returns appropriate run (same key different values per run)
    assert _search_runs(store, experiment_id, filter_string="tags.generic_2 = 'some value'") == [r1]
    assert _search_runs(store, experiment_id, filter_string="tags.generic_2 = 'another value'") == [
        r2
    ]
    assert _search_runs(store, experiment_id, filter_string="tags.generic_tag = 'wrong_val'") == []
    assert _search_runs(store, experiment_id, filter_string="tags.generic_tag != 'p_val'") == []
    assert sorted(
        [r1, r2],
    ) == sorted(
        _search_runs(store, experiment_id, filter_string="tags.generic_tag != 'wrong_val'"),
    )
    assert sorted(
        [r1, r2],
    ) == sorted(
        _search_runs(store, experiment_id, filter_string="tags.generic_2 != 'wrong_val'"),
    )
    assert _search_runs(store, experiment_id, filter_string="tags.p_a = 'abc'") == [r1]
    assert _search_runs(store, experiment_id, filter_string="tags.p_b = 'ABC'") == [r2]
    assert _search_runs(store, experiment_id, filter_string="tags.generic_2 LIKE '%other%'") == [r2]
    assert _search_runs(store, experiment_id, filter_string="tags.generic_2 LIKE '%Other%'") == []
    assert _search_runs(store, experiment_id, filter_string="tags.generic_2 LIKE 'other%'") == []
    assert _search_runs(store, experiment_id, filter_string="tags.generic_2 LIKE '%other'") == []
    assert _search_runs(store, experiment_id, filter_string="tags.generic_2 LIKE 'other'") == []
    assert _search_runs(store, experiment_id, filter_string="tags.generic_2 ILIKE '%Other%'") == [
        r2
    ]
    assert _search_runs(
        store,
        experiment_id,
        filter_string="tags.generic_2 ILIKE '%Other%' and tags.generic_tag = 'p_val'",
    ) == [r2]
    assert _search_runs(
        store,
        experiment_id,
        filter_string="tags.generic_2 ILIKE '%Other%' and tags.generic_tag ILIKE 'p_val'",
    ) == [r2]


def test_search_metrics(store: SqlAlchemyStore):
    experiment_id = _create_experiments(store, "search_metric")
    r1 = _run_factory(store, _get_run_configs(experiment_id)).info.run_id
    r2 = _run_factory(store, _get_run_configs(experiment_id)).info.run_id

    store.log_metric(r1, entities.Metric("common", 1.0, 1, 0))
    store.log_metric(r2, entities.Metric("common", 1.0, 1, 0))

    store.log_metric(r1, entities.Metric("measure_a", 1.0, 1, 0))
    store.log_metric(r2, entities.Metric("measure_a", 200.0, 2, 0))
    store.log_metric(r2, entities.Metric("measure_a", 400.0, 3, 0))

    store.log_metric(r1, entities.Metric("m_a", 2.0, 2, 0))
    store.log_metric(r2, entities.Metric("m_b", 3.0, 2, 0))
    store.log_metric(r2, entities.Metric("m_b", 4.0, 8, 0))  # this is last timestamp
    store.log_metric(r2, entities.Metric("m_b", 8.0, 3, 0))

    filter_string = "metrics.common = 1.0"
    assert sorted(
        [r1, r2],
    ) == sorted(_search_runs(store, experiment_id, filter_string))

    filter_string = "metrics.common > 0.0"
    assert sorted(
        [r1, r2],
    ) == sorted(_search_runs(store, experiment_id, filter_string))

    filter_string = "metrics.common >= 0.0"
    assert sorted(
        [r1, r2],
    ) == sorted(_search_runs(store, experiment_id, filter_string))

    filter_string = "metrics.common < 4.0"
    assert sorted(
        [r1, r2],
    ) == sorted(_search_runs(store, experiment_id, filter_string))

    filter_string = "metrics.common <= 4.0"
    assert sorted(
        [r1, r2],
    ) == sorted(_search_runs(store, experiment_id, filter_string))

    filter_string = "metrics.common != 1.0"
    assert _search_runs(store, experiment_id, filter_string) == []

    filter_string = "metrics.common >= 3.0"
    assert _search_runs(store, experiment_id, filter_string) == []

    filter_string = "metrics.common <= 0.75"
    assert _search_runs(store, experiment_id, filter_string) == []

    # tests for same metric name across runs with different values and timestamps
    filter_string = "metrics.measure_a > 0.0"
    assert sorted(
        [r1, r2],
    ) == sorted(_search_runs(store, experiment_id, filter_string))

    filter_string = "metrics.measure_a < 50.0"
    assert _search_runs(store, experiment_id, filter_string) == [r1]

    filter_string = "metrics.measure_a < 1000.0"
    assert sorted(
        [r1, r2],
    ) == sorted(_search_runs(store, experiment_id, filter_string))

    filter_string = "metrics.measure_a != -12.0"
    assert sorted(
        [r1, r2],
    ) == sorted(_search_runs(store, experiment_id, filter_string))

    filter_string = "metrics.measure_a > 50.0"
    assert _search_runs(store, experiment_id, filter_string) == [r2]

    filter_string = "metrics.measure_a = 1.0"
    assert _search_runs(store, experiment_id, filter_string) == [r1]

    filter_string = "metrics.measure_a = 400.0"
    assert _search_runs(store, experiment_id, filter_string) == [r2]

    # test search with unique metric keys
    filter_string = "metrics.m_a > 1.0"
    assert _search_runs(store, experiment_id, filter_string) == [r1]

    filter_string = "metrics.m_b > 1.0"
    assert _search_runs(store, experiment_id, filter_string) == [r2]

    # there is a recorded metric this threshold but not last timestamp
    filter_string = "metrics.m_b > 5.0"
    assert _search_runs(store, experiment_id, filter_string) == []

    # metrics matches last reported timestamp for 'm_b'
    filter_string = "metrics.m_b = 4.0"
    assert _search_runs(store, experiment_id, filter_string) == [r2]


def test_search_attrs(store: SqlAlchemyStore, tmp_path):
    e1 = _create_experiments(store, "search_attributes_1")
    r1 = _run_factory(store, _get_run_configs(experiment_id=e1)).info.run_id

    e2 = _create_experiments(store, "search_attrs_2")
    r2 = _run_factory(store, _get_run_configs(experiment_id=e2)).info.run_id

    filter_string = ""
    assert sorted(
        [r1, r2],
    ) == sorted(_search_runs(store, [e1, e2], filter_string))

    filter_string = "attribute.status != 'blah'"
    assert sorted(
        [r1, r2],
    ) == sorted(_search_runs(store, [e1, e2], filter_string))

    filter_string = f"attribute.status = '{RunStatus.to_string(RunStatus.RUNNING)}'"
    assert sorted(
        [r1, r2],
    ) == sorted(_search_runs(store, [e1, e2], filter_string))

    # change status for one of the runs
    store.update_run_info(r2, RunStatus.FAILED, 300, None)

    filter_string = "attribute.status = 'RUNNING'"
    assert _search_runs(store, [e1, e2], filter_string) == [r1]

    filter_string = "attribute.status = 'FAILED'"
    assert _search_runs(store, [e1, e2], filter_string) == [r2]

    filter_string = "attribute.status != 'SCHEDULED'"
    assert sorted(
        [r1, r2],
    ) == sorted(_search_runs(store, [e1, e2], filter_string))

    filter_string = "attribute.status = 'SCHEDULED'"
    assert _search_runs(store, [e1, e2], filter_string) == []

    filter_string = "attribute.status = 'KILLED'"
    assert _search_runs(store, [e1, e2], filter_string) == []

    expected_artifact_uri = (
        pathlib.Path.cwd().joinpath(tmp_path, "artifacts", e1, r1, "artifacts").as_uri()
    )
    filter_string = f"attr.artifact_uri = '{expected_artifact_uri}'"
    assert _search_runs(store, [e1, e2], filter_string) == [r1]

    filter_string = (
        f"attr.artifact_uri = '{tmp_path}/artifacts/{e1.upper()}/{r1.upper()}/artifacts'"
    )
    assert _search_runs(store, [e1, e2], filter_string) == []

    filter_string = (
        f"attr.artifact_uri != '{tmp_path}/artifacts/{e1.upper()}/{r1.upper()}/artifacts'"
    )
    assert sorted(
        [r1, r2],
    ) == sorted(_search_runs(store, [e1, e2], filter_string))

    filter_string = f"attr.artifact_uri = '{tmp_path}/artifacts/{e2}/{r1}/artifacts'"
    assert _search_runs(store, [e1, e2], filter_string) == []

    filter_string = "attribute.artifact_uri = 'random_artifact_path'"
    assert _search_runs(store, [e1, e2], filter_string) == []

    filter_string = "attribute.artifact_uri != 'random_artifact_path'"
    assert sorted(
        [r1, r2],
    ) == sorted(_search_runs(store, [e1, e2], filter_string))

    filter_string = f"attribute.artifact_uri LIKE '%{r1}%'"
    assert _search_runs(store, [e1, e2], filter_string) == [r1]

    filter_string = f"attribute.artifact_uri LIKE '%{r1[:16]}%'"
    assert _search_runs(store, [e1, e2], filter_string) == [r1]

    filter_string = f"attribute.artifact_uri LIKE '%{r1[-16:]}%'"
    assert _search_runs(store, [e1, e2], filter_string) == [r1]

    filter_string = f"attribute.artifact_uri LIKE '%{r1.upper()}%'"
    assert _search_runs(store, [e1, e2], filter_string) == []

    filter_string = f"attribute.artifact_uri ILIKE '%{r1.upper()}%'"
    assert _search_runs(store, [e1, e2], filter_string) == [r1]

    filter_string = f"attribute.artifact_uri ILIKE '%{r1[:16].upper()}%'"
    assert _search_runs(store, [e1, e2], filter_string) == [r1]

    filter_string = f"attribute.artifact_uri ILIKE '%{r1[-16:].upper()}%'"
    assert _search_runs(store, [e1, e2], filter_string) == [r1]

    for k, v in {"experiment_id": e1, "lifecycle_stage": "ACTIVE"}.items():
        with pytest.raises(MlflowException, match=r"Invalid attribute key '.+' specified"):
            _search_runs(store, [e1, e2], f"attribute.{k} = '{v}'")


def test_search_full(store: SqlAlchemyStore):
    experiment_id = _create_experiments(store, "search_params")
    r1 = _run_factory(store, _get_run_configs(experiment_id)).info.run_id
    r2 = _run_factory(store, _get_run_configs(experiment_id)).info.run_id

    store.log_param(r1, entities.Param("generic_param", "p_val"))
    store.log_param(r2, entities.Param("generic_param", "p_val"))

    store.log_param(r1, entities.Param("p_a", "abc"))
    store.log_param(r2, entities.Param("p_b", "ABC"))

    store.log_metric(r1, entities.Metric("common", 1.0, 1, 0))
    store.log_metric(r2, entities.Metric("common", 1.0, 1, 0))

    store.log_metric(r1, entities.Metric("m_a", 2.0, 2, 0))
    store.log_metric(r2, entities.Metric("m_b", 3.0, 2, 0))
    store.log_metric(r2, entities.Metric("m_b", 4.0, 8, 0))
    store.log_metric(r2, entities.Metric("m_b", 8.0, 3, 0))

    filter_string = "params.generic_param = 'p_val' and metrics.common = 1.0"
    assert sorted(
        [r1, r2],
    ) == sorted(_search_runs(store, experiment_id, filter_string))

    # all params and metrics match
    filter_string = "params.generic_param = 'p_val' and metrics.common = 1.0 and metrics.m_a > 1.0"
    assert _search_runs(store, experiment_id, filter_string) == [r1]

    filter_string = (
        "params.generic_param = 'p_val' and metrics.common = 1.0 "
        "and metrics.m_a > 1.0 and params.p_a LIKE 'a%'"
    )
    assert _search_runs(store, experiment_id, filter_string) == [r1]

    filter_string = (
        "params.generic_param = 'p_val' and metrics.common = 1.0 "
        "and metrics.m_a > 1.0 and params.p_a LIKE 'A%'"
    )
    assert _search_runs(store, experiment_id, filter_string) == []

    filter_string = (
        "params.generic_param = 'p_val' and metrics.common = 1.0 "
        "and metrics.m_a > 1.0 and params.p_a ILIKE 'A%'"
    )
    assert _search_runs(store, experiment_id, filter_string) == [r1]

    # test with mismatch param
    filter_string = (
        "params.random_bad_name = 'p_val' and metrics.common = 1.0 and metrics.m_a > 1.0"
    )
    assert _search_runs(store, experiment_id, filter_string) == []

    # test with mismatch metric
    filter_string = (
        "params.generic_param = 'p_val' and metrics.common = 1.0 and metrics.m_a > 100.0"
    )
    assert _search_runs(store, experiment_id, filter_string) == []


def test_search_with_max_results(store: SqlAlchemyStore):
    exp = _create_experiments(store, "search_with_max_results")
    runs = [
        _run_factory(store, _get_run_configs(exp, start_time=r)).info.run_id for r in range(1200)
    ]
    # reverse the ordering, since we created in increasing order of start_time
    runs.reverse()

    assert runs[:1000] == _search_runs(store, exp)
    for n in [1, 2, 4, 8, 10, 20, 50, 100, 500, 1000, 1200, 2000]:
        assert runs[: min(1200, n)] == _search_runs(store, exp, max_results=n)

    maxPlusOne = SEARCH_MAX_RESULTS_THRESHOLD + 1

    with pytest.raises(
        MlflowException,
        match=rf"Invalid value {maxPlusOne} for parameter 'max_results'",
    ):
        _search_runs(store, exp, max_results=maxPlusOne)


def test_search_with_deterministic_max_results(store: SqlAlchemyStore):
    exp = _create_experiments(store, "test_search_with_deterministic_max_results")
    # Create 10 runs with the same start_time.
    # Sort based on run_id
    runs = sorted(
        [_run_factory(store, _get_run_configs(exp, start_time=10)).info.run_id for r in range(10)]
    )
    for n in [1, 2, 4, 8, 10, 20]:
        assert runs[: min(10, n)] == _search_runs(store, exp, max_results=n)


def test_search_runs_pagination(store: SqlAlchemyStore):
    exp = _create_experiments(store, "test_search_runs_pagination")
    # test returned token behavior
    runs = sorted(
        [_run_factory(store, _get_run_configs(exp, start_time=10)).info.run_id for r in range(10)]
    )
    result = store.search_runs([exp], None, ViewType.ALL, max_results=4)
    assert [r.info.run_id for r in result] == runs[0:4]
    assert result.token is not None
    result = store.search_runs([exp], None, ViewType.ALL, max_results=4, page_token=result.token)
    assert [r.info.run_id for r in result] == runs[4:8]
    assert result.token is not None
    result = store.search_runs([exp], None, ViewType.ALL, max_results=4, page_token=result.token)
    assert [r.info.run_id for r in result] == runs[8:]
    assert result.token is None


def test_search_runs_run_name(store: SqlAlchemyStore):
    exp_id = _create_experiments(store, "test_search_runs_pagination")
    run1 = _run_factory(store, dict(_get_run_configs(exp_id), run_name="run_name1"))
    run2 = _run_factory(store, dict(_get_run_configs(exp_id), run_name="run_name2"))
    result = store.search_runs(
        [exp_id],
        filter_string="attributes.run_name = 'run_name1'",
        run_view_type=ViewType.ACTIVE_ONLY,
    )
    assert [r.info.run_id for r in result] == [run1.info.run_id]
    result = store.search_runs(
        [exp_id],
        filter_string="attributes.`Run name` = 'run_name1'",
        run_view_type=ViewType.ACTIVE_ONLY,
    )
    assert [r.info.run_id for r in result] == [run1.info.run_id]
    result = store.search_runs(
        [exp_id],
        filter_string="attributes.`run name` = 'run_name2'",
        run_view_type=ViewType.ACTIVE_ONLY,
    )
    assert [r.info.run_id for r in result] == [run2.info.run_id]
    result = store.search_runs(
        [exp_id],
        filter_string="attributes.`Run Name` = 'run_name2'",
        run_view_type=ViewType.ACTIVE_ONLY,
    )
    assert [r.info.run_id for r in result] == [run2.info.run_id]
    result = store.search_runs(
        [exp_id],
        filter_string="tags.`mlflow.runName` = 'run_name2'",
        run_view_type=ViewType.ACTIVE_ONLY,
    )
    assert [r.info.run_id for r in result] == [run2.info.run_id]

    store.update_run_info(
        run1.info.run_id,
        RunStatus.FINISHED,
        end_time=run1.info.end_time,
        run_name="new_run_name1",
    )
    result = store.search_runs(
        [exp_id],
        filter_string="attributes.run_name = 'new_run_name1'",
        run_view_type=ViewType.ACTIVE_ONLY,
    )
    assert [r.info.run_id for r in result] == [run1.info.run_id]

    # TODO: Test attribute-based search after set_tag

    # Test run name filter works for runs logged in MLflow <= 1.29.0
    with store.ManagedSessionMaker() as session:
        sql_run1 = session.query(SqlRun).filter(SqlRun.run_uuid == run1.info.run_id).one()
        sql_run1.name = ""

    result = store.search_runs(
        [exp_id],
        filter_string="attributes.run_name = 'new_run_name1'",
        run_view_type=ViewType.ACTIVE_ONLY,
    )
    assert [r.info.run_id for r in result] == [run1.info.run_id]

    result = store.search_runs(
        [exp_id],
        filter_string="tags.`mlflow.runName` = 'new_run_name1'",
        run_view_type=ViewType.ACTIVE_ONLY,
    )
    assert [r.info.run_id for r in result] == [run1.info.run_id]


def test_search_runs_run_id(store: SqlAlchemyStore):
    exp_id = _create_experiments(store, "test_search_runs_run_id")
    # Set start_time to ensure the search result is deterministic
    run1 = _run_factory(store, dict(_get_run_configs(exp_id), start_time=1))
    run2 = _run_factory(store, dict(_get_run_configs(exp_id), start_time=2))
    run_id1 = run1.info.run_id
    run_id2 = run2.info.run_id

    result = store.search_runs(
        [exp_id],
        filter_string=f"attributes.run_id = '{run_id1}'",
        run_view_type=ViewType.ACTIVE_ONLY,
    )
    assert [r.info.run_id for r in result] == [run_id1]

    result = store.search_runs(
        [exp_id],
        filter_string=f"attributes.run_id != '{run_id1}'",
        run_view_type=ViewType.ACTIVE_ONLY,
    )
    assert [r.info.run_id for r in result] == [run_id2]

    result = store.search_runs(
        [exp_id],
        filter_string=f"attributes.run_id IN ('{run_id1}')",
        run_view_type=ViewType.ACTIVE_ONLY,
    )
    assert [r.info.run_id for r in result] == [run_id1]

    result = store.search_runs(
        [exp_id],
        filter_string=f"attributes.run_id NOT IN ('{run_id1}')",
        run_view_type=ViewType.ACTIVE_ONLY,
    )

    result = store.search_runs(
        [exp_id],
        filter_string=f"run_name = '{run1.info.run_name}' AND run_id IN ('{run_id1}')",
        run_view_type=ViewType.ACTIVE_ONLY,
    )
    assert [r.info.run_id for r in result] == [run_id1]

    for filter_string in [
        f"attributes.run_id IN ('{run_id1}','{run_id2}')",
        f"attributes.run_id IN ('{run_id1}', '{run_id2}')",
        f"attributes.run_id IN ('{run_id1}',  '{run_id2}')",
    ]:
        result = store.search_runs(
            [exp_id], filter_string=filter_string, run_view_type=ViewType.ACTIVE_ONLY
        )
        assert [r.info.run_id for r in result] == [run_id2, run_id1]

    result = store.search_runs(
        [exp_id],
        filter_string=f"attributes.run_id NOT IN ('{run_id1}', '{run_id2}')",
        run_view_type=ViewType.ACTIVE_ONLY,
    )
    assert result == []


def test_search_runs_start_time_alias(store: SqlAlchemyStore):
    exp_id = _create_experiments(store, "test_search_runs_start_time_alias")
    # Set start_time to ensure the search result is deterministic
    run1 = _run_factory(store, dict(_get_run_configs(exp_id), start_time=1))
    run2 = _run_factory(store, dict(_get_run_configs(exp_id), start_time=2))
    run_id1 = run1.info.run_id
    run_id2 = run2.info.run_id

    result = store.search_runs(
        [exp_id],
        filter_string="attributes.run_name = 'name'",
        run_view_type=ViewType.ACTIVE_ONLY,
        order_by=["attributes.start_time DESC"],
    )
    assert [r.info.run_id for r in result] == [run_id2, run_id1]

    result = store.search_runs(
        [exp_id],
        filter_string="attributes.run_name = 'name'",
        run_view_type=ViewType.ACTIVE_ONLY,
        order_by=["attributes.created ASC"],
    )
    assert [r.info.run_id for r in result] == [run_id1, run_id2]

    result = store.search_runs(
        [exp_id],
        filter_string="attributes.run_name = 'name'",
        run_view_type=ViewType.ACTIVE_ONLY,
        order_by=["attributes.Created DESC"],
    )
    assert [r.info.run_id for r in result] == [run_id2, run_id1]

    result = store.search_runs(
        [exp_id],
        filter_string="attributes.start_time > 0",
        run_view_type=ViewType.ACTIVE_ONLY,
    )
    assert {r.info.run_id for r in result} == {run_id1, run_id2}

    result = store.search_runs(
        [exp_id],
        filter_string="attributes.created > 1",
        run_view_type=ViewType.ACTIVE_ONLY,
    )
    assert [r.info.run_id for r in result] == [run_id2]

    result = store.search_runs(
        [exp_id],
        filter_string="attributes.Created > 2",
        run_view_type=ViewType.ACTIVE_ONLY,
    )
    assert result == []


def test_search_runs_datasets(store: SqlAlchemyStore):
    exp_id = _create_experiments(store, "test_search_runs_datasets")
    # Set start_time to ensure the search result is deterministic
    run1 = _run_factory(store, dict(_get_run_configs(exp_id), start_time=1))
    run2 = _run_factory(store, dict(_get_run_configs(exp_id), start_time=3))
    run3 = _run_factory(store, dict(_get_run_configs(exp_id), start_time=2))

    dataset1 = entities.Dataset(
        name="name1",
        digest="digest1",
        source_type="st1",
        source="source1",
        schema="schema1",
        profile="profile1",
    )
    dataset2 = entities.Dataset(
        name="name2",
        digest="digest2",
        source_type="st2",
        source="source2",
        schema="schema2",
        profile="profile2",
    )
    dataset3 = entities.Dataset(
        name="name3",
        digest="digest3",
        source_type="st3",
        source="source3",
        schema="schema3",
        profile="profile3",
    )

    test_tag = [entities.InputTag(key=MLFLOW_DATASET_CONTEXT, value="test")]
    train_tag = [entities.InputTag(key=MLFLOW_DATASET_CONTEXT, value="train")]
    eval_tag = [entities.InputTag(key=MLFLOW_DATASET_CONTEXT, value="eval")]

    inputs_run1 = [
        entities.DatasetInput(dataset1, train_tag),
        entities.DatasetInput(dataset2, eval_tag),
    ]
    inputs_run2 = [
        entities.DatasetInput(dataset1, train_tag),
        entities.DatasetInput(dataset3, eval_tag),
    ]
    inputs_run3 = [entities.DatasetInput(dataset2, test_tag)]

    store.log_inputs(run1.info.run_id, inputs_run1)
    store.log_inputs(run2.info.run_id, inputs_run2)
    store.log_inputs(run3.info.run_id, inputs_run3)
    run_id1 = run1.info.run_id
    run_id2 = run2.info.run_id
    run_id3 = run3.info.run_id

    result = store.search_runs(
        [exp_id],
        filter_string="dataset.name = 'name1'",
        run_view_type=ViewType.ACTIVE_ONLY,
    )
    assert {r.info.run_id for r in result} == {run_id2, run_id1}

    result = store.search_runs(
        [exp_id],
        filter_string="dataset.digest = 'digest2'",
        run_view_type=ViewType.ACTIVE_ONLY,
    )
    assert {r.info.run_id for r in result} == {run_id3, run_id1}

    result = store.search_runs(
        [exp_id],
        filter_string="dataset.name = 'name4'",
        run_view_type=ViewType.ACTIVE_ONLY,
    )
    assert set(result) == set()

    result = store.search_runs(
        [exp_id],
        filter_string="dataset.context = 'train'",
        run_view_type=ViewType.ACTIVE_ONLY,
    )
    assert {r.info.run_id for r in result} == {run_id2, run_id1}

    result = store.search_runs(
        [exp_id],
        filter_string="dataset.context = 'test'",
        run_view_type=ViewType.ACTIVE_ONLY,
    )
    assert {r.info.run_id for r in result} == {run_id3}

    result = store.search_runs(
        [exp_id],
        filter_string="dataset.context = 'test' and dataset.name = 'name2'",
        run_view_type=ViewType.ACTIVE_ONLY,
    )
    assert {r.info.run_id for r in result} == {run_id3}

    result = store.search_runs(
        [exp_id],
        filter_string="dataset.name = 'name2' and dataset.context = 'test'",
        run_view_type=ViewType.ACTIVE_ONLY,
    )
    assert {r.info.run_id for r in result} == {run_id3}

    result = store.search_runs(
        [exp_id],
        filter_string="datasets.name IN ('name1', 'name2')",
        run_view_type=ViewType.ACTIVE_ONLY,
    )
    assert {r.info.run_id for r in result} == {run_id3, run_id1, run_id2}

    result = store.search_runs(
        [exp_id],
        filter_string="datasets.digest IN ('digest1', 'digest2')",
        run_view_type=ViewType.ACTIVE_ONLY,
    )
    assert {r.info.run_id for r in result} == {run_id3, run_id1, run_id2}

    result = store.search_runs(
        [exp_id],
        filter_string="datasets.name LIKE 'Name%'",
        run_view_type=ViewType.ACTIVE_ONLY,
    )
    assert {r.info.run_id for r in result} == set()

    result = store.search_runs(
        [exp_id],
        filter_string="datasets.name ILIKE 'Name%'",
        run_view_type=ViewType.ACTIVE_ONLY,
    )
    assert {r.info.run_id for r in result} == {run_id3, run_id1, run_id2}

    result = store.search_runs(
        [exp_id],
        filter_string="datasets.context ILIKE 'test%'",
        run_view_type=ViewType.ACTIVE_ONLY,
    )
    assert {r.info.run_id for r in result} == {run_id3}

    result = store.search_runs(
        [exp_id],
        filter_string="datasets.context IN ('test', 'train')",
        run_view_type=ViewType.ACTIVE_ONLY,
    )
    assert {r.info.run_id for r in result} == {run_id3, run_id1, run_id2}


def test_search_datasets(store: SqlAlchemyStore):
    exp_id1 = _create_experiments(store, "test_search_datasets_1")
    # Create an additional experiment to ensure we filter on specified experiment
    # and search works on multiple experiments.
    exp_id2 = _create_experiments(store, "test_search_datasets_2")

    run1 = _run_factory(store, dict(_get_run_configs(exp_id1), start_time=1))
    run2 = _run_factory(store, dict(_get_run_configs(exp_id1), start_time=2))
    run3 = _run_factory(store, dict(_get_run_configs(exp_id2), start_time=3))

    dataset1 = entities.Dataset(
        name="name1",
        digest="digest1",
        source_type="st1",
        source="source1",
        schema="schema1",
        profile="profile1",
    )
    dataset2 = entities.Dataset(
        name="name2",
        digest="digest2",
        source_type="st2",
        source="source2",
        schema="schema2",
        profile="profile2",
    )
    dataset3 = entities.Dataset(
        name="name3",
        digest="digest3",
        source_type="st3",
        source="source3",
        schema="schema3",
        profile="profile3",
    )
    dataset4 = entities.Dataset(
        name="name4",
        digest="digest4",
        source_type="st4",
        source="source4",
        schema="schema4",
        profile="profile4",
    )

    test_tag = [entities.InputTag(key=MLFLOW_DATASET_CONTEXT, value="test")]
    train_tag = [entities.InputTag(key=MLFLOW_DATASET_CONTEXT, value="train")]
    eval_tag = [entities.InputTag(key=MLFLOW_DATASET_CONTEXT, value="eval")]
    no_context_tag = [entities.InputTag(key="not_context", value="test")]

    inputs_run1 = [
        entities.DatasetInput(dataset1, train_tag),
        entities.DatasetInput(dataset2, eval_tag),
        entities.DatasetInput(dataset4, no_context_tag),
    ]
    inputs_run2 = [
        entities.DatasetInput(dataset1, train_tag),
        entities.DatasetInput(dataset2, test_tag),
    ]
    inputs_run3 = [entities.DatasetInput(dataset3, train_tag)]

    store.log_inputs(run1.info.run_id, inputs_run1)
    store.log_inputs(run2.info.run_id, inputs_run2)
    store.log_inputs(run3.info.run_id, inputs_run3)

    # Verify actual and expected results are same size and that all elements are equal.
    def assert_has_same_elements(actual_list, expected_list):
        assert len(actual_list) == len(expected_list)
        for actual in actual_list:
            # Verify the expected results list contains same element.
            isEqual = False
            for expected in expected_list:
                isEqual = actual == expected
                if isEqual:
                    break
            assert isEqual

    # Verify no results from exp_id2 are returned.
    results = store._search_datasets([exp_id1])
    expected_results = [
        _DatasetSummary(exp_id1, dataset1.name, dataset1.digest, "train"),
        _DatasetSummary(exp_id1, dataset2.name, dataset2.digest, "eval"),
        _DatasetSummary(exp_id1, dataset2.name, dataset2.digest, "test"),
        _DatasetSummary(exp_id1, dataset4.name, dataset4.digest, None),
    ]
    assert_has_same_elements(results, expected_results)

    # Verify results from both experiment are returned.
    results = store._search_datasets([exp_id1, exp_id2])
    expected_results.append(_DatasetSummary(exp_id2, dataset3.name, dataset3.digest, "train"))
    assert_has_same_elements(results, expected_results)


def test_search_datasets_returns_no_more_than_max_results(store: SqlAlchemyStore):
    exp_id = store.create_experiment("test_search_datasets")
    run = _run_factory(store, dict(_get_run_configs(exp_id), start_time=1))
    inputs = []
    # We intentionally add more than 1000 datasets here to test we only return 1000.
    for i in range(1010):
        dataset = entities.Dataset(
            name="name" + str(i),
            digest="digest" + str(i),
            source_type="st" + str(i),
            source="source" + str(i),
            schema="schema" + str(i),
            profile="profile" + str(i),
        )
        input_tag = [entities.InputTag(key=MLFLOW_DATASET_CONTEXT, value=str(i))]
        inputs.append(entities.DatasetInput(dataset, input_tag))

    store.log_inputs(run.info.run_id, inputs)

    results = store._search_datasets([exp_id])
    assert len(results) == 1000


def test_log_batch(store: SqlAlchemyStore):
    experiment_id = _create_experiments(store, "log_batch")
    run_id = _run_factory(store, _get_run_configs(experiment_id)).info.run_id
    metric_entities = [Metric("m1", 0.87, 12345, 0), Metric("m2", 0.49, 12345, 1)]
    param_entities = [Param("p1", "p1val"), Param("p2", "p2val")]
    tag_entities = [
        RunTag("t1", "t1val"),
        RunTag("t2", "t2val"),
        RunTag(MLFLOW_RUN_NAME, "my_run"),
    ]
    store.log_batch(
        run_id=run_id, metrics=metric_entities, params=param_entities, tags=tag_entities
    )
    run = store.get_run(run_id)
    assert run.data.tags == {"t1": "t1val", "t2": "t2val", MLFLOW_RUN_NAME: "my_run"}
    assert run.data.params == {"p1": "p1val", "p2": "p2val"}
    metric_histories = sum([store.get_metric_history(run_id, key) for key in run.data.metrics], [])
    metrics = [(m.key, m.value, m.timestamp, m.step) for m in metric_histories]
    assert set(metrics) == {("m1", 0.87, 12345, 0), ("m2", 0.49, 12345, 1)}


def test_log_batch_limits(store: SqlAlchemyStore):
    # Test that log batch at the maximum allowed request size succeeds (i.e doesn't hit
    # SQL limitations, etc)
    experiment_id = _create_experiments(store, "log_batch_limits")
    run_id = _run_factory(store, _get_run_configs(experiment_id)).info.run_id
    metric_tuples = [(f"m{i}", i, 12345, i * 2) for i in range(1000)]
    metric_entities = [Metric(*metric_tuple) for metric_tuple in metric_tuples]
    store.log_batch(run_id=run_id, metrics=metric_entities, params=[], tags=[])
    run = store.get_run(run_id)
    metric_histories = sum([store.get_metric_history(run_id, key) for key in run.data.metrics], [])
    metrics = [(m.key, m.value, m.timestamp, m.step) for m in metric_histories]
    assert set(metrics) == set(metric_tuples)


def test_log_batch_param_overwrite_disallowed(store: SqlAlchemyStore):
    # Test that attempting to overwrite a param via log_batch results in an exception and that
    # no partial data is logged
    run = _run_factory(store)
    tkey = "my-param"
    param = entities.Param(tkey, "orig-val")
    store.log_param(run.info.run_id, param)

    overwrite_param = entities.Param(tkey, "newval")
    tag = entities.RunTag("tag-key", "tag-val")
    metric = entities.Metric("metric-key", 3.0, 12345, 0)
    with pytest.raises(
        MlflowException, match=r"Changing param values is not allowed"
    ) as exception_context:
        store.log_batch(run.info.run_id, metrics=[metric], params=[overwrite_param], tags=[tag])
    assert exception_context.value.error_code == ErrorCode.Name(INVALID_PARAMETER_VALUE)
    _verify_logged(store, run.info.run_id, metrics=[], params=[param], tags=[])


def test_log_batch_with_unchanged_and_new_params(store: SqlAlchemyStore):
    """
    Test case to ensure the following code works:
    ---------------------------------------------
    mlflow.log_params({"a": 0, "b": 1})
    mlflow.log_params({"a": 0, "c": 2})
    ---------------------------------------------
    """
    run = _run_factory(store)
    store.log_batch(
        run.info.run_id,
        metrics=[],
        params=[entities.Param("a", "0"), entities.Param("b", "1")],
        tags=[],
    )
    store.log_batch(
        run.info.run_id,
        metrics=[],
        params=[entities.Param("a", "0"), entities.Param("c", "2")],
        tags=[],
    )
    _verify_logged(
        store,
        run.info.run_id,
        metrics=[],
        params=[
            entities.Param("a", "0"),
            entities.Param("b", "1"),
            entities.Param("c", "2"),
        ],
        tags=[],
    )


def test_log_batch_param_overwrite_disallowed_single_req(store: SqlAlchemyStore):
    # Test that attempting to overwrite a param via log_batch results in an exception
    run = _run_factory(store)
    pkey = "common-key"
    param0 = entities.Param(pkey, "orig-val")
    param1 = entities.Param(pkey, "newval")
    tag = entities.RunTag("tag-key", "tag-val")
    metric = entities.Metric("metric-key", 3.0, 12345, 0)
    with pytest.raises(
        MlflowException, match=r"Duplicate parameter keys have been submitted"
    ) as exception_context:
        store.log_batch(run.info.run_id, metrics=[metric], params=[param0, param1], tags=[tag])
    assert exception_context.value.error_code == ErrorCode.Name(INVALID_PARAMETER_VALUE)
    _verify_logged(store, run.info.run_id, metrics=[], params=[], tags=[])


def test_log_batch_accepts_empty_payload(store: SqlAlchemyStore):
    run = _run_factory(store)
    store.log_batch(run.info.run_id, metrics=[], params=[], tags=[])
    _verify_logged(store, run.info.run_id, metrics=[], params=[], tags=[])


def test_log_batch_internal_error(store: SqlAlchemyStore):
    # Verify that internal errors during the DB save step for log_batch result in
    # MlflowExceptions
    run = _run_factory(store)

    def _raise_exception_fn(*args, **kwargs):
        raise Exception("Some internal error")

    package = "mlflow.store.tracking.sqlalchemy_store.SqlAlchemyStore"
    with (
        mock.patch(package + "._log_metrics") as metric_mock,
        mock.patch(package + "._log_params") as param_mock,
        mock.patch(package + "._set_tags") as tags_mock,
    ):
        metric_mock.side_effect = _raise_exception_fn
        param_mock.side_effect = _raise_exception_fn
        tags_mock.side_effect = _raise_exception_fn
        for kwargs in [
            {"metrics": [Metric("a", 3, 1, 0)]},
            {"params": [Param("b", "c")]},
            {"tags": [RunTag("c", "d")]},
        ]:
            log_batch_kwargs = {"metrics": [], "params": [], "tags": []}
            log_batch_kwargs.update(kwargs)
            with pytest.raises(MlflowException, match=r"Some internal error"):
                store.log_batch(run.info.run_id, **log_batch_kwargs)


def test_log_batch_nonexistent_run(store: SqlAlchemyStore):
    nonexistent_run_id = uuid.uuid4().hex
    with pytest.raises(
        MlflowException, match=rf"Run with id={nonexistent_run_id} not found"
    ) as exception_context:
        store.log_batch(nonexistent_run_id, [], [], [])
    assert exception_context.value.error_code == ErrorCode.Name(RESOURCE_DOES_NOT_EXIST)


def test_log_batch_params_idempotency(store: SqlAlchemyStore):
    run = _run_factory(store)
    params = [Param("p-key", "p-val")]
    store.log_batch(run.info.run_id, metrics=[], params=params, tags=[])
    store.log_batch(run.info.run_id, metrics=[], params=params, tags=[])
    _verify_logged(store, run.info.run_id, metrics=[], params=params, tags=[])


def test_log_batch_tags_idempotency(store: SqlAlchemyStore):
    run = _run_factory(store)
    store.log_batch(run.info.run_id, metrics=[], params=[], tags=[RunTag("t-key", "t-val")])
    store.log_batch(run.info.run_id, metrics=[], params=[], tags=[RunTag("t-key", "t-val")])
    _verify_logged(store, run.info.run_id, metrics=[], params=[], tags=[RunTag("t-key", "t-val")])


def test_log_batch_allows_tag_overwrite(store: SqlAlchemyStore):
    run = _run_factory(store)
    store.log_batch(run.info.run_id, metrics=[], params=[], tags=[RunTag("t-key", "val")])
    store.log_batch(run.info.run_id, metrics=[], params=[], tags=[RunTag("t-key", "newval")])
    _verify_logged(store, run.info.run_id, metrics=[], params=[], tags=[RunTag("t-key", "newval")])


def test_log_batch_allows_tag_overwrite_single_req(store: SqlAlchemyStore):
    run = _run_factory(store)
    tags = [RunTag("t-key", "val"), RunTag("t-key", "newval")]
    store.log_batch(run.info.run_id, metrics=[], params=[], tags=tags)
    _verify_logged(store, run.info.run_id, metrics=[], params=[], tags=[tags[-1]])


def test_log_batch_metrics(store: SqlAlchemyStore):
    run = _run_factory(store)

    tkey = "blahmetric"
    tval = 100.0
    metric = entities.Metric(tkey, tval, get_current_time_millis(), 0)
    metric2 = entities.Metric(tkey, tval, get_current_time_millis() + 2, 0)
    nan_metric = entities.Metric("NaN", float("nan"), 0, 0)
    pos_inf_metric = entities.Metric("PosInf", float("inf"), 0, 0)
    neg_inf_metric = entities.Metric("NegInf", -float("inf"), 0, 0)

    # duplicate metric and metric2 values should be eliminated
    metrics = [
        metric,
        metric2,
        nan_metric,
        pos_inf_metric,
        neg_inf_metric,
        metric,
        metric2,
    ]
    store._log_metrics(run.info.run_id, metrics)

    run = store.get_run(run.info.run_id)
    assert tkey in run.data.metrics
    assert run.data.metrics[tkey] == tval

    # SQL store _get_run method returns full history of recorded metrics.
    # Should return duplicates as well
    # MLflow RunData contains only the last reported values for metrics.
    with store.ManagedSessionMaker() as session:
        sql_run_metrics = store._get_run(session, run.info.run_id).metrics
        assert len(sql_run_metrics) == 5
        assert len(run.data.metrics) == 4
        assert math.isnan(run.data.metrics["NaN"])
        assert run.data.metrics["PosInf"] == 1.7976931348623157e308
        assert run.data.metrics["NegInf"] == -1.7976931348623157e308


def test_log_batch_same_metric_repeated_single_req(store: SqlAlchemyStore):
    run = _run_factory(store)
    metric0 = Metric(key="metric-key", value=1, timestamp=2, step=0)
    metric1 = Metric(key="metric-key", value=2, timestamp=3, step=0)
    store.log_batch(run.info.run_id, params=[], metrics=[metric0, metric1], tags=[])
    _verify_logged(store, run.info.run_id, params=[], metrics=[metric0, metric1], tags=[])


def test_log_batch_same_metric_repeated_multiple_reqs(store: SqlAlchemyStore):
    run = _run_factory(store)
    metric0 = Metric(key="metric-key", value=1, timestamp=2, step=0)
    metric1 = Metric(key="metric-key", value=2, timestamp=3, step=0)
    store.log_batch(run.info.run_id, params=[], metrics=[metric0], tags=[])
    _verify_logged(store, run.info.run_id, params=[], metrics=[metric0], tags=[])
    store.log_batch(run.info.run_id, params=[], metrics=[metric1], tags=[])
    _verify_logged(store, run.info.run_id, params=[], metrics=[metric0, metric1], tags=[])


def test_log_batch_same_metrics_repeated_multiple_reqs(store: SqlAlchemyStore):
    run = _run_factory(store)
    metric0 = Metric(key="metric-key", value=1, timestamp=2, step=0)
    metric1 = Metric(key="metric-key", value=2, timestamp=3, step=0)
    store.log_batch(run.info.run_id, params=[], metrics=[metric0, metric1], tags=[])
    _verify_logged(store, run.info.run_id, params=[], metrics=[metric0, metric1], tags=[])
    store.log_batch(run.info.run_id, params=[], metrics=[metric0, metric1], tags=[])
    _verify_logged(store, run.info.run_id, params=[], metrics=[metric0, metric1], tags=[])


def test_log_batch_null_metrics(store: SqlAlchemyStore):
    run = _run_factory(store)

    tkey = "blahmetric"
    tval = None
    metric_1 = entities.Metric(tkey, tval, get_current_time_millis(), 0)

    tkey = "blahmetric2"
    tval = None
    metric_2 = entities.Metric(tkey, tval, get_current_time_millis(), 0)

    metrics = [metric_1, metric_2]

    with pytest.raises(
        MlflowException,
        match=r"Missing value for required parameter 'metrics\[0\]\.value'",
    ) as exception_context:
        store.log_batch(run.info.run_id, metrics=metrics, params=[], tags=[])
    assert exception_context.value.error_code == ErrorCode.Name(INVALID_PARAMETER_VALUE)


def test_log_batch_params_max_length_value(store: SqlAlchemyStore, monkeypatch):
    run = _run_factory(store)
    param_entities = [Param("long param", "x" * 6000), Param("short param", "xyz")]
    expected_param_entities = [
        Param("long param", "x" * 6000),
        Param("short param", "xyz"),
    ]
    store.log_batch(run.info.run_id, [], param_entities, [])
    _verify_logged(store, run.info.run_id, [], expected_param_entities, [])
    param_entities = [Param("long param", "x" * 6001)]
    monkeypatch.setenv("MLFLOW_TRUNCATE_LONG_VALUES", "false")
    with pytest.raises(MlflowException, match="exceeds the maximum length"):
        store.log_batch(run.info.run_id, [], param_entities, [])

    monkeypatch.setenv("MLFLOW_TRUNCATE_LONG_VALUES", "true")
    store.log_batch(run.info.run_id, [], param_entities, [])


def test_upgrade_cli_idempotence(store: SqlAlchemyStore):
    # Repeatedly run `mlflow db upgrade` against our database, verifying that the command
    # succeeds and that the DB has the latest schema
    engine = sqlalchemy.create_engine(store.db_uri)
    assert _get_schema_version(engine) == _get_latest_schema_revision()
    for _ in range(3):
        invoke_cli_runner(mlflow.db.commands, ["upgrade", store.db_uri])
        assert _get_schema_version(engine) == _get_latest_schema_revision()
    engine.dispose()


def test_metrics_materialization_upgrade_succeeds_and_produces_expected_latest_metric_values(
    store: SqlAlchemyStore, tmp_path
):
    """
    Tests the ``89d4b8295536_create_latest_metrics_table`` migration by migrating and querying
    the MLflow Tracking SQLite database located at
    /mlflow/tests/resources/db/db_version_7ac759974ad8_with_metrics.sql. This database contains
    metric entries populated by the following metrics generation script:
    https://gist.github.com/dbczumar/343173c6b8982a0cc9735ff19b5571d9.

    First, the database is upgraded from its HEAD revision of
    ``7ac755974ad8_update_run_tags_with_larger_limit`` to the latest revision via
    ``mlflow db upgrade``.

    Then, the test confirms that the metric entries returned by calls
    to ``SqlAlchemyStore.get_run()`` are consistent between the latest revision and the
    ``7ac755974ad8_update_run_tags_with_larger_limit`` revision. This is confirmed by
    invoking ``SqlAlchemyStore.get_run()`` for each run id that is present in the upgraded
    database and comparing the resulting runs' metric entries to a JSON dump taken from the
    SQLite database prior to the upgrade (located at
    mlflow/tests/resources/db/db_version_7ac759974ad8_with_metrics_expected_values.json).
    This JSON dump can be replicated by installing MLflow version 1.2.0 and executing the
    following code from the directory containing this test suite:

    .. code-block:: python

        import json
        import mlflow
        from mlflow import MlflowClient

        mlflow.set_tracking_uri(
            "sqlite:///../../resources/db/db_version_7ac759974ad8_with_metrics.sql"
        )
        client = MlflowClient()
        summary_metrics = {
            run.info.run_id: run.data.metrics for run in client.search_runs(experiment_ids="0")
        }
        with open("dump.json", "w") as dump_file:
            json.dump(summary_metrics, dump_file, indent=4)

    """
    current_dir = os.path.dirname(os.path.abspath(__file__))
    db_resources_path = os.path.normpath(
        os.path.join(current_dir, os.pardir, os.pardir, "resources", "db")
    )
    expected_metric_values_path = os.path.join(
        db_resources_path, "db_version_7ac759974ad8_with_metrics_expected_values.json"
    )
    db_path = tmp_path / "tmp_db.sql"
    db_url = "sqlite:///" + str(db_path)
    shutil.copy2(
        src=os.path.join(db_resources_path, "db_version_7ac759974ad8_with_metrics.sql"),
        dst=db_path,
    )

    invoke_cli_runner(mlflow.db.commands, ["upgrade", db_url])
    artifact_uri = tmp_path / "artifacts"
    artifact_uri.mkdir(exist_ok=True)
    store = SqlAlchemyStore(db_url, artifact_uri.as_uri())
    with open(expected_metric_values_path) as f:
        expected_metric_values = json.load(f)

    for run_id, expected_metrics in expected_metric_values.items():
        fetched_run = store.get_run(run_id=run_id)
        assert fetched_run.data.metrics == expected_metrics


def get_ordered_runs(store, order_clauses, experiment_id):
    return [
        r.data.tags[mlflow_tags.MLFLOW_RUN_NAME]
        for r in store.search_runs(
            experiment_ids=[experiment_id],
            filter_string="",
            run_view_type=ViewType.ALL,
            order_by=order_clauses,
        )
    ]


def _generate_large_data(store, nb_runs=1000):
    experiment_id = store.create_experiment("test_experiment")

    current_run = 0

    run_ids = []
    metrics_list = []
    tags_list = []
    params_list = []
    latest_metrics_list = []

    for _ in range(nb_runs):
        run_id = store.create_run(
            experiment_id=experiment_id,
            start_time=current_run,
            tags=[],
            user_id="Anderson",
            run_name="name",
        ).info.run_id

        run_ids.append(run_id)

        for i in range(100):
            metric = {
                "key": f"mkey_{i}",
                "value": i,
                "timestamp": i * 2,
                "step": i * 3,
                "is_nan": False,
                "run_uuid": run_id,
            }
            metrics_list.append(metric)
            tag = {
                "key": f"tkey_{i}",
                "value": "tval_%s" % (current_run % 10),
                "run_uuid": run_id,
            }
            tags_list.append(tag)
            param = {
                "key": f"pkey_{i}",
                "value": "pval_%s" % ((current_run + 1) % 11),
                "run_uuid": run_id,
            }
            params_list.append(param)
        latest_metrics_list.append(
            {
                "key": "mkey_0",
                "value": current_run,
                "timestamp": 100 * 2,
                "step": 100 * 3,
                "is_nan": False,
                "run_uuid": run_id,
            }
        )
        current_run += 1

    with store.engine.begin() as conn:
        conn.execute(sqlalchemy.insert(SqlParam), params_list)
        conn.execute(sqlalchemy.insert(SqlMetric), metrics_list)
        conn.execute(sqlalchemy.insert(SqlLatestMetric), latest_metrics_list)
        conn.execute(sqlalchemy.insert(SqlTag), tags_list)

    return experiment_id, run_ids


def test_search_runs_returns_expected_results_with_large_experiment(
    store: SqlAlchemyStore,
):
    """
    This case tests the SQLAlchemyStore implementation of the SearchRuns API to ensure
    that search queries over an experiment containing many runs, each with a large number
    of metrics, parameters, and tags, are performant and return the expected results.
    """
    experiment_id, run_ids = _generate_large_data(store)

    run_results = store.search_runs([experiment_id], None, ViewType.ALL, max_results=100)
    assert len(run_results) == 100
    # runs are sorted by desc start_time
    assert [run.info.run_id for run in run_results] == list(reversed(run_ids[900:]))


def test_search_runs_correctly_filters_large_data(store: SqlAlchemyStore):
    experiment_id, _ = _generate_large_data(store, 1000)

    run_results = store.search_runs(
        [experiment_id],
        "metrics.mkey_0 < 26 and metrics.mkey_0 > 5 ",
        ViewType.ALL,
        max_results=50,
    )
    assert len(run_results) == 20

    run_results = store.search_runs(
        [experiment_id],
        "metrics.mkey_0 < 26 and metrics.mkey_0 > 5 and tags.tkey_0 = 'tval_0' ",
        ViewType.ALL,
        max_results=10,
    )
    assert len(run_results) == 2  # 20 runs between 9 and 26, 2 of which have a 0 tkey_0 value

    run_results = store.search_runs(
        [experiment_id],
        "metrics.mkey_0 < 26 and metrics.mkey_0 > 5 "
        "and tags.tkey_0 = 'tval_0' "
        "and params.pkey_0 = 'pval_0'",
        ViewType.ALL,
        max_results=5,
    )
    assert len(run_results) == 1  # 2 runs on previous request, 1 of which has a 0 pkey_0 value


def test_search_runs_keep_all_runs_when_sorting(store: SqlAlchemyStore):
    experiment_id = store.create_experiment("test_experiment1")

    r1 = store.create_run(
        experiment_id=experiment_id,
        start_time=0,
        tags=[],
        user_id="Me",
        run_name="name",
    ).info.run_id
    r2 = store.create_run(
        experiment_id=experiment_id,
        start_time=0,
        tags=[],
        user_id="Me",
        run_name="name",
    ).info.run_id
    store.set_tag(r1, RunTag(key="t1", value="1"))
    store.set_tag(r1, RunTag(key="t2", value="1"))
    store.set_tag(r2, RunTag(key="t2", value="1"))

    run_results = store.search_runs(
        [experiment_id], None, ViewType.ALL, max_results=1000, order_by=["tag.t1"]
    )
    assert len(run_results) == 2


def test_try_get_run_tag(store: SqlAlchemyStore):
    run = _run_factory(store)
    store.set_tag(run.info.run_id, entities.RunTag("k1", "v1"))
    store.set_tag(run.info.run_id, entities.RunTag("k2", "v2"))

    with store.ManagedSessionMaker() as session:
        tag = store._try_get_run_tag(session, run.info.run_id, "k0")
        assert tag is None

        tag = store._try_get_run_tag(session, run.info.run_id, "k1")
        assert tag.key == "k1"
        assert tag.value == "v1"

        tag = store._try_get_run_tag(session, run.info.run_id, "k2")
        assert tag.key == "k2"
        assert tag.value == "v2"


def test_get_metric_history_on_non_existent_metric_key(store: SqlAlchemyStore):
    experiment_id = _create_experiments(store, "test_exp")[0]
    run = store.create_run(
        experiment_id=experiment_id,
        user_id="user",
        start_time=0,
        tags=[],
        run_name="name",
    )
    run_id = run.info.run_id
    metrics = store.get_metric_history(run_id, "test_metric")
    assert metrics == []


def test_insert_large_text_in_dataset_table(store: SqlAlchemyStore):
    with store.engine.begin() as conn:
        # cursor = conn.cursor()
        dataset_source = "a" * 65535  # 65535 is the max size for a TEXT column
        dataset_profile = "a" * 16777215  # 16777215 is the max size for a MEDIUMTEXT column
        conn.execute(
            sqlalchemy.sql.text(
                f"""
            INSERT INTO datasets
                (dataset_uuid,
                experiment_id,
                name,
                digest,
                dataset_source_type,
                dataset_source,
                dataset_schema,
                dataset_profile)
            VALUES
                ('test_uuid',
                0,
                'test_name',
                'test_digest',
                'test_source_type',
                '{dataset_source}', '
                test_schema',
                '{dataset_profile}')
            """
            )
        )
        results = conn.execute(
            sqlalchemy.sql.text("SELECT dataset_source, dataset_profile from datasets")
        ).first()
        dataset_source_from_db = results[0]
        assert len(dataset_source_from_db) == len(dataset_source)
        dataset_profile_from_db = results[1]
        assert len(dataset_profile_from_db) == len(dataset_profile)

        # delete contents of datasets table
        conn.execute(sqlalchemy.sql.text("DELETE FROM datasets"))


def test_log_inputs_and_retrieve_runs_behaves_as_expected(store: SqlAlchemyStore):
    experiment_id = _create_experiments(store, "test exp")
    run1 = _run_factory(store, config=_get_run_configs(experiment_id, start_time=1))
    run2 = _run_factory(store, config=_get_run_configs(experiment_id, start_time=3))
    run3 = _run_factory(store, config=_get_run_configs(experiment_id, start_time=2))

    dataset1 = entities.Dataset(
        name="name1",
        digest="digest1",
        source_type="st1",
        source="source1",
        schema="schema1",
        profile="profile1",
    )
    dataset2 = entities.Dataset(
        name="name2",
        digest="digest2",
        source_type="st2",
        source="source2",
        schema="schema2",
        profile="profile2",
    )
    dataset3 = entities.Dataset(
        name="name3",
        digest="digest3",
        source_type="st3",
        source="source3",
        schema="schema3",
        profile="profile3",
    )

    tags1 = [
        entities.InputTag(key="key1", value="value1"),
        entities.InputTag(key="key2", value="value2"),
    ]
    tags2 = [
        entities.InputTag(key="key3", value="value3"),
        entities.InputTag(key="key4", value="value4"),
    ]
    tags3 = [
        entities.InputTag(key="key5", value="value5"),
        entities.InputTag(key="key6", value="value6"),
    ]

    inputs_run1 = [
        entities.DatasetInput(dataset1, tags1),
        entities.DatasetInput(dataset2, tags1),
    ]
    inputs_run2 = [
        entities.DatasetInput(dataset1, tags2),
        entities.DatasetInput(dataset3, tags3),
    ]
    inputs_run3 = [entities.DatasetInput(dataset2, tags3)]

    store.log_inputs(run1.info.run_id, inputs_run1)
    store.log_inputs(run2.info.run_id, inputs_run2)
    store.log_inputs(run3.info.run_id, inputs_run3)

    run1 = store.get_run(run1.info.run_id)
    assert_dataset_inputs_equal(run1.inputs.dataset_inputs, inputs_run1)
    run2 = store.get_run(run2.info.run_id)
    assert_dataset_inputs_equal(run2.inputs.dataset_inputs, inputs_run2)
    run3 = store.get_run(run3.info.run_id)
    assert_dataset_inputs_equal(run3.inputs.dataset_inputs, inputs_run3)

    search_results_1 = store.search_runs(
        [experiment_id], None, ViewType.ALL, max_results=4, order_by=["start_time ASC"]
    )
    run1 = search_results_1[0]
    assert_dataset_inputs_equal(run1.inputs.dataset_inputs, inputs_run1)
    run2 = search_results_1[2]
    assert_dataset_inputs_equal(run2.inputs.dataset_inputs, inputs_run2)
    run3 = search_results_1[1]
    assert_dataset_inputs_equal(run3.inputs.dataset_inputs, inputs_run3)

    search_results_2 = store.search_runs(
        [experiment_id], None, ViewType.ALL, max_results=4, order_by=["start_time DESC"]
    )
    run1 = search_results_2[2]
    assert_dataset_inputs_equal(run1.inputs.dataset_inputs, inputs_run1)
    run2 = search_results_2[0]
    assert_dataset_inputs_equal(run2.inputs.dataset_inputs, inputs_run2)
    run3 = search_results_2[1]
    assert_dataset_inputs_equal(run3.inputs.dataset_inputs, inputs_run3)


def test_log_input_multiple_times_does_not_overwrite_tags_or_dataset(
    store: SqlAlchemyStore,
):
    experiment_id = _create_experiments(store, "test exp")
    run = _run_factory(store, config=_get_run_configs(experiment_id))
    dataset = entities.Dataset(
        name="name",
        digest="digest",
        source_type="st",
        source="source",
        schema="schema",
        profile="profile",
    )
    tags = [
        entities.InputTag(key="key1", value="value1"),
        entities.InputTag(key="key2", value="value2"),
    ]
    store.log_inputs(run.info.run_id, [entities.DatasetInput(dataset, tags)])

    for i in range(3):
        # Since the dataset name and digest are the same as the previously logged dataset,
        # no changes should be made
        overwrite_dataset = entities.Dataset(
            name="name",
            digest="digest",
            source_type="st{i}",
            source=f"source{i}",
            schema=f"schema{i}",
            profile=f"profile{i}",
        )
        # Since the dataset has already been logged as an input to the run, no changes should be
        # made to the input tags
        overwrite_tags = [
            entities.InputTag(key=f"key{i}", value=f"value{i}"),
            entities.InputTag(key=f"key{i + 1}", value=f"value{i + 1}"),
        ]
        store.log_inputs(
            run.info.run_id, [entities.DatasetInput(overwrite_dataset, overwrite_tags)]
        )

    run = store.get_run(run.info.run_id)
    assert_dataset_inputs_equal(run.inputs.dataset_inputs, [entities.DatasetInput(dataset, tags)])

    # Logging a dataset with a different name or digest to the original run should result
    # in the addition of another dataset input
    other_name_dataset = entities.Dataset(
        name="other_name",
        digest="digest",
        source_type="st",
        source="source",
        schema="schema",
        profile="profile",
    )
    other_name_input_tags = [entities.InputTag(key="k1", value="v1")]
    store.log_inputs(
        run.info.run_id,
        [entities.DatasetInput(other_name_dataset, other_name_input_tags)],
    )

    other_digest_dataset = entities.Dataset(
        name="name",
        digest="other_digest",
        source_type="st",
        source="source",
        schema="schema",
        profile="profile",
    )
    other_digest_input_tags = [entities.InputTag(key="k2", value="v2")]
    store.log_inputs(
        run.info.run_id,
        [entities.DatasetInput(other_digest_dataset, other_digest_input_tags)],
    )

    run = store.get_run(run.info.run_id)
    assert_dataset_inputs_equal(
        run.inputs.dataset_inputs,
        [
            entities.DatasetInput(dataset, tags),
            entities.DatasetInput(other_name_dataset, other_name_input_tags),
            entities.DatasetInput(other_digest_dataset, other_digest_input_tags),
        ],
    )

    # Logging the same dataset with different tags to new runs should result in each run
    # having its own new input tags and the same dataset input
    for i in range(3):
        new_run = store.create_run(
            experiment_id=experiment_id,
            user_id="user",
            start_time=0,
            tags=[],
            run_name=None,
        )
        new_tags = [
            entities.InputTag(key=f"key{i}", value=f"value{i}"),
            entities.InputTag(key=f"key{i + 1}", value=f"value{i + 1}"),
        ]
        store.log_inputs(new_run.info.run_id, [entities.DatasetInput(dataset, new_tags)])
        new_run = store.get_run(new_run.info.run_id)
        assert_dataset_inputs_equal(
            new_run.inputs.dataset_inputs, [entities.DatasetInput(dataset, new_tags)]
        )


def test_log_inputs_handles_case_when_no_datasets_are_specified(store: SqlAlchemyStore):
    experiment_id = _create_experiments(store, "test exp")
    run = _run_factory(store, config=_get_run_configs(experiment_id))
    store.log_inputs(run.info.run_id)
    store.log_inputs(run.info.run_id, datasets=None)


def test_log_inputs_fails_with_missing_inputs(store: SqlAlchemyStore):
    experiment_id = _create_experiments(store, "test exp")
    run = _run_factory(store, config=_get_run_configs(experiment_id))

    dataset = entities.Dataset(name="name1", digest="digest1", source_type="type", source="source")

    tags = [entities.InputTag(key="key", value="train")]

    # Test input key missing
    with pytest.raises(MlflowException, match="InputTag key cannot be None"):
        store.log_inputs(
            run.info.run_id,
            [
                entities.DatasetInput(
                    tags=[entities.InputTag(key=None, value="train")], dataset=dataset
                )
            ],
        )

    # Test input value missing
    with pytest.raises(MlflowException, match="InputTag value cannot be None"):
        store.log_inputs(
            run.info.run_id,
            [
                entities.DatasetInput(
                    tags=[entities.InputTag(key="key", value=None)], dataset=dataset
                )
            ],
        )

    # Test dataset name missing
    with pytest.raises(MlflowException, match="Dataset name cannot be None"):
        store.log_inputs(
            run.info.run_id,
            [
                entities.DatasetInput(
                    tags=tags,
                    dataset=entities.Dataset(
                        name=None, digest="digest1", source_type="type", source="source"
                    ),
                )
            ],
        )

    # Test dataset digest missing
    with pytest.raises(MlflowException, match="Dataset digest cannot be None"):
        store.log_inputs(
            run.info.run_id,
            [
                entities.DatasetInput(
                    tags=tags,
                    dataset=entities.Dataset(
                        name="name", digest=None, source_type="type", source="source"
                    ),
                )
            ],
        )

    # Test dataset source type missing
    with pytest.raises(MlflowException, match="Dataset source_type cannot be None"):
        store.log_inputs(
            run.info.run_id,
            [
                entities.DatasetInput(
                    tags=tags,
                    dataset=entities.Dataset(
                        name="name", digest="digest1", source_type=None, source="source"
                    ),
                )
            ],
        )

    # Test dataset source missing
    with pytest.raises(MlflowException, match="Dataset source cannot be None"):
        store.log_inputs(
            run.info.run_id,
            [
                entities.DatasetInput(
                    tags=tags,
                    dataset=entities.Dataset(
                        name="name", digest="digest1", source_type="type", source=None
                    ),
                )
            ],
        )


def _validate_log_inputs(
    store: SqlAlchemyStore,
    exp_name,
    dataset_inputs,
):
    run = _run_factory(store, _get_run_configs(_create_experiments(store, exp_name)))
    store.log_inputs(run.info.run_id, dataset_inputs)
    run1 = store.get_run(run.info.run_id)
    assert_dataset_inputs_equal(run1.inputs.dataset_inputs, dataset_inputs)


def _validate_invalid_log_inputs(store: SqlAlchemyStore, run_id, dataset_inputs, error_message):
    with pytest.raises(MlflowException, match=error_message):
        store.log_inputs(run_id, dataset_inputs)


def test_log_inputs_with_large_inputs_limit_check(store: SqlAlchemyStore):
    run = _run_factory(store, _get_run_configs(_create_experiments(store, "test_invalid_inputs")))
    run_id = run.info.run_id

    # Test input key
    dataset = entities.Dataset(name="name1", digest="digest1", source_type="type", source="source")
    _validate_log_inputs(
        store,
        "test_input_key",
        [
            entities.DatasetInput(
                tags=[entities.InputTag(key="a" * MAX_INPUT_TAG_KEY_SIZE, value="train")],
                dataset=dataset,
            )
        ],
    )
    _validate_invalid_log_inputs(
        store,
        run_id,
        [
            entities.DatasetInput(
                tags=[entities.InputTag(key="a" * (MAX_INPUT_TAG_KEY_SIZE + 1), value="train")],
                dataset=dataset,
            )
        ],
        f"'key' exceeds the maximum length of {MAX_INPUT_TAG_KEY_SIZE}",
    )

    # Test input value
    dataset = entities.Dataset(name="name2", digest="digest1", source_type="type", source="source")
    _validate_log_inputs(
        store,
        "test_input_value",
        [
            entities.DatasetInput(
                tags=[entities.InputTag(key="key", value="a" * MAX_INPUT_TAG_VALUE_SIZE)],
                dataset=dataset,
            )
        ],
    )
    _validate_invalid_log_inputs(
        store,
        run_id,
        [
            entities.DatasetInput(
                tags=[entities.InputTag(key="key", value="a" * (MAX_INPUT_TAG_VALUE_SIZE + 1))],
                dataset=dataset,
            )
        ],
        f"'value' exceeds the maximum length of {MAX_INPUT_TAG_VALUE_SIZE}",
    )

    # Test dataset name
    tags = [entities.InputTag(key="key", value="train")]
    _validate_log_inputs(
        store,
        "test_dataset_name",
        [
            entities.DatasetInput(
                tags=tags,
                dataset=entities.Dataset(
                    name="a" * MAX_DATASET_NAME_SIZE,
                    digest="digest1",
                    source_type="type",
                    source="source",
                ),
            )
        ],
    )
    _validate_invalid_log_inputs(
        store,
        run_id,
        [
            entities.DatasetInput(
                tags=tags,
                dataset=entities.Dataset(
                    name="a" * (MAX_DATASET_NAME_SIZE + 1),
                    digest="digest1",
                    source_type="type",
                    source="source",
                ),
            )
        ],
        f"'name' exceeds the maximum length of {MAX_DATASET_NAME_SIZE}",
    )

    # Test dataset digest
    _validate_log_inputs(
        store,
        "test_dataset_digest",
        [
            entities.DatasetInput(
                tags=tags,
                dataset=entities.Dataset(
                    name="name1",
                    digest="a" * MAX_DATASET_DIGEST_SIZE,
                    source_type="type",
                    source="source",
                ),
            )
        ],
    )
    _validate_invalid_log_inputs(
        store,
        run_id,
        [
            entities.DatasetInput(
                tags=tags,
                dataset=entities.Dataset(
                    name="name1",
                    digest="a" * (MAX_DATASET_DIGEST_SIZE + 1),
                    source_type="type",
                    source="source",
                ),
            )
        ],
        f"'digest' exceeds the maximum length of {MAX_DATASET_DIGEST_SIZE}",
    )

    # Test dataset source
    _validate_log_inputs(
        store,
        "test_dataset_source",
        [
            entities.DatasetInput(
                tags=tags,
                dataset=entities.Dataset(
                    name="name3",
                    digest="digest1",
                    source_type="type",
                    source="a" * MAX_DATASET_SOURCE_SIZE,
                ),
            )
        ],
    )
    _validate_invalid_log_inputs(
        store,
        run_id,
        [
            entities.DatasetInput(
                tags=tags,
                dataset=entities.Dataset(
                    name="name3",
                    digest="digest1",
                    source_type="type",
                    source="a" * (MAX_DATASET_SOURCE_SIZE + 1),
                ),
            )
        ],
        f"'source' exceeds the maximum length of {MAX_DATASET_SOURCE_SIZE}",
    )

    # Test dataset schema
    _validate_log_inputs(
        store,
        "test_dataset_schema",
        [
            entities.DatasetInput(
                tags=tags,
                dataset=entities.Dataset(
                    name="name4",
                    digest="digest1",
                    source_type="type",
                    source="source",
                    schema="a" * MAX_DATASET_SCHEMA_SIZE,
                ),
            )
        ],
    )
    _validate_invalid_log_inputs(
        store,
        run_id,
        [
            entities.DatasetInput(
                tags=tags,
                dataset=entities.Dataset(
                    name="name4",
                    digest="digest1",
                    source_type="type",
                    source="source",
                    schema="a" * (MAX_DATASET_SCHEMA_SIZE + 1),
                ),
            )
        ],
        f"'schema' exceeds the maximum length of {MAX_DATASET_SCHEMA_SIZE}",
    )

    # Test dataset profile
    _validate_log_inputs(
        store,
        "test_dataset_profile",
        [
            entities.DatasetInput(
                tags=tags,
                dataset=entities.Dataset(
                    name="name5",
                    digest="digest1",
                    source_type="type",
                    source="source",
                    profile="a" * MAX_DATASET_PROFILE_SIZE,
                ),
            )
        ],
    )
    _validate_invalid_log_inputs(
        store,
        run_id,
        [
            entities.DatasetInput(
                tags=tags,
                dataset=entities.Dataset(
                    name="name5",
                    digest="digest1",
                    source_type="type",
                    source="source",
                    profile="a" * (MAX_DATASET_PROFILE_SIZE + 1),
                ),
            )
        ],
        f"'profile' exceeds the maximum length of {MAX_DATASET_PROFILE_SIZE}",
    )


def test_log_inputs_with_duplicates_in_single_request(store: SqlAlchemyStore):
    experiment_id = _create_experiments(store, "test exp")
    run1 = _run_factory(store, config=_get_run_configs(experiment_id, start_time=1))

    dataset1 = entities.Dataset(
        name="name1",
        digest="digest1",
        source_type="st1",
        source="source1",
        schema="schema1",
        profile="profile1",
    )

    tags1 = [
        entities.InputTag(key="key1", value="value1"),
        entities.InputTag(key="key2", value="value2"),
    ]

    inputs_run1 = [
        entities.DatasetInput(dataset1, tags1),
        entities.DatasetInput(dataset1, tags1),
    ]

    store.log_inputs(run1.info.run_id, inputs_run1)
    run1 = store.get_run(run1.info.run_id)
    assert_dataset_inputs_equal(
        run1.inputs.dataset_inputs, [entities.DatasetInput(dataset1, tags1)]
    )


def test_sqlalchemy_store_behaves_as_expected_with_inmemory_sqlite_db(monkeypatch):
    monkeypatch.setenv("MLFLOW_SQLALCHEMYSTORE_POOLCLASS", "SingletonThreadPool")
    store = SqlAlchemyStore("sqlite:///:memory:", ARTIFACT_URI)
    experiment_id = store.create_experiment(name="exp1")
    run = store.create_run(
        experiment_id=experiment_id,
        user_id="user",
        start_time=0,
        tags=[],
        run_name="name",
    )
    run_id = run.info.run_id
    metric = entities.Metric("mymetric", 1, 0, 0)
    store.log_metric(run_id=run_id, metric=metric)
    param = entities.Param("myparam", "A")
    store.log_param(run_id=run_id, param=param)
    fetched_run = store.get_run(run_id=run_id)
    assert fetched_run.info.run_id == run_id
    assert metric.key in fetched_run.data.metrics
    assert param.key in fetched_run.data.params


def test_sqlalchemy_store_can_be_initialized_when_default_experiment_has_been_deleted(
    tmp_sqlite_uri,
):
    store = SqlAlchemyStore(tmp_sqlite_uri, ARTIFACT_URI)
    store.delete_experiment("0")
    assert store.get_experiment("0").lifecycle_stage == entities.LifecycleStage.DELETED
    SqlAlchemyStore(tmp_sqlite_uri, ARTIFACT_URI)


class TextClauseMatcher:
    def __init__(self, text):
        self.text = text

    def __eq__(self, other):
        return self.text == other.text


@mock.patch("sqlalchemy.orm.session.Session", spec=True)
def test_set_zero_value_insertion_for_autoincrement_column_MYSQL(mock_session):
    mock_store = mock.Mock(SqlAlchemyStore)
    mock_store.db_type = MYSQL
    SqlAlchemyStore._set_zero_value_insertion_for_autoincrement_column(mock_store, mock_session)
    mock_session.execute.assert_called_with(
        TextClauseMatcher("SET @@SESSION.sql_mode='NO_AUTO_VALUE_ON_ZERO';")
    )


@mock.patch("sqlalchemy.orm.session.Session", spec=True)
def test_set_zero_value_insertion_for_autoincrement_column_MSSQL(mock_session):
    mock_store = mock.Mock(SqlAlchemyStore)
    mock_store.db_type = MSSQL
    SqlAlchemyStore._set_zero_value_insertion_for_autoincrement_column(mock_store, mock_session)
    mock_session.execute.assert_called_with(
        TextClauseMatcher("SET IDENTITY_INSERT experiments ON;")
    )


@mock.patch("sqlalchemy.orm.session.Session", spec=True)
def test_unset_zero_value_insertion_for_autoincrement_column_MYSQL(mock_session):
    mock_store = mock.Mock(SqlAlchemyStore)
    mock_store.db_type = MYSQL
    SqlAlchemyStore._unset_zero_value_insertion_for_autoincrement_column(mock_store, mock_session)
    mock_session.execute.assert_called_with(TextClauseMatcher("SET @@SESSION.sql_mode='';"))


@mock.patch("sqlalchemy.orm.session.Session", spec=True)
def test_unset_zero_value_insertion_for_autoincrement_column_MSSQL(mock_session):
    mock_store = mock.Mock(SqlAlchemyStore)
    mock_store.db_type = MSSQL
    SqlAlchemyStore._unset_zero_value_insertion_for_autoincrement_column(mock_store, mock_session)
    mock_session.execute.assert_called_with(
        TextClauseMatcher("SET IDENTITY_INSERT experiments OFF;")
    )


def test_get_attribute_name():
    assert models.SqlRun.get_attribute_name("artifact_uri") == "artifact_uri"
    assert models.SqlRun.get_attribute_name("status") == "status"
    assert models.SqlRun.get_attribute_name("start_time") == "start_time"
    assert models.SqlRun.get_attribute_name("end_time") == "end_time"
    assert models.SqlRun.get_attribute_name("deleted_time") == "deleted_time"
    assert models.SqlRun.get_attribute_name("run_name") == "name"
    assert models.SqlRun.get_attribute_name("run_id") == "run_uuid"

    # we want this to break if a searchable or orderable attribute has been added
    # and not referred to in this test
    # searchable attributes are also orderable
    assert len(entities.RunInfo.get_orderable_attributes()) == 7


def test_get_orderby_clauses(tmp_sqlite_uri):
    store = SqlAlchemyStore(tmp_sqlite_uri, ARTIFACT_URI)
    with store.ManagedSessionMaker() as session:
        # test that ['runs.start_time DESC', 'SqlRun.run_uuid'] is returned by default
        parsed = [str(x) for x in _get_orderby_clauses([], session)[1]]
        assert parsed == ["runs.start_time DESC", "SqlRun.run_uuid"]

        # test that the given 'start_time' replaces the default one ('runs.start_time DESC')
        parsed = [str(x) for x in _get_orderby_clauses(["attribute.start_time ASC"], session)[1]]
        assert "SqlRun.start_time" in parsed
        assert "SqlRun.start_time DESC" not in parsed

        # test that an exception is raised when 'order_by' contains duplicates
        match = "`order_by` contains duplicate fields"
        with pytest.raises(MlflowException, match=match):
            _get_orderby_clauses(["attribute.start_time", "attribute.start_time"], session)

        with pytest.raises(MlflowException, match=match):
            _get_orderby_clauses(["param.p", "param.p"], session)

        with pytest.raises(MlflowException, match=match):
            _get_orderby_clauses(["metric.m", "metric.m"], session)

        with pytest.raises(MlflowException, match=match):
            _get_orderby_clauses(["tag.t", "tag.t"], session)

        # test that an exception is NOT raised when key types are different
        _get_orderby_clauses(["param.a", "metric.a", "tag.a"], session)

        select_clause, parsed, _ = _get_orderby_clauses(["metric.a"], session)
        select_clause = [str(x) for x in select_clause]
        parsed = [str(x) for x in parsed]
        # test that "=" is used rather than "is" when comparing to True
        assert "is_nan = true" in select_clause[0]
        assert "value IS NULL" in select_clause[0]
        # test that clause name is in parsed
        assert "clause_1" in parsed[0]


def _assert_create_experiment_appends_to_artifact_uri_path_correctly(
    artifact_root_uri, expected_artifact_uri_format
):
    # Patch `is_local_uri` to prevent the SqlAlchemy store from attempting to create local
    # filesystem directories for file URI and POSIX path test cases
    with mock.patch("mlflow.store.tracking.sqlalchemy_store.is_local_uri", return_value=False):
        with TempDir() as tmp:
            dbfile_path = tmp.path("db")
            store = SqlAlchemyStore(
                db_uri="sqlite:///" + dbfile_path,
                default_artifact_root=artifact_root_uri,
            )
            exp_id = store.create_experiment(name="exp")
            exp = store.get_experiment(exp_id)

            if hasattr(store, "__del__"):
                store.__del__()

            cwd = Path.cwd().as_posix()
            drive = Path.cwd().drive
            if is_windows() and expected_artifact_uri_format.startswith("file:"):
                cwd = f"/{cwd}"
                drive = f"{drive}/"
            assert exp.artifact_location == expected_artifact_uri_format.format(
                e=exp_id, cwd=cwd, drive=drive
            )


@pytest.mark.skipif(not is_windows(), reason="This test only passes on Windows")
@pytest.mark.parametrize(
    ("input_uri", "expected_uri"),
    [
        (
            "\\my_server/my_path/my_sub_path",
            "file:///{drive}my_server/my_path/my_sub_path/{e}",
        ),
        ("path/to/local/folder", "file://{cwd}/path/to/local/folder/{e}"),
        ("/path/to/local/folder", "file:///{drive}path/to/local/folder/{e}"),
        ("#path/to/local/folder?", "file://{cwd}/{e}#path/to/local/folder?"),
        ("file:path/to/local/folder", "file://{cwd}/path/to/local/folder/{e}"),
        ("file:///path/to/local/folder", "file:///{drive}path/to/local/folder/{e}"),
        (
            "file:path/to/local/folder?param=value",
            "file://{cwd}/path/to/local/folder/{e}?param=value",
        ),
        (
            "file:///path/to/local/folder?param=value#fragment",
            "file:///{drive}path/to/local/folder/{e}?param=value#fragment",
        ),
    ],
)
def test_create_experiment_appends_to_artifact_local_path_file_uri_correctly_on_windows(
    input_uri, expected_uri
):
    _assert_create_experiment_appends_to_artifact_uri_path_correctly(input_uri, expected_uri)


@pytest.mark.skipif(is_windows(), reason="This test fails on Windows")
@pytest.mark.parametrize(
    ("input_uri", "expected_uri"),
    [
        ("path/to/local/folder", "{cwd}/path/to/local/folder/{e}"),
        ("/path/to/local/folder", "/path/to/local/folder/{e}"),
        ("#path/to/local/folder?", "{cwd}/#path/to/local/folder?/{e}"),
        ("file:path/to/local/folder", "file://{cwd}/path/to/local/folder/{e}"),
        ("file:///path/to/local/folder", "file:///path/to/local/folder/{e}"),
        (
            "file:path/to/local/folder?param=value",
            "file://{cwd}/path/to/local/folder/{e}?param=value",
        ),
        (
            "file:///path/to/local/folder?param=value#fragment",
            "file:///path/to/local/folder/{e}?param=value#fragment",
        ),
    ],
)
def test_create_experiment_appends_to_artifact_local_path_file_uri_correctly(
    input_uri, expected_uri
):
    _assert_create_experiment_appends_to_artifact_uri_path_correctly(input_uri, expected_uri)


@pytest.mark.parametrize(
    ("input_uri", "expected_uri"),
    [
        ("s3://bucket/path/to/root", "s3://bucket/path/to/root/{e}"),
        (
            "s3://bucket/path/to/root?creds=mycreds",
            "s3://bucket/path/to/root/{e}?creds=mycreds",
        ),
        (
            "dbscheme+driver://root@host/dbname?creds=mycreds#myfragment",
            "dbscheme+driver://root@host/dbname/{e}?creds=mycreds#myfragment",
        ),
        (
            "dbscheme+driver://root:password@hostname.com?creds=mycreds#myfragment",
            "dbscheme+driver://root:password@hostname.com/{e}?creds=mycreds#myfragment",
        ),
        (
            "dbscheme+driver://root:password@hostname.com/mydb?creds=mycreds#myfragment",
            "dbscheme+driver://root:password@hostname.com/mydb/{e}?creds=mycreds#myfragment",
        ),
    ],
)
def test_create_experiment_appends_to_artifact_uri_path_correctly(input_uri, expected_uri):
    _assert_create_experiment_appends_to_artifact_uri_path_correctly(input_uri, expected_uri)


def _assert_create_run_appends_to_artifact_uri_path_correctly(
    artifact_root_uri, expected_artifact_uri_format
):
    # Patch `is_local_uri` to prevent the SqlAlchemy store from attempting to create local
    # filesystem directories for file URI and POSIX path test cases
    with mock.patch("mlflow.store.tracking.sqlalchemy_store.is_local_uri", return_value=False):
        with TempDir() as tmp:
            dbfile_path = tmp.path("db")
            store = SqlAlchemyStore(
                db_uri="sqlite:///" + dbfile_path,
                default_artifact_root=artifact_root_uri,
            )
            exp_id = store.create_experiment(name="exp")
            run = store.create_run(
                experiment_id=exp_id,
                user_id="user",
                start_time=0,
                tags=[],
                run_name="name",
            )

            if hasattr(store, "__del__"):
                store.__del__()

            cwd = Path.cwd().as_posix()
            drive = Path.cwd().drive
            if is_windows() and expected_artifact_uri_format.startswith("file:"):
                cwd = f"/{cwd}"
                drive = f"{drive}/"
            assert run.info.artifact_uri == expected_artifact_uri_format.format(
                e=exp_id, r=run.info.run_id, cwd=cwd, drive=drive
            )


@pytest.mark.skipif(not is_windows(), reason="This test only passes on Windows")
@pytest.mark.parametrize(
    ("input_uri", "expected_uri"),
    [
        (
            "\\my_server/my_path/my_sub_path",
            "file:///{drive}my_server/my_path/my_sub_path/{e}/{r}/artifacts",
        ),
        ("path/to/local/folder", "file://{cwd}/path/to/local/folder/{e}/{r}/artifacts"),
        (
            "/path/to/local/folder",
            "file:///{drive}path/to/local/folder/{e}/{r}/artifacts",
        ),
        (
            "#path/to/local/folder?",
            "file://{cwd}/{e}/{r}/artifacts#path/to/local/folder?",
        ),
        (
            "file:path/to/local/folder",
            "file://{cwd}/path/to/local/folder/{e}/{r}/artifacts",
        ),
        (
            "file:///path/to/local/folder",
            "file:///{drive}path/to/local/folder/{e}/{r}/artifacts",
        ),
        (
            "file:path/to/local/folder?param=value",
            "file://{cwd}/path/to/local/folder/{e}/{r}/artifacts?param=value",
        ),
        (
            "file:///path/to/local/folder?param=value#fragment",
            "file:///{drive}path/to/local/folder/{e}/{r}/artifacts?param=value#fragment",
        ),
    ],
)
def test_create_run_appends_to_artifact_local_path_file_uri_correctly_on_windows(
    input_uri, expected_uri
):
    _assert_create_run_appends_to_artifact_uri_path_correctly(input_uri, expected_uri)


@pytest.mark.skipif(is_windows(), reason="This test fails on Windows")
@pytest.mark.parametrize(
    ("input_uri", "expected_uri"),
    [
        ("path/to/local/folder", "{cwd}/path/to/local/folder/{e}/{r}/artifacts"),
        ("/path/to/local/folder", "/path/to/local/folder/{e}/{r}/artifacts"),
        ("#path/to/local/folder?", "{cwd}/#path/to/local/folder?/{e}/{r}/artifacts"),
        (
            "file:path/to/local/folder",
            "file://{cwd}/path/to/local/folder/{e}/{r}/artifacts",
        ),
        (
            "file:///path/to/local/folder",
            "file:///path/to/local/folder/{e}/{r}/artifacts",
        ),
        (
            "file:path/to/local/folder?param=value",
            "file://{cwd}/path/to/local/folder/{e}/{r}/artifacts?param=value",
        ),
        (
            "file:///path/to/local/folder?param=value#fragment",
            "file:///path/to/local/folder/{e}/{r}/artifacts?param=value#fragment",
        ),
    ],
)
def test_create_run_appends_to_artifact_local_path_file_uri_correctly(input_uri, expected_uri):
    _assert_create_run_appends_to_artifact_uri_path_correctly(input_uri, expected_uri)


@pytest.mark.parametrize(
    ("input_uri", "expected_uri"),
    [
        ("s3://bucket/path/to/root", "s3://bucket/path/to/root/{e}/{r}/artifacts"),
        (
            "s3://bucket/path/to/root?creds=mycreds",
            "s3://bucket/path/to/root/{e}/{r}/artifacts?creds=mycreds",
        ),
        (
            "dbscheme+driver://root@host/dbname?creds=mycreds#myfragment",
            "dbscheme+driver://root@host/dbname/{e}/{r}/artifacts?creds=mycreds#myfragment",
        ),
        (
            "dbscheme+driver://root:password@hostname.com?creds=mycreds#myfragment",
            "dbscheme+driver://root:password@hostname.com/{e}/{r}/artifacts"
            "?creds=mycreds#myfragment",
        ),
        (
            "dbscheme+driver://root:password@hostname.com/mydb?creds=mycreds#myfragment",
            "dbscheme+driver://root:password@hostname.com/mydb/{e}/{r}/artifacts"
            "?creds=mycreds#myfragment",
        ),
    ],
)
def test_create_run_appends_to_artifact_uri_path_correctly(input_uri, expected_uri):
    _assert_create_run_appends_to_artifact_uri_path_correctly(input_uri, expected_uri)


def test_legacy_start_and_end_trace_v2(store: SqlAlchemyStore):
    experiment_id = store.create_experiment("test_experiment")
    trace_info = store.deprecated_start_trace_v2(
        experiment_id=experiment_id,
        timestamp_ms=1234,
        request_metadata={"rq1": "foo", "rq2": "bar"},
        tags={"tag1": "apple", "tag2": "orange"},
    )
    request_id = trace_info.request_id

    assert trace_info.request_id is not None
    assert trace_info.experiment_id == experiment_id
    assert trace_info.timestamp_ms == 1234
    assert trace_info.execution_time_ms is None
    assert trace_info.status == TraceStatus.IN_PROGRESS
    assert trace_info.request_metadata == {
        "rq1": "foo",
        "rq2": "bar",
        TRACE_SCHEMA_VERSION_KEY: "2",
    }
    artifact_location = trace_info.tags[MLFLOW_ARTIFACT_LOCATION]
    assert artifact_location.endswith(f"/{experiment_id}/traces/{request_id}/artifacts")
    assert trace_info.tags == {
        "tag1": "apple",
        "tag2": "orange",
        MLFLOW_ARTIFACT_LOCATION: artifact_location,
    }
    assert trace_info.to_v3() == store.get_trace_info(request_id)

    trace_info = store.deprecated_end_trace_v2(
        request_id=request_id,
        timestamp_ms=2345,
        status=TraceStatus.OK,
        # Update one key and add a new key
        request_metadata={
            "rq1": "updated",
            "rq3": "baz",
        },
        tags={"tag1": "updated", "tag3": "grape"},
    )
    assert trace_info.request_id == request_id
    assert trace_info.experiment_id == experiment_id
    assert trace_info.timestamp_ms == 1234
    assert trace_info.execution_time_ms == 2345 - 1234
    assert trace_info.status == TraceStatus.OK
    assert trace_info.request_metadata == {
        "rq1": "updated",
        "rq2": "bar",
        "rq3": "baz",
        TRACE_SCHEMA_VERSION_KEY: "2",
    }
    assert trace_info.tags == {
        "tag1": "updated",
        "tag2": "orange",
        "tag3": "grape",
        MLFLOW_ARTIFACT_LOCATION: artifact_location,
    }
    assert trace_info.to_v3() == store.get_trace_info(request_id)


def test_start_trace(store: SqlAlchemyStore):
    experiment_id = store.create_experiment("test_experiment")
    trace_info = TraceInfo(
        trace_id="tr-123",
        trace_location=trace_location.TraceLocation.from_experiment_id(experiment_id),
        request_time=1234,
        execution_duration=100,
        state=TraceState.OK,
        tags={"tag1": "apple", "tag2": "orange"},
        trace_metadata={"rq1": "foo", "rq2": "bar"},
    )
    trace_info = store.start_trace(trace_info)
    trace_id = trace_info.trace_id

    assert trace_info.trace_id is not None
    assert trace_info.experiment_id == experiment_id
    assert trace_info.request_time == 1234
    assert trace_info.execution_duration == 100
    assert trace_info.state == TraceState.OK
    assert trace_info.trace_metadata == {"rq1": "foo", "rq2": "bar", TRACE_SCHEMA_VERSION_KEY: "3"}
    artifact_location = trace_info.tags[MLFLOW_ARTIFACT_LOCATION]
    assert artifact_location.endswith(f"/{experiment_id}/traces/{trace_id}/artifacts")
    assert trace_info.tags == {
        "tag1": "apple",
        "tag2": "orange",
        MLFLOW_ARTIFACT_LOCATION: artifact_location,
    }
    assert trace_info == store.get_trace_info(trace_id)


def _create_trace(
    store: SqlAlchemyStore,
    trace_id: str,
    experiment_id=0,
    request_time=0,
    execution_duration=0,
    state=TraceState.OK,
    trace_metadata=None,
    tags=None,
) -> TraceInfo:
    """Helper function to create a test trace in the database."""
    if not store.get_experiment(experiment_id):
        store.create_experiment(store, experiment_id)

    trace_info = TraceInfo(
        trace_id=trace_id,
        trace_location=trace_location.TraceLocation.from_experiment_id(experiment_id),
        request_time=request_time,
        execution_duration=execution_duration,
        state=state,
        tags=tags or {},
        trace_metadata=trace_metadata or {},
    )
    return store.start_trace(trace_info)


@pytest.fixture
def store_with_traces(tmp_path):
    store = _get_store(tmp_path)
    exp1 = store.create_experiment("exp1")
    exp2 = store.create_experiment("exp2")

    _create_trace(
        store,
        "tr-0",
        exp2,
        request_time=0,
        execution_duration=6,
        state=TraceState.OK,
        tags={"mlflow.traceName": "ddd"},
        trace_metadata={TraceMetadataKey.SOURCE_RUN: "run0"},
    )
    _create_trace(
        store,
        "tr-1",
        exp2,
        request_time=1,
        execution_duration=2,
        state=TraceState.ERROR,
        tags={"mlflow.traceName": "aaa", "fruit": "apple", "color": "red"},
        trace_metadata={TraceMetadataKey.SOURCE_RUN: "run1"},
    )
    _create_trace(
        store,
        "tr-2",
        exp1,
        request_time=2,
        execution_duration=4,
        state=TraceState.STATE_UNSPECIFIED,
        tags={"mlflow.traceName": "bbb", "fruit": "apple", "color": "green"},
    )
    _create_trace(
        store,
        "tr-3",
        exp1,
        request_time=3,
        execution_duration=10,
        state=TraceState.OK,
        tags={"mlflow.traceName": "ccc", "fruit": "orange"},
    )
    _create_trace(
        store,
        "tr-4",
        exp1,
        request_time=4,
        execution_duration=10,
        state=TraceState.OK,
        tags={"mlflow.traceName": "ddd", "color": "blue"},
    )

    yield store
    _cleanup_database(store)


@pytest.mark.parametrize(
    ("order_by", "expected_ids"),
    [
        # Default order: descending by start time
        ([], ["tr-4", "tr-3", "tr-2", "tr-1", "tr-0"]),
        # Order by start time
        (["timestamp"], ["tr-0", "tr-1", "tr-2", "tr-3", "tr-4"]),
        (["timestamp DESC"], ["tr-4", "tr-3", "tr-2", "tr-1", "tr-0"]),
        # Order by execution_time and timestamp
        (
            ["execution_time DESC", "timestamp ASC"],
            ["tr-3", "tr-4", "tr-0", "tr-2", "tr-1"],
        ),
        # Order by experiment ID
        (["experiment_id"], ["tr-4", "tr-3", "tr-2", "tr-1", "tr-0"]),
        # Order by status
        (["status"], ["tr-1", "tr-4", "tr-3", "tr-0", "tr-2"]),
        # Order by name
        (["name"], ["tr-1", "tr-2", "tr-3", "tr-4", "tr-0"]),
        # Order by tag (null comes last)
        (["tag.fruit"], ["tr-2", "tr-1", "tr-3", "tr-4", "tr-0"]),
        # Order by multiple tags
        (["tag.fruit", "tag.color"], ["tr-2", "tr-1", "tr-3", "tr-4", "tr-0"]),
        # Order by non-existent tag (should be ordered by default order)
        (["tag.nonexistent"], ["tr-4", "tr-3", "tr-2", "tr-1", "tr-0"]),
        # Order by run Id
        (["run_id"], ["tr-0", "tr-1", "tr-4", "tr-3", "tr-2"]),
    ],
)
def test_search_traces_order_by(store_with_traces, order_by, expected_ids):
    exp1 = store_with_traces.get_experiment_by_name("exp1").experiment_id
    exp2 = store_with_traces.get_experiment_by_name("exp2").experiment_id
    trace_infos, _ = store_with_traces.search_traces(
        experiment_ids=[exp1, exp2],
        filter_string=None,
        max_results=5,
        order_by=order_by,
    )
    actual_ids = [trace_info.trace_id for trace_info in trace_infos]
    assert actual_ids == expected_ids


@pytest.mark.parametrize(
    ("filter_string", "expected_ids"),
    [
        # Search by name
        ("name = 'aaa'", ["tr-1"]),
        ("name != 'aaa'", ["tr-4", "tr-3", "tr-2", "tr-0"]),
        # Search by status
        ("status = 'OK'", ["tr-4", "tr-3", "tr-0"]),
        ("status != 'OK'", ["tr-2", "tr-1"]),
        ("attributes.status = 'OK'", ["tr-4", "tr-3", "tr-0"]),
        ("attributes.name != 'aaa'", ["tr-4", "tr-3", "tr-2", "tr-0"]),
        ("trace.status = 'OK'", ["tr-4", "tr-3", "tr-0"]),
        ("trace.name != 'aaa'", ["tr-4", "tr-3", "tr-2", "tr-0"]),
        # Search by timestamp
        ("`timestamp` >= 1 AND execution_time < 10", ["tr-2", "tr-1"]),
        # Search by tag
        ("tag.fruit = 'apple'", ["tr-2", "tr-1"]),
        # tags is an alias for tag
        ("tags.fruit = 'apple' and tags.color != 'red'", ["tr-2"]),
        # Search by request metadata
        ("run_id = 'run0'", ["tr-0"]),
        (f"request_metadata.{TraceMetadataKey.SOURCE_RUN} = 'run0'", ["tr-0"]),
        (f"request_metadata.{TraceMetadataKey.SOURCE_RUN} = 'run1'", ["tr-1"]),
        (f"request_metadata.`{TraceMetadataKey.SOURCE_RUN}` = 'run0'", ["tr-0"]),
        (f"metadata.{TraceMetadataKey.SOURCE_RUN} = 'run0'", ["tr-0"]),
        (f"metadata.{TraceMetadataKey.SOURCE_RUN} != 'run0'", ["tr-1"]),
    ],
)
def test_search_traces_with_filter(store_with_traces, filter_string, expected_ids):
    exp1 = store_with_traces.get_experiment_by_name("exp1").experiment_id
    exp2 = store_with_traces.get_experiment_by_name("exp2").experiment_id

    trace_infos, _ = store_with_traces.search_traces(
        experiment_ids=[exp1, exp2],
        filter_string=filter_string,
        max_results=5,
        order_by=[],
    )
    actual_ids = [trace_info.trace_id for trace_info in trace_infos]
    assert actual_ids == expected_ids


@pytest.mark.parametrize(
    ("filter_string", "error"),
    [
        ("invalid", r"Invalid clause\(s\) in filter string"),
        ("name = 'foo' AND invalid", r"Invalid clause\(s\) in filter string"),
        ("foo.bar = 'baz'", r"Invalid entity type 'foo'"),
        ("invalid = 'foo'", r"Invalid attribute key 'invalid'"),
        ("trace.tags.foo = 'bar'", r"Invalid attribute key 'tags\.foo'"),
        ("trace.status < 'OK'", r"Invalid comparator '<'"),
        ("name IN ('foo', 'bar')", r"Invalid comparator 'IN'"),
        # We don't support LIKE/ILIKE operators for trace search because it may
        # cause performance issues with large attributes and tags.
        ("name LIKE 'b%'", r"Invalid comparator 'LIKE'"),
        ("name ILIKE 'd%'", r"Invalid comparator 'ILIKE'"),
        ("tag.color LIKE 're%'", r"Invalid comparator 'LIKE'"),
    ],
)
def test_search_traces_with_invalid_filter(store_with_traces, filter_string, error):
    exp1 = store_with_traces.get_experiment_by_name("exp1").experiment_id
    exp2 = store_with_traces.get_experiment_by_name("exp2").experiment_id

    with pytest.raises(MlflowException, match=error):
        store_with_traces.search_traces(
            experiment_ids=[exp1, exp2],
            filter_string=filter_string,
        )


def test_search_traces_raise_if_max_results_arg_is_invalid(store):
    with pytest.raises(
        MlflowException,
        match="Invalid value 50001 for parameter 'max_results' supplied.",
    ):
        store.search_traces(experiment_ids=[], max_results=50001)

    with pytest.raises(
        MlflowException, match="Invalid value -1 for parameter 'max_results' supplied."
    ):
        store.search_traces(experiment_ids=[], max_results=-1)


def test_search_traces_pagination(store_with_traces):
    exps = [
        store_with_traces.get_experiment_by_name("exp1").experiment_id,
        store_with_traces.get_experiment_by_name("exp2").experiment_id,
    ]

    traces, token = store_with_traces.search_traces(exps, max_results=2)
    assert [t.trace_id for t in traces] == ["tr-4", "tr-3"]

    traces, token = store_with_traces.search_traces(exps, max_results=2, page_token=token)
    assert [t.trace_id for t in traces] == ["tr-2", "tr-1"]

    traces, token = store_with_traces.search_traces(exps, max_results=2, page_token=token)
    assert [t.trace_id for t in traces] == ["tr-0"]
    assert token is None


def test_search_traces_pagination_tie_breaker(store):
    # This test is for ensuring the tie breaker for ordering traces with the same timestamp
    # works correctly.
    exp1 = store.create_experiment("exp1")

    trace_ids = [f"tr-{i}" for i in range(5)]
    random.shuffle(trace_ids)
    # Insert traces with random order
    for rid in trace_ids:
        _create_trace(store, rid, exp1, request_time=0)

    # Insert 5 more traces with newer timestamp
    trace_ids = [f"tr-{i + 5}" for i in range(5)]
    random.shuffle(trace_ids)
    for rid in trace_ids:
        _create_trace(store, rid, exp1, request_time=1)

    traces, token = store.search_traces([exp1], max_results=3)
    assert [t.trace_id for t in traces] == ["tr-5", "tr-6", "tr-7"]
    traces, token = store.search_traces([exp1], max_results=3, page_token=token)
    assert [t.trace_id for t in traces] == ["tr-8", "tr-9", "tr-0"]
    traces, token = store.search_traces([exp1], max_results=3, page_token=token)
    assert [t.trace_id for t in traces] == ["tr-1", "tr-2", "tr-3"]
    traces, token = store.search_traces([exp1], max_results=3, page_token=token)
    assert [t.trace_id for t in traces] == ["tr-4"]


def test_search_traces_with_run_id_filter(store: SqlAlchemyStore):
    """Test that search_traces returns traces linked to a run via entity associations."""
    # Create experiment and run
    exp_id = store.create_experiment("test_run_filter")
    run = store.create_run(exp_id, user_id="user", start_time=0, tags=[], run_name="test_run")
    run_id = run.info.run_id

    # Create traces with different relationships to the run
    # Trace 1: Has run_id in metadata (direct association)
    trace1_id = "tr-direct"
    _create_trace(store, trace1_id, exp_id, trace_metadata={"mlflow.sourceRun": run_id})

    # Trace 2: Linked via entity association
    trace2_id = "tr-linked"
    _create_trace(store, trace2_id, exp_id)
    store.link_traces_to_run([trace2_id], run_id)

    # Trace 3: Both metadata and entity association
    trace3_id = "tr-both"
    _create_trace(store, trace3_id, exp_id, trace_metadata={"mlflow.sourceRun": run_id})
    store.link_traces_to_run([trace3_id], run_id)

    # Trace 4: No association with the run
    trace4_id = "tr-unrelated"
    _create_trace(store, trace4_id, exp_id)

    # Search for traces with run_id filter
    traces, _ = store.search_traces([exp_id], filter_string=f'attributes.run_id = "{run_id}"')
    trace_ids = {t.trace_id for t in traces}

    # Should return traces 1, 2, and 3 but not 4
    assert trace_ids == {trace1_id, trace2_id, trace3_id}

    # Test with another run to ensure isolation
    run2 = store.create_run(exp_id, user_id="user", start_time=0, tags=[], run_name="test_run2")
    run2_id = run2.info.run_id

    # Create a trace linked to run2
    trace5_id = "tr-run2"
    _create_trace(store, trace5_id, exp_id)
    store.link_traces_to_run([trace5_id], run2_id)

    # Search for traces with run2_id filter
    traces, _ = store.search_traces([exp_id], filter_string=f'attributes.run_id = "{run2_id}"')
    trace_ids = {t.trace_id for t in traces}

    # Should only return trace5
    assert trace_ids == {trace5_id}

    # Original run_id search should still return the same traces
    traces, _ = store.search_traces([exp_id], filter_string=f'attributes.run_id = "{run_id}"')
    trace_ids = {t.trace_id for t in traces}
    assert trace_ids == {trace1_id, trace2_id, trace3_id}


def test_search_traces_with_run_id_and_other_filters(store: SqlAlchemyStore):
    """Test that search_traces with run_id filter works correctly with other filters."""
    # Create experiment and run
    exp_id = store.create_experiment("test_combined_filters")
    run = store.create_run(exp_id, user_id="user", start_time=0, tags=[], run_name="test_run")
    run_id = run.info.run_id

    # Create traces with different tags and run associations
    trace1_id = "tr-tag1-linked"
    _create_trace(store, trace1_id, exp_id, tags={"type": "training"})
    store.link_traces_to_run([trace1_id], run_id)

    trace2_id = "tr-tag2-linked"
    _create_trace(store, trace2_id, exp_id, tags={"type": "inference"})
    store.link_traces_to_run([trace2_id], run_id)

    trace3_id = "tr-tag1-notlinked"
    _create_trace(store, trace3_id, exp_id, tags={"type": "training"})

    # Search with run_id and tag filter
    traces, _ = store.search_traces(
        [exp_id], filter_string=f'run_id = "{run_id}" AND tags.type = "training"'
    )
    trace_ids = {t.trace_id for t in traces}

    # Should only return trace1 (linked to run AND has training tag)
    assert trace_ids == {trace1_id}

    # Search with run_id only
    traces, _ = store.search_traces([exp_id], filter_string=f'run_id = "{run_id}"')
    trace_ids = {t.trace_id for t in traces}

    # Should return both linked traces
    assert trace_ids == {trace1_id, trace2_id}


def test_set_and_delete_tags(store: SqlAlchemyStore):
    exp1 = store.create_experiment("exp1")
    trace_id = "tr-123"
    _create_trace(store, trace_id, experiment_id=exp1)

    # Delete system tag for easier testing
    store.delete_trace_tag(trace_id, MLFLOW_ARTIFACT_LOCATION)

    assert store.get_trace_info(trace_id).tags == {}

    store.set_trace_tag(trace_id, "tag1", "apple")
    assert store.get_trace_info(trace_id).tags == {"tag1": "apple"}

    store.set_trace_tag(trace_id, "tag1", "grape")
    assert store.get_trace_info(trace_id).tags == {"tag1": "grape"}

    store.set_trace_tag(trace_id, "tag2", "orange")
    assert store.get_trace_info(trace_id).tags == {"tag1": "grape", "tag2": "orange"}

    store.delete_trace_tag(trace_id, "tag1")
    assert store.get_trace_info(trace_id).tags == {"tag2": "orange"}

    # test value length
    store.set_trace_tag(trace_id, "key", "v" * MAX_CHARS_IN_TRACE_INFO_TAGS_VALUE)
    assert store.get_trace_info(trace_id).tags["key"] == "v" * MAX_CHARS_IN_TRACE_INFO_TAGS_VALUE

    with pytest.raises(MlflowException, match="No trace tag with key 'tag1'"):
        store.delete_trace_tag(trace_id, "tag1")


@pytest.mark.parametrize(
    ("key", "value", "expected_error"),
    [
        (None, "value", "Missing value for required parameter 'key'"),
        (
            "invalid?tag!name:(",
            "value",
            "Invalid value \"invalid\\?tag!name:\\(\" for parameter 'key' supplied",
        ),
        (
            "/.:\\.",
            "value",
            "Invalid value \"/\\.:\\\\\\\\.\" for parameter 'key' supplied",
        ),
        ("../", "value", "Invalid value \"\\.\\./\" for parameter 'key' supplied"),
        ("a" * 251, "value", "'key' exceeds the maximum length of 250 characters"),
    ],
    # Name each test case too avoid including the long string arguments in the test name
    ids=["null-key", "bad-key-1", "bad-key-2", "bad-key-3", "too-long-key"],
)
def test_set_invalid_tag(key, value, expected_error, store: SqlAlchemyStore):
    with pytest.raises(MlflowException, match=expected_error):
        store.set_trace_tag("tr-123", key, value)


def test_set_tag_truncate_too_long_tag(store: SqlAlchemyStore):
    exp1 = store.create_experiment("exp1")
    trace_id = "tr-123"
    _create_trace(store, trace_id, experiment_id=exp1)

    store.set_trace_tag(trace_id, "key", "123" + "a" * 8000)
    tags = store.get_trace_info(trace_id).tags
    assert len(tags["key"]) == 8000
    assert tags["key"] == "123" + "a" * 7997


def test_delete_traces(store):
    exp1 = store.create_experiment("exp1")
    exp2 = store.create_experiment("exp2")
    now = int(time.time() * 1000)

    for i in range(10):
        _create_trace(
            store,
            f"tr-exp1-{i}",
            exp1,
            tags={"tag": "apple"},
            trace_metadata={"rq": "foo"},
        )
        _create_trace(
            store,
            f"tr-exp2-{i}",
            exp2,
            tags={"tag": "orange"},
            trace_metadata={"rq": "bar"},
        )

    traces, _ = store.search_traces([exp1, exp2])
    assert len(traces) == 20

    deleted = store.delete_traces(experiment_id=exp1, max_timestamp_millis=now)
    assert deleted == 10
    traces, _ = store.search_traces([exp1, exp2])
    assert len(traces) == 10
    for trace in traces:
        assert trace.experiment_id == exp2

    deleted = store.delete_traces(experiment_id=exp2, max_timestamp_millis=now)
    assert deleted == 10
    traces, _ = store.search_traces([exp1, exp2])
    assert len(traces) == 0

    deleted = store.delete_traces(experiment_id=exp1, max_timestamp_millis=now)
    assert deleted == 0


def test_delete_traces_with_max_timestamp(store):
    exp1 = store.create_experiment("exp1")
    for i in range(10):
        _create_trace(store, f"tr-{i}", exp1, request_time=i)

    deleted = store.delete_traces(exp1, max_timestamp_millis=3)
    assert deleted == 4  # inclusive (0, 1, 2, 3)
    traces, _ = store.search_traces([exp1])
    assert len(traces) == 6
    for trace in traces:
        assert trace.timestamp_ms >= 4

    deleted = store.delete_traces(exp1, max_timestamp_millis=10)
    assert deleted == 6
    traces, _ = store.search_traces([exp1])
    assert len(traces) == 0


def test_delete_traces_with_max_count(store):
    exp1 = store.create_experiment("exp1")
    for i in range(10):
        _create_trace(store, f"tr-{i}", exp1, request_time=i)

    deleted = store.delete_traces(exp1, max_traces=4, max_timestamp_millis=10)
    assert deleted == 4
    traces, _ = store.search_traces([exp1])
    assert len(traces) == 6
    # Traces should be deleted from the oldest
    for trace in traces:
        assert trace.timestamp_ms >= 4

    deleted = store.delete_traces(exp1, max_traces=10, max_timestamp_millis=8)
    assert deleted == 5
    traces, _ = store.search_traces([exp1])
    assert len(traces) == 1


def test_delete_traces_with_trace_ids(store):
    exp1 = store.create_experiment("exp1")
    for i in range(10):
        _create_trace(store, f"tr-{i}", exp1, request_time=i)

    deleted = store.delete_traces(exp1, trace_ids=[f"tr-{i}" for i in range(8)])
    assert deleted == 8
    traces, _ = store.search_traces([exp1])
    assert len(traces) == 2
    assert [trace.trace_id for trace in traces] == ["tr-9", "tr-8"]


def test_delete_traces_raises_error(store):
    exp_id = store.create_experiment("test")

    with pytest.raises(
        MlflowException,
        match=r"Either `max_timestamp_millis` or `trace_ids` must be specified.",
    ):
        store.delete_traces(exp_id)
    with pytest.raises(
        MlflowException,
        match=r"Only one of `max_timestamp_millis` and `trace_ids` can be specified.",
    ):
        store.delete_traces(exp_id, max_timestamp_millis=100, trace_ids=["trace_id"])
    with pytest.raises(
        MlflowException,
        match=r"`max_traces` can't be specified if `trace_ids` is specified.",
    ):
        store.delete_traces(exp_id, max_traces=2, trace_ids=["trace_id"])
    with pytest.raises(
        MlflowException, match=r"`max_traces` must be a positive integer, received 0"
    ):
        store.delete_traces(exp_id, 100, max_traces=0)


@pytest.mark.asyncio
@pytest.mark.parametrize("is_async", [False, True])
async def test_log_spans(store: SqlAlchemyStore, is_async: bool):
    """Test the log_spans and log_spans_async methods."""

    # Create an experiment and trace first
    experiment_id = store.create_experiment("test_span_experiment")
    trace_info = TraceInfo(
        trace_id="tr-span-test-123",
        trace_location=trace_location.TraceLocation.from_experiment_id(experiment_id),
        request_time=1234,
        execution_duration=100,
        state=TraceState.OK,
    )
    trace_info = store.start_trace(trace_info)

    # Create a mock OpenTelemetry span

    # Create mock context
    mock_context = mock.Mock()
    mock_context.trace_id = 12345
    mock_context.span_id = 222 if not is_async else 333
    mock_context.is_remote = False
    mock_context.trace_flags = trace_api.TraceFlags(1)
    mock_context.trace_state = trace_api.TraceState()  # Empty TraceState

    parent_mock_context = mock.Mock()
    parent_mock_context.trace_id = 12345
    parent_mock_context.span_id = 111
    parent_mock_context.is_remote = False
    parent_mock_context.trace_flags = trace_api.TraceFlags(1)
    parent_mock_context.trace_state = trace_api.TraceState()  # Empty TraceState

    readable_span = OTelReadableSpan(
        name="test_span",
        context=mock_context,
        parent=parent_mock_context if not is_async else None,
        attributes={
            "mlflow.traceRequestId": json.dumps(trace_info.trace_id),
            "mlflow.spanInputs": json.dumps({"input": "test_input"}, cls=TraceJSONEncoder),
            "mlflow.spanOutputs": json.dumps({"output": "test_output"}, cls=TraceJSONEncoder),
            "mlflow.spanType": json.dumps("LLM" if not is_async else "CHAIN", cls=TraceJSONEncoder),
            "custom_attr": json.dumps("custom_value", cls=TraceJSONEncoder),
        },
        start_time=1000000000 if not is_async else 3000000000,
        end_time=2000000000 if not is_async else 4000000000,
        resource=_OTelResource.get_empty(),
    )

    # Create MLflow span from OpenTelemetry span
    span = create_mlflow_span(readable_span, trace_info.trace_id, "LLM")
    assert isinstance(span, Span)

    # Test logging the span using sync or async method
    if is_async:
        logged_spans = await store.log_spans_async(experiment_id, [span])
    else:
        logged_spans = store.log_spans(experiment_id, [span])

    # Verify the returned spans are the same
    assert len(logged_spans) == 1
    assert logged_spans[0] == span
    assert logged_spans[0].trace_id == trace_info.trace_id
    assert logged_spans[0].span_id == span.span_id

    # Verify the span was saved to the database
    with store.ManagedSessionMaker() as session:
        saved_span = (
            session.query(SqlSpan)
            .filter(SqlSpan.trace_id == trace_info.trace_id, SqlSpan.span_id == span.span_id)
            .first()
        )

        assert saved_span is not None
        assert saved_span.experiment_id == int(experiment_id)
        assert saved_span.parent_span_id == span.parent_id
        assert saved_span.status == "UNSET"  # Default OpenTelemetry status
        assert saved_span.status == span.status.status_code
        assert saved_span.start_time_unix_nano == span.start_time_ns
        assert saved_span.end_time_unix_nano == span.end_time_ns
        # Check the computed duration
        assert saved_span.duration_ns == (span.end_time_ns - span.start_time_ns)

        # Verify the content is properly serialized
        content_dict = json.loads(saved_span.content)
        assert content_dict["name"] == "test_span"
        # Inputs and outputs are stored in attributes as strings
        assert content_dict["attributes"]["mlflow.spanInputs"] == json.dumps(
            {"input": "test_input"}, cls=TraceJSONEncoder
        )
        assert content_dict["attributes"]["mlflow.spanOutputs"] == json.dumps(
            {"output": "test_output"}, cls=TraceJSONEncoder
        )
        expected_type = "LLM" if not is_async else "CHAIN"
        assert content_dict["attributes"]["mlflow.spanType"] == json.dumps(
            expected_type, cls=TraceJSONEncoder
        )


@pytest.mark.asyncio
@pytest.mark.parametrize("is_async", [False, True])
async def test_log_spans_different_traces_raises_error(store: SqlAlchemyStore, is_async: bool):
    """Test that logging spans from different traces raises an error."""
    # Create two different traces
    experiment_id = store.create_experiment("test_multi_trace_experiment")
    trace_info1 = TraceInfo(
        trace_id="tr-span-test-789",
        trace_location=trace_location.TraceLocation.from_experiment_id(experiment_id),
        request_time=1234,
        execution_duration=100,
        state=TraceState.OK,
    )
    trace_info2 = TraceInfo(
        trace_id="tr-span-test-999",
        trace_location=trace_location.TraceLocation.from_experiment_id(experiment_id),
        request_time=5678,
        execution_duration=200,
        state=TraceState.OK,
    )
    trace_info1 = store.start_trace(trace_info1)
    trace_info2 = store.start_trace(trace_info2)

    # Create spans for different traces
    span1 = create_mlflow_span(
        OTelReadableSpan(
            name="span_trace1",
            context=trace_api.SpanContext(
                trace_id=12345,
                span_id=111,
                is_remote=False,
                trace_flags=trace_api.TraceFlags(1),
            ),
            parent=None,
            attributes={
                "mlflow.traceRequestId": json.dumps(trace_info1.trace_id, cls=TraceJSONEncoder)
            },
            start_time=1000000000,
            end_time=2000000000,
            resource=_OTelResource.get_empty(),
        ),
        trace_info1.trace_id,
    )

    span2 = create_mlflow_span(
        OTelReadableSpan(
            name="span_trace2",
            context=trace_api.SpanContext(
                trace_id=67890,
                span_id=222,
                is_remote=False,
                trace_flags=trace_api.TraceFlags(1),
            ),
            parent=None,
            attributes={
                "mlflow.traceRequestId": json.dumps(trace_info2.trace_id, cls=TraceJSONEncoder)
            },
            start_time=3000000000,
            end_time=4000000000,
            resource=_OTelResource.get_empty(),
        ),
        trace_info2.trace_id,
    )

    # Try to log spans from different traces - should raise MlflowException
    if is_async:
        with pytest.raises(MlflowException, match="All spans must belong to the same trace"):
            await store.log_spans_async(experiment_id, [span1, span2])
    else:
        with pytest.raises(MlflowException, match="All spans must belong to the same trace"):
            store.log_spans(experiment_id, [span1, span2])


@pytest.mark.asyncio
@pytest.mark.parametrize("is_async", [False, True])
async def test_log_spans_creates_trace_if_not_exists(store: SqlAlchemyStore, is_async: bool):
    """Test that log_spans creates a trace if it doesn't exist."""
    # Create an experiment but no trace
    experiment_id = store.create_experiment("test_auto_trace_experiment")

    # Create a span without a pre-existing trace
    trace_id = "tr-auto-created-trace"
    readable_span = OTelReadableSpan(
        name="auto_trace_span",
        context=trace_api.SpanContext(
            trace_id=98765,
            span_id=555,
            is_remote=False,
            trace_flags=trace_api.TraceFlags(1),
        ),
        parent=None,
        attributes={
            "mlflow.traceRequestId": json.dumps(trace_id, cls=TraceJSONEncoder),
            "mlflow.experimentId": json.dumps(experiment_id, cls=TraceJSONEncoder),
        },
        start_time=5000000000,
        end_time=6000000000,
        resource=_OTelResource.get_empty(),
    )

    span = create_mlflow_span(readable_span, trace_id)

    # Log the span - should create the trace automatically
    if is_async:
        logged_spans = await store.log_spans_async(experiment_id, [span])
    else:
        logged_spans = store.log_spans(experiment_id, [span])

    assert len(logged_spans) == 1
    assert logged_spans[0] == span

    # Verify the trace was created
    with store.ManagedSessionMaker() as session:
        created_trace = (
            session.query(SqlTraceInfo).filter(SqlTraceInfo.request_id == trace_id).first()
        )

        assert created_trace is not None
        assert created_trace.experiment_id == int(experiment_id)
        assert created_trace.timestamp_ms == 5000000000 // 1_000_000
        assert created_trace.execution_time_ms == 1000000000 // 1_000_000
        # Trace status defaults to OK now
        assert created_trace.status == "OK"


@pytest.mark.asyncio
@pytest.mark.parametrize("is_async", [False, True])
async def test_log_spans_empty_list(store: SqlAlchemyStore, is_async: bool):
    """Test logging an empty list of spans."""
    experiment_id = store.create_experiment("test_empty_experiment")

    if is_async:
        result = await store.log_spans_async(experiment_id, [])
    else:
        result = store.log_spans(experiment_id, [])
    assert result == []


@pytest.mark.asyncio
@pytest.mark.parametrize("is_async", [False, True])
async def test_log_spans_concurrent_trace_creation(store: SqlAlchemyStore, is_async: bool):
    """Test that concurrent trace creation is handled correctly."""
    # Create an experiment
    experiment_id = store.create_experiment("test_concurrent_trace")
    trace_id = "tr-concurrent-test"

    # Create a span
    readable_span = OTelReadableSpan(
        name="concurrent_span",
        context=trace_api.SpanContext(
            trace_id=12345,
            span_id=999,
            is_remote=False,
            trace_flags=trace_api.TraceFlags(1),
        ),
        parent=None,
        resource=_OTelResource.get_empty(),
        attributes={
            "mlflow.traceRequestId": json.dumps(trace_id, cls=TraceJSONEncoder),
        },
        start_time=1000000000,
        end_time=2000000000,
        status=trace_api.Status(trace_api.StatusCode.OK),
        events=[],
        links=[],
    )

    span = create_mlflow_span(readable_span, trace_id)

    # Simulate a race condition where flush() raises IntegrityError
    # This tests that the code properly handles concurrent trace creation
    original_flush = None
    call_count = 0

    def mock_flush(self):
        nonlocal call_count
        call_count += 1
        if call_count == 1:
            # First call to flush (for trace creation) raises IntegrityError
            raise IntegrityError("UNIQUE constraint failed", None, None)
        else:
            # Subsequent calls work normally
            return original_flush()

    with store.ManagedSessionMaker() as session:
        original_flush = session.flush
        with mock.patch.object(session, "flush", mock_flush):
            # This should handle the IntegrityError and still succeed
            if is_async:
                result = await store.log_spans_async(experiment_id, [span])
            else:
                result = store.log_spans(experiment_id, [span])

    # Verify the span was logged successfully despite the race condition
    assert len(result) == 1
    assert result[0] == span

    # Verify the trace and span exist in the database
    with store.ManagedSessionMaker() as session:
        trace = session.query(SqlTraceInfo).filter(SqlTraceInfo.request_id == trace_id).one()
        assert trace.experiment_id == int(experiment_id)

        saved_span = (
            session.query(SqlSpan)
            .filter(SqlSpan.trace_id == trace_id, SqlSpan.span_id == span.span_id)
            .one()
        )
        assert saved_span is not None


@pytest.mark.asyncio
@pytest.mark.parametrize("is_async", [False, True])
async def test_log_spans_updates_trace_time_range(store: SqlAlchemyStore, is_async: bool):
    """Test that log_spans updates trace time range when new spans extend it."""
    experiment_id = _create_experiments(store, "test_log_spans_updates_trace")
    trace_id = "tr-time-update-test-123"

    # Create first span from 1s to 2s
    span1 = create_mlflow_span(
        OTelReadableSpan(
            name="early_span",
            context=trace_api.SpanContext(
                trace_id=12345,
                span_id=111,
                is_remote=False,
                trace_flags=trace_api.TraceFlags(1),
            ),
            parent=None,
            attributes={"mlflow.traceRequestId": json.dumps(trace_id, cls=TraceJSONEncoder)},
            start_time=1_000_000_000,  # 1 second in nanoseconds
            end_time=2_000_000_000,  # 2 seconds
            resource=_OTelResource.get_empty(),
        ),
        trace_id,
    )

    # Log first span - creates trace with 1s start, 1s duration
    if is_async:
        await store.log_spans_async(experiment_id, [span1])
    else:
        store.log_spans(experiment_id, [span1])

    # Verify initial trace times
    with store.ManagedSessionMaker() as session:
        trace = session.query(SqlTraceInfo).filter(SqlTraceInfo.request_id == trace_id).one()
        assert trace.timestamp_ms == 1_000  # 1 second
        assert trace.execution_time_ms == 1_000  # 1 second duration

    # Create second span that starts earlier (0.5s) and ends later (3s)
    span2 = create_mlflow_span(
        OTelReadableSpan(
            name="extended_span",
            context=trace_api.SpanContext(
                trace_id=12345,
                span_id=222,
                is_remote=False,
                trace_flags=trace_api.TraceFlags(1),
            ),
            parent=None,
            attributes={"mlflow.traceRequestId": json.dumps(trace_id, cls=TraceJSONEncoder)},
            start_time=500_000_000,  # 0.5 seconds
            end_time=3_000_000_000,  # 3 seconds
            resource=_OTelResource.get_empty(),
        ),
        trace_id,
    )

    # Log second span - should update trace to 0.5s start, 2.5s duration
    if is_async:
        await store.log_spans_async(experiment_id, [span2])
    else:
        store.log_spans(experiment_id, [span2])

    # Verify trace times were updated
    with store.ManagedSessionMaker() as session:
        trace = session.query(SqlTraceInfo).filter(SqlTraceInfo.request_id == trace_id).one()
        assert trace.timestamp_ms == 500  # 0.5 seconds (earlier start)
        assert trace.execution_time_ms == 2_500  # 2.5 seconds duration (0.5s to 3s)

    # Create third span that only extends the end time (2.5s to 4s)
    span3 = create_mlflow_span(
        OTelReadableSpan(
            name="later_span",
            context=trace_api.SpanContext(
                trace_id=12345,
                span_id=333,
                is_remote=False,
                trace_flags=trace_api.TraceFlags(1),
            ),
            parent=None,
            attributes={"mlflow.traceRequestId": json.dumps(trace_id, cls=TraceJSONEncoder)},
            start_time=2_500_000_000,  # 2.5 seconds
            end_time=4_000_000_000,  # 4 seconds
            resource=_OTelResource.get_empty(),
        ),
        trace_id,
    )

    # Log third span - should only update end time
    if is_async:
        await store.log_spans_async(experiment_id, [span3])
    else:
        store.log_spans(experiment_id, [span3])

    # Verify trace times were updated again
    with store.ManagedSessionMaker() as session:
        trace = session.query(SqlTraceInfo).filter(SqlTraceInfo.request_id == trace_id).one()
        assert trace.timestamp_ms == 500  # Still 0.5 seconds (no earlier start)
        assert trace.execution_time_ms == 3_500  # 3.5 seconds duration (0.5s to 4s)


@pytest.mark.asyncio
@pytest.mark.parametrize("is_async", [False, True])
async def test_log_spans_no_end_time(store: SqlAlchemyStore, is_async: bool):
    """Test that log_spans with spans that have no end time results in None execution_time."""
    experiment_id = _create_experiments(store, "test_log_spans_no_end_time")
    trace_id = "tr-no-end-time-test-123"

    # Create span without end time (in-progress span)
    span1 = create_mlflow_span(
        OTelReadableSpan(
            name="in_progress_span",
            context=trace_api.SpanContext(
                trace_id=12345,
                span_id=111,
                is_remote=False,
                trace_flags=trace_api.TraceFlags(1),
            ),
            parent=None,
            attributes={"mlflow.traceRequestId": json.dumps(trace_id, cls=TraceJSONEncoder)},
            start_time=1_000_000_000,  # 1 second in nanoseconds
            end_time=None,  # No end time - span still in progress
            resource=_OTelResource.get_empty(),
        ),
        trace_id,
    )

    # Log span with no end time
    if is_async:
        await store.log_spans_async(experiment_id, [span1])
    else:
        store.log_spans(experiment_id, [span1])

    # Verify trace has timestamp but no execution_time
    with store.ManagedSessionMaker() as session:
        trace = session.query(SqlTraceInfo).filter(SqlTraceInfo.request_id == trace_id).one()
        assert trace.timestamp_ms == 1_000  # 1 second
        assert trace.execution_time_ms is None  # No execution time since span not ended

    # Add a second span that also has no end time
    span2 = create_mlflow_span(
        OTelReadableSpan(
            name="another_in_progress_span",
            context=trace_api.SpanContext(
                trace_id=12345,
                span_id=222,
                is_remote=False,
                trace_flags=trace_api.TraceFlags(1),
            ),
            parent=None,
            attributes={"mlflow.traceRequestId": json.dumps(trace_id, cls=TraceJSONEncoder)},
            start_time=500_000_000,  # 0.5 seconds - earlier start
            end_time=None,  # No end time
            resource=_OTelResource.get_empty(),
        ),
        trace_id,
    )

    # Log second span with no end time
    if is_async:
        await store.log_spans_async(experiment_id, [span2])
    else:
        store.log_spans(experiment_id, [span2])

    # Verify trace timestamp updated but execution_time still None
    with store.ManagedSessionMaker() as session:
        trace = session.query(SqlTraceInfo).filter(SqlTraceInfo.request_id == trace_id).one()
        assert trace.timestamp_ms == 500  # Updated to earlier time
        assert trace.execution_time_ms is None  # Still no execution time

    # Now add a span with an end time
    span3 = create_mlflow_span(
        OTelReadableSpan(
            name="completed_span",
            context=trace_api.SpanContext(
                trace_id=12345,
                span_id=333,
                is_remote=False,
                trace_flags=trace_api.TraceFlags(1),
            ),
            parent=None,
            attributes={"mlflow.traceRequestId": json.dumps(trace_id, cls=TraceJSONEncoder)},
            start_time=2_000_000_000,  # 2 seconds
            end_time=3_000_000_000,  # 3 seconds
            resource=_OTelResource.get_empty(),
        ),
        trace_id,
    )

    # Log span with end time
    if is_async:
        await store.log_spans_async(experiment_id, [span3])
    else:
        store.log_spans(experiment_id, [span3])

    # Verify trace now has execution_time
    with store.ManagedSessionMaker() as session:
        trace = session.query(SqlTraceInfo).filter(SqlTraceInfo.request_id == trace_id).one()
        assert trace.timestamp_ms == 500  # Still earliest start
        assert trace.execution_time_ms == 2_500  # 3s - 0.5s = 2.5s


def test_log_outputs(store: SqlAlchemyStore):
    exp_id = store.create_experiment(f"exp-{uuid.uuid4()}")
    run = store.create_run(
        experiment_id=exp_id, user_id="user", start_time=0, run_name="test", tags=[]
    )
    model = store.create_logged_model(experiment_id=exp_id)
    store.log_outputs(run.info.run_id, [LoggedModelOutput(model.model_id, 1)])
    run = store.get_run(run.info.run_id)
    assert run.outputs.model_outputs == [LoggedModelOutput(model.model_id, 1)]


@pytest.mark.parametrize("tags_count", [0, 1, 2])
def test_get_run_inputs(store, tags_count):
    run = _run_factory(store)

    dataset = entities.Dataset(
        name="name1",
        digest="digest1",
        source_type="st1",
        source="source1",
        schema="schema1",
        profile="profile1",
    )

    tags = [entities.InputTag(key=f"foo{i}", value=f"bar{i}") for i in range(tags_count)]

    dataset_inputs = [entities.DatasetInput(dataset, tags)]

    store.log_inputs(run.info.run_id, dataset_inputs)

    with store.ManagedSessionMaker() as session:
        actual = store._get_run_inputs(session, [run.info.run_id])

    assert len(actual) == 1
    assert_dataset_inputs_equal(actual[0], dataset_inputs)


def test_get_run_inputs_run_order(store):
    exp_id = _create_experiments(store, "test_get_run_inputs_run_order")
    config = _get_run_configs(exp_id)

    run_with_one_input = _run_factory(store, config)
    run_with_no_inputs = _run_factory(store, config)
    run_with_two_inputs = _run_factory(store, config)

    dataset1 = entities.Dataset(
        name="name1",
        digest="digest1",
        source_type="st1",
        source="source1",
        schema="schema1",
        profile="profile1",
    )

    dataset2 = entities.Dataset(
        name="name2",
        digest="digest2",
        source_type="st2",
        source="source2",
        schema="schema2",
        profile="profile2",
    )

    tags_1 = [entities.InputTag(key="foo1", value="bar1")]

    tags_2 = [
        entities.InputTag(key="foo2", value="bar2"),
        entities.InputTag(key="foo3", value="bar3"),
    ]

    tags_3 = [
        entities.InputTag(key="foo4", value="bar4"),
        entities.InputTag(key="foo5", value="bar5"),
        entities.InputTag(key="foo6", value="bar6"),
    ]

    dataset_inputs_1 = [entities.DatasetInput(dataset1, tags_1)]
    dataset_inputs_2 = [
        entities.DatasetInput(dataset2, tags_2),
        entities.DatasetInput(dataset1, tags_3),
    ]

    store.log_inputs(run_with_one_input.info.run_id, dataset_inputs_1)
    store.log_inputs(run_with_two_inputs.info.run_id, dataset_inputs_2)

    expected = [dataset_inputs_1, [], dataset_inputs_2]

    runs = [run_with_one_input, run_with_no_inputs, run_with_two_inputs]
    run_uuids = [run.info.run_id for run in runs]

    with store.ManagedSessionMaker() as session:
        actual = store._get_run_inputs(session, run_uuids)

    assert len(expected) == len(actual)
    for expected_i, actual_i in zip(expected, actual):
        assert_dataset_inputs_equal(expected_i, actual_i)


def test_create_logged_model(store: SqlAlchemyStore):
    exp_id = store.create_experiment(f"exp-{uuid.uuid4()}")
    model = store.create_logged_model(experiment_id=exp_id)
    assert model.experiment_id == exp_id
    assert model.name is not None
    assert model.metrics is None
    assert model.tags == {}
    assert model.params == {}

    # name
    model = store.create_logged_model(experiment_id=exp_id, name="my_model")
    assert model.name == "my_model"

    # source_run_id
    run = store.create_run(
        experiment_id=exp_id, user_id="user", start_time=0, run_name="test", tags=[]
    )
    model = store.create_logged_model(experiment_id=exp_id, source_run_id=run.info.run_id)
    assert model.source_run_id == run.info.run_id

    # model_type
    model = store.create_logged_model(experiment_id=exp_id, model_type="my_model_type")
    assert model.model_type == "my_model_type"

    # tags
    model = store.create_logged_model(
        experiment_id=exp_id,
        name="my_model",
        tags=[LoggedModelTag("tag1", "apple")],
    )
    assert model.tags == {"tag1": "apple"}

    # params
    model = store.create_logged_model(
        experiment_id=exp_id,
        name="my_model",
        params=[LoggedModelParameter("param1", "apple")],
    )
    assert model.params == {"param1": "apple"}

    # Should not be able to create a logged model in a non-active experiment
    store.delete_experiment(exp_id)
    with pytest.raises(MlflowException, match="must be in the 'active' state"):
        store.create_logged_model(experiment_id=exp_id)


def test_log_logged_model_params(store: SqlAlchemyStore):
    exp_id = store.create_experiment(f"exp-{uuid.uuid4()}")
    model = store.create_logged_model(experiment_id=exp_id)
    assert not model.params
    store.log_logged_model_params(
        model_id=model.model_id, params=[LoggedModelParameter("param1", "apple")]
    )
    loaded_model = store.get_logged_model(model_id=model.model_id)
    assert loaded_model.params == {"param1": "apple"}


@pytest.mark.parametrize(
    "name",
    [
        "",
        "my/model",
        "my.model",
        "my:model",
        "my%model",
        "my'model",
        'my"model',
    ],
)
def test_create_logged_model_invalid_name(store: SqlAlchemyStore, name: str):
    exp_id = store.create_experiment(f"exp-{uuid.uuid4()}")
    with pytest.raises(MlflowException, match="Invalid model name"):
        store.create_logged_model(exp_id, name=name)


def test_get_logged_model(store: SqlAlchemyStore):
    exp_id = store.create_experiment(f"exp-{uuid.uuid4()}")
    model = store.create_logged_model(experiment_id=exp_id)
    fetched_model = store.get_logged_model(model.model_id)
    assert fetched_model.name == model.name
    assert fetched_model.model_id == model.model_id

    with pytest.raises(MlflowException, match="not found"):
        store.get_logged_model("does-not-exist")


def test_delete_logged_model(store: SqlAlchemyStore):
    exp_id = store.create_experiment(f"exp-{uuid.uuid4()}")
    run = store.create_run(exp_id, "user", 0, [], "test_run")
    model = store.create_logged_model(experiment_id=exp_id, source_run_id=run.info.run_id)
    metric = Metric(
        key="metric",
        value=0,
        timestamp=0,
        step=0,
        model_id=model.model_id,
        run_id=run.info.run_id,
    )
    store.log_metric(run.info.run_id, metric)
    store.delete_logged_model(model.model_id)
    with pytest.raises(MlflowException, match="not found"):
        store.get_logged_model(model.model_id)

    models = store.search_logged_models(experiment_ids=[exp_id])
    assert len(models) == 0


def test_finalize_logged_model(store: SqlAlchemyStore):
    exp_id = store.create_experiment(f"exp-{uuid.uuid4()}")
    model = store.create_logged_model(experiment_id=exp_id)
    store.finalize_logged_model(model.model_id, status=LoggedModelStatus.READY)
    assert store.get_logged_model(model.model_id).status == LoggedModelStatus.READY

    store.finalize_logged_model(model.model_id, status=LoggedModelStatus.FAILED)
    assert store.get_logged_model(model.model_id).status == LoggedModelStatus.FAILED

    with pytest.raises(MlflowException, match="not found"):
        store.finalize_logged_model("does-not-exist", status=LoggedModelStatus.READY)


def test_set_logged_model_tags(store: SqlAlchemyStore):
    exp_id = store.create_experiment(f"exp-{uuid.uuid4()}")
    model = store.create_logged_model(experiment_id=exp_id)
    store.set_logged_model_tags(model.model_id, [LoggedModelTag("tag1", "apple")])
    assert store.get_logged_model(model.model_id).tags == {"tag1": "apple"}

    # New tag
    store.set_logged_model_tags(model.model_id, [LoggedModelTag("tag2", "orange")])
    assert store.get_logged_model(model.model_id).tags == {"tag1": "apple", "tag2": "orange"}

    # Exieting tag
    store.set_logged_model_tags(model.model_id, [LoggedModelTag("tag2", "grape")])
    assert store.get_logged_model(model.model_id).tags == {"tag1": "apple", "tag2": "grape"}

    with pytest.raises(MlflowException, match="not found"):
        store.set_logged_model_tags("does-not-exist", [LoggedModelTag("tag1", "apple")])

    # Multiple tags
    store.set_logged_model_tags(
        model.model_id, [LoggedModelTag("tag3", "val3"), LoggedModelTag("tag4", "val4")]
    )
    assert store.get_logged_model(model.model_id).tags == {
        "tag1": "apple",
        "tag2": "grape",
        "tag3": "val3",
        "tag4": "val4",
    }


def test_delete_logged_model_tag(store: SqlAlchemyStore):
    exp_id = store.create_experiment(f"exp-{uuid.uuid4()}")
    model = store.create_logged_model(experiment_id=exp_id)
    store.set_logged_model_tags(model.model_id, [LoggedModelTag("tag1", "apple")])
    store.delete_logged_model_tag(model.model_id, "tag1")
    assert store.get_logged_model(model.model_id).tags == {}

    with pytest.raises(MlflowException, match="not found"):
        store.delete_logged_model_tag("does-not-exist", "tag1")

    with pytest.raises(MlflowException, match="No tag with key"):
        store.delete_logged_model_tag(model.model_id, "tag1")


def test_search_logged_models(store: SqlAlchemyStore):
    exp_id_1 = store.create_experiment(f"exp-{uuid.uuid4()}")

    model_1 = store.create_logged_model(experiment_id=exp_id_1)
    time.sleep(0.001)  # Ensure the next model has a different timestamp
    models = store.search_logged_models(experiment_ids=[exp_id_1])
    assert [m.name for m in models] == [model_1.name]

    model_2 = store.create_logged_model(experiment_id=exp_id_1)
    time.sleep(0.001)
    models = store.search_logged_models(experiment_ids=[exp_id_1])
    assert [m.name for m in models] == [model_2.name, model_1.name]

    exp_id_2 = store.create_experiment(f"exp-{uuid.uuid4()}")
    model_3 = store.create_logged_model(experiment_id=exp_id_2)
    models = store.search_logged_models(experiment_ids=[exp_id_2])
    assert [m.name for m in models] == [model_3.name]

    models = store.search_logged_models(experiment_ids=[exp_id_1, exp_id_2])
    assert [m.name for m in models] == [model_3.name, model_2.name, model_1.name]


def test_search_logged_models_filter_string(store: SqlAlchemyStore):
    exp_id_1 = store.create_experiment(f"exp-{uuid.uuid4()}")
    model_1 = store.create_logged_model(experiment_id=exp_id_1)
    time.sleep(0.001)  # Ensure the next model has a different timestamp
    models = store.search_logged_models(experiment_ids=[exp_id_1])

    # Search by string attribute
    models = store.search_logged_models(
        experiment_ids=[exp_id_1],
        filter_string=f"name = '{model_1.name}'",
    )
    assert [m.name for m in models] == [model_1.name]
    assert models.token is None

    models = store.search_logged_models(
        experiment_ids=[exp_id_1],
        filter_string=f"attributes.name = '{model_1.name}'",
    )
    assert [m.name for m in models] == [model_1.name]
    assert models.token is None

    models = store.search_logged_models(
        experiment_ids=[exp_id_1],
        filter_string=f"name LIKE '{model_1.name[:3]}%'",
    )
    assert [m.name for m in models] == [model_1.name]
    assert models.token is None

    for val in (
        # A single item without a comma
        f"('{model_1.name}')",
        # A single item with a comma
        f"('{model_1.name}',)",
        # Multiple items
        f"('{model_1.name}', 'foo')",
    ):
        # IN
        models = store.search_logged_models(
            experiment_ids=[exp_id_1],
            filter_string=f"name IN {val}",
        )
        assert [m.name for m in models] == [model_1.name]
        assert models.token is None
        # NOT IN
        models = store.search_logged_models(
            experiment_ids=[exp_id_1],
            filter_string=f"name NOT IN {val}",
        )
        assert [m.name for m in models] == []

    # Search by numeric attribute
    models = store.search_logged_models(
        experiment_ids=[exp_id_1],
        filter_string="creation_timestamp > 0",
    )
    assert [m.name for m in models] == [model_1.name]
    assert models.token is None
    models = store.search_logged_models(
        experiment_ids=[exp_id_1],
        filter_string="creation_timestamp = 0",
    )
    assert models == []
    assert models.token is None

    # Search by param
    model_2 = store.create_logged_model(
        experiment_id=exp_id_1, params=[LoggedModelParameter("param1", "val1")]
    )
    time.sleep(0.001)
    models = store.search_logged_models(
        experiment_ids=[exp_id_1],
        filter_string="params.param1 = 'val1'",
    )
    assert [m.name for m in models] == [model_2.name]
    assert models.token is None

    # Search by tag
    model_3 = store.create_logged_model(
        experiment_id=exp_id_1, tags=[LoggedModelTag("tag1", "val1")]
    )
    time.sleep(0.001)
    models = store.search_logged_models(
        experiment_ids=[exp_id_1],
        filter_string="tags.tag1 = 'val1'",
    )
    assert [m.name for m in models] == [model_3.name]
    assert models.token is None

    # Search by metric
    model_4 = store.create_logged_model(experiment_id=exp_id_1)
    run = store.create_run(
        experiment_id=exp_id_1, user_id="user", start_time=0, run_name="test", tags=[]
    )
    store.log_batch(
        run.info.run_id,
        metrics=[
            Metric(
                key="metric",
                value=1,
                timestamp=int(time.time() * 1000),
                step=0,
                model_id=model_4.model_id,
                dataset_name="dataset_name",
                dataset_digest="dataset_digest",
                run_id=run.info.run_id,
            )
        ],
        params=[],
        tags=[],
    )
    time.sleep(0.001)
    models = store.search_logged_models(
        experiment_ids=[exp_id_1],
        filter_string="metrics.metric = 1",
    )
    assert [m.name for m in models] == [model_4.name]
    assert models.token is None

    models = store.search_logged_models(
        experiment_ids=[exp_id_1],
        filter_string="metrics.metric > 0.5",
    )
    assert [m.name for m in models] == [model_4.name]
    assert models.token is None

    models = store.search_logged_models(
        experiment_ids=[exp_id_1],
        filter_string="metrics.metric < 3",
    )
    assert [m.name for m in models] == [model_4.name]
    assert models.token is None

    # Search by multiple entities
    model_5 = store.create_logged_model(
        experiment_id=exp_id_1,
        params=[LoggedModelParameter("param2", "val2")],
        tags=[LoggedModelTag("tag2", "val2")],
    )
    time.sleep(0.001)
    models = store.search_logged_models(
        experiment_ids=[exp_id_1],
        filter_string="params.param2 = 'val2' AND tags.tag2 = 'val2'",
    )
    assert [m.name for m in models] == [model_5.name]
    assert models.token is None

    # Search by tag with key containing whitespace
    model_6 = store.create_logged_model(
        experiment_id=exp_id_1, tags=[LoggedModelTag("tag 3", "val3")]
    )
    time.sleep(0.001)
    models = store.search_logged_models(
        experiment_ids=[exp_id_1],
        filter_string="tags.`tag 3` = 'val3'",
    )
    assert [m.name for m in models] == [model_6.name]
    assert models.token is None

    # Pagination with filter_string
    first_page = store.search_logged_models(
        experiment_ids=[exp_id_1], max_results=2, filter_string="creation_timestamp > 0"
    )
    assert [m.name for m in first_page] == [model_6.name, model_5.name]
    assert first_page.token is not None
    second_page = store.search_logged_models(
        experiment_ids=[exp_id_1],
        filter_string="creation_timestamp > 0",
        page_token=first_page.token,
    )
    assert [m.name for m in second_page] == [model_4.name, model_3.name, model_2.name, model_1.name]
    assert second_page.token is None


def test_search_logged_models_invalid_filter_string(store: SqlAlchemyStore):
    exp_id = store.create_experiment(f"exp-{uuid.uuid4()}")
    with pytest.raises(MlflowException, match="Invalid filter string"):
        store.search_logged_models(
            experiment_ids=[exp_id],
            filter_string="Foo",
        )

    with pytest.raises(MlflowException, match="Invalid filter string"):
        store.search_logged_models(
            experiment_ids=[exp_id],
            filter_string="name = 'foo' OR name = 'bar'",
        )

    with pytest.raises(MlflowException, match="Invalid entity type"):
        store.search_logged_models(
            experiment_ids=[exp_id],
            filter_string="foo.bar = 'a'",
        )

    with pytest.raises(MlflowException, match="Invalid comparison operator"):
        store.search_logged_models(
            experiment_ids=[exp_id],
            filter_string="name > 'foo'",
        )

    with pytest.raises(MlflowException, match="Invalid comparison operator"):
        store.search_logged_models(
            experiment_ids=[exp_id],
            filter_string="metrics.foo LIKE 0",
        )


def test_search_logged_models_order_by(store: SqlAlchemyStore):
    exp_id = store.create_experiment(f"exp-{uuid.uuid4()}")
    model_1 = store.create_logged_model(name="model_1", experiment_id=exp_id)
    time.sleep(0.001)  # Ensure the next model has a different timestamp
    model_2 = store.create_logged_model(name="model_2", experiment_id=exp_id)
    time.sleep(0.001)  # Ensure the next model has a different timestamp
    run = store.create_run(
        experiment_id=exp_id, user_id="user", start_time=0, run_name="test", tags=[]
    )

    store.log_batch(
        run.info.run_id,
        metrics=[
            Metric(
                key="metric",
                value=1,
                timestamp=int(time.time() * 1000),
                step=0,
                model_id=model_1.model_id,
                dataset_name="dataset_name",
                dataset_digest="dataset_digest",
                run_id=run.info.run_id,
            ),
            Metric(
                key="metric",
                value=1,
                timestamp=int(time.time() * 1000),
                step=0,
                model_id=model_1.model_id,
                dataset_name="dataset_name",
                dataset_digest="dataset_digest",
                run_id=run.info.run_id,
            ),
            Metric(
                key="metric_2",
                value=1,
                timestamp=int(time.time() * 1000),
                step=0,
                model_id=model_1.model_id,
                dataset_name="dataset_name",
                dataset_digest="dataset_digest",
                run_id=run.info.run_id,
            ),
        ],
        params=[],
        tags=[],
    )
    store.log_batch(
        run.info.run_id,
        metrics=[
            Metric(
                key="metric",
                value=2,
                timestamp=int(time.time() * 1000),
                step=0,
                model_id=model_2.model_id,
                dataset_name="dataset_name",
                dataset_digest="dataset_digest",
                run_id=run.info.run_id,
            )
        ],
        params=[],
        tags=[],
    )

    # Should be sorted by creation time in descending order by default
    models = store.search_logged_models(experiment_ids=[exp_id])
    assert [m.name for m in models] == [model_2.name, model_1.name]

    models = store.search_logged_models(
        experiment_ids=[exp_id],
        order_by=[{"field_name": "creation_timestamp", "ascending": True}],
    )
    assert [m.name for m in models] == [model_1.name, model_2.name]

    # Alias for creation_timestamp
    models = store.search_logged_models(
        experiment_ids=[exp_id],
        order_by=[{"field_name": "creation_time", "ascending": True}],
    )
    assert [m.name for m in models] == [model_1.name, model_2.name]

    # Sort by name
    models = store.search_logged_models(
        experiment_ids=[exp_id],
        order_by=[{"field_name": "name"}],
    )
    assert [m.name for m in models] == [model_1.name, model_2.name]

    # Sort by metric
    models = store.search_logged_models(
        experiment_ids=[exp_id],
        order_by=[{"field_name": "metrics.metric"}],
    )
    assert [m.name for m in models] == [model_1.name, model_2.name]

    # Sort by metric in descending order
    models = store.search_logged_models(
        experiment_ids=[exp_id],
        order_by=[{"field_name": "metrics.metric", "ascending": False}],
    )
    assert [m.name for m in models] == [model_2.name, model_1.name]

    # model 2 doesn't have metric_2, should be sorted last
    for ascending in (True, False):
        models = store.search_logged_models(
            experiment_ids=[exp_id],
            order_by=[{"field_name": "metrics.metric_2", "ascending": ascending}],
        )
        assert [m.name for m in models] == [model_1.name, model_2.name]


@dataclass
class DummyDataset:
    name: str
    digest: str


def test_search_logged_models_order_by_dataset(store: SqlAlchemyStore):
    exp_id = store.create_experiment(f"exp-{uuid.uuid4()}")
    model_1 = store.create_logged_model(experiment_id=exp_id)
    time.sleep(0.001)  # Ensure the next model has a different timestamp
    model_2 = store.create_logged_model(experiment_id=exp_id)
    time.sleep(0.001)  # Ensure the next model has a different timestamp
    run = store.create_run(
        experiment_id=exp_id, user_id="user", start_time=0, run_name="test", tags=[]
    )
    dataset_1 = DummyDataset("dataset1", "digest1")
    dataset_2 = DummyDataset("dataset2", "digest2")

    # For dataset_1, model_1 has a higher accuracy
    # For dataset_2, model_2 has a higher accuracy
    store.log_batch(
        run.info.run_id,
        metrics=[
            Metric(
                key="accuracy",
                value=0.9,
                timestamp=1,
                step=0,
                model_id=model_1.model_id,
                dataset_name=dataset_1.name,
                dataset_digest=dataset_1.digest,
                run_id=run.info.run_id,
            ),
            Metric(
                key="accuracy",
                value=0.8,
                timestamp=2,
                step=0,
                model_id=model_1.model_id,
                dataset_name=dataset_2.name,
                dataset_digest=dataset_2.digest,
                run_id=run.info.run_id,
            ),
        ],
        params=[],
        tags=[],
    )
    store.log_batch(
        run.info.run_id,
        metrics=[
            Metric(
                key="accuracy",
                value=0.8,
                timestamp=3,
                step=0,
                model_id=model_2.model_id,
                dataset_name=dataset_1.name,
                dataset_digest=dataset_1.digest,
                run_id=run.info.run_id,
            ),
            Metric(
                key="accuracy",
                value=0.9,
                timestamp=4,
                step=0,
                model_id=model_2.model_id,
                dataset_name=dataset_2.name,
                dataset_digest=dataset_2.digest,
                run_id=run.info.run_id,
            ),
        ],
        params=[],
        tags=[],
    )

    # Sorted by accuracy for dataset_1
    models = store.search_logged_models(
        experiment_ids=[exp_id],
        order_by=[
            {
                "field_name": "metrics.accuracy",
                "dataset_name": dataset_1.name,
                "dataset_digest": dataset_1.digest,
            }
        ],
    )
    assert [m.name for m in models] == [model_2.name, model_1.name]

    # Sorted by accuracy for dataset_2
    models = store.search_logged_models(
        experiment_ids=[exp_id],
        order_by=[
            {
                "field_name": "metrics.accuracy",
                "dataset_name": dataset_2.name,
                "dataset_digest": dataset_2.digest,
            }
        ],
    )
    assert [m.name for m in models] == [model_1.name, model_2.name]

    # Sort by accuracy with only name
    models = store.search_logged_models(
        experiment_ids=[exp_id],
        order_by=[
            {
                "field_name": "metrics.accuracy",
                "dataset_name": dataset_1.name,
            }
        ],
    )
    assert [m.name for m in models] == [model_2.name, model_1.name]

    # Sort by accuracy with only digest
    models = store.search_logged_models(
        experiment_ids=[exp_id],
        order_by=[
            {
                "field_name": "metrics.accuracy",
                "dataset_digest": dataset_1.digest,
            }
        ],
    )
    assert [m.name for m in models] == [model_2.name, model_1.name]


def test_search_logged_models_pagination(store: SqlAlchemyStore):
    exp_id_1 = store.create_experiment(f"exp-{uuid.uuid4()}")

    model_1 = store.create_logged_model(experiment_id=exp_id_1)
    time.sleep(0.001)  # Ensure the next model has a different timestamp
    model_2 = store.create_logged_model(experiment_id=exp_id_1)

    page = store.search_logged_models(experiment_ids=[exp_id_1], max_results=3)
    assert [m.name for m in page] == [model_2.name, model_1.name]
    assert page.token is None

    page_1 = store.search_logged_models(experiment_ids=[exp_id_1], max_results=1)
    assert [m.name for m in page_1] == [model_2.name]
    assert page_1.token is not None

    page_2 = store.search_logged_models(
        experiment_ids=[exp_id_1], max_results=1, page_token=page_1.token
    )
    assert [m.name for m in page_2] == [model_1.name]
    assert page_2.token is None

    page_2 = store.search_logged_models(
        experiment_ids=[exp_id_1], max_results=100, page_token=page_1.token
    )
    assert [m.name for m in page_2] == [model_1.name]
    assert page_2.token is None

    # Search params must match the page token
    exp_id_2 = store.create_experiment(f"exp-{uuid.uuid4()}")
    with pytest.raises(MlflowException, match="Experiment IDs in the page token do not match"):
        store.search_logged_models(experiment_ids=[exp_id_2], page_token=page_1.token)

    with pytest.raises(MlflowException, match="Order by in the page token does not match"):
        store.search_logged_models(
            experiment_ids=[exp_id_1],
            order_by=[{"field_name": "creation_time"}],
            page_token=page_1.token,
        )

    with pytest.raises(MlflowException, match="Filter string in the page token does not match"):
        store.search_logged_models(
            experiment_ids=[exp_id_1],
            filter_string=f"name = '{model_1.name}'",
            page_token=page_1.token,
        )


def test_search_logged_models_datasets_filter(store):
    exp_id = store.create_experiment(f"exp-{uuid.uuid4()}")
    run_id = store.create_run(exp_id, "user", 0, [], "test_run").info.run_id
    model1 = store.create_logged_model(exp_id, source_run_id=run_id)
    model2 = store.create_logged_model(exp_id, source_run_id=run_id)
    model3 = store.create_logged_model(exp_id, source_run_id=run_id)
    store.log_batch(
        run_id,
        metrics=[
            Metric(
                key="metric1",
                value=0.1,
                timestamp=0,
                step=0,
                model_id=model1.model_id,
                dataset_name="dataset1",
                dataset_digest="digest1",
            ),
            Metric(
                key="metric1",
                value=0.2,
                timestamp=0,
                step=0,
                model_id=model2.model_id,
                dataset_name="dataset1",
                dataset_digest="digest2",
            ),
            Metric(key="metric2", value=0.1, timestamp=0, step=0, model_id=model3.model_id),
        ],
        params=[],
        tags=[],
    )

    # Restrict results to models with metrics on dataset1
    models = store.search_logged_models(
        experiment_ids=[exp_id],
        filter_string="metrics.metric1 >= 0.1",
        datasets=[{"dataset_name": "dataset1"}],
    )
    assert {m.name for m in models} == {model1.name, model2.name}
    # Restrict results to models with metrics on dataset1 and digest1
    models = store.search_logged_models(
        experiment_ids=[exp_id],
        filter_string="metrics.metric1 >= 0.1",
        datasets=[{"dataset_name": "dataset1", "dataset_digest": "digest1"}],
    )
    assert {m.name for m in models} == {model1.name}
    # No filter string, match models with any metrics on the dataset
    models = store.search_logged_models(
        experiment_ids=[exp_id], datasets=[{"dataset_name": "dataset1"}]
    )
    assert {m.name for m in models} == {model1.name, model2.name}


def test_log_batch_logged_model(store: SqlAlchemyStore):
    exp_id = store.create_experiment(f"exp-{uuid.uuid4()}")
    run = store.create_run(
        experiment_id=exp_id, user_id="user", start_time=0, run_name="test", tags=[]
    )
    model = store.create_logged_model(experiment_id=exp_id)
    metric = Metric(
        key="metric1",
        value=1,
        timestamp=int(time.time() * 1000),
        step=3,
        model_id=model.model_id,
        dataset_name="dataset_name",
        dataset_digest="dataset_digest",
        run_id=run.info.run_id,
    )
    store.log_batch(run.info.run_id, metrics=[metric], params=[], tags=[])
    model = store.get_logged_model(model.model_id)
    assert model.metrics == [metric]

    # Log the same metric, should not throw
    store.log_batch(run.info.run_id, metrics=[metric], params=[], tags=[])
    assert model.metrics == [metric]

    # Log an empty batch, should not throw
    store.log_batch(run.info.run_id, metrics=[], params=[], tags=[])
    assert model.metrics == [metric]

    another_metric = Metric(
        key="metric2",
        value=2,
        timestamp=int(time.time() * 1000),
        step=4,
        model_id=model.model_id,
        dataset_name="dataset_name",
        dataset_digest="dataset_digest",
        run_id=run.info.run_id,
    )
    store.log_batch(run.info.run_id, metrics=[another_metric], params=[], tags=[])
    model = store.get_logged_model(model.model_id)
    actual_metrics = sorted(model.metrics, key=lambda m: m.key)
    expected_metrics = sorted([metric, another_metric], key=lambda m: m.key)
    assert actual_metrics == expected_metrics

    # Log multiple metrics
    metrics = [
        Metric(
            key=f"metric{i + 3}",
            value=3,
            timestamp=int(time.time() * 1000),
            step=5,
            model_id=model.model_id,
            dataset_name="dataset_name",
            dataset_digest="dataset_digest",
            run_id=run.info.run_id,
        )
        for i in range(3)
    ]

    store.log_batch(run.info.run_id, metrics=metrics, params=[], tags=[])
    model = store.get_logged_model(model.model_id)
    actual_metrics = sorted(model.metrics, key=lambda m: m.key)
    expected_metrics = sorted([metric, another_metric, *metrics], key=lambda m: m.key)
    assert actual_metrics == expected_metrics


def test_create_and_get_assessment(store_and_trace_info):
    store, trace_info = store_and_trace_info

    feedback = Feedback(
        trace_id=trace_info.request_id,
        name="correctness",
        value=True,
        rationale="The response is correct and well-formatted",
        source=AssessmentSource(
            source_type=AssessmentSourceType.HUMAN, source_id="evaluator@company.com"
        ),
        metadata={"project": "test-project", "version": "1.0"},
        span_id="span-123",
    )

    created_feedback = store.create_assessment(feedback)
    assert created_feedback.assessment_id is not None
    assert created_feedback.assessment_id.startswith("a-")
    assert created_feedback.trace_id == trace_info.request_id
    assert created_feedback.create_time_ms is not None
    assert created_feedback.name == "correctness"
    assert created_feedback.value is True
    assert created_feedback.rationale == "The response is correct and well-formatted"
    assert created_feedback.metadata == {"project": "test-project", "version": "1.0"}
    assert created_feedback.span_id == "span-123"
    assert created_feedback.valid

    expectation = Expectation(
        trace_id=trace_info.request_id,
        name="expected_response",
        value="The capital of France is Paris.",
        source=AssessmentSource(
            source_type=AssessmentSourceType.HUMAN, source_id="annotator@company.com"
        ),
        metadata={"context": "geography-qa", "difficulty": "easy"},
        span_id="span-456",
    )

    created_expectation = store.create_assessment(expectation)
    assert created_expectation.assessment_id != created_feedback.assessment_id
    assert created_expectation.trace_id == trace_info.request_id
    assert created_expectation.value == "The capital of France is Paris."
    assert created_expectation.metadata == {"context": "geography-qa", "difficulty": "easy"}
    assert created_expectation.span_id == "span-456"
    assert created_expectation.valid

    retrieved_feedback = store.get_assessment(trace_info.request_id, created_feedback.assessment_id)
    assert retrieved_feedback.name == "correctness"
    assert retrieved_feedback.value is True
    assert retrieved_feedback.rationale == "The response is correct and well-formatted"
    assert retrieved_feedback.metadata == {"project": "test-project", "version": "1.0"}
    assert retrieved_feedback.span_id == "span-123"
    assert retrieved_feedback.trace_id == trace_info.request_id
    assert retrieved_feedback.valid

    retrieved_expectation = store.get_assessment(
        trace_info.request_id, created_expectation.assessment_id
    )
    assert retrieved_expectation.value == "The capital of France is Paris."
    assert retrieved_expectation.metadata == {"context": "geography-qa", "difficulty": "easy"}
    assert retrieved_expectation.span_id == "span-456"
    assert retrieved_expectation.trace_id == trace_info.request_id
    assert retrieved_expectation.valid


def test_get_assessment_errors(store_and_trace_info):
    store, trace_info = store_and_trace_info

    with pytest.raises(MlflowException, match=r"Trace with request_id 'fake_trace' not found"):
        store.get_assessment("fake_trace", "fake_assessment")

    with pytest.raises(
        MlflowException,
        match=r"Assessment with ID 'fake_assessment' not found for trace",
    ):
        store.get_assessment(trace_info.request_id, "fake_assessment")


def test_update_assessment_feedback(store_and_trace_info):
    store, trace_info = store_and_trace_info

    original_feedback = Feedback(
        trace_id=trace_info.request_id,
        name="correctness",
        value=True,
        rationale="Original rationale",
        source=AssessmentSource(
            source_type=AssessmentSourceType.HUMAN, source_id="evaluator@company.com"
        ),
        metadata={"project": "test-project", "version": "1.0"},
        span_id="span-123",
    )

    created_feedback = store.create_assessment(original_feedback)
    original_id = created_feedback.assessment_id

    updated_feedback = store.update_assessment(
        trace_id=trace_info.request_id,
        assessment_id=original_id,
        name="correctness_updated",
        feedback=FeedbackValue(value=False),
        rationale="Updated rationale",
        metadata={"project": "test-project", "version": "2.0", "new_field": "added"},
    )

    assert updated_feedback.assessment_id == original_id
    assert updated_feedback.name == "correctness_updated"
    assert updated_feedback.value is False
    assert updated_feedback.rationale == "Updated rationale"
    assert updated_feedback.metadata == {
        "project": "test-project",
        "version": "2.0",
        "new_field": "added",
    }
    assert updated_feedback.span_id == "span-123"
    assert updated_feedback.source.source_id == "evaluator@company.com"
    assert updated_feedback.valid is True

    retrieved = store.get_assessment(trace_info.request_id, original_id)
    assert retrieved.value is False
    assert retrieved.name == "correctness_updated"
    assert retrieved.rationale == "Updated rationale"


def test_update_assessment_expectation(store_and_trace_info):
    store, trace_info = store_and_trace_info

    original_expectation = Expectation(
        trace_id=trace_info.request_id,
        name="expected_response",
        value="The capital of France is Paris.",
        source=AssessmentSource(
            source_type=AssessmentSourceType.HUMAN, source_id="annotator@company.com"
        ),
        metadata={"context": "geography-qa"},
        span_id="span-456",
    )

    created_expectation = store.create_assessment(original_expectation)
    original_id = created_expectation.assessment_id

    updated_expectation = store.update_assessment(
        trace_id=trace_info.request_id,
        assessment_id=original_id,
        expectation=ExpectationValue(value="The capital and largest city of France is Paris."),
        metadata={"context": "geography-qa", "updated": "true"},
    )

    assert updated_expectation.assessment_id == original_id
    assert updated_expectation.name == "expected_response"
    assert updated_expectation.value == "The capital and largest city of France is Paris."
    assert updated_expectation.metadata == {"context": "geography-qa", "updated": "true"}
    assert updated_expectation.span_id == "span-456"
    assert updated_expectation.source.source_id == "annotator@company.com"


def test_update_assessment_partial_fields(store_and_trace_info):
    store, trace_info = store_and_trace_info

    original_feedback = Feedback(
        trace_id=trace_info.request_id,
        name="quality",
        value=5,
        rationale="Original rationale",
        source=AssessmentSource(source_type=AssessmentSourceType.CODE),
        metadata={"scorer": "automated"},
    )

    created_feedback = store.create_assessment(original_feedback)
    original_id = created_feedback.assessment_id

    updated_feedback = store.update_assessment(
        trace_id=trace_info.request_id,
        assessment_id=original_id,
        rationale="Updated rationale only",
    )

    assert updated_feedback.assessment_id == original_id
    assert updated_feedback.name == "quality"
    assert updated_feedback.value == 5
    assert updated_feedback.rationale == "Updated rationale only"
    assert updated_feedback.metadata == {"scorer": "automated"}


def test_update_assessment_type_validation(store_and_trace_info):
    store, trace_info = store_and_trace_info

    feedback = Feedback(
        trace_id=trace_info.request_id,
        name="test_feedback",
        value="original",
        source=AssessmentSource(source_type=AssessmentSourceType.CODE),
    )
    created_feedback = store.create_assessment(feedback)

    with pytest.raises(
        MlflowException, match=r"Cannot update expectation value on a Feedback assessment"
    ):
        store.update_assessment(
            trace_id=trace_info.request_id,
            assessment_id=created_feedback.assessment_id,
            expectation=ExpectationValue(value="This should fail"),
        )

    expectation = Expectation(
        trace_id=trace_info.request_id,
        name="test_expectation",
        value="original_expected",
        source=AssessmentSource(source_type=AssessmentSourceType.HUMAN),
    )
    created_expectation = store.create_assessment(expectation)

    with pytest.raises(
        MlflowException, match=r"Cannot update feedback value on an Expectation assessment"
    ):
        store.update_assessment(
            trace_id=trace_info.request_id,
            assessment_id=created_expectation.assessment_id,
            feedback=FeedbackValue(value="This should fail"),
        )


def test_update_assessment_errors(store_and_trace_info):
    store, trace_info = store_and_trace_info

    with pytest.raises(MlflowException, match=r"Trace with request_id 'fake_trace' not found"):
        store.update_assessment(
            trace_id="fake_trace", assessment_id="fake_assessment", rationale="This should fail"
        )

    with pytest.raises(
        MlflowException,
        match=r"Assessment with ID 'fake_assessment' not found for trace",
    ):
        store.update_assessment(
            trace_id=trace_info.request_id,
            assessment_id="fake_assessment",
            rationale="This should fail",
        )


def test_update_assessment_metadata_merging(store_and_trace_info):
    store, trace_info = store_and_trace_info

    original = Feedback(
        trace_id=trace_info.request_id,
        name="test",
        value="original",
        source=AssessmentSource(source_type=AssessmentSourceType.CODE),
        metadata={"keep": "this", "override": "old_value", "remove_me": "will_stay"},
    )

    created = store.create_assessment(original)

    updated = store.update_assessment(
        trace_id=trace_info.request_id,
        assessment_id=created.assessment_id,
        metadata={"override": "new_value", "new_key": "new_value"},
    )

    expected_metadata = {
        "keep": "this",
        "override": "new_value",
        "remove_me": "will_stay",
        "new_key": "new_value",
    }
    assert updated.metadata == expected_metadata


def test_update_assessment_timestamps(store_and_trace_info):
    store, trace_info = store_and_trace_info

    original = Feedback(
        trace_id=trace_info.request_id,
        name="test",
        value="original",
        source=AssessmentSource(source_type=AssessmentSourceType.CODE),
    )

    created = store.create_assessment(original)
    original_create_time = created.create_time_ms
    original_update_time = created.last_update_time_ms

    time.sleep(0.001)

    updated = store.update_assessment(
        trace_id=trace_info.request_id,
        assessment_id=created.assessment_id,
        name="updated_name",
    )

    assert updated.create_time_ms == original_create_time
    assert updated.last_update_time_ms > original_update_time


def test_create_assessment_with_overrides(store_and_trace_info):
    store, trace_info = store_and_trace_info

    original_feedback = Feedback(
        trace_id=trace_info.request_id,
        name="quality",
        value="poor",
        source=AssessmentSource(source_type=AssessmentSourceType.LLM_JUDGE),
    )

    created_original = store.create_assessment(original_feedback)

    override_feedback = Feedback(
        trace_id=trace_info.request_id,
        name="quality",
        value="excellent",
        source=AssessmentSource(source_type=AssessmentSourceType.HUMAN),
        overrides=created_original.assessment_id,
    )

    created_override = store.create_assessment(override_feedback)

    assert created_override.overrides == created_original.assessment_id
    assert created_override.value == "excellent"
    assert created_override.valid is True

    retrieved_original = store.get_assessment(trace_info.request_id, created_original.assessment_id)
    assert retrieved_original.valid is False
    assert retrieved_original.value == "poor"


def test_create_assessment_override_nonexistent(store_and_trace_info):
    store, trace_info = store_and_trace_info

    override_feedback = Feedback(
        trace_id=trace_info.request_id,
        name="quality",
        value="excellent",
        source=AssessmentSource(source_type=AssessmentSourceType.HUMAN),
        overrides="nonexistent-assessment-id",
    )

    with pytest.raises(
        MlflowException, match=r"Assessment with ID 'nonexistent-assessment-id' not found"
    ):
        store.create_assessment(override_feedback)


def test_delete_assessment_idempotent(store_and_trace_info):
    store, trace_info = store_and_trace_info

    feedback = Feedback(
        trace_id=trace_info.request_id,
        name="test",
        value="test_value",
        source=AssessmentSource(source_type=AssessmentSourceType.CODE),
    )

    created_feedback = store.create_assessment(feedback)

    retrieved = store.get_assessment(trace_info.request_id, created_feedback.assessment_id)
    assert retrieved.assessment_id == created_feedback.assessment_id

    store.delete_assessment(trace_info.request_id, created_feedback.assessment_id)

    with pytest.raises(
        MlflowException,
        match=rf"Assessment with ID '{created_feedback.assessment_id}' not found for trace",
    ):
        store.get_assessment(trace_info.request_id, created_feedback.assessment_id)

    store.delete_assessment(trace_info.request_id, created_feedback.assessment_id)
    store.delete_assessment(trace_info.request_id, "fake_assessment_id")


def test_delete_assessment_override_behavior(store_and_trace_info):
    store, trace_info = store_and_trace_info

    original = store.create_assessment(
        Feedback(
            trace_id=trace_info.request_id,
            name="original",
            value="original_value",
            source=AssessmentSource(source_type=AssessmentSourceType.CODE),
        ),
    )

    override = store.create_assessment(
        Feedback(
            trace_id=trace_info.request_id,
            name="override",
            value="override_value",
            source=AssessmentSource(source_type=AssessmentSourceType.HUMAN),
            overrides=original.assessment_id,
        ),
    )

    assert store.get_assessment(trace_info.request_id, original.assessment_id).valid is False
    assert store.get_assessment(trace_info.request_id, override.assessment_id).valid is True

    store.delete_assessment(trace_info.request_id, override.assessment_id)

    with pytest.raises(MlflowException, match="not found"):
        store.get_assessment(trace_info.request_id, override.assessment_id)
    assert store.get_assessment(trace_info.request_id, original.assessment_id).valid is True


def test_assessment_with_run_id(store_and_trace_info):
    store, trace_info = store_and_trace_info

    run = store.create_run(
        experiment_id=trace_info.experiment_id,
        user_id="test_user",
        start_time=get_current_time_millis(),
        tags=[],
        run_name="test_run",
    )

    feedback = Feedback(
        trace_id=trace_info.request_id,
        name="run_feedback",
        value="excellent",
        source=AssessmentSource(source_type=AssessmentSourceType.CODE),
    )
    feedback.run_id = run.info.run_id

    created_feedback = store.create_assessment(feedback)
    assert created_feedback.run_id == run.info.run_id

    retrieved_feedback = store.get_assessment(trace_info.request_id, created_feedback.assessment_id)
    assert retrieved_feedback.run_id == run.info.run_id


def test_assessment_with_error(store_and_trace_info):
    store, trace_info = store_and_trace_info

    try:
        raise ValueError("Test error message")
    except ValueError as test_error:
        feedback = Feedback(
            trace_id=trace_info.request_id,
            name="error_feedback",
            value=None,
            error=test_error,
            source=AssessmentSource(source_type=AssessmentSourceType.CODE),
        )

    created_feedback = store.create_assessment(feedback)
    assert created_feedback.error.error_message == "Test error message"
    assert created_feedback.error.error_code == "ValueError"
    assert created_feedback.error.stack_trace is not None
    assert "ValueError: Test error message" in created_feedback.error.stack_trace
    assert "test_assessment_with_error" in created_feedback.error.stack_trace

    retrieved_feedback = store.get_assessment(trace_info.request_id, created_feedback.assessment_id)
    assert retrieved_feedback.error.error_message == "Test error message"
    assert retrieved_feedback.error.error_code == "ValueError"
    assert retrieved_feedback.error.stack_trace is not None
    assert "ValueError: Test error message" in retrieved_feedback.error.stack_trace
    assert created_feedback.error.stack_trace == retrieved_feedback.error.stack_trace


def test_dataset_crud_operations(store):
    with mock.patch("mlflow.entities.evaluation_dataset._get_store", return_value=store):
        experiment_ids = _create_experiments(store, ["test_exp_1", "test_exp_2"])
        created_dataset = store.create_dataset(
            name="test_eval_dataset",
            tags={
                "purpose": "testing",
                "environment": "test",
                mlflow_tags.MLFLOW_USER: "test_user",
            },
            experiment_ids=experiment_ids,
        )

        assert created_dataset.dataset_id is not None
        assert created_dataset.dataset_id.startswith("d-")
        assert created_dataset.name == "test_eval_dataset"
        assert created_dataset.tags == {
            "purpose": "testing",
            "environment": "test",
            mlflow_tags.MLFLOW_USER: "test_user",
        }
        assert created_dataset.created_time > 0
        assert created_dataset.last_update_time > 0
        assert created_dataset.created_time == created_dataset.last_update_time
        assert created_dataset.schema is None  # Schema is computed when data is added
        assert created_dataset.profile is None  # Profile is computed when data is added
        assert created_dataset.created_by == "test_user"  # Extracted from mlflow.user tag

        retrieved_dataset = store.get_dataset(dataset_id=created_dataset.dataset_id)
        assert retrieved_dataset.dataset_id == created_dataset.dataset_id
        assert retrieved_dataset.name == created_dataset.name
        assert retrieved_dataset.tags == created_dataset.tags
        assert retrieved_dataset._experiment_ids is None
        assert retrieved_dataset.experiment_ids == experiment_ids
        assert not retrieved_dataset.has_records()

        with pytest.raises(
            MlflowException, match="Evaluation dataset with id 'd-nonexistent' not found"
        ):
            store.get_dataset(dataset_id="d-nonexistent")

        store.delete_dataset(created_dataset.dataset_id)
        with pytest.raises(MlflowException, match="not found"):
            store.get_dataset(dataset_id=created_dataset.dataset_id)

        # Verify idempotentcy
        store.delete_dataset("d-nonexistent")


def test_dataset_search_comprehensive(store):
    test_prefix = "test_search_"
    exp_ids = _create_experiments(store, [f"{test_prefix}exp_{i}" for i in range(1, 4)])

    datasets = []
    for i in range(10):
        name = f"{test_prefix}dataset_{i:02d}"
        tags = {"priority": "high" if i % 2 == 0 else "low", "mlflow.user": f"user_{i % 3}"}

        if i < 3:
            created = store.create_dataset(
                name=f"{test_prefix}dataset_{i:02d}",
                experiment_ids=[exp_ids[0]],
                tags=tags,
            )
        elif i < 6:
            created = store.create_dataset(
                name=f"{test_prefix}dataset_{i:02d}",
                experiment_ids=[exp_ids[1], exp_ids[2]],
                tags=tags,
            )
        elif i < 8:
            created = store.create_dataset(
                name=f"{test_prefix}dataset_{i:02d}",
                experiment_ids=[exp_ids[2]],
                tags=tags,
            )
        else:
            created = store.create_dataset(
                name=f"{test_prefix}dataset_{i:02d}",
                experiment_ids=[],
                tags=tags,
            )
        datasets.append(created)
        time.sleep(0.001)

    results = store.search_datasets(experiment_ids=[exp_ids[0]])
    assert len([d for d in results if d.name.startswith(test_prefix)]) == 3

    results = store.search_datasets(experiment_ids=[exp_ids[1], exp_ids[2]])
    test_results = [d for d in results if d.name.startswith(test_prefix)]
    assert len(test_results) == 5

    results = store.search_datasets(order_by=["name"])
    test_results = [d for d in results if d.name.startswith(test_prefix)]
    names = [d.name for d in test_results]
    assert names == sorted(names)

    results = store.search_datasets(order_by=["name DESC"])
    test_results = [d for d in results if d.name.startswith(test_prefix)]
    names = [d.name for d in test_results]
    assert names == sorted(names, reverse=True)

    page1 = store.search_datasets(max_results=3)
    assert len(page1) == 3
    assert page1.token is not None

    page2 = store.search_datasets(max_results=3, page_token=page1.token)
    assert len(page2) == 3
    assert all(d1.dataset_id != d2.dataset_id for d1 in page1 for d2 in page2)

    results = store.search_datasets(experiment_ids=None)
    test_results = [d for d in results if d.name.startswith(test_prefix)]
    assert len(test_results) == 10

    results = store.search_evaluation_datasets(
        filter_string=f"name LIKE '%{test_prefix}dataset_0%'"
    )
    assert len(results) == 10
    assert all("dataset_0" in d.name for d in results)

    results = store.search_evaluation_datasets(filter_string=f"name = '{test_prefix}dataset_05'")
    assert len(results) == 1
    assert results[0].name == f"{test_prefix}dataset_05"

    results = store.search_evaluation_datasets(filter_string="tags.priority = 'high'")
    test_results = [d for d in results if d.name.startswith(test_prefix)]
    assert len(test_results) == 5
    assert all(d.tags.get("priority") == "high" for d in test_results)

    results = store.search_evaluation_datasets(filter_string="tags.priority != 'high'")
    test_results = [d for d in results if d.name.startswith(test_prefix)]
    assert len(test_results) == 5
    assert all(d.tags.get("priority") == "low" for d in test_results)

    results = store.search_evaluation_datasets(
        filter_string=f"name LIKE '%{test_prefix}%' AND tags.priority = 'low'"
    )
    assert len(results) == 5
    assert all(d.tags.get("priority") == "low" and test_prefix in d.name for d in results)

    mid_dataset = datasets[5]
    results = store.search_evaluation_datasets(
        filter_string=f"created_time > {mid_dataset.created_time}"
    )
    test_results = [d for d in results if d.name.startswith(test_prefix)]
    assert len(test_results) == 4
    assert all(d.created_time > mid_dataset.created_time for d in test_results)

    results = store.search_evaluation_datasets(
        experiment_ids=[exp_ids[0]], filter_string="tags.priority = 'high'"
    )
    assert len(results) == 2
    assert all(d.tags.get("priority") == "high" for d in results)

    results = store.search_evaluation_datasets(
        filter_string="tags.priority = 'low'", order_by=["name ASC"]
    )
    test_results = [d for d in results if d.name.startswith(test_prefix)]
    names = [d.name for d in test_results]
    assert names == sorted(names)

    created_user = store.create_evaluation_dataset(
        name=f"{test_prefix}_user_dataset",
        tags={"test": "user", mlflow_tags.MLFLOW_USER: "test_user_1"},
        experiment_ids=[exp_ids[0]],
    )

    results = store.search_evaluation_datasets(filter_string="created_by = 'test_user_1'")
    test_results = [d for d in results if d.name.startswith(test_prefix)]
    assert len(test_results) == 1
    assert test_results[0].created_by == "test_user_1"

    records_with_user = [
        {
            "inputs": {"test": "data"},
            "expectations": {"result": "expected"},
            "tags": {mlflow_tags.MLFLOW_USER: "test_user_2"},
        }
    ]
    store.upsert_evaluation_dataset_records(created_user.dataset_id, records_with_user)

    results = store.search_evaluation_datasets(filter_string="last_updated_by = 'test_user_2'")
    test_results = [d for d in results if d.name.startswith(test_prefix)]
    assert len(test_results) == 1
    assert test_results[0].last_updated_by == "test_user_2"

    with pytest.raises(MlflowException, match="Invalid attribute key"):
        store.search_evaluation_datasets(filter_string="invalid_field = 'value'")


def test_evaluation_dataset_schema_and_profile_computation(store):
    """Test that schema and profile are computed when records are added."""
    test_prefix = "test_schema_profile_"
    exp_ids = _create_experiments(store, [f"{test_prefix}exp"])

    dataset = store.create_evaluation_dataset(name=f"{test_prefix}dataset", experiment_ids=exp_ids)

    assert dataset.schema is None
    assert dataset.profile is None

<<<<<<< HEAD
    records = [
        {
            "inputs": {
                "question": "What is MLflow?",
                "temperature": 0.7,
                "max_tokens": 100,
                "use_cache": True,
                "tags": ["ml", "tools"],
            },
            "expectations": {
                "accuracy": 0.95,
                "contains_key_info": True,
                "response": "MLflow is an open source platform",
            },
            "source": {"source_type": "TRACE", "source_data": {"trace_id": "trace1"}},
        },
        {
            "inputs": {
                "question": "What is Python?",
                "temperature": 0.5,
                "max_tokens": 150,
                "metadata": {"user": "test", "session": 123},
            },
            "expectations": {"accuracy": 0.9},
            "source": {"source_type": "TRACE", "source_data": {"trace_id": "trace2"}},
        },
        {
            "inputs": {"question": "What is Docker?", "temperature": 0.8},
            "source": {"source_type": "HUMAN", "source_data": {"user": "human"}},
        },
    ]

    store.upsert_evaluation_dataset_records(dataset.dataset_id, records)

    updated_dataset = store.get_evaluation_dataset(dataset.dataset_id)

    assert updated_dataset.schema is not None
    schema = json.loads(updated_dataset.schema)
    assert "inputs" in schema
    assert "expectations" in schema
    assert schema["inputs"]["question"] == "string"
    assert schema["inputs"]["temperature"] == "float"
    assert schema["inputs"]["max_tokens"] == "integer"
    assert schema["inputs"]["use_cache"] == "boolean"
    assert schema["inputs"]["tags"] == "array"
    assert schema["inputs"]["metadata"] == "object"
    assert schema["expectations"]["accuracy"] == "float"
    assert schema["expectations"]["contains_key_info"] == "boolean"
    assert schema["expectations"]["response"] == "string"

    assert updated_dataset.profile is not None
    profile = json.loads(updated_dataset.profile)
    assert profile["num_records"] == 3


def test_evaluation_dataset_schema_and_profile_incremental_updates(store):
    test_prefix = "test_incremental_"
    exp_ids = _create_experiments(store, [f"{test_prefix}exp"])

    dataset = store.create_evaluation_dataset(name=f"{test_prefix}dataset", experiment_ids=exp_ids)

    initial_records = [
        {
            "inputs": {"question": "What is MLflow?", "temperature": 0.7},
            "expectations": {"accuracy": 0.95},
            "source": {"source_type": "TRACE", "source_data": {"trace_id": "trace1"}},
        }
    ]

    store.upsert_evaluation_dataset_records(dataset.dataset_id, initial_records)

    dataset1 = store.get_evaluation_dataset(dataset.dataset_id)
    schema1 = json.loads(dataset1.schema)
    profile1 = json.loads(dataset1.profile)

    assert schema1["inputs"] == {"question": "string", "temperature": "float"}
    assert schema1["expectations"] == {"accuracy": "float"}
    assert profile1["num_records"] == 1

    additional_records = [
        {
            "inputs": {
                "question": "What is Python?",
                "temperature": 0.5,
                "max_tokens": 100,
                "use_cache": True,
            },
            "expectations": {"accuracy": 0.9, "relevance": 0.85},
            "source": {"source_type": "HUMAN", "source_data": {"user": "test_user"}},
        }
    ]

    store.upsert_evaluation_dataset_records(dataset.dataset_id, additional_records)

    dataset2 = store.get_evaluation_dataset(dataset.dataset_id)
    schema2 = json.loads(dataset2.schema)
    profile2 = json.loads(dataset2.profile)

    assert schema2["inputs"]["question"] == "string"
    assert schema2["inputs"]["temperature"] == "float"
    assert schema2["inputs"]["max_tokens"] == "integer"
    assert schema2["inputs"]["use_cache"] == "boolean"
    assert schema2["expectations"]["accuracy"] == "float"
    assert schema2["expectations"]["relevance"] == "float"

    assert profile2["num_records"] == 2


def test_evaluation_dataset_user_detection(store):
    test_prefix = "test_user_detection_"
    exp_ids = _create_experiments(store, [f"{test_prefix}exp"])

    dataset1 = store.create_evaluation_dataset(
        name=f"{test_prefix}dataset1",
        tags={mlflow_tags.MLFLOW_USER: "john_doe", "other": "tag"},
        experiment_ids=exp_ids,
    )
    assert dataset1.created_by == "john_doe"
    assert dataset1.tags[mlflow_tags.MLFLOW_USER] == "john_doe"

    dataset2 = store.create_evaluation_dataset(
        name=f"{test_prefix}dataset2", tags={"other": "tag"}, experiment_ids=exp_ids
    )
    assert dataset2.created_by is None
    assert mlflow_tags.MLFLOW_USER not in dataset2.tags

    results = store.search_evaluation_datasets(filter_string="created_by = 'john_doe'")
    test_results = [d for d in results if d.name.startswith(test_prefix)]
    assert len(test_results) == 1
    assert test_results[0].dataset_id == dataset1.dataset_id


def test_evaluation_dataset_filtering_ordering_pagination(store):
    test_prefix = "test_filter_order_page_"
    exp_ids = _create_experiments(store, [f"{test_prefix}exp_{i}" for i in range(3)])

    datasets = []
    for i in range(10):
        time.sleep(0.01)
        tags = {
            "priority": "high" if i < 3 else ("medium" if i < 7 else "low"),
            "model": f"model_{i % 3}",
            "environment": "production" if i % 2 == 0 else "staging",
        }
        created = store.create_evaluation_dataset(
            name=f"{test_prefix}_dataset_{i:02d}",
            tags=tags,
            experiment_ids=[exp_ids[i % len(exp_ids)]],
        )
        datasets.append(created)

    results = store.search_evaluation_datasets(
        filter_string="tags.priority = 'high'", order_by=["name ASC"], max_results=2
    )
    test_results = [d for d in results if d.name.startswith(test_prefix)]
    assert len(test_results) == 2
    assert all(d.tags.get("priority") == "high" for d in test_results)
    assert test_results[0].name < test_results[1].name

    results_all = store.search_evaluation_datasets(
        filter_string="tags.priority = 'high'", order_by=["name ASC"]
    )
    test_results_all = [d for d in results_all if d.name.startswith(test_prefix)]
    assert len(test_results_all) == 3

    mid_time = datasets[5].created_time
    results = store.search_evaluation_datasets(
        filter_string=f"tags.environment = 'production' AND created_time > {mid_time}",
        order_by=["created_time DESC"],
        max_results=3,
    )
    test_results = [d for d in results if d.name.startswith(test_prefix)]
    assert all(d.tags.get("environment") == "production" for d in test_results)
    assert all(d.created_time > mid_time for d in test_results)

    for i in range(1, len(test_results)):
        assert test_results[i - 1].created_time >= test_results[i].created_time

    results = store.search_evaluation_datasets(
        experiment_ids=[exp_ids[0]],
        filter_string="tags.model = 'model_0' AND tags.priority != 'low'",
        order_by=["last_update_time DESC"],
        max_results=5,
    )
    for d in results:
        assert d.tags.get("model") == "model_0"
        assert d.tags.get("priority") != "low"

    all_production = store.search_evaluation_datasets(
        filter_string="tags.environment = 'production'", order_by=["name ASC"]
    )
    test_all_production = [d for d in all_production if d.name.startswith(test_prefix)]

    limited_results = store.search_evaluation_datasets(
        filter_string="tags.environment = 'production'", order_by=["name ASC"], max_results=3
    )
    test_limited = [d for d in limited_results if d.name.startswith(test_prefix)]

    assert len(test_limited) == 3
    assert len(test_all_production) == 5
    for i in range(3):
        assert test_limited[i].dataset_id == test_all_production[i].dataset_id


=======
>>>>>>> 883e671f
def test_dataset_upsert_comprehensive(store):
    created_dataset = store.create_dataset(name="upsert_comprehensive")

    records_batch1 = [
        {
            "inputs": {"question": "What is MLflow?"},
            "expectations": {"answer": "MLflow is a platform", "score": 0.8},
            "tags": {"version": "v1", "quality": "high"},
            "source": {
                "source_type": "TRACE",
                "source_data": {"trace_id": "trace-001", "span_id": "span-001"},
            },
        },
        {
            "inputs": {"question": "What is Python?"},
            "expectations": {"answer": "Python is a language"},
            "tags": {"category": "programming"},
        },
        {
            "inputs": {"question": "What is MLflow?"},
            "expectations": {"answer": "MLflow is an ML platform", "confidence": 0.9},
            "tags": {"version": "v2", "reviewed": "true"},
            "source": {
                "source_type": "TRACE",
                "source_data": {"trace_id": "trace-002", "span_id": "span-002"},
            },
        },
    ]

    result = store.upsert_dataset_records(created_dataset.dataset_id, records_batch1)
    assert result["inserted"] == 2
    assert result["updated"] == 1

    loaded_records = store._load_dataset_records(created_dataset.dataset_id)
    assert len(loaded_records) == 2

    mlflow_record = next(r for r in loaded_records if r.inputs["question"] == "What is MLflow?")
    assert mlflow_record.expectations == {
        "answer": "MLflow is an ML platform",
        "score": 0.8,
        "confidence": 0.9,
    }
    assert mlflow_record.tags == {"version": "v2", "quality": "high", "reviewed": "true"}

    assert mlflow_record.source.source_type == "TRACE"
    assert mlflow_record.source.source_data["trace_id"] == "trace-001"
    assert mlflow_record.source_id == "trace-001"

    initial_update_time = mlflow_record.last_update_time
    time.sleep(0.01)

    records_batch2 = [
        {
            "inputs": {"question": "What is MLflow?"},
            "expectations": {"answer": "MLflow is the best ML platform", "rating": 5},
            "tags": {"version": "v3"},
        },
        {
            "inputs": {"question": "What is Spark?"},
            "expectations": {"answer": "Spark is a data processing engine"},
        },
    ]

    result = store.upsert_dataset_records(created_dataset.dataset_id, records_batch2)
    assert result["inserted"] == 1
    assert result["updated"] == 1

    loaded_records = store._load_dataset_records(created_dataset.dataset_id)
    assert len(loaded_records) == 3

    updated_mlflow_record = next(
        r for r in loaded_records if r.inputs["question"] == "What is MLflow?"
    )
    assert updated_mlflow_record.expectations == {
        "answer": "MLflow is the best ML platform",
        "score": 0.8,
        "confidence": 0.9,
        "rating": 5,
    }
    assert updated_mlflow_record.tags == {
        "version": "v3",
        "quality": "high",
        "reviewed": "true",
    }
    assert updated_mlflow_record.last_update_time > initial_update_time
    assert updated_mlflow_record.source.source_data["trace_id"] == "trace-001"

    records_batch3 = [
        {"inputs": {"minimal": "input"}, "expectations": {"result": "minimal test"}},
        {"inputs": {"question": "Empty expectations"}, "expectations": {}},
        {"inputs": {"question": "No tags"}, "expectations": {"answer": "No tags"}, "tags": {}},
    ]

    result = store.upsert_dataset_records(created_dataset.dataset_id, records_batch3)
    assert result["inserted"] == 3
    assert result["updated"] == 0

    result = store.upsert_dataset_records(
        created_dataset.dataset_id,
        [{"inputs": {}, "expectations": {"result": "empty inputs allowed"}}],
    )
    assert result["inserted"] == 1
    assert result["updated"] == 0

    empty_result = store.upsert_dataset_records(created_dataset.dataset_id, [])
    assert empty_result["inserted"] == 0
    assert empty_result["updated"] == 0


def test_dataset_associations_and_lazy_loading(store):
    experiment_ids = _create_experiments(store, ["test_exp_1", "test_exp_2", "test_exp_3"])
    created_dataset = store.create_dataset(
        name="multi_exp_dataset",
        experiment_ids=experiment_ids,
    )

    retrieved = store.get_dataset(dataset_id=created_dataset.dataset_id)
    assert retrieved._experiment_ids is None
    with mock.patch("mlflow.entities.evaluation_dataset._get_store", return_value=store):
        assert set(retrieved.experiment_ids) == set(experiment_ids)

    results = store.search_datasets(experiment_ids=[experiment_ids[1]])
    assert any(d.dataset_id == created_dataset.dataset_id for d in results)

    results = store.search_datasets(experiment_ids=[experiment_ids[0], experiment_ids[2]])
    matching = [d for d in results if d.dataset_id == created_dataset.dataset_id]
    assert len(matching) == 1
    assert matching[0]._experiment_ids is None
    with mock.patch("mlflow.entities.evaluation_dataset._get_store", return_value=store):
        assert set(matching[0].experiment_ids) == set(experiment_ids)

    records = [{"inputs": {"q": f"Q{i}"}, "expectations": {"a": f"A{i}"}} for i in range(5)]
    store.upsert_dataset_records(created_dataset.dataset_id, records)

    with mock.patch("mlflow.entities.evaluation_dataset._get_store", return_value=store):
        retrieved = store.get_dataset(dataset_id=created_dataset.dataset_id)
        assert not retrieved.has_records()

        df = retrieved.to_df()
        assert len(df) == 5
        assert retrieved.has_records()

        assert list(df.columns) == [
            "inputs",
            "expectations",
            "tags",
            "source_type",
            "source_id",
            "created_time",
            "dataset_record_id",
        ]


def test_dataset_get_experiment_ids(store):
    experiment_ids = _create_experiments(store, ["exp_1", "exp_2", "exp_3"])
    created_dataset = store.create_dataset(
        name="test_get_experiment_ids",
        experiment_ids=experiment_ids,
    )

    fetched_experiment_ids = store.get_dataset_experiment_ids(created_dataset.dataset_id)
    assert set(fetched_experiment_ids) == set(experiment_ids)

    created_dataset2 = store.create_dataset(
        name="test_no_experiments",
        experiment_ids=[],
    )
    fetched_experiment_ids2 = store.get_dataset_experiment_ids(created_dataset2.dataset_id)
    assert fetched_experiment_ids2 == []

    result = store.get_dataset_experiment_ids("d-nonexistent")
    assert result == []

    result = store.get_dataset_experiment_ids("")
    assert result == []


def test_dataset_tags_with_sql_backend(store):
    tags = {"environment": "production", "version": "2.0", "team": "ml-ops"}

    created = store.create_dataset(
        name="tagged_dataset",
        tags=tags,
    )
    assert created.tags == tags

    retrieved = store.get_dataset(created.dataset_id)
    assert retrieved.tags == tags
    assert retrieved.tags["environment"] == "production"
    assert retrieved.tags["version"] == "2.0"
    assert retrieved.tags["team"] == "ml-ops"

    created_none = store.create_dataset(
        name="no_tags_dataset",
        tags=None,
    )
    retrieved_none = store.get_dataset(created_none.dataset_id)
    assert retrieved_none.tags == {}

    created_empty = store.create_dataset(
        name="empty_tags_dataset",
        tags={},
        experiment_ids=None,
    )
    retrieved_empty = store.get_dataset(created_empty.dataset_id)
    assert retrieved_empty.tags == {}


def test_dataset_update_tags(store):
    initial_tags = {"environment": "development", "version": "1.0", "deprecated": "true"}
    created = store.create_dataset(
        name="test_update_tags",
        tags=initial_tags,
        experiment_ids=None,
    )

    retrieved = store.get_dataset(created.dataset_id)
    assert retrieved.tags == initial_tags

    update_tags = {
        "environment": "production",
        "team": "ml-ops",
<<<<<<< HEAD
        "deprecated": None,
=======
        "deprecated": None,  # This will be ignored, not delete the tag
>>>>>>> 883e671f
    }
    store.set_dataset_tags(created.dataset_id, update_tags)

    updated = store.get_dataset(created.dataset_id)
    expected_tags = {
        "environment": "production",  # Updated
        "version": "1.0",  # Preserved
<<<<<<< HEAD
        "deprecated": "true",  # Preserved (None is ignored)
=======
        "deprecated": "true",  # Preserved (None didn't delete it)
>>>>>>> 883e671f
        "team": "ml-ops",  # Added
    }
    assert updated.tags == expected_tags
    assert updated.last_update_time == created.last_update_time
    assert updated.last_updated_by == created.last_updated_by

    created_no_tags = store.create_dataset(
        name="test_no_initial_tags",
        tags=None,
        experiment_ids=None,
    )

    store.set_dataset_tags(
        created_no_tags.dataset_id, {"new_tag": "value", "mlflow.user": "test_user2"}
    )

    updated_no_tags = store.get_dataset(created_no_tags.dataset_id)
    assert updated_no_tags.tags == {"new_tag": "value", "mlflow.user": "test_user2"}
    assert updated_no_tags.last_update_time == created_no_tags.last_update_time
    assert updated_no_tags.last_updated_by == created_no_tags.last_updated_by


def test_dataset_digest_updates_with_changes(store):
    experiment_id = store.create_experiment("test_exp")

    dataset = store.create_dataset(
        name="test_dataset",
        tags={"env": "test"},
        experiment_ids=[experiment_id],
    )

    initial_digest = dataset.digest
    assert initial_digest is not None

    time.sleep(0.01)  # Ensure time difference

    records = [
        {
            "inputs": {"question": "What is MLflow?"},
            "expectations": {"accuracy": 0.95},
        }
    ]

    store.upsert_dataset_records(dataset.dataset_id, records)

    updated_dataset = store.get_dataset(dataset.dataset_id)

    assert updated_dataset.digest != initial_digest

    prev_digest = updated_dataset.digest
    time.sleep(0.01)  # Ensure time difference

    more_records = [
        {
            "inputs": {"question": "How to track experiments?"},
            "expectations": {"accuracy": 0.9},
        }
    ]

    store.upsert_dataset_records(dataset.dataset_id, more_records)

    final_dataset = store.get_dataset(dataset.dataset_id)

    assert final_dataset.digest != prev_digest
    assert final_dataset.digest != initial_digest

    store.set_dataset_tags(dataset.dataset_id, {"new_tag": "value"})
    dataset_after_tags = store.get_dataset(dataset.dataset_id)

    assert dataset_after_tags.digest == final_dataset.digest


def test_sql_dataset_record_merge():
    with mock.patch("mlflow.store.tracking.dbmodels.models.get_current_time_millis") as mock_time:
        mock_time.return_value = 2000

        record = SqlEvaluationDatasetRecord()
        record.expectations = {"accuracy": 0.8, "relevance": 0.7}
        record.tags = {"env": "test"}
        record.created_time = 1000
        record.last_update_time = 1000
        record.created_by = "user1"
        record.last_updated_by = "user1"

        new_data = {
            "expectations": {"accuracy": 0.9, "completeness": 0.95},
            "tags": {"version": "2.0"},
        }

        record.merge(new_data)

        assert record.expectations == {
            "accuracy": 0.9,  # Updated
            "relevance": 0.7,  # Preserved
            "completeness": 0.95,  # Added
        }

        assert record.tags == {
            "env": "test",  # Preserved
            "version": "2.0",  # Added
        }

        assert record.created_time == 1000  # Preserved
        assert record.last_update_time == 2000  # Updated

        assert record.created_by == "user1"  # Preserved
        assert record.last_updated_by == "user1"  # No mlflow.user in tags

        record2 = SqlEvaluationDatasetRecord()
        record2.expectations = None
        record2.tags = None

        new_data2 = {"expectations": {"accuracy": 0.9}, "tags": {"env": "prod"}}

        record2.merge(new_data2)

        assert record2.expectations == {"accuracy": 0.9}
        assert record2.tags == {"env": "prod"}
        assert record2.last_update_time == 2000

        record3 = SqlEvaluationDatasetRecord()
        record3.created_by = "user1"
        record3.last_updated_by = "user1"

        new_data3 = {"tags": {"mlflow.user": "user2", "env": "prod"}}

        record3.merge(new_data3)

        assert record3.created_by == "user1"  # Preserved
        assert record3.last_updated_by == "user2"  # Updated from mlflow.user tag

        record4 = SqlEvaluationDatasetRecord()
        record4.expectations = {"accuracy": 0.8}
        record4.tags = {"env": "test"}
        record4.last_update_time = 1000

        record4.merge({})

        assert record4.expectations == {"accuracy": 0.8}
        assert record4.tags == {"env": "test"}
        assert record4.last_update_time == 2000

        record5 = SqlEvaluationDatasetRecord()
        record5.expectations = {"accuracy": 0.8}
        record5.tags = {"env": "test"}

        record5.merge({"expectations": {"relevance": 0.9}})

        assert record5.expectations == {"accuracy": 0.8, "relevance": 0.9}
        assert record5.tags == {"env": "test"}  # Unchanged

        record6 = SqlEvaluationDatasetRecord()
        record6.expectations = {"accuracy": 0.8}
        record6.tags = {"env": "test"}

        record6.merge({"tags": {"version": "1.0"}})

        assert record6.expectations == {"accuracy": 0.8}  # Unchanged
        assert record6.tags == {"env": "test", "version": "1.0"}


def _create_trace_info(trace_id: str, experiment_id: str):
    return TraceInfo(
        trace_id=trace_id,
        trace_location=trace_location.TraceLocation.from_experiment_id(experiment_id),
        request_time=1234,
        execution_duration=100,
        state=TraceState.OK,
        tags={"tag1": "apple", "tag2": "orange"},
        trace_metadata={"rq1": "foo", "rq2": "bar"},
    )


def test_link_traces_to_run(store: SqlAlchemyStore):
    exp_id = store.create_experiment(f"exp-{uuid.uuid4()}")
    run = store.create_run(exp_id, user_id="user", start_time=0, tags=[], run_name="test_run")

    trace_ids = []
    for i in range(5):
        trace_info = _create_trace_info(f"trace-{i}", exp_id)
        store.start_trace(trace_info)
        trace_ids.append(trace_info.trace_id)

    store.link_traces_to_run(trace_ids, run.info.run_id)

    # search_traces should return traces linked to the run
    traces, _ = store.search_traces(
        experiment_ids=[exp_id], filter_string=f"run_id = '{run.info.run_id}'"
    )
    assert len(traces) == 5


def test_link_traces_to_run_100_limit(store: SqlAlchemyStore):
    exp_id = store.create_experiment(f"exp-{uuid.uuid4()}")
    run = store.create_run(exp_id, user_id="user", start_time=0, tags=[], run_name="test_run")

    # Test exceeding the limit (101 traces)
    trace_ids = []
    for i in range(101):
        trace_info = _create_trace_info(f"trace-{i}", exp_id)
        store.start_trace(trace_info)
        trace_ids.append(trace_info.trace_id)

    with pytest.raises(MlflowException, match="Cannot link more than 100 traces to a run"):
        store.link_traces_to_run(trace_ids, run.info.run_id)<|MERGE_RESOLUTION|>--- conflicted
+++ resolved
@@ -6855,60 +6855,60 @@
     test_results = [d for d in results if d.name.startswith(test_prefix)]
     assert len(test_results) == 10
 
-    results = store.search_evaluation_datasets(
+    results = store.search_datasets(
         filter_string=f"name LIKE '%{test_prefix}dataset_0%'"
     )
     assert len(results) == 10
     assert all("dataset_0" in d.name for d in results)
 
-    results = store.search_evaluation_datasets(filter_string=f"name = '{test_prefix}dataset_05'")
+    results = store.search_datasets(filter_string=f"name = '{test_prefix}dataset_05'")
     assert len(results) == 1
     assert results[0].name == f"{test_prefix}dataset_05"
 
-    results = store.search_evaluation_datasets(filter_string="tags.priority = 'high'")
+    results = store.search_datasets(filter_string="tags.priority = 'high'")
     test_results = [d for d in results if d.name.startswith(test_prefix)]
     assert len(test_results) == 5
     assert all(d.tags.get("priority") == "high" for d in test_results)
 
-    results = store.search_evaluation_datasets(filter_string="tags.priority != 'high'")
+    results = store.search_datasets(filter_string="tags.priority != 'high'")
     test_results = [d for d in results if d.name.startswith(test_prefix)]
     assert len(test_results) == 5
     assert all(d.tags.get("priority") == "low" for d in test_results)
 
-    results = store.search_evaluation_datasets(
+    results = store.search_datasets(
         filter_string=f"name LIKE '%{test_prefix}%' AND tags.priority = 'low'"
     )
     assert len(results) == 5
     assert all(d.tags.get("priority") == "low" and test_prefix in d.name for d in results)
 
     mid_dataset = datasets[5]
-    results = store.search_evaluation_datasets(
+    results = store.search_datasets(
         filter_string=f"created_time > {mid_dataset.created_time}"
     )
     test_results = [d for d in results if d.name.startswith(test_prefix)]
     assert len(test_results) == 4
     assert all(d.created_time > mid_dataset.created_time for d in test_results)
 
-    results = store.search_evaluation_datasets(
+    results = store.search_datasets(
         experiment_ids=[exp_ids[0]], filter_string="tags.priority = 'high'"
     )
     assert len(results) == 2
     assert all(d.tags.get("priority") == "high" for d in results)
 
-    results = store.search_evaluation_datasets(
+    results = store.search_datasets(
         filter_string="tags.priority = 'low'", order_by=["name ASC"]
     )
     test_results = [d for d in results if d.name.startswith(test_prefix)]
     names = [d.name for d in test_results]
     assert names == sorted(names)
 
-    created_user = store.create_evaluation_dataset(
+    created_user = store.create_dataset(
         name=f"{test_prefix}_user_dataset",
         tags={"test": "user", mlflow_tags.MLFLOW_USER: "test_user_1"},
         experiment_ids=[exp_ids[0]],
     )
 
-    results = store.search_evaluation_datasets(filter_string="created_by = 'test_user_1'")
+    results = store.search_datasets(filter_string="created_by = 'test_user_1'")
     test_results = [d for d in results if d.name.startswith(test_prefix)]
     assert len(test_results) == 1
     assert test_results[0].created_by == "test_user_1"
@@ -6920,28 +6920,27 @@
             "tags": {mlflow_tags.MLFLOW_USER: "test_user_2"},
         }
     ]
-    store.upsert_evaluation_dataset_records(created_user.dataset_id, records_with_user)
-
-    results = store.search_evaluation_datasets(filter_string="last_updated_by = 'test_user_2'")
+    store.upsert_dataset_records(created_user.dataset_id, records_with_user)
+
+    results = store.search_datasets(filter_string="last_updated_by = 'test_user_2'")
     test_results = [d for d in results if d.name.startswith(test_prefix)]
     assert len(test_results) == 1
     assert test_results[0].last_updated_by == "test_user_2"
 
     with pytest.raises(MlflowException, match="Invalid attribute key"):
-        store.search_evaluation_datasets(filter_string="invalid_field = 'value'")
-
-
-def test_evaluation_dataset_schema_and_profile_computation(store):
+        store.search_datasets(filter_string="invalid_field = 'value'")
+
+
+def test_dataset_schema_and_profile_computation(store):
     """Test that schema and profile are computed when records are added."""
     test_prefix = "test_schema_profile_"
     exp_ids = _create_experiments(store, [f"{test_prefix}exp"])
 
-    dataset = store.create_evaluation_dataset(name=f"{test_prefix}dataset", experiment_ids=exp_ids)
+    dataset = store.create_dataset(name=f"{test_prefix}dataset", experiment_ids=exp_ids)
 
     assert dataset.schema is None
     assert dataset.profile is None
 
-<<<<<<< HEAD
     records = [
         {
             "inputs": {
@@ -6974,9 +6973,9 @@
         },
     ]
 
-    store.upsert_evaluation_dataset_records(dataset.dataset_id, records)
-
-    updated_dataset = store.get_evaluation_dataset(dataset.dataset_id)
+    store.upsert_dataset_records(dataset.dataset_id, records)
+
+    updated_dataset = store.get_dataset(dataset.dataset_id)
 
     assert updated_dataset.schema is not None
     schema = json.loads(updated_dataset.schema)
@@ -6997,11 +6996,11 @@
     assert profile["num_records"] == 3
 
 
-def test_evaluation_dataset_schema_and_profile_incremental_updates(store):
+def test_dataset_schema_and_profile_incremental_updates(store):
     test_prefix = "test_incremental_"
     exp_ids = _create_experiments(store, [f"{test_prefix}exp"])
 
-    dataset = store.create_evaluation_dataset(name=f"{test_prefix}dataset", experiment_ids=exp_ids)
+    dataset = store.create_dataset(name=f"{test_prefix}dataset", experiment_ids=exp_ids)
 
     initial_records = [
         {
@@ -7011,9 +7010,9 @@
         }
     ]
 
-    store.upsert_evaluation_dataset_records(dataset.dataset_id, initial_records)
-
-    dataset1 = store.get_evaluation_dataset(dataset.dataset_id)
+    store.upsert_dataset_records(dataset.dataset_id, initial_records)
+
+    dataset1 = store.get_dataset(dataset.dataset_id)
     schema1 = json.loads(dataset1.schema)
     profile1 = json.loads(dataset1.profile)
 
@@ -7034,9 +7033,9 @@
         }
     ]
 
-    store.upsert_evaluation_dataset_records(dataset.dataset_id, additional_records)
-
-    dataset2 = store.get_evaluation_dataset(dataset.dataset_id)
+    store.upsert_dataset_records(dataset.dataset_id, additional_records)
+
+    dataset2 = store.get_dataset(dataset.dataset_id)
     schema2 = json.loads(dataset2.schema)
     profile2 = json.loads(dataset2.profile)
 
@@ -7050,11 +7049,11 @@
     assert profile2["num_records"] == 2
 
 
-def test_evaluation_dataset_user_detection(store):
+def test_dataset_user_detection(store):
     test_prefix = "test_user_detection_"
     exp_ids = _create_experiments(store, [f"{test_prefix}exp"])
 
-    dataset1 = store.create_evaluation_dataset(
+    dataset1 = store.create_dataset(
         name=f"{test_prefix}dataset1",
         tags={mlflow_tags.MLFLOW_USER: "john_doe", "other": "tag"},
         experiment_ids=exp_ids,
@@ -7062,19 +7061,19 @@
     assert dataset1.created_by == "john_doe"
     assert dataset1.tags[mlflow_tags.MLFLOW_USER] == "john_doe"
 
-    dataset2 = store.create_evaluation_dataset(
+    dataset2 = store.create_dataset(
         name=f"{test_prefix}dataset2", tags={"other": "tag"}, experiment_ids=exp_ids
     )
     assert dataset2.created_by is None
     assert mlflow_tags.MLFLOW_USER not in dataset2.tags
 
-    results = store.search_evaluation_datasets(filter_string="created_by = 'john_doe'")
+    results = store.search_datasets(filter_string="created_by = 'john_doe'")
     test_results = [d for d in results if d.name.startswith(test_prefix)]
     assert len(test_results) == 1
     assert test_results[0].dataset_id == dataset1.dataset_id
 
 
-def test_evaluation_dataset_filtering_ordering_pagination(store):
+def test_dataset_filtering_ordering_pagination(store):
     test_prefix = "test_filter_order_page_"
     exp_ids = _create_experiments(store, [f"{test_prefix}exp_{i}" for i in range(3)])
 
@@ -7086,14 +7085,14 @@
             "model": f"model_{i % 3}",
             "environment": "production" if i % 2 == 0 else "staging",
         }
-        created = store.create_evaluation_dataset(
+        created = store.create_dataset(
             name=f"{test_prefix}_dataset_{i:02d}",
             tags=tags,
             experiment_ids=[exp_ids[i % len(exp_ids)]],
         )
         datasets.append(created)
 
-    results = store.search_evaluation_datasets(
+    results = store.search_datasets(
         filter_string="tags.priority = 'high'", order_by=["name ASC"], max_results=2
     )
     test_results = [d for d in results if d.name.startswith(test_prefix)]
@@ -7101,14 +7100,14 @@
     assert all(d.tags.get("priority") == "high" for d in test_results)
     assert test_results[0].name < test_results[1].name
 
-    results_all = store.search_evaluation_datasets(
+    results_all = store.search_datasets(
         filter_string="tags.priority = 'high'", order_by=["name ASC"]
     )
     test_results_all = [d for d in results_all if d.name.startswith(test_prefix)]
     assert len(test_results_all) == 3
 
     mid_time = datasets[5].created_time
-    results = store.search_evaluation_datasets(
+    results = store.search_datasets(
         filter_string=f"tags.environment = 'production' AND created_time > {mid_time}",
         order_by=["created_time DESC"],
         max_results=3,
@@ -7120,7 +7119,7 @@
     for i in range(1, len(test_results)):
         assert test_results[i - 1].created_time >= test_results[i].created_time
 
-    results = store.search_evaluation_datasets(
+    results = store.search_datasets(
         experiment_ids=[exp_ids[0]],
         filter_string="tags.model = 'model_0' AND tags.priority != 'low'",
         order_by=["last_update_time DESC"],
@@ -7130,12 +7129,12 @@
         assert d.tags.get("model") == "model_0"
         assert d.tags.get("priority") != "low"
 
-    all_production = store.search_evaluation_datasets(
+    all_production = store.search_datasets(
         filter_string="tags.environment = 'production'", order_by=["name ASC"]
     )
     test_all_production = [d for d in all_production if d.name.startswith(test_prefix)]
 
-    limited_results = store.search_evaluation_datasets(
+    limited_results = store.search_datasets(
         filter_string="tags.environment = 'production'", order_by=["name ASC"], max_results=3
     )
     test_limited = [d for d in limited_results if d.name.startswith(test_prefix)]
@@ -7146,8 +7145,6 @@
         assert test_limited[i].dataset_id == test_all_production[i].dataset_id
 
 
-=======
->>>>>>> 883e671f
 def test_dataset_upsert_comprehensive(store):
     created_dataset = store.create_dataset(name="upsert_comprehensive")
 
@@ -7370,11 +7367,7 @@
     update_tags = {
         "environment": "production",
         "team": "ml-ops",
-<<<<<<< HEAD
-        "deprecated": None,
-=======
         "deprecated": None,  # This will be ignored, not delete the tag
->>>>>>> 883e671f
     }
     store.set_dataset_tags(created.dataset_id, update_tags)
 
@@ -7382,11 +7375,7 @@
     expected_tags = {
         "environment": "production",  # Updated
         "version": "1.0",  # Preserved
-<<<<<<< HEAD
-        "deprecated": "true",  # Preserved (None is ignored)
-=======
         "deprecated": "true",  # Preserved (None didn't delete it)
->>>>>>> 883e671f
         "team": "ml-ops",  # Added
     }
     assert updated.tags == expected_tags
