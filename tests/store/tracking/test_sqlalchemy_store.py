import json
import math
import os
import pathlib
import random
import re
import shutil
import time
import uuid
from concurrent.futures import ThreadPoolExecutor
from dataclasses import dataclass
from pathlib import Path
from unittest import mock

import pytest
import sqlalchemy
from opentelemetry import trace as trace_api
from opentelemetry.sdk.resources import Resource as _OTelResource
from opentelemetry.sdk.trace import ReadableSpan as OTelReadableSpan
from packaging.version import Version
from sqlalchemy.exc import IntegrityError

import mlflow
import mlflow.db
import mlflow.store.db.base_sql_model
from mlflow import entities
from mlflow.entities import (
    AssessmentSource,
    AssessmentSourceType,
    Expectation,
    Experiment,
    ExperimentTag,
    Feedback,
    Metric,
    Param,
    RunStatus,
    RunTag,
    SourceType,
    ViewType,
    _DatasetSummary,
    trace_location,
)
from mlflow.entities.assessment import ExpectationValue, FeedbackValue
from mlflow.entities.dataset_record import DatasetRecord
from mlflow.entities.logged_model_output import LoggedModelOutput
from mlflow.entities.logged_model_parameter import LoggedModelParameter
from mlflow.entities.logged_model_status import LoggedModelStatus
from mlflow.entities.logged_model_tag import LoggedModelTag
from mlflow.entities.span import Span, create_mlflow_span
from mlflow.entities.trace_info import TraceInfo
from mlflow.entities.trace_state import TraceState
from mlflow.entities.trace_status import TraceStatus
from mlflow.environment_variables import (
    MLFLOW_TRACKING_URI,
)
from mlflow.exceptions import MlflowException
from mlflow.models import Model
from mlflow.protos.databricks_pb2 import (
    BAD_REQUEST,
    INVALID_PARAMETER_VALUE,
    RESOURCE_DOES_NOT_EXIST,
    TEMPORARILY_UNAVAILABLE,
    ErrorCode,
)
from mlflow.store.db.db_types import MSSQL, MYSQL, POSTGRES, SQLITE
from mlflow.store.db.utils import (
    _get_latest_schema_revision,
    _get_schema_version,
)
from mlflow.store.entities import PagedList
from mlflow.store.tracking import (
    SEARCH_MAX_RESULTS_DEFAULT,
    SEARCH_MAX_RESULTS_THRESHOLD,
)
from mlflow.store.tracking.dbmodels import models
from mlflow.store.tracking.dbmodels.models import (
    SqlDataset,
    SqlEntityAssociation,
    SqlEvaluationDataset,
    SqlEvaluationDatasetRecord,
    SqlExperiment,
    SqlExperimentTag,
    SqlInput,
    SqlInputTag,
    SqlLatestMetric,
    SqlLoggedModel,
    SqlLoggedModelMetric,
    SqlLoggedModelParam,
    SqlLoggedModelTag,
    SqlMetric,
    SqlParam,
    SqlRun,
    SqlSpan,
    SqlTag,
    SqlTraceInfo,
    SqlTraceMetadata,
    SqlTraceTag,
)
from mlflow.store.tracking.sqlalchemy_store import SqlAlchemyStore, _get_orderby_clauses
from mlflow.tracing.constant import (
    MAX_CHARS_IN_TRACE_INFO_TAGS_VALUE,
    SpansLocation,
    TraceMetadataKey,
<<<<<<< HEAD
=======
    TraceSizeStatsKey,
>>>>>>> d1b49cdf
    TraceTagKey,
)
from mlflow.tracing.utils import TraceJSONEncoder
from mlflow.utils import mlflow_tags
from mlflow.utils.file_utils import TempDir
from mlflow.utils.mlflow_tags import (
    MLFLOW_ARTIFACT_LOCATION,
    MLFLOW_DATASET_CONTEXT,
    MLFLOW_RUN_NAME,
)
from mlflow.utils.name_utils import _GENERATOR_PREDICATES
from mlflow.utils.os import is_windows
from mlflow.utils.time import get_current_time_millis
from mlflow.utils.uri import extract_db_type_from_uri
from mlflow.utils.validation import (
    MAX_DATASET_DIGEST_SIZE,
    MAX_DATASET_NAME_SIZE,
    MAX_DATASET_PROFILE_SIZE,
    MAX_DATASET_SCHEMA_SIZE,
    MAX_DATASET_SOURCE_SIZE,
    MAX_EXPERIMENT_NAME_LENGTH,
    MAX_INPUT_TAG_KEY_SIZE,
    MAX_INPUT_TAG_VALUE_SIZE,
    MAX_TAG_VAL_LENGTH,
)

from tests.integration.utils import invoke_cli_runner
from tests.store.tracking.test_file_store import assert_dataset_inputs_equal

DB_URI = "sqlite:///"
ARTIFACT_URI = "artifact_folder"

pytestmark = pytest.mark.notrackingurimock


# Helper functions for span tests
def create_mock_span_context(trace_id_num=12345, span_id_num=111) -> trace_api.SpanContext:
    """Create a mock span context for testing."""
    context = mock.Mock()
    context.trace_id = trace_id_num
    context.span_id = span_id_num
    context.is_remote = False
    context.trace_flags = trace_api.TraceFlags(1)
    context.trace_state = trace_api.TraceState()
    return context


def create_test_span(
    trace_id,
    name="test_span",
    span_id=111,
    parent_id=None,
    status=trace_api.StatusCode.UNSET,
    status_desc=None,
    start_ns=1000000000,
    end_ns=2000000000,
    span_type="LLM",
    trace_num=12345,
) -> Span:
    """
    Create an MLflow span for testing with minimal boilerplate.

    Args:
        trace_id: The trace ID string
        name: Span name
        span_id: Span ID number (default: 111)
        parent_id: Parent span ID number, or None for root span
        status: StatusCode enum value (default: UNSET)
        status_desc: Status description string
        start_ns: Start time in nanoseconds
        end_ns: End time in nanoseconds
        span_type: Span type (default: "LLM")
        trace_num: Trace ID number for context (default: 12345)

    Returns:
        MLflow Span object ready for use in tests
    """
    context = create_mock_span_context(trace_num, span_id)
    parent_context = create_mock_span_context(trace_num, parent_id) if parent_id else None

    otel_span = OTelReadableSpan(
        name=name,
        context=context,
        parent=parent_context,
        attributes={
            "mlflow.traceRequestId": json.dumps(trace_id),
            "mlflow.spanType": json.dumps(span_type, cls=TraceJSONEncoder),
        },
        start_time=start_ns,
        end_time=end_ns,
        status=trace_api.Status(status, status_desc),
        resource=_OTelResource.get_empty(),
    )
    return create_mlflow_span(otel_span, trace_id, span_type)


# Keep the old function for backward compatibility but delegate to new one
def create_test_otel_span(
    trace_id,
    name="test_span",
    parent=None,
    status_code=trace_api.StatusCode.UNSET,
    status_description=None,
    start_time=1000000000,
    end_time=2000000000,
    span_type="LLM",
    trace_id_num=12345,
    span_id_num=111,
) -> OTelReadableSpan:
    """Create an OTelReadableSpan for testing with common defaults."""
    context = create_mock_span_context(trace_id_num, span_id_num)

    return OTelReadableSpan(
        name=name,
        context=context,
        parent=parent,
        attributes={
            "mlflow.traceRequestId": json.dumps(trace_id),
            "mlflow.spanType": json.dumps(span_type, cls=TraceJSONEncoder),
        },
        start_time=start_time,
        end_time=end_time,
        status=trace_api.Status(status_code, status_description),
        resource=_OTelResource.get_empty(),
    )


def db_types_and_drivers():
    d = {
        "sqlite": [
            "pysqlite",
            "pysqlcipher",
        ],
        "postgresql": [
            "psycopg2",
            "pg8000",
            "psycopg2cffi",
            "pypostgresql",
            "pygresql",
            "zxjdbc",
        ],
        "mysql": [
            "mysqldb",
            "pymysql",
            "mysqlconnector",
            "cymysql",
            "oursql",
            "gaerdbms",
            "pyodbc",
            "zxjdbc",
        ],
        "mssql": [
            "pyodbc",
            "mxodbc",
            "pymssql",
            "zxjdbc",
            "adodbapi",
        ],
    }
    for db_type, drivers in d.items():
        for driver in drivers:
            yield db_type, driver


@pytest.mark.parametrize(("db_type", "driver"), db_types_and_drivers())
def test_correct_db_type_from_uri(db_type, driver):
    assert extract_db_type_from_uri(f"{db_type}+{driver}://...") == db_type
    # try the driver-less version, which will revert SQLAlchemy to the default driver
    assert extract_db_type_from_uri(f"{db_type}://...") == db_type


@pytest.mark.parametrize(
    "db_uri",
    [
        "oracle://...",
        "oracle+cx_oracle://...",
        "snowflake://...",
        "://...",
        "abcdefg",
    ],
)
def test_fail_on_unsupported_db_type(db_uri):
    with pytest.raises(MlflowException, match=r"Invalid database engine"):
        extract_db_type_from_uri(db_uri)


def test_fail_on_multiple_drivers():
    with pytest.raises(MlflowException, match=r"Invalid database URI"):
        extract_db_type_from_uri("mysql+pymsql+pyodbc://...")


@pytest.fixture(scope="module")
def cached_db(tmp_path_factory) -> Path:
    """Creates and caches a SQLite database to avoid repeated migrations for each test run."""
    tmp_path = tmp_path_factory.mktemp("sqlite_db")
    db_path = tmp_path / "mlflow.db"
    db_uri = f"sqlite:///{db_path}"
    store = SqlAlchemyStore(db_uri, ARTIFACT_URI)
    store.engine.dispose()
    return db_path


@pytest.fixture
def store(tmp_path: Path, cached_db: Path) -> SqlAlchemyStore:
    artifact_uri = tmp_path / "artifacts"
    artifact_uri.mkdir(exist_ok=True)
    if db_uri_env := MLFLOW_TRACKING_URI.get():
        s = SqlAlchemyStore(db_uri_env, artifact_uri.as_uri())
        yield s
        _cleanup_database(s)
    else:
        db_path = tmp_path / "mlflow.db"
        shutil.copy(cached_db, db_path)
        db_uri = f"sqlite:///{db_path}"
        s = SqlAlchemyStore(db_uri, artifact_uri.as_uri())
        yield s


@pytest.fixture
def store_and_trace_info(store):
    exp_id = store.create_experiment("test")
    timestamp_ms = get_current_time_millis()
    return store, store.start_trace(
        TraceInfo(
            trace_id=f"tr-{uuid.uuid4()}",
            trace_location=trace_location.TraceLocation.from_experiment_id(exp_id),
            request_time=timestamp_ms,
            execution_duration=0,
            state=TraceState.OK,
            tags={},
            trace_metadata={},
            client_request_id=f"tr-{uuid.uuid4()}",
            request_preview=None,
            response_preview=None,
        ),
    )


def _get_store(tmp_path: Path):
    db_uri = MLFLOW_TRACKING_URI.get() or f"{DB_URI}{tmp_path / 'temp.db'}"
    artifact_uri = tmp_path / "artifacts"
    artifact_uri.mkdir(exist_ok=True)
    return SqlAlchemyStore(db_uri, artifact_uri.as_uri())


def _get_query_to_reset_experiment_id(store: SqlAlchemyStore):
    dialect = store._get_dialect()
    if dialect == POSTGRES:
        return "ALTER SEQUENCE experiments_experiment_id_seq RESTART WITH 1"
    elif dialect == MYSQL:
        return "ALTER TABLE experiments AUTO_INCREMENT = 1"
    elif dialect == MSSQL:
        return "DBCC CHECKIDENT (experiments, RESEED, 0)"
    elif dialect == SQLITE:
        # In SQLite, deleting all experiments resets experiment_id
        return None
    raise ValueError(f"Invalid dialect: {dialect}")


def _cleanup_database(store: SqlAlchemyStore):
    with store.ManagedSessionMaker() as session:
        # Delete all rows in all tables
        for model in (
            SqlLoggedModel,
            SqlLoggedModelMetric,
            SqlLoggedModelParam,
            SqlLoggedModelTag,
            SqlParam,
            SqlMetric,
            SqlLatestMetric,
            SqlTag,
            SqlInputTag,
            SqlInput,
            SqlDataset,
            SqlRun,
            SqlTraceTag,
            SqlTraceMetadata,
            SqlTraceInfo,
            SqlEvaluationDatasetRecord,
            SqlEntityAssociation,
            SqlEvaluationDataset,
            SqlExperimentTag,
            SqlExperiment,
        ):
            session.query(model).delete()

        # Reset experiment_id to start at 1
        if reset_experiment_id := _get_query_to_reset_experiment_id(store):
            session.execute(sqlalchemy.sql.text(reset_experiment_id))


def _create_experiments(store: SqlAlchemyStore, names) -> str | list[str]:
    if isinstance(names, (list, tuple)):
        ids = []
        for name in names:
            # Sleep to ensure each experiment has a unique creation_time for
            # deterministic experiment search results
            time.sleep(0.001)
            ids.append(store.create_experiment(name=name))
        return ids

    time.sleep(0.001)
    return store.create_experiment(name=names)


def _get_run_configs(experiment_id=None, tags=None, start_time=None):
    return {
        "experiment_id": experiment_id,
        "user_id": "Anderson",
        "start_time": get_current_time_millis() if start_time is None else start_time,
        "tags": tags,
        "run_name": "name",
    }


def _run_factory(store: SqlAlchemyStore, config=None):
    if not config:
        config = _get_run_configs()
    if not config.get("experiment_id", None):
        config["experiment_id"] = _create_experiments(store, "test exp")

    return store.create_run(**config)


# Tests for Search API
def _search_runs(
    store: SqlAlchemyStore,
    experiment_id,
    filter_string=None,
    run_view_type=ViewType.ALL,
    max_results=SEARCH_MAX_RESULTS_DEFAULT,
):
    exps = [experiment_id] if isinstance(experiment_id, str) else experiment_id
    return [
        r.info.run_id for r in store.search_runs(exps, filter_string, run_view_type, max_results)
    ]


def _get_ordered_runs(store: SqlAlchemyStore, order_clauses, experiment_id):
    return [
        r.data.tags[mlflow_tags.MLFLOW_RUN_NAME]
        for r in store.search_runs(
            experiment_ids=[experiment_id],
            filter_string="",
            run_view_type=ViewType.ALL,
            order_by=order_clauses,
        )
    ]


def _verify_logged(store, run_id, metrics, params, tags):
    run = store.get_run(run_id)
    all_metrics = sum([store.get_metric_history(run_id, key) for key in run.data.metrics], [])
    assert len(all_metrics) == len(metrics)
    logged_metrics = [(m.key, m.value, m.timestamp, m.step) for m in all_metrics]
    assert set(logged_metrics) == {(m.key, m.value, m.timestamp, m.step) for m in metrics}
    logged_tags = set(run.data.tags.items())
    assert {(tag.key, tag.value) for tag in tags} <= logged_tags
    assert len(run.data.params) == len(params)
    assert set(run.data.params.items()) == {(param.key, param.value) for param in params}


def test_default_experiment(store: SqlAlchemyStore):
    experiments = store.search_experiments()
    assert len(experiments) == 1

    first = experiments[0]
    assert first.experiment_id == "0"
    assert first.name == "Default"


def test_default_experiment_lifecycle(store: SqlAlchemyStore, tmp_path):
    default_experiment = store.get_experiment(experiment_id=0)
    assert default_experiment.name == Experiment.DEFAULT_EXPERIMENT_NAME
    assert default_experiment.lifecycle_stage == entities.LifecycleStage.ACTIVE

    _create_experiments(store, "aNothEr")
    all_experiments = [e.name for e in store.search_experiments()]
    assert set(all_experiments) == {"aNothEr", "Default"}

    store.delete_experiment(0)

    assert [e.name for e in store.search_experiments()] == ["aNothEr"]
    another = store.get_experiment(1)
    assert another.name == "aNothEr"

    default_experiment = store.get_experiment(experiment_id=0)
    assert default_experiment.name == Experiment.DEFAULT_EXPERIMENT_NAME
    assert default_experiment.lifecycle_stage == entities.LifecycleStage.DELETED

    # destroy SqlStore and make a new one
    db_uri = store.db_uri
    artifact_uri = store.artifact_root_uri
    del store
    store = SqlAlchemyStore(db_uri, artifact_uri)

    # test that default experiment is not reactivated
    default_experiment = store.get_experiment(experiment_id=0)
    assert default_experiment.name == Experiment.DEFAULT_EXPERIMENT_NAME
    assert default_experiment.lifecycle_stage == entities.LifecycleStage.DELETED

    assert [e.name for e in store.search_experiments()] == ["aNothEr"]
    all_experiments = [e.name for e in store.search_experiments(ViewType.ALL)]
    assert set(all_experiments) == {"aNothEr", "Default"}

    # ensure that experiment ID dor active experiment is unchanged
    another = store.get_experiment(1)
    assert another.name == "aNothEr"

    if MLFLOW_TRACKING_URI.get():
        with store.ManagedSessionMaker() as session:
            default_exp = (
                session.query(SqlExperiment)
                .filter(SqlExperiment.experiment_id == store.DEFAULT_EXPERIMENT_ID)
                .first()
            )
            if default_exp:
                default_exp.lifecycle_stage = entities.LifecycleStage.ACTIVE
                session.commit()


def test_raise_duplicate_experiments(store: SqlAlchemyStore):
    with pytest.raises(Exception, match=r"Experiment\(name=.+\) already exists"):
        _create_experiments(store, ["test", "test"])


def test_duplicate_experiment_with_artifact_location_returns_resource_already_exists(
    store: SqlAlchemyStore, tmp_path: Path
):
    exp_name = "test_duplicate_with_artifact_location"
    artifact_location = str(tmp_path / "test_artifacts")

    # First creation should succeed
    store.create_experiment(exp_name, artifact_location=artifact_location)

    # Second creation should raise MlflowException with RESOURCE_ALREADY_EXISTS error code
    with pytest.raises(MlflowException, match="already exists") as exc_info:
        store.create_experiment(exp_name, artifact_location=artifact_location)

    # Verify that the error code is RESOURCE_ALREADY_EXISTS, not BAD_REQUEST
    assert exc_info.value.error_code == "RESOURCE_ALREADY_EXISTS"


def test_raise_experiment_dont_exist(store: SqlAlchemyStore):
    with pytest.raises(Exception, match=r"No Experiment with id=.+ exists"):
        store.get_experiment(experiment_id=100)


def test_delete_experiment(store: SqlAlchemyStore):
    experiments = _create_experiments(store, ["morty", "rick", "rick and morty"])

    all_experiments = store.search_experiments()
    assert len(all_experiments) == len(experiments) + 1  # default

    exp_id = experiments[0]
    exp = store.get_experiment(exp_id)
    time.sleep(0.01)
    store.delete_experiment(exp_id)

    updated_exp = store.get_experiment(exp_id)
    assert updated_exp.lifecycle_stage == entities.LifecycleStage.DELETED

    assert len(store.search_experiments()) == len(all_experiments) - 1
    assert updated_exp.last_update_time > exp.last_update_time


def test_delete_restore_experiment_with_runs(store: SqlAlchemyStore):
    experiment_id = _create_experiments(store, "test exp")
    run1 = _run_factory(store, config=_get_run_configs(experiment_id)).info.run_id
    run2 = _run_factory(store, config=_get_run_configs(experiment_id)).info.run_id
    store.delete_run(run1)
    run_ids = [run1, run2]

    store.delete_experiment(experiment_id)

    updated_exp = store.get_experiment(experiment_id)
    assert updated_exp.lifecycle_stage == entities.LifecycleStage.DELETED

    deleted_run_list = store.search_runs(
        experiment_ids=[experiment_id],
        filter_string="",
        run_view_type=ViewType.DELETED_ONLY,
    )

    assert len(deleted_run_list) == 2
    for deleted_run in deleted_run_list:
        assert deleted_run.info.lifecycle_stage == entities.LifecycleStage.DELETED
        assert deleted_run.info.experiment_id in experiment_id
        assert deleted_run.info.run_id in run_ids
        with store.ManagedSessionMaker() as session:
            assert store._get_run(session, deleted_run.info.run_id).deleted_time is not None

    store.restore_experiment(experiment_id)

    updated_exp = store.get_experiment(experiment_id)
    assert updated_exp.lifecycle_stage == entities.LifecycleStage.ACTIVE

    restored_run_list = store.search_runs(
        experiment_ids=[experiment_id],
        filter_string="",
        run_view_type=ViewType.ACTIVE_ONLY,
    )

    assert len(restored_run_list) == 2
    for restored_run in restored_run_list:
        assert restored_run.info.lifecycle_stage == entities.LifecycleStage.ACTIVE
        with store.ManagedSessionMaker() as session:
            assert store._get_run(session, restored_run.info.run_id).deleted_time is None
        assert restored_run.info.experiment_id in experiment_id
        assert restored_run.info.run_id in run_ids


def test_get_experiment(store: SqlAlchemyStore):
    name = "goku"
    experiment_id = _create_experiments(store, name)
    actual = store.get_experiment(experiment_id)
    assert actual.name == name
    assert actual.experiment_id == experiment_id

    actual_by_name = store.get_experiment_by_name(name)
    assert actual_by_name.name == name
    assert actual_by_name.experiment_id == experiment_id
    assert store.get_experiment_by_name("idontexist") is None

    store.delete_experiment(experiment_id)
    assert store.get_experiment_by_name(name).experiment_id == experiment_id


def test_search_experiments_view_type(store: SqlAlchemyStore):
    experiment_names = ["a", "b"]
    experiment_ids = _create_experiments(store, experiment_names)
    store.delete_experiment(experiment_ids[1])

    experiments = store.search_experiments(view_type=ViewType.ACTIVE_ONLY)
    assert [e.name for e in experiments] == ["a", "Default"]
    experiments = store.search_experiments(view_type=ViewType.DELETED_ONLY)
    assert [e.name for e in experiments] == ["b"]
    experiments = store.search_experiments(view_type=ViewType.ALL)
    assert [e.name for e in experiments] == ["b", "a", "Default"]


def test_search_experiments_filter_by_attribute(store: SqlAlchemyStore):
    experiment_names = ["a", "ab", "Abc"]
    _create_experiments(store, experiment_names)

    experiments = store.search_experiments(filter_string="name = 'a'")
    assert [e.name for e in experiments] == ["a"]
    experiments = store.search_experiments(filter_string="attribute.name = 'a'")
    assert [e.name for e in experiments] == ["a"]
    experiments = store.search_experiments(filter_string="attribute.`name` = 'a'")
    assert [e.name for e in experiments] == ["a"]
    experiments = store.search_experiments(filter_string="attribute.`name` != 'a'")
    assert [e.name for e in experiments] == ["Abc", "ab", "Default"]
    experiments = store.search_experiments(filter_string="name LIKE 'a%'")
    assert [e.name for e in experiments] == ["ab", "a"]
    experiments = store.search_experiments(filter_string="name ILIKE 'a%'")
    assert [e.name for e in experiments] == ["Abc", "ab", "a"]
    experiments = store.search_experiments(filter_string="name ILIKE 'a%' AND name ILIKE '%b'")
    assert [e.name for e in experiments] == ["ab"]


def test_search_experiments_filter_by_time_attribute(store: SqlAlchemyStore):
    # Sleep to ensure that the first experiment has a different creation_time than the default
    # experiment and eliminate flakiness.
    time.sleep(0.001)
    time_before_create1 = get_current_time_millis()
    exp_id1 = store.create_experiment("1")
    exp1 = store.get_experiment(exp_id1)
    time.sleep(0.001)
    time_before_create2 = get_current_time_millis()
    exp_id2 = store.create_experiment("2")
    exp2 = store.get_experiment(exp_id2)

    experiments = store.search_experiments(filter_string=f"creation_time = {exp1.creation_time}")
    assert [e.experiment_id for e in experiments] == [exp_id1]

    experiments = store.search_experiments(filter_string=f"creation_time != {exp1.creation_time}")
    assert [e.experiment_id for e in experiments] == [
        exp_id2,
        store.DEFAULT_EXPERIMENT_ID,
    ]

    experiments = store.search_experiments(filter_string=f"creation_time >= {time_before_create1}")
    assert [e.experiment_id for e in experiments] == [exp_id2, exp_id1]

    experiments = store.search_experiments(filter_string=f"creation_time < {time_before_create2}")
    assert [e.experiment_id for e in experiments] == [
        exp_id1,
        store.DEFAULT_EXPERIMENT_ID,
    ]

    # To avoid that the creation_time equals `now`, we wait one additional millisecond.
    time.sleep(0.001)
    now = get_current_time_millis()
    experiments = store.search_experiments(filter_string=f"creation_time >= {now}")
    assert experiments == []

    time.sleep(0.001)
    time_before_rename = get_current_time_millis()
    store.rename_experiment(exp_id1, "new_name")
    experiments = store.search_experiments(
        filter_string=f"last_update_time >= {time_before_rename}"
    )
    assert [e.experiment_id for e in experiments] == [exp_id1]

    experiments = store.search_experiments(
        filter_string=f"last_update_time <= {get_current_time_millis()}"
    )
    assert {e.experiment_id for e in experiments} == {
        exp_id1,
        exp_id2,
        store.DEFAULT_EXPERIMENT_ID,
    }

    experiments = store.search_experiments(
        filter_string=f"last_update_time = {exp2.last_update_time}"
    )
    assert [e.experiment_id for e in experiments] == [exp_id2]


def test_search_experiments_filter_by_tag(store: SqlAlchemyStore):
    experiments = [
        ("exp1", [ExperimentTag("key1", "value"), ExperimentTag("key2", "value")]),
        ("exp2", [ExperimentTag("key1", "vaLue"), ExperimentTag("key2", "vaLue")]),
        ("exp3", [ExperimentTag("k e y 1", "value")]),
    ]
    for name, tags in experiments:
        time.sleep(0.001)
        store.create_experiment(name, tags=tags)

    experiments = store.search_experiments(filter_string="tag.key1 = 'value'")
    assert [e.name for e in experiments] == ["exp1"]
    experiments = store.search_experiments(filter_string="tag.`k e y 1` = 'value'")
    assert [e.name for e in experiments] == ["exp3"]
    experiments = store.search_experiments(filter_string="tag.\"k e y 1\" = 'value'")
    assert [e.name for e in experiments] == ["exp3"]
    experiments = store.search_experiments(filter_string="tag.key1 != 'value'")
    assert [e.name for e in experiments] == ["exp2"]
    experiments = store.search_experiments(filter_string="tag.key1 != 'VALUE'")
    assert [e.name for e in experiments] == ["exp2", "exp1"]
    experiments = store.search_experiments(filter_string="tag.key1 LIKE 'val%'")
    assert [e.name for e in experiments] == ["exp1"]
    experiments = store.search_experiments(filter_string="tag.key1 LIKE '%Lue'")
    assert [e.name for e in experiments] == ["exp2"]
    experiments = store.search_experiments(filter_string="tag.key1 ILIKE '%alu%'")
    assert [e.name for e in experiments] == ["exp2", "exp1"]
    experiments = store.search_experiments(
        filter_string="tag.key1 LIKE 'va%' AND tag.key2 LIKE '%Lue'"
    )
    assert [e.name for e in experiments] == ["exp2"]
    experiments = store.search_experiments(filter_string="tag.KEY = 'value'")
    assert len(experiments) == 0


def test_search_experiments_filter_by_attribute_and_tag(store: SqlAlchemyStore):
    store.create_experiment("exp1", tags=[ExperimentTag("a", "1"), ExperimentTag("b", "2")])
    store.create_experiment("exp2", tags=[ExperimentTag("a", "3"), ExperimentTag("b", "4")])
    experiments = store.search_experiments(filter_string="name ILIKE 'exp%' AND tags.a = '1'")
    assert [e.name for e in experiments] == ["exp1"]


def test_search_experiments_order_by(store: SqlAlchemyStore):
    experiment_names = ["x", "y", "z"]
    _create_experiments(store, experiment_names)

    experiments = store.search_experiments(order_by=["name"])
    assert [e.name for e in experiments] == ["Default", "x", "y", "z"]

    experiments = store.search_experiments(order_by=["name ASC"])
    assert [e.name for e in experiments] == ["Default", "x", "y", "z"]

    experiments = store.search_experiments(order_by=["name DESC"])
    assert [e.name for e in experiments] == ["z", "y", "x", "Default"]

    experiments = store.search_experiments(order_by=["experiment_id DESC"])
    assert [e.name for e in experiments] == ["z", "y", "x", "Default"]

    experiments = store.search_experiments(order_by=["name", "experiment_id"])
    assert [e.name for e in experiments] == ["Default", "x", "y", "z"]


def test_search_experiments_order_by_time_attribute(store: SqlAlchemyStore):
    # Sleep to ensure that the first experiment has a different creation_time than the default
    # experiment and eliminate flakiness.
    time.sleep(0.001)
    exp_id1 = store.create_experiment("1")
    time.sleep(0.001)
    exp_id2 = store.create_experiment("2")

    experiments = store.search_experiments(order_by=["creation_time"])
    assert [e.experiment_id for e in experiments] == [
        store.DEFAULT_EXPERIMENT_ID,
        exp_id1,
        exp_id2,
    ]

    experiments = store.search_experiments(order_by=["creation_time DESC"])
    assert [e.experiment_id for e in experiments] == [
        exp_id2,
        exp_id1,
        store.DEFAULT_EXPERIMENT_ID,
    ]

    experiments = store.search_experiments(order_by=["last_update_time"])
    assert [e.experiment_id for e in experiments] == [
        store.DEFAULT_EXPERIMENT_ID,
        exp_id1,
        exp_id2,
    ]

    store.rename_experiment(exp_id1, "new_name")
    experiments = store.search_experiments(order_by=["last_update_time"])
    assert [e.experiment_id for e in experiments] == [
        store.DEFAULT_EXPERIMENT_ID,
        exp_id2,
        exp_id1,
    ]


def test_search_experiments_max_results(store: SqlAlchemyStore):
    experiment_names = list(map(str, range(9)))
    _create_experiments(store, experiment_names)
    reversed_experiment_names = experiment_names[::-1]

    experiments = store.search_experiments()
    assert [e.name for e in experiments] == reversed_experiment_names + ["Default"]
    experiments = store.search_experiments(max_results=3)
    assert [e.name for e in experiments] == reversed_experiment_names[:3]


def test_search_experiments_max_results_validation(store: SqlAlchemyStore):
    with pytest.raises(
        MlflowException,
        match=r"Invalid value None for parameter 'max_results' supplied. "
        r"It must be a positive integer",
    ):
        store.search_experiments(max_results=None)
    with pytest.raises(
        MlflowException,
        match=r"Invalid value 0 for parameter 'max_results' supplied. "
        r"It must be a positive integer",
    ):
        store.search_experiments(max_results=0)
    with pytest.raises(
        MlflowException,
        match=r"Invalid value 1000000 for parameter 'max_results' supplied. "
        r"It must be at most 50000",
    ):
        store.search_experiments(max_results=1_000_000)


def test_search_experiments_pagination(store: SqlAlchemyStore):
    experiment_names = list(map(str, range(9)))
    _create_experiments(store, experiment_names)
    reversed_experiment_names = experiment_names[::-1]

    experiments = store.search_experiments(max_results=4)
    assert [e.name for e in experiments] == reversed_experiment_names[:4]
    assert experiments.token is not None

    experiments = store.search_experiments(max_results=4, page_token=experiments.token)
    assert [e.name for e in experiments] == reversed_experiment_names[4:8]
    assert experiments.token is not None

    experiments = store.search_experiments(max_results=4, page_token=experiments.token)
    assert [e.name for e in experiments] == reversed_experiment_names[8:] + ["Default"]
    assert experiments.token is None


def test_create_experiments(store: SqlAlchemyStore):
    with store.ManagedSessionMaker() as session:
        result = session.query(models.SqlExperiment).all()
        assert len(result) == 1
    time_before_create = get_current_time_millis()
    experiment_id = store.create_experiment(name="test exp")
    assert experiment_id == "1"
    with store.ManagedSessionMaker() as session:
        result = session.query(models.SqlExperiment).all()
        assert len(result) == 2

        test_exp = session.query(models.SqlExperiment).filter_by(name="test exp").first()
        assert str(test_exp.experiment_id) == experiment_id
        assert test_exp.name == "test exp"

    actual = store.get_experiment(experiment_id)
    assert actual.experiment_id == experiment_id
    assert actual.name == "test exp"
    assert actual.creation_time >= time_before_create
    assert actual.last_update_time == actual.creation_time

    with pytest.raises(MlflowException, match=r"'name' exceeds the maximum length"):
        store.create_experiment(name="x" * (MAX_EXPERIMENT_NAME_LENGTH + 1))


def test_create_experiment_with_tags_works_correctly(store: SqlAlchemyStore):
    experiment_id = store.create_experiment(
        name="test exp",
        artifact_location="some location",
        tags=[ExperimentTag("key1", "val1"), ExperimentTag("key2", "val2")],
    )
    experiment = store.get_experiment(experiment_id)
    assert len(experiment.tags) == 2
    assert experiment.tags["key1"] == "val1"
    assert experiment.tags["key2"] == "val2"


def test_run_tag_model(store: SqlAlchemyStore):
    # Create a run whose UUID we can reference when creating tag models.
    # `run_id` is a foreign key in the tags table; therefore, in order
    # to insert a tag with a given run UUID, the UUID must be present in
    # the runs table
    run = _run_factory(store)
    with store.ManagedSessionMaker() as session:
        new_tag = models.SqlTag(run_uuid=run.info.run_id, key="test", value="val")
        session.add(new_tag)
        session.commit()
        added_tags = [tag for tag in session.query(models.SqlTag).all() if tag.key == new_tag.key]
        assert len(added_tags) == 1
        added_tag = added_tags[0].to_mlflow_entity()
        assert added_tag.value == new_tag.value


def test_metric_model(store: SqlAlchemyStore):
    # Create a run whose UUID we can reference when creating metric models.
    # `run_id` is a foreign key in the tags table; therefore, in order
    # to insert a metric with a given run UUID, the UUID must be present in
    # the runs table
    run = _run_factory(store)
    with store.ManagedSessionMaker() as session:
        new_metric = models.SqlMetric(run_uuid=run.info.run_id, key="accuracy", value=0.89)
        session.add(new_metric)
        session.commit()
        metrics = session.query(models.SqlMetric).all()
        assert len(metrics) == 1

        added_metric = metrics[0].to_mlflow_entity()
        assert added_metric.value == new_metric.value
        assert added_metric.key == new_metric.key


def test_param_model(store: SqlAlchemyStore):
    # Create a run whose UUID we can reference when creating parameter models.
    # `run_id` is a foreign key in the tags table; therefore, in order
    # to insert a parameter with a given run UUID, the UUID must be present in
    # the runs table
    run = _run_factory(store)
    with store.ManagedSessionMaker() as session:
        new_param = models.SqlParam(run_uuid=run.info.run_id, key="accuracy", value="test param")
        session.add(new_param)
        session.commit()
        params = session.query(models.SqlParam).all()
        assert len(params) == 1

        added_param = params[0].to_mlflow_entity()
        assert added_param.value == new_param.value
        assert added_param.key == new_param.key


def test_run_needs_uuid(store: SqlAlchemyStore):
    regex = {
        SQLITE: r"NOT NULL constraint failed",
        POSTGRES: r"null value in column .+ of relation .+ violates not-null constrain",
        MYSQL: r"(Field .+ doesn't have a default value|Instance .+ has a NULL identity key)",
        MSSQL: r"Cannot insert the value NULL into column .+, table .+",
    }[store._get_dialect()]
    # Depending on the implementation, a NULL identity key may result in different
    # exceptions, including IntegrityError (sqlite) and FlushError (MysQL).
    # Therefore, we check for the more generic 'SQLAlchemyError'
    with pytest.raises(MlflowException, match=regex) as exception_context:
        with store.ManagedSessionMaker() as session:
            session.add(models.SqlRun())
    assert exception_context.value.error_code == ErrorCode.Name(BAD_REQUEST)


def test_run_data_model(store: SqlAlchemyStore):
    with store.ManagedSessionMaker() as session:
        run_id = uuid.uuid4().hex
        m1 = models.SqlMetric(run_uuid=run_id, key="accuracy", value=0.89)
        m2 = models.SqlMetric(run_uuid=run_id, key="recall", value=0.89)
        p1 = models.SqlParam(run_uuid=run_id, key="loss", value="test param")
        p2 = models.SqlParam(run_uuid=run_id, key="blue", value="test param")
        run_data = models.SqlRun(run_uuid=run_id)

        session.add_all([m1, m2, p1, p2])
        session.add(run_data)
        session.commit()

        run_datums = session.query(models.SqlRun).all()
        actual = run_datums[0]
        assert len(run_datums) == 1
        assert len(actual.params) == 2
        assert len(actual.metrics) == 2


def test_run_info(store: SqlAlchemyStore):
    experiment_id = _create_experiments(store, "test exp")
    config = {
        "experiment_id": experiment_id,
        "name": "test run",
        "user_id": "Anderson",
        "run_uuid": "test",
        "status": RunStatus.to_string(RunStatus.SCHEDULED),
        "source_type": SourceType.to_string(SourceType.LOCAL),
        "source_name": "Python application",
        "entry_point_name": "main.py",
        "start_time": get_current_time_millis(),
        "end_time": get_current_time_millis(),
        "source_version": mlflow.__version__,
        "lifecycle_stage": entities.LifecycleStage.ACTIVE,
        "artifact_uri": "//",
    }
    run = models.SqlRun(**config).to_mlflow_entity()

    for k, v in config.items():
        # These keys were removed from RunInfo.
        if k in [
            "source_name",
            "source_type",
            "source_version",
            "name",
            "entry_point_name",
        ]:
            continue

        if k == "run_uuid":
            k = "run_id"

        v2 = getattr(run.info, k)
        if k == "source_type":
            assert v == SourceType.to_string(v2)
        else:
            assert v == v2


def test_create_run_with_tags(store: SqlAlchemyStore):
    experiment_id = _create_experiments(store, "test_create_run")
    tags = [RunTag("3", "4"), RunTag("1", "2")]
    expected = _get_run_configs(experiment_id=experiment_id, tags=tags)

    actual = store.create_run(**expected)

    # run name should be added as a tag by the store
    tags.append(RunTag(mlflow_tags.MLFLOW_RUN_NAME, expected["run_name"]))

    assert actual.info.experiment_id == experiment_id
    assert actual.info.user_id == expected["user_id"]
    assert actual.info.run_name == expected["run_name"]
    assert actual.info.start_time == expected["start_time"]
    assert len(actual.data.tags) == len(tags)
    assert actual.data.tags == {tag.key: tag.value for tag in tags}
    assert actual.inputs.dataset_inputs == []


def test_create_run_sets_name(store: SqlAlchemyStore):
    experiment_id = _create_experiments(store, "test_create_run_run_name")
    configs = _get_run_configs(experiment_id=experiment_id)
    run_id = store.create_run(**configs).info.run_id
    run = store.get_run(run_id)
    assert run.info.run_name == configs["run_name"]
    assert run.data.tags.get(mlflow_tags.MLFLOW_RUN_NAME) == configs["run_name"]

    run_id = store.create_run(
        experiment_id=experiment_id,
        user_id="user",
        start_time=0,
        run_name=None,
        tags=[RunTag(mlflow_tags.MLFLOW_RUN_NAME, "test")],
    ).info.run_id
    run = store.get_run(run_id)
    assert run.info.run_name == "test"
    assert run.inputs.dataset_inputs == []

    with pytest.raises(
        MlflowException,
        match=re.escape(
            "Both 'run_name' argument and 'mlflow.runName' tag are specified, but with "
            "different values (run_name='test', mlflow.runName='test_2').",
        ),
    ):
        store.create_run(
            experiment_id=experiment_id,
            user_id="user",
            start_time=0,
            run_name="test",
            tags=[RunTag(mlflow_tags.MLFLOW_RUN_NAME, "test_2")],
        )


def test_get_run_with_name(store: SqlAlchemyStore):
    experiment_id = _create_experiments(store, "test_get_run")
    configs = _get_run_configs(experiment_id=experiment_id)
    run_id = store.create_run(**configs).info.run_id

    run = store.get_run(run_id)

    assert run.info.experiment_id == experiment_id
    assert run.info.run_name == configs["run_name"]

    no_run_configs = {
        "experiment_id": experiment_id,
        "user_id": "Anderson",
        "start_time": get_current_time_millis(),
        "tags": [],
        "run_name": None,
    }
    run_id = store.create_run(**no_run_configs).info.run_id

    run = store.get_run(run_id)

    assert run.info.run_name.split("-")[0] in _GENERATOR_PREDICATES

    name_empty_str_run = store.create_run(**{**configs, **{"run_name": ""}})
    run_name = name_empty_str_run.info.run_name
    assert run_name.split("-")[0] in _GENERATOR_PREDICATES


def test_to_mlflow_entity_and_proto(store: SqlAlchemyStore):
    # Create a run and log metrics, params, tags to the run
    created_run = _run_factory(store)
    run_id = created_run.info.run_id
    store.log_metric(
        run_id=run_id,
        metric=entities.Metric(key="my-metric", value=3.4, timestamp=0, step=0),
    )
    store.log_param(run_id=run_id, param=Param(key="my-param", value="param-val"))
    store.set_tag(run_id=run_id, tag=RunTag(key="my-tag", value="tag-val"))

    # Verify that we can fetch the run & convert it to proto - Python protobuf bindings
    # will perform type-checking to ensure all values have the right types
    run = store.get_run(run_id)
    run.to_proto()

    # Verify attributes of the Python run entity
    assert isinstance(run.info, entities.RunInfo)
    assert isinstance(run.data, entities.RunData)

    assert run.data.metrics == {"my-metric": 3.4}
    assert run.data.params == {"my-param": "param-val"}
    assert run.data.tags["my-tag"] == "tag-val"

    # Get the parent experiment of the run, verify it can be converted to protobuf
    exp = store.get_experiment(run.info.experiment_id)
    exp.to_proto()


def test_delete_run(store: SqlAlchemyStore):
    run = _run_factory(store)

    store.delete_run(run.info.run_id)

    with store.ManagedSessionMaker() as session:
        actual = session.query(models.SqlRun).filter_by(run_uuid=run.info.run_id).first()
        assert actual.lifecycle_stage == entities.LifecycleStage.DELETED
        assert (
            actual.deleted_time is not None
        )  # deleted time should be updated and thus not None anymore

        deleted_run = store.get_run(run.info.run_id)
        assert actual.run_uuid == deleted_run.info.run_id


def test_hard_delete_run(store: SqlAlchemyStore):
    run = _run_factory(store)
    metric = entities.Metric("blahmetric", 100.0, get_current_time_millis(), 0)
    store.log_metric(run.info.run_id, metric)
    param = entities.Param("blahparam", "100.0")
    store.log_param(run.info.run_id, param)
    tag = entities.RunTag("test tag", "a boogie")
    store.set_tag(run.info.run_id, tag)

    store._hard_delete_run(run.info.run_id)

    with store.ManagedSessionMaker() as session:
        actual_run = session.query(models.SqlRun).filter_by(run_uuid=run.info.run_id).first()
        assert actual_run is None
        actual_metric = session.query(models.SqlMetric).filter_by(run_uuid=run.info.run_id).first()
        assert actual_metric is None
        actual_param = session.query(models.SqlParam).filter_by(run_uuid=run.info.run_id).first()
        assert actual_param is None
        actual_tag = session.query(models.SqlTag).filter_by(run_uuid=run.info.run_id).first()
        assert actual_tag is None


def test_get_deleted_runs(store: SqlAlchemyStore):
    run = _run_factory(store)
    deleted_run_ids = store._get_deleted_runs()
    assert deleted_run_ids == []

    store.delete_run(run.info.run_id)
    deleted_run_ids = store._get_deleted_runs()
    assert deleted_run_ids == [run.info.run_id]


def test_log_metric(store: SqlAlchemyStore):
    run = _run_factory(store)

    tkey = "blahmetric"
    tval = 100.0
    metric = entities.Metric(tkey, tval, get_current_time_millis(), 0)
    metric2 = entities.Metric(tkey, tval, get_current_time_millis() + 2, 0)
    nan_metric = entities.Metric("NaN", float("nan"), 0, 0)
    pos_inf_metric = entities.Metric("PosInf", float("inf"), 0, 0)
    neg_inf_metric = entities.Metric("NegInf", -float("inf"), 0, 0)
    store.log_metric(run.info.run_id, metric)
    store.log_metric(run.info.run_id, metric2)
    store.log_metric(run.info.run_id, nan_metric)
    store.log_metric(run.info.run_id, pos_inf_metric)
    store.log_metric(run.info.run_id, neg_inf_metric)

    run = store.get_run(run.info.run_id)
    assert tkey in run.data.metrics
    assert run.data.metrics[tkey] == tval

    # SQL store _get_run method returns full history of recorded metrics.
    # Should return duplicates as well
    # MLflow RunData contains only the last reported values for metrics.
    with store.ManagedSessionMaker() as session:
        sql_run_metrics = store._get_run(session, run.info.run_id).metrics
        assert len(sql_run_metrics) == 5
        assert len(run.data.metrics) == 4
        assert math.isnan(run.data.metrics["NaN"])
        assert run.data.metrics["PosInf"] == 1.7976931348623157e308
        assert run.data.metrics["NegInf"] == -1.7976931348623157e308


def test_log_metric_concurrent_logging_succeeds(store: SqlAlchemyStore):
    """
    Verifies that concurrent logging succeeds without deadlock, which has been an issue
    in previous MLflow releases
    """
    experiment_id = _create_experiments(store, "concurrency_exp")
    run_config = _get_run_configs(experiment_id=experiment_id)
    run1 = _run_factory(store, run_config)
    run2 = _run_factory(store, run_config)

    def log_metrics(run):
        for metric_val in range(100):
            store.log_metric(
                run.info.run_id,
                Metric("metric_key", metric_val, get_current_time_millis(), 0),
            )
        for batch_idx in range(5):
            store.log_batch(
                run.info.run_id,
                metrics=[
                    Metric(
                        f"metric_batch_{batch_idx}",
                        (batch_idx * 100) + val_offset,
                        get_current_time_millis(),
                        0,
                    )
                    for val_offset in range(100)
                ],
                params=[],
                tags=[],
            )
        for metric_val in range(100):
            store.log_metric(
                run.info.run_id,
                Metric("metric_key", metric_val, get_current_time_millis(), 0),
            )
        return "success"

    log_metrics_futures = []
    with ThreadPoolExecutor(max_workers=4) as executor:
        # Log metrics to two runs across four threads
        log_metrics_futures = [
            executor.submit(log_metrics, run) for run in [run1, run2, run1, run2]
        ]

    for future in log_metrics_futures:
        assert future.result() == "success"

    for run in [run1, run2, run1, run2]:
        # We visit each run twice, logging 100 metric entries for 6 metric names; the same entry
        # may be written multiple times concurrently; we assert that at least 100 metric entries
        # are present because at least 100 unique entries must have been written
        assert len(store.get_metric_history(run.info.run_id, "metric_key")) >= 100
        for batch_idx in range(5):
            assert (
                len(store.get_metric_history(run.info.run_id, f"metric_batch_{batch_idx}")) >= 100
            )


def test_record_logged_model(
    store: SqlAlchemyStore,
):
    run = _run_factory(store)
    flavors_with_config = {
        "tf": "flavor body",
        "python_function": {"config": {"a": 1}, "code": "code"},
    }
    m_with_config = Model(artifact_path="model/path", run_id="run_id", flavors=flavors_with_config)
    store.record_logged_model(run.info.run_id, m_with_config)
    with store.ManagedSessionMaker() as session:
        run = store._get_run(run_uuid=run.info.run_id, session=session)
        tags = [t.value for t in run.tags if t.key == mlflow_tags.MLFLOW_LOGGED_MODELS]
        flavors = m_with_config.get_tags_dict().get("flavors", {})
        assert all("config" not in v for v in flavors.values())
        assert tags[0] == json.dumps([m_with_config.get_tags_dict()])


def test_log_metric_allows_multiple_values_at_same_ts_and_run_data_uses_max_ts_value(
    store: SqlAlchemyStore,
):
    run = _run_factory(store)
    run_id = run.info.run_id
    metric_name = "test-metric-1"
    # Check that we get the max of (step, timestamp, value) in that order
    tuples_to_log = [
        (0, 100, 1000),
        (3, 40, 100),  # larger step wins even though it has smaller value
        (3, 50, 10),  # larger timestamp wins even though it has smaller value
        (3, 50, 20),  # tiebreak by max value
        (3, 50, 20),  # duplicate metrics with same (step, timestamp, value) are ok
        # verify that we can log steps out of order / negative steps
        (-3, 900, 900),
        (-1, 800, 800),
    ]
    for step, timestamp, value in reversed(tuples_to_log):
        store.log_metric(run_id, Metric(metric_name, value, timestamp, step))

    metric_history = store.get_metric_history(run_id, metric_name)
    logged_tuples = [(m.step, m.timestamp, m.value) for m in metric_history]
    assert set(logged_tuples) == set(tuples_to_log)

    run_data = store.get_run(run_id).data
    run_metrics = run_data.metrics
    assert len(run_metrics) == 1
    assert run_metrics[metric_name] == 20
    metric_obj = run_data._metric_objs[0]
    assert metric_obj.key == metric_name
    assert metric_obj.step == 3
    assert metric_obj.timestamp == 50
    assert metric_obj.value == 20


def test_log_null_metric(store: SqlAlchemyStore):
    run = _run_factory(store)

    tkey = "blahmetric"
    tval = None
    metric = entities.Metric(tkey, tval, get_current_time_millis(), 0)

    with pytest.raises(
        MlflowException, match=r"Missing value for required parameter 'value'"
    ) as exception_context:
        store.log_metric(run.info.run_id, metric)
    assert exception_context.value.error_code == ErrorCode.Name(INVALID_PARAMETER_VALUE)


def test_log_param(store: SqlAlchemyStore):
    run = _run_factory(store)

    tkey = "blahmetric"
    tval = "100.0"
    param = entities.Param(tkey, tval)
    param2 = entities.Param("new param", "new key")
    store.log_param(run.info.run_id, param)
    store.log_param(run.info.run_id, param2)
    store.log_param(run.info.run_id, param2)

    run = store.get_run(run.info.run_id)
    assert len(run.data.params) == 2
    assert tkey in run.data.params
    assert run.data.params[tkey] == tval


def test_log_param_uniqueness(store: SqlAlchemyStore):
    run = _run_factory(store)

    tkey = "blahmetric"
    tval = "100.0"
    param = entities.Param(tkey, tval)
    param2 = entities.Param(tkey, "newval")
    store.log_param(run.info.run_id, param)

    with pytest.raises(MlflowException, match=r"Changing param values is not allowed"):
        store.log_param(run.info.run_id, param2)


def test_log_empty_str(store: SqlAlchemyStore):
    run = _run_factory(store)

    tkey = "blahmetric"
    tval = ""
    param = entities.Param(tkey, tval)
    param2 = entities.Param("new param", "new key")
    store.log_param(run.info.run_id, param)
    store.log_param(run.info.run_id, param2)

    run = store.get_run(run.info.run_id)
    assert len(run.data.params) == 2
    assert tkey in run.data.params
    assert run.data.params[tkey] == tval


def test_log_null_param(store: SqlAlchemyStore):
    run = _run_factory(store)

    tkey = "blahmetric"
    tval = None
    param = entities.Param(tkey, tval)

    dialect = store._get_dialect()
    regex = {
        SQLITE: r"NOT NULL constraint failed",
        POSTGRES: r"null value in column .+ of relation .+ violates not-null constrain",
        MYSQL: r"Column .+ cannot be null",
        MSSQL: r"Cannot insert the value NULL into column .+, table .+",
    }[dialect]
    with pytest.raises(MlflowException, match=regex) as exception_context:
        store.log_param(run.info.run_id, param)
    if dialect != MYSQL:
        assert exception_context.value.error_code == ErrorCode.Name(BAD_REQUEST)
    else:
        # Some MySQL client packages (and there are several available, e.g.
        # PyMySQL, mysqlclient, mysql-connector-python... reports some
        # errors, including NULL constraint violations, as a SQLAlchemy
        # OperationalError, even though they should be reported as a more
        # generic SQLAlchemyError. If that is fixed, we can remove this
        # special case.
        assert exception_context.value.error_code == ErrorCode.Name(
            BAD_REQUEST
        ) or exception_context.value.error_code == ErrorCode.Name(TEMPORARILY_UNAVAILABLE)


@pytest.mark.skipif(
    Version(sqlalchemy.__version__) < Version("2.0")
    and mlflow.get_tracking_uri().startswith("mssql"),
    reason="large string parameters are sent as TEXT/NTEXT; see tests/db/compose.yml for details",
)
def test_log_param_max_length_value(store: SqlAlchemyStore, monkeypatch):
    run = _run_factory(store)
    tkey = "blahmetric"
    tval = "x" * 6000
    param = entities.Param(tkey, tval)
    store.log_param(run.info.run_id, param)
    run = store.get_run(run.info.run_id)
    assert run.data.params[tkey] == str(tval)
    monkeypatch.setenv("MLFLOW_TRUNCATE_LONG_VALUES", "false")
    with pytest.raises(MlflowException, match="exceeds the maximum length"):
        store.log_param(run.info.run_id, entities.Param(tkey, "x" * 6001))

    monkeypatch.setenv("MLFLOW_TRUNCATE_LONG_VALUES", "true")
    store.log_param(run.info.run_id, entities.Param(tkey, "x" * 6001))


def test_set_experiment_tag(store: SqlAlchemyStore):
    exp_id = _create_experiments(store, "setExperimentTagExp")
    tag = entities.ExperimentTag("tag0", "value0")
    new_tag = entities.RunTag("tag0", "value00000")
    store.set_experiment_tag(exp_id, tag)
    experiment = store.get_experiment(exp_id)
    assert experiment.tags["tag0"] == "value0"
    # test that updating a tag works
    store.set_experiment_tag(exp_id, new_tag)
    experiment = store.get_experiment(exp_id)
    assert experiment.tags["tag0"] == "value00000"
    # test that setting a tag on 1 experiment does not impact another experiment.
    exp_id_2 = _create_experiments(store, "setExperimentTagExp2")
    experiment2 = store.get_experiment(exp_id_2)
    assert len(experiment2.tags) == 0
    # setting a tag on different experiments maintains different values across experiments
    different_tag = entities.RunTag("tag0", "differentValue")
    store.set_experiment_tag(exp_id_2, different_tag)
    experiment = store.get_experiment(exp_id)
    assert experiment.tags["tag0"] == "value00000"
    experiment2 = store.get_experiment(exp_id_2)
    assert experiment2.tags["tag0"] == "differentValue"
    # test can set multi-line tags
    multi_line_Tag = entities.ExperimentTag("multiline tag", "value2\nvalue2\nvalue2")
    store.set_experiment_tag(exp_id, multi_line_Tag)
    experiment = store.get_experiment(exp_id)
    assert experiment.tags["multiline tag"] == "value2\nvalue2\nvalue2"
    # test cannot set tags that are too long
    long_tag = entities.ExperimentTag("longTagKey", "a" * 100_001)
    with pytest.raises(MlflowException, match="exceeds the maximum length of 5000"):
        store.set_experiment_tag(exp_id, long_tag)
    # test can set tags that are somewhat long
    long_tag = entities.ExperimentTag("longTagKey", "a" * 4999)
    store.set_experiment_tag(exp_id, long_tag)
    # test cannot set tags on deleted experiments
    store.delete_experiment(exp_id)
    with pytest.raises(MlflowException, match="must be in the 'active' state"):
        store.set_experiment_tag(exp_id, entities.ExperimentTag("should", "notset"))


def test_delete_experiment_tag(store: SqlAlchemyStore):
    exp_id = _create_experiments(store, "setExperimentTagExp")
    tag = entities.ExperimentTag("tag0", "value0")
    store.set_experiment_tag(exp_id, tag)
    experiment = store.get_experiment(exp_id)
    assert experiment.tags["tag0"] == "value0"
    # test that deleting a tag works
    store.delete_experiment_tag(exp_id, tag.key)
    experiment = store.get_experiment(exp_id)
    assert "tag0" not in experiment.tags


def test_set_tag(store: SqlAlchemyStore, monkeypatch):
    run = _run_factory(store)

    tkey = "test tag"
    tval = "a boogie"
    new_val = "new val"
    tag = entities.RunTag(tkey, tval)
    new_tag = entities.RunTag(tkey, new_val)
    store.set_tag(run.info.run_id, tag)
    # Overwriting tags is allowed
    store.set_tag(run.info.run_id, new_tag)
    # test setting tags that are too long fails.
    monkeypatch.setenv("MLFLOW_TRUNCATE_LONG_VALUES", "false")
    with pytest.raises(
        MlflowException, match=f"exceeds the maximum length of {MAX_TAG_VAL_LENGTH} characters"
    ):
        store.set_tag(
            run.info.run_id, entities.RunTag("longTagKey", "a" * (MAX_TAG_VAL_LENGTH + 1))
        )

    monkeypatch.setenv("MLFLOW_TRUNCATE_LONG_VALUES", "true")
    store.set_tag(run.info.run_id, entities.RunTag("longTagKey", "a" * (MAX_TAG_VAL_LENGTH + 1)))

    # test can set tags that are somewhat long
    store.set_tag(run.info.run_id, entities.RunTag("longTagKey", "a" * (MAX_TAG_VAL_LENGTH - 1)))
    run = store.get_run(run.info.run_id)
    assert tkey in run.data.tags
    assert run.data.tags[tkey] == new_val


def test_delete_tag(store: SqlAlchemyStore):
    run = _run_factory(store)
    k0 = "tag0"
    v0 = "val0"
    k1 = "tag1"
    v1 = "val1"
    tag0 = entities.RunTag(k0, v0)
    tag1 = entities.RunTag(k1, v1)
    store.set_tag(run.info.run_id, tag0)
    store.set_tag(run.info.run_id, tag1)
    # delete a tag and check whether it is correctly deleted.
    store.delete_tag(run.info.run_id, k0)
    run = store.get_run(run.info.run_id)
    assert k0 not in run.data.tags
    assert k1 in run.data.tags
    assert run.data.tags[k1] == v1

    # test that deleting a tag works correctly with multiple runs having the same tag.
    run2 = _run_factory(store, config=_get_run_configs(run.info.experiment_id))
    store.set_tag(run.info.run_id, tag0)
    store.set_tag(run2.info.run_id, tag0)
    store.delete_tag(run.info.run_id, k0)
    run = store.get_run(run.info.run_id)
    run2 = store.get_run(run2.info.run_id)
    assert k0 not in run.data.tags
    assert k0 in run2.data.tags
    # test that you cannot delete tags that don't exist.
    with pytest.raises(MlflowException, match="No tag with name"):
        store.delete_tag(run.info.run_id, "fakeTag")
    # test that you cannot delete tags for nonexistent runs
    with pytest.raises(MlflowException, match="Run with id=randomRunId not found"):
        store.delete_tag("randomRunId", k0)
    # test that you cannot delete tags for deleted runs.
    store.delete_run(run.info.run_id)
    with pytest.raises(MlflowException, match="must be in the 'active' state"):
        store.delete_tag(run.info.run_id, k1)


def test_get_metric_history(store: SqlAlchemyStore):
    run = _run_factory(store)

    key = "test"
    expected = [
        models.SqlMetric(key=key, value=0.6, timestamp=1, step=0).to_mlflow_entity(),
        models.SqlMetric(key=key, value=0.7, timestamp=2, step=0).to_mlflow_entity(),
    ]

    for metric in expected:
        store.log_metric(run.info.run_id, metric)

    actual = store.get_metric_history(run.info.run_id, key)

    assert sorted(
        [(m.key, m.value, m.timestamp) for m in expected],
    ) == sorted(
        [(m.key, m.value, m.timestamp) for m in actual],
    )


def test_get_metric_history_with_max_results(store: SqlAlchemyStore):
    run = _run_factory(store)
    run_id = run.info.run_id

    metric_key = "test_metric"
    expected_metrics = []
    for i in range(5):
        metric = models.SqlMetric(
            key=metric_key, value=float(i), timestamp=1000 + i, step=i
        ).to_mlflow_entity()
        store.log_metric(run_id, metric)
        expected_metrics.append(metric)

    # Test without max_results - should return all 5 metrics
    all_metrics = store.get_metric_history(run_id, metric_key)
    assert len(all_metrics) == 5

    # Test with max_results=3 - should return only first 3 metrics
    limited_metrics = store.get_metric_history(run_id, metric_key, max_results=3)
    assert len(limited_metrics) == 3

    all_metric_tuples = {(m.key, m.value, m.timestamp, m.step) for m in all_metrics}
    limited_metric_tuples = {(m.key, m.value, m.timestamp, m.step) for m in limited_metrics}
    assert limited_metric_tuples.issubset(all_metric_tuples)

    # Test with max_results=0 - should return no metrics
    no_metrics = store.get_metric_history(run_id, metric_key, max_results=0)
    assert len(no_metrics) == 0

    # Test with max_results larger than available metrics - should return all metrics
    more_metrics = store.get_metric_history(run_id, metric_key, max_results=10)
    assert len(more_metrics) == 5

    more_metric_tuples = {(m.key, m.value, m.timestamp, m.step) for m in more_metrics}
    assert more_metric_tuples == all_metric_tuples


def test_get_metric_history_with_page_token(store: SqlAlchemyStore):
    run = _run_factory(store)
    run_id = run.info.run_id

    metric_key = "test_metric"
    for i in range(10):
        metric = models.SqlMetric(
            key=metric_key, value=float(i), timestamp=1000 + i, step=i
        ).to_mlflow_entity()
        store.log_metric(run_id, metric)

    page_size = 4

    first_page = store.get_metric_history(
        run_id, metric_key, max_results=page_size, page_token=None
    )
    assert isinstance(first_page, PagedList)
    assert first_page.token is not None
    assert len(first_page) == 4

    second_page = store.get_metric_history(
        run_id, metric_key, max_results=page_size, page_token=first_page.token
    )
    assert isinstance(first_page, PagedList)
    assert second_page.token is not None
    assert len(second_page) == 4

    third_page = store.get_metric_history(
        run_id, metric_key, max_results=page_size, page_token=second_page.token
    )
    assert isinstance(first_page, PagedList)
    assert third_page.token is None
    assert len(third_page) == 2

    all_paginated_metrics = list(first_page) + list(second_page) + list(third_page)
    assert len(all_paginated_metrics) == 10

    metric_values = [m.value for m in all_paginated_metrics]
    expected_values = [float(i) for i in range(10)]
    assert sorted(metric_values) == sorted(expected_values)

    # Test with invalid page_token
    with pytest.raises(MlflowException, match="Invalid page token"):
        store.get_metric_history(run_id, metric_key, page_token="invalid_token")

    # Test pagination without max_results (should return all in one page)
    result = store.get_metric_history(run_id, metric_key, page_token=None)
    assert len(result) == 10
    assert result.token is None  # No next page


def test_rename_experiment(store: SqlAlchemyStore):
    new_name = "new name"
    experiment_id = _create_experiments(store, "test name")
    experiment = store.get_experiment(experiment_id)
    time.sleep(0.01)
    store.rename_experiment(experiment_id, new_name)

    renamed_experiment = store.get_experiment(experiment_id)

    assert renamed_experiment.name == new_name
    assert renamed_experiment.last_update_time > experiment.last_update_time


def test_update_run_info(store: SqlAlchemyStore):
    experiment_id = _create_experiments(store, "test_update_run_info")
    for new_status_string in models.RunStatusTypes:
        run = _run_factory(store, config=_get_run_configs(experiment_id=experiment_id))
        endtime = get_current_time_millis()
        actual = store.update_run_info(
            run.info.run_id, RunStatus.from_string(new_status_string), endtime, None
        )
        assert actual.status == new_status_string
        assert actual.end_time == endtime

    # test updating run name without changing other attributes.
    origin_run_info = store.get_run(run.info.run_id).info
    updated_info = store.update_run_info(run.info.run_id, None, None, "name_abc2")
    assert updated_info.run_name == "name_abc2"
    assert updated_info.status == origin_run_info.status
    assert updated_info.end_time == origin_run_info.end_time


def test_update_run_name(store: SqlAlchemyStore):
    experiment_id = _create_experiments(store, "test_update_run_name")
    configs = _get_run_configs(experiment_id=experiment_id)

    run_id = store.create_run(**configs).info.run_id
    run = store.get_run(run_id)
    assert run.info.run_name == configs["run_name"]

    store.update_run_info(run_id, RunStatus.FINISHED, 1000, "new name")
    run = store.get_run(run_id)
    assert run.info.run_name == "new name"
    assert run.data.tags.get(mlflow_tags.MLFLOW_RUN_NAME) == "new name"

    store.update_run_info(run_id, RunStatus.FINISHED, 1000, None)
    run = store.get_run(run_id)
    assert run.info.run_name == "new name"
    assert run.data.tags.get(mlflow_tags.MLFLOW_RUN_NAME) == "new name"

    store.update_run_info(run_id, RunStatus.FINISHED, 1000, "")
    run = store.get_run(run_id)
    assert run.info.run_name == "new name"
    assert run.data.tags.get(mlflow_tags.MLFLOW_RUN_NAME) == "new name"

    store.delete_tag(run_id, mlflow_tags.MLFLOW_RUN_NAME)
    run = store.get_run(run_id)
    assert run.info.run_name == "new name"
    assert run.data.tags.get(mlflow_tags.MLFLOW_RUN_NAME) is None

    store.update_run_info(run_id, RunStatus.FINISHED, 1000, "newer name")
    run = store.get_run(run_id)
    assert run.info.run_name == "newer name"
    assert run.data.tags.get(mlflow_tags.MLFLOW_RUN_NAME) == "newer name"

    store.set_tag(run_id, entities.RunTag(mlflow_tags.MLFLOW_RUN_NAME, "newest name"))
    run = store.get_run(run_id)
    assert run.data.tags.get(mlflow_tags.MLFLOW_RUN_NAME) == "newest name"
    assert run.info.run_name == "newest name"

    store.log_batch(
        run_id,
        metrics=[],
        params=[],
        tags=[entities.RunTag(mlflow_tags.MLFLOW_RUN_NAME, "batch name")],
    )
    run = store.get_run(run_id)
    assert run.data.tags.get(mlflow_tags.MLFLOW_RUN_NAME) == "batch name"
    assert run.info.run_name == "batch name"


def test_restore_experiment(store: SqlAlchemyStore):
    experiment_id = _create_experiments(store, "helloexp")
    exp = store.get_experiment(experiment_id)
    assert exp.lifecycle_stage == entities.LifecycleStage.ACTIVE

    experiment_id = exp.experiment_id
    store.delete_experiment(experiment_id)

    deleted = store.get_experiment(experiment_id)
    assert deleted.experiment_id == experiment_id
    assert deleted.lifecycle_stage == entities.LifecycleStage.DELETED
    time.sleep(0.01)
    store.restore_experiment(exp.experiment_id)
    restored = store.get_experiment(exp.experiment_id)
    assert restored.experiment_id == experiment_id
    assert restored.lifecycle_stage == entities.LifecycleStage.ACTIVE
    assert restored.last_update_time > deleted.last_update_time


def test_delete_restore_run(store: SqlAlchemyStore):
    run = _run_factory(store)
    assert run.info.lifecycle_stage == entities.LifecycleStage.ACTIVE

    # Verify that active runs can be restored (run restoration is idempotent)
    store.restore_run(run.info.run_id)

    # Verify that run deletion is idempotent
    store.delete_run(run.info.run_id)
    store.delete_run(run.info.run_id)

    deleted = store.get_run(run.info.run_id)
    assert deleted.info.run_id == run.info.run_id
    assert deleted.info.lifecycle_stage == entities.LifecycleStage.DELETED
    with store.ManagedSessionMaker() as session:
        assert store._get_run(session, deleted.info.run_id).deleted_time is not None
    # Verify that restoration of a deleted run is idempotent
    store.restore_run(run.info.run_id)
    store.restore_run(run.info.run_id)
    restored = store.get_run(run.info.run_id)
    assert restored.info.run_id == run.info.run_id
    assert restored.info.lifecycle_stage == entities.LifecycleStage.ACTIVE
    with store.ManagedSessionMaker() as session:
        assert store._get_run(session, restored.info.run_id).deleted_time is None


def test_error_logging_to_deleted_run(store: SqlAlchemyStore):
    exp = _create_experiments(store, "error_logging")
    run_id = _run_factory(store, _get_run_configs(experiment_id=exp)).info.run_id

    store.delete_run(run_id)
    assert store.get_run(run_id).info.lifecycle_stage == entities.LifecycleStage.DELETED
    with pytest.raises(MlflowException, match=r"The run .+ must be in the 'active' state"):
        store.log_param(run_id, entities.Param("p1345", "v1"))

    with pytest.raises(MlflowException, match=r"The run .+ must be in the 'active' state"):
        store.log_metric(run_id, entities.Metric("m1345", 1.0, 123, 0))

    with pytest.raises(MlflowException, match=r"The run .+ must be in the 'active' state"):
        store.set_tag(run_id, entities.RunTag("t1345", "tv1"))

    # restore this run and try again
    store.restore_run(run_id)
    assert store.get_run(run_id).info.lifecycle_stage == entities.LifecycleStage.ACTIVE
    store.log_param(run_id, entities.Param("p1345", "v22"))
    store.log_metric(run_id, entities.Metric("m1345", 34.0, 85, 1))  # earlier timestamp
    store.set_tag(run_id, entities.RunTag("t1345", "tv44"))

    run = store.get_run(run_id)
    assert run.data.params == {"p1345": "v22"}
    assert run.data.metrics == {"m1345": 34.0}
    metric_history = store.get_metric_history(run_id, "m1345")
    assert len(metric_history) == 1
    metric_obj = metric_history[0]
    assert metric_obj.key == "m1345"
    assert metric_obj.value == 34.0
    assert metric_obj.timestamp == 85
    assert metric_obj.step == 1
    assert {("t1345", "tv44")} <= set(run.data.tags.items())


def test_order_by_metric_tag_param(store: SqlAlchemyStore):
    experiment_id = store.create_experiment("order_by_metric")

    def create_and_log_run(names):
        name = str(names[0]) + "/" + names[1]
        run_id = store.create_run(
            experiment_id,
            user_id="MrDuck",
            start_time=123,
            tags=[entities.RunTag("metric", names[1])],
            run_name=name,
        ).info.run_id
        if names[0] is not None:
            store.log_metric(run_id, entities.Metric("x", float(names[0]), 1, 0))
            store.log_metric(run_id, entities.Metric("y", float(names[1]), 1, 0))
        store.log_param(run_id, entities.Param("metric", names[1]))
        return run_id

    # the expected order in ascending sort is :
    # inf > number > -inf > None > nan
    for names in zip(
        [None, "nan", "inf", "-inf", "-1000", "0", "0", "1000"],
        ["1", "2", "3", "4", "5", "6", "7", "8"],
    ):
        create_and_log_run(names)

    # asc/asc
    assert _get_ordered_runs(store, ["metrics.x asc", "metrics.y asc"], experiment_id) == [
        "-inf/4",
        "-1000/5",
        "0/6",
        "0/7",
        "1000/8",
        "inf/3",
        "nan/2",
        "None/1",
    ]

    assert _get_ordered_runs(store, ["metrics.x asc", "tag.metric asc"], experiment_id) == [
        "-inf/4",
        "-1000/5",
        "0/6",
        "0/7",
        "1000/8",
        "inf/3",
        "nan/2",
        "None/1",
    ]

    # asc/desc
    assert _get_ordered_runs(store, ["metrics.x asc", "metrics.y desc"], experiment_id) == [
        "-inf/4",
        "-1000/5",
        "0/7",
        "0/6",
        "1000/8",
        "inf/3",
        "nan/2",
        "None/1",
    ]

    assert _get_ordered_runs(store, ["metrics.x asc", "tag.metric desc"], experiment_id) == [
        "-inf/4",
        "-1000/5",
        "0/7",
        "0/6",
        "1000/8",
        "inf/3",
        "nan/2",
        "None/1",
    ]

    # desc / asc
    assert _get_ordered_runs(store, ["metrics.x desc", "metrics.y asc"], experiment_id) == [
        "inf/3",
        "1000/8",
        "0/6",
        "0/7",
        "-1000/5",
        "-inf/4",
        "nan/2",
        "None/1",
    ]

    # desc / desc
    assert _get_ordered_runs(store, ["metrics.x desc", "param.metric desc"], experiment_id) == [
        "inf/3",
        "1000/8",
        "0/7",
        "0/6",
        "-1000/5",
        "-inf/4",
        "nan/2",
        "None/1",
    ]


def test_order_by_attributes(store: SqlAlchemyStore):
    experiment_id = store.create_experiment("order_by_attributes")

    def create_run(start_time, end):
        return store.create_run(
            experiment_id,
            user_id="MrDuck",
            start_time=start_time,
            tags=[],
            run_name=str(end),
        ).info.run_id

    start_time = 123
    for end in [234, None, 456, -123, 789, 123]:
        run_id = create_run(start_time, end)
        store.update_run_info(run_id, run_status=RunStatus.FINISHED, end_time=end, run_name=None)
        start_time += 1

    # asc
    assert _get_ordered_runs(store, ["attribute.end_time asc"], experiment_id) == [
        "-123",
        "123",
        "234",
        "456",
        "789",
        "None",
    ]

    # desc
    assert _get_ordered_runs(store, ["attribute.end_time desc"], experiment_id) == [
        "789",
        "456",
        "234",
        "123",
        "-123",
        "None",
    ]

    # Sort priority correctly handled
    assert _get_ordered_runs(
        store, ["attribute.start_time asc", "attribute.end_time desc"], experiment_id
    ) == ["234", "None", "456", "-123", "789", "123"]


def test_search_vanilla(store: SqlAlchemyStore):
    exp = _create_experiments(store, "search_vanilla")
    runs = [_run_factory(store, _get_run_configs(exp)).info.run_id for r in range(3)]

    assert sorted(
        runs,
    ) == sorted(_search_runs(store, exp, run_view_type=ViewType.ALL))
    assert sorted(
        runs,
    ) == sorted(_search_runs(store, exp, run_view_type=ViewType.ACTIVE_ONLY))
    assert _search_runs(store, exp, run_view_type=ViewType.DELETED_ONLY) == []

    first = runs[0]

    store.delete_run(first)
    assert sorted(
        runs,
    ) == sorted(_search_runs(store, exp, run_view_type=ViewType.ALL))
    assert sorted(
        runs[1:],
    ) == sorted(_search_runs(store, exp, run_view_type=ViewType.ACTIVE_ONLY))
    assert _search_runs(store, exp, run_view_type=ViewType.DELETED_ONLY) == [first]

    store.restore_run(first)
    assert sorted(
        runs,
    ) == sorted(_search_runs(store, exp, run_view_type=ViewType.ALL))
    assert sorted(
        runs,
    ) == sorted(_search_runs(store, exp, run_view_type=ViewType.ACTIVE_ONLY))
    assert _search_runs(store, exp, run_view_type=ViewType.DELETED_ONLY) == []


def test_search_params(store: SqlAlchemyStore):
    experiment_id = _create_experiments(store, "search_params")
    r1 = _run_factory(store, _get_run_configs(experiment_id)).info.run_id
    r2 = _run_factory(store, _get_run_configs(experiment_id)).info.run_id

    store.log_param(r1, entities.Param("generic_param", "p_val"))
    store.log_param(r2, entities.Param("generic_param", "p_val"))

    store.log_param(r1, entities.Param("generic_2", "some value"))
    store.log_param(r2, entities.Param("generic_2", "another value"))

    store.log_param(r1, entities.Param("p_a", "abc"))
    store.log_param(r2, entities.Param("p_b", "ABC"))

    # test search returns both runs
    filter_string = "params.generic_param = 'p_val'"
    assert sorted(
        [r1, r2],
    ) == sorted(_search_runs(store, experiment_id, filter_string))

    # test search returns appropriate run (same key different values per run)
    filter_string = "params.generic_2 = 'some value'"
    assert _search_runs(store, experiment_id, filter_string) == [r1]
    filter_string = "params.generic_2 = 'another value'"
    assert _search_runs(store, experiment_id, filter_string) == [r2]

    filter_string = "params.generic_param = 'wrong_val'"
    assert _search_runs(store, experiment_id, filter_string) == []

    filter_string = "params.generic_param != 'p_val'"
    assert _search_runs(store, experiment_id, filter_string) == []

    filter_string = "params.generic_param != 'wrong_val'"
    assert sorted(
        [r1, r2],
    ) == sorted(_search_runs(store, experiment_id, filter_string))
    filter_string = "params.generic_2 != 'wrong_val'"
    assert sorted(
        [r1, r2],
    ) == sorted(_search_runs(store, experiment_id, filter_string))

    filter_string = "params.p_a = 'abc'"
    assert _search_runs(store, experiment_id, filter_string) == [r1]

    filter_string = "params.p_a = 'ABC'"
    assert _search_runs(store, experiment_id, filter_string) == []

    filter_string = "params.p_a != 'ABC'"
    assert _search_runs(store, experiment_id, filter_string) == [r1]

    filter_string = "params.p_b = 'ABC'"
    assert _search_runs(store, experiment_id, filter_string) == [r2]

    filter_string = "params.generic_2 LIKE '%other%'"
    assert _search_runs(store, experiment_id, filter_string) == [r2]

    filter_string = "params.generic_2 LIKE 'other%'"
    assert _search_runs(store, experiment_id, filter_string) == []

    filter_string = "params.generic_2 LIKE '%other'"
    assert _search_runs(store, experiment_id, filter_string) == []

    filter_string = "params.generic_2 LIKE 'other'"
    assert _search_runs(store, experiment_id, filter_string) == []

    filter_string = "params.generic_2 LIKE '%Other%'"
    assert _search_runs(store, experiment_id, filter_string) == []

    filter_string = "params.generic_2 ILIKE '%Other%'"
    assert _search_runs(store, experiment_id, filter_string) == [r2]


def test_search_tags(store: SqlAlchemyStore):
    experiment_id = _create_experiments(store, "search_tags")
    r1 = _run_factory(store, _get_run_configs(experiment_id)).info.run_id
    r2 = _run_factory(store, _get_run_configs(experiment_id)).info.run_id

    store.set_tag(r1, entities.RunTag("generic_tag", "p_val"))
    store.set_tag(r2, entities.RunTag("generic_tag", "p_val"))

    store.set_tag(r1, entities.RunTag("generic_2", "some value"))
    store.set_tag(r2, entities.RunTag("generic_2", "another value"))

    store.set_tag(r1, entities.RunTag("p_a", "abc"))
    store.set_tag(r2, entities.RunTag("p_b", "ABC"))

    # test search returns both runs
    assert sorted(
        [r1, r2],
    ) == sorted(_search_runs(store, experiment_id, filter_string="tags.generic_tag = 'p_val'"))
    assert _search_runs(store, experiment_id, filter_string="tags.generic_tag = 'P_VAL'") == []
    assert sorted(
        [r1, r2],
    ) == sorted(_search_runs(store, experiment_id, filter_string="tags.generic_tag != 'P_VAL'"))
    # test search returns appropriate run (same key different values per run)
    assert _search_runs(store, experiment_id, filter_string="tags.generic_2 = 'some value'") == [r1]
    assert _search_runs(store, experiment_id, filter_string="tags.generic_2 = 'another value'") == [
        r2
    ]
    assert _search_runs(store, experiment_id, filter_string="tags.generic_tag = 'wrong_val'") == []
    assert _search_runs(store, experiment_id, filter_string="tags.generic_tag != 'p_val'") == []
    assert sorted(
        [r1, r2],
    ) == sorted(
        _search_runs(store, experiment_id, filter_string="tags.generic_tag != 'wrong_val'"),
    )
    assert sorted(
        [r1, r2],
    ) == sorted(
        _search_runs(store, experiment_id, filter_string="tags.generic_2 != 'wrong_val'"),
    )
    assert _search_runs(store, experiment_id, filter_string="tags.p_a = 'abc'") == [r1]
    assert _search_runs(store, experiment_id, filter_string="tags.p_b = 'ABC'") == [r2]
    assert _search_runs(store, experiment_id, filter_string="tags.generic_2 LIKE '%other%'") == [r2]
    assert _search_runs(store, experiment_id, filter_string="tags.generic_2 LIKE '%Other%'") == []
    assert _search_runs(store, experiment_id, filter_string="tags.generic_2 LIKE 'other%'") == []
    assert _search_runs(store, experiment_id, filter_string="tags.generic_2 LIKE '%other'") == []
    assert _search_runs(store, experiment_id, filter_string="tags.generic_2 LIKE 'other'") == []
    assert _search_runs(store, experiment_id, filter_string="tags.generic_2 ILIKE '%Other%'") == [
        r2
    ]
    assert _search_runs(
        store,
        experiment_id,
        filter_string="tags.generic_2 ILIKE '%Other%' and tags.generic_tag = 'p_val'",
    ) == [r2]
    assert _search_runs(
        store,
        experiment_id,
        filter_string="tags.generic_2 ILIKE '%Other%' and tags.generic_tag ILIKE 'p_val'",
    ) == [r2]


def test_search_metrics(store: SqlAlchemyStore):
    experiment_id = _create_experiments(store, "search_metric")
    r1 = _run_factory(store, _get_run_configs(experiment_id)).info.run_id
    r2 = _run_factory(store, _get_run_configs(experiment_id)).info.run_id

    store.log_metric(r1, entities.Metric("common", 1.0, 1, 0))
    store.log_metric(r2, entities.Metric("common", 1.0, 1, 0))

    store.log_metric(r1, entities.Metric("measure_a", 1.0, 1, 0))
    store.log_metric(r2, entities.Metric("measure_a", 200.0, 2, 0))
    store.log_metric(r2, entities.Metric("measure_a", 400.0, 3, 0))

    store.log_metric(r1, entities.Metric("m_a", 2.0, 2, 0))
    store.log_metric(r2, entities.Metric("m_b", 3.0, 2, 0))
    store.log_metric(r2, entities.Metric("m_b", 4.0, 8, 0))  # this is last timestamp
    store.log_metric(r2, entities.Metric("m_b", 8.0, 3, 0))

    filter_string = "metrics.common = 1.0"
    assert sorted(
        [r1, r2],
    ) == sorted(_search_runs(store, experiment_id, filter_string))

    filter_string = "metrics.common > 0.0"
    assert sorted(
        [r1, r2],
    ) == sorted(_search_runs(store, experiment_id, filter_string))

    filter_string = "metrics.common >= 0.0"
    assert sorted(
        [r1, r2],
    ) == sorted(_search_runs(store, experiment_id, filter_string))

    filter_string = "metrics.common < 4.0"
    assert sorted(
        [r1, r2],
    ) == sorted(_search_runs(store, experiment_id, filter_string))

    filter_string = "metrics.common <= 4.0"
    assert sorted(
        [r1, r2],
    ) == sorted(_search_runs(store, experiment_id, filter_string))

    filter_string = "metrics.common != 1.0"
    assert _search_runs(store, experiment_id, filter_string) == []

    filter_string = "metrics.common >= 3.0"
    assert _search_runs(store, experiment_id, filter_string) == []

    filter_string = "metrics.common <= 0.75"
    assert _search_runs(store, experiment_id, filter_string) == []

    # tests for same metric name across runs with different values and timestamps
    filter_string = "metrics.measure_a > 0.0"
    assert sorted(
        [r1, r2],
    ) == sorted(_search_runs(store, experiment_id, filter_string))

    filter_string = "metrics.measure_a < 50.0"
    assert _search_runs(store, experiment_id, filter_string) == [r1]

    filter_string = "metrics.measure_a < 1000.0"
    assert sorted(
        [r1, r2],
    ) == sorted(_search_runs(store, experiment_id, filter_string))

    filter_string = "metrics.measure_a != -12.0"
    assert sorted(
        [r1, r2],
    ) == sorted(_search_runs(store, experiment_id, filter_string))

    filter_string = "metrics.measure_a > 50.0"
    assert _search_runs(store, experiment_id, filter_string) == [r2]

    filter_string = "metrics.measure_a = 1.0"
    assert _search_runs(store, experiment_id, filter_string) == [r1]

    filter_string = "metrics.measure_a = 400.0"
    assert _search_runs(store, experiment_id, filter_string) == [r2]

    # test search with unique metric keys
    filter_string = "metrics.m_a > 1.0"
    assert _search_runs(store, experiment_id, filter_string) == [r1]

    filter_string = "metrics.m_b > 1.0"
    assert _search_runs(store, experiment_id, filter_string) == [r2]

    # there is a recorded metric this threshold but not last timestamp
    filter_string = "metrics.m_b > 5.0"
    assert _search_runs(store, experiment_id, filter_string) == []

    # metrics matches last reported timestamp for 'm_b'
    filter_string = "metrics.m_b = 4.0"
    assert _search_runs(store, experiment_id, filter_string) == [r2]


def test_search_attrs(store: SqlAlchemyStore, tmp_path):
    e1 = _create_experiments(store, "search_attributes_1")
    r1 = _run_factory(store, _get_run_configs(experiment_id=e1)).info.run_id

    e2 = _create_experiments(store, "search_attrs_2")
    r2 = _run_factory(store, _get_run_configs(experiment_id=e2)).info.run_id

    filter_string = ""
    assert sorted(
        [r1, r2],
    ) == sorted(_search_runs(store, [e1, e2], filter_string))

    filter_string = "attribute.status != 'blah'"
    assert sorted(
        [r1, r2],
    ) == sorted(_search_runs(store, [e1, e2], filter_string))

    filter_string = f"attribute.status = '{RunStatus.to_string(RunStatus.RUNNING)}'"
    assert sorted(
        [r1, r2],
    ) == sorted(_search_runs(store, [e1, e2], filter_string))

    # change status for one of the runs
    store.update_run_info(r2, RunStatus.FAILED, 300, None)

    filter_string = "attribute.status = 'RUNNING'"
    assert _search_runs(store, [e1, e2], filter_string) == [r1]

    filter_string = "attribute.status = 'FAILED'"
    assert _search_runs(store, [e1, e2], filter_string) == [r2]

    filter_string = "attribute.status != 'SCHEDULED'"
    assert sorted(
        [r1, r2],
    ) == sorted(_search_runs(store, [e1, e2], filter_string))

    filter_string = "attribute.status = 'SCHEDULED'"
    assert _search_runs(store, [e1, e2], filter_string) == []

    filter_string = "attribute.status = 'KILLED'"
    assert _search_runs(store, [e1, e2], filter_string) == []

    expected_artifact_uri = (
        pathlib.Path.cwd().joinpath(tmp_path, "artifacts", e1, r1, "artifacts").as_uri()
    )
    filter_string = f"attr.artifact_uri = '{expected_artifact_uri}'"
    assert _search_runs(store, [e1, e2], filter_string) == [r1]

    filter_string = (
        f"attr.artifact_uri = '{tmp_path}/artifacts/{e1.upper()}/{r1.upper()}/artifacts'"
    )
    assert _search_runs(store, [e1, e2], filter_string) == []

    filter_string = (
        f"attr.artifact_uri != '{tmp_path}/artifacts/{e1.upper()}/{r1.upper()}/artifacts'"
    )
    assert sorted(
        [r1, r2],
    ) == sorted(_search_runs(store, [e1, e2], filter_string))

    filter_string = f"attr.artifact_uri = '{tmp_path}/artifacts/{e2}/{r1}/artifacts'"
    assert _search_runs(store, [e1, e2], filter_string) == []

    filter_string = "attribute.artifact_uri = 'random_artifact_path'"
    assert _search_runs(store, [e1, e2], filter_string) == []

    filter_string = "attribute.artifact_uri != 'random_artifact_path'"
    assert sorted(
        [r1, r2],
    ) == sorted(_search_runs(store, [e1, e2], filter_string))

    filter_string = f"attribute.artifact_uri LIKE '%{r1}%'"
    assert _search_runs(store, [e1, e2], filter_string) == [r1]

    filter_string = f"attribute.artifact_uri LIKE '%{r1[:16]}%'"
    assert _search_runs(store, [e1, e2], filter_string) == [r1]

    filter_string = f"attribute.artifact_uri LIKE '%{r1[-16:]}%'"
    assert _search_runs(store, [e1, e2], filter_string) == [r1]

    filter_string = f"attribute.artifact_uri LIKE '%{r1.upper()}%'"
    assert _search_runs(store, [e1, e2], filter_string) == []

    filter_string = f"attribute.artifact_uri ILIKE '%{r1.upper()}%'"
    assert _search_runs(store, [e1, e2], filter_string) == [r1]

    filter_string = f"attribute.artifact_uri ILIKE '%{r1[:16].upper()}%'"
    assert _search_runs(store, [e1, e2], filter_string) == [r1]

    filter_string = f"attribute.artifact_uri ILIKE '%{r1[-16:].upper()}%'"
    assert _search_runs(store, [e1, e2], filter_string) == [r1]

    for k, v in {"experiment_id": e1, "lifecycle_stage": "ACTIVE"}.items():
        with pytest.raises(MlflowException, match=r"Invalid attribute key '.+' specified"):
            _search_runs(store, [e1, e2], f"attribute.{k} = '{v}'")


def test_search_full(store: SqlAlchemyStore):
    experiment_id = _create_experiments(store, "search_params")
    r1 = _run_factory(store, _get_run_configs(experiment_id)).info.run_id
    r2 = _run_factory(store, _get_run_configs(experiment_id)).info.run_id

    store.log_param(r1, entities.Param("generic_param", "p_val"))
    store.log_param(r2, entities.Param("generic_param", "p_val"))

    store.log_param(r1, entities.Param("p_a", "abc"))
    store.log_param(r2, entities.Param("p_b", "ABC"))

    store.log_metric(r1, entities.Metric("common", 1.0, 1, 0))
    store.log_metric(r2, entities.Metric("common", 1.0, 1, 0))

    store.log_metric(r1, entities.Metric("m_a", 2.0, 2, 0))
    store.log_metric(r2, entities.Metric("m_b", 3.0, 2, 0))
    store.log_metric(r2, entities.Metric("m_b", 4.0, 8, 0))
    store.log_metric(r2, entities.Metric("m_b", 8.0, 3, 0))

    filter_string = "params.generic_param = 'p_val' and metrics.common = 1.0"
    assert sorted(
        [r1, r2],
    ) == sorted(_search_runs(store, experiment_id, filter_string))

    # all params and metrics match
    filter_string = "params.generic_param = 'p_val' and metrics.common = 1.0 and metrics.m_a > 1.0"
    assert _search_runs(store, experiment_id, filter_string) == [r1]

    filter_string = (
        "params.generic_param = 'p_val' and metrics.common = 1.0 "
        "and metrics.m_a > 1.0 and params.p_a LIKE 'a%'"
    )
    assert _search_runs(store, experiment_id, filter_string) == [r1]

    filter_string = (
        "params.generic_param = 'p_val' and metrics.common = 1.0 "
        "and metrics.m_a > 1.0 and params.p_a LIKE 'A%'"
    )
    assert _search_runs(store, experiment_id, filter_string) == []

    filter_string = (
        "params.generic_param = 'p_val' and metrics.common = 1.0 "
        "and metrics.m_a > 1.0 and params.p_a ILIKE 'A%'"
    )
    assert _search_runs(store, experiment_id, filter_string) == [r1]

    # test with mismatch param
    filter_string = (
        "params.random_bad_name = 'p_val' and metrics.common = 1.0 and metrics.m_a > 1.0"
    )
    assert _search_runs(store, experiment_id, filter_string) == []

    # test with mismatch metric
    filter_string = (
        "params.generic_param = 'p_val' and metrics.common = 1.0 and metrics.m_a > 100.0"
    )
    assert _search_runs(store, experiment_id, filter_string) == []


def test_search_with_max_results(store: SqlAlchemyStore):
    exp = _create_experiments(store, "search_with_max_results")
    runs = [
        _run_factory(store, _get_run_configs(exp, start_time=r)).info.run_id for r in range(1200)
    ]
    # reverse the ordering, since we created in increasing order of start_time
    runs.reverse()

    assert runs[:1000] == _search_runs(store, exp)
    for n in [1, 2, 4, 8, 10, 20, 50, 100, 500, 1000, 1200, 2000]:
        assert runs[: min(1200, n)] == _search_runs(store, exp, max_results=n)

    maxPlusOne = SEARCH_MAX_RESULTS_THRESHOLD + 1

    with pytest.raises(
        MlflowException,
        match=rf"Invalid value {maxPlusOne} for parameter 'max_results'",
    ):
        _search_runs(store, exp, max_results=maxPlusOne)


def test_search_with_deterministic_max_results(store: SqlAlchemyStore):
    exp = _create_experiments(store, "test_search_with_deterministic_max_results")
    # Create 10 runs with the same start_time.
    # Sort based on run_id
    runs = sorted(
        [_run_factory(store, _get_run_configs(exp, start_time=10)).info.run_id for r in range(10)]
    )
    for n in [1, 2, 4, 8, 10, 20]:
        assert runs[: min(10, n)] == _search_runs(store, exp, max_results=n)


def test_search_runs_pagination(store: SqlAlchemyStore):
    exp = _create_experiments(store, "test_search_runs_pagination")
    # test returned token behavior
    runs = sorted(
        [_run_factory(store, _get_run_configs(exp, start_time=10)).info.run_id for r in range(10)]
    )
    result = store.search_runs([exp], None, ViewType.ALL, max_results=4)
    assert [r.info.run_id for r in result] == runs[0:4]
    assert result.token is not None
    result = store.search_runs([exp], None, ViewType.ALL, max_results=4, page_token=result.token)
    assert [r.info.run_id for r in result] == runs[4:8]
    assert result.token is not None
    result = store.search_runs([exp], None, ViewType.ALL, max_results=4, page_token=result.token)
    assert [r.info.run_id for r in result] == runs[8:]
    assert result.token is None


def test_search_runs_run_name(store: SqlAlchemyStore):
    exp_id = _create_experiments(store, "test_search_runs_pagination")
    run1 = _run_factory(store, dict(_get_run_configs(exp_id), run_name="run_name1"))
    run2 = _run_factory(store, dict(_get_run_configs(exp_id), run_name="run_name2"))
    result = store.search_runs(
        [exp_id],
        filter_string="attributes.run_name = 'run_name1'",
        run_view_type=ViewType.ACTIVE_ONLY,
    )
    assert [r.info.run_id for r in result] == [run1.info.run_id]
    result = store.search_runs(
        [exp_id],
        filter_string="attributes.`Run name` = 'run_name1'",
        run_view_type=ViewType.ACTIVE_ONLY,
    )
    assert [r.info.run_id for r in result] == [run1.info.run_id]
    result = store.search_runs(
        [exp_id],
        filter_string="attributes.`run name` = 'run_name2'",
        run_view_type=ViewType.ACTIVE_ONLY,
    )
    assert [r.info.run_id for r in result] == [run2.info.run_id]
    result = store.search_runs(
        [exp_id],
        filter_string="attributes.`Run Name` = 'run_name2'",
        run_view_type=ViewType.ACTIVE_ONLY,
    )
    assert [r.info.run_id for r in result] == [run2.info.run_id]
    result = store.search_runs(
        [exp_id],
        filter_string="tags.`mlflow.runName` = 'run_name2'",
        run_view_type=ViewType.ACTIVE_ONLY,
    )
    assert [r.info.run_id for r in result] == [run2.info.run_id]

    store.update_run_info(
        run1.info.run_id,
        RunStatus.FINISHED,
        end_time=run1.info.end_time,
        run_name="new_run_name1",
    )
    result = store.search_runs(
        [exp_id],
        filter_string="attributes.run_name = 'new_run_name1'",
        run_view_type=ViewType.ACTIVE_ONLY,
    )
    assert [r.info.run_id for r in result] == [run1.info.run_id]

    # TODO: Test attribute-based search after set_tag

    # Test run name filter works for runs logged in MLflow <= 1.29.0
    with store.ManagedSessionMaker() as session:
        sql_run1 = session.query(SqlRun).filter(SqlRun.run_uuid == run1.info.run_id).one()
        sql_run1.name = ""

    result = store.search_runs(
        [exp_id],
        filter_string="attributes.run_name = 'new_run_name1'",
        run_view_type=ViewType.ACTIVE_ONLY,
    )
    assert [r.info.run_id for r in result] == [run1.info.run_id]

    result = store.search_runs(
        [exp_id],
        filter_string="tags.`mlflow.runName` = 'new_run_name1'",
        run_view_type=ViewType.ACTIVE_ONLY,
    )
    assert [r.info.run_id for r in result] == [run1.info.run_id]


def test_search_runs_run_id(store: SqlAlchemyStore):
    exp_id = _create_experiments(store, "test_search_runs_run_id")
    # Set start_time to ensure the search result is deterministic
    run1 = _run_factory(store, dict(_get_run_configs(exp_id), start_time=1))
    run2 = _run_factory(store, dict(_get_run_configs(exp_id), start_time=2))
    run_id1 = run1.info.run_id
    run_id2 = run2.info.run_id

    result = store.search_runs(
        [exp_id],
        filter_string=f"attributes.run_id = '{run_id1}'",
        run_view_type=ViewType.ACTIVE_ONLY,
    )
    assert [r.info.run_id for r in result] == [run_id1]

    result = store.search_runs(
        [exp_id],
        filter_string=f"attributes.run_id != '{run_id1}'",
        run_view_type=ViewType.ACTIVE_ONLY,
    )
    assert [r.info.run_id for r in result] == [run_id2]

    result = store.search_runs(
        [exp_id],
        filter_string=f"attributes.run_id IN ('{run_id1}')",
        run_view_type=ViewType.ACTIVE_ONLY,
    )
    assert [r.info.run_id for r in result] == [run_id1]

    result = store.search_runs(
        [exp_id],
        filter_string=f"attributes.run_id NOT IN ('{run_id1}')",
        run_view_type=ViewType.ACTIVE_ONLY,
    )

    result = store.search_runs(
        [exp_id],
        filter_string=f"run_name = '{run1.info.run_name}' AND run_id IN ('{run_id1}')",
        run_view_type=ViewType.ACTIVE_ONLY,
    )
    assert [r.info.run_id for r in result] == [run_id1]

    for filter_string in [
        f"attributes.run_id IN ('{run_id1}','{run_id2}')",
        f"attributes.run_id IN ('{run_id1}', '{run_id2}')",
        f"attributes.run_id IN ('{run_id1}',  '{run_id2}')",
    ]:
        result = store.search_runs(
            [exp_id], filter_string=filter_string, run_view_type=ViewType.ACTIVE_ONLY
        )
        assert [r.info.run_id for r in result] == [run_id2, run_id1]

    result = store.search_runs(
        [exp_id],
        filter_string=f"attributes.run_id NOT IN ('{run_id1}', '{run_id2}')",
        run_view_type=ViewType.ACTIVE_ONLY,
    )
    assert result == []


def test_search_runs_start_time_alias(store: SqlAlchemyStore):
    exp_id = _create_experiments(store, "test_search_runs_start_time_alias")
    # Set start_time to ensure the search result is deterministic
    run1 = _run_factory(store, dict(_get_run_configs(exp_id), start_time=1))
    run2 = _run_factory(store, dict(_get_run_configs(exp_id), start_time=2))
    run_id1 = run1.info.run_id
    run_id2 = run2.info.run_id

    result = store.search_runs(
        [exp_id],
        filter_string="attributes.run_name = 'name'",
        run_view_type=ViewType.ACTIVE_ONLY,
        order_by=["attributes.start_time DESC"],
    )
    assert [r.info.run_id for r in result] == [run_id2, run_id1]

    result = store.search_runs(
        [exp_id],
        filter_string="attributes.run_name = 'name'",
        run_view_type=ViewType.ACTIVE_ONLY,
        order_by=["attributes.created ASC"],
    )
    assert [r.info.run_id for r in result] == [run_id1, run_id2]

    result = store.search_runs(
        [exp_id],
        filter_string="attributes.run_name = 'name'",
        run_view_type=ViewType.ACTIVE_ONLY,
        order_by=["attributes.Created DESC"],
    )
    assert [r.info.run_id for r in result] == [run_id2, run_id1]

    result = store.search_runs(
        [exp_id],
        filter_string="attributes.start_time > 0",
        run_view_type=ViewType.ACTIVE_ONLY,
    )
    assert {r.info.run_id for r in result} == {run_id1, run_id2}

    result = store.search_runs(
        [exp_id],
        filter_string="attributes.created > 1",
        run_view_type=ViewType.ACTIVE_ONLY,
    )
    assert [r.info.run_id for r in result] == [run_id2]

    result = store.search_runs(
        [exp_id],
        filter_string="attributes.Created > 2",
        run_view_type=ViewType.ACTIVE_ONLY,
    )
    assert result == []


def test_search_runs_datasets(store: SqlAlchemyStore):
    exp_id = _create_experiments(store, "test_search_runs_datasets")
    # Set start_time to ensure the search result is deterministic
    run1 = _run_factory(store, dict(_get_run_configs(exp_id), start_time=1))
    run2 = _run_factory(store, dict(_get_run_configs(exp_id), start_time=3))
    run3 = _run_factory(store, dict(_get_run_configs(exp_id), start_time=2))

    dataset1 = entities.Dataset(
        name="name1",
        digest="digest1",
        source_type="st1",
        source="source1",
        schema="schema1",
        profile="profile1",
    )
    dataset2 = entities.Dataset(
        name="name2",
        digest="digest2",
        source_type="st2",
        source="source2",
        schema="schema2",
        profile="profile2",
    )
    dataset3 = entities.Dataset(
        name="name3",
        digest="digest3",
        source_type="st3",
        source="source3",
        schema="schema3",
        profile="profile3",
    )

    test_tag = [entities.InputTag(key=MLFLOW_DATASET_CONTEXT, value="test")]
    train_tag = [entities.InputTag(key=MLFLOW_DATASET_CONTEXT, value="train")]
    eval_tag = [entities.InputTag(key=MLFLOW_DATASET_CONTEXT, value="eval")]

    inputs_run1 = [
        entities.DatasetInput(dataset1, train_tag),
        entities.DatasetInput(dataset2, eval_tag),
    ]
    inputs_run2 = [
        entities.DatasetInput(dataset1, train_tag),
        entities.DatasetInput(dataset3, eval_tag),
    ]
    inputs_run3 = [entities.DatasetInput(dataset2, test_tag)]

    store.log_inputs(run1.info.run_id, inputs_run1)
    store.log_inputs(run2.info.run_id, inputs_run2)
    store.log_inputs(run3.info.run_id, inputs_run3)
    run_id1 = run1.info.run_id
    run_id2 = run2.info.run_id
    run_id3 = run3.info.run_id

    result = store.search_runs(
        [exp_id],
        filter_string="dataset.name = 'name1'",
        run_view_type=ViewType.ACTIVE_ONLY,
    )
    assert {r.info.run_id for r in result} == {run_id2, run_id1}

    result = store.search_runs(
        [exp_id],
        filter_string="dataset.digest = 'digest2'",
        run_view_type=ViewType.ACTIVE_ONLY,
    )
    assert {r.info.run_id for r in result} == {run_id3, run_id1}

    result = store.search_runs(
        [exp_id],
        filter_string="dataset.name = 'name4'",
        run_view_type=ViewType.ACTIVE_ONLY,
    )
    assert set(result) == set()

    result = store.search_runs(
        [exp_id],
        filter_string="dataset.context = 'train'",
        run_view_type=ViewType.ACTIVE_ONLY,
    )
    assert {r.info.run_id for r in result} == {run_id2, run_id1}

    result = store.search_runs(
        [exp_id],
        filter_string="dataset.context = 'test'",
        run_view_type=ViewType.ACTIVE_ONLY,
    )
    assert {r.info.run_id for r in result} == {run_id3}

    result = store.search_runs(
        [exp_id],
        filter_string="dataset.context = 'test' and dataset.name = 'name2'",
        run_view_type=ViewType.ACTIVE_ONLY,
    )
    assert {r.info.run_id for r in result} == {run_id3}

    result = store.search_runs(
        [exp_id],
        filter_string="dataset.name = 'name2' and dataset.context = 'test'",
        run_view_type=ViewType.ACTIVE_ONLY,
    )
    assert {r.info.run_id for r in result} == {run_id3}

    result = store.search_runs(
        [exp_id],
        filter_string="datasets.name IN ('name1', 'name2')",
        run_view_type=ViewType.ACTIVE_ONLY,
    )
    assert {r.info.run_id for r in result} == {run_id3, run_id1, run_id2}

    result = store.search_runs(
        [exp_id],
        filter_string="datasets.digest IN ('digest1', 'digest2')",
        run_view_type=ViewType.ACTIVE_ONLY,
    )
    assert {r.info.run_id for r in result} == {run_id3, run_id1, run_id2}

    result = store.search_runs(
        [exp_id],
        filter_string="datasets.name LIKE 'Name%'",
        run_view_type=ViewType.ACTIVE_ONLY,
    )
    assert {r.info.run_id for r in result} == set()

    result = store.search_runs(
        [exp_id],
        filter_string="datasets.name ILIKE 'Name%'",
        run_view_type=ViewType.ACTIVE_ONLY,
    )
    assert {r.info.run_id for r in result} == {run_id3, run_id1, run_id2}

    result = store.search_runs(
        [exp_id],
        filter_string="datasets.context ILIKE 'test%'",
        run_view_type=ViewType.ACTIVE_ONLY,
    )
    assert {r.info.run_id for r in result} == {run_id3}

    result = store.search_runs(
        [exp_id],
        filter_string="datasets.context IN ('test', 'train')",
        run_view_type=ViewType.ACTIVE_ONLY,
    )
    assert {r.info.run_id for r in result} == {run_id3, run_id1, run_id2}


def test_search_datasets(store: SqlAlchemyStore):
    exp_id1 = _create_experiments(store, "test_search_datasets_1")
    # Create an additional experiment to ensure we filter on specified experiment
    # and search works on multiple experiments.
    exp_id2 = _create_experiments(store, "test_search_datasets_2")

    run1 = _run_factory(store, dict(_get_run_configs(exp_id1), start_time=1))
    run2 = _run_factory(store, dict(_get_run_configs(exp_id1), start_time=2))
    run3 = _run_factory(store, dict(_get_run_configs(exp_id2), start_time=3))

    dataset1 = entities.Dataset(
        name="name1",
        digest="digest1",
        source_type="st1",
        source="source1",
        schema="schema1",
        profile="profile1",
    )
    dataset2 = entities.Dataset(
        name="name2",
        digest="digest2",
        source_type="st2",
        source="source2",
        schema="schema2",
        profile="profile2",
    )
    dataset3 = entities.Dataset(
        name="name3",
        digest="digest3",
        source_type="st3",
        source="source3",
        schema="schema3",
        profile="profile3",
    )
    dataset4 = entities.Dataset(
        name="name4",
        digest="digest4",
        source_type="st4",
        source="source4",
        schema="schema4",
        profile="profile4",
    )

    test_tag = [entities.InputTag(key=MLFLOW_DATASET_CONTEXT, value="test")]
    train_tag = [entities.InputTag(key=MLFLOW_DATASET_CONTEXT, value="train")]
    eval_tag = [entities.InputTag(key=MLFLOW_DATASET_CONTEXT, value="eval")]
    no_context_tag = [entities.InputTag(key="not_context", value="test")]

    inputs_run1 = [
        entities.DatasetInput(dataset1, train_tag),
        entities.DatasetInput(dataset2, eval_tag),
        entities.DatasetInput(dataset4, no_context_tag),
    ]
    inputs_run2 = [
        entities.DatasetInput(dataset1, train_tag),
        entities.DatasetInput(dataset2, test_tag),
    ]
    inputs_run3 = [entities.DatasetInput(dataset3, train_tag)]

    store.log_inputs(run1.info.run_id, inputs_run1)
    store.log_inputs(run2.info.run_id, inputs_run2)
    store.log_inputs(run3.info.run_id, inputs_run3)

    # Verify actual and expected results are same size and that all elements are equal.
    def assert_has_same_elements(actual_list, expected_list):
        assert len(actual_list) == len(expected_list)
        for actual in actual_list:
            # Verify the expected results list contains same element.
            isEqual = False
            for expected in expected_list:
                isEqual = actual == expected
                if isEqual:
                    break
            assert isEqual

    # Verify no results from exp_id2 are returned.
    results = store._search_datasets([exp_id1])
    expected_results = [
        _DatasetSummary(exp_id1, dataset1.name, dataset1.digest, "train"),
        _DatasetSummary(exp_id1, dataset2.name, dataset2.digest, "eval"),
        _DatasetSummary(exp_id1, dataset2.name, dataset2.digest, "test"),
        _DatasetSummary(exp_id1, dataset4.name, dataset4.digest, None),
    ]
    assert_has_same_elements(results, expected_results)

    # Verify results from both experiment are returned.
    results = store._search_datasets([exp_id1, exp_id2])
    expected_results.append(_DatasetSummary(exp_id2, dataset3.name, dataset3.digest, "train"))
    assert_has_same_elements(results, expected_results)


def test_search_datasets_returns_no_more_than_max_results(store: SqlAlchemyStore):
    exp_id = store.create_experiment("test_search_datasets")
    run = _run_factory(store, dict(_get_run_configs(exp_id), start_time=1))
    inputs = []
    # We intentionally add more than 1000 datasets here to test we only return 1000.
    for i in range(1010):
        dataset = entities.Dataset(
            name="name" + str(i),
            digest="digest" + str(i),
            source_type="st" + str(i),
            source="source" + str(i),
            schema="schema" + str(i),
            profile="profile" + str(i),
        )
        input_tag = [entities.InputTag(key=MLFLOW_DATASET_CONTEXT, value=str(i))]
        inputs.append(entities.DatasetInput(dataset, input_tag))

    store.log_inputs(run.info.run_id, inputs)

    results = store._search_datasets([exp_id])
    assert len(results) == 1000


def test_log_batch(store: SqlAlchemyStore):
    experiment_id = _create_experiments(store, "log_batch")
    run_id = _run_factory(store, _get_run_configs(experiment_id)).info.run_id
    metric_entities = [Metric("m1", 0.87, 12345, 0), Metric("m2", 0.49, 12345, 1)]
    param_entities = [Param("p1", "p1val"), Param("p2", "p2val")]
    tag_entities = [
        RunTag("t1", "t1val"),
        RunTag("t2", "t2val"),
        RunTag(MLFLOW_RUN_NAME, "my_run"),
    ]
    store.log_batch(
        run_id=run_id, metrics=metric_entities, params=param_entities, tags=tag_entities
    )
    run = store.get_run(run_id)
    assert run.data.tags == {"t1": "t1val", "t2": "t2val", MLFLOW_RUN_NAME: "my_run"}
    assert run.data.params == {"p1": "p1val", "p2": "p2val"}
    metric_histories = sum([store.get_metric_history(run_id, key) for key in run.data.metrics], [])
    metrics = [(m.key, m.value, m.timestamp, m.step) for m in metric_histories]
    assert set(metrics) == {("m1", 0.87, 12345, 0), ("m2", 0.49, 12345, 1)}


def test_log_batch_limits(store: SqlAlchemyStore):
    # Test that log batch at the maximum allowed request size succeeds (i.e doesn't hit
    # SQL limitations, etc)
    experiment_id = _create_experiments(store, "log_batch_limits")
    run_id = _run_factory(store, _get_run_configs(experiment_id)).info.run_id
    metric_tuples = [(f"m{i}", i, 12345, i * 2) for i in range(1000)]
    metric_entities = [Metric(*metric_tuple) for metric_tuple in metric_tuples]
    store.log_batch(run_id=run_id, metrics=metric_entities, params=[], tags=[])
    run = store.get_run(run_id)
    metric_histories = sum([store.get_metric_history(run_id, key) for key in run.data.metrics], [])
    metrics = [(m.key, m.value, m.timestamp, m.step) for m in metric_histories]
    assert set(metrics) == set(metric_tuples)


def test_log_batch_param_overwrite_disallowed(store: SqlAlchemyStore):
    # Test that attempting to overwrite a param via log_batch results in an exception and that
    # no partial data is logged
    run = _run_factory(store)
    tkey = "my-param"
    param = entities.Param(tkey, "orig-val")
    store.log_param(run.info.run_id, param)

    overwrite_param = entities.Param(tkey, "newval")
    tag = entities.RunTag("tag-key", "tag-val")
    metric = entities.Metric("metric-key", 3.0, 12345, 0)
    with pytest.raises(
        MlflowException, match=r"Changing param values is not allowed"
    ) as exception_context:
        store.log_batch(run.info.run_id, metrics=[metric], params=[overwrite_param], tags=[tag])
    assert exception_context.value.error_code == ErrorCode.Name(INVALID_PARAMETER_VALUE)
    _verify_logged(store, run.info.run_id, metrics=[], params=[param], tags=[])


def test_log_batch_with_unchanged_and_new_params(store: SqlAlchemyStore):
    """
    Test case to ensure the following code works:
    ---------------------------------------------
    mlflow.log_params({"a": 0, "b": 1})
    mlflow.log_params({"a": 0, "c": 2})
    ---------------------------------------------
    """
    run = _run_factory(store)
    store.log_batch(
        run.info.run_id,
        metrics=[],
        params=[entities.Param("a", "0"), entities.Param("b", "1")],
        tags=[],
    )
    store.log_batch(
        run.info.run_id,
        metrics=[],
        params=[entities.Param("a", "0"), entities.Param("c", "2")],
        tags=[],
    )
    _verify_logged(
        store,
        run.info.run_id,
        metrics=[],
        params=[
            entities.Param("a", "0"),
            entities.Param("b", "1"),
            entities.Param("c", "2"),
        ],
        tags=[],
    )


def test_log_batch_param_overwrite_disallowed_single_req(store: SqlAlchemyStore):
    # Test that attempting to overwrite a param via log_batch results in an exception
    run = _run_factory(store)
    pkey = "common-key"
    param0 = entities.Param(pkey, "orig-val")
    param1 = entities.Param(pkey, "newval")
    tag = entities.RunTag("tag-key", "tag-val")
    metric = entities.Metric("metric-key", 3.0, 12345, 0)
    with pytest.raises(
        MlflowException, match=r"Duplicate parameter keys have been submitted"
    ) as exception_context:
        store.log_batch(run.info.run_id, metrics=[metric], params=[param0, param1], tags=[tag])
    assert exception_context.value.error_code == ErrorCode.Name(INVALID_PARAMETER_VALUE)
    _verify_logged(store, run.info.run_id, metrics=[], params=[], tags=[])


def test_log_batch_accepts_empty_payload(store: SqlAlchemyStore):
    run = _run_factory(store)
    store.log_batch(run.info.run_id, metrics=[], params=[], tags=[])
    _verify_logged(store, run.info.run_id, metrics=[], params=[], tags=[])


def test_log_batch_internal_error(store: SqlAlchemyStore):
    # Verify that internal errors during the DB save step for log_batch result in
    # MlflowExceptions
    run = _run_factory(store)

    def _raise_exception_fn(*args, **kwargs):
        raise Exception("Some internal error")

    package = "mlflow.store.tracking.sqlalchemy_store.SqlAlchemyStore"
    with (
        mock.patch(package + "._log_metrics") as metric_mock,
        mock.patch(package + "._log_params") as param_mock,
        mock.patch(package + "._set_tags") as tags_mock,
    ):
        metric_mock.side_effect = _raise_exception_fn
        param_mock.side_effect = _raise_exception_fn
        tags_mock.side_effect = _raise_exception_fn
        for kwargs in [
            {"metrics": [Metric("a", 3, 1, 0)]},
            {"params": [Param("b", "c")]},
            {"tags": [RunTag("c", "d")]},
        ]:
            log_batch_kwargs = {"metrics": [], "params": [], "tags": []}
            log_batch_kwargs.update(kwargs)
            with pytest.raises(MlflowException, match=r"Some internal error"):
                store.log_batch(run.info.run_id, **log_batch_kwargs)


def test_log_batch_nonexistent_run(store: SqlAlchemyStore):
    nonexistent_run_id = uuid.uuid4().hex
    with pytest.raises(
        MlflowException, match=rf"Run with id={nonexistent_run_id} not found"
    ) as exception_context:
        store.log_batch(nonexistent_run_id, [], [], [])
    assert exception_context.value.error_code == ErrorCode.Name(RESOURCE_DOES_NOT_EXIST)


def test_log_batch_params_idempotency(store: SqlAlchemyStore):
    run = _run_factory(store)
    params = [Param("p-key", "p-val")]
    store.log_batch(run.info.run_id, metrics=[], params=params, tags=[])
    store.log_batch(run.info.run_id, metrics=[], params=params, tags=[])
    _verify_logged(store, run.info.run_id, metrics=[], params=params, tags=[])


def test_log_batch_tags_idempotency(store: SqlAlchemyStore):
    run = _run_factory(store)
    store.log_batch(run.info.run_id, metrics=[], params=[], tags=[RunTag("t-key", "t-val")])
    store.log_batch(run.info.run_id, metrics=[], params=[], tags=[RunTag("t-key", "t-val")])
    _verify_logged(store, run.info.run_id, metrics=[], params=[], tags=[RunTag("t-key", "t-val")])


def test_log_batch_allows_tag_overwrite(store: SqlAlchemyStore):
    run = _run_factory(store)
    store.log_batch(run.info.run_id, metrics=[], params=[], tags=[RunTag("t-key", "val")])
    store.log_batch(run.info.run_id, metrics=[], params=[], tags=[RunTag("t-key", "newval")])
    _verify_logged(store, run.info.run_id, metrics=[], params=[], tags=[RunTag("t-key", "newval")])


def test_log_batch_allows_tag_overwrite_single_req(store: SqlAlchemyStore):
    run = _run_factory(store)
    tags = [RunTag("t-key", "val"), RunTag("t-key", "newval")]
    store.log_batch(run.info.run_id, metrics=[], params=[], tags=tags)
    _verify_logged(store, run.info.run_id, metrics=[], params=[], tags=[tags[-1]])


def test_log_batch_metrics(store: SqlAlchemyStore):
    run = _run_factory(store)

    tkey = "blahmetric"
    tval = 100.0
    metric = entities.Metric(tkey, tval, get_current_time_millis(), 0)
    metric2 = entities.Metric(tkey, tval, get_current_time_millis() + 2, 0)
    nan_metric = entities.Metric("NaN", float("nan"), 0, 0)
    pos_inf_metric = entities.Metric("PosInf", float("inf"), 0, 0)
    neg_inf_metric = entities.Metric("NegInf", -float("inf"), 0, 0)

    # duplicate metric and metric2 values should be eliminated
    metrics = [
        metric,
        metric2,
        nan_metric,
        pos_inf_metric,
        neg_inf_metric,
        metric,
        metric2,
    ]
    store._log_metrics(run.info.run_id, metrics)

    run = store.get_run(run.info.run_id)
    assert tkey in run.data.metrics
    assert run.data.metrics[tkey] == tval

    # SQL store _get_run method returns full history of recorded metrics.
    # Should return duplicates as well
    # MLflow RunData contains only the last reported values for metrics.
    with store.ManagedSessionMaker() as session:
        sql_run_metrics = store._get_run(session, run.info.run_id).metrics
        assert len(sql_run_metrics) == 5
        assert len(run.data.metrics) == 4
        assert math.isnan(run.data.metrics["NaN"])
        assert run.data.metrics["PosInf"] == 1.7976931348623157e308
        assert run.data.metrics["NegInf"] == -1.7976931348623157e308


def test_log_batch_same_metric_repeated_single_req(store: SqlAlchemyStore):
    run = _run_factory(store)
    metric0 = Metric(key="metric-key", value=1, timestamp=2, step=0)
    metric1 = Metric(key="metric-key", value=2, timestamp=3, step=0)
    store.log_batch(run.info.run_id, params=[], metrics=[metric0, metric1], tags=[])
    _verify_logged(store, run.info.run_id, params=[], metrics=[metric0, metric1], tags=[])


def test_log_batch_same_metric_repeated_multiple_reqs(store: SqlAlchemyStore):
    run = _run_factory(store)
    metric0 = Metric(key="metric-key", value=1, timestamp=2, step=0)
    metric1 = Metric(key="metric-key", value=2, timestamp=3, step=0)
    store.log_batch(run.info.run_id, params=[], metrics=[metric0], tags=[])
    _verify_logged(store, run.info.run_id, params=[], metrics=[metric0], tags=[])
    store.log_batch(run.info.run_id, params=[], metrics=[metric1], tags=[])
    _verify_logged(store, run.info.run_id, params=[], metrics=[metric0, metric1], tags=[])


def test_log_batch_same_metrics_repeated_multiple_reqs(store: SqlAlchemyStore):
    run = _run_factory(store)
    metric0 = Metric(key="metric-key", value=1, timestamp=2, step=0)
    metric1 = Metric(key="metric-key", value=2, timestamp=3, step=0)
    store.log_batch(run.info.run_id, params=[], metrics=[metric0, metric1], tags=[])
    _verify_logged(store, run.info.run_id, params=[], metrics=[metric0, metric1], tags=[])
    store.log_batch(run.info.run_id, params=[], metrics=[metric0, metric1], tags=[])
    _verify_logged(store, run.info.run_id, params=[], metrics=[metric0, metric1], tags=[])


def test_log_batch_null_metrics(store: SqlAlchemyStore):
    run = _run_factory(store)

    tkey = "blahmetric"
    tval = None
    metric_1 = entities.Metric(tkey, tval, get_current_time_millis(), 0)

    tkey = "blahmetric2"
    tval = None
    metric_2 = entities.Metric(tkey, tval, get_current_time_millis(), 0)

    metrics = [metric_1, metric_2]

    with pytest.raises(
        MlflowException,
        match=r"Missing value for required parameter 'metrics\[0\]\.value'",
    ) as exception_context:
        store.log_batch(run.info.run_id, metrics=metrics, params=[], tags=[])
    assert exception_context.value.error_code == ErrorCode.Name(INVALID_PARAMETER_VALUE)


def test_log_batch_params_max_length_value(store: SqlAlchemyStore, monkeypatch):
    run = _run_factory(store)
    param_entities = [Param("long param", "x" * 6000), Param("short param", "xyz")]
    expected_param_entities = [
        Param("long param", "x" * 6000),
        Param("short param", "xyz"),
    ]
    store.log_batch(run.info.run_id, [], param_entities, [])
    _verify_logged(store, run.info.run_id, [], expected_param_entities, [])
    param_entities = [Param("long param", "x" * 6001)]
    monkeypatch.setenv("MLFLOW_TRUNCATE_LONG_VALUES", "false")
    with pytest.raises(MlflowException, match="exceeds the maximum length"):
        store.log_batch(run.info.run_id, [], param_entities, [])

    monkeypatch.setenv("MLFLOW_TRUNCATE_LONG_VALUES", "true")
    store.log_batch(run.info.run_id, [], param_entities, [])


def test_upgrade_cli_idempotence(store: SqlAlchemyStore):
    # Repeatedly run `mlflow db upgrade` against our database, verifying that the command
    # succeeds and that the DB has the latest schema
    engine = sqlalchemy.create_engine(store.db_uri)
    assert _get_schema_version(engine) == _get_latest_schema_revision()
    for _ in range(3):
        invoke_cli_runner(mlflow.db.commands, ["upgrade", store.db_uri])
        assert _get_schema_version(engine) == _get_latest_schema_revision()
    engine.dispose()


def test_metrics_materialization_upgrade_succeeds_and_produces_expected_latest_metric_values(
    store: SqlAlchemyStore, tmp_path
):
    """
    Tests the ``89d4b8295536_create_latest_metrics_table`` migration by migrating and querying
    the MLflow Tracking SQLite database located at
    /mlflow/tests/resources/db/db_version_7ac759974ad8_with_metrics.sql. This database contains
    metric entries populated by the following metrics generation script:
    https://gist.github.com/dbczumar/343173c6b8982a0cc9735ff19b5571d9.

    First, the database is upgraded from its HEAD revision of
    ``7ac755974ad8_update_run_tags_with_larger_limit`` to the latest revision via
    ``mlflow db upgrade``.

    Then, the test confirms that the metric entries returned by calls
    to ``SqlAlchemyStore.get_run()`` are consistent between the latest revision and the
    ``7ac755974ad8_update_run_tags_with_larger_limit`` revision. This is confirmed by
    invoking ``SqlAlchemyStore.get_run()`` for each run id that is present in the upgraded
    database and comparing the resulting runs' metric entries to a JSON dump taken from the
    SQLite database prior to the upgrade (located at
    mlflow/tests/resources/db/db_version_7ac759974ad8_with_metrics_expected_values.json).
    This JSON dump can be replicated by installing MLflow version 1.2.0 and executing the
    following code from the directory containing this test suite:

    .. code-block:: python

        import json
        import mlflow
        from mlflow import MlflowClient

        mlflow.set_tracking_uri(
            "sqlite:///../../resources/db/db_version_7ac759974ad8_with_metrics.sql"
        )
        client = MlflowClient()
        summary_metrics = {
            run.info.run_id: run.data.metrics for run in client.search_runs(experiment_ids="0")
        }
        with open("dump.json", "w") as dump_file:
            json.dump(summary_metrics, dump_file, indent=4)

    """
    current_dir = os.path.dirname(os.path.abspath(__file__))
    db_resources_path = os.path.normpath(
        os.path.join(current_dir, os.pardir, os.pardir, "resources", "db")
    )
    expected_metric_values_path = os.path.join(
        db_resources_path, "db_version_7ac759974ad8_with_metrics_expected_values.json"
    )
    db_path = tmp_path / "tmp_db.sql"
    db_url = "sqlite:///" + str(db_path)
    shutil.copy2(
        src=os.path.join(db_resources_path, "db_version_7ac759974ad8_with_metrics.sql"),
        dst=db_path,
    )

    invoke_cli_runner(mlflow.db.commands, ["upgrade", db_url])
    artifact_uri = tmp_path / "artifacts"
    artifact_uri.mkdir(exist_ok=True)
    store = SqlAlchemyStore(db_url, artifact_uri.as_uri())
    with open(expected_metric_values_path) as f:
        expected_metric_values = json.load(f)

    for run_id, expected_metrics in expected_metric_values.items():
        fetched_run = store.get_run(run_id=run_id)
        assert fetched_run.data.metrics == expected_metrics


def get_ordered_runs(store, order_clauses, experiment_id):
    return [
        r.data.tags[mlflow_tags.MLFLOW_RUN_NAME]
        for r in store.search_runs(
            experiment_ids=[experiment_id],
            filter_string="",
            run_view_type=ViewType.ALL,
            order_by=order_clauses,
        )
    ]


def _generate_large_data(store, nb_runs=1000):
    experiment_id = store.create_experiment("test_experiment")

    current_run = 0

    run_ids = []
    runs_list = []
    metrics_list = []
    tags_list = []
    params_list = []
    latest_metrics_list = []

    for _ in range(nb_runs):
        run_id = uuid.uuid4().hex
        run_ids.append(run_id)
        run_data = {
            "run_uuid": run_id,
            "user_id": "Anderson",
            "start_time": current_run,
            "artifact_uri": f"file:///tmp/artifacts/{run_id}",
            "experiment_id": experiment_id,
        }
        runs_list.append(run_data)

        for i in range(100):
            metric = {
                "key": f"mkey_{i}",
                "value": i,
                "timestamp": i * 2,
                "step": i * 3,
                "is_nan": False,
                "run_uuid": run_id,
            }
            metrics_list.append(metric)
            tag = {
                "key": f"tkey_{i}",
                "value": "tval_%s" % (current_run % 10),
                "run_uuid": run_id,
            }
            tags_list.append(tag)
            param = {
                "key": f"pkey_{i}",
                "value": "pval_%s" % ((current_run + 1) % 11),
                "run_uuid": run_id,
            }
            params_list.append(param)
        latest_metrics_list.append(
            {
                "key": "mkey_0",
                "value": current_run,
                "timestamp": 100 * 2,
                "step": 100 * 3,
                "is_nan": False,
                "run_uuid": run_id,
            }
        )
        current_run += 1

    # Bulk insert all data in a single transaction
    with store.engine.begin() as conn:
        conn.execute(sqlalchemy.insert(SqlRun), runs_list)
        conn.execute(sqlalchemy.insert(SqlParam), params_list)
        conn.execute(sqlalchemy.insert(SqlMetric), metrics_list)
        conn.execute(sqlalchemy.insert(SqlLatestMetric), latest_metrics_list)
        conn.execute(sqlalchemy.insert(SqlTag), tags_list)

    return experiment_id, run_ids


def test_search_runs_returns_expected_results_with_large_experiment(
    store: SqlAlchemyStore,
):
    """
    This case tests the SQLAlchemyStore implementation of the SearchRuns API to ensure
    that search queries over an experiment containing many runs, each with a large number
    of metrics, parameters, and tags, are performant and return the expected results.
    """
    experiment_id, run_ids = _generate_large_data(store)

    run_results = store.search_runs([experiment_id], None, ViewType.ALL, max_results=100)
    assert len(run_results) == 100
    # runs are sorted by desc start_time
    assert [run.info.run_id for run in run_results] == list(reversed(run_ids[900:]))


def test_search_runs_correctly_filters_large_data(store: SqlAlchemyStore):
    experiment_id, _ = _generate_large_data(store, 1000)

    run_results = store.search_runs(
        [experiment_id],
        "metrics.mkey_0 < 26 and metrics.mkey_0 > 5 ",
        ViewType.ALL,
        max_results=50,
    )
    assert len(run_results) == 20

    run_results = store.search_runs(
        [experiment_id],
        "metrics.mkey_0 < 26 and metrics.mkey_0 > 5 and tags.tkey_0 = 'tval_0' ",
        ViewType.ALL,
        max_results=10,
    )
    assert len(run_results) == 2  # 20 runs between 9 and 26, 2 of which have a 0 tkey_0 value

    run_results = store.search_runs(
        [experiment_id],
        "metrics.mkey_0 < 26 and metrics.mkey_0 > 5 "
        "and tags.tkey_0 = 'tval_0' "
        "and params.pkey_0 = 'pval_0'",
        ViewType.ALL,
        max_results=5,
    )
    assert len(run_results) == 1  # 2 runs on previous request, 1 of which has a 0 pkey_0 value


def test_search_runs_keep_all_runs_when_sorting(store: SqlAlchemyStore):
    experiment_id = store.create_experiment("test_experiment1")

    r1 = store.create_run(
        experiment_id=experiment_id,
        start_time=0,
        tags=[],
        user_id="Me",
        run_name="name",
    ).info.run_id
    r2 = store.create_run(
        experiment_id=experiment_id,
        start_time=0,
        tags=[],
        user_id="Me",
        run_name="name",
    ).info.run_id
    store.set_tag(r1, RunTag(key="t1", value="1"))
    store.set_tag(r1, RunTag(key="t2", value="1"))
    store.set_tag(r2, RunTag(key="t2", value="1"))

    run_results = store.search_runs(
        [experiment_id], None, ViewType.ALL, max_results=1000, order_by=["tag.t1"]
    )
    assert len(run_results) == 2


def test_try_get_run_tag(store: SqlAlchemyStore):
    run = _run_factory(store)
    store.set_tag(run.info.run_id, entities.RunTag("k1", "v1"))
    store.set_tag(run.info.run_id, entities.RunTag("k2", "v2"))

    with store.ManagedSessionMaker() as session:
        tag = store._try_get_run_tag(session, run.info.run_id, "k0")
        assert tag is None

        tag = store._try_get_run_tag(session, run.info.run_id, "k1")
        assert tag.key == "k1"
        assert tag.value == "v1"

        tag = store._try_get_run_tag(session, run.info.run_id, "k2")
        assert tag.key == "k2"
        assert tag.value == "v2"


def test_get_metric_history_on_non_existent_metric_key(store: SqlAlchemyStore):
    experiment_id = _create_experiments(store, "test_exp")[0]
    run = store.create_run(
        experiment_id=experiment_id,
        user_id="user",
        start_time=0,
        tags=[],
        run_name="name",
    )
    run_id = run.info.run_id
    metrics = store.get_metric_history(run_id, "test_metric")
    assert metrics == []


def test_insert_large_text_in_dataset_table(store: SqlAlchemyStore):
    with store.engine.begin() as conn:
        # cursor = conn.cursor()
        dataset_source = "a" * 65535  # 65535 is the max size for a TEXT column
        dataset_profile = "a" * 16777215  # 16777215 is the max size for a MEDIUMTEXT column
        conn.execute(
            sqlalchemy.sql.text(
                f"""
            INSERT INTO datasets
                (dataset_uuid,
                experiment_id,
                name,
                digest,
                dataset_source_type,
                dataset_source,
                dataset_schema,
                dataset_profile)
            VALUES
                ('test_uuid',
                0,
                'test_name',
                'test_digest',
                'test_source_type',
                '{dataset_source}', '
                test_schema',
                '{dataset_profile}')
            """
            )
        )
        results = conn.execute(
            sqlalchemy.sql.text("SELECT dataset_source, dataset_profile from datasets")
        ).first()
        dataset_source_from_db = results[0]
        assert len(dataset_source_from_db) == len(dataset_source)
        dataset_profile_from_db = results[1]
        assert len(dataset_profile_from_db) == len(dataset_profile)

        # delete contents of datasets table
        conn.execute(sqlalchemy.sql.text("DELETE FROM datasets"))


def test_log_inputs_and_retrieve_runs_behaves_as_expected(store: SqlAlchemyStore):
    experiment_id = _create_experiments(store, "test exp")
    run1 = _run_factory(store, config=_get_run_configs(experiment_id, start_time=1))
    run2 = _run_factory(store, config=_get_run_configs(experiment_id, start_time=3))
    run3 = _run_factory(store, config=_get_run_configs(experiment_id, start_time=2))

    dataset1 = entities.Dataset(
        name="name1",
        digest="digest1",
        source_type="st1",
        source="source1",
        schema="schema1",
        profile="profile1",
    )
    dataset2 = entities.Dataset(
        name="name2",
        digest="digest2",
        source_type="st2",
        source="source2",
        schema="schema2",
        profile="profile2",
    )
    dataset3 = entities.Dataset(
        name="name3",
        digest="digest3",
        source_type="st3",
        source="source3",
        schema="schema3",
        profile="profile3",
    )

    tags1 = [
        entities.InputTag(key="key1", value="value1"),
        entities.InputTag(key="key2", value="value2"),
    ]
    tags2 = [
        entities.InputTag(key="key3", value="value3"),
        entities.InputTag(key="key4", value="value4"),
    ]
    tags3 = [
        entities.InputTag(key="key5", value="value5"),
        entities.InputTag(key="key6", value="value6"),
    ]

    inputs_run1 = [
        entities.DatasetInput(dataset1, tags1),
        entities.DatasetInput(dataset2, tags1),
    ]
    inputs_run2 = [
        entities.DatasetInput(dataset1, tags2),
        entities.DatasetInput(dataset3, tags3),
    ]
    inputs_run3 = [entities.DatasetInput(dataset2, tags3)]

    store.log_inputs(run1.info.run_id, inputs_run1)
    store.log_inputs(run2.info.run_id, inputs_run2)
    store.log_inputs(run3.info.run_id, inputs_run3)

    run1 = store.get_run(run1.info.run_id)
    assert_dataset_inputs_equal(run1.inputs.dataset_inputs, inputs_run1)
    run2 = store.get_run(run2.info.run_id)
    assert_dataset_inputs_equal(run2.inputs.dataset_inputs, inputs_run2)
    run3 = store.get_run(run3.info.run_id)
    assert_dataset_inputs_equal(run3.inputs.dataset_inputs, inputs_run3)

    search_results_1 = store.search_runs(
        [experiment_id], None, ViewType.ALL, max_results=4, order_by=["start_time ASC"]
    )
    run1 = search_results_1[0]
    assert_dataset_inputs_equal(run1.inputs.dataset_inputs, inputs_run1)
    run2 = search_results_1[2]
    assert_dataset_inputs_equal(run2.inputs.dataset_inputs, inputs_run2)
    run3 = search_results_1[1]
    assert_dataset_inputs_equal(run3.inputs.dataset_inputs, inputs_run3)

    search_results_2 = store.search_runs(
        [experiment_id], None, ViewType.ALL, max_results=4, order_by=["start_time DESC"]
    )
    run1 = search_results_2[2]
    assert_dataset_inputs_equal(run1.inputs.dataset_inputs, inputs_run1)
    run2 = search_results_2[0]
    assert_dataset_inputs_equal(run2.inputs.dataset_inputs, inputs_run2)
    run3 = search_results_2[1]
    assert_dataset_inputs_equal(run3.inputs.dataset_inputs, inputs_run3)


def test_log_input_multiple_times_does_not_overwrite_tags_or_dataset(
    store: SqlAlchemyStore,
):
    experiment_id = _create_experiments(store, "test exp")
    run = _run_factory(store, config=_get_run_configs(experiment_id))
    dataset = entities.Dataset(
        name="name",
        digest="digest",
        source_type="st",
        source="source",
        schema="schema",
        profile="profile",
    )
    tags = [
        entities.InputTag(key="key1", value="value1"),
        entities.InputTag(key="key2", value="value2"),
    ]
    store.log_inputs(run.info.run_id, [entities.DatasetInput(dataset, tags)])

    for i in range(3):
        # Since the dataset name and digest are the same as the previously logged dataset,
        # no changes should be made
        overwrite_dataset = entities.Dataset(
            name="name",
            digest="digest",
            source_type="st{i}",
            source=f"source{i}",
            schema=f"schema{i}",
            profile=f"profile{i}",
        )
        # Since the dataset has already been logged as an input to the run, no changes should be
        # made to the input tags
        overwrite_tags = [
            entities.InputTag(key=f"key{i}", value=f"value{i}"),
            entities.InputTag(key=f"key{i + 1}", value=f"value{i + 1}"),
        ]
        store.log_inputs(
            run.info.run_id, [entities.DatasetInput(overwrite_dataset, overwrite_tags)]
        )

    run = store.get_run(run.info.run_id)
    assert_dataset_inputs_equal(run.inputs.dataset_inputs, [entities.DatasetInput(dataset, tags)])

    # Logging a dataset with a different name or digest to the original run should result
    # in the addition of another dataset input
    other_name_dataset = entities.Dataset(
        name="other_name",
        digest="digest",
        source_type="st",
        source="source",
        schema="schema",
        profile="profile",
    )
    other_name_input_tags = [entities.InputTag(key="k1", value="v1")]
    store.log_inputs(
        run.info.run_id,
        [entities.DatasetInput(other_name_dataset, other_name_input_tags)],
    )

    other_digest_dataset = entities.Dataset(
        name="name",
        digest="other_digest",
        source_type="st",
        source="source",
        schema="schema",
        profile="profile",
    )
    other_digest_input_tags = [entities.InputTag(key="k2", value="v2")]
    store.log_inputs(
        run.info.run_id,
        [entities.DatasetInput(other_digest_dataset, other_digest_input_tags)],
    )

    run = store.get_run(run.info.run_id)
    assert_dataset_inputs_equal(
        run.inputs.dataset_inputs,
        [
            entities.DatasetInput(dataset, tags),
            entities.DatasetInput(other_name_dataset, other_name_input_tags),
            entities.DatasetInput(other_digest_dataset, other_digest_input_tags),
        ],
    )

    # Logging the same dataset with different tags to new runs should result in each run
    # having its own new input tags and the same dataset input
    for i in range(3):
        new_run = store.create_run(
            experiment_id=experiment_id,
            user_id="user",
            start_time=0,
            tags=[],
            run_name=None,
        )
        new_tags = [
            entities.InputTag(key=f"key{i}", value=f"value{i}"),
            entities.InputTag(key=f"key{i + 1}", value=f"value{i + 1}"),
        ]
        store.log_inputs(new_run.info.run_id, [entities.DatasetInput(dataset, new_tags)])
        new_run = store.get_run(new_run.info.run_id)
        assert_dataset_inputs_equal(
            new_run.inputs.dataset_inputs, [entities.DatasetInput(dataset, new_tags)]
        )


def test_log_inputs_handles_case_when_no_datasets_are_specified(store: SqlAlchemyStore):
    experiment_id = _create_experiments(store, "test exp")
    run = _run_factory(store, config=_get_run_configs(experiment_id))
    store.log_inputs(run.info.run_id)
    store.log_inputs(run.info.run_id, datasets=None)


def test_log_inputs_fails_with_missing_inputs(store: SqlAlchemyStore):
    experiment_id = _create_experiments(store, "test exp")
    run = _run_factory(store, config=_get_run_configs(experiment_id))

    dataset = entities.Dataset(name="name1", digest="digest1", source_type="type", source="source")

    tags = [entities.InputTag(key="key", value="train")]

    # Test input key missing
    with pytest.raises(MlflowException, match="InputTag key cannot be None"):
        store.log_inputs(
            run.info.run_id,
            [
                entities.DatasetInput(
                    tags=[entities.InputTag(key=None, value="train")], dataset=dataset
                )
            ],
        )

    # Test input value missing
    with pytest.raises(MlflowException, match="InputTag value cannot be None"):
        store.log_inputs(
            run.info.run_id,
            [
                entities.DatasetInput(
                    tags=[entities.InputTag(key="key", value=None)], dataset=dataset
                )
            ],
        )

    # Test dataset name missing
    with pytest.raises(MlflowException, match="Dataset name cannot be None"):
        store.log_inputs(
            run.info.run_id,
            [
                entities.DatasetInput(
                    tags=tags,
                    dataset=entities.Dataset(
                        name=None, digest="digest1", source_type="type", source="source"
                    ),
                )
            ],
        )

    # Test dataset digest missing
    with pytest.raises(MlflowException, match="Dataset digest cannot be None"):
        store.log_inputs(
            run.info.run_id,
            [
                entities.DatasetInput(
                    tags=tags,
                    dataset=entities.Dataset(
                        name="name", digest=None, source_type="type", source="source"
                    ),
                )
            ],
        )

    # Test dataset source type missing
    with pytest.raises(MlflowException, match="Dataset source_type cannot be None"):
        store.log_inputs(
            run.info.run_id,
            [
                entities.DatasetInput(
                    tags=tags,
                    dataset=entities.Dataset(
                        name="name", digest="digest1", source_type=None, source="source"
                    ),
                )
            ],
        )

    # Test dataset source missing
    with pytest.raises(MlflowException, match="Dataset source cannot be None"):
        store.log_inputs(
            run.info.run_id,
            [
                entities.DatasetInput(
                    tags=tags,
                    dataset=entities.Dataset(
                        name="name", digest="digest1", source_type="type", source=None
                    ),
                )
            ],
        )


def _validate_log_inputs(
    store: SqlAlchemyStore,
    exp_name,
    dataset_inputs,
):
    run = _run_factory(store, _get_run_configs(_create_experiments(store, exp_name)))
    store.log_inputs(run.info.run_id, dataset_inputs)
    run1 = store.get_run(run.info.run_id)
    assert_dataset_inputs_equal(run1.inputs.dataset_inputs, dataset_inputs)


def _validate_invalid_log_inputs(store: SqlAlchemyStore, run_id, dataset_inputs, error_message):
    with pytest.raises(MlflowException, match=error_message):
        store.log_inputs(run_id, dataset_inputs)


def test_log_inputs_with_large_inputs_limit_check(store: SqlAlchemyStore):
    run = _run_factory(store, _get_run_configs(_create_experiments(store, "test_invalid_inputs")))
    run_id = run.info.run_id

    # Test input key
    dataset = entities.Dataset(name="name1", digest="digest1", source_type="type", source="source")
    _validate_log_inputs(
        store,
        "test_input_key",
        [
            entities.DatasetInput(
                tags=[entities.InputTag(key="a" * MAX_INPUT_TAG_KEY_SIZE, value="train")],
                dataset=dataset,
            )
        ],
    )
    _validate_invalid_log_inputs(
        store,
        run_id,
        [
            entities.DatasetInput(
                tags=[entities.InputTag(key="a" * (MAX_INPUT_TAG_KEY_SIZE + 1), value="train")],
                dataset=dataset,
            )
        ],
        f"'key' exceeds the maximum length of {MAX_INPUT_TAG_KEY_SIZE}",
    )

    # Test input value
    dataset = entities.Dataset(name="name2", digest="digest1", source_type="type", source="source")
    _validate_log_inputs(
        store,
        "test_input_value",
        [
            entities.DatasetInput(
                tags=[entities.InputTag(key="key", value="a" * MAX_INPUT_TAG_VALUE_SIZE)],
                dataset=dataset,
            )
        ],
    )
    _validate_invalid_log_inputs(
        store,
        run_id,
        [
            entities.DatasetInput(
                tags=[entities.InputTag(key="key", value="a" * (MAX_INPUT_TAG_VALUE_SIZE + 1))],
                dataset=dataset,
            )
        ],
        f"'value' exceeds the maximum length of {MAX_INPUT_TAG_VALUE_SIZE}",
    )

    # Test dataset name
    tags = [entities.InputTag(key="key", value="train")]
    _validate_log_inputs(
        store,
        "test_dataset_name",
        [
            entities.DatasetInput(
                tags=tags,
                dataset=entities.Dataset(
                    name="a" * MAX_DATASET_NAME_SIZE,
                    digest="digest1",
                    source_type="type",
                    source="source",
                ),
            )
        ],
    )
    _validate_invalid_log_inputs(
        store,
        run_id,
        [
            entities.DatasetInput(
                tags=tags,
                dataset=entities.Dataset(
                    name="a" * (MAX_DATASET_NAME_SIZE + 1),
                    digest="digest1",
                    source_type="type",
                    source="source",
                ),
            )
        ],
        f"'name' exceeds the maximum length of {MAX_DATASET_NAME_SIZE}",
    )

    # Test dataset digest
    _validate_log_inputs(
        store,
        "test_dataset_digest",
        [
            entities.DatasetInput(
                tags=tags,
                dataset=entities.Dataset(
                    name="name1",
                    digest="a" * MAX_DATASET_DIGEST_SIZE,
                    source_type="type",
                    source="source",
                ),
            )
        ],
    )
    _validate_invalid_log_inputs(
        store,
        run_id,
        [
            entities.DatasetInput(
                tags=tags,
                dataset=entities.Dataset(
                    name="name1",
                    digest="a" * (MAX_DATASET_DIGEST_SIZE + 1),
                    source_type="type",
                    source="source",
                ),
            )
        ],
        f"'digest' exceeds the maximum length of {MAX_DATASET_DIGEST_SIZE}",
    )

    # Test dataset source
    _validate_log_inputs(
        store,
        "test_dataset_source",
        [
            entities.DatasetInput(
                tags=tags,
                dataset=entities.Dataset(
                    name="name3",
                    digest="digest1",
                    source_type="type",
                    source="a" * MAX_DATASET_SOURCE_SIZE,
                ),
            )
        ],
    )
    _validate_invalid_log_inputs(
        store,
        run_id,
        [
            entities.DatasetInput(
                tags=tags,
                dataset=entities.Dataset(
                    name="name3",
                    digest="digest1",
                    source_type="type",
                    source="a" * (MAX_DATASET_SOURCE_SIZE + 1),
                ),
            )
        ],
        f"'source' exceeds the maximum length of {MAX_DATASET_SOURCE_SIZE}",
    )

    # Test dataset schema
    _validate_log_inputs(
        store,
        "test_dataset_schema",
        [
            entities.DatasetInput(
                tags=tags,
                dataset=entities.Dataset(
                    name="name4",
                    digest="digest1",
                    source_type="type",
                    source="source",
                    schema="a" * MAX_DATASET_SCHEMA_SIZE,
                ),
            )
        ],
    )
    _validate_invalid_log_inputs(
        store,
        run_id,
        [
            entities.DatasetInput(
                tags=tags,
                dataset=entities.Dataset(
                    name="name4",
                    digest="digest1",
                    source_type="type",
                    source="source",
                    schema="a" * (MAX_DATASET_SCHEMA_SIZE + 1),
                ),
            )
        ],
        f"'schema' exceeds the maximum length of {MAX_DATASET_SCHEMA_SIZE}",
    )

    # Test dataset profile
    _validate_log_inputs(
        store,
        "test_dataset_profile",
        [
            entities.DatasetInput(
                tags=tags,
                dataset=entities.Dataset(
                    name="name5",
                    digest="digest1",
                    source_type="type",
                    source="source",
                    profile="a" * MAX_DATASET_PROFILE_SIZE,
                ),
            )
        ],
    )
    _validate_invalid_log_inputs(
        store,
        run_id,
        [
            entities.DatasetInput(
                tags=tags,
                dataset=entities.Dataset(
                    name="name5",
                    digest="digest1",
                    source_type="type",
                    source="source",
                    profile="a" * (MAX_DATASET_PROFILE_SIZE + 1),
                ),
            )
        ],
        f"'profile' exceeds the maximum length of {MAX_DATASET_PROFILE_SIZE}",
    )


def test_log_inputs_with_duplicates_in_single_request(store: SqlAlchemyStore):
    experiment_id = _create_experiments(store, "test exp")
    run1 = _run_factory(store, config=_get_run_configs(experiment_id, start_time=1))

    dataset1 = entities.Dataset(
        name="name1",
        digest="digest1",
        source_type="st1",
        source="source1",
        schema="schema1",
        profile="profile1",
    )

    tags1 = [
        entities.InputTag(key="key1", value="value1"),
        entities.InputTag(key="key2", value="value2"),
    ]

    inputs_run1 = [
        entities.DatasetInput(dataset1, tags1),
        entities.DatasetInput(dataset1, tags1),
    ]

    store.log_inputs(run1.info.run_id, inputs_run1)
    run1 = store.get_run(run1.info.run_id)
    assert_dataset_inputs_equal(
        run1.inputs.dataset_inputs, [entities.DatasetInput(dataset1, tags1)]
    )


def test_sqlalchemy_store_behaves_as_expected_with_inmemory_sqlite_db(monkeypatch):
    monkeypatch.setenv("MLFLOW_SQLALCHEMYSTORE_POOLCLASS", "SingletonThreadPool")
    store = SqlAlchemyStore("sqlite:///:memory:", ARTIFACT_URI)
    experiment_id = store.create_experiment(name="exp1")
    run = store.create_run(
        experiment_id=experiment_id,
        user_id="user",
        start_time=0,
        tags=[],
        run_name="name",
    )
    run_id = run.info.run_id
    metric = entities.Metric("mymetric", 1, 0, 0)
    store.log_metric(run_id=run_id, metric=metric)
    param = entities.Param("myparam", "A")
    store.log_param(run_id=run_id, param=param)
    fetched_run = store.get_run(run_id=run_id)
    assert fetched_run.info.run_id == run_id
    assert metric.key in fetched_run.data.metrics
    assert param.key in fetched_run.data.params


def test_sqlalchemy_store_can_be_initialized_when_default_experiment_has_been_deleted(
    tmp_sqlite_uri,
):
    store = SqlAlchemyStore(tmp_sqlite_uri, ARTIFACT_URI)
    store.delete_experiment("0")
    assert store.get_experiment("0").lifecycle_stage == entities.LifecycleStage.DELETED
    SqlAlchemyStore(tmp_sqlite_uri, ARTIFACT_URI)


class TextClauseMatcher:
    def __init__(self, text):
        self.text = text

    def __eq__(self, other):
        return self.text == other.text


def test_set_zero_value_insertion_for_autoincrement_column_MYSQL():
    mock_store = mock.Mock(SqlAlchemyStore)
    mock_store.db_type = MYSQL
    with mock.patch("sqlalchemy.orm.session.Session", spec=True) as mock_session:
        SqlAlchemyStore._set_zero_value_insertion_for_autoincrement_column(mock_store, mock_session)
        mock_session.execute.assert_called_with(
            TextClauseMatcher("SET @@SESSION.sql_mode='NO_AUTO_VALUE_ON_ZERO';")
        )


def test_set_zero_value_insertion_for_autoincrement_column_MSSQL():
    mock_store = mock.Mock(SqlAlchemyStore)
    mock_store.db_type = MSSQL
    with mock.patch("sqlalchemy.orm.session.Session", spec=True) as mock_session:
        SqlAlchemyStore._set_zero_value_insertion_for_autoincrement_column(mock_store, mock_session)
        mock_session.execute.assert_called_with(
            TextClauseMatcher("SET IDENTITY_INSERT experiments ON;")
        )


def test_unset_zero_value_insertion_for_autoincrement_column_MYSQL():
    mock_store = mock.Mock(SqlAlchemyStore)
    mock_store.db_type = MYSQL
    with mock.patch("sqlalchemy.orm.session.Session", spec=True) as mock_session:
        SqlAlchemyStore._unset_zero_value_insertion_for_autoincrement_column(
            mock_store, mock_session
        )
        mock_session.execute.assert_called_with(TextClauseMatcher("SET @@SESSION.sql_mode='';"))


def test_unset_zero_value_insertion_for_autoincrement_column_MSSQL():
    mock_store = mock.Mock(SqlAlchemyStore)
    mock_store.db_type = MSSQL
    with mock.patch("sqlalchemy.orm.session.Session", spec=True) as mock_session:
        SqlAlchemyStore._unset_zero_value_insertion_for_autoincrement_column(
            mock_store, mock_session
        )
        mock_session.execute.assert_called_with(
            TextClauseMatcher("SET IDENTITY_INSERT experiments OFF;")
        )


def test_get_attribute_name():
    assert models.SqlRun.get_attribute_name("artifact_uri") == "artifact_uri"
    assert models.SqlRun.get_attribute_name("status") == "status"
    assert models.SqlRun.get_attribute_name("start_time") == "start_time"
    assert models.SqlRun.get_attribute_name("end_time") == "end_time"
    assert models.SqlRun.get_attribute_name("deleted_time") == "deleted_time"
    assert models.SqlRun.get_attribute_name("run_name") == "name"
    assert models.SqlRun.get_attribute_name("run_id") == "run_uuid"

    # we want this to break if a searchable or orderable attribute has been added
    # and not referred to in this test
    # searchable attributes are also orderable
    assert len(entities.RunInfo.get_orderable_attributes()) == 7


def test_get_orderby_clauses(tmp_sqlite_uri):
    store = SqlAlchemyStore(tmp_sqlite_uri, ARTIFACT_URI)
    with store.ManagedSessionMaker() as session:
        # test that ['runs.start_time DESC', 'SqlRun.run_uuid'] is returned by default
        parsed = [str(x) for x in _get_orderby_clauses([], session)[1]]
        assert parsed == ["runs.start_time DESC", "SqlRun.run_uuid"]

        # test that the given 'start_time' replaces the default one ('runs.start_time DESC')
        parsed = [str(x) for x in _get_orderby_clauses(["attribute.start_time ASC"], session)[1]]
        assert "SqlRun.start_time" in parsed
        assert "SqlRun.start_time DESC" not in parsed

        # test that an exception is raised when 'order_by' contains duplicates
        match = "`order_by` contains duplicate fields"
        with pytest.raises(MlflowException, match=match):
            _get_orderby_clauses(["attribute.start_time", "attribute.start_time"], session)

        with pytest.raises(MlflowException, match=match):
            _get_orderby_clauses(["param.p", "param.p"], session)

        with pytest.raises(MlflowException, match=match):
            _get_orderby_clauses(["metric.m", "metric.m"], session)

        with pytest.raises(MlflowException, match=match):
            _get_orderby_clauses(["tag.t", "tag.t"], session)

        # test that an exception is NOT raised when key types are different
        _get_orderby_clauses(["param.a", "metric.a", "tag.a"], session)

        select_clause, parsed, _ = _get_orderby_clauses(["metric.a"], session)
        select_clause = [str(x) for x in select_clause]
        parsed = [str(x) for x in parsed]
        # test that "=" is used rather than "is" when comparing to True
        assert "is_nan = true" in select_clause[0]
        assert "value IS NULL" in select_clause[0]
        # test that clause name is in parsed
        assert "clause_1" in parsed[0]


def _assert_create_experiment_appends_to_artifact_uri_path_correctly(
    artifact_root_uri, expected_artifact_uri_format
):
    # Patch `is_local_uri` to prevent the SqlAlchemy store from attempting to create local
    # filesystem directories for file URI and POSIX path test cases
    with mock.patch("mlflow.store.tracking.sqlalchemy_store.is_local_uri", return_value=False):
        with TempDir() as tmp:
            dbfile_path = tmp.path("db")
            store = SqlAlchemyStore(
                db_uri="sqlite:///" + dbfile_path,
                default_artifact_root=artifact_root_uri,
            )
            exp_id = store.create_experiment(name="exp")
            exp = store.get_experiment(exp_id)

            if hasattr(store, "__del__"):
                store.__del__()

            cwd = Path.cwd().as_posix()
            drive = Path.cwd().drive
            if is_windows() and expected_artifact_uri_format.startswith("file:"):
                cwd = f"/{cwd}"
                drive = f"{drive}/"
            assert exp.artifact_location == expected_artifact_uri_format.format(
                e=exp_id, cwd=cwd, drive=drive
            )


@pytest.mark.skipif(not is_windows(), reason="This test only passes on Windows")
@pytest.mark.parametrize(
    ("input_uri", "expected_uri"),
    [
        (
            "\\my_server/my_path/my_sub_path",
            "file:///{drive}my_server/my_path/my_sub_path/{e}",
        ),
        ("path/to/local/folder", "file://{cwd}/path/to/local/folder/{e}"),
        ("/path/to/local/folder", "file:///{drive}path/to/local/folder/{e}"),
        ("#path/to/local/folder?", "file://{cwd}/{e}#path/to/local/folder?"),
        ("file:path/to/local/folder", "file://{cwd}/path/to/local/folder/{e}"),
        ("file:///path/to/local/folder", "file:///{drive}path/to/local/folder/{e}"),
        (
            "file:path/to/local/folder?param=value",
            "file://{cwd}/path/to/local/folder/{e}?param=value",
        ),
        (
            "file:///path/to/local/folder?param=value#fragment",
            "file:///{drive}path/to/local/folder/{e}?param=value#fragment",
        ),
    ],
)
def test_create_experiment_appends_to_artifact_local_path_file_uri_correctly_on_windows(
    input_uri, expected_uri
):
    _assert_create_experiment_appends_to_artifact_uri_path_correctly(input_uri, expected_uri)


@pytest.mark.skipif(is_windows(), reason="This test fails on Windows")
@pytest.mark.parametrize(
    ("input_uri", "expected_uri"),
    [
        ("path/to/local/folder", "{cwd}/path/to/local/folder/{e}"),
        ("/path/to/local/folder", "/path/to/local/folder/{e}"),
        ("#path/to/local/folder?", "{cwd}/#path/to/local/folder?/{e}"),
        ("file:path/to/local/folder", "file://{cwd}/path/to/local/folder/{e}"),
        ("file:///path/to/local/folder", "file:///path/to/local/folder/{e}"),
        (
            "file:path/to/local/folder?param=value",
            "file://{cwd}/path/to/local/folder/{e}?param=value",
        ),
        (
            "file:///path/to/local/folder?param=value#fragment",
            "file:///path/to/local/folder/{e}?param=value#fragment",
        ),
    ],
)
def test_create_experiment_appends_to_artifact_local_path_file_uri_correctly(
    input_uri, expected_uri
):
    _assert_create_experiment_appends_to_artifact_uri_path_correctly(input_uri, expected_uri)


@pytest.mark.parametrize(
    ("input_uri", "expected_uri"),
    [
        ("s3://bucket/path/to/root", "s3://bucket/path/to/root/{e}"),
        (
            "s3://bucket/path/to/root?creds=mycreds",
            "s3://bucket/path/to/root/{e}?creds=mycreds",
        ),
        (
            "dbscheme+driver://root@host/dbname?creds=mycreds#myfragment",
            "dbscheme+driver://root@host/dbname/{e}?creds=mycreds#myfragment",
        ),
        (
            "dbscheme+driver://root:password@hostname.com?creds=mycreds#myfragment",
            "dbscheme+driver://root:password@hostname.com/{e}?creds=mycreds#myfragment",
        ),
        (
            "dbscheme+driver://root:password@hostname.com/mydb?creds=mycreds#myfragment",
            "dbscheme+driver://root:password@hostname.com/mydb/{e}?creds=mycreds#myfragment",
        ),
    ],
)
def test_create_experiment_appends_to_artifact_uri_path_correctly(input_uri, expected_uri):
    _assert_create_experiment_appends_to_artifact_uri_path_correctly(input_uri, expected_uri)


def _assert_create_run_appends_to_artifact_uri_path_correctly(
    artifact_root_uri, expected_artifact_uri_format
):
    # Patch `is_local_uri` to prevent the SqlAlchemy store from attempting to create local
    # filesystem directories for file URI and POSIX path test cases
    with mock.patch("mlflow.store.tracking.sqlalchemy_store.is_local_uri", return_value=False):
        with TempDir() as tmp:
            dbfile_path = tmp.path("db")
            store = SqlAlchemyStore(
                db_uri="sqlite:///" + dbfile_path,
                default_artifact_root=artifact_root_uri,
            )
            exp_id = store.create_experiment(name="exp")
            run = store.create_run(
                experiment_id=exp_id,
                user_id="user",
                start_time=0,
                tags=[],
                run_name="name",
            )

            if hasattr(store, "__del__"):
                store.__del__()

            cwd = Path.cwd().as_posix()
            drive = Path.cwd().drive
            if is_windows() and expected_artifact_uri_format.startswith("file:"):
                cwd = f"/{cwd}"
                drive = f"{drive}/"
            assert run.info.artifact_uri == expected_artifact_uri_format.format(
                e=exp_id, r=run.info.run_id, cwd=cwd, drive=drive
            )


@pytest.mark.skipif(not is_windows(), reason="This test only passes on Windows")
@pytest.mark.parametrize(
    ("input_uri", "expected_uri"),
    [
        (
            "\\my_server/my_path/my_sub_path",
            "file:///{drive}my_server/my_path/my_sub_path/{e}/{r}/artifacts",
        ),
        ("path/to/local/folder", "file://{cwd}/path/to/local/folder/{e}/{r}/artifacts"),
        (
            "/path/to/local/folder",
            "file:///{drive}path/to/local/folder/{e}/{r}/artifacts",
        ),
        (
            "#path/to/local/folder?",
            "file://{cwd}/{e}/{r}/artifacts#path/to/local/folder?",
        ),
        (
            "file:path/to/local/folder",
            "file://{cwd}/path/to/local/folder/{e}/{r}/artifacts",
        ),
        (
            "file:///path/to/local/folder",
            "file:///{drive}path/to/local/folder/{e}/{r}/artifacts",
        ),
        (
            "file:path/to/local/folder?param=value",
            "file://{cwd}/path/to/local/folder/{e}/{r}/artifacts?param=value",
        ),
        (
            "file:///path/to/local/folder?param=value#fragment",
            "file:///{drive}path/to/local/folder/{e}/{r}/artifacts?param=value#fragment",
        ),
    ],
)
def test_create_run_appends_to_artifact_local_path_file_uri_correctly_on_windows(
    input_uri, expected_uri
):
    _assert_create_run_appends_to_artifact_uri_path_correctly(input_uri, expected_uri)


@pytest.mark.skipif(is_windows(), reason="This test fails on Windows")
@pytest.mark.parametrize(
    ("input_uri", "expected_uri"),
    [
        ("path/to/local/folder", "{cwd}/path/to/local/folder/{e}/{r}/artifacts"),
        ("/path/to/local/folder", "/path/to/local/folder/{e}/{r}/artifacts"),
        ("#path/to/local/folder?", "{cwd}/#path/to/local/folder?/{e}/{r}/artifacts"),
        (
            "file:path/to/local/folder",
            "file://{cwd}/path/to/local/folder/{e}/{r}/artifacts",
        ),
        (
            "file:///path/to/local/folder",
            "file:///path/to/local/folder/{e}/{r}/artifacts",
        ),
        (
            "file:path/to/local/folder?param=value",
            "file://{cwd}/path/to/local/folder/{e}/{r}/artifacts?param=value",
        ),
        (
            "file:///path/to/local/folder?param=value#fragment",
            "file:///path/to/local/folder/{e}/{r}/artifacts?param=value#fragment",
        ),
    ],
)
def test_create_run_appends_to_artifact_local_path_file_uri_correctly(input_uri, expected_uri):
    _assert_create_run_appends_to_artifact_uri_path_correctly(input_uri, expected_uri)


@pytest.mark.parametrize(
    ("input_uri", "expected_uri"),
    [
        ("s3://bucket/path/to/root", "s3://bucket/path/to/root/{e}/{r}/artifacts"),
        (
            "s3://bucket/path/to/root?creds=mycreds",
            "s3://bucket/path/to/root/{e}/{r}/artifacts?creds=mycreds",
        ),
        (
            "dbscheme+driver://root@host/dbname?creds=mycreds#myfragment",
            "dbscheme+driver://root@host/dbname/{e}/{r}/artifacts?creds=mycreds#myfragment",
        ),
        (
            "dbscheme+driver://root:password@hostname.com?creds=mycreds#myfragment",
            "dbscheme+driver://root:password@hostname.com/{e}/{r}/artifacts"
            "?creds=mycreds#myfragment",
        ),
        (
            "dbscheme+driver://root:password@hostname.com/mydb?creds=mycreds#myfragment",
            "dbscheme+driver://root:password@hostname.com/mydb/{e}/{r}/artifacts"
            "?creds=mycreds#myfragment",
        ),
    ],
)
def test_create_run_appends_to_artifact_uri_path_correctly(input_uri, expected_uri):
    _assert_create_run_appends_to_artifact_uri_path_correctly(input_uri, expected_uri)


def test_legacy_start_and_end_trace_v2(store: SqlAlchemyStore):
    experiment_id = store.create_experiment("test_experiment")
    trace_info = store.deprecated_start_trace_v2(
        experiment_id=experiment_id,
        timestamp_ms=1234,
        request_metadata={"rq1": "foo", "rq2": "bar"},
        tags={"tag1": "apple", "tag2": "orange"},
    )
    request_id = trace_info.request_id

    assert trace_info.request_id is not None
    assert trace_info.experiment_id == experiment_id
    assert trace_info.timestamp_ms == 1234
    assert trace_info.execution_time_ms is None
    assert trace_info.status == TraceStatus.IN_PROGRESS
    assert trace_info.request_metadata == {
        "rq1": "foo",
        "rq2": "bar",
    }
    artifact_location = trace_info.tags[MLFLOW_ARTIFACT_LOCATION]
    assert artifact_location.endswith(f"/{experiment_id}/traces/{request_id}/artifacts")
    assert trace_info.tags == {
        "tag1": "apple",
        "tag2": "orange",
        MLFLOW_ARTIFACT_LOCATION: artifact_location,
    }
    assert trace_info.to_v3() == store.get_trace_info(request_id)

    trace_info = store.deprecated_end_trace_v2(
        request_id=request_id,
        timestamp_ms=2345,
        status=TraceStatus.OK,
        # Update one key and add a new key
        request_metadata={
            "rq1": "updated",
            "rq3": "baz",
        },
        tags={"tag1": "updated", "tag3": "grape"},
    )
    assert trace_info.request_id == request_id
    assert trace_info.experiment_id == experiment_id
    assert trace_info.timestamp_ms == 1234
    assert trace_info.execution_time_ms == 2345 - 1234
    assert trace_info.status == TraceStatus.OK
    assert trace_info.request_metadata == {
        "rq1": "updated",
        "rq2": "bar",
        "rq3": "baz",
    }
    assert trace_info.tags == {
        "tag1": "updated",
        "tag2": "orange",
        "tag3": "grape",
        MLFLOW_ARTIFACT_LOCATION: artifact_location,
    }
    assert trace_info.to_v3() == store.get_trace_info(request_id)


def test_start_trace(store: SqlAlchemyStore):
    experiment_id = store.create_experiment("test_experiment")
    trace_info = TraceInfo(
        trace_id="tr-123",
        trace_location=trace_location.TraceLocation.from_experiment_id(experiment_id),
        request_time=1234,
        execution_duration=100,
        state=TraceState.OK,
        tags={"tag1": "apple", "tag2": "orange"},
        trace_metadata={"rq1": "foo", "rq2": "bar"},
    )
    trace_info = store.start_trace(trace_info)
    trace_id = trace_info.trace_id

    assert trace_info.trace_id is not None
    assert trace_info.experiment_id == experiment_id
    assert trace_info.request_time == 1234
    assert trace_info.execution_duration == 100
    assert trace_info.state == TraceState.OK
    assert trace_info.trace_metadata == {"rq1": "foo", "rq2": "bar"}
    artifact_location = trace_info.tags[MLFLOW_ARTIFACT_LOCATION]
    assert artifact_location.endswith(f"/{experiment_id}/traces/{trace_id}/artifacts")
    assert trace_info.tags == {
        "tag1": "apple",
        "tag2": "orange",
        MLFLOW_ARTIFACT_LOCATION: artifact_location,
        TraceTagKey.SPANS_LOCATION: SpansLocation.TRACKING_STORE.value,
    }
    assert trace_info == store.get_trace_info(trace_id)


def _create_trace(
    store: SqlAlchemyStore,
    trace_id: str,
    experiment_id=0,
    request_time=0,
    execution_duration=0,
    state=TraceState.OK,
    trace_metadata=None,
    tags=None,
    client_request_id=None,
) -> TraceInfo:
    """Helper function to create a test trace in the database."""
    if not store.get_experiment(experiment_id):
        store.create_experiment(store, experiment_id)

    trace_info = TraceInfo(
        trace_id=trace_id,
        trace_location=trace_location.TraceLocation.from_experiment_id(experiment_id),
        request_time=request_time,
        execution_duration=execution_duration,
        state=state,
        tags=tags or {},
        trace_metadata=trace_metadata or {},
        client_request_id=client_request_id,
    )
    return store.start_trace(trace_info)


@pytest.fixture
def store_with_traces(store):
    exp1 = store.create_experiment("exp1")
    exp2 = store.create_experiment("exp2")

    _create_trace(
        store,
        "tr-0",
        exp2,
        request_time=0,
        execution_duration=6,
        state=TraceState.OK,
        tags={"mlflow.traceName": "ddd"},
        trace_metadata={TraceMetadataKey.SOURCE_RUN: "run0"},
    )
    _create_trace(
        store,
        "tr-1",
        exp2,
        request_time=1,
        execution_duration=2,
        state=TraceState.ERROR,
        tags={"mlflow.traceName": "aaa", "fruit": "apple", "color": "red"},
        trace_metadata={TraceMetadataKey.SOURCE_RUN: "run1"},
    )
    _create_trace(
        store,
        "tr-2",
        exp1,
        request_time=2,
        execution_duration=4,
        state=TraceState.STATE_UNSPECIFIED,
        tags={"mlflow.traceName": "bbb", "fruit": "apple", "color": "green"},
    )
    _create_trace(
        store,
        "tr-3",
        exp1,
        request_time=3,
        execution_duration=10,
        state=TraceState.OK,
        tags={"mlflow.traceName": "ccc", "fruit": "orange"},
    )
    _create_trace(
        store,
        "tr-4",
        exp1,
        request_time=4,
        execution_duration=10,
        state=TraceState.OK,
        tags={"mlflow.traceName": "ddd", "color": "blue"},
    )

    return store


@pytest.mark.parametrize(
    ("order_by", "expected_ids"),
    [
        # Default order: descending by start time
        ([], ["tr-4", "tr-3", "tr-2", "tr-1", "tr-0"]),
        # Order by start time
        (["timestamp"], ["tr-0", "tr-1", "tr-2", "tr-3", "tr-4"]),
        (["timestamp DESC"], ["tr-4", "tr-3", "tr-2", "tr-1", "tr-0"]),
        # Order by execution_time and timestamp
        (
            ["execution_time DESC", "timestamp ASC"],
            ["tr-3", "tr-4", "tr-0", "tr-2", "tr-1"],
        ),
        # Order by experiment ID
        (["experiment_id"], ["tr-4", "tr-3", "tr-2", "tr-1", "tr-0"]),
        # Order by status
        (["status"], ["tr-1", "tr-4", "tr-3", "tr-0", "tr-2"]),
        # Order by name
        (["name"], ["tr-1", "tr-2", "tr-3", "tr-4", "tr-0"]),
        # Order by tag (null comes last)
        (["tag.fruit"], ["tr-2", "tr-1", "tr-3", "tr-4", "tr-0"]),
        # Order by multiple tags
        (["tag.fruit", "tag.color"], ["tr-2", "tr-1", "tr-3", "tr-4", "tr-0"]),
        # Order by non-existent tag (should be ordered by default order)
        (["tag.nonexistent"], ["tr-4", "tr-3", "tr-2", "tr-1", "tr-0"]),
        # Order by run Id
        (["run_id"], ["tr-0", "tr-1", "tr-4", "tr-3", "tr-2"]),
    ],
)
def test_search_traces_order_by(store_with_traces, order_by, expected_ids):
    exp1 = store_with_traces.get_experiment_by_name("exp1").experiment_id
    exp2 = store_with_traces.get_experiment_by_name("exp2").experiment_id
    trace_infos, _ = store_with_traces.search_traces(
        experiment_ids=[exp1, exp2],
        filter_string=None,
        max_results=5,
        order_by=order_by,
    )
    actual_ids = [trace_info.trace_id for trace_info in trace_infos]
    assert actual_ids == expected_ids


@pytest.mark.parametrize(
    ("filter_string", "expected_ids"),
    [
        # Search by name
        ("name = 'aaa'", ["tr-1"]),
        ("name != 'aaa'", ["tr-4", "tr-3", "tr-2", "tr-0"]),
        # Search by status
        ("status = 'OK'", ["tr-4", "tr-3", "tr-0"]),
        ("status != 'OK'", ["tr-2", "tr-1"]),
        ("attributes.status = 'OK'", ["tr-4", "tr-3", "tr-0"]),
        ("attributes.name != 'aaa'", ["tr-4", "tr-3", "tr-2", "tr-0"]),
        ("trace.status = 'OK'", ["tr-4", "tr-3", "tr-0"]),
        ("trace.name != 'aaa'", ["tr-4", "tr-3", "tr-2", "tr-0"]),
        # Search by timestamp
        ("`timestamp` >= 1 AND execution_time < 10", ["tr-2", "tr-1"]),
        # Search by tag
        ("tag.fruit = 'apple'", ["tr-2", "tr-1"]),
        # tags is an alias for tag
        ("tags.fruit = 'apple' and tags.color != 'red'", ["tr-2"]),
        # Search by request metadata
        ("run_id = 'run0'", ["tr-0"]),
        (f"request_metadata.{TraceMetadataKey.SOURCE_RUN} = 'run0'", ["tr-0"]),
        (f"request_metadata.{TraceMetadataKey.SOURCE_RUN} = 'run1'", ["tr-1"]),
        (f"request_metadata.`{TraceMetadataKey.SOURCE_RUN}` = 'run0'", ["tr-0"]),
        (f"metadata.{TraceMetadataKey.SOURCE_RUN} = 'run0'", ["tr-0"]),
        (f"metadata.{TraceMetadataKey.SOURCE_RUN} != 'run0'", ["tr-1"]),
    ],
)
def test_search_traces_with_filter(store_with_traces, filter_string, expected_ids):
    exp1 = store_with_traces.get_experiment_by_name("exp1").experiment_id
    exp2 = store_with_traces.get_experiment_by_name("exp2").experiment_id

    trace_infos, _ = store_with_traces.search_traces(
        experiment_ids=[exp1, exp2],
        filter_string=filter_string,
        max_results=5,
        order_by=[],
    )
    actual_ids = [trace_info.trace_id for trace_info in trace_infos]
    assert actual_ids == expected_ids


@pytest.mark.parametrize(
    ("filter_string", "error"),
    [
        ("invalid", r"Invalid clause\(s\) in filter string"),
        ("name = 'foo' AND invalid", r"Invalid clause\(s\) in filter string"),
        ("foo.bar = 'baz'", r"Invalid entity type 'foo'"),
        ("invalid = 'foo'", r"Invalid attribute key 'invalid'"),
        ("trace.tags.foo = 'bar'", r"Invalid attribute key 'tags\.foo'"),
        ("trace.status < 'OK'", r"Invalid comparator '<'"),
        ("name IN ('foo', 'bar')", r"Invalid comparator 'IN'"),
    ],
)
def test_search_traces_with_invalid_filter(store_with_traces, filter_string, error):
    exp1 = store_with_traces.get_experiment_by_name("exp1").experiment_id
    exp2 = store_with_traces.get_experiment_by_name("exp2").experiment_id

    with pytest.raises(MlflowException, match=error):
        store_with_traces.search_traces(
            experiment_ids=[exp1, exp2],
            filter_string=filter_string,
        )


def test_search_traces_raise_if_max_results_arg_is_invalid(store):
    with pytest.raises(
        MlflowException,
        match="Invalid value 50001 for parameter 'max_results' supplied.",
    ):
        store.search_traces(experiment_ids=[], max_results=50001)

    with pytest.raises(
        MlflowException, match="Invalid value -1 for parameter 'max_results' supplied."
    ):
        store.search_traces(experiment_ids=[], max_results=-1)


def test_search_traces_pagination(store_with_traces):
    exps = [
        store_with_traces.get_experiment_by_name("exp1").experiment_id,
        store_with_traces.get_experiment_by_name("exp2").experiment_id,
    ]

    traces, token = store_with_traces.search_traces(exps, max_results=2)
    assert [t.trace_id for t in traces] == ["tr-4", "tr-3"]

    traces, token = store_with_traces.search_traces(exps, max_results=2, page_token=token)
    assert [t.trace_id for t in traces] == ["tr-2", "tr-1"]

    traces, token = store_with_traces.search_traces(exps, max_results=2, page_token=token)
    assert [t.trace_id for t in traces] == ["tr-0"]
    assert token is None


def test_search_traces_pagination_tie_breaker(store):
    # This test is for ensuring the tie breaker for ordering traces with the same timestamp
    # works correctly.
    exp1 = store.create_experiment("exp1")

    trace_ids = [f"tr-{i}" for i in range(5)]
    random.shuffle(trace_ids)
    # Insert traces with random order
    for rid in trace_ids:
        _create_trace(store, rid, exp1, request_time=0)

    # Insert 5 more traces with newer timestamp
    trace_ids = [f"tr-{i + 5}" for i in range(5)]
    random.shuffle(trace_ids)
    for rid in trace_ids:
        _create_trace(store, rid, exp1, request_time=1)

    traces, token = store.search_traces([exp1], max_results=3)
    assert [t.trace_id for t in traces] == ["tr-5", "tr-6", "tr-7"]
    traces, token = store.search_traces([exp1], max_results=3, page_token=token)
    assert [t.trace_id for t in traces] == ["tr-8", "tr-9", "tr-0"]
    traces, token = store.search_traces([exp1], max_results=3, page_token=token)
    assert [t.trace_id for t in traces] == ["tr-1", "tr-2", "tr-3"]
    traces, token = store.search_traces([exp1], max_results=3, page_token=token)
    assert [t.trace_id for t in traces] == ["tr-4"]


def test_search_traces_with_run_id_filter(store: SqlAlchemyStore):
    """Test that search_traces returns traces linked to a run via entity associations."""
    # Create experiment and run
    exp_id = store.create_experiment("test_run_filter")
    run = store.create_run(exp_id, user_id="user", start_time=0, tags=[], run_name="test_run")
    run_id = run.info.run_id

    # Create traces with different relationships to the run
    # Trace 1: Has run_id in metadata (direct association)
    trace1_id = "tr-direct"
    _create_trace(store, trace1_id, exp_id, trace_metadata={"mlflow.sourceRun": run_id})

    # Trace 2: Linked via entity association
    trace2_id = "tr-linked"
    _create_trace(store, trace2_id, exp_id)
    store.link_traces_to_run([trace2_id], run_id)

    # Trace 3: Both metadata and entity association
    trace3_id = "tr-both"
    _create_trace(store, trace3_id, exp_id, trace_metadata={"mlflow.sourceRun": run_id})
    store.link_traces_to_run([trace3_id], run_id)

    # Trace 4: No association with the run
    trace4_id = "tr-unrelated"
    _create_trace(store, trace4_id, exp_id)

    # Search for traces with run_id filter
    traces, _ = store.search_traces([exp_id], filter_string=f'attributes.run_id = "{run_id}"')
    trace_ids = {t.trace_id for t in traces}

    # Should return traces 1, 2, and 3 but not 4
    assert trace_ids == {trace1_id, trace2_id, trace3_id}

    # Test with another run to ensure isolation
    run2 = store.create_run(exp_id, user_id="user", start_time=0, tags=[], run_name="test_run2")
    run2_id = run2.info.run_id

    # Create a trace linked to run2
    trace5_id = "tr-run2"
    _create_trace(store, trace5_id, exp_id)
    store.link_traces_to_run([trace5_id], run2_id)

    # Search for traces with run2_id filter
    traces, _ = store.search_traces([exp_id], filter_string=f'attributes.run_id = "{run2_id}"')
    trace_ids = {t.trace_id for t in traces}

    # Should only return trace5
    assert trace_ids == {trace5_id}

    # Original run_id search should still return the same traces
    traces, _ = store.search_traces([exp_id], filter_string=f'attributes.run_id = "{run_id}"')
    trace_ids = {t.trace_id for t in traces}
    assert trace_ids == {trace1_id, trace2_id, trace3_id}


def test_search_traces_with_run_id_and_other_filters(store: SqlAlchemyStore):
    """Test that search_traces with run_id filter works correctly with other filters."""
    # Create experiment and run
    exp_id = store.create_experiment("test_combined_filters")
    run = store.create_run(exp_id, user_id="user", start_time=0, tags=[], run_name="test_run")
    run_id = run.info.run_id

    # Create traces with different tags and run associations
    trace1_id = "tr-tag1-linked"
    _create_trace(store, trace1_id, exp_id, tags={"type": "training"})
    store.link_traces_to_run([trace1_id], run_id)

    trace2_id = "tr-tag2-linked"
    _create_trace(store, trace2_id, exp_id, tags={"type": "inference"})
    store.link_traces_to_run([trace2_id], run_id)

    trace3_id = "tr-tag1-notlinked"
    _create_trace(store, trace3_id, exp_id, tags={"type": "training"})

    # Search with run_id and tag filter
    traces, _ = store.search_traces(
        [exp_id], filter_string=f'run_id = "{run_id}" AND tags.type = "training"'
    )
    trace_ids = {t.trace_id for t in traces}

    # Should only return trace1 (linked to run AND has training tag)
    assert trace_ids == {trace1_id}

    # Search with run_id only
    traces, _ = store.search_traces([exp_id], filter_string=f'run_id = "{run_id}"')
    trace_ids = {t.trace_id for t in traces}

    # Should return both linked traces
    assert trace_ids == {trace1_id, trace2_id}


def test_search_traces_with_span_name_filter(store: SqlAlchemyStore):
    exp_id = store.create_experiment("test_span_search")

    # Create traces with spans that have different names
    trace1_id = "trace1"
    trace2_id = "trace2"
    trace3_id = "trace3"

    _create_trace(store, trace1_id, exp_id)
    _create_trace(store, trace2_id, exp_id)
    _create_trace(store, trace3_id, exp_id)

    # Create spans with different names
    span1 = create_test_span(trace1_id, name="database_query", span_id=111, span_type="FUNCTION")
    span2 = create_test_span(trace2_id, name="api_call", span_id=222, span_type="FUNCTION")
    span3 = create_test_span(trace3_id, name="database_update", span_id=333, span_type="FUNCTION")

    # Add spans to store
    store.log_spans(exp_id, [span1])
    store.log_spans(exp_id, [span2])
    store.log_spans(exp_id, [span3])

    # Test exact match
    traces, _ = store.search_traces([exp_id], filter_string='span.name = "database_query"')
    assert len(traces) == 1
    assert traces[0].trace_id == trace1_id

    # Test LIKE pattern matching
    traces, _ = store.search_traces([exp_id], filter_string='span.name LIKE "database%"')
    trace_ids = {t.trace_id for t in traces}
    assert trace_ids == {trace1_id, trace3_id}

    # Test match trace2 specifically
    traces, _ = store.search_traces([exp_id], filter_string='span.name = "api_call"')
    assert len(traces) == 1
    assert traces[0].trace_id == trace2_id

    # Test NOT EQUAL
    traces, _ = store.search_traces([exp_id], filter_string='span.name != "api_call"')
    trace_ids = {t.trace_id for t in traces}
    assert trace_ids == {trace1_id, trace3_id}

    # Test no matches
    traces, _ = store.search_traces([exp_id], filter_string='span.name = "nonexistent"')
    assert len(traces) == 0


def test_search_traces_with_invalid_span_attribute(store: SqlAlchemyStore):
    exp_id = store.create_experiment("test_span_error")

    # Test invalid span attribute should raise error
    with pytest.raises(
        MlflowException,
        match=(
            "Invalid span attribute 'duration'. Supported attributes: content, name, status, type."
        ),
    ):
        store.search_traces([exp_id], filter_string='span.duration = "1000"')

    with pytest.raises(
        MlflowException,
        match=(
            "Invalid span attribute 'parent_id'. Supported attributes: content, name, status, type."
        ),
    ):
        store.search_traces([exp_id], filter_string='span.parent_id = "123"')


def test_search_traces_with_span_type_filter(store: SqlAlchemyStore):
    exp_id = store.create_experiment("test_span_type_search")

    # Create traces with spans that have different types
    trace1_id = "trace1"
    trace2_id = "trace2"
    trace3_id = "trace3"

    _create_trace(store, trace1_id, exp_id)
    _create_trace(store, trace2_id, exp_id)
    _create_trace(store, trace3_id, exp_id)

    # Create spans with different types
    span1 = create_test_span(trace1_id, name="llm_call", span_id=111, span_type="LLM")
    span2 = create_test_span(trace2_id, name="retriever_call", span_id=222, span_type="RETRIEVER")
    span3 = create_test_span(trace3_id, name="chain_call", span_id=333, span_type="CHAIN")

    # Add spans to store
    store.log_spans(exp_id, [span1])
    store.log_spans(exp_id, [span2])
    store.log_spans(exp_id, [span3])

    # Test exact match
    traces, _ = store.search_traces([exp_id], filter_string='span.type = "LLM"')
    assert len(traces) == 1
    assert traces[0].request_id == trace1_id

    # Test IN operator
    traces, _ = store.search_traces([exp_id], filter_string='span.type IN ("LLM", "RETRIEVER")')
    assert len(traces) == 2
    assert {t.request_id for t in traces} == {trace1_id, trace2_id}

    # Test NOT IN operator
    traces, _ = store.search_traces([exp_id], filter_string='span.type NOT IN ("LLM", "RETRIEVER")')
    assert len(traces) == 1
    assert traces[0].request_id == trace3_id

    # Test != operator
    traces, _ = store.search_traces([exp_id], filter_string='span.type != "LLM"')
    assert len(traces) == 2
    assert {t.request_id for t in traces} == {trace2_id, trace3_id}

    # Test LIKE operator
    traces, _ = store.search_traces([exp_id], filter_string='span.type LIKE "LLM"')
    assert len(traces) == 1
    assert traces[0].request_id == trace1_id

    # Test ILIKE operator
    traces, _ = store.search_traces([exp_id], filter_string='span.type ILIKE "llm"')
    assert len(traces) == 1
    assert traces[0].request_id == trace1_id


def test_search_traces_with_span_status_filter(store: SqlAlchemyStore):
    exp_id = store.create_experiment("test_span_status_search")

    # Create traces with spans that have different statuses
    trace1_id = "trace1"
    trace2_id = "trace2"
    trace3_id = "trace3"

    _create_trace(store, trace1_id, exp_id)
    _create_trace(store, trace2_id, exp_id)
    _create_trace(store, trace3_id, exp_id)

    # Create spans with different statuses
    span1 = create_test_span(
        trace1_id, name="success_span", span_id=111, status=trace_api.StatusCode.OK
    )
    span2 = create_test_span(
        trace2_id, name="error_span", span_id=222, status=trace_api.StatusCode.ERROR
    )
    span3 = create_test_span(
        trace3_id, name="unset_span", span_id=333, status=trace_api.StatusCode.UNSET
    )

    # Add spans to store
    store.log_spans(exp_id, [span1])
    store.log_spans(exp_id, [span2])
    store.log_spans(exp_id, [span3])

    # Test exact match with OK status
    traces, _ = store.search_traces([exp_id], filter_string='span.status = "OK"')
    assert len(traces) == 1
    assert traces[0].request_id == trace1_id

    # Test exact match with ERROR status
    traces, _ = store.search_traces([exp_id], filter_string='span.status = "ERROR"')
    assert len(traces) == 1
    assert traces[0].request_id == trace2_id

    # Test IN operator
    traces, _ = store.search_traces([exp_id], filter_string='span.status IN ("OK", "ERROR")')
    assert len(traces) == 2
    assert {t.request_id for t in traces} == {trace1_id, trace2_id}

    # Test != operator
    traces, _ = store.search_traces([exp_id], filter_string='span.status != "ERROR"')
    assert len(traces) == 2
    assert {t.request_id for t in traces} == {trace1_id, trace3_id}


def create_test_span_with_content(
    trace_id,
    name="test_span",
    span_id=111,
    parent_id=None,
    status=trace_api.StatusCode.UNSET,
    status_desc=None,
    start_ns=1000000000,
    end_ns=2000000000,
    span_type="LLM",
    trace_num=12345,
    custom_attributes=None,
    inputs=None,
    outputs=None,
) -> Span:
    context = create_mock_span_context(trace_num, span_id)
    parent_context = create_mock_span_context(trace_num, parent_id) if parent_id else None

    attributes = {
        "mlflow.traceRequestId": json.dumps(trace_id),
        "mlflow.spanType": json.dumps(span_type, cls=TraceJSONEncoder),
    }

    # Add custom attributes
    if custom_attributes:
        for key, value in custom_attributes.items():
            attributes[f"mlflow.spanAttribute.{key}"] = json.dumps(value, cls=TraceJSONEncoder)

    # Add inputs and outputs
    if inputs:
        attributes["mlflow.spanInputs"] = json.dumps(inputs, cls=TraceJSONEncoder)
    if outputs:
        attributes["mlflow.spanOutputs"] = json.dumps(outputs, cls=TraceJSONEncoder)

    otel_span = OTelReadableSpan(
        name=name,
        context=context,
        parent=parent_context,
        attributes=attributes,
        start_time=start_ns,
        end_time=end_ns,
        status=trace_api.Status(status, status_desc),
        resource=_OTelResource.get_empty(),
    )
    return create_mlflow_span(otel_span, trace_id, span_type)


def test_search_traces_with_span_content_filter(store: SqlAlchemyStore):
    exp_id = store.create_experiment("test_span_content_search")

    # Create traces
    trace1_id = "trace1"
    trace2_id = "trace2"
    trace3_id = "trace3"

    _create_trace(store, trace1_id, exp_id)
    _create_trace(store, trace2_id, exp_id)
    _create_trace(store, trace3_id, exp_id)

    # Create spans with different content
    span1 = create_test_span_with_content(
        trace1_id,
        name="gpt_span",
        span_id=111,
        span_type="LLM",
        custom_attributes={"model": "gpt-4", "temperature": 0.7},
        inputs={"prompt": "Tell me about machine learning"},
        outputs={"response": "Machine learning is a subset of AI"},
    )

    span2 = create_test_span_with_content(
        trace2_id,
        name="claude_span",
        span_id=222,
        span_type="LLM",
        custom_attributes={"model": "claude-3", "max_tokens": 1000},
        inputs={"query": "What is neural network?"},
        outputs={"response": "A neural network is..."},
    )

    span3 = create_test_span_with_content(
        trace3_id,
        name="vector_span",
        span_id=333,
        span_type="RETRIEVER",
        custom_attributes={"database": "vector_store"},
        inputs={"search": "embeddings"},
        outputs={"documents": ["doc1", "doc2"]},
    )

    # Add spans to store
    store.log_spans(exp_id, [span1])
    store.log_spans(exp_id, [span2])
    store.log_spans(exp_id, [span3])

    # Test LIKE operator for model in content
    traces, _ = store.search_traces([exp_id], filter_string='span.content LIKE "%gpt-4%"')
    assert len(traces) == 1
    assert traces[0].request_id == trace1_id

    # Test LIKE operator for input text
    traces, _ = store.search_traces([exp_id], filter_string='span.content LIKE "%neural network%"')
    assert len(traces) == 1
    assert traces[0].request_id == trace2_id

    # Test LIKE operator for attribute
    traces, _ = store.search_traces([exp_id], filter_string='span.content LIKE "%temperature%"')
    assert len(traces) == 1
    assert traces[0].request_id == trace1_id

    # Test ILIKE operator (case-insensitive)
    traces, _ = store.search_traces(
        [exp_id], filter_string='span.content ILIKE "%MACHINE LEARNING%"'
    )
    assert len(traces) == 1
    assert traces[0].request_id == trace1_id

    # Test LIKE with wildcard patterns
    traces, _ = store.search_traces([exp_id], filter_string='span.content LIKE "%model%"')
    assert len(traces) == 2  # Both LLM spans have "model" in their attributes
    assert {t.request_id for t in traces} == {trace1_id, trace2_id}

    # Test searching for array content
    traces, _ = store.search_traces([exp_id], filter_string='span.content LIKE "%doc1%"')
    assert len(traces) == 1
    assert traces[0].request_id == trace3_id


def test_search_traces_with_combined_span_filters(store: SqlAlchemyStore):
    exp_id = store.create_experiment("test_combined_span_search")

    # Create traces
    trace1_id = "trace1"
    trace2_id = "trace2"
    trace3_id = "trace3"
    trace4_id = "trace4"

    _create_trace(store, trace1_id, exp_id)
    _create_trace(store, trace2_id, exp_id)
    _create_trace(store, trace3_id, exp_id)
    _create_trace(store, trace4_id, exp_id)

    # Create spans with various combinations
    span1 = create_test_span_with_content(
        trace1_id,
        name="llm_success",
        span_id=111,
        span_type="LLM",
        status=trace_api.StatusCode.OK,
        custom_attributes={"model": "gpt-4"},
    )

    span2 = create_test_span_with_content(
        trace2_id,
        name="llm_error",
        span_id=222,
        span_type="LLM",
        status=trace_api.StatusCode.ERROR,
        custom_attributes={"model": "gpt-3.5"},
    )

    span3 = create_test_span_with_content(
        trace3_id,
        name="retriever_success",
        span_id=333,
        span_type="RETRIEVER",
        status=trace_api.StatusCode.OK,
        custom_attributes={"database": "pinecone"},
    )

    span4 = create_test_span_with_content(
        trace4_id,
        name="llm_success_claude",
        span_id=444,
        span_type="LLM",
        status=trace_api.StatusCode.OK,
        custom_attributes={"model": "claude-3"},
    )

    # Add spans to store (must log spans for each trace separately)
    store.log_spans(exp_id, [span1])
    store.log_spans(exp_id, [span2])
    store.log_spans(exp_id, [span3])
    store.log_spans(exp_id, [span4])

    # Test: type = LLM AND status = OK
    traces, _ = store.search_traces(
        [exp_id], filter_string='span.type = "LLM" AND span.status = "OK"'
    )
    assert len(traces) == 2
    assert {t.request_id for t in traces} == {trace1_id, trace4_id}

    # Test: type = LLM AND content contains gpt
    traces, _ = store.search_traces(
        [exp_id], filter_string='span.type = "LLM" AND span.content LIKE "%gpt%"'
    )
    assert len(traces) == 2
    assert {t.request_id for t in traces} == {trace1_id, trace2_id}

    # Test: name LIKE pattern AND status = OK
    traces, _ = store.search_traces(
        [exp_id], filter_string='span.name LIKE "%success%" AND span.status = "OK"'
    )
    assert len(traces) == 3
    assert {t.request_id for t in traces} == {trace1_id, trace3_id, trace4_id}

    # Test: Complex combination - (type = LLM AND status = OK) AND content LIKE gpt
    traces, _ = store.search_traces(
        [exp_id],
        filter_string='span.type = "LLM" AND span.status = "OK" AND span.content LIKE "%gpt-4%"',
    )
    assert len(traces) == 1
    assert traces[0].request_id == trace1_id


def test_search_traces_span_filters_with_no_results(store: SqlAlchemyStore):
    exp_id = store.create_experiment("test_span_no_results")

    # Create a trace with a span
    trace_id = "trace1"
    _create_trace(store, trace_id, exp_id)

    span = create_test_span_with_content(
        trace_id,
        name="test_span",
        span_id=111,
        span_type="LLM",
        status=trace_api.StatusCode.OK,
        custom_attributes={"model": "gpt-4"},
    )

    store.log_spans(exp_id, [span])

    # Test searching for non-existent type
    traces, _ = store.search_traces([exp_id], filter_string='span.type = "NONEXISTENT"')
    assert len(traces) == 0

    # Test searching for non-existent content
    traces, _ = store.search_traces(
        [exp_id], filter_string='span.content LIKE "%nonexistent_model%"'
    )
    assert len(traces) == 0

    # Test contradictory conditions
    traces, _ = store.search_traces(
        [exp_id], filter_string='span.type = "LLM" AND span.type = "RETRIEVER"'
    )
    assert len(traces) == 0


def test_search_traces_with_span_attributes_filter(store: SqlAlchemyStore):
    exp_id = store.create_experiment("test_span_attributes_search")

    # Create traces with spans having custom attributes
    trace1_id = "trace1"
    trace2_id = "trace2"
    trace3_id = "trace3"

    _create_trace(store, trace1_id, exp_id)
    _create_trace(store, trace2_id, exp_id)
    _create_trace(store, trace3_id, exp_id)

    # Create spans with different custom attributes
    span1 = create_test_span_with_content(
        trace1_id,
        name="llm_span",
        span_id=111,
        span_type="LLM",
        custom_attributes={"model": "gpt-4", "temperature": 0.7, "max_tokens": 1000},
    )

    span2 = create_test_span_with_content(
        trace2_id,
        name="llm_span",
        span_id=222,
        span_type="LLM",
        custom_attributes={"model": "claude-3", "temperature": 0.5, "provider": "anthropic"},
    )

    span3 = create_test_span_with_content(
        trace3_id,
        name="retriever_span",
        span_id=333,
        span_type="RETRIEVER",
        custom_attributes={"database": "pinecone", "top_k": 10, "similarity.threshold": 0.8},
    )

    store.log_spans(exp_id, [span1])
    store.log_spans(exp_id, [span2])
    store.log_spans(exp_id, [span3])

    traces, _ = store.search_traces([exp_id], filter_string='span.attributes.model LIKE "%gpt-4%"')
    assert len(traces) == 1
    assert traces[0].request_id == trace1_id

    traces, _ = store.search_traces(
        [exp_id], filter_string='span.attributes.temperature LIKE "%0.7%"'
    )
    assert len(traces) == 1
    assert traces[0].request_id == trace1_id

    traces, _ = store.search_traces(
        [exp_id], filter_string='span.attributes.provider LIKE "%anthropic%"'
    )
    assert len(traces) == 1
    assert traces[0].request_id == trace2_id

    traces, _ = store.search_traces(
        [exp_id], filter_string='span.attributes.database LIKE "%pinecone%"'
    )
    assert len(traces) == 1
    assert traces[0].request_id == trace3_id

    traces, _ = store.search_traces(
        [exp_id], filter_string='span.attributes.nonexistent LIKE "%value%"'
    )
    assert len(traces) == 0

    traces, _ = store.search_traces(
        [exp_id], filter_string='span.attributes.similarity.threshold LIKE "%0.8%"'
    )
    assert len(traces) == 1
    assert traces[0].request_id == trace3_id


def test_search_traces_with_feedback_and_expectation_filters(store: SqlAlchemyStore):
    exp_id = store.create_experiment("test_feedback_expectation_search")

    # Create multiple traces
    trace1_id = "trace1"
    trace2_id = "trace2"
    trace3_id = "trace3"
    trace4_id = "trace4"

    _create_trace(store, trace1_id, exp_id)
    _create_trace(store, trace2_id, exp_id)
    _create_trace(store, trace3_id, exp_id)
    _create_trace(store, trace4_id, exp_id)

    # Create feedback for trace1 and trace2
    feedback1 = Feedback(
        trace_id=trace1_id,
        name="correctness",
        value=True,
        source=AssessmentSource(source_type="HUMAN", source_id="user1@example.com"),
        rationale="The response is accurate",
    )

    feedback2 = Feedback(
        trace_id=trace2_id,
        name="correctness",
        value=False,
        source=AssessmentSource(source_type="LLM_JUDGE", source_id="gpt-4"),
        rationale="The response contains errors",
    )

    feedback3 = Feedback(
        trace_id=trace2_id,
        name="helpfulness",
        value=5,
        source=AssessmentSource(source_type="HUMAN", source_id="user2@example.com"),
    )

    # Create expectations for trace3 and trace4
    expectation1 = Expectation(
        trace_id=trace3_id,
        name="response_length",
        value=150,
        source=AssessmentSource(source_type="CODE", source_id="length_checker"),
    )

    expectation2 = Expectation(
        trace_id=trace4_id,
        name="response_length",
        value=200,
        source=AssessmentSource(source_type="CODE", source_id="length_checker"),
    )

    expectation3 = Expectation(
        trace_id=trace4_id,
        name="latency_ms",
        value=1000,
        source=AssessmentSource(source_type="CODE", source_id="latency_monitor"),
    )

    # Store assessments
    store.create_assessment(feedback1)
    store.create_assessment(feedback2)
    store.create_assessment(feedback3)
    store.create_assessment(expectation1)
    store.create_assessment(expectation2)
    store.create_assessment(expectation3)

    # Test: Search for traces with correctness feedback = True
    traces, _ = store.search_traces([exp_id], filter_string='feedback.correctness = "true"')
    assert len(traces) == 1
    assert traces[0].request_id == trace1_id

    # Test: Search for traces with correctness feedback = False
    traces, _ = store.search_traces([exp_id], filter_string='feedback.correctness = "false"')
    assert len(traces) == 1
    assert traces[0].request_id == trace2_id

    # Test: Search for traces with helpfulness feedback = 5
    traces, _ = store.search_traces([exp_id], filter_string='feedback.helpfulness = "5"')
    assert len(traces) == 1
    assert traces[0].request_id == trace2_id

    # Test: Search for traces with response_length expectation = 150
    traces, _ = store.search_traces([exp_id], filter_string='expectation.response_length = "150"')
    assert len(traces) == 1
    assert traces[0].request_id == trace3_id

    # Test: Search for traces with response_length expectation = 200
    traces, _ = store.search_traces([exp_id], filter_string='expectation.response_length = "200"')
    assert len(traces) == 1
    assert traces[0].request_id == trace4_id

    # Test: Search for traces with latency_ms expectation = 1000
    traces, _ = store.search_traces([exp_id], filter_string='expectation.latency_ms = "1000"')
    assert len(traces) == 1
    assert traces[0].request_id == trace4_id

    # Test: Combined filter with AND - trace with multiple expectations
    traces, _ = store.search_traces(
        [exp_id],
        filter_string='expectation.response_length = "200" AND expectation.latency_ms = "1000"',
    )
    assert len(traces) == 1
    assert traces[0].request_id == trace4_id

    # Test: Search for non-existent feedback
    traces, _ = store.search_traces([exp_id], filter_string='feedback.nonexistent = "value"')
    assert len(traces) == 0

    # Test: Search for non-existent expectation
    traces, _ = store.search_traces([exp_id], filter_string='expectation.nonexistent = "value"')
    assert len(traces) == 0


def test_search_traces_with_run_id(store: SqlAlchemyStore):
    exp_id = store.create_experiment("test_run_id")
    run1_id = "run1"
    run2_id = "run2"
    trace1_id = "trace1"
    trace2_id = "trace2"
    trace3_id = "trace3"

    _create_trace(store, trace1_id, exp_id, trace_metadata={"mlflow.sourceRun": run1_id})
    _create_trace(store, trace2_id, exp_id, trace_metadata={"mlflow.sourceRun": run2_id})
    _create_trace(store, trace3_id, exp_id)

    traces, _ = store.search_traces([exp_id], filter_string='trace.run_id = "run1"')
    assert len(traces) == 1
    assert traces[0].request_id == trace1_id

    traces, _ = store.search_traces([exp_id], filter_string='trace.run_id = "run2"')
    assert len(traces) == 1
    assert traces[0].request_id == trace2_id

    traces, _ = store.search_traces([exp_id], filter_string='trace.run_id = "run3"')
    assert len(traces) == 0


def test_search_traces_with_client_request_id_filter(store: SqlAlchemyStore):
    exp_id = store.create_experiment("test_client_request_id")

    # Create traces with different client_request_ids
    trace1_id = "trace1"
    trace2_id = "trace2"
    trace3_id = "trace3"

    _create_trace(store, trace1_id, exp_id, client_request_id="client-req-abc")
    _create_trace(store, trace2_id, exp_id, client_request_id="client-req-xyz")
    _create_trace(store, trace3_id, exp_id, client_request_id=None)

    # Test: Exact match with =
    traces, _ = store.search_traces(
        [exp_id], filter_string='trace.client_request_id = "client-req-abc"'
    )
    assert len(traces) == 1
    assert traces[0].request_id == trace1_id

    # Test: Not equal with !=
    traces, _ = store.search_traces(
        [exp_id], filter_string='trace.client_request_id != "client-req-abc"'
    )
    assert len(traces) == 1
    assert traces[0].request_id == trace2_id

    # Test: LIKE pattern matching
    traces, _ = store.search_traces([exp_id], filter_string='trace.client_request_id LIKE "%abc%"')
    assert len(traces) == 1
    assert traces[0].request_id == trace1_id

    # Test: ILIKE case-insensitive pattern matching
    traces, _ = store.search_traces([exp_id], filter_string='trace.client_request_id ILIKE "%ABC%"')
    assert len(traces) == 1
    assert traces[0].request_id == trace1_id


def test_search_traces_with_name_like_filters(store: SqlAlchemyStore):
    exp_id = store.create_experiment("test_name_like")

    # Create traces with different names
    trace1_id = "trace1"
    trace2_id = "trace2"
    trace3_id = "trace3"

    _create_trace(store, trace1_id, exp_id, tags={TraceTagKey.TRACE_NAME: "GenerateResponse"})
    _create_trace(store, trace2_id, exp_id, tags={TraceTagKey.TRACE_NAME: "QueryDatabase"})
    _create_trace(store, trace3_id, exp_id, tags={TraceTagKey.TRACE_NAME: "GenerateEmbedding"})

    # Test: LIKE with prefix
    traces, _ = store.search_traces([exp_id], filter_string='trace.name LIKE "Generate%"')
    trace_ids = {t.request_id for t in traces}
    assert trace_ids == {trace1_id, trace3_id}

    # Test: LIKE with suffix
    traces, _ = store.search_traces([exp_id], filter_string='trace.name LIKE "%Database"')
    assert len(traces) == 1
    assert traces[0].request_id == trace2_id

    # Test: ILIKE case-insensitive
    traces, _ = store.search_traces([exp_id], filter_string='trace.name ILIKE "%response%"')
    assert len(traces) == 1
    assert traces[0].request_id == trace1_id

    # Test: ILIKE with wildcard in middle
    traces, _ = store.search_traces([exp_id], filter_string='trace.name ILIKE "%generate%"')
    trace_ids = {t.request_id for t in traces}
    assert trace_ids == {trace1_id, trace3_id}


def test_search_traces_with_tag_like_filters(store: SqlAlchemyStore):
    exp_id = store.create_experiment("test_tag_like")

    # Create traces with different tag values
    trace1_id = "trace1"
    trace2_id = "trace2"
    trace3_id = "trace3"

    _create_trace(store, trace1_id, exp_id, tags={"environment": "production-us-east-1"})
    _create_trace(store, trace2_id, exp_id, tags={"environment": "production-us-west-2"})
    _create_trace(store, trace3_id, exp_id, tags={"environment": "staging-us-east-1"})

    # Test: LIKE with prefix
    traces, _ = store.search_traces([exp_id], filter_string='tag.environment LIKE "production%"')
    trace_ids = {t.request_id for t in traces}
    assert trace_ids == {trace1_id, trace2_id}

    # Test: LIKE with suffix
    traces, _ = store.search_traces([exp_id], filter_string='tag.environment LIKE "%-us-east-1"')
    trace_ids = {t.request_id for t in traces}
    assert trace_ids == {trace1_id, trace3_id}

    # Test: ILIKE case-insensitive
    traces, _ = store.search_traces([exp_id], filter_string='tag.environment ILIKE "%PRODUCTION%"')
    trace_ids = {t.request_id for t in traces}
    assert trace_ids == {trace1_id, trace2_id}


def test_search_traces_with_feedback_like_filters(store: SqlAlchemyStore):
    exp_id = store.create_experiment("test_feedback_like")

    # Create traces with different feedback values
    trace1_id = "trace1"
    trace2_id = "trace2"
    trace3_id = "trace3"

    _create_trace(store, trace1_id, exp_id)
    _create_trace(store, trace2_id, exp_id)
    _create_trace(store, trace3_id, exp_id)

    # Create feedback with string values that can be pattern matched
    feedback1 = Feedback(
        trace_id=trace1_id,
        name="comment",
        value="Great response! Very helpful.",
        source=AssessmentSource(source_type="HUMAN", source_id="user1@example.com"),
    )

    feedback2 = Feedback(
        trace_id=trace2_id,
        name="comment",
        value="Response was okay but could be better.",
        source=AssessmentSource(source_type="HUMAN", source_id="user2@example.com"),
    )

    feedback3 = Feedback(
        trace_id=trace3_id,
        name="comment",
        value="Not helpful at all.",
        source=AssessmentSource(source_type="HUMAN", source_id="user3@example.com"),
    )

    store.create_assessment(feedback1)
    store.create_assessment(feedback2)
    store.create_assessment(feedback3)

    # Test: LIKE pattern matching
    traces, _ = store.search_traces([exp_id], filter_string='feedback.comment LIKE "%helpful%"')
    trace_ids = {t.request_id for t in traces}
    assert trace_ids == {trace1_id, trace3_id}

    # Test: ILIKE case-insensitive pattern matching
    traces, _ = store.search_traces([exp_id], filter_string='feedback.comment ILIKE "%GREAT%"')
    assert len(traces) == 1
    assert traces[0].request_id == trace1_id

    # Test: LIKE with negation - response was okay
    traces, _ = store.search_traces([exp_id], filter_string='feedback.comment LIKE "%okay%"')
    assert len(traces) == 1
    assert traces[0].request_id == trace2_id


def test_search_traces_with_expectation_like_filters(store: SqlAlchemyStore):
    exp_id = store.create_experiment("test_expectation_like")

    # Create traces with different expectation values
    trace1_id = "trace1"
    trace2_id = "trace2"
    trace3_id = "trace3"

    _create_trace(store, trace1_id, exp_id)
    _create_trace(store, trace2_id, exp_id)
    _create_trace(store, trace3_id, exp_id)

    # Create expectations with string values
    expectation1 = Expectation(
        trace_id=trace1_id,
        name="output_format",
        value="JSON with nested structure",
        source=AssessmentSource(source_type="CODE", source_id="validator"),
    )

    expectation2 = Expectation(
        trace_id=trace2_id,
        name="output_format",
        value="XML document",
        source=AssessmentSource(source_type="CODE", source_id="validator"),
    )

    expectation3 = Expectation(
        trace_id=trace3_id,
        name="output_format",
        value="JSON array",
        source=AssessmentSource(source_type="CODE", source_id="validator"),
    )

    store.create_assessment(expectation1)
    store.create_assessment(expectation2)
    store.create_assessment(expectation3)

    # Test: LIKE pattern matching
    traces, _ = store.search_traces(
        [exp_id], filter_string='expectation.output_format LIKE "%JSON%"'
    )
    trace_ids = {t.request_id for t in traces}
    assert trace_ids == {trace1_id, trace3_id}

    # Test: ILIKE case-insensitive
    traces, _ = store.search_traces(
        [exp_id], filter_string='expectation.output_format ILIKE "%xml%"'
    )
    assert len(traces) == 1
    assert traces[0].request_id == trace2_id

    # Test: LIKE with specific pattern
    traces, _ = store.search_traces(
        [exp_id], filter_string='expectation.output_format LIKE "%nested%"'
    )
    assert len(traces) == 1
    assert traces[0].request_id == trace1_id


def test_search_traces_with_metadata_like_filters(store: SqlAlchemyStore):
    exp_id = store.create_experiment("test_metadata_like")

    # Create traces with different metadata values
    trace1_id = "trace1"
    trace2_id = "trace2"
    trace3_id = "trace3"

    _create_trace(
        store, trace1_id, exp_id, trace_metadata={"custom_field": "production-deployment-v1"}
    )
    _create_trace(
        store, trace2_id, exp_id, trace_metadata={"custom_field": "production-deployment-v2"}
    )
    _create_trace(
        store, trace3_id, exp_id, trace_metadata={"custom_field": "staging-deployment-v1"}
    )

    # Test: LIKE with prefix
    traces, _ = store.search_traces(
        [exp_id], filter_string='metadata.custom_field LIKE "production%"'
    )
    trace_ids = {t.request_id for t in traces}
    assert trace_ids == {trace1_id, trace2_id}

    # Test: LIKE with suffix
    traces, _ = store.search_traces([exp_id], filter_string='metadata.custom_field LIKE "%-v1"')
    trace_ids = {t.request_id for t in traces}
    assert trace_ids == {trace1_id, trace3_id}

    # Test: ILIKE case-insensitive
    traces, _ = store.search_traces(
        [exp_id], filter_string='metadata.custom_field ILIKE "%PRODUCTION%"'
    )
    trace_ids = {t.request_id for t in traces}
    assert trace_ids == {trace1_id, trace2_id}


def test_search_traces_with_combined_filters(store: SqlAlchemyStore):
    exp_id = store.create_experiment("test_combined_filters")

    # Create traces with various attributes
    trace1_id = "trace1"
    trace2_id = "trace2"
    trace3_id = "trace3"
    trace4_id = "trace4"

    _create_trace(
        store,
        trace1_id,
        exp_id,
        tags={TraceTagKey.TRACE_NAME: "GenerateResponse", "env": "production"},
        client_request_id="req-prod-001",
    )
    _create_trace(
        store,
        trace2_id,
        exp_id,
        tags={TraceTagKey.TRACE_NAME: "GenerateResponse", "env": "staging"},
        client_request_id="req-staging-001",
    )
    _create_trace(
        store,
        trace3_id,
        exp_id,
        tags={TraceTagKey.TRACE_NAME: "QueryDatabase", "env": "production"},
        client_request_id="req-prod-002",
    )
    _create_trace(
        store,
        trace4_id,
        exp_id,
        tags={TraceTagKey.TRACE_NAME: "QueryDatabase", "env": "staging"},
        client_request_id="req-staging-002",
    )

    # Test: Combine LIKE filters with AND
    traces, _ = store.search_traces(
        [exp_id],
        filter_string='trace.name LIKE "Generate%" AND tag.env = "production"',
    )
    assert len(traces) == 1
    assert traces[0].request_id == trace1_id

    # Test: Combine ILIKE with exact match
    traces, _ = store.search_traces(
        [exp_id],
        filter_string='trace.client_request_id ILIKE "%PROD%" AND trace.name = "QueryDatabase"',
    )
    assert len(traces) == 1
    assert traces[0].request_id == trace3_id

    # Test: Multiple LIKE conditions
    traces, _ = store.search_traces(
        [exp_id],
        filter_string='trace.name LIKE "%Response%" AND trace.client_request_id LIKE "%-staging-%"',
    )
    assert len(traces) == 1
    assert traces[0].request_id == trace2_id

    # Test: ILIKE on tag with exact match on another field
    traces, _ = store.search_traces(
        [exp_id],
        filter_string='tag.env ILIKE "%STAGING%" AND trace.name != "GenerateResponse"',
    )
    assert len(traces) == 1
    assert traces[0].request_id == trace4_id


def test_search_traces_with_client_request_id_edge_cases(store: SqlAlchemyStore):
    exp_id = store.create_experiment("test_client_request_id_edge")

    trace1_id = "trace1"
    trace2_id = "trace2"
    trace3_id = "trace3"
    trace4_id = "trace4"

    # Various client_request_id formats
    _create_trace(store, trace1_id, exp_id, client_request_id="simple")
    _create_trace(store, trace2_id, exp_id, client_request_id="with-dashes-123")
    _create_trace(store, trace3_id, exp_id, client_request_id="WITH_UNDERSCORES_456")
    _create_trace(store, trace4_id, exp_id, client_request_id=None)

    # Test: LIKE with wildcard at start
    traces, _ = store.search_traces([exp_id], filter_string='trace.client_request_id LIKE "%123"')
    assert len(traces) == 1
    assert traces[0].request_id == trace2_id

    # Test: LIKE with wildcard at end
    traces, _ = store.search_traces([exp_id], filter_string='trace.client_request_id LIKE "WITH%"')
    assert len(traces) == 1
    assert traces[0].request_id == trace3_id

    # Test: ILIKE finds case-insensitive match
    traces, _ = store.search_traces([exp_id], filter_string='trace.client_request_id ILIKE "with%"')
    trace_ids = {t.request_id for t in traces}
    assert trace_ids == {trace2_id, trace3_id}

    # Test: Exact match still works
    traces, _ = store.search_traces([exp_id], filter_string='trace.client_request_id = "simple"')
    assert len(traces) == 1
    assert traces[0].request_id == trace1_id

    # Test: != excludes matched trace
    traces, _ = store.search_traces([exp_id], filter_string='trace.client_request_id != "simple"')
    trace_ids = {t.request_id for t in traces}
    assert trace_ids == {trace2_id, trace3_id}


def test_search_traces_with_name_ilike_variations(store: SqlAlchemyStore):
    exp_id = store.create_experiment("test_name_ilike_variations")

    trace1_id = "trace1"
    trace2_id = "trace2"
    trace3_id = "trace3"
    trace4_id = "trace4"

    _create_trace(store, trace1_id, exp_id, tags={TraceTagKey.TRACE_NAME: "USER_LOGIN"})
    _create_trace(store, trace2_id, exp_id, tags={TraceTagKey.TRACE_NAME: "user_logout"})
    _create_trace(store, trace3_id, exp_id, tags={TraceTagKey.TRACE_NAME: "User_Profile_Update"})
    _create_trace(store, trace4_id, exp_id, tags={TraceTagKey.TRACE_NAME: "AdminDashboard"})

    # Test: ILIKE finds all user-related traces regardless of case
    traces, _ = store.search_traces([exp_id], filter_string='trace.name ILIKE "user%"')
    trace_ids = {t.request_id for t in traces}
    assert trace_ids == {trace1_id, trace2_id, trace3_id}

    # Test: ILIKE with wildcard in middle
    traces, _ = store.search_traces([exp_id], filter_string='trace.name ILIKE "%_log%"')
    trace_ids = {t.request_id for t in traces}
    assert trace_ids == {trace1_id, trace2_id}

    # Test: LIKE is case-sensitive (should not match)
    traces, _ = store.search_traces([exp_id], filter_string='trace.name LIKE "user%"')
    trace_ids = {t.request_id for t in traces}
    assert trace_ids == {trace2_id}  # Only lowercase match

    # Test: Exact match with !=
    traces, _ = store.search_traces([exp_id], filter_string='trace.name != "USER_LOGIN"')
    trace_ids = {t.request_id for t in traces}
    assert trace_ids == {trace2_id, trace3_id, trace4_id}


def test_search_traces_with_span_name_like_filters(store: SqlAlchemyStore):
    exp_id = store.create_experiment("test_span_name_like")

    trace1_id = "trace1"
    trace2_id = "trace2"
    trace3_id = "trace3"

    _create_trace(store, trace1_id, exp_id)
    _create_trace(store, trace2_id, exp_id)
    _create_trace(store, trace3_id, exp_id)

    # Create spans with different names
    span1 = create_test_span_with_content(
        trace1_id, name="llm.generate_response", span_id=111, span_type="LLM"
    )
    span2 = create_test_span_with_content(
        trace2_id, name="llm.generate_embedding", span_id=222, span_type="LLM"
    )
    span3 = create_test_span_with_content(
        trace3_id, name="database.query_users", span_id=333, span_type="TOOL"
    )

    store.log_spans(exp_id, [span1])
    store.log_spans(exp_id, [span2])
    store.log_spans(exp_id, [span3])

    # Test: LIKE with prefix
    traces, _ = store.search_traces([exp_id], filter_string='span.name LIKE "llm.%"')
    trace_ids = {t.request_id for t in traces}
    assert trace_ids == {trace1_id, trace2_id}

    # Test: LIKE with suffix
    traces, _ = store.search_traces([exp_id], filter_string='span.name LIKE "%_response"')
    assert len(traces) == 1
    assert traces[0].request_id == trace1_id

    # Test: ILIKE case-insensitive
    traces, _ = store.search_traces([exp_id], filter_string='span.name ILIKE "%GENERATE%"')
    trace_ids = {t.request_id for t in traces}
    assert trace_ids == {trace1_id, trace2_id}

    # Test: LIKE with wildcard in middle
    traces, _ = store.search_traces([exp_id], filter_string='span.name LIKE "%base.%"')
    assert len(traces) == 1
    assert traces[0].request_id == trace3_id


def test_search_traces_with_empty_and_special_characters(store: SqlAlchemyStore):
    exp_id = store.create_experiment("test_special_chars")

    trace1_id = "trace1"
    trace2_id = "trace2"
    trace3_id = "trace3"

    _create_trace(
        store,
        trace1_id,
        exp_id,
        tags={"special": "test@example.com"},
        client_request_id="req-123",
    )
    _create_trace(
        store,
        trace2_id,
        exp_id,
        tags={"special": "user#admin"},
        client_request_id="req-456",
    )
    _create_trace(
        store,
        trace3_id,
        exp_id,
        tags={"special": "path/to/file"},
        client_request_id="req-789",
    )

    # Test: LIKE with @ character
    traces, _ = store.search_traces([exp_id], filter_string='tag.special LIKE "%@%"')
    assert len(traces) == 1
    assert traces[0].request_id == trace1_id

    # Test: LIKE with # character
    traces, _ = store.search_traces([exp_id], filter_string='tag.special LIKE "%#%"')
    assert len(traces) == 1
    assert traces[0].request_id == trace2_id

    # Test: LIKE with / character
    traces, _ = store.search_traces([exp_id], filter_string='tag.special LIKE "%/%"')
    assert len(traces) == 1
    assert traces[0].request_id == trace3_id

    # Test: ILIKE case-insensitive with special chars
    traces, _ = store.search_traces([exp_id], filter_string='tag.special ILIKE "%ADMIN%"')
    assert len(traces) == 1
    assert traces[0].request_id == trace2_id


def test_search_traces_with_timestamp_ms_filters(store: SqlAlchemyStore):
    exp_id = store.create_experiment("test_timestamp_ms")

    trace1_id = "trace1"
    trace2_id = "trace2"
    trace3_id = "trace3"
    trace4_id = "trace4"

    base_time = 1000000  # Use a fixed base time for consistency

    _create_trace(store, trace1_id, exp_id, request_time=base_time)
    _create_trace(store, trace2_id, exp_id, request_time=base_time + 5000)
    _create_trace(store, trace3_id, exp_id, request_time=base_time + 10000)
    _create_trace(store, trace4_id, exp_id, request_time=base_time + 15000)

    # Test: = (equals)
    traces, _ = store.search_traces([exp_id], filter_string=f"trace.timestamp_ms = {base_time}")
    assert len(traces) == 1
    assert traces[0].request_id == trace1_id

    # Test: != (not equals)
    traces, _ = store.search_traces([exp_id], filter_string=f"trace.timestamp_ms != {base_time}")
    trace_ids = {t.request_id for t in traces}
    assert trace_ids == {trace2_id, trace3_id, trace4_id}

    # Test: > (greater than)
    traces, _ = store.search_traces(
        [exp_id], filter_string=f"trace.timestamp_ms > {base_time + 5000}"
    )
    trace_ids = {t.request_id for t in traces}
    assert trace_ids == {trace3_id, trace4_id}

    # Test: >= (greater than or equal)
    traces, _ = store.search_traces(
        [exp_id], filter_string=f"trace.timestamp_ms >= {base_time + 5000}"
    )
    trace_ids = {t.request_id for t in traces}
    assert trace_ids == {trace2_id, trace3_id, trace4_id}

    # Test: < (less than)
    traces, _ = store.search_traces(
        [exp_id], filter_string=f"trace.timestamp_ms < {base_time + 10000}"
    )
    trace_ids = {t.request_id for t in traces}
    assert trace_ids == {trace1_id, trace2_id}

    # Test: <= (less than or equal)
    traces, _ = store.search_traces(
        [exp_id], filter_string=f"trace.timestamp_ms <= {base_time + 10000}"
    )
    trace_ids = {t.request_id for t in traces}
    assert trace_ids == {trace1_id, trace2_id, trace3_id}

    # Test: Combined conditions (range query)
    traces, _ = store.search_traces(
        [exp_id],
        filter_string=f"trace.timestamp_ms >= {base_time + 5000} "
        f"AND trace.timestamp_ms < {base_time + 15000}",
    )
    trace_ids = {t.request_id for t in traces}
    assert trace_ids == {trace2_id, trace3_id}


def test_search_traces_with_execution_time_ms_filters(store: SqlAlchemyStore):
    exp_id = store.create_experiment("test_execution_time_ms")

    trace1_id = "trace1"
    trace2_id = "trace2"
    trace3_id = "trace3"
    trace4_id = "trace4"
    trace5_id = "trace5"

    base_time = 1000000

    # Create traces with different execution times
    _create_trace(store, trace1_id, exp_id, request_time=base_time, execution_duration=100)
    _create_trace(store, trace2_id, exp_id, request_time=base_time, execution_duration=500)
    _create_trace(store, trace3_id, exp_id, request_time=base_time, execution_duration=1000)
    _create_trace(store, trace4_id, exp_id, request_time=base_time, execution_duration=2000)
    _create_trace(store, trace5_id, exp_id, request_time=base_time, execution_duration=5000)

    # Test: = (equals)
    traces, _ = store.search_traces([exp_id], filter_string="trace.execution_time_ms = 1000")
    assert len(traces) == 1
    assert traces[0].request_id == trace3_id

    # Test: != (not equals)
    traces, _ = store.search_traces([exp_id], filter_string="trace.execution_time_ms != 1000")
    trace_ids = {t.request_id for t in traces}
    assert trace_ids == {trace1_id, trace2_id, trace4_id, trace5_id}

    # Test: > (greater than)
    traces, _ = store.search_traces([exp_id], filter_string="trace.execution_time_ms > 1000")
    trace_ids = {t.request_id for t in traces}
    assert trace_ids == {trace4_id, trace5_id}

    # Test: >= (greater than or equal)
    traces, _ = store.search_traces([exp_id], filter_string="trace.execution_time_ms >= 1000")
    trace_ids = {t.request_id for t in traces}
    assert trace_ids == {trace3_id, trace4_id, trace5_id}

    # Test: < (less than)
    traces, _ = store.search_traces([exp_id], filter_string="trace.execution_time_ms < 1000")
    trace_ids = {t.request_id for t in traces}
    assert trace_ids == {trace1_id, trace2_id}

    # Test: <= (less than or equal)
    traces, _ = store.search_traces([exp_id], filter_string="trace.execution_time_ms <= 1000")
    trace_ids = {t.request_id for t in traces}
    assert trace_ids == {trace1_id, trace2_id, trace3_id}

    # Test: Combined conditions (find traces with execution time between 500ms and 2000ms)
    traces, _ = store.search_traces(
        [exp_id],
        filter_string="trace.execution_time_ms >= 500 AND trace.execution_time_ms <= 2000",
    )
    trace_ids = {t.request_id for t in traces}
    assert trace_ids == {trace2_id, trace3_id, trace4_id}


def test_search_traces_with_end_time_ms_all_operators(store: SqlAlchemyStore):
    exp_id = store.create_experiment("test_end_time_ms_all_ops")

    trace1_id = "trace1"
    trace2_id = "trace2"
    trace3_id = "trace3"
    trace4_id = "trace4"

    base_time = 1000000

    # end_time_ms = timestamp_ms + execution_time_ms
    # trace1: starts at base_time, runs 1000ms -> ends at base_time + 1000
    # trace2: starts at base_time, runs 3000ms -> ends at base_time + 3000
    # trace3: starts at base_time, runs 5000ms -> ends at base_time + 5000
    # trace4: starts at base_time, runs 10000ms -> ends at base_time + 10000
    _create_trace(store, trace1_id, exp_id, request_time=base_time, execution_duration=1000)
    _create_trace(store, trace2_id, exp_id, request_time=base_time, execution_duration=3000)
    _create_trace(store, trace3_id, exp_id, request_time=base_time, execution_duration=5000)
    _create_trace(store, trace4_id, exp_id, request_time=base_time, execution_duration=10000)

    # Test: = (equals)
    traces, _ = store.search_traces(
        [exp_id], filter_string=f"trace.end_time_ms = {base_time + 3000}"
    )
    assert len(traces) == 1
    assert traces[0].request_id == trace2_id

    # Test: != (not equals)
    traces, _ = store.search_traces(
        [exp_id], filter_string=f"trace.end_time_ms != {base_time + 3000}"
    )
    trace_ids = {t.request_id for t in traces}
    assert trace_ids == {trace1_id, trace3_id, trace4_id}

    # Test: > (greater than)
    traces, _ = store.search_traces(
        [exp_id], filter_string=f"trace.end_time_ms > {base_time + 3000}"
    )
    trace_ids = {t.request_id for t in traces}
    assert trace_ids == {trace3_id, trace4_id}

    # Test: >= (greater than or equal)
    traces, _ = store.search_traces(
        [exp_id], filter_string=f"trace.end_time_ms >= {base_time + 3000}"
    )
    trace_ids = {t.request_id for t in traces}
    assert trace_ids == {trace2_id, trace3_id, trace4_id}

    # Test: < (less than)
    traces, _ = store.search_traces(
        [exp_id], filter_string=f"trace.end_time_ms < {base_time + 5000}"
    )
    trace_ids = {t.request_id for t in traces}
    assert trace_ids == {trace1_id, trace2_id}

    # Test: <= (less than or equal)
    traces, _ = store.search_traces(
        [exp_id], filter_string=f"trace.end_time_ms <= {base_time + 5000}"
    )
    trace_ids = {t.request_id for t in traces}
    assert trace_ids == {trace1_id, trace2_id, trace3_id}

    # Test: Combined conditions (range query)
    traces, _ = store.search_traces(
        [exp_id],
        filter_string=f"trace.end_time_ms > {base_time + 1000} "
        f"AND trace.end_time_ms < {base_time + 10000}",
    )
    trace_ids = {t.request_id for t in traces}
    assert trace_ids == {trace2_id, trace3_id}


def test_search_traces_with_status_operators(store: SqlAlchemyStore):
    exp_id = store.create_experiment("test_status_operators")

    trace1_id = "trace1"
    trace2_id = "trace2"
    trace3_id = "trace3"
    trace4_id = "trace4"

    # Create traces with different statuses
    _create_trace(store, trace1_id, exp_id, state=TraceState.OK)
    _create_trace(store, trace2_id, exp_id, state=TraceState.OK)
    _create_trace(store, trace3_id, exp_id, state=TraceState.ERROR)
    _create_trace(store, trace4_id, exp_id, state=TraceState.IN_PROGRESS)

    # Test: = (equals) for OK status
    traces, _ = store.search_traces([exp_id], filter_string="trace.status = 'OK'")
    trace_ids = {t.request_id for t in traces}
    assert trace_ids == {trace1_id, trace2_id}

    # Test: = (equals) for ERROR status
    traces, _ = store.search_traces([exp_id], filter_string="trace.status = 'ERROR'")
    assert len(traces) == 1
    assert traces[0].request_id == trace3_id

    # Test: != (not equals)
    traces, _ = store.search_traces([exp_id], filter_string="trace.status != 'OK'")
    trace_ids = {t.request_id for t in traces}
    assert trace_ids == {trace3_id, trace4_id}

    # Test: LIKE operator
    traces, _ = store.search_traces([exp_id], filter_string="trace.status LIKE 'OK'")
    trace_ids = {t.request_id for t in traces}
    assert trace_ids == {trace1_id, trace2_id}

    # Test: ILIKE operator
    traces, _ = store.search_traces([exp_id], filter_string="trace.status ILIKE 'error'")
    assert len(traces) == 1
    assert traces[0].request_id == trace3_id

    # Test: Using different aliases (attributes.status and status)
    traces, _ = store.search_traces([exp_id], filter_string="attributes.status = 'OK'")
    trace_ids = {t.request_id for t in traces}
    assert trace_ids == {trace1_id, trace2_id}

    traces, _ = store.search_traces([exp_id], filter_string="status = 'IN_PROGRESS'")
    assert len(traces) == 1
    assert traces[0].request_id == trace4_id


def test_search_traces_with_combined_numeric_and_string_filters(store: SqlAlchemyStore):
    exp_id = store.create_experiment("test_combined_numeric_string")

    trace1_id = "trace1"
    trace2_id = "trace2"
    trace3_id = "trace3"
    trace4_id = "trace4"

    base_time = 1000000

    _create_trace(
        store,
        trace1_id,
        exp_id,
        request_time=base_time,
        execution_duration=100,
        tags={TraceTagKey.TRACE_NAME: "FastQuery"},
        state=TraceState.OK,
    )
    _create_trace(
        store,
        trace2_id,
        exp_id,
        request_time=base_time + 1000,
        execution_duration=500,
        tags={TraceTagKey.TRACE_NAME: "SlowQuery"},
        state=TraceState.OK,
    )
    _create_trace(
        store,
        trace3_id,
        exp_id,
        request_time=base_time + 2000,
        execution_duration=2000,
        tags={TraceTagKey.TRACE_NAME: "FastQuery"},
        state=TraceState.ERROR,
    )
    _create_trace(
        store,
        trace4_id,
        exp_id,
        request_time=base_time + 3000,
        execution_duration=5000,
        tags={TraceTagKey.TRACE_NAME: "SlowQuery"},
        state=TraceState.ERROR,
    )

    # Test: Fast queries (execution time < 1000ms) with OK status
    traces, _ = store.search_traces(
        [exp_id],
        filter_string="trace.execution_time_ms < 1000 AND trace.status = 'OK'",
    )
    trace_ids = {t.request_id for t in traces}
    assert trace_ids == {trace1_id, trace2_id}

    # Test: Slow queries (execution time >= 2000ms)
    traces, _ = store.search_traces(
        [exp_id],
        filter_string="trace.execution_time_ms >= 2000",
    )
    trace_ids = {t.request_id for t in traces}
    assert trace_ids == {trace3_id, trace4_id}

    # Test: Traces that started after base_time + 1000 with ERROR status
    traces, _ = store.search_traces(
        [exp_id],
        filter_string=f"trace.timestamp_ms > {base_time + 1000} AND trace.status = 'ERROR'",
    )
    trace_ids = {t.request_id for t in traces}
    assert trace_ids == {trace3_id, trace4_id}

    # Test: FastQuery traces with execution time < 500ms
    traces, _ = store.search_traces(
        [exp_id],
        filter_string='trace.name = "FastQuery" AND trace.execution_time_ms < 500',
    )
    assert len(traces) == 1
    assert traces[0].request_id == trace1_id

    # Test: Complex query with time range and name pattern
    traces, _ = store.search_traces(
        [exp_id],
        filter_string=(
            f"trace.timestamp_ms >= {base_time} "
            f"AND trace.timestamp_ms <= {base_time + 2000} "
            'AND trace.name LIKE "%Query%"'
        ),
    )
    trace_ids = {t.request_id for t in traces}
    assert trace_ids == {trace1_id, trace2_id, trace3_id}


def test_set_and_delete_tags(store: SqlAlchemyStore):
    exp1 = store.create_experiment("exp1")
    trace_id = "tr-123"
    _create_trace(store, trace_id, experiment_id=exp1)

    # Delete system tag for easier testing
    store.delete_trace_tag(trace_id, MLFLOW_ARTIFACT_LOCATION)
    store.delete_trace_tag(trace_id, TraceTagKey.SPANS_LOCATION)

    assert store.get_trace_info(trace_id).tags == {}

    store.set_trace_tag(trace_id, "tag1", "apple")
    assert store.get_trace_info(trace_id).tags == {"tag1": "apple"}

    store.set_trace_tag(trace_id, "tag1", "grape")
    assert store.get_trace_info(trace_id).tags == {"tag1": "grape"}

    store.set_trace_tag(trace_id, "tag2", "orange")
    assert store.get_trace_info(trace_id).tags == {"tag1": "grape", "tag2": "orange"}

    store.delete_trace_tag(trace_id, "tag1")
    assert store.get_trace_info(trace_id).tags == {"tag2": "orange"}

    # test value length
    store.set_trace_tag(trace_id, "key", "v" * MAX_CHARS_IN_TRACE_INFO_TAGS_VALUE)
    assert store.get_trace_info(trace_id).tags["key"] == "v" * MAX_CHARS_IN_TRACE_INFO_TAGS_VALUE

    with pytest.raises(MlflowException, match="No trace tag with key 'tag1'"):
        store.delete_trace_tag(trace_id, "tag1")


@pytest.mark.parametrize(
    ("key", "value", "expected_error"),
    [
        (None, "value", "Missing value for required parameter 'key'"),
        (
            "invalid?tag!name:(",
            "value",
            "Invalid value \"invalid\\?tag!name:\\(\" for parameter 'key' supplied",
        ),
        (
            "/.:\\.",
            "value",
            "Invalid value \"/\\.:\\\\\\\\.\" for parameter 'key' supplied",
        ),
        ("../", "value", "Invalid value \"\\.\\./\" for parameter 'key' supplied"),
        ("a" * 251, "value", "'key' exceeds the maximum length of 250 characters"),
    ],
    # Name each test case too avoid including the long string arguments in the test name
    ids=["null-key", "bad-key-1", "bad-key-2", "bad-key-3", "too-long-key"],
)
def test_set_invalid_tag(key, value, expected_error, store: SqlAlchemyStore):
    with pytest.raises(MlflowException, match=expected_error):
        store.set_trace_tag("tr-123", key, value)


def test_set_tag_truncate_too_long_tag(store: SqlAlchemyStore):
    exp1 = store.create_experiment("exp1")
    trace_id = "tr-123"
    _create_trace(store, trace_id, experiment_id=exp1)

    store.set_trace_tag(trace_id, "key", "123" + "a" * 8000)
    tags = store.get_trace_info(trace_id).tags
    assert len(tags["key"]) == 8000
    assert tags["key"] == "123" + "a" * 7997


def test_delete_traces(store):
    exp1 = store.create_experiment("exp1")
    exp2 = store.create_experiment("exp2")
    now = int(time.time() * 1000)

    for i in range(10):
        _create_trace(
            store,
            f"tr-exp1-{i}",
            exp1,
            tags={"tag": "apple"},
            trace_metadata={"rq": "foo"},
        )
        _create_trace(
            store,
            f"tr-exp2-{i}",
            exp2,
            tags={"tag": "orange"},
            trace_metadata={"rq": "bar"},
        )

    traces, _ = store.search_traces([exp1, exp2])
    assert len(traces) == 20

    deleted = store.delete_traces(experiment_id=exp1, max_timestamp_millis=now)
    assert deleted == 10
    traces, _ = store.search_traces([exp1, exp2])
    assert len(traces) == 10
    for trace in traces:
        assert trace.experiment_id == exp2

    deleted = store.delete_traces(experiment_id=exp2, max_timestamp_millis=now)
    assert deleted == 10
    traces, _ = store.search_traces([exp1, exp2])
    assert len(traces) == 0

    deleted = store.delete_traces(experiment_id=exp1, max_timestamp_millis=now)
    assert deleted == 0


def test_delete_traces_with_max_timestamp(store):
    exp1 = store.create_experiment("exp1")
    for i in range(10):
        _create_trace(store, f"tr-{i}", exp1, request_time=i)

    deleted = store.delete_traces(exp1, max_timestamp_millis=3)
    assert deleted == 4  # inclusive (0, 1, 2, 3)
    traces, _ = store.search_traces([exp1])
    assert len(traces) == 6
    for trace in traces:
        assert trace.timestamp_ms >= 4

    deleted = store.delete_traces(exp1, max_timestamp_millis=10)
    assert deleted == 6
    traces, _ = store.search_traces([exp1])
    assert len(traces) == 0


def test_delete_traces_with_max_count(store):
    exp1 = store.create_experiment("exp1")
    for i in range(10):
        _create_trace(store, f"tr-{i}", exp1, request_time=i)

    deleted = store.delete_traces(exp1, max_traces=4, max_timestamp_millis=10)
    assert deleted == 4
    traces, _ = store.search_traces([exp1])
    assert len(traces) == 6
    # Traces should be deleted from the oldest
    for trace in traces:
        assert trace.timestamp_ms >= 4

    deleted = store.delete_traces(exp1, max_traces=10, max_timestamp_millis=8)
    assert deleted == 5
    traces, _ = store.search_traces([exp1])
    assert len(traces) == 1


def test_delete_traces_with_trace_ids(store):
    exp1 = store.create_experiment("exp1")
    for i in range(10):
        _create_trace(store, f"tr-{i}", exp1, request_time=i)

    deleted = store.delete_traces(exp1, trace_ids=[f"tr-{i}" for i in range(8)])
    assert deleted == 8
    traces, _ = store.search_traces([exp1])
    assert len(traces) == 2
    assert [trace.trace_id for trace in traces] == ["tr-9", "tr-8"]


def test_delete_traces_raises_error(store):
    exp_id = store.create_experiment("test")

    with pytest.raises(
        MlflowException,
        match=r"Either `max_timestamp_millis` or `trace_ids` must be specified.",
    ):
        store.delete_traces(exp_id)
    with pytest.raises(
        MlflowException,
        match=r"Only one of `max_timestamp_millis` and `trace_ids` can be specified.",
    ):
        store.delete_traces(exp_id, max_timestamp_millis=100, trace_ids=["trace_id"])
    with pytest.raises(
        MlflowException,
        match=r"`max_traces` can't be specified if `trace_ids` is specified.",
    ):
        store.delete_traces(exp_id, max_traces=2, trace_ids=["trace_id"])
    with pytest.raises(
        MlflowException, match=r"`max_traces` must be a positive integer, received 0"
    ):
        store.delete_traces(exp_id, 100, max_traces=0)


@pytest.mark.asyncio
@pytest.mark.parametrize("is_async", [False, True])
async def test_log_spans(store: SqlAlchemyStore, is_async: bool):
    """Test the log_spans and log_spans_async methods."""

    # Create an experiment and trace first
    experiment_id = store.create_experiment("test_span_experiment")
    trace_info = TraceInfo(
        trace_id="tr-span-test-123",
        trace_location=trace_location.TraceLocation.from_experiment_id(experiment_id),
        request_time=1234,
        execution_duration=100,
        state=TraceState.OK,
    )
    trace_info = store.start_trace(trace_info)

    # Create a mock OpenTelemetry span

    # Create mock context
    mock_context = mock.Mock()
    mock_context.trace_id = 12345
    mock_context.span_id = 222 if not is_async else 333
    mock_context.is_remote = False
    mock_context.trace_flags = trace_api.TraceFlags(1)
    mock_context.trace_state = trace_api.TraceState()  # Empty TraceState

    parent_mock_context = mock.Mock()
    parent_mock_context.trace_id = 12345
    parent_mock_context.span_id = 111
    parent_mock_context.is_remote = False
    parent_mock_context.trace_flags = trace_api.TraceFlags(1)
    parent_mock_context.trace_state = trace_api.TraceState()  # Empty TraceState

    readable_span = OTelReadableSpan(
        name="test_span",
        context=mock_context,
        parent=parent_mock_context if not is_async else None,
        attributes={
            "mlflow.traceRequestId": json.dumps(trace_info.trace_id),
            "mlflow.spanInputs": json.dumps({"input": "test_input"}, cls=TraceJSONEncoder),
            "mlflow.spanOutputs": json.dumps({"output": "test_output"}, cls=TraceJSONEncoder),
            "mlflow.spanType": json.dumps("LLM" if not is_async else "CHAIN", cls=TraceJSONEncoder),
            "custom_attr": json.dumps("custom_value", cls=TraceJSONEncoder),
        },
        start_time=1000000000 if not is_async else 3000000000,
        end_time=2000000000 if not is_async else 4000000000,
        resource=_OTelResource.get_empty(),
    )

    # Create MLflow span from OpenTelemetry span
    span = create_mlflow_span(readable_span, trace_info.trace_id, "LLM")
    assert isinstance(span, Span)

    # Test logging the span using sync or async method
    if is_async:
        logged_spans = await store.log_spans_async(experiment_id, [span])
    else:
        logged_spans = store.log_spans(experiment_id, [span])

    # Verify the returned spans are the same
    assert len(logged_spans) == 1
    assert logged_spans[0] == span
    assert logged_spans[0].trace_id == trace_info.trace_id
    assert logged_spans[0].span_id == span.span_id

    # Verify the span was saved to the database
    with store.ManagedSessionMaker() as session:
        saved_span = (
            session.query(SqlSpan)
            .filter(SqlSpan.trace_id == trace_info.trace_id, SqlSpan.span_id == span.span_id)
            .first()
        )

        assert saved_span is not None
        assert saved_span.experiment_id == int(experiment_id)
        assert saved_span.parent_span_id == span.parent_id
        assert saved_span.status == "UNSET"  # Default OpenTelemetry status
        assert saved_span.status == span.status.status_code
        assert saved_span.start_time_unix_nano == span.start_time_ns
        assert saved_span.end_time_unix_nano == span.end_time_ns
        # Check the computed duration
        assert saved_span.duration_ns == (span.end_time_ns - span.start_time_ns)

        # Verify the content is properly serialized
        content_dict = json.loads(saved_span.content)
        assert content_dict["name"] == "test_span"
        # Inputs and outputs are stored in attributes as strings
        assert content_dict["attributes"]["mlflow.spanInputs"] == json.dumps(
            {"input": "test_input"}, cls=TraceJSONEncoder
        )
        assert content_dict["attributes"]["mlflow.spanOutputs"] == json.dumps(
            {"output": "test_output"}, cls=TraceJSONEncoder
        )
        expected_type = "LLM" if not is_async else "CHAIN"
        assert content_dict["attributes"]["mlflow.spanType"] == json.dumps(
            expected_type, cls=TraceJSONEncoder
        )


@pytest.mark.asyncio
@pytest.mark.parametrize("is_async", [False, True])
async def test_log_spans_different_traces_raises_error(store: SqlAlchemyStore, is_async: bool):
    """Test that logging spans from different traces raises an error."""
    # Create two different traces
    experiment_id = store.create_experiment("test_multi_trace_experiment")
    trace_info1 = TraceInfo(
        trace_id="tr-span-test-789",
        trace_location=trace_location.TraceLocation.from_experiment_id(experiment_id),
        request_time=1234,
        execution_duration=100,
        state=TraceState.OK,
    )
    trace_info2 = TraceInfo(
        trace_id="tr-span-test-999",
        trace_location=trace_location.TraceLocation.from_experiment_id(experiment_id),
        request_time=5678,
        execution_duration=200,
        state=TraceState.OK,
    )
    trace_info1 = store.start_trace(trace_info1)
    trace_info2 = store.start_trace(trace_info2)

    # Create spans for different traces
    span1 = create_mlflow_span(
        OTelReadableSpan(
            name="span_trace1",
            context=trace_api.SpanContext(
                trace_id=12345,
                span_id=111,
                is_remote=False,
                trace_flags=trace_api.TraceFlags(1),
            ),
            parent=None,
            attributes={
                "mlflow.traceRequestId": json.dumps(trace_info1.trace_id, cls=TraceJSONEncoder)
            },
            start_time=1000000000,
            end_time=2000000000,
            resource=_OTelResource.get_empty(),
        ),
        trace_info1.trace_id,
    )

    span2 = create_mlflow_span(
        OTelReadableSpan(
            name="span_trace2",
            context=trace_api.SpanContext(
                trace_id=67890,
                span_id=222,
                is_remote=False,
                trace_flags=trace_api.TraceFlags(1),
            ),
            parent=None,
            attributes={
                "mlflow.traceRequestId": json.dumps(trace_info2.trace_id, cls=TraceJSONEncoder)
            },
            start_time=3000000000,
            end_time=4000000000,
            resource=_OTelResource.get_empty(),
        ),
        trace_info2.trace_id,
    )

    # Try to log spans from different traces - should raise MlflowException
    if is_async:
        with pytest.raises(MlflowException, match="All spans must belong to the same trace"):
            await store.log_spans_async(experiment_id, [span1, span2])
    else:
        with pytest.raises(MlflowException, match="All spans must belong to the same trace"):
            store.log_spans(experiment_id, [span1, span2])


@pytest.mark.asyncio
@pytest.mark.parametrize("is_async", [False, True])
async def test_log_spans_creates_trace_if_not_exists(store: SqlAlchemyStore, is_async: bool):
    """Test that log_spans creates a trace if it doesn't exist."""
    # Create an experiment but no trace
    experiment_id = store.create_experiment("test_auto_trace_experiment")

    # Create a span without a pre-existing trace
    trace_id = "tr-auto-created-trace"
    readable_span = OTelReadableSpan(
        name="auto_trace_span",
        context=trace_api.SpanContext(
            trace_id=98765,
            span_id=555,
            is_remote=False,
            trace_flags=trace_api.TraceFlags(1),
        ),
        parent=None,
        attributes={
            "mlflow.traceRequestId": json.dumps(trace_id, cls=TraceJSONEncoder),
            "mlflow.experimentId": json.dumps(experiment_id, cls=TraceJSONEncoder),
        },
        start_time=5000000000,
        end_time=6000000000,
        resource=_OTelResource.get_empty(),
    )

    span = create_mlflow_span(readable_span, trace_id)

    # Log the span - should create the trace automatically
    if is_async:
        logged_spans = await store.log_spans_async(experiment_id, [span])
    else:
        logged_spans = store.log_spans(experiment_id, [span])

    assert len(logged_spans) == 1
    assert logged_spans[0] == span

    # Verify the trace was created
    with store.ManagedSessionMaker() as session:
        created_trace = (
            session.query(SqlTraceInfo).filter(SqlTraceInfo.request_id == trace_id).first()
        )

        assert created_trace is not None
        assert created_trace.experiment_id == int(experiment_id)
        assert created_trace.timestamp_ms == 5000000000 // 1_000_000
        assert created_trace.execution_time_ms == 1000000000 // 1_000_000
        # When root span status is UNSET (unexpected), we assume trace status is OK
        assert created_trace.status == "OK"


@pytest.mark.asyncio
@pytest.mark.parametrize("is_async", [False, True])
async def test_log_spans_empty_list(store: SqlAlchemyStore, is_async: bool):
    """Test logging an empty list of spans."""
    experiment_id = store.create_experiment("test_empty_experiment")

    if is_async:
        result = await store.log_spans_async(experiment_id, [])
    else:
        result = store.log_spans(experiment_id, [])
    assert result == []


@pytest.mark.asyncio
@pytest.mark.parametrize("is_async", [False, True])
async def test_log_spans_concurrent_trace_creation(store: SqlAlchemyStore, is_async: bool):
    """Test that concurrent trace creation is handled correctly."""
    # Create an experiment
    experiment_id = store.create_experiment("test_concurrent_trace")
    trace_id = "tr-concurrent-test"

    # Create a span
    readable_span = OTelReadableSpan(
        name="concurrent_span",
        context=trace_api.SpanContext(
            trace_id=12345,
            span_id=999,
            is_remote=False,
            trace_flags=trace_api.TraceFlags(1),
        ),
        parent=None,
        resource=_OTelResource.get_empty(),
        attributes={
            "mlflow.traceRequestId": json.dumps(trace_id, cls=TraceJSONEncoder),
        },
        start_time=1000000000,
        end_time=2000000000,
        status=trace_api.Status(trace_api.StatusCode.OK),
        events=[],
        links=[],
    )

    span = create_mlflow_span(readable_span, trace_id)

    # Simulate a race condition where flush() raises IntegrityError
    # This tests that the code properly handles concurrent trace creation
    original_flush = None
    call_count = 0

    def mock_flush(self):
        nonlocal call_count
        call_count += 1
        if call_count == 1:
            # First call to flush (for trace creation) raises IntegrityError
            raise IntegrityError("UNIQUE constraint failed", None, None)
        else:
            # Subsequent calls work normally
            return original_flush()

    with store.ManagedSessionMaker() as session:
        original_flush = session.flush
        with mock.patch.object(session, "flush", mock_flush):
            # This should handle the IntegrityError and still succeed
            if is_async:
                result = await store.log_spans_async(experiment_id, [span])
            else:
                result = store.log_spans(experiment_id, [span])

    # Verify the span was logged successfully despite the race condition
    assert len(result) == 1
    assert result[0] == span

    # Verify the trace and span exist in the database
    with store.ManagedSessionMaker() as session:
        trace = session.query(SqlTraceInfo).filter(SqlTraceInfo.request_id == trace_id).one()
        assert trace.experiment_id == int(experiment_id)

        saved_span = (
            session.query(SqlSpan)
            .filter(SqlSpan.trace_id == trace_id, SqlSpan.span_id == span.span_id)
            .one()
        )
        assert saved_span is not None


@pytest.mark.asyncio
@pytest.mark.parametrize("is_async", [False, True])
async def test_log_spans_updates_trace_time_range(store: SqlAlchemyStore, is_async: bool):
    """Test that log_spans updates trace time range when new spans extend it."""
    experiment_id = _create_experiments(store, "test_log_spans_updates_trace")
    trace_id = "tr-time-update-test-123"

    # Create first span from 1s to 2s
    span1 = create_mlflow_span(
        OTelReadableSpan(
            name="early_span",
            context=trace_api.SpanContext(
                trace_id=12345,
                span_id=111,
                is_remote=False,
                trace_flags=trace_api.TraceFlags(1),
            ),
            parent=None,
            attributes={"mlflow.traceRequestId": json.dumps(trace_id, cls=TraceJSONEncoder)},
            start_time=1_000_000_000,  # 1 second in nanoseconds
            end_time=2_000_000_000,  # 2 seconds
            resource=_OTelResource.get_empty(),
        ),
        trace_id,
    )

    # Log first span - creates trace with 1s start, 1s duration
    if is_async:
        await store.log_spans_async(experiment_id, [span1])
    else:
        store.log_spans(experiment_id, [span1])

    # Verify initial trace times
    with store.ManagedSessionMaker() as session:
        trace = session.query(SqlTraceInfo).filter(SqlTraceInfo.request_id == trace_id).one()
        assert trace.timestamp_ms == 1_000  # 1 second
        assert trace.execution_time_ms == 1_000  # 1 second duration

    # Create second span that starts earlier (0.5s) and ends later (3s)
    span2 = create_mlflow_span(
        OTelReadableSpan(
            name="extended_span",
            context=trace_api.SpanContext(
                trace_id=12345,
                span_id=222,
                is_remote=False,
                trace_flags=trace_api.TraceFlags(1),
            ),
            parent=None,
            attributes={"mlflow.traceRequestId": json.dumps(trace_id, cls=TraceJSONEncoder)},
            start_time=500_000_000,  # 0.5 seconds
            end_time=3_000_000_000,  # 3 seconds
            resource=_OTelResource.get_empty(),
        ),
        trace_id,
    )

    # Log second span - should update trace to 0.5s start, 2.5s duration
    if is_async:
        await store.log_spans_async(experiment_id, [span2])
    else:
        store.log_spans(experiment_id, [span2])

    # Verify trace times were updated
    with store.ManagedSessionMaker() as session:
        trace = session.query(SqlTraceInfo).filter(SqlTraceInfo.request_id == trace_id).one()
        assert trace.timestamp_ms == 500  # 0.5 seconds (earlier start)
        assert trace.execution_time_ms == 2_500  # 2.5 seconds duration (0.5s to 3s)

    # Create third span that only extends the end time (2.5s to 4s)
    span3 = create_mlflow_span(
        OTelReadableSpan(
            name="later_span",
            context=trace_api.SpanContext(
                trace_id=12345,
                span_id=333,
                is_remote=False,
                trace_flags=trace_api.TraceFlags(1),
            ),
            parent=None,
            attributes={"mlflow.traceRequestId": json.dumps(trace_id, cls=TraceJSONEncoder)},
            start_time=2_500_000_000,  # 2.5 seconds
            end_time=4_000_000_000,  # 4 seconds
            resource=_OTelResource.get_empty(),
        ),
        trace_id,
    )

    # Log third span - should only update end time
    if is_async:
        await store.log_spans_async(experiment_id, [span3])
    else:
        store.log_spans(experiment_id, [span3])

    # Verify trace times were updated again
    with store.ManagedSessionMaker() as session:
        trace = session.query(SqlTraceInfo).filter(SqlTraceInfo.request_id == trace_id).one()
        assert trace.timestamp_ms == 500  # Still 0.5 seconds (no earlier start)
        assert trace.execution_time_ms == 3_500  # 3.5 seconds duration (0.5s to 4s)


@pytest.mark.asyncio
@pytest.mark.parametrize("is_async", [False, True])
async def test_log_spans_no_end_time(store: SqlAlchemyStore, is_async: bool):
    """Test that log_spans with spans that have no end time results in None execution_time."""
    experiment_id = _create_experiments(store, "test_log_spans_no_end_time")
    trace_id = "tr-no-end-time-test-123"

    # Create span without end time (in-progress span)
    span1 = create_mlflow_span(
        OTelReadableSpan(
            name="in_progress_span",
            context=trace_api.SpanContext(
                trace_id=12345,
                span_id=111,
                is_remote=False,
                trace_flags=trace_api.TraceFlags(1),
            ),
            parent=None,
            attributes={"mlflow.traceRequestId": json.dumps(trace_id, cls=TraceJSONEncoder)},
            start_time=1_000_000_000,  # 1 second in nanoseconds
            end_time=None,  # No end time - span still in progress
            resource=_OTelResource.get_empty(),
        ),
        trace_id,
    )

    # Log span with no end time
    if is_async:
        await store.log_spans_async(experiment_id, [span1])
    else:
        store.log_spans(experiment_id, [span1])

    # Verify trace has timestamp but no execution_time
    with store.ManagedSessionMaker() as session:
        trace = session.query(SqlTraceInfo).filter(SqlTraceInfo.request_id == trace_id).one()
        assert trace.timestamp_ms == 1_000  # 1 second
        assert trace.execution_time_ms is None  # No execution time since span not ended

    # Add a second span that also has no end time
    span2 = create_mlflow_span(
        OTelReadableSpan(
            name="another_in_progress_span",
            context=trace_api.SpanContext(
                trace_id=12345,
                span_id=222,
                is_remote=False,
                trace_flags=trace_api.TraceFlags(1),
            ),
            parent=None,
            attributes={"mlflow.traceRequestId": json.dumps(trace_id, cls=TraceJSONEncoder)},
            start_time=500_000_000,  # 0.5 seconds - earlier start
            end_time=None,  # No end time
            resource=_OTelResource.get_empty(),
        ),
        trace_id,
    )

    # Log second span with no end time
    if is_async:
        await store.log_spans_async(experiment_id, [span2])
    else:
        store.log_spans(experiment_id, [span2])

    # Verify trace timestamp updated but execution_time still None
    with store.ManagedSessionMaker() as session:
        trace = session.query(SqlTraceInfo).filter(SqlTraceInfo.request_id == trace_id).one()
        assert trace.timestamp_ms == 500  # Updated to earlier time
        assert trace.execution_time_ms is None  # Still no execution time

    # Now add a span with an end time
    span3 = create_mlflow_span(
        OTelReadableSpan(
            name="completed_span",
            context=trace_api.SpanContext(
                trace_id=12345,
                span_id=333,
                is_remote=False,
                trace_flags=trace_api.TraceFlags(1),
            ),
            parent=None,
            attributes={"mlflow.traceRequestId": json.dumps(trace_id, cls=TraceJSONEncoder)},
            start_time=2_000_000_000,  # 2 seconds
            end_time=3_000_000_000,  # 3 seconds
            resource=_OTelResource.get_empty(),
        ),
        trace_id,
    )

    # Log span with end time
    if is_async:
        await store.log_spans_async(experiment_id, [span3])
    else:
        store.log_spans(experiment_id, [span3])

    # Verify trace now has execution_time
    with store.ManagedSessionMaker() as session:
        trace = session.query(SqlTraceInfo).filter(SqlTraceInfo.request_id == trace_id).one()
        assert trace.timestamp_ms == 500  # Still earliest start
        assert trace.execution_time_ms == 2_500  # 3s - 0.5s = 2.5s


def test_log_outputs(store: SqlAlchemyStore):
    exp_id = store.create_experiment(f"exp-{uuid.uuid4()}")
    run = store.create_run(
        experiment_id=exp_id, user_id="user", start_time=0, run_name="test", tags=[]
    )
    model = store.create_logged_model(experiment_id=exp_id)
    store.log_outputs(run.info.run_id, [LoggedModelOutput(model.model_id, 1)])
    run = store.get_run(run.info.run_id)
    assert run.outputs.model_outputs == [LoggedModelOutput(model.model_id, 1)]


@pytest.mark.parametrize("tags_count", [0, 1, 2])
def test_get_run_inputs(store, tags_count):
    run = _run_factory(store)

    dataset = entities.Dataset(
        name="name1",
        digest="digest1",
        source_type="st1",
        source="source1",
        schema="schema1",
        profile="profile1",
    )

    tags = [entities.InputTag(key=f"foo{i}", value=f"bar{i}") for i in range(tags_count)]

    dataset_inputs = [entities.DatasetInput(dataset, tags)]

    store.log_inputs(run.info.run_id, dataset_inputs)

    with store.ManagedSessionMaker() as session:
        actual = store._get_run_inputs(session, [run.info.run_id])

    assert len(actual) == 1
    assert_dataset_inputs_equal(actual[0], dataset_inputs)


def test_get_run_inputs_run_order(store):
    exp_id = _create_experiments(store, "test_get_run_inputs_run_order")
    config = _get_run_configs(exp_id)

    run_with_one_input = _run_factory(store, config)
    run_with_no_inputs = _run_factory(store, config)
    run_with_two_inputs = _run_factory(store, config)

    dataset1 = entities.Dataset(
        name="name1",
        digest="digest1",
        source_type="st1",
        source="source1",
        schema="schema1",
        profile="profile1",
    )

    dataset2 = entities.Dataset(
        name="name2",
        digest="digest2",
        source_type="st2",
        source="source2",
        schema="schema2",
        profile="profile2",
    )

    tags_1 = [entities.InputTag(key="foo1", value="bar1")]

    tags_2 = [
        entities.InputTag(key="foo2", value="bar2"),
        entities.InputTag(key="foo3", value="bar3"),
    ]

    tags_3 = [
        entities.InputTag(key="foo4", value="bar4"),
        entities.InputTag(key="foo5", value="bar5"),
        entities.InputTag(key="foo6", value="bar6"),
    ]

    dataset_inputs_1 = [entities.DatasetInput(dataset1, tags_1)]
    dataset_inputs_2 = [
        entities.DatasetInput(dataset2, tags_2),
        entities.DatasetInput(dataset1, tags_3),
    ]

    store.log_inputs(run_with_one_input.info.run_id, dataset_inputs_1)
    store.log_inputs(run_with_two_inputs.info.run_id, dataset_inputs_2)

    expected = [dataset_inputs_1, [], dataset_inputs_2]

    runs = [run_with_one_input, run_with_no_inputs, run_with_two_inputs]
    run_uuids = [run.info.run_id for run in runs]

    with store.ManagedSessionMaker() as session:
        actual = store._get_run_inputs(session, run_uuids)

    assert len(expected) == len(actual)
    for expected_i, actual_i in zip(expected, actual):
        assert_dataset_inputs_equal(expected_i, actual_i)


def test_create_logged_model(store: SqlAlchemyStore):
    exp_id = store.create_experiment(f"exp-{uuid.uuid4()}")
    model = store.create_logged_model(experiment_id=exp_id)
    assert model.experiment_id == exp_id
    assert model.name is not None
    assert model.metrics is None
    assert model.tags == {}
    assert model.params == {}

    # name
    model = store.create_logged_model(experiment_id=exp_id, name="my_model")
    assert model.name == "my_model"

    # source_run_id
    run = store.create_run(
        experiment_id=exp_id, user_id="user", start_time=0, run_name="test", tags=[]
    )
    model = store.create_logged_model(experiment_id=exp_id, source_run_id=run.info.run_id)
    assert model.source_run_id == run.info.run_id

    # model_type
    model = store.create_logged_model(experiment_id=exp_id, model_type="my_model_type")
    assert model.model_type == "my_model_type"

    # tags
    model = store.create_logged_model(
        experiment_id=exp_id,
        name="my_model",
        tags=[LoggedModelTag("tag1", "apple")],
    )
    assert model.tags == {"tag1": "apple"}

    # params
    model = store.create_logged_model(
        experiment_id=exp_id,
        name="my_model",
        params=[LoggedModelParameter("param1", "apple")],
    )
    assert model.params == {"param1": "apple"}

    # Should not be able to create a logged model in a non-active experiment
    store.delete_experiment(exp_id)
    with pytest.raises(MlflowException, match="must be in the 'active' state"):
        store.create_logged_model(experiment_id=exp_id)


def test_log_logged_model_params(store: SqlAlchemyStore):
    exp_id = store.create_experiment(f"exp-{uuid.uuid4()}")
    model = store.create_logged_model(experiment_id=exp_id)
    assert not model.params
    store.log_logged_model_params(
        model_id=model.model_id, params=[LoggedModelParameter("param1", "apple")]
    )
    loaded_model = store.get_logged_model(model_id=model.model_id)
    assert loaded_model.params == {"param1": "apple"}


@pytest.mark.parametrize(
    "name",
    [
        "",
        "my/model",
        "my.model",
        "my:model",
        "my%model",
        "my'model",
        'my"model',
    ],
)
def test_create_logged_model_invalid_name(store: SqlAlchemyStore, name: str):
    exp_id = store.create_experiment(f"exp-{uuid.uuid4()}")
    with pytest.raises(MlflowException, match="Invalid model name"):
        store.create_logged_model(exp_id, name=name)


def test_get_logged_model(store: SqlAlchemyStore):
    exp_id = store.create_experiment(f"exp-{uuid.uuid4()}")
    model = store.create_logged_model(experiment_id=exp_id)
    fetched_model = store.get_logged_model(model.model_id)
    assert fetched_model.name == model.name
    assert fetched_model.model_id == model.model_id

    with pytest.raises(MlflowException, match="not found"):
        store.get_logged_model("does-not-exist")


def test_delete_logged_model(store: SqlAlchemyStore):
    exp_id = store.create_experiment(f"exp-{uuid.uuid4()}")
    run = store.create_run(exp_id, "user", 0, [], "test_run")
    model = store.create_logged_model(experiment_id=exp_id, source_run_id=run.info.run_id)
    metric = Metric(
        key="metric",
        value=0,
        timestamp=0,
        step=0,
        model_id=model.model_id,
        run_id=run.info.run_id,
    )
    store.log_metric(run.info.run_id, metric)
    store.delete_logged_model(model.model_id)
    with pytest.raises(MlflowException, match="not found"):
        store.get_logged_model(model.model_id)

    models = store.search_logged_models(experiment_ids=[exp_id])
    assert len(models) == 0


def test_finalize_logged_model(store: SqlAlchemyStore):
    exp_id = store.create_experiment(f"exp-{uuid.uuid4()}")
    model = store.create_logged_model(experiment_id=exp_id)
    store.finalize_logged_model(model.model_id, status=LoggedModelStatus.READY)
    assert store.get_logged_model(model.model_id).status == LoggedModelStatus.READY

    store.finalize_logged_model(model.model_id, status=LoggedModelStatus.FAILED)
    assert store.get_logged_model(model.model_id).status == LoggedModelStatus.FAILED

    with pytest.raises(MlflowException, match="not found"):
        store.finalize_logged_model("does-not-exist", status=LoggedModelStatus.READY)


def test_set_logged_model_tags(store: SqlAlchemyStore):
    exp_id = store.create_experiment(f"exp-{uuid.uuid4()}")
    model = store.create_logged_model(experiment_id=exp_id)
    store.set_logged_model_tags(model.model_id, [LoggedModelTag("tag1", "apple")])
    assert store.get_logged_model(model.model_id).tags == {"tag1": "apple"}

    # New tag
    store.set_logged_model_tags(model.model_id, [LoggedModelTag("tag2", "orange")])
    assert store.get_logged_model(model.model_id).tags == {"tag1": "apple", "tag2": "orange"}

    # Exieting tag
    store.set_logged_model_tags(model.model_id, [LoggedModelTag("tag2", "grape")])
    assert store.get_logged_model(model.model_id).tags == {"tag1": "apple", "tag2": "grape"}

    with pytest.raises(MlflowException, match="not found"):
        store.set_logged_model_tags("does-not-exist", [LoggedModelTag("tag1", "apple")])

    # Multiple tags
    store.set_logged_model_tags(
        model.model_id, [LoggedModelTag("tag3", "val3"), LoggedModelTag("tag4", "val4")]
    )
    assert store.get_logged_model(model.model_id).tags == {
        "tag1": "apple",
        "tag2": "grape",
        "tag3": "val3",
        "tag4": "val4",
    }


def test_delete_logged_model_tag(store: SqlAlchemyStore):
    exp_id = store.create_experiment(f"exp-{uuid.uuid4()}")
    model = store.create_logged_model(experiment_id=exp_id)
    store.set_logged_model_tags(model.model_id, [LoggedModelTag("tag1", "apple")])
    store.delete_logged_model_tag(model.model_id, "tag1")
    assert store.get_logged_model(model.model_id).tags == {}

    with pytest.raises(MlflowException, match="not found"):
        store.delete_logged_model_tag("does-not-exist", "tag1")

    with pytest.raises(MlflowException, match="No tag with key"):
        store.delete_logged_model_tag(model.model_id, "tag1")


def test_search_logged_models(store: SqlAlchemyStore):
    exp_id_1 = store.create_experiment(f"exp-{uuid.uuid4()}")

    model_1 = store.create_logged_model(experiment_id=exp_id_1)
    time.sleep(0.001)  # Ensure the next model has a different timestamp
    models = store.search_logged_models(experiment_ids=[exp_id_1])
    assert [m.name for m in models] == [model_1.name]

    model_2 = store.create_logged_model(experiment_id=exp_id_1)
    time.sleep(0.001)
    models = store.search_logged_models(experiment_ids=[exp_id_1])
    assert [m.name for m in models] == [model_2.name, model_1.name]

    exp_id_2 = store.create_experiment(f"exp-{uuid.uuid4()}")
    model_3 = store.create_logged_model(experiment_id=exp_id_2)
    models = store.search_logged_models(experiment_ids=[exp_id_2])
    assert [m.name for m in models] == [model_3.name]

    models = store.search_logged_models(experiment_ids=[exp_id_1, exp_id_2])
    assert [m.name for m in models] == [model_3.name, model_2.name, model_1.name]


def test_search_logged_models_filter_string(store: SqlAlchemyStore):
    exp_id_1 = store.create_experiment(f"exp-{uuid.uuid4()}")
    model_1 = store.create_logged_model(experiment_id=exp_id_1)
    time.sleep(0.001)  # Ensure the next model has a different timestamp
    models = store.search_logged_models(experiment_ids=[exp_id_1])

    # Search by string attribute
    models = store.search_logged_models(
        experiment_ids=[exp_id_1],
        filter_string=f"name = '{model_1.name}'",
    )
    assert [m.name for m in models] == [model_1.name]
    assert models.token is None

    models = store.search_logged_models(
        experiment_ids=[exp_id_1],
        filter_string=f"attributes.name = '{model_1.name}'",
    )
    assert [m.name for m in models] == [model_1.name]
    assert models.token is None

    models = store.search_logged_models(
        experiment_ids=[exp_id_1],
        filter_string=f"name LIKE '{model_1.name[:3]}%'",
    )
    assert [m.name for m in models] == [model_1.name]
    assert models.token is None

    for val in (
        # A single item without a comma
        f"('{model_1.name}')",
        # A single item with a comma
        f"('{model_1.name}',)",
        # Multiple items
        f"('{model_1.name}', 'foo')",
    ):
        # IN
        models = store.search_logged_models(
            experiment_ids=[exp_id_1],
            filter_string=f"name IN {val}",
        )
        assert [m.name for m in models] == [model_1.name]
        assert models.token is None
        # NOT IN
        models = store.search_logged_models(
            experiment_ids=[exp_id_1],
            filter_string=f"name NOT IN {val}",
        )
        assert [m.name for m in models] == []

    # Search by numeric attribute
    models = store.search_logged_models(
        experiment_ids=[exp_id_1],
        filter_string="creation_timestamp > 0",
    )
    assert [m.name for m in models] == [model_1.name]
    assert models.token is None
    models = store.search_logged_models(
        experiment_ids=[exp_id_1],
        filter_string="creation_timestamp = 0",
    )
    assert models == []
    assert models.token is None

    # Search by param
    model_2 = store.create_logged_model(
        experiment_id=exp_id_1, params=[LoggedModelParameter("param1", "val1")]
    )
    time.sleep(0.001)
    models = store.search_logged_models(
        experiment_ids=[exp_id_1],
        filter_string="params.param1 = 'val1'",
    )
    assert [m.name for m in models] == [model_2.name]
    assert models.token is None

    # Search by tag
    model_3 = store.create_logged_model(
        experiment_id=exp_id_1, tags=[LoggedModelTag("tag1", "val1")]
    )
    time.sleep(0.001)
    models = store.search_logged_models(
        experiment_ids=[exp_id_1],
        filter_string="tags.tag1 = 'val1'",
    )
    assert [m.name for m in models] == [model_3.name]
    assert models.token is None

    # Search by metric
    model_4 = store.create_logged_model(experiment_id=exp_id_1)
    run = store.create_run(
        experiment_id=exp_id_1, user_id="user", start_time=0, run_name="test", tags=[]
    )
    store.log_batch(
        run.info.run_id,
        metrics=[
            Metric(
                key="metric",
                value=1,
                timestamp=int(time.time() * 1000),
                step=0,
                model_id=model_4.model_id,
                dataset_name="dataset_name",
                dataset_digest="dataset_digest",
                run_id=run.info.run_id,
            )
        ],
        params=[],
        tags=[],
    )
    time.sleep(0.001)
    models = store.search_logged_models(
        experiment_ids=[exp_id_1],
        filter_string="metrics.metric = 1",
    )
    assert [m.name for m in models] == [model_4.name]
    assert models.token is None

    models = store.search_logged_models(
        experiment_ids=[exp_id_1],
        filter_string="metrics.metric > 0.5",
    )
    assert [m.name for m in models] == [model_4.name]
    assert models.token is None

    models = store.search_logged_models(
        experiment_ids=[exp_id_1],
        filter_string="metrics.metric < 3",
    )
    assert [m.name for m in models] == [model_4.name]
    assert models.token is None

    # Search by multiple entities
    model_5 = store.create_logged_model(
        experiment_id=exp_id_1,
        params=[LoggedModelParameter("param2", "val2")],
        tags=[LoggedModelTag("tag2", "val2")],
    )
    time.sleep(0.001)
    models = store.search_logged_models(
        experiment_ids=[exp_id_1],
        filter_string="params.param2 = 'val2' AND tags.tag2 = 'val2'",
    )
    assert [m.name for m in models] == [model_5.name]
    assert models.token is None

    # Search by tag with key containing whitespace
    model_6 = store.create_logged_model(
        experiment_id=exp_id_1, tags=[LoggedModelTag("tag 3", "val3")]
    )
    time.sleep(0.001)
    models = store.search_logged_models(
        experiment_ids=[exp_id_1],
        filter_string="tags.`tag 3` = 'val3'",
    )
    assert [m.name for m in models] == [model_6.name]
    assert models.token is None

    # Pagination with filter_string
    first_page = store.search_logged_models(
        experiment_ids=[exp_id_1], max_results=2, filter_string="creation_timestamp > 0"
    )
    assert [m.name for m in first_page] == [model_6.name, model_5.name]
    assert first_page.token is not None
    second_page = store.search_logged_models(
        experiment_ids=[exp_id_1],
        filter_string="creation_timestamp > 0",
        page_token=first_page.token,
    )
    assert [m.name for m in second_page] == [model_4.name, model_3.name, model_2.name, model_1.name]
    assert second_page.token is None


def test_search_logged_models_invalid_filter_string(store: SqlAlchemyStore):
    exp_id = store.create_experiment(f"exp-{uuid.uuid4()}")
    with pytest.raises(MlflowException, match="Invalid filter string"):
        store.search_logged_models(
            experiment_ids=[exp_id],
            filter_string="Foo",
        )

    with pytest.raises(MlflowException, match="Invalid filter string"):
        store.search_logged_models(
            experiment_ids=[exp_id],
            filter_string="name = 'foo' OR name = 'bar'",
        )

    with pytest.raises(MlflowException, match="Invalid entity type"):
        store.search_logged_models(
            experiment_ids=[exp_id],
            filter_string="foo.bar = 'a'",
        )

    with pytest.raises(MlflowException, match="Invalid comparison operator"):
        store.search_logged_models(
            experiment_ids=[exp_id],
            filter_string="name > 'foo'",
        )

    with pytest.raises(MlflowException, match="Invalid comparison operator"):
        store.search_logged_models(
            experiment_ids=[exp_id],
            filter_string="metrics.foo LIKE 0",
        )


def test_search_logged_models_order_by(store: SqlAlchemyStore):
    exp_id = store.create_experiment(f"exp-{uuid.uuid4()}")
    model_1 = store.create_logged_model(name="model_1", experiment_id=exp_id)
    time.sleep(0.001)  # Ensure the next model has a different timestamp
    model_2 = store.create_logged_model(name="model_2", experiment_id=exp_id)
    time.sleep(0.001)  # Ensure the next model has a different timestamp
    run = store.create_run(
        experiment_id=exp_id, user_id="user", start_time=0, run_name="test", tags=[]
    )

    store.log_batch(
        run.info.run_id,
        metrics=[
            Metric(
                key="metric",
                value=1,
                timestamp=int(time.time() * 1000),
                step=0,
                model_id=model_1.model_id,
                dataset_name="dataset_name",
                dataset_digest="dataset_digest",
                run_id=run.info.run_id,
            ),
            Metric(
                key="metric",
                value=1,
                timestamp=int(time.time() * 1000),
                step=0,
                model_id=model_1.model_id,
                dataset_name="dataset_name",
                dataset_digest="dataset_digest",
                run_id=run.info.run_id,
            ),
            Metric(
                key="metric_2",
                value=1,
                timestamp=int(time.time() * 1000),
                step=0,
                model_id=model_1.model_id,
                dataset_name="dataset_name",
                dataset_digest="dataset_digest",
                run_id=run.info.run_id,
            ),
        ],
        params=[],
        tags=[],
    )
    store.log_batch(
        run.info.run_id,
        metrics=[
            Metric(
                key="metric",
                value=2,
                timestamp=int(time.time() * 1000),
                step=0,
                model_id=model_2.model_id,
                dataset_name="dataset_name",
                dataset_digest="dataset_digest",
                run_id=run.info.run_id,
            )
        ],
        params=[],
        tags=[],
    )

    # Should be sorted by creation time in descending order by default
    models = store.search_logged_models(experiment_ids=[exp_id])
    assert [m.name for m in models] == [model_2.name, model_1.name]

    models = store.search_logged_models(
        experiment_ids=[exp_id],
        order_by=[{"field_name": "creation_timestamp", "ascending": True}],
    )
    assert [m.name for m in models] == [model_1.name, model_2.name]

    # Alias for creation_timestamp
    models = store.search_logged_models(
        experiment_ids=[exp_id],
        order_by=[{"field_name": "creation_time", "ascending": True}],
    )
    assert [m.name for m in models] == [model_1.name, model_2.name]

    # Sort by name
    models = store.search_logged_models(
        experiment_ids=[exp_id],
        order_by=[{"field_name": "name"}],
    )
    assert [m.name for m in models] == [model_1.name, model_2.name]

    # Sort by metric
    models = store.search_logged_models(
        experiment_ids=[exp_id],
        order_by=[{"field_name": "metrics.metric"}],
    )
    assert [m.name for m in models] == [model_1.name, model_2.name]

    # Sort by metric in descending order
    models = store.search_logged_models(
        experiment_ids=[exp_id],
        order_by=[{"field_name": "metrics.metric", "ascending": False}],
    )
    assert [m.name for m in models] == [model_2.name, model_1.name]

    # model 2 doesn't have metric_2, should be sorted last
    for ascending in (True, False):
        models = store.search_logged_models(
            experiment_ids=[exp_id],
            order_by=[{"field_name": "metrics.metric_2", "ascending": ascending}],
        )
        assert [m.name for m in models] == [model_1.name, model_2.name]


@dataclass
class DummyDataset:
    name: str
    digest: str


def test_search_logged_models_order_by_dataset(store: SqlAlchemyStore):
    exp_id = store.create_experiment(f"exp-{uuid.uuid4()}")
    model_1 = store.create_logged_model(experiment_id=exp_id)
    time.sleep(0.001)  # Ensure the next model has a different timestamp
    model_2 = store.create_logged_model(experiment_id=exp_id)
    time.sleep(0.001)  # Ensure the next model has a different timestamp
    run = store.create_run(
        experiment_id=exp_id, user_id="user", start_time=0, run_name="test", tags=[]
    )
    dataset_1 = DummyDataset("dataset1", "digest1")
    dataset_2 = DummyDataset("dataset2", "digest2")

    # For dataset_1, model_1 has a higher accuracy
    # For dataset_2, model_2 has a higher accuracy
    store.log_batch(
        run.info.run_id,
        metrics=[
            Metric(
                key="accuracy",
                value=0.9,
                timestamp=1,
                step=0,
                model_id=model_1.model_id,
                dataset_name=dataset_1.name,
                dataset_digest=dataset_1.digest,
                run_id=run.info.run_id,
            ),
            Metric(
                key="accuracy",
                value=0.8,
                timestamp=2,
                step=0,
                model_id=model_1.model_id,
                dataset_name=dataset_2.name,
                dataset_digest=dataset_2.digest,
                run_id=run.info.run_id,
            ),
        ],
        params=[],
        tags=[],
    )
    store.log_batch(
        run.info.run_id,
        metrics=[
            Metric(
                key="accuracy",
                value=0.8,
                timestamp=3,
                step=0,
                model_id=model_2.model_id,
                dataset_name=dataset_1.name,
                dataset_digest=dataset_1.digest,
                run_id=run.info.run_id,
            ),
            Metric(
                key="accuracy",
                value=0.9,
                timestamp=4,
                step=0,
                model_id=model_2.model_id,
                dataset_name=dataset_2.name,
                dataset_digest=dataset_2.digest,
                run_id=run.info.run_id,
            ),
        ],
        params=[],
        tags=[],
    )

    # Sorted by accuracy for dataset_1
    models = store.search_logged_models(
        experiment_ids=[exp_id],
        order_by=[
            {
                "field_name": "metrics.accuracy",
                "dataset_name": dataset_1.name,
                "dataset_digest": dataset_1.digest,
            }
        ],
    )
    assert [m.name for m in models] == [model_2.name, model_1.name]

    # Sorted by accuracy for dataset_2
    models = store.search_logged_models(
        experiment_ids=[exp_id],
        order_by=[
            {
                "field_name": "metrics.accuracy",
                "dataset_name": dataset_2.name,
                "dataset_digest": dataset_2.digest,
            }
        ],
    )
    assert [m.name for m in models] == [model_1.name, model_2.name]

    # Sort by accuracy with only name
    models = store.search_logged_models(
        experiment_ids=[exp_id],
        order_by=[
            {
                "field_name": "metrics.accuracy",
                "dataset_name": dataset_1.name,
            }
        ],
    )
    assert [m.name for m in models] == [model_2.name, model_1.name]

    # Sort by accuracy with only digest
    models = store.search_logged_models(
        experiment_ids=[exp_id],
        order_by=[
            {
                "field_name": "metrics.accuracy",
                "dataset_digest": dataset_1.digest,
            }
        ],
    )
    assert [m.name for m in models] == [model_2.name, model_1.name]


def test_search_logged_models_pagination(store: SqlAlchemyStore):
    exp_id_1 = store.create_experiment(f"exp-{uuid.uuid4()}")

    model_1 = store.create_logged_model(experiment_id=exp_id_1)
    time.sleep(0.001)  # Ensure the next model has a different timestamp
    model_2 = store.create_logged_model(experiment_id=exp_id_1)

    page = store.search_logged_models(experiment_ids=[exp_id_1], max_results=3)
    assert [m.name for m in page] == [model_2.name, model_1.name]
    assert page.token is None

    page_1 = store.search_logged_models(experiment_ids=[exp_id_1], max_results=1)
    assert [m.name for m in page_1] == [model_2.name]
    assert page_1.token is not None

    page_2 = store.search_logged_models(
        experiment_ids=[exp_id_1], max_results=1, page_token=page_1.token
    )
    assert [m.name for m in page_2] == [model_1.name]
    assert page_2.token is None

    page_2 = store.search_logged_models(
        experiment_ids=[exp_id_1], max_results=100, page_token=page_1.token
    )
    assert [m.name for m in page_2] == [model_1.name]
    assert page_2.token is None

    # Search params must match the page token
    exp_id_2 = store.create_experiment(f"exp-{uuid.uuid4()}")
    with pytest.raises(MlflowException, match="Experiment IDs in the page token do not match"):
        store.search_logged_models(experiment_ids=[exp_id_2], page_token=page_1.token)

    with pytest.raises(MlflowException, match="Order by in the page token does not match"):
        store.search_logged_models(
            experiment_ids=[exp_id_1],
            order_by=[{"field_name": "creation_time"}],
            page_token=page_1.token,
        )

    with pytest.raises(MlflowException, match="Filter string in the page token does not match"):
        store.search_logged_models(
            experiment_ids=[exp_id_1],
            filter_string=f"name = '{model_1.name}'",
            page_token=page_1.token,
        )


def test_search_logged_models_datasets_filter(store):
    exp_id = store.create_experiment(f"exp-{uuid.uuid4()}")
    run_id = store.create_run(exp_id, "user", 0, [], "test_run").info.run_id
    model1 = store.create_logged_model(exp_id, source_run_id=run_id)
    model2 = store.create_logged_model(exp_id, source_run_id=run_id)
    model3 = store.create_logged_model(exp_id, source_run_id=run_id)
    store.log_batch(
        run_id,
        metrics=[
            Metric(
                key="metric1",
                value=0.1,
                timestamp=0,
                step=0,
                model_id=model1.model_id,
                dataset_name="dataset1",
                dataset_digest="digest1",
            ),
            Metric(
                key="metric1",
                value=0.2,
                timestamp=0,
                step=0,
                model_id=model2.model_id,
                dataset_name="dataset1",
                dataset_digest="digest2",
            ),
            Metric(key="metric2", value=0.1, timestamp=0, step=0, model_id=model3.model_id),
        ],
        params=[],
        tags=[],
    )

    # Restrict results to models with metrics on dataset1
    models = store.search_logged_models(
        experiment_ids=[exp_id],
        filter_string="metrics.metric1 >= 0.1",
        datasets=[{"dataset_name": "dataset1"}],
    )
    assert {m.name for m in models} == {model1.name, model2.name}
    # Restrict results to models with metrics on dataset1 and digest1
    models = store.search_logged_models(
        experiment_ids=[exp_id],
        filter_string="metrics.metric1 >= 0.1",
        datasets=[{"dataset_name": "dataset1", "dataset_digest": "digest1"}],
    )
    assert {m.name for m in models} == {model1.name}
    # No filter string, match models with any metrics on the dataset
    models = store.search_logged_models(
        experiment_ids=[exp_id], datasets=[{"dataset_name": "dataset1"}]
    )
    assert {m.name for m in models} == {model1.name, model2.name}


def test_log_batch_logged_model(store: SqlAlchemyStore):
    exp_id = store.create_experiment(f"exp-{uuid.uuid4()}")
    run = store.create_run(
        experiment_id=exp_id, user_id="user", start_time=0, run_name="test", tags=[]
    )
    model = store.create_logged_model(experiment_id=exp_id)
    metric = Metric(
        key="metric1",
        value=1,
        timestamp=int(time.time() * 1000),
        step=3,
        model_id=model.model_id,
        dataset_name="dataset_name",
        dataset_digest="dataset_digest",
        run_id=run.info.run_id,
    )
    store.log_batch(run.info.run_id, metrics=[metric], params=[], tags=[])
    model = store.get_logged_model(model.model_id)
    assert model.metrics == [metric]

    # Log the same metric, should not throw
    store.log_batch(run.info.run_id, metrics=[metric], params=[], tags=[])
    assert model.metrics == [metric]

    # Log an empty batch, should not throw
    store.log_batch(run.info.run_id, metrics=[], params=[], tags=[])
    assert model.metrics == [metric]

    another_metric = Metric(
        key="metric2",
        value=2,
        timestamp=int(time.time() * 1000),
        step=4,
        model_id=model.model_id,
        dataset_name="dataset_name",
        dataset_digest="dataset_digest",
        run_id=run.info.run_id,
    )
    store.log_batch(run.info.run_id, metrics=[another_metric], params=[], tags=[])
    model = store.get_logged_model(model.model_id)
    actual_metrics = sorted(model.metrics, key=lambda m: m.key)
    expected_metrics = sorted([metric, another_metric], key=lambda m: m.key)
    assert actual_metrics == expected_metrics

    # Log multiple metrics
    metrics = [
        Metric(
            key=f"metric{i + 3}",
            value=3,
            timestamp=int(time.time() * 1000),
            step=5,
            model_id=model.model_id,
            dataset_name="dataset_name",
            dataset_digest="dataset_digest",
            run_id=run.info.run_id,
        )
        for i in range(3)
    ]

    store.log_batch(run.info.run_id, metrics=metrics, params=[], tags=[])
    model = store.get_logged_model(model.model_id)
    actual_metrics = sorted(model.metrics, key=lambda m: m.key)
    expected_metrics = sorted([metric, another_metric, *metrics], key=lambda m: m.key)
    assert actual_metrics == expected_metrics


def test_create_and_get_assessment(store_and_trace_info):
    store, trace_info = store_and_trace_info

    feedback = Feedback(
        trace_id=trace_info.request_id,
        name="correctness",
        value=True,
        rationale="The response is correct and well-formatted",
        source=AssessmentSource(
            source_type=AssessmentSourceType.HUMAN, source_id="evaluator@company.com"
        ),
        metadata={"project": "test-project", "version": "1.0"},
        span_id="span-123",
    )

    created_feedback = store.create_assessment(feedback)
    assert created_feedback.assessment_id is not None
    assert created_feedback.assessment_id.startswith("a-")
    assert created_feedback.trace_id == trace_info.request_id
    assert created_feedback.create_time_ms is not None
    assert created_feedback.name == "correctness"
    assert created_feedback.value is True
    assert created_feedback.rationale == "The response is correct and well-formatted"
    assert created_feedback.metadata == {"project": "test-project", "version": "1.0"}
    assert created_feedback.span_id == "span-123"
    assert created_feedback.valid

    expectation = Expectation(
        trace_id=trace_info.request_id,
        name="expected_response",
        value="The capital of France is Paris.",
        source=AssessmentSource(
            source_type=AssessmentSourceType.HUMAN, source_id="annotator@company.com"
        ),
        metadata={"context": "geography-qa", "difficulty": "easy"},
        span_id="span-456",
    )

    created_expectation = store.create_assessment(expectation)
    assert created_expectation.assessment_id != created_feedback.assessment_id
    assert created_expectation.trace_id == trace_info.request_id
    assert created_expectation.value == "The capital of France is Paris."
    assert created_expectation.metadata == {"context": "geography-qa", "difficulty": "easy"}
    assert created_expectation.span_id == "span-456"
    assert created_expectation.valid

    retrieved_feedback = store.get_assessment(trace_info.request_id, created_feedback.assessment_id)
    assert retrieved_feedback.name == "correctness"
    assert retrieved_feedback.value is True
    assert retrieved_feedback.rationale == "The response is correct and well-formatted"
    assert retrieved_feedback.metadata == {"project": "test-project", "version": "1.0"}
    assert retrieved_feedback.span_id == "span-123"
    assert retrieved_feedback.trace_id == trace_info.request_id
    assert retrieved_feedback.valid

    retrieved_expectation = store.get_assessment(
        trace_info.request_id, created_expectation.assessment_id
    )
    assert retrieved_expectation.value == "The capital of France is Paris."
    assert retrieved_expectation.metadata == {"context": "geography-qa", "difficulty": "easy"}
    assert retrieved_expectation.span_id == "span-456"
    assert retrieved_expectation.trace_id == trace_info.request_id
    assert retrieved_expectation.valid


def test_get_assessment_errors(store_and_trace_info):
    store, trace_info = store_and_trace_info

    with pytest.raises(MlflowException, match=r"Trace with request_id 'fake_trace' not found"):
        store.get_assessment("fake_trace", "fake_assessment")

    with pytest.raises(
        MlflowException,
        match=r"Assessment with ID 'fake_assessment' not found for trace",
    ):
        store.get_assessment(trace_info.request_id, "fake_assessment")


def test_update_assessment_feedback(store_and_trace_info):
    store, trace_info = store_and_trace_info

    original_feedback = Feedback(
        trace_id=trace_info.request_id,
        name="correctness",
        value=True,
        rationale="Original rationale",
        source=AssessmentSource(
            source_type=AssessmentSourceType.HUMAN, source_id="evaluator@company.com"
        ),
        metadata={"project": "test-project", "version": "1.0"},
        span_id="span-123",
    )

    created_feedback = store.create_assessment(original_feedback)
    original_id = created_feedback.assessment_id

    updated_feedback = store.update_assessment(
        trace_id=trace_info.request_id,
        assessment_id=original_id,
        name="correctness_updated",
        feedback=FeedbackValue(value=False),
        rationale="Updated rationale",
        metadata={"project": "test-project", "version": "2.0", "new_field": "added"},
    )

    assert updated_feedback.assessment_id == original_id
    assert updated_feedback.name == "correctness_updated"
    assert updated_feedback.value is False
    assert updated_feedback.rationale == "Updated rationale"
    assert updated_feedback.metadata == {
        "project": "test-project",
        "version": "2.0",
        "new_field": "added",
    }
    assert updated_feedback.span_id == "span-123"
    assert updated_feedback.source.source_id == "evaluator@company.com"
    assert updated_feedback.valid is True

    retrieved = store.get_assessment(trace_info.request_id, original_id)
    assert retrieved.value is False
    assert retrieved.name == "correctness_updated"
    assert retrieved.rationale == "Updated rationale"


def test_update_assessment_expectation(store_and_trace_info):
    store, trace_info = store_and_trace_info

    original_expectation = Expectation(
        trace_id=trace_info.request_id,
        name="expected_response",
        value="The capital of France is Paris.",
        source=AssessmentSource(
            source_type=AssessmentSourceType.HUMAN, source_id="annotator@company.com"
        ),
        metadata={"context": "geography-qa"},
        span_id="span-456",
    )

    created_expectation = store.create_assessment(original_expectation)
    original_id = created_expectation.assessment_id

    updated_expectation = store.update_assessment(
        trace_id=trace_info.request_id,
        assessment_id=original_id,
        expectation=ExpectationValue(value="The capital and largest city of France is Paris."),
        metadata={"context": "geography-qa", "updated": "true"},
    )

    assert updated_expectation.assessment_id == original_id
    assert updated_expectation.name == "expected_response"
    assert updated_expectation.value == "The capital and largest city of France is Paris."
    assert updated_expectation.metadata == {"context": "geography-qa", "updated": "true"}
    assert updated_expectation.span_id == "span-456"
    assert updated_expectation.source.source_id == "annotator@company.com"


def test_update_assessment_partial_fields(store_and_trace_info):
    store, trace_info = store_and_trace_info

    original_feedback = Feedback(
        trace_id=trace_info.request_id,
        name="quality",
        value=5,
        rationale="Original rationale",
        source=AssessmentSource(source_type=AssessmentSourceType.CODE),
        metadata={"scorer": "automated"},
    )

    created_feedback = store.create_assessment(original_feedback)
    original_id = created_feedback.assessment_id

    updated_feedback = store.update_assessment(
        trace_id=trace_info.request_id,
        assessment_id=original_id,
        rationale="Updated rationale only",
    )

    assert updated_feedback.assessment_id == original_id
    assert updated_feedback.name == "quality"
    assert updated_feedback.value == 5
    assert updated_feedback.rationale == "Updated rationale only"
    assert updated_feedback.metadata == {"scorer": "automated"}


def test_update_assessment_type_validation(store_and_trace_info):
    store, trace_info = store_and_trace_info

    feedback = Feedback(
        trace_id=trace_info.request_id,
        name="test_feedback",
        value="original",
        source=AssessmentSource(source_type=AssessmentSourceType.CODE),
    )
    created_feedback = store.create_assessment(feedback)

    with pytest.raises(
        MlflowException, match=r"Cannot update expectation value on a Feedback assessment"
    ):
        store.update_assessment(
            trace_id=trace_info.request_id,
            assessment_id=created_feedback.assessment_id,
            expectation=ExpectationValue(value="This should fail"),
        )

    expectation = Expectation(
        trace_id=trace_info.request_id,
        name="test_expectation",
        value="original_expected",
        source=AssessmentSource(source_type=AssessmentSourceType.HUMAN),
    )
    created_expectation = store.create_assessment(expectation)

    with pytest.raises(
        MlflowException, match=r"Cannot update feedback value on an Expectation assessment"
    ):
        store.update_assessment(
            trace_id=trace_info.request_id,
            assessment_id=created_expectation.assessment_id,
            feedback=FeedbackValue(value="This should fail"),
        )


def test_update_assessment_errors(store_and_trace_info):
    store, trace_info = store_and_trace_info

    with pytest.raises(MlflowException, match=r"Trace with request_id 'fake_trace' not found"):
        store.update_assessment(
            trace_id="fake_trace", assessment_id="fake_assessment", rationale="This should fail"
        )

    with pytest.raises(
        MlflowException,
        match=r"Assessment with ID 'fake_assessment' not found for trace",
    ):
        store.update_assessment(
            trace_id=trace_info.request_id,
            assessment_id="fake_assessment",
            rationale="This should fail",
        )


def test_update_assessment_metadata_merging(store_and_trace_info):
    store, trace_info = store_and_trace_info

    original = Feedback(
        trace_id=trace_info.request_id,
        name="test",
        value="original",
        source=AssessmentSource(source_type=AssessmentSourceType.CODE),
        metadata={"keep": "this", "override": "old_value", "remove_me": "will_stay"},
    )

    created = store.create_assessment(original)

    updated = store.update_assessment(
        trace_id=trace_info.request_id,
        assessment_id=created.assessment_id,
        metadata={"override": "new_value", "new_key": "new_value"},
    )

    expected_metadata = {
        "keep": "this",
        "override": "new_value",
        "remove_me": "will_stay",
        "new_key": "new_value",
    }
    assert updated.metadata == expected_metadata


def test_update_assessment_timestamps(store_and_trace_info):
    store, trace_info = store_and_trace_info

    original = Feedback(
        trace_id=trace_info.request_id,
        name="test",
        value="original",
        source=AssessmentSource(source_type=AssessmentSourceType.CODE),
    )

    created = store.create_assessment(original)
    original_create_time = created.create_time_ms
    original_update_time = created.last_update_time_ms

    time.sleep(0.001)

    updated = store.update_assessment(
        trace_id=trace_info.request_id,
        assessment_id=created.assessment_id,
        name="updated_name",
    )

    assert updated.create_time_ms == original_create_time
    assert updated.last_update_time_ms > original_update_time


def test_create_assessment_with_overrides(store_and_trace_info):
    store, trace_info = store_and_trace_info

    original_feedback = Feedback(
        trace_id=trace_info.request_id,
        name="quality",
        value="poor",
        source=AssessmentSource(source_type=AssessmentSourceType.LLM_JUDGE),
    )

    created_original = store.create_assessment(original_feedback)

    override_feedback = Feedback(
        trace_id=trace_info.request_id,
        name="quality",
        value="excellent",
        source=AssessmentSource(source_type=AssessmentSourceType.HUMAN),
        overrides=created_original.assessment_id,
    )

    created_override = store.create_assessment(override_feedback)

    assert created_override.overrides == created_original.assessment_id
    assert created_override.value == "excellent"
    assert created_override.valid is True

    retrieved_original = store.get_assessment(trace_info.request_id, created_original.assessment_id)
    assert retrieved_original.valid is False
    assert retrieved_original.value == "poor"


def test_create_assessment_override_nonexistent(store_and_trace_info):
    store, trace_info = store_and_trace_info

    override_feedback = Feedback(
        trace_id=trace_info.request_id,
        name="quality",
        value="excellent",
        source=AssessmentSource(source_type=AssessmentSourceType.HUMAN),
        overrides="nonexistent-assessment-id",
    )

    with pytest.raises(
        MlflowException, match=r"Assessment with ID 'nonexistent-assessment-id' not found"
    ):
        store.create_assessment(override_feedback)


def test_delete_assessment_idempotent(store_and_trace_info):
    store, trace_info = store_and_trace_info

    feedback = Feedback(
        trace_id=trace_info.request_id,
        name="test",
        value="test_value",
        source=AssessmentSource(source_type=AssessmentSourceType.CODE),
    )

    created_feedback = store.create_assessment(feedback)

    retrieved = store.get_assessment(trace_info.request_id, created_feedback.assessment_id)
    assert retrieved.assessment_id == created_feedback.assessment_id

    store.delete_assessment(trace_info.request_id, created_feedback.assessment_id)

    with pytest.raises(
        MlflowException,
        match=rf"Assessment with ID '{created_feedback.assessment_id}' not found for trace",
    ):
        store.get_assessment(trace_info.request_id, created_feedback.assessment_id)

    store.delete_assessment(trace_info.request_id, created_feedback.assessment_id)
    store.delete_assessment(trace_info.request_id, "fake_assessment_id")


def test_delete_assessment_override_behavior(store_and_trace_info):
    store, trace_info = store_and_trace_info

    original = store.create_assessment(
        Feedback(
            trace_id=trace_info.request_id,
            name="original",
            value="original_value",
            source=AssessmentSource(source_type=AssessmentSourceType.CODE),
        ),
    )

    override = store.create_assessment(
        Feedback(
            trace_id=trace_info.request_id,
            name="override",
            value="override_value",
            source=AssessmentSource(source_type=AssessmentSourceType.HUMAN),
            overrides=original.assessment_id,
        ),
    )

    assert store.get_assessment(trace_info.request_id, original.assessment_id).valid is False
    assert store.get_assessment(trace_info.request_id, override.assessment_id).valid is True

    store.delete_assessment(trace_info.request_id, override.assessment_id)

    with pytest.raises(MlflowException, match="not found"):
        store.get_assessment(trace_info.request_id, override.assessment_id)
    assert store.get_assessment(trace_info.request_id, original.assessment_id).valid is True


def test_assessment_with_run_id(store_and_trace_info):
    store, trace_info = store_and_trace_info

    run = store.create_run(
        experiment_id=trace_info.experiment_id,
        user_id="test_user",
        start_time=get_current_time_millis(),
        tags=[],
        run_name="test_run",
    )

    feedback = Feedback(
        trace_id=trace_info.request_id,
        name="run_feedback",
        value="excellent",
        source=AssessmentSource(source_type=AssessmentSourceType.CODE),
    )
    feedback.run_id = run.info.run_id

    created_feedback = store.create_assessment(feedback)
    assert created_feedback.run_id == run.info.run_id

    retrieved_feedback = store.get_assessment(trace_info.request_id, created_feedback.assessment_id)
    assert retrieved_feedback.run_id == run.info.run_id


def test_assessment_with_error(store_and_trace_info):
    store, trace_info = store_and_trace_info

    try:
        raise ValueError("Test error message")
    except ValueError as test_error:
        feedback = Feedback(
            trace_id=trace_info.request_id,
            name="error_feedback",
            value=None,
            error=test_error,
            source=AssessmentSource(source_type=AssessmentSourceType.CODE),
        )

    created_feedback = store.create_assessment(feedback)
    assert created_feedback.error.error_message == "Test error message"
    assert created_feedback.error.error_code == "ValueError"
    assert created_feedback.error.stack_trace is not None
    assert "ValueError: Test error message" in created_feedback.error.stack_trace
    assert "test_assessment_with_error" in created_feedback.error.stack_trace

    retrieved_feedback = store.get_assessment(trace_info.request_id, created_feedback.assessment_id)
    assert retrieved_feedback.error.error_message == "Test error message"
    assert retrieved_feedback.error.error_code == "ValueError"
    assert retrieved_feedback.error.stack_trace is not None
    assert "ValueError: Test error message" in retrieved_feedback.error.stack_trace
    assert created_feedback.error.stack_trace == retrieved_feedback.error.stack_trace


def test_dataset_crud_operations(store):
    with mock.patch("mlflow.entities.evaluation_dataset._get_store", return_value=store):
        experiment_ids = _create_experiments(store, ["test_exp_1", "test_exp_2"])
        created_dataset = store.create_dataset(
            name="test_eval_dataset",
            tags={
                "purpose": "testing",
                "environment": "test",
                mlflow_tags.MLFLOW_USER: "test_user",
            },
            experiment_ids=experiment_ids,
        )

        assert created_dataset.dataset_id is not None
        assert created_dataset.dataset_id.startswith("d-")
        assert created_dataset.name == "test_eval_dataset"
        assert created_dataset.tags == {
            "purpose": "testing",
            "environment": "test",
            mlflow_tags.MLFLOW_USER: "test_user",
        }
        assert created_dataset.created_time > 0
        assert created_dataset.last_update_time > 0
        assert created_dataset.created_time == created_dataset.last_update_time
        assert created_dataset.schema is None  # Schema is computed when data is added
        assert created_dataset.profile is None  # Profile is computed when data is added
        assert created_dataset.created_by == "test_user"  # Extracted from mlflow.user tag

        retrieved_dataset = store.get_dataset(dataset_id=created_dataset.dataset_id)
        assert retrieved_dataset.dataset_id == created_dataset.dataset_id
        assert retrieved_dataset.name == created_dataset.name
        assert retrieved_dataset.tags == created_dataset.tags
        assert retrieved_dataset._experiment_ids is None
        assert retrieved_dataset.experiment_ids == experiment_ids
        assert not retrieved_dataset.has_records()

        with pytest.raises(
            MlflowException, match="Evaluation dataset with id 'd-nonexistent' not found"
        ):
            store.get_dataset(dataset_id="d-nonexistent")

        store.delete_dataset(created_dataset.dataset_id)
        with pytest.raises(MlflowException, match="not found"):
            store.get_dataset(dataset_id=created_dataset.dataset_id)

        # Verify idempotentcy
        store.delete_dataset("d-nonexistent")


def test_dataset_records_pagination(store):
    exp_id = _create_experiments(store, ["pagination_test_exp"])[0]

    dataset = store.create_dataset(
        name="pagination_test_dataset", experiment_ids=[exp_id], tags={"test": "pagination"}
    )

    records = []
    for i in range(25):
        records.append(
            {
                "inputs": {"id": i, "question": f"Question {i}"},
                "expectations": {"answer": f"Answer {i}"},
                "tags": {"index": str(i)},
            }
        )

    store.upsert_dataset_records(dataset.dataset_id, records)

    page1, next_token1 = store._load_dataset_records(dataset.dataset_id, max_results=10)
    assert len(page1) == 10
    assert next_token1 is not None  # Token should exist for more pages

    # Collect all IDs from page1
    page1_ids = {r.inputs["id"] for r in page1}
    assert len(page1_ids) == 10  # All IDs should be unique

    page2, next_token2 = store._load_dataset_records(
        dataset.dataset_id, max_results=10, page_token=next_token1
    )
    assert len(page2) == 10
    assert next_token2 is not None  # Token should exist for more pages

    # Collect all IDs from page2
    page2_ids = {r.inputs["id"] for r in page2}
    assert len(page2_ids) == 10  # All IDs should be unique
    assert page1_ids.isdisjoint(page2_ids)  # No overlap between pages

    page3, next_token3 = store._load_dataset_records(
        dataset.dataset_id, max_results=10, page_token=next_token2
    )
    assert len(page3) == 5
    assert next_token3 is None  # No more pages

    # Collect all IDs from page3
    page3_ids = {r.inputs["id"] for r in page3}
    assert len(page3_ids) == 5  # All IDs should be unique
    assert page1_ids.isdisjoint(page3_ids)  # No overlap
    assert page2_ids.isdisjoint(page3_ids)  # No overlap

    # Verify we got all 25 records across all pages
    all_ids = page1_ids | page2_ids | page3_ids
    assert all_ids == set(range(25))

    all_records, no_token = store._load_dataset_records(dataset.dataset_id, max_results=None)
    assert len(all_records) == 25
    assert no_token is None

    # Verify we have all expected records (order doesn't matter)
    all_record_ids = {r.inputs["id"] for r in all_records}
    assert all_record_ids == set(range(25))


def test_dataset_search_comprehensive(store):
    test_prefix = "test_search_"
    exp_ids = _create_experiments(store, [f"{test_prefix}exp_{i}" for i in range(1, 4)])

    datasets = []
    for i in range(10):
        name = f"{test_prefix}dataset_{i:02d}"
        tags = {"priority": "high" if i % 2 == 0 else "low", "mlflow.user": f"user_{i % 3}"}

        if i < 3:
            created = store.create_dataset(
                name=name,
                experiment_ids=[exp_ids[0]],
                tags=tags,
            )
        elif i < 6:
            created = store.create_dataset(
                name=name,
                experiment_ids=[exp_ids[1], exp_ids[2]],
                tags=tags,
            )
        elif i < 8:
            created = store.create_dataset(
                name=name,
                experiment_ids=[exp_ids[2]],
                tags=tags,
            )
        else:
            created = store.create_dataset(
                name=name,
                experiment_ids=[],
                tags=tags,
            )
        datasets.append(created)
        time.sleep(0.001)

    results = store.search_datasets(experiment_ids=[exp_ids[0]])
    assert len([d for d in results if d.name.startswith(test_prefix)]) == 3

    results = store.search_datasets(experiment_ids=[exp_ids[1], exp_ids[2]])
    test_results = [d for d in results if d.name.startswith(test_prefix)]
    assert len(test_results) == 5

    results = store.search_datasets(order_by=["name"])
    test_results = [d for d in results if d.name.startswith(test_prefix)]
    names = [d.name for d in test_results]
    assert names == sorted(names)

    results = store.search_datasets(order_by=["name DESC"])
    test_results = [d for d in results if d.name.startswith(test_prefix)]
    names = [d.name for d in test_results]
    assert names == sorted(names, reverse=True)

    page1 = store.search_datasets(max_results=3)
    assert len(page1) == 3
    assert page1.token is not None

    page2 = store.search_datasets(max_results=3, page_token=page1.token)
    assert len(page2) == 3
    assert all(d1.dataset_id != d2.dataset_id for d1 in page1 for d2 in page2)

    results = store.search_datasets(experiment_ids=None)
    test_results = [d for d in results if d.name.startswith(test_prefix)]
    assert len(test_results) == 10

    results = store.search_datasets(filter_string=f"name LIKE '%{test_prefix}dataset_0%'")
    assert len(results) == 10
    assert all("dataset_0" in d.name for d in results)

    results = store.search_datasets(filter_string=f"name = '{test_prefix}dataset_05'")
    assert len(results) == 1
    assert results[0].name == f"{test_prefix}dataset_05"

    results = store.search_datasets(filter_string="tags.priority = 'high'")
    test_results = [d for d in results if d.name.startswith(test_prefix)]
    assert len(test_results) == 5
    assert all(d.tags.get("priority") == "high" for d in test_results)

    results = store.search_datasets(filter_string="tags.priority != 'high'")
    test_results = [d for d in results if d.name.startswith(test_prefix)]
    assert len(test_results) == 5
    assert all(d.tags.get("priority") == "low" for d in test_results)

    results = store.search_datasets(
        filter_string=f"name LIKE '%{test_prefix}%' AND tags.priority = 'low'"
    )
    assert len(results) == 5
    assert all(d.tags.get("priority") == "low" and test_prefix in d.name for d in results)

    mid_dataset = datasets[5]
    results = store.search_datasets(filter_string=f"created_time > {mid_dataset.created_time}")
    test_results = [d for d in results if d.name.startswith(test_prefix)]
    assert len(test_results) == 4
    assert all(d.created_time > mid_dataset.created_time for d in test_results)

    results = store.search_datasets(
        experiment_ids=[exp_ids[0]], filter_string="tags.priority = 'high'"
    )
    assert len(results) == 2
    assert all(d.tags.get("priority") == "high" for d in results)

    results = store.search_datasets(filter_string="tags.priority = 'low'", order_by=["name ASC"])
    test_results = [d for d in results if d.name.startswith(test_prefix)]
    names = [d.name for d in test_results]
    assert names == sorted(names)

    created_user = store.create_dataset(
        name=f"{test_prefix}_user_dataset",
        tags={"test": "user", mlflow_tags.MLFLOW_USER: "test_user_1"},
        experiment_ids=[exp_ids[0]],
    )

    results = store.search_datasets(filter_string="created_by = 'test_user_1'")
    test_results = [d for d in results if d.name.startswith(test_prefix)]
    assert len(test_results) == 1
    assert test_results[0].created_by == "test_user_1"

    records_with_user = [
        {
            "inputs": {"test": "data"},
            "expectations": {"result": "expected"},
            "tags": {mlflow_tags.MLFLOW_USER: "test_user_2"},
        }
    ]
    store.upsert_dataset_records(created_user.dataset_id, records_with_user)

    results = store.search_datasets(filter_string="last_updated_by = 'test_user_2'")
    test_results = [d for d in results if d.name.startswith(test_prefix)]
    assert len(test_results) == 1
    assert test_results[0].last_updated_by == "test_user_2"

    with pytest.raises(MlflowException, match="Invalid attribute key"):
        store.search_datasets(filter_string="invalid_field = 'value'")


def test_dataset_schema_and_profile_computation(store):
    """Test that schema and profile are computed when records are added."""
    test_prefix = "test_schema_profile_"
    exp_ids = _create_experiments(store, [f"{test_prefix}exp"])

    dataset = store.create_dataset(name=f"{test_prefix}dataset", experiment_ids=exp_ids)

    assert dataset.schema is None
    assert dataset.profile is None

    records = [
        {
            "inputs": {
                "question": "What is MLflow?",
                "temperature": 0.7,
                "max_tokens": 100,
                "use_cache": True,
                "tags": ["ml", "tools"],
            },
            "expectations": {
                "accuracy": 0.95,
                "contains_key_info": True,
                "response": "MLflow is an open source platform",
            },
            "source": {"source_type": "TRACE", "source_data": {"trace_id": "trace1"}},
        },
        {
            "inputs": {
                "question": "What is Python?",
                "temperature": 0.5,
                "max_tokens": 150,
                "metadata": {"user": "test", "session": 123},
            },
            "expectations": {"accuracy": 0.9},
            "source": {"source_type": "TRACE", "source_data": {"trace_id": "trace2"}},
        },
        {
            "inputs": {"question": "What is Docker?", "temperature": 0.8},
            "source": {"source_type": "HUMAN", "source_data": {"user": "human"}},
        },
    ]

    store.upsert_dataset_records(dataset.dataset_id, records)

    updated_dataset = store.get_dataset(dataset.dataset_id)

    assert updated_dataset.schema is not None
    schema = json.loads(updated_dataset.schema)
    assert "inputs" in schema
    assert "expectations" in schema
    assert schema["inputs"]["question"] == "string"
    assert schema["inputs"]["temperature"] == "float"
    assert schema["inputs"]["max_tokens"] == "integer"
    assert schema["inputs"]["use_cache"] == "boolean"
    assert schema["inputs"]["tags"] == "array"
    assert schema["inputs"]["metadata"] == "object"
    assert schema["expectations"]["accuracy"] == "float"
    assert schema["expectations"]["contains_key_info"] == "boolean"
    assert schema["expectations"]["response"] == "string"

    assert updated_dataset.profile is not None
    profile = json.loads(updated_dataset.profile)
    assert profile["num_records"] == 3


def test_dataset_schema_and_profile_incremental_updates(store):
    test_prefix = "test_incremental_"
    exp_ids = _create_experiments(store, [f"{test_prefix}exp"])

    dataset = store.create_dataset(name=f"{test_prefix}dataset", experiment_ids=exp_ids)

    initial_records = [
        {
            "inputs": {"question": "What is MLflow?", "temperature": 0.7},
            "expectations": {"accuracy": 0.95},
            "source": {"source_type": "TRACE", "source_data": {"trace_id": "trace1"}},
        }
    ]

    store.upsert_dataset_records(dataset.dataset_id, initial_records)

    dataset1 = store.get_dataset(dataset.dataset_id)
    schema1 = json.loads(dataset1.schema)
    profile1 = json.loads(dataset1.profile)

    assert schema1["inputs"] == {"question": "string", "temperature": "float"}
    assert schema1["expectations"] == {"accuracy": "float"}
    assert profile1["num_records"] == 1

    additional_records = [
        {
            "inputs": {
                "question": "What is Python?",
                "temperature": 0.5,
                "max_tokens": 100,
                "use_cache": True,
            },
            "expectations": {"accuracy": 0.9, "relevance": 0.85},
            "source": {"source_type": "HUMAN", "source_data": {"user": "test_user"}},
        }
    ]

    store.upsert_dataset_records(dataset.dataset_id, additional_records)

    dataset2 = store.get_dataset(dataset.dataset_id)
    schema2 = json.loads(dataset2.schema)
    profile2 = json.loads(dataset2.profile)

    assert schema2["inputs"]["question"] == "string"
    assert schema2["inputs"]["temperature"] == "float"
    assert schema2["inputs"]["max_tokens"] == "integer"
    assert schema2["inputs"]["use_cache"] == "boolean"
    assert schema2["expectations"]["accuracy"] == "float"
    assert schema2["expectations"]["relevance"] == "float"

    assert profile2["num_records"] == 2


def test_dataset_user_detection(store):
    test_prefix = "test_user_detection_"
    exp_ids = _create_experiments(store, [f"{test_prefix}exp"])

    dataset1 = store.create_dataset(
        name=f"{test_prefix}dataset1",
        tags={mlflow_tags.MLFLOW_USER: "john_doe", "other": "tag"},
        experiment_ids=exp_ids,
    )
    assert dataset1.created_by == "john_doe"
    assert dataset1.tags[mlflow_tags.MLFLOW_USER] == "john_doe"

    dataset2 = store.create_dataset(
        name=f"{test_prefix}dataset2", tags={"other": "tag"}, experiment_ids=exp_ids
    )
    assert dataset2.created_by is None
    assert mlflow_tags.MLFLOW_USER not in dataset2.tags

    results = store.search_datasets(filter_string="created_by = 'john_doe'")
    test_results = [d for d in results if d.name.startswith(test_prefix)]
    assert len(test_results) == 1
    assert test_results[0].dataset_id == dataset1.dataset_id


def test_dataset_filtering_ordering_pagination(store):
    test_prefix = "test_filter_order_page_"
    exp_ids = _create_experiments(store, [f"{test_prefix}exp_{i}" for i in range(3)])

    datasets = []
    for i in range(10):
        time.sleep(0.01)
        tags = {
            "priority": "high" if i < 3 else ("medium" if i < 7 else "low"),
            "model": f"model_{i % 3}",
            "environment": "production" if i % 2 == 0 else "staging",
        }
        created = store.create_dataset(
            name=f"{test_prefix}_dataset_{i:02d}",
            tags=tags,
            experiment_ids=[exp_ids[i % len(exp_ids)]],
        )
        datasets.append(created)

    results = store.search_datasets(
        filter_string="tags.priority = 'high'", order_by=["name ASC"], max_results=2
    )
    test_results = [d for d in results if d.name.startswith(test_prefix)]
    assert len(test_results) == 2
    assert all(d.tags.get("priority") == "high" for d in test_results)
    assert test_results[0].name < test_results[1].name

    results_all = store.search_datasets(
        filter_string="tags.priority = 'high'", order_by=["name ASC"]
    )
    test_results_all = [d for d in results_all if d.name.startswith(test_prefix)]
    assert len(test_results_all) == 3

    mid_time = datasets[5].created_time
    results = store.search_datasets(
        filter_string=f"tags.environment = 'production' AND created_time > {mid_time}",
        order_by=["created_time DESC"],
        max_results=3,
    )
    test_results = [d for d in results if d.name.startswith(test_prefix)]
    assert all(d.tags.get("environment") == "production" for d in test_results)
    assert all(d.created_time > mid_time for d in test_results)

    for i in range(1, len(test_results)):
        assert test_results[i - 1].created_time >= test_results[i].created_time

    results = store.search_datasets(
        experiment_ids=[exp_ids[0]],
        filter_string="tags.model = 'model_0' AND tags.priority != 'low'",
        order_by=["last_update_time DESC"],
        max_results=5,
    )
    for d in results:
        assert d.tags.get("model") == "model_0"
        assert d.tags.get("priority") != "low"

    all_production = store.search_datasets(
        filter_string="tags.environment = 'production'", order_by=["name ASC"]
    )
    test_all_production = [d for d in all_production if d.name.startswith(test_prefix)]

    limited_results = store.search_datasets(
        filter_string="tags.environment = 'production'", order_by=["name ASC"], max_results=3
    )
    test_limited = [d for d in limited_results if d.name.startswith(test_prefix)]

    assert len(test_limited) == 3
    assert len(test_all_production) == 5
    for i in range(3):
        assert test_limited[i].dataset_id == test_all_production[i].dataset_id


def test_dataset_upsert_comprehensive(store):
    created_dataset = store.create_dataset(name="upsert_comprehensive")

    records_batch1 = [
        {
            "inputs": {"question": "What is MLflow?"},
            "expectations": {"answer": "MLflow is a platform", "score": 0.8},
            "tags": {"version": "v1", "quality": "high"},
            "source": {
                "source_type": "TRACE",
                "source_data": {"trace_id": "trace-001", "span_id": "span-001"},
            },
        },
        {
            "inputs": {"question": "What is Python?"},
            "expectations": {"answer": "Python is a language"},
            "tags": {"category": "programming"},
        },
        {
            "inputs": {"question": "What is MLflow?"},
            "expectations": {"answer": "MLflow is an ML platform", "confidence": 0.9},
            "tags": {"version": "v2", "reviewed": "true"},
            "source": {
                "source_type": "TRACE",
                "source_data": {"trace_id": "trace-002", "span_id": "span-002"},
            },
        },
    ]

    result = store.upsert_dataset_records(created_dataset.dataset_id, records_batch1)
    assert result["inserted"] == 2
    assert result["updated"] == 1

    loaded_records, next_token = store._load_dataset_records(created_dataset.dataset_id)
    assert len(loaded_records) == 2
    assert next_token is None

    mlflow_record = next(r for r in loaded_records if r.inputs["question"] == "What is MLflow?")
    assert mlflow_record.expectations == {
        "answer": "MLflow is an ML platform",
        "score": 0.8,
        "confidence": 0.9,
    }
    assert mlflow_record.tags == {"version": "v2", "quality": "high", "reviewed": "true"}

    assert mlflow_record.source.source_type == "TRACE"
    assert mlflow_record.source.source_data["trace_id"] == "trace-001"
    assert mlflow_record.source_id == "trace-001"

    initial_update_time = mlflow_record.last_update_time
    time.sleep(0.01)

    records_batch2 = [
        {
            "inputs": {"question": "What is MLflow?"},
            "expectations": {"answer": "MLflow is the best ML platform", "rating": 5},
            "tags": {"version": "v3"},
        },
        {
            "inputs": {"question": "What is Spark?"},
            "expectations": {"answer": "Spark is a data processing engine"},
        },
    ]

    result = store.upsert_dataset_records(created_dataset.dataset_id, records_batch2)
    assert result["inserted"] == 1
    assert result["updated"] == 1

    loaded_records, next_token = store._load_dataset_records(created_dataset.dataset_id)
    assert len(loaded_records) == 3
    assert next_token is None

    updated_mlflow_record = next(
        r for r in loaded_records if r.inputs["question"] == "What is MLflow?"
    )
    assert updated_mlflow_record.expectations == {
        "answer": "MLflow is the best ML platform",
        "score": 0.8,
        "confidence": 0.9,
        "rating": 5,
    }
    assert updated_mlflow_record.tags == {
        "version": "v3",
        "quality": "high",
        "reviewed": "true",
    }
    assert updated_mlflow_record.last_update_time > initial_update_time
    assert updated_mlflow_record.source.source_data["trace_id"] == "trace-001"

    records_batch3 = [
        {"inputs": {"minimal": "input"}, "expectations": {"result": "minimal test"}},
        {"inputs": {"question": "Empty expectations"}, "expectations": {}},
        {"inputs": {"question": "No tags"}, "expectations": {"answer": "No tags"}, "tags": {}},
    ]

    result = store.upsert_dataset_records(created_dataset.dataset_id, records_batch3)
    assert result["inserted"] == 3
    assert result["updated"] == 0

    result = store.upsert_dataset_records(
        created_dataset.dataset_id,
        [{"inputs": {}, "expectations": {"result": "empty inputs allowed"}}],
    )
    assert result["inserted"] == 1
    assert result["updated"] == 0

    empty_result = store.upsert_dataset_records(created_dataset.dataset_id, [])
    assert empty_result["inserted"] == 0
    assert empty_result["updated"] == 0


def test_dataset_associations_and_lazy_loading(store):
    experiment_ids = _create_experiments(store, ["test_exp_1", "test_exp_2", "test_exp_3"])
    created_dataset = store.create_dataset(
        name="multi_exp_dataset",
        experiment_ids=experiment_ids,
    )

    retrieved = store.get_dataset(dataset_id=created_dataset.dataset_id)
    assert retrieved._experiment_ids is None
    with mock.patch("mlflow.entities.evaluation_dataset._get_store", return_value=store):
        assert set(retrieved.experiment_ids) == set(experiment_ids)

    results = store.search_datasets(experiment_ids=[experiment_ids[1]])
    assert any(d.dataset_id == created_dataset.dataset_id for d in results)

    results = store.search_datasets(experiment_ids=[experiment_ids[0], experiment_ids[2]])
    matching = [d for d in results if d.dataset_id == created_dataset.dataset_id]
    assert len(matching) == 1
    assert matching[0]._experiment_ids is None
    with mock.patch("mlflow.entities.evaluation_dataset._get_store", return_value=store):
        assert set(matching[0].experiment_ids) == set(experiment_ids)

    records = [{"inputs": {"q": f"Q{i}"}, "expectations": {"a": f"A{i}"}} for i in range(5)]
    store.upsert_dataset_records(created_dataset.dataset_id, records)

    with mock.patch("mlflow.entities.evaluation_dataset._get_store", return_value=store):
        retrieved = store.get_dataset(dataset_id=created_dataset.dataset_id)
        assert not retrieved.has_records()

        df = retrieved.to_df()
        assert len(df) == 5
        assert retrieved.has_records()

        assert list(df.columns) == [
            "inputs",
            "outputs",
            "expectations",
            "tags",
            "source_type",
            "source_id",
            "created_time",
            "dataset_record_id",
        ]


def test_dataset_get_experiment_ids(store):
    experiment_ids = _create_experiments(store, ["exp_1", "exp_2", "exp_3"])
    created_dataset = store.create_dataset(
        name="test_get_experiment_ids",
        experiment_ids=experiment_ids,
    )

    fetched_experiment_ids = store.get_dataset_experiment_ids(created_dataset.dataset_id)
    assert set(fetched_experiment_ids) == set(experiment_ids)

    created_dataset2 = store.create_dataset(
        name="test_no_experiments",
        experiment_ids=[],
    )
    fetched_experiment_ids2 = store.get_dataset_experiment_ids(created_dataset2.dataset_id)
    assert fetched_experiment_ids2 == []

    result = store.get_dataset_experiment_ids("d-nonexistent")
    assert result == []

    result = store.get_dataset_experiment_ids("")
    assert result == []


def test_dataset_tags_with_sql_backend(store):
    tags = {"environment": "production", "version": "2.0", "team": "ml-ops"}

    created = store.create_dataset(
        name="tagged_dataset",
        tags=tags,
    )
    assert created.tags == tags

    retrieved = store.get_dataset(created.dataset_id)
    assert retrieved.tags == tags
    assert retrieved.tags["environment"] == "production"
    assert retrieved.tags["version"] == "2.0"
    assert retrieved.tags["team"] == "ml-ops"

    created_none = store.create_dataset(
        name="no_tags_dataset",
        tags=None,
    )
    retrieved_none = store.get_dataset(created_none.dataset_id)
    assert retrieved_none.tags == {}

    created_empty = store.create_dataset(
        name="empty_tags_dataset",
        tags={},
        experiment_ids=None,
    )
    retrieved_empty = store.get_dataset(created_empty.dataset_id)
    assert retrieved_empty.tags == {}


def test_dataset_update_tags(store):
    initial_tags = {"environment": "development", "version": "1.0", "deprecated": "true"}
    created = store.create_dataset(
        name="test_update_tags",
        tags=initial_tags,
        experiment_ids=None,
    )

    retrieved = store.get_dataset(created.dataset_id)
    assert retrieved.tags == initial_tags

    update_tags = {
        "environment": "production",
        "team": "ml-ops",
        "deprecated": None,  # This will be ignored, not delete the tag
    }
    store.set_dataset_tags(created.dataset_id, update_tags)

    updated = store.get_dataset(created.dataset_id)
    expected_tags = {
        "environment": "production",  # Updated
        "version": "1.0",  # Preserved
        "deprecated": "true",  # Preserved (None didn't delete it)
        "team": "ml-ops",  # Added
    }
    assert updated.tags == expected_tags
    assert updated.last_update_time == created.last_update_time
    assert updated.last_updated_by == created.last_updated_by

    created_no_tags = store.create_dataset(
        name="test_no_initial_tags",
        tags=None,
        experiment_ids=None,
    )

    store.set_dataset_tags(
        created_no_tags.dataset_id, {"new_tag": "value", "mlflow.user": "test_user2"}
    )

    updated_no_tags = store.get_dataset(created_no_tags.dataset_id)
    assert updated_no_tags.tags == {"new_tag": "value", "mlflow.user": "test_user2"}
    assert updated_no_tags.last_update_time == created_no_tags.last_update_time
    assert updated_no_tags.last_updated_by == created_no_tags.last_updated_by


def test_dataset_digest_updates_with_changes(store):
    experiment_id = store.create_experiment("test_exp")

    dataset = store.create_dataset(
        name="test_dataset",
        tags={"env": "test"},
        experiment_ids=[experiment_id],
    )

    initial_digest = dataset.digest
    assert initial_digest is not None

    time.sleep(0.01)  # Ensure time difference

    records = [
        {
            "inputs": {"question": "What is MLflow?"},
            "expectations": {"accuracy": 0.95},
        }
    ]

    store.upsert_dataset_records(dataset.dataset_id, records)

    updated_dataset = store.get_dataset(dataset.dataset_id)

    assert updated_dataset.digest != initial_digest

    prev_digest = updated_dataset.digest
    time.sleep(0.01)  # Ensure time difference

    more_records = [
        {
            "inputs": {"question": "How to track experiments?"},
            "expectations": {"accuracy": 0.9},
        }
    ]

    store.upsert_dataset_records(dataset.dataset_id, more_records)

    final_dataset = store.get_dataset(dataset.dataset_id)

    assert final_dataset.digest != prev_digest
    assert final_dataset.digest != initial_digest

    store.set_dataset_tags(dataset.dataset_id, {"new_tag": "value"})
    dataset_after_tags = store.get_dataset(dataset.dataset_id)

    assert dataset_after_tags.digest == final_dataset.digest


def test_sql_dataset_record_merge():
    with mock.patch("mlflow.store.tracking.dbmodels.models.get_current_time_millis") as mock_time:
        mock_time.return_value = 2000

        record = SqlEvaluationDatasetRecord()
        record.expectations = {"accuracy": 0.8, "relevance": 0.7}
        record.tags = {"env": "test"}
        record.created_time = 1000
        record.last_update_time = 1000
        record.created_by = "user1"
        record.last_updated_by = "user1"

        new_data = {
            "expectations": {"accuracy": 0.9, "completeness": 0.95},
            "tags": {"version": "2.0"},
        }

        record.merge(new_data)

        assert record.expectations == {
            "accuracy": 0.9,  # Updated
            "relevance": 0.7,  # Preserved
            "completeness": 0.95,  # Added
        }

        assert record.tags == {
            "env": "test",  # Preserved
            "version": "2.0",  # Added
        }

        assert record.created_time == 1000  # Preserved
        assert record.last_update_time == 2000  # Updated

        assert record.created_by == "user1"  # Preserved
        assert record.last_updated_by == "user1"  # No mlflow.user in tags

        record2 = SqlEvaluationDatasetRecord()
        record2.expectations = None
        record2.tags = None

        new_data2 = {"expectations": {"accuracy": 0.9}, "tags": {"env": "prod"}}

        record2.merge(new_data2)

        assert record2.expectations == {"accuracy": 0.9}
        assert record2.tags == {"env": "prod"}
        assert record2.last_update_time == 2000

        record3 = SqlEvaluationDatasetRecord()
        record3.created_by = "user1"
        record3.last_updated_by = "user1"

        new_data3 = {"tags": {"mlflow.user": "user2", "env": "prod"}}

        record3.merge(new_data3)

        assert record3.created_by == "user1"  # Preserved
        assert record3.last_updated_by == "user2"  # Updated from mlflow.user tag

        record4 = SqlEvaluationDatasetRecord()
        record4.expectations = {"accuracy": 0.8}
        record4.tags = {"env": "test"}
        record4.last_update_time = 1000

        record4.merge({})

        assert record4.expectations == {"accuracy": 0.8}
        assert record4.tags == {"env": "test"}
        assert record4.last_update_time == 2000

        record5 = SqlEvaluationDatasetRecord()
        record5.expectations = {"accuracy": 0.8}
        record5.tags = {"env": "test"}

        record5.merge({"expectations": {"relevance": 0.9}})

        assert record5.expectations == {"accuracy": 0.8, "relevance": 0.9}
        assert record5.tags == {"env": "test"}  # Unchanged

        record6 = SqlEvaluationDatasetRecord()
        record6.expectations = {"accuracy": 0.8}
        record6.tags = {"env": "test"}

        record6.merge({"tags": {"version": "1.0"}})

        assert record6.expectations == {"accuracy": 0.8}  # Unchanged
        assert record6.tags == {"env": "test", "version": "1.0"}


def test_sql_dataset_record_wrapping_unwrapping():
    from mlflow.entities.dataset_record import DATASET_RECORD_WRAPPED_OUTPUT_KEY

    entity = DatasetRecord(
        dataset_record_id="rec1",
        dataset_id="ds1",
        inputs={"q": "test"},
        outputs="string output",
        created_time=1000,
        last_update_time=1000,
    )

    sql_record = SqlEvaluationDatasetRecord.from_mlflow_entity(entity, "input_hash_123")

    assert sql_record.outputs == {DATASET_RECORD_WRAPPED_OUTPUT_KEY: "string output"}

    unwrapped_entity = sql_record.to_mlflow_entity()
    assert unwrapped_entity.outputs == "string output"

    entity2 = DatasetRecord(
        dataset_record_id="rec2",
        dataset_id="ds1",
        inputs={"q": "test"},
        outputs=[1, 2, 3],
        created_time=1000,
        last_update_time=1000,
    )

    sql_record2 = SqlEvaluationDatasetRecord.from_mlflow_entity(entity2, "input_hash_456")
    assert sql_record2.outputs == {DATASET_RECORD_WRAPPED_OUTPUT_KEY: [1, 2, 3]}

    unwrapped_entity2 = sql_record2.to_mlflow_entity()
    assert unwrapped_entity2.outputs == [1, 2, 3]

    entity3 = DatasetRecord(
        dataset_record_id="rec3",
        dataset_id="ds1",
        inputs={"q": "test"},
        outputs=42,
        created_time=1000,
        last_update_time=1000,
    )

    sql_record3 = SqlEvaluationDatasetRecord.from_mlflow_entity(entity3, "input_hash_789")
    assert sql_record3.outputs == {DATASET_RECORD_WRAPPED_OUTPUT_KEY: 42}

    unwrapped_entity3 = sql_record3.to_mlflow_entity()
    assert unwrapped_entity3.outputs == 42

    entity4 = DatasetRecord(
        dataset_record_id="rec4",
        dataset_id="ds1",
        inputs={"q": "test"},
        outputs={"result": "answer"},
        created_time=1000,
        last_update_time=1000,
    )

    sql_record4 = SqlEvaluationDatasetRecord.from_mlflow_entity(entity4, "input_hash_abc")
    assert sql_record4.outputs == {DATASET_RECORD_WRAPPED_OUTPUT_KEY: {"result": "answer"}}

    unwrapped_entity4 = sql_record4.to_mlflow_entity()
    assert unwrapped_entity4.outputs == {"result": "answer"}

    entity5 = DatasetRecord(
        dataset_record_id="rec5",
        dataset_id="ds1",
        inputs={"q": "test"},
        outputs=None,
        created_time=1000,
        last_update_time=1000,
    )

    sql_record5 = SqlEvaluationDatasetRecord.from_mlflow_entity(entity5, "input_hash_def")
    assert sql_record5.outputs is None

    unwrapped_entity5 = sql_record5.to_mlflow_entity()
    assert unwrapped_entity5.outputs is None

    sql_record6 = SqlEvaluationDatasetRecord()
    sql_record6.outputs = {"old": "data"}

    sql_record6.merge({"outputs": "new string output"})
    assert sql_record6.outputs == {DATASET_RECORD_WRAPPED_OUTPUT_KEY: "new string output"}

    sql_record7 = SqlEvaluationDatasetRecord()
    sql_record7.outputs = None

    sql_record7.merge({"outputs": {"new": "dict"}})
    assert sql_record7.outputs == {DATASET_RECORD_WRAPPED_OUTPUT_KEY: {"new": "dict"}}


@pytest.mark.asyncio
@pytest.mark.parametrize("is_async", [False, True])
async def test_log_spans_default_trace_status_in_progress(store: SqlAlchemyStore, is_async: bool):
    """Test that trace status defaults to IN_PROGRESS when no root span is present."""
    experiment_id = store.create_experiment("test_default_in_progress")
    # Generate a proper MLflow trace ID in the format "tr-<32-char-hex>"
    trace_id = f"tr-{uuid.uuid4().hex}"

    # Create a child span (has parent, not a root span)
    child_context = mock.Mock()
    child_context.trace_id = 56789
    child_context.span_id = 777
    child_context.is_remote = False
    child_context.trace_flags = trace_api.TraceFlags(1)
    child_context.trace_state = trace_api.TraceState()

    parent_context = mock.Mock()
    parent_context.trace_id = 56789
    parent_context.span_id = 888  # Parent span not included in log
    parent_context.is_remote = False
    parent_context.trace_flags = trace_api.TraceFlags(1)
    parent_context.trace_state = trace_api.TraceState()

    child_otel_span = OTelReadableSpan(
        name="child_span_only",
        context=child_context,
        parent=parent_context,  # Has parent, not a root span
        attributes={
            "mlflow.traceRequestId": json.dumps(trace_id),
            "mlflow.spanType": json.dumps("LLM", cls=TraceJSONEncoder),
        },
        start_time=2000000000,
        end_time=3000000000,
        status=trace_api.Status(trace_api.StatusCode.OK),
        resource=_OTelResource.get_empty(),
    )
    child_span = create_mlflow_span(child_otel_span, trace_id, "LLM")

    # Log only the child span (no root span)
    if is_async:
        await store.log_spans_async(experiment_id, [child_span])
    else:
        store.log_spans(experiment_id, [child_span])

    # Check trace was created with IN_PROGRESS status (default when no root span)
    traces, _ = store.search_traces([experiment_id])
    trace = next(t for t in traces if t.request_id == trace_id)
    assert trace.state.value == "IN_PROGRESS"


@pytest.mark.asyncio
@pytest.mark.parametrize("is_async", [False, True])
@pytest.mark.parametrize(
    ("span_status_code", "expected_trace_status"),
    [
        (trace_api.StatusCode.OK, "OK"),
        (trace_api.StatusCode.ERROR, "ERROR"),
    ],
)
async def test_log_spans_sets_trace_status_from_root_span(
    store: SqlAlchemyStore,
    is_async: bool,
    span_status_code: trace_api.StatusCode,
    expected_trace_status: str,
):
    """Test that trace status is correctly set from root span status."""
    experiment_id = store.create_experiment("test_trace_status_from_root")
    # Generate a proper MLflow trace ID in the format "tr-<32-char-hex>"
    trace_id = f"tr-{uuid.uuid4().hex}"

    # Create root span with specified status
    description = (
        f"Root span {span_status_code.name}"
        if span_status_code == trace_api.StatusCode.ERROR
        else None
    )
    root_otel_span = create_test_otel_span(
        trace_id=trace_id,
        name=f"root_span_{span_status_code.name}",
        status_code=span_status_code,
        status_description=description,
        trace_id_num=12345 + span_status_code.value,
        span_id_num=111 + span_status_code.value,
    )
    root_span = create_mlflow_span(root_otel_span, trace_id, "LLM")

    # Log the span
    if is_async:
        await store.log_spans_async(experiment_id, [root_span])
    else:
        store.log_spans(experiment_id, [root_span])

    # Verify trace has expected status from root span
    traces, _ = store.search_traces([experiment_id])
    trace = next(t for t in traces if t.request_id == trace_id)
    assert trace.state.value == expected_trace_status


@pytest.mark.asyncio
@pytest.mark.parametrize("is_async", [False, True])
async def test_log_spans_unset_root_span_status_defaults_to_ok(
    store: SqlAlchemyStore, is_async: bool
):
    """Test that UNSET root span status (unexpected) defaults to OK trace status."""
    experiment_id = store.create_experiment("test_unset_root_span")
    # Generate a proper MLflow trace ID in the format "tr-<32-char-hex>"
    trace_id = f"tr-{uuid.uuid4().hex}"

    # Create root span with UNSET status (this is unexpected in practice)
    root_unset_span = create_test_otel_span(
        trace_id=trace_id,
        name="root_span_unset",
        status_code=trace_api.StatusCode.UNSET,  # Unexpected in practice
        start_time=3000000000,
        end_time=4000000000,
        trace_id_num=23456,
        span_id_num=333,
    )
    root_span = create_mlflow_span(root_unset_span, trace_id, "LLM")

    if is_async:
        await store.log_spans_async(experiment_id, [root_span])
    else:
        store.log_spans(experiment_id, [root_span])

    # Verify trace defaults to OK status when root span has UNSET status
    traces, _ = store.search_traces([experiment_id])
    trace = next(t for t in traces if t.request_id == trace_id)
    assert trace.state.value == "OK"


@pytest.mark.asyncio
@pytest.mark.parametrize("is_async", [False, True])
async def test_log_spans_updates_in_progress_trace_status_from_root_span(
    store: SqlAlchemyStore, is_async: bool
):
    """Test that IN_PROGRESS trace status is updated from root span on subsequent logs."""
    experiment_id = store.create_experiment("test_trace_status_update")
    # Generate a proper MLflow trace ID in the format "tr-<32-char-hex>"
    trace_id = f"tr-{uuid.uuid4().hex}"

    # First, log a non-root span which will create trace with default IN_PROGRESS status
    parent_context = create_mock_span_context(45678, 555)  # Will be root span later

    child_otel_span = create_test_otel_span(
        trace_id=trace_id,
        name="child_span",
        parent=parent_context,  # Has parent, not a root span
        status_code=trace_api.StatusCode.OK,
        start_time=1100000000,
        end_time=1900000000,
        trace_id_num=45678,
        span_id_num=666,
    )
    child_span = create_mlflow_span(child_otel_span, trace_id, "LLM")

    if is_async:
        await store.log_spans_async(experiment_id, [child_span])
    else:
        store.log_spans(experiment_id, [child_span])

    # Verify trace was created with IN_PROGRESS status (default when no root span)
    traces, _ = store.search_traces([experiment_id])
    trace = next(t for t in traces if t.request_id == trace_id)
    assert trace.state.value == "IN_PROGRESS"

    # Now log root span with ERROR status
    root_otel_span = create_test_otel_span(
        trace_id=trace_id,
        name="root_span",
        parent=None,  # Root span
        status_code=trace_api.StatusCode.ERROR,
        status_description="Root span error",
        trace_id_num=45678,
        span_id_num=555,
    )
    root_span = create_mlflow_span(root_otel_span, trace_id, "LLM")

    if is_async:
        await store.log_spans_async(experiment_id, [root_span])
    else:
        store.log_spans(experiment_id, [root_span])

    # Check trace status was updated to ERROR from root span
    traces, _ = store.search_traces([experiment_id])
    trace = next(t for t in traces if t.request_id == trace_id)
    assert trace.state.value == "ERROR"


@pytest.mark.asyncio
@pytest.mark.parametrize("is_async", [False, True])
async def test_log_spans_updates_state_unspecified_trace_status_from_root_span(
    store: SqlAlchemyStore, is_async: bool
):
    experiment_id = store.create_experiment("test_unspecified_update")
    # Generate a proper MLflow trace ID in the format "tr-<32-char-hex>"
    trace_id = f"tr-{uuid.uuid4().hex}"

    # First, create a trace with OK status by logging a root span with OK status
    initial_span = create_test_span(
        trace_id=trace_id,
        name="initial_unset_span",
        span_id=999,
        status=trace_api.StatusCode.OK,
        trace_num=67890,
    )

    if is_async:
        await store.log_spans_async(experiment_id, [initial_span])
    else:
        store.log_spans(experiment_id, [initial_span])

    # Verify trace was created with OK status
    trace = store.get_trace_info(trace_id)
    assert trace.state.value == "OK"

    # Now log a new root span with OK status (earlier start time makes it the new root)
    new_root_span = create_test_span(
        trace_id=trace_id,
        name="new_root_span",
        span_id=1000,
        status=trace_api.StatusCode.OK,
        start_ns=500000000,  # Earlier than initial span
        end_ns=2500000000,
        trace_num=67890,
    )

    if is_async:
        await store.log_spans_async(experiment_id, [new_root_span])
    else:
        store.log_spans(experiment_id, [new_root_span])

    # Check trace status was updated to OK from root span
    traces, _ = store.search_traces([experiment_id])
    trace = next(t for t in traces if t.request_id == trace_id)
    assert trace.state.value == "OK"


@pytest.mark.asyncio
@pytest.mark.parametrize("is_async", [False, True])
async def test_log_spans_does_not_update_finalized_trace_status(
    store: SqlAlchemyStore, is_async: bool
):
    """Test that finalized trace statuses (OK, ERROR) are not updated by root span."""
    experiment_id = store.create_experiment("test_no_update_finalized")

    # Test that OK status is not updated
    # Generate a proper MLflow trace ID in the format "tr-<32-char-hex>"
    trace_id_ok = f"tr-{uuid.uuid4().hex}"

    # Create initial root span with OK status
    ok_span = create_test_span(
        trace_id=trace_id_ok,
        name="ok_root_span",
        span_id=1111,
        status=trace_api.StatusCode.OK,
        trace_num=78901,
    )

    if is_async:
        await store.log_spans_async(experiment_id, [ok_span])
    else:
        store.log_spans(experiment_id, [ok_span])

    # Verify trace has OK status
    traces, _ = store.search_traces([experiment_id])
    trace_ok = next(t for t in traces if t.request_id == trace_id_ok)
    assert trace_ok.state.value == "OK"

    # Now log a new root span with ERROR status
    error_span = create_test_span(
        trace_id=trace_id_ok,
        name="error_root_span",
        span_id=2222,
        status=trace_api.StatusCode.ERROR,
        status_desc="New error",
        start_ns=500000000,
        end_ns=2500000000,
        trace_num=78901,
    )

    if is_async:
        await store.log_spans_async(experiment_id, [error_span])
    else:
        store.log_spans(experiment_id, [error_span])

    # Verify trace status is still OK (not updated to ERROR)
    traces, _ = store.search_traces([experiment_id])
    trace_ok = next(t for t in traces if t.request_id == trace_id_ok)
    assert trace_ok.state.value == "OK"


def _create_trace_info(trace_id: str, experiment_id: str):
    return TraceInfo(
        trace_id=trace_id,
        trace_location=trace_location.TraceLocation.from_experiment_id(experiment_id),
        request_time=1234,
        execution_duration=100,
        state=TraceState.OK,
        tags={"tag1": "apple", "tag2": "orange"},
        trace_metadata={"rq1": "foo", "rq2": "bar"},
    )


def test_link_traces_to_run(store: SqlAlchemyStore):
    exp_id = store.create_experiment(f"exp-{uuid.uuid4()}")
    run = store.create_run(exp_id, user_id="user", start_time=0, tags=[], run_name="test_run")

    trace_ids = []
    for i in range(5):
        trace_info = _create_trace_info(f"trace-{i}", exp_id)
        store.start_trace(trace_info)
        trace_ids.append(trace_info.trace_id)

    store.link_traces_to_run(trace_ids, run.info.run_id)

    # search_traces should return traces linked to the run
    traces, _ = store.search_traces(
        experiment_ids=[exp_id], filter_string=f"run_id = '{run.info.run_id}'"
    )
    assert len(traces) == 5


def test_link_traces_to_run_100_limit(store: SqlAlchemyStore):
    exp_id = store.create_experiment(f"exp-{uuid.uuid4()}")
    run = store.create_run(exp_id, user_id="user", start_time=0, tags=[], run_name="test_run")

    # Test exceeding the limit (101 traces)
    trace_ids = []
    for i in range(101):
        trace_info = _create_trace_info(f"trace-{i}", exp_id)
        store.start_trace(trace_info)
        trace_ids.append(trace_info.trace_id)

    with pytest.raises(MlflowException, match="Cannot link more than 100 traces to a run"):
        store.link_traces_to_run(trace_ids, run.info.run_id)


def test_link_traces_to_run_duplicate_trace_ids(store: SqlAlchemyStore):
    exp_id = store.create_experiment(f"exp-{uuid.uuid4()}")
    trace_ids = ["trace-1", "trace-2", "trace-3", "trace-4"]
    for trace_id in trace_ids:
        trace_info = _create_trace_info(trace_id, exp_id)
        store.start_trace(trace_info)
    run = store.create_run(exp_id, user_id="user", start_time=0, tags=[], run_name="test_run")
    search_args = {"experiment_ids": [exp_id], "filter_string": f"run_id = '{run.info.run_id}'"}

    store.link_traces_to_run(["trace-1", "trace-2", "trace-3"], run.info.run_id)

    assert len(store.search_traces(**search_args)[0]) == 3

    store.link_traces_to_run(["trace-3", "trace-4"], run.info.run_id)
    assert len(store.search_traces(**search_args)[0]) == 4

    store.link_traces_to_run(["trace-1", "trace-2"], run.info.run_id)
    assert len(store.search_traces(**search_args)[0]) == 4


def test_scorer_operations(store: SqlAlchemyStore):
    """
    Test the scorer operations: register_scorer, list_scorers, get_scorer, and delete_scorer.

    This test covers:
    1. Registering multiple scorers with different names
    2. Registering multiple versions of the same scorer
    3. Listing scorers (should return latest version for each name)
    4. Getting specific scorer versions
    5. Getting latest scorer version when version is not specified
    6. Deleting scorers and verifying they are deleted
    """
    # Create an experiment for testing
    experiment_id = store.create_experiment("test_scorer_experiment")

    store.register_scorer(experiment_id, "accuracy_scorer", "serialized_accuracy_scorer1")
    store.register_scorer(experiment_id, "accuracy_scorer", "serialized_accuracy_scorer2")
    store.register_scorer(experiment_id, "accuracy_scorer", "serialized_accuracy_scorer3")

    store.register_scorer(experiment_id, "safety_scorer", "serialized_safety_scorer1")
    store.register_scorer(experiment_id, "safety_scorer", "serialized_safety_scorer2")

    store.register_scorer(experiment_id, "relevance_scorer", "relevance_scorer_scorer1")

    # Step 2: Test list_scorers - should return latest version for each scorer name
    scorers = store.list_scorers(experiment_id)

    # Should return 3 scorers (one for each unique name)
    assert len(scorers) == 3, f"Expected 3 scorers, got {len(scorers)}"

    scorer_names = [scorer.scorer_name for scorer in scorers]
    # Verify the order is sorted by scorer_name
    assert scorer_names == ["accuracy_scorer", "relevance_scorer", "safety_scorer"], (
        f"Expected sorted order, got {scorer_names}"
    )

    # Verify versions are the latest and check serialized_scorer content
    for scorer in scorers:
        if scorer.scorer_name == "accuracy_scorer":
            assert scorer.scorer_version == 3, (
                f"Expected version 3 for accuracy_scorer, got {scorer.scorer_version}"
            )
            assert scorer._serialized_scorer == "serialized_accuracy_scorer3"
        elif scorer.scorer_name == "safety_scorer":
            assert scorer.scorer_version == 2, (
                f"Expected version 2 for safety_scorer, got {scorer.scorer_version}"
            )
            assert scorer._serialized_scorer == "serialized_safety_scorer2"
        elif scorer.scorer_name == "relevance_scorer":
            assert scorer.scorer_version == 1, (
                f"Expected version 1 for relevance_scorer, got {scorer.scorer_version}"
            )
            assert scorer._serialized_scorer == "relevance_scorer_scorer1"

    # Test list_scorer_versions
    accuracy_scorer_versions = store.list_scorer_versions(experiment_id, "accuracy_scorer")
    assert len(accuracy_scorer_versions) == 3, (
        f"Expected 3 versions, got {len(accuracy_scorer_versions)}"
    )

    # Verify versions are ordered by version number
    assert accuracy_scorer_versions[0].scorer_version == 1
    assert accuracy_scorer_versions[0]._serialized_scorer == "serialized_accuracy_scorer1"
    assert accuracy_scorer_versions[1].scorer_version == 2
    assert accuracy_scorer_versions[1]._serialized_scorer == "serialized_accuracy_scorer2"
    assert accuracy_scorer_versions[2].scorer_version == 3
    assert accuracy_scorer_versions[2]._serialized_scorer == "serialized_accuracy_scorer3"

    # Step 3: Test get_scorer with specific versions
    # Get accuracy_scorer version 1
    accuracy_v1 = store.get_scorer(experiment_id, "accuracy_scorer", version=1)
    assert accuracy_v1._serialized_scorer == "serialized_accuracy_scorer1"
    assert accuracy_v1.scorer_version == 1

    # Get accuracy_scorer version 2
    accuracy_v2 = store.get_scorer(experiment_id, "accuracy_scorer", version=2)
    assert accuracy_v2._serialized_scorer == "serialized_accuracy_scorer2"
    assert accuracy_v2.scorer_version == 2

    # Get accuracy_scorer version 3 (latest)
    accuracy_v3 = store.get_scorer(experiment_id, "accuracy_scorer", version=3)
    assert accuracy_v3._serialized_scorer == "serialized_accuracy_scorer3"
    assert accuracy_v3.scorer_version == 3

    # Step 4: Test get_scorer without version (should return latest)
    accuracy_latest = store.get_scorer(experiment_id, "accuracy_scorer")
    assert accuracy_latest._serialized_scorer == "serialized_accuracy_scorer3"
    assert accuracy_latest.scorer_version == 3

    safety_latest = store.get_scorer(experiment_id, "safety_scorer")
    assert safety_latest._serialized_scorer == "serialized_safety_scorer2"
    assert safety_latest.scorer_version == 2

    relevance_latest = store.get_scorer(experiment_id, "relevance_scorer")
    assert relevance_latest._serialized_scorer == "relevance_scorer_scorer1"
    assert relevance_latest.scorer_version == 1

    # Step 5: Test error cases for get_scorer
    # Try to get non-existent scorer
    with pytest.raises(MlflowException, match="Scorer with name 'non_existent' not found"):
        store.get_scorer(experiment_id, "non_existent")

    # Try to get non-existent version
    with pytest.raises(
        MlflowException, match="Scorer with name 'accuracy_scorer' and version 999 not found"
    ):
        store.get_scorer(experiment_id, "accuracy_scorer", version=999)

    # Step 6: Test delete_scorer - delete specific version of accuracy_scorer
    # Delete version 1 of accuracy_scorer
    store.delete_scorer(experiment_id, "accuracy_scorer", version=1)

    # Verify version 1 is deleted but other versions still exist
    with pytest.raises(
        MlflowException, match="Scorer with name 'accuracy_scorer' and version 1 not found"
    ):
        store.get_scorer(experiment_id, "accuracy_scorer", version=1)

    # Verify versions 2 and 3 still exist
    accuracy_v2 = store.get_scorer(experiment_id, "accuracy_scorer", version=2)
    assert accuracy_v2._serialized_scorer == "serialized_accuracy_scorer2"
    assert accuracy_v2.scorer_version == 2

    accuracy_v3 = store.get_scorer(experiment_id, "accuracy_scorer", version=3)
    assert accuracy_v3._serialized_scorer == "serialized_accuracy_scorer3"
    assert accuracy_v3.scorer_version == 3

    # Verify latest version still works
    accuracy_latest_after_partial_delete = store.get_scorer(experiment_id, "accuracy_scorer")
    assert accuracy_latest_after_partial_delete._serialized_scorer == "serialized_accuracy_scorer3"
    assert accuracy_latest_after_partial_delete.scorer_version == 3

    # Step 7: Test delete_scorer - delete all versions of accuracy_scorer
    store.delete_scorer(experiment_id, "accuracy_scorer")

    # Verify accuracy_scorer is completely deleted
    with pytest.raises(MlflowException, match="Scorer with name 'accuracy_scorer' not found"):
        store.get_scorer(experiment_id, "accuracy_scorer")

    # Verify other scorers still exist
    safety_latest_after_delete = store.get_scorer(experiment_id, "safety_scorer")
    assert safety_latest_after_delete._serialized_scorer == "serialized_safety_scorer2"
    assert safety_latest_after_delete.scorer_version == 2

    relevance_latest_after_delete = store.get_scorer(experiment_id, "relevance_scorer")
    assert relevance_latest_after_delete._serialized_scorer == "relevance_scorer_scorer1"
    assert relevance_latest_after_delete.scorer_version == 1

    # Step 8: Test list_scorers after deletion
    scorers_after_delete = store.list_scorers(experiment_id)
    assert len(scorers_after_delete) == 2, (
        f"Expected 2 scorers after deletion, got {len(scorers_after_delete)}"
    )

    scorer_names_after_delete = [scorer.scorer_name for scorer in scorers_after_delete]
    assert "accuracy_scorer" not in scorer_names_after_delete
    assert "safety_scorer" in scorer_names_after_delete
    assert "relevance_scorer" in scorer_names_after_delete

    # Step 9: Test delete_scorer for non-existent scorer
    with pytest.raises(MlflowException, match="Scorer with name 'non_existent' not found"):
        store.delete_scorer(experiment_id, "non_existent")

    # Step 10: Test delete_scorer for non-existent version
    with pytest.raises(
        MlflowException, match="Scorer with name 'safety_scorer' and version 999 not found"
    ):
        store.delete_scorer(experiment_id, "safety_scorer", version=999)

    # Step 11: Test delete_scorer for remaining scorers
    store.delete_scorer(experiment_id, "safety_scorer")
    store.delete_scorer(experiment_id, "relevance_scorer")

    # Verify all scorers are deleted
    final_scorers = store.list_scorers(experiment_id)
    assert len(final_scorers) == 0, (
        f"Expected 0 scorers after all deletions, got {len(final_scorers)}"
    )

    # Step 12: Test list_scorer_versions
    store.register_scorer(experiment_id, "accuracy_scorer", "serialized_accuracy_scorer1")
    store.register_scorer(experiment_id, "accuracy_scorer", "serialized_accuracy_scorer2")
    store.register_scorer(experiment_id, "accuracy_scorer", "serialized_accuracy_scorer3")

    # Test list_scorer_versions for non-existent scorer
    with pytest.raises(MlflowException, match="Scorer with name 'non_existent_scorer' not found"):
        store.list_scorer_versions(experiment_id, "non_existent_scorer")


def test_dataset_experiment_associations(store):
    with mock.patch("mlflow.entities.evaluation_dataset._get_store", return_value=store):
        exp_ids = _create_experiments(
            store, ["exp_assoc_1", "exp_assoc_2", "exp_assoc_3", "exp_assoc_4"]
        )
        exp1, exp2, exp3, exp4 = exp_ids

        dataset = store.create_dataset(
            name="test_dataset_associations", experiment_ids=[exp1], tags={"test": "associations"}
        )

        assert dataset.experiment_ids == [exp1]

        updated = store.add_dataset_to_experiments(
            dataset_id=dataset.dataset_id, experiment_ids=[exp2, exp3]
        )
        assert set(updated.experiment_ids) == {exp1, exp2, exp3}

        result = store.add_dataset_to_experiments(
            dataset_id=dataset.dataset_id, experiment_ids=[exp2, exp4]
        )
        assert set(result.experiment_ids) == {exp1, exp2, exp3, exp4}

        removed = store.remove_dataset_from_experiments(
            dataset_id=dataset.dataset_id, experiment_ids=[exp2, exp3]
        )
        assert set(removed.experiment_ids) == {exp1, exp4}

        with mock.patch("mlflow.store.tracking.sqlalchemy_store._logger.warning") as mock_warning:
            idempotent = store.remove_dataset_from_experiments(
                dataset_id=dataset.dataset_id, experiment_ids=[exp2, exp3]
            )
            assert mock_warning.call_count == 2
            assert "was not associated" in mock_warning.call_args_list[0][0][0]

        assert set(idempotent.experiment_ids) == {exp1, exp4}

        with pytest.raises(MlflowException, match="not found"):
            store.add_dataset_to_experiments(dataset_id="d-nonexistent", experiment_ids=[exp1])

        with pytest.raises(MlflowException, match="not found"):
            store.add_dataset_to_experiments(
                dataset_id=dataset.dataset_id, experiment_ids=["999999"]
            )

        with pytest.raises(MlflowException, match="not found"):
            store.remove_dataset_from_experiments(dataset_id="d-nonexistent", experiment_ids=[exp1])


def _create_simple_trace(store, experiment_id, tags=None):
    trace_id = f"tr-{uuid.uuid4()}"
    timestamp_ms = time.time_ns() // 1_000_000

    trace_info = TraceInfo(
        trace_id=trace_id,
        trace_location=trace_location.TraceLocation.from_experiment_id(experiment_id),
        request_time=timestamp_ms,
        execution_duration=100,
        state=TraceState.OK,
        tags=tags or {},
    )

    return store.start_trace(trace_info)


def _create_trace_for_correlation(store, experiment_id, spans=None, assessments=None, tags=None):
    trace_id = f"tr-{uuid.uuid4()}"
    timestamp_ms = time.time_ns() // 1_000_000

    trace_tags = tags or {}

    if spans:
        span_types = [span.get("type", "LLM") for span in spans]
        span_statuses = [span.get("status", "OK") for span in spans]

        if "TOOL" in span_types:
            trace_tags["primary_span_type"] = "TOOL"
        elif "LLM" in span_types:
            trace_tags["primary_span_type"] = "LLM"

        if "LLM" in span_types:
            trace_tags["has_llm"] = "true"
        if "TOOL" in span_types:
            trace_tags["has_tool"] = "true"

        trace_tags["has_error"] = "true" if "ERROR" in span_statuses else "false"

        tool_count = sum(1 for t in span_types if t == "TOOL")
        if tool_count > 0:
            trace_tags["tool_count"] = str(tool_count)

    trace_info = TraceInfo(
        trace_id=trace_id,
        trace_location=trace_location.TraceLocation.from_experiment_id(experiment_id),
        request_time=timestamp_ms,
        execution_duration=100,
        state=TraceState.OK,
        tags=trace_tags,
    )
    store.start_trace(trace_info)

    if assessments:
        for assessment_data in assessments:
            assessment = Feedback(
                assessment_id=assessment_data.get("assessment_id", f"fb-{uuid.uuid4()}"),
                trace_id=trace_id,
                name=assessment_data.get("name", "quality"),
                assessment_type=assessment_data.get("assessment_type", "feedback"),
                source=AssessmentSource(
                    source_type=AssessmentSourceType.HUMAN,
                    source_id=assessment_data.get("source_id", "user123"),
                ),
                value=FeedbackValue(assessment_data.get("value", 0.8)),
                created_timestamp=timestamp_ms,
                last_updated_timestamp=timestamp_ms,
            )
            store.log_assessments([assessment])

    return trace_id


def _create_trace_with_spans_for_correlation(store, experiment_id, span_configs):
    return _create_trace_for_correlation(store, experiment_id, spans=span_configs)


def test_calculate_trace_filter_correlation_basic(store):
    exp_id = _create_experiments(store, "correlation_test")

    for i in range(10):
        _create_trace_with_spans_for_correlation(
            store,
            exp_id,
            span_configs=[{"name": "tool_operation", "type": "TOOL", "status": "ERROR"}],
        )

    for i in range(5):
        _create_trace_with_spans_for_correlation(
            store,
            exp_id,
            span_configs=[{"name": "llm_call", "type": "LLM", "status": "OK"}],
        )

    result = store.calculate_trace_filter_correlation(
        experiment_ids=[exp_id],
        filter_string1='tags.primary_span_type = "TOOL"',
        filter_string2='tags.has_error = "true"',
    )

    assert result.npmi == pytest.approx(1.0)
    assert result.filter1_count == 10
    assert result.filter2_count == 10
    assert result.joint_count == 10
    assert result.total_count == 15


def test_calculate_trace_filter_correlation_perfect(store):
    exp_id = _create_experiments(store, "correlation_test")

    for i in range(8):
        _create_trace_with_spans_for_correlation(
            store,
            exp_id,
            span_configs=[{"name": "operation", "type": "TOOL", "status": "ERROR"}],
        )

    for i in range(7):
        _create_trace_with_spans_for_correlation(
            store,
            exp_id,
            span_configs=[{"name": "operation", "type": "LLM", "status": "OK"}],
        )

    result = store.calculate_trace_filter_correlation(
        experiment_ids=[exp_id],
        filter_string1='tags.primary_span_type = "TOOL"',
        filter_string2='tags.has_error = "true"',
    )

    assert result.npmi == pytest.approx(1.0)
    assert result.npmi_smoothed > 0.8
    assert result.filter1_count == 8
    assert result.filter2_count == 8
    assert result.joint_count == 8
    assert result.total_count == 15


def test_calculate_trace_filter_correlation_count_expressions(store):
    exp_id = _create_experiments(store, "correlation_test")

    for i in range(15):
        num_tool_calls = 5 if i < 10 else 2
        spans = [{"type": "TOOL", "name": f"tool_{j}"} for j in range(num_tool_calls)]
        spans.append({"type": "LLM", "name": "llm_call"})
        _create_trace_with_spans_for_correlation(store, exp_id, span_configs=spans)

    result = store.calculate_trace_filter_correlation(
        experiment_ids=[exp_id],
        filter_string1='tags.tool_count = "5"',
        filter_string2='tags.has_llm = "true"',
    )

    assert result.filter1_count == 10
    assert result.filter2_count == 15
    assert result.joint_count == 10
    assert result.total_count == 15


def test_calculate_trace_filter_correlation_negative_correlation(store):
    exp_id = _create_experiments(store, "negative_correlation_test")

    for i in range(10):
        _create_trace_for_correlation(
            store, exp_id, spans=[{"type": "LLM", "status": "ERROR"}], tags={"version": "v1"}
        )

    for i in range(10):
        _create_trace_for_correlation(
            store, exp_id, spans=[{"type": "LLM", "status": "OK"}], tags={"version": "v2"}
        )

    result = store.calculate_trace_filter_correlation(
        experiment_ids=[exp_id],
        filter_string1='tags.version = "v1"',
        filter_string2='tags.has_error = "false"',
    )

    assert result.total_count == 20
    assert result.filter1_count == 10
    assert result.filter2_count == 10
    assert result.joint_count == 0
    assert result.npmi == pytest.approx(-1.0)


def test_calculate_trace_filter_correlation_zero_counts(store):
    exp_id = _create_experiments(store, "zero_counts_test")

    for i in range(5):
        _create_trace_for_correlation(store, exp_id, spans=[{"type": "LLM", "status": "OK"}])

    result = store.calculate_trace_filter_correlation(
        experiment_ids=[exp_id],
        filter_string1='tags.has_error = "true"',
        filter_string2='tags.has_llm = "true"',
    )

    assert result.total_count == 5
    assert result.filter1_count == 0
    assert result.filter2_count == 5
    assert result.joint_count == 0
    assert math.isnan(result.npmi)


def test_calculate_trace_filter_correlation_multiple_experiments(store):
    exp_id1 = _create_experiments(store, "multi_exp_1")
    exp_id2 = _create_experiments(store, "multi_exp_2")

    for i in range(4):
        _create_trace_for_correlation(
            store, exp_id1, spans=[{"type": "TOOL", "status": "OK"}], tags={"env": "prod"}
        )

    _create_trace_for_correlation(
        store, exp_id1, spans=[{"type": "LLM", "status": "OK"}], tags={"env": "prod"}
    )

    _create_trace_for_correlation(
        store, exp_id2, spans=[{"type": "TOOL", "status": "OK"}], tags={"env": "dev"}
    )

    for i in range(4):
        _create_trace_for_correlation(
            store, exp_id2, spans=[{"type": "LLM", "status": "OK"}], tags={"env": "dev"}
        )

    result = store.calculate_trace_filter_correlation(
        experiment_ids=[exp_id1, exp_id2],
        filter_string1='tags.env = "prod"',
        filter_string2='tags.primary_span_type = "TOOL"',
    )

    assert result.total_count == 10
    assert result.filter1_count == 5
    assert result.filter2_count == 5
    assert result.joint_count == 4
    assert result.npmi > 0.4


def test_calculate_trace_filter_correlation_independent_events(store):
    exp_id = _create_experiments(store, "independent_test")

    configurations = [
        *[{"spans": [{"type": "TOOL", "status": "ERROR"}]} for _ in range(5)],
        *[{"spans": [{"type": "TOOL", "status": "OK"}]} for _ in range(5)],
        *[{"spans": [{"type": "LLM", "status": "ERROR"}]} for _ in range(5)],
        *[{"spans": [{"type": "LLM", "status": "OK"}]} for _ in range(5)],
    ]

    for i, config in enumerate(configurations):
        _create_trace_for_correlation(store, exp_id, **config)

    result = store.calculate_trace_filter_correlation(
        experiment_ids=[exp_id],
        filter_string1='tags.primary_span_type = "TOOL"',
        filter_string2='tags.has_error = "true"',
    )

    assert result.total_count == 20
    assert result.filter1_count == 10
    assert result.filter2_count == 10
    assert result.joint_count == 5

    # Independent events should have NPMI close to 0
    # P(TOOL) = 10/20 = 0.5, P(ERROR) = 10/20 = 0.5
    # P(TOOL & ERROR) = 5/20 = 0.25
    # Expected joint = 0.5 * 0.5 * 20 = 5, so no correlation
    assert abs(result.npmi) < 0.1


def test_calculate_trace_filter_correlation_simplified_example(store):
    exp_id = _create_experiments(store, "simple_correlation_test")

    for _ in range(5):
        _create_simple_trace(store, exp_id, {"category": "A", "status": "success"})

    for _ in range(3):
        _create_simple_trace(store, exp_id, {"category": "A", "status": "failure"})

    for _ in range(7):
        _create_simple_trace(store, exp_id, {"category": "B", "status": "success"})

    result = store.calculate_trace_filter_correlation(
        experiment_ids=[exp_id],
        filter_string1='tags.category = "A"',
        filter_string2='tags.status = "success"',
    )

    assert result.filter1_count == 8
    assert result.filter2_count == 12
    assert result.joint_count == 5
    assert result.total_count == 15


def test_calculate_trace_filter_correlation_empty_experiment_list(store):
    result = store.calculate_trace_filter_correlation(
        experiment_ids=[],
        filter_string1='tags.has_error = "true"',
        filter_string2='tags.primary_span_type = "TOOL"',
    )

    assert result.total_count == 0
    assert result.filter1_count == 0
    assert result.filter2_count == 0
    assert result.joint_count == 0
    assert math.isnan(result.npmi)


def test_calculate_trace_filter_correlation_with_base_filter(store):
    exp_id = _create_experiments(store, "base_filter_test")

    early_time = 1000000000000
    for i in range(5):
        trace_info = TraceInfo(
            trace_id=f"tr-early-{i}",
            trace_location=trace_location.TraceLocation.from_experiment_id(exp_id),
            request_time=early_time + i,
            execution_duration=100,
            state=TraceState.OK,
            tags={
                "has_error": "true" if i < 3 else "false",
                "has_tool": "true" if i % 2 == 0 else "false",
            },
        )
        store.start_trace(trace_info)

    later_time = 2000000000000
    # Create traces in the later period:
    # - 10 total traces in the time window
    # - 6 with has_error=true
    # - 4 with has_tool=true
    # - 3 with both has_error=true AND has_tool=true
    for i in range(10):
        tags = {}
        if i < 6:
            tags["has_error"] = "true"
        if i < 3 or i == 6:
            tags["has_tool"] = "true"

        trace_info = TraceInfo(
            trace_id=f"tr-later-{i}",
            trace_location=trace_location.TraceLocation.from_experiment_id(exp_id),
            request_time=later_time + i,
            execution_duration=100,
            state=TraceState.OK,
            tags=tags,
        )
        store.start_trace(trace_info)

    base_filter = f"timestamp_ms >= {later_time} and timestamp_ms < {later_time + 100}"
    result = store.calculate_trace_filter_correlation(
        experiment_ids=[exp_id],
        filter_string1='tags.has_error = "true"',
        filter_string2='tags.has_tool = "true"',
        base_filter=base_filter,
    )

    assert result.total_count == 10
    assert result.filter1_count == 6
    assert result.filter2_count == 4
    assert result.joint_count == 3

    # Calculate expected NPMI
    # P(error) = 6/10 = 0.6
    # P(tool) = 4/10 = 0.4
    # P(error AND tool) = 3/10 = 0.3
    # PMI = log(P(error AND tool) / (P(error) * P(tool))) = log(0.3 / (0.6 * 0.4)) = log(1.25)
    # NPMI = PMI / -log(P(error AND tool)) = log(1.25) / -log(0.3)

    p_error = 6 / 10
    p_tool = 4 / 10
    p_joint = 3 / 10

    if p_joint > 0:
        pmi = math.log(p_joint / (p_error * p_tool))
        npmi = pmi / -math.log(p_joint)
        assert abs(result.npmi - npmi) < 0.001

    result_no_base = store.calculate_trace_filter_correlation(
        experiment_ids=[exp_id],
        filter_string1='tags.has_error = "true"',
        filter_string2='tags.has_tool = "true"',
    )

    assert result_no_base.total_count == 15
    assert result_no_base.filter1_count == 9
    assert result_no_base.filter2_count == 7
    assert result_no_base.joint_count == 5


def test_batch_get_traces_basic(store: SqlAlchemyStore) -> None:
    experiment_id = store.create_experiment("test_batch_get_traces")
    trace_id = f"tr-{uuid.uuid4().hex}"

    spans = [
        create_test_span(
            trace_id=trace_id,
            name="root_span",
            span_id=111,
            status=trace_api.StatusCode.OK,
            start_ns=1_000_000_000,
            end_ns=2_000_000_000,
            trace_num=12345,
        ),
        create_test_span(
            trace_id=trace_id,
            name="child_span",
            span_id=222,
            parent_id=111,
            status=trace_api.StatusCode.UNSET,
            start_ns=1_500_000_000,
            end_ns=1_800_000_000,
            trace_num=12345,
        ),
    ]

    store.log_spans(experiment_id, spans)
    traces = store.batch_get_traces([trace_id])

    assert len(traces) == 1
    loaded_spans = traces[0].data.spans

    assert len(loaded_spans) == 2

    root_span = next(s for s in loaded_spans if s.name == "root_span")
    child_span = next(s for s in loaded_spans if s.name == "child_span")

    assert root_span.trace_id == trace_id
    assert root_span.span_id == "000000000000006f"
    assert root_span.parent_id is None
    assert root_span.start_time_ns == 1_000_000_000
    assert root_span.end_time_ns == 2_000_000_000

    assert child_span.trace_id == trace_id
    assert child_span.span_id == "00000000000000de"
    assert child_span.parent_id == "000000000000006f"
    assert child_span.start_time_ns == 1_500_000_000
    assert child_span.end_time_ns == 1_800_000_000


def test_batch_get_traces_empty_trace(store: SqlAlchemyStore) -> None:
    trace_id = f"tr-{uuid.uuid4().hex}"
    traces = store.batch_get_traces([trace_id])
    assert traces == []


def test_batch_get_traces_ordering(store: SqlAlchemyStore) -> None:
    experiment_id = store.create_experiment("test_load_spans_ordering")
    trace_id = f"tr-{uuid.uuid4().hex}"

    spans = [
        create_test_span(
            trace_id=trace_id,
            name="second_span",
            span_id=222,
            start_ns=2_000_000_000,
            end_ns=3_000_000_000,
            trace_num=12345,
        ),
        create_test_span(
            trace_id=trace_id,
            name="first_span",
            span_id=111,
            start_ns=1_000_000_000,
            end_ns=2_000_000_000,
            trace_num=12345,
        ),
        create_test_span(
            trace_id=trace_id,
            name="third_span",
            span_id=333,
            start_ns=3_000_000_000,
            end_ns=4_000_000_000,
            trace_num=12345,
        ),
    ]

    store.log_spans(experiment_id, spans)
    traces = store.batch_get_traces([trace_id])

    assert len(traces) == 1
    loaded_spans = traces[0].data.spans

    assert len(loaded_spans) == 3
    assert loaded_spans[0].name == "first_span"
    assert loaded_spans[1].name == "second_span"
    assert loaded_spans[2].name == "third_span"

    assert loaded_spans[0].start_time_ns == 1_000_000_000
    assert loaded_spans[1].start_time_ns == 2_000_000_000
    assert loaded_spans[2].start_time_ns == 3_000_000_000


def test_batch_get_traces_with_complex_attributes(store: SqlAlchemyStore) -> None:
    experiment_id = store.create_experiment("test_load_spans_complex")
    trace_id = f"tr-{uuid.uuid4().hex}"

    otel_span = create_test_otel_span(
        trace_id=trace_id,
        name="complex_span",
        status_code=trace_api.StatusCode.ERROR,
        status_description="Test error",
        start_time=1_000_000_000,
        end_time=2_000_000_000,
        trace_id_num=12345,
        span_id_num=111,
    )

    otel_span._attributes = {
        "llm.model_name": "gpt-4",
        "llm.input_tokens": 100,
        "llm.output_tokens": 50,
        "custom.key": "custom_value",
        "mlflow.traceRequestId": json.dumps(trace_id, cls=TraceJSONEncoder),
    }

    span = create_mlflow_span(otel_span, trace_id, "LLM")

    store.log_spans(experiment_id, [span])
    traces = store.batch_get_traces([trace_id])

    assert len(traces) == 1
    loaded_spans = traces[0].data.spans

    assert len(loaded_spans) == 1
    loaded_span = loaded_spans[0]

    assert loaded_span.status.status_code == "ERROR"
    assert loaded_span.status.description == "Test error"

    assert loaded_span.attributes.get("llm.model_name") == "gpt-4"
    assert loaded_span.attributes.get("llm.input_tokens") == 100
    assert loaded_span.attributes.get("llm.output_tokens") == 50
    assert loaded_span.attributes.get("custom.key") == "custom_value"


def test_batch_get_traces_multiple_traces(store: SqlAlchemyStore) -> None:
    experiment_id = store.create_experiment("test_load_spans_multiple")
    trace_id_1 = f"tr-{uuid.uuid4().hex}"
    trace_id_2 = f"tr-{uuid.uuid4().hex}"

    spans_trace_1 = [
        create_test_span(
            trace_id=trace_id_1,
            name="trace1_span1",
            span_id=111,
            trace_num=12345,
        ),
        create_test_span(
            trace_id=trace_id_1,
            name="trace1_span2",
            span_id=112,
            trace_num=12345,
        ),
    ]

    spans_trace_2 = [
        create_test_span(
            trace_id=trace_id_2,
            name="trace2_span1",
            span_id=221,
            trace_num=67890,
        ),
    ]

    store.log_spans(experiment_id, spans_trace_1)
    store.log_spans(experiment_id, spans_trace_2)
    traces = store.batch_get_traces([trace_id_1, trace_id_2])

    assert len(traces) == 2

    # Find traces by ID since order might not be guaranteed
    trace_1 = next(t for t in traces if t.info.trace_id == trace_id_1)
    trace_2 = next(t for t in traces if t.info.trace_id == trace_id_2)

    loaded_spans_1 = trace_1.data.spans
    loaded_spans_2 = trace_2.data.spans

    assert len(loaded_spans_1) == 2
    assert len(loaded_spans_2) == 1

    trace_1_spans = [span.to_dict() for span in loaded_spans_1]
    trace_2_spans = [span.to_dict() for span in loaded_spans_2]

    assert [span.to_dict() for span in loaded_spans_1] == trace_1_spans
    assert [span.to_dict() for span in loaded_spans_2] == trace_2_spans


def test_batch_get_traces_preserves_json_serialization(store: SqlAlchemyStore) -> None:
    experiment_id = store.create_experiment("test_load_spans_json")
    trace_id = f"tr-{uuid.uuid4().hex}"

    original_span = create_test_span(
        trace_id=trace_id,
        name="json_test_span",
        span_id=111,
        status=trace_api.StatusCode.OK,
        start_ns=1_000_000_000,
        end_ns=2_000_000_000,
        trace_num=12345,
    )

    store.log_spans(experiment_id, [original_span])
    traces = store.batch_get_traces([trace_id])

    assert len(traces) == 1
    loaded_spans = traces[0].data.spans

    assert len(loaded_spans) == 1
    loaded_span = loaded_spans[0]

    assert loaded_span.name == original_span.name
    assert loaded_span.trace_id == original_span.trace_id
    assert loaded_span.span_id == original_span.span_id
    assert loaded_span.start_time_ns == original_span.start_time_ns
    assert loaded_span.end_time_ns == original_span.end_time_ns


def test_batch_get_traces_integration_with_trace_handler(store: SqlAlchemyStore) -> None:
    experiment_id = store.create_experiment("test_integration")
    trace_id = f"tr-{uuid.uuid4().hex}"

    spans = [
        create_test_span(
            trace_id=trace_id,
            name="integration_span",
            span_id=111,
            status=trace_api.StatusCode.OK,
            trace_num=12345,
        ),
    ]

    store.log_spans(experiment_id, spans)

    trace_info = store.get_trace_info(trace_id)
    assert trace_info.tags.get(TraceTagKey.SPANS_LOCATION) == SpansLocation.TRACKING_STORE.value

    traces = store.batch_get_traces([trace_id])
    assert len(traces) == 1
    loaded_spans = traces[0].data.spans
    assert len(loaded_spans) == 1
    assert loaded_spans[0].name == "integration_span"


def test_batch_get_traces_with_incomplete_trace(store: SqlAlchemyStore) -> None:
    experiment_id = store.create_experiment("test_incomplete_trace")
    trace_id = f"tr-{uuid.uuid4().hex}"

    spans = [
        create_test_span(
            trace_id=trace_id,
            name="incomplete_span",
            span_id=111,
            status=trace_api.StatusCode.OK,
            trace_num=12345,
        ),
    ]

    store.log_spans(experiment_id, spans)
    store.start_trace(
        TraceInfo(
            trace_id=trace_id,
            trace_location=trace_location.TraceLocation.from_experiment_id(experiment_id),
            request_time=1234,
            execution_duration=100,
            state=TraceState.OK,
            trace_metadata={
                TraceMetadataKey.SIZE_STATS: json.dumps(
                    {
                        TraceSizeStatsKey.NUM_SPANS: 2,
                    }
                ),
            },
        )
    )
    traces = store.batch_get_traces([trace_id])
    assert len(traces) == 0<|MERGE_RESOLUTION|>--- conflicted
+++ resolved
@@ -101,10 +101,7 @@
     MAX_CHARS_IN_TRACE_INFO_TAGS_VALUE,
     SpansLocation,
     TraceMetadataKey,
-<<<<<<< HEAD
-=======
     TraceSizeStatsKey,
->>>>>>> d1b49cdf
     TraceTagKey,
 )
 from mlflow.tracing.utils import TraceJSONEncoder
