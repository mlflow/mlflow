--- conflicted
+++ resolved
@@ -4775,8 +4775,6 @@
     assert trace_ids == {trace1_id, trace2_id}
 
 
-<<<<<<< HEAD
-=======
 def test_search_traces_with_span_name_filter(store: SqlAlchemyStore):
     exp_id = store.create_experiment("test_span_search")
 
@@ -4839,7 +4837,6 @@
         store.search_traces([exp_id], filter_string='span.status = "OK"')
 
 
->>>>>>> 364cbe4d
 def test_set_and_delete_tags(store: SqlAlchemyStore):
     exp1 = store.create_experiment("exp1")
     trace_id = "tr-123"
@@ -7406,9 +7403,6 @@
 
     # Test list_scorer_versions for non-existent scorer
     with pytest.raises(MlflowException, match="Scorer with name 'non_existent_scorer' not found"):
-<<<<<<< HEAD
-        store.list_scorer_versions(experiment_id, "non_existent_scorer")
-=======
         store.list_scorer_versions(experiment_id, "non_existent_scorer")
 
 
@@ -7800,5 +7794,4 @@
     assert result_no_base.total_count == 15
     assert result_no_base.filter1_count == 9
     assert result_no_base.filter2_count == 7
-    assert result_no_base.joint_count == 5
->>>>>>> 364cbe4d
+    assert result_no_base.joint_count == 5