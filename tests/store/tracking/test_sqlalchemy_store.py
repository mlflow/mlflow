--- conflicted
+++ resolved
@@ -6724,11 +6724,56 @@
     assert created_feedback.error.stack_trace == retrieved_feedback.error.stack_trace
 
 
-<<<<<<< HEAD
+def _create_trace_info(trace_id: str, experiment_id: str):
+    return TraceInfo(
+        trace_id=trace_id,
+        trace_location=trace_location.TraceLocation.from_experiment_id(experiment_id),
+        request_time=1234,
+        execution_duration=100,
+        state=TraceState.OK,
+        tags={"tag1": "apple", "tag2": "orange"},
+        trace_metadata={"rq1": "foo", "rq2": "bar"},
+    )
+
+
+def test_link_traces_to_run(store: SqlAlchemyStore):
+    exp_id = store.create_experiment(f"exp-{uuid.uuid4()}")
+    run = store.create_run(exp_id, user_id="user", start_time=0, tags=[], run_name="test_run")
+
+    trace_ids = []
+    for i in range(5):
+        trace_info = _create_trace_info(f"trace-{i}", exp_id)
+        store.start_trace(trace_info)
+        trace_ids.append(trace_info.trace_id)
+
+    store.link_traces_to_run(trace_ids, run.info.run_id)
+
+    # search_traces should return traces linked to the run
+    traces, _ = store.search_traces(
+        experiment_ids=[exp_id], filter_string=f"run_id = '{run.info.run_id}'"
+    )
+    assert len(traces) == 5
+
+
+def test_link_traces_to_run_100_limit(store: SqlAlchemyStore):
+    exp_id = store.create_experiment(f"exp-{uuid.uuid4()}")
+    run = store.create_run(exp_id, user_id="user", start_time=0, tags=[], run_name="test_run")
+
+    # Test exceeding the limit (101 traces)
+    trace_ids = []
+    for i in range(101):
+        trace_info = _create_trace_info(f"trace-{i}", exp_id)
+        store.start_trace(trace_info)
+        trace_ids.append(trace_info.trace_id)
+
+    with pytest.raises(MlflowException, match="Cannot link more than 100 traces to a run"):
+        store.link_traces_to_run(trace_ids, run.info.run_id)
+
+
 def test_scorer_operations(store: SqlAlchemyStore):
     """
     Test the scorer operations: register_scorer, list_scorers, get_scorer, and delete_scorer.
-    
+
     This test covers:
     1. Registering multiple scorers with different names
     2. Registering multiple versions of the same scorer
@@ -6751,13 +6796,14 @@
 
     # Step 2: Test list_scorers - should return latest version for each scorer name
     scorers = store.list_scorers(experiment_id)
-    
+
     # Should return 3 scorers (one for each unique name)
     assert len(scorers) == 3, f"Expected 3 scorers, got {len(scorers)}"
 
     scorer_names = [scorer.scorer_name for scorer in scorers]
     # Verify the order is sorted by scorer_name
-    assert scorer_names == ["accuracy_scorer", "relevance_scorer", "safety_scorer"], f"Expected sorted order, got {scorer_names}"
+    assert scorer_names == ["accuracy_scorer", "relevance_scorer",
+                            "safety_scorer"], f"Expected sorted order, got {scorer_names}"
 
     # Verify versions are the latest and check serialized_scorer content
     for scorer in scorers:
@@ -6788,98 +6834,98 @@
     accuracy_v1 = store.get_scorer(experiment_id, "accuracy_scorer", version=1)
     assert accuracy_v1.serialized_scorer == "serialized_accuracy_scorer1"
     assert accuracy_v1.scorer_version == 1
-    
+
     # Get accuracy_scorer version 2
     accuracy_v2 = store.get_scorer(experiment_id, "accuracy_scorer", version=2)
     assert accuracy_v2.serialized_scorer == "serialized_accuracy_scorer2"
     assert accuracy_v2.scorer_version == 2
-    
+
     # Get accuracy_scorer version 3 (latest)
     accuracy_v3 = store.get_scorer(experiment_id, "accuracy_scorer", version=3)
     assert accuracy_v3.serialized_scorer == "serialized_accuracy_scorer3"
     assert accuracy_v3.scorer_version == 3
-    
+
     # Step 4: Test get_scorer without version (should return latest)
     accuracy_latest = store.get_scorer(experiment_id, "accuracy_scorer")
     assert accuracy_latest.serialized_scorer == "serialized_accuracy_scorer3"
     assert accuracy_latest.scorer_version == 3
-    
+
     safety_latest = store.get_scorer(experiment_id, "safety_scorer")
     assert safety_latest.serialized_scorer == "serialized_safety_scorer2"
     assert safety_latest.scorer_version == 2
-    
+
     relevance_latest = store.get_scorer(experiment_id, "relevance_scorer")
     assert relevance_latest.serialized_scorer == "relevance_scorer_scorer1"
     assert relevance_latest.scorer_version == 1
-    
+
     # Step 5: Test error cases for get_scorer
     # Try to get non-existent scorer
     with pytest.raises(MlflowException, match="Scorer with name 'non_existent' not found"):
         store.get_scorer(experiment_id, "non_existent")
-    
+
     # Try to get non-existent version
     with pytest.raises(MlflowException, match="Scorer with name 'accuracy_scorer' and version 999 not found"):
         store.get_scorer(experiment_id, "accuracy_scorer", version=999)
-    
+
     # Step 6: Test delete_scorer - delete specific version of accuracy_scorer
     # Delete version 1 of accuracy_scorer
     store.delete_scorer(experiment_id, "accuracy_scorer", version=1)
-    
+
     # Verify version 1 is deleted but other versions still exist
     with pytest.raises(MlflowException, match="Scorer with name 'accuracy_scorer' and version 1 not found"):
         store.get_scorer(experiment_id, "accuracy_scorer", version=1)
-    
+
     # Verify versions 2 and 3 still exist
     accuracy_v2 = store.get_scorer(experiment_id, "accuracy_scorer", version=2)
     assert accuracy_v2.serialized_scorer == "serialized_accuracy_scorer2"
     assert accuracy_v2.scorer_version == 2
-    
+
     accuracy_v3 = store.get_scorer(experiment_id, "accuracy_scorer", version=3)
     assert accuracy_v3.serialized_scorer == "serialized_accuracy_scorer3"
     assert accuracy_v3.scorer_version == 3
-    
+
     # Verify latest version still works
     accuracy_latest_after_partial_delete = store.get_scorer(experiment_id, "accuracy_scorer")
     assert accuracy_latest_after_partial_delete.serialized_scorer == "serialized_accuracy_scorer3"
     assert accuracy_latest_after_partial_delete.scorer_version == 3
-    
+
     # Step 7: Test delete_scorer - delete all versions of accuracy_scorer
     store.delete_scorer(experiment_id, "accuracy_scorer")
-    
+
     # Verify accuracy_scorer is completely deleted
     with pytest.raises(MlflowException, match="Scorer with name 'accuracy_scorer' not found"):
         store.get_scorer(experiment_id, "accuracy_scorer")
-    
+
     # Verify other scorers still exist
     safety_latest_after_delete = store.get_scorer(experiment_id, "safety_scorer")
     assert safety_latest_after_delete.serialized_scorer == "serialized_safety_scorer2"
     assert safety_latest_after_delete.scorer_version == 2
-    
+
     relevance_latest_after_delete = store.get_scorer(experiment_id, "relevance_scorer")
     assert relevance_latest_after_delete.serialized_scorer == "relevance_scorer_scorer1"
     assert relevance_latest_after_delete.scorer_version == 1
-    
+
     # Step 8: Test list_scorers after deletion
     scorers_after_delete = store.list_scorers(experiment_id)
     assert len(scorers_after_delete) == 2, f"Expected 2 scorers after deletion, got {len(scorers_after_delete)}"
-    
+
     scorer_names_after_delete = [scorer.scorer_name for scorer in scorers_after_delete]
     assert "accuracy_scorer" not in scorer_names_after_delete
     assert "safety_scorer" in scorer_names_after_delete
     assert "relevance_scorer" in scorer_names_after_delete
-    
+
     # Step 9: Test delete_scorer for non-existent scorer
     with pytest.raises(MlflowException, match="Scorer with name 'non_existent' not found"):
         store.delete_scorer(experiment_id, "non_existent")
-    
+
     # Step 10: Test delete_scorer for non-existent version
     with pytest.raises(MlflowException, match="Scorer with name 'safety_scorer' and version 999 not found"):
         store.delete_scorer(experiment_id, "safety_scorer", version=999)
-    
+
     # Step 11: Test delete_scorer for remaining scorers
     store.delete_scorer(experiment_id, "safety_scorer")
     store.delete_scorer(experiment_id, "relevance_scorer")
-    
+
     # Verify all scorers are deleted
     final_scorers = store.list_scorers(experiment_id)
     assert len(final_scorers) == 0, f"Expected 0 scorers after all deletions, got {len(final_scorers)}"
@@ -6893,49 +6939,3 @@
     # Test list_scorer_versions for non-existent scorer
     with pytest.raises(MlflowException, match="Scorer with name 'non_existent_scorer' not found"):
         store.list_scorer_versions(experiment_id, "non_existent_scorer")
-=======
-def _create_trace_info(trace_id: str, experiment_id: str):
-    return TraceInfo(
-        trace_id=trace_id,
-        trace_location=trace_location.TraceLocation.from_experiment_id(experiment_id),
-        request_time=1234,
-        execution_duration=100,
-        state=TraceState.OK,
-        tags={"tag1": "apple", "tag2": "orange"},
-        trace_metadata={"rq1": "foo", "rq2": "bar"},
-    )
-
-
-def test_link_traces_to_run(store: SqlAlchemyStore):
-    exp_id = store.create_experiment(f"exp-{uuid.uuid4()}")
-    run = store.create_run(exp_id, user_id="user", start_time=0, tags=[], run_name="test_run")
-
-    trace_ids = []
-    for i in range(5):
-        trace_info = _create_trace_info(f"trace-{i}", exp_id)
-        store.start_trace(trace_info)
-        trace_ids.append(trace_info.trace_id)
-
-    store.link_traces_to_run(trace_ids, run.info.run_id)
-
-    # search_traces should return traces linked to the run
-    traces, _ = store.search_traces(
-        experiment_ids=[exp_id], filter_string=f"run_id = '{run.info.run_id}'"
-    )
-    assert len(traces) == 5
-
-
-def test_link_traces_to_run_100_limit(store: SqlAlchemyStore):
-    exp_id = store.create_experiment(f"exp-{uuid.uuid4()}")
-    run = store.create_run(exp_id, user_id="user", start_time=0, tags=[], run_name="test_run")
-
-    # Test exceeding the limit (101 traces)
-    trace_ids = []
-    for i in range(101):
-        trace_info = _create_trace_info(f"trace-{i}", exp_id)
-        store.start_trace(trace_info)
-        trace_ids.append(trace_info.trace_id)
-
-    with pytest.raises(MlflowException, match="Cannot link more than 100 traces to a run"):
-        store.link_traces_to_run(trace_ids, run.info.run_id)
->>>>>>> ddb3bb3e
