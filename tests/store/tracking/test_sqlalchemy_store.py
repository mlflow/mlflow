--- conflicted
+++ resolved
@@ -5551,11 +5551,7 @@
         span_id="span-123",
     )
 
-<<<<<<< HEAD
     created_feedback = store.create_assessment(feedback)
-=======
-    created_feedback = store.create_assessment(trace_info.request_id, feedback)
->>>>>>> 55a9845b
     assert created_feedback.assessment_id is not None
     assert created_feedback.assessment_id.startswith("a-")
     assert created_feedback.trace_id == trace_info.request_id
@@ -5578,11 +5574,7 @@
         span_id="span-456",
     )
 
-<<<<<<< HEAD
     created_expectation = store.create_assessment(expectation)
-=======
-    created_expectation = store.create_assessment(trace_info.request_id, expectation)
->>>>>>> 55a9845b
     assert created_expectation.assessment_id != created_feedback.assessment_id
     assert created_expectation.trace_id == trace_info.request_id
     assert created_expectation.value == "The capital of France is Paris."
@@ -5639,11 +5631,7 @@
         span_id="span-123",
     )
 
-<<<<<<< HEAD
     created_feedback = store.create_assessment(original_feedback)
-=======
-    created_feedback = store.create_assessment(trace_info.request_id, original_feedback)
->>>>>>> 55a9845b
     original_id = created_feedback.assessment_id
 
     updated_feedback = store.update_assessment(
@@ -5689,11 +5677,7 @@
         span_id="span-456",
     )
 
-<<<<<<< HEAD
     created_expectation = store.create_assessment(original_expectation)
-=======
-    created_expectation = store.create_assessment(trace_info.request_id, original_expectation)
->>>>>>> 55a9845b
     original_id = created_expectation.assessment_id
 
     updated_expectation = store.update_assessment(
@@ -5724,11 +5708,7 @@
         metadata={"scorer": "automated"},
     )
 
-<<<<<<< HEAD
     created_feedback = store.create_assessment(original_feedback)
-=======
-    created_feedback = store.create_assessment(trace_info.request_id, original_feedback)
->>>>>>> 55a9845b
     original_id = created_feedback.assessment_id
 
     updated_feedback = store.update_assessment(
@@ -5754,11 +5734,7 @@
         value="original",
         source=AssessmentSource(source_type=AssessmentSourceType.CODE),
     )
-<<<<<<< HEAD
     created_feedback = store.create_assessment(feedback)
-=======
-    created_feedback = store.create_assessment(trace_info.request_id, feedback)
->>>>>>> 55a9845b
 
     with pytest.raises(
         MlflowException, match=r"Cannot update expectation value on a Feedback assessment"
@@ -5775,11 +5751,7 @@
         value="original_expected",
         source=AssessmentSource(source_type=AssessmentSourceType.HUMAN),
     )
-<<<<<<< HEAD
     created_expectation = store.create_assessment(expectation)
-=======
-    created_expectation = store.create_assessment(trace_info.request_id, expectation)
->>>>>>> 55a9845b
 
     with pytest.raises(
         MlflowException, match=r"Cannot update feedback value on an Expectation assessment"
@@ -5823,11 +5795,7 @@
         metadata={"keep": "this", "override": "old_value", "remove_me": "will_stay"},
     )
 
-<<<<<<< HEAD
     created = store.create_assessment(original)
-=======
-    created = store.create_assessment(trace_info.request_id, original)
->>>>>>> 55a9845b
 
     updated = store.update_assessment(
         trace_id=trace_info.request_id,
@@ -5855,11 +5823,7 @@
         source=AssessmentSource(source_type=AssessmentSourceType.CODE),
     )
 
-<<<<<<< HEAD
     created = store.create_assessment(original)
-=======
-    created = store.create_assessment(trace_info.request_id, original)
->>>>>>> 55a9845b
     original_create_time = created.create_time_ms
     original_update_time = created.last_update_time_ms
 
@@ -5886,11 +5850,7 @@
         source=AssessmentSource(source_type=AssessmentSourceType.LLM_JUDGE),
     )
 
-<<<<<<< HEAD
     created_original = store.create_assessment(original_feedback)
-=======
-    created_original = store.create_assessment(trace_info.request_id, original_feedback)
->>>>>>> 55a9845b
 
     override_feedback = Feedback(
         trace_id=trace_info.request_id,
@@ -5900,11 +5860,7 @@
         overrides=created_original.assessment_id,
     )
 
-<<<<<<< HEAD
     created_override = store.create_assessment(override_feedback)
-=======
-    created_override = store.create_assessment(trace_info.request_id, override_feedback)
->>>>>>> 55a9845b
 
     assert created_override.overrides == created_original.assessment_id
     assert created_override.value == "excellent"
@@ -5930,11 +5886,7 @@
     with pytest.raises(
         MlflowException, match=r"Assessment with ID 'nonexistent-assessment-id' not found"
     ):
-<<<<<<< HEAD
         store.create_assessment(override_feedback)
-=======
-        store.create_assessment(trace_info.request_id, override_feedback)
->>>>>>> 55a9845b
 
 
 def test_delete_assessment_idempotent(store):
@@ -5948,11 +5900,7 @@
         source=AssessmentSource(source_type=AssessmentSourceType.CODE),
     )
 
-<<<<<<< HEAD
     created_feedback = store.create_assessment(feedback)
-=======
-    created_feedback = store.create_assessment(trace_info.request_id, feedback)
->>>>>>> 55a9845b
 
     retrieved = store.get_assessment(trace_info.request_id, created_feedback.assessment_id)
     assert retrieved.assessment_id == created_feedback.assessment_id
@@ -5969,14 +5917,11 @@
     store.delete_assessment(trace_info.request_id, "fake_assessment_id")
 
 
-<<<<<<< HEAD
-=======
 def test_delete_assessment_override_behavior(store):
     exp_id = store.create_experiment("test_delete_override")
     trace_info = store.start_trace(exp_id, get_current_time_millis(), {}, {})
 
     original = store.create_assessment(
-        trace_info.request_id,
         Feedback(
             trace_id=trace_info.request_id,
             name="original",
@@ -5986,7 +5931,6 @@
     )
 
     override = store.create_assessment(
-        trace_info.request_id,
         Feedback(
             trace_id=trace_info.request_id,
             name="override",
@@ -6006,7 +5950,6 @@
     assert store.get_assessment(trace_info.request_id, original.assessment_id).valid is True
 
 
->>>>>>> 55a9845b
 def test_assessment_with_run_id(store):
     exp_id = store.create_experiment("test_run_assessments")
     trace_info = store.start_trace(exp_id, get_current_time_millis(), {}, {})
@@ -6027,11 +5970,7 @@
     )
     feedback.run_id = run.info.run_id
 
-<<<<<<< HEAD
     created_feedback = store.create_assessment(feedback)
-=======
-    created_feedback = store.create_assessment(trace_info.request_id, feedback)
->>>>>>> 55a9845b
     assert created_feedback.run_id == run.info.run_id
 
     retrieved_feedback = store.get_assessment(trace_info.request_id, created_feedback.assessment_id)
@@ -6053,11 +5992,7 @@
             source=AssessmentSource(source_type=AssessmentSourceType.CODE),
         )
 
-<<<<<<< HEAD
     created_feedback = store.create_assessment(feedback)
-=======
-    created_feedback = store.create_assessment(trace_info.request_id, feedback)
->>>>>>> 55a9845b
     assert created_feedback.error.error_message == "Test error message"
     assert created_feedback.error.error_code == "ValueError"
     assert created_feedback.error.stack_trace is not None
