import os
import shutil
import six
import tempfile
import unittest
import warnings

import math
import mock
import pytest
import sqlalchemy
import time
import mlflow
import uuid
import json
import pandas as pd

import mlflow.db
import mlflow.store.db.base_sql_model
from mlflow.entities import ViewType, RunTag, SourceType, RunStatus, Experiment, Metric, Param
from mlflow.protos.databricks_pb2 import (
    ErrorCode,
    RESOURCE_DOES_NOT_EXIST,
    INVALID_PARAMETER_VALUE,
    INTERNAL_ERROR,
)
from mlflow.store.tracking import SEARCH_MAX_RESULTS_DEFAULT
from mlflow.store.db.utils import (
    _get_schema_version,
    _get_latest_schema_revision,
    MLFLOW_SQLALCHEMYSTORE_MAX_OVERFLOW,
    MLFLOW_SQLALCHEMYSTORE_POOL_SIZE,
)
from mlflow.store.tracking.dbmodels import models
from mlflow.store.db.db_types import MYSQL, MSSQL
from mlflow import entities
from mlflow.exceptions import MlflowException
from mlflow.store.tracking.sqlalchemy_store import SqlAlchemyStore
from mlflow.utils import mlflow_tags
from mlflow.utils.file_utils import TempDir
from mlflow.utils.uri import extract_db_type_from_uri
from tests.resources.db.initial_models import Base as InitialBase
from tests.integration.utils import invoke_cli_runner
from tests.store.tracking import AbstractStoreTest

DB_URI = "sqlite:///"
ARTIFACT_URI = "artifact_folder"


class TestParseDbUri(unittest.TestCase):
    def test_correct_db_type_from_uri(self):
        # try each the main drivers per supported database type
        target_db_type_uris = {
            "sqlite": ("pysqlite", "pysqlcipher"),
            "postgresql": (
                "psycopg2",
                "pg8000",
                "psycopg2cffi",
                "pypostgresql",
                "pygresql",
                "zxjdbc",
            ),
            "mysql": (
                "mysqldb",
                "pymysql",
                "mysqlconnector",
                "cymysql",
                "oursql",
                "gaerdbms",
                "pyodbc",
                "zxjdbc",
            ),
            "mssql": ("pyodbc", "mxodbc", "pymssql", "zxjdbc", "adodbapi"),
        }
        for target_db_type, drivers in target_db_type_uris.items():
            # try the driver-less version, which will revert SQLAlchemy to the default driver
            uri = "%s://..." % target_db_type
            parsed_db_type = extract_db_type_from_uri(uri)
            self.assertEqual(target_db_type, parsed_db_type)
            # try each of the popular drivers (per SQLAlchemy's dialect pages)
            for driver in drivers:
                uri = "%s+%s://..." % (target_db_type, driver)
                parsed_db_type = extract_db_type_from_uri(uri)
                self.assertEqual(target_db_type, parsed_db_type)

    def _db_uri_error(self, db_uris, expected_message_part):
        for db_uri in db_uris:
            with self.assertRaises(MlflowException) as e:
                extract_db_type_from_uri(db_uri)
            self.assertIn(expected_message_part, e.exception.message)

    def test_fail_on_unsupported_db_type(self):
        bad_db_uri_strings = [
            "oracle://...",
            "oracle+cx_oracle://...",
            "snowflake://...",
            "://...",
            "abcdefg",
        ]
        self._db_uri_error(bad_db_uri_strings, "Supported database engines are ")

    def test_fail_on_multiple_drivers(self):
        bad_db_uri_strings = ["mysql+pymsql+pyodbc://..."]
        self._db_uri_error(
            bad_db_uri_strings,
            "mlflow.org/docs/latest/tracking.html#storage for format specifications",
        )


class TestSqlAlchemyStoreSqlite(unittest.TestCase, AbstractStoreTest):
    def _get_store(self, db_uri=""):
        return SqlAlchemyStore(db_uri, ARTIFACT_URI)

    def create_test_run(self):
        return self._run_factory()

    def setUp(self):
        self.maxDiff = None  # print all differences on assert failures
        fd, self.temp_dbfile = tempfile.mkstemp()
        # Close handle immediately so that we can remove the file later on in Windows
        os.close(fd)
        self.db_url = "%s%s" % (DB_URI, self.temp_dbfile)
        self.store = self._get_store(self.db_url)

    def get_store(self):
        return self.store

    def tearDown(self):
        mlflow.store.db.base_sql_model.Base.metadata.drop_all(self.store.engine)
        os.remove(self.temp_dbfile)
        shutil.rmtree(ARTIFACT_URI)

    def _experiment_factory(self, names):
        if type(names) is list:
            return [self.store.create_experiment(name=name) for name in names]

        return self.store.create_experiment(name=names)

    def test_default_experiment(self):
        experiments = self.store.list_experiments()
        self.assertEqual(len(experiments), 1)

        first = experiments[0]
        self.assertEqual(first.experiment_id, "0")
        self.assertEqual(first.name, "Default")

    def test_default_experiment_lifecycle(self):
        default_experiment = self.store.get_experiment(experiment_id=0)
        self.assertEqual(default_experiment.name, Experiment.DEFAULT_EXPERIMENT_NAME)
        self.assertEqual(default_experiment.lifecycle_stage, entities.LifecycleStage.ACTIVE)

        self._experiment_factory("aNothEr")
        all_experiments = [e.name for e in self.store.list_experiments()]
        six.assertCountEqual(self, set(["aNothEr", "Default"]), set(all_experiments))

        self.store.delete_experiment(0)

        six.assertCountEqual(self, ["aNothEr"], [e.name for e in self.store.list_experiments()])
        another = self.store.get_experiment(1)
        self.assertEqual("aNothEr", another.name)

        default_experiment = self.store.get_experiment(experiment_id=0)
        self.assertEqual(default_experiment.name, Experiment.DEFAULT_EXPERIMENT_NAME)
        self.assertEqual(default_experiment.lifecycle_stage, entities.LifecycleStage.DELETED)

        # destroy SqlStore and make a new one
        del self.store
        self.store = self._get_store(self.db_url)

        # test that default experiment is not reactivated
        default_experiment = self.store.get_experiment(experiment_id=0)
        self.assertEqual(default_experiment.name, Experiment.DEFAULT_EXPERIMENT_NAME)
        self.assertEqual(default_experiment.lifecycle_stage, entities.LifecycleStage.DELETED)

        six.assertCountEqual(self, ["aNothEr"], [e.name for e in self.store.list_experiments()])
        all_experiments = [e.name for e in self.store.list_experiments(ViewType.ALL)]
        six.assertCountEqual(self, set(["aNothEr", "Default"]), set(all_experiments))

        # ensure that experiment ID dor active experiment is unchanged
        another = self.store.get_experiment(1)
        self.assertEqual("aNothEr", another.name)

    def test_raise_duplicate_experiments(self):
        with self.assertRaises(Exception):
            self._experiment_factory(["test", "test"])

    def test_raise_experiment_dont_exist(self):
        with self.assertRaises(Exception):
            self.store.get_experiment(experiment_id=100)

    def test_delete_experiment(self):
        experiments = self._experiment_factory(["morty", "rick", "rick and morty"])

        all_experiments = self.store.list_experiments()
        self.assertEqual(len(all_experiments), len(experiments) + 1)  # default

        exp_id = experiments[0]
        self.store.delete_experiment(exp_id)

        updated_exp = self.store.get_experiment(exp_id)
        self.assertEqual(updated_exp.lifecycle_stage, entities.LifecycleStage.DELETED)

        self.assertEqual(len(self.store.list_experiments()), len(all_experiments) - 1)

    def test_get_experiment(self):
        name = "goku"
        experiment_id = self._experiment_factory(name)
        actual = self.store.get_experiment(experiment_id)
        self.assertEqual(actual.name, name)
        self.assertEqual(actual.experiment_id, experiment_id)

        actual_by_name = self.store.get_experiment_by_name(name)
        self.assertEqual(actual_by_name.name, name)
        self.assertEqual(actual_by_name.experiment_id, experiment_id)
        self.assertEqual(self.store.get_experiment_by_name("idontexist"), None)

    def test_list_experiments(self):
        testnames = ["blue", "red", "green"]

        experiments = self._experiment_factory(testnames)
        actual = self.store.list_experiments()

        self.assertEqual(len(experiments) + 1, len(actual))  # default

        with self.store.ManagedSessionMaker() as session:
            for experiment_id in experiments:
                res = (
                    session.query(models.SqlExperiment)
                    .filter_by(experiment_id=experiment_id)
                    .first()
                )
                self.assertIn(res.name, testnames)
                self.assertEqual(str(res.experiment_id), experiment_id)

    def test_create_experiments(self):
        with self.store.ManagedSessionMaker() as session:
            result = session.query(models.SqlExperiment).all()
            self.assertEqual(len(result), 1)

        experiment_id = self.store.create_experiment(name="test exp")
        self.assertEqual(experiment_id, "1")
        with self.store.ManagedSessionMaker() as session:
            result = session.query(models.SqlExperiment).all()
            self.assertEqual(len(result), 2)

            test_exp = session.query(models.SqlExperiment).filter_by(name="test exp").first()
            self.assertEqual(str(test_exp.experiment_id), experiment_id)
            self.assertEqual(test_exp.name, "test exp")

        actual = self.store.get_experiment(experiment_id)
        self.assertEqual(actual.experiment_id, experiment_id)
        self.assertEqual(actual.name, "test exp")

    def test_create_experiment_appends_to_artifact_uri_path_correctly(self):
        cases = [
            ("path/to/local/folder", "path/to/local/folder/{e}"),
            ("/path/to/local/folder", "/path/to/local/folder/{e}"),
            ("#path/to/local/folder?", "#path/to/local/folder?/{e}"),
            ("file:path/to/local/folder", "file:path/to/local/folder/{e}"),
            ("file:///path/to/local/folder", "file:///path/to/local/folder/{e}"),
            ("file:path/to/local/folder?param=value", "file:path/to/local/folder/{e}?param=value"),
            ("file:///path/to/local/folder", "file:///path/to/local/folder/{e}"),
            (
                "file:///path/to/local/folder?param=value#fragment",
                "file:///path/to/local/folder/{e}?param=value#fragment",
            ),
            ("s3://bucket/path/to/root", "s3://bucket/path/to/root/{e}"),
            (
                "s3://bucket/path/to/root?creds=mycreds",
                "s3://bucket/path/to/root/{e}?creds=mycreds",
            ),
            (
                "dbscheme+driver://root@host/dbname?creds=mycreds#myfragment",
                "dbscheme+driver://root@host/dbname/{e}?creds=mycreds#myfragment",
            ),
            (
                "dbscheme+driver://root:password@hostname.com?creds=mycreds#myfragment",
                "dbscheme+driver://root:password@hostname.com/{e}?creds=mycreds#myfragment",
            ),
            (
                "dbscheme+driver://root:password@hostname.com/mydb?creds=mycreds#myfragment",
                "dbscheme+driver://root:password@hostname.com/mydb/{e}?creds=mycreds#myfragment",
            ),
        ]

        # Patch `is_local_uri` to prevent the SqlAlchemy store from attempting to create local
        # filesystem directories for file URI and POSIX path test cases
        with mock.patch("mlflow.store.tracking.sqlalchemy_store.is_local_uri", return_value=False):
            for i in range(len(cases)):
                artifact_root_uri, expected_artifact_uri_format = cases[i]
                with TempDir() as tmp:
                    dbfile_path = tmp.path("db")
                    store = SqlAlchemyStore(
                        db_uri="sqlite:///" + dbfile_path, default_artifact_root=artifact_root_uri
                    )
                    exp_id = store.create_experiment(name="exp")
                    exp = store.get_experiment(exp_id)
                    self.assertEqual(
                        exp.artifact_location, expected_artifact_uri_format.format(e=exp_id)
                    )

    def test_create_run_appends_to_artifact_uri_path_correctly(self):
        cases = [
            ("path/to/local/folder", "path/to/local/folder/{e}/{r}/artifacts"),
            ("/path/to/local/folder", "/path/to/local/folder/{e}/{r}/artifacts"),
            ("#path/to/local/folder?", "#path/to/local/folder?/{e}/{r}/artifacts"),
            ("file:path/to/local/folder", "file:path/to/local/folder/{e}/{r}/artifacts"),
            ("file:///path/to/local/folder", "file:///path/to/local/folder/{e}/{r}/artifacts"),
            (
                "file:path/to/local/folder?param=value",
                "file:path/to/local/folder/{e}/{r}/artifacts?param=value",
            ),
            ("file:///path/to/local/folder", "file:///path/to/local/folder/{e}/{r}/artifacts"),
            (
                "file:///path/to/local/folder?param=value#fragment",
                "file:///path/to/local/folder/{e}/{r}/artifacts?param=value#fragment",
            ),
            ("s3://bucket/path/to/root", "s3://bucket/path/to/root/{e}/{r}/artifacts"),
            (
                "s3://bucket/path/to/root?creds=mycreds",
                "s3://bucket/path/to/root/{e}/{r}/artifacts?creds=mycreds",
            ),
            (
                "dbscheme+driver://root@host/dbname?creds=mycreds#myfragment",
                "dbscheme+driver://root@host/dbname/{e}/{r}/artifacts?creds=mycreds#myfragment",
            ),
            (
                "dbscheme+driver://root:password@hostname.com?creds=mycreds#myfragment",
                "dbscheme+driver://root:password@hostname.com/{e}/{r}/artifacts"
                "?creds=mycreds#myfragment",
            ),
            (
                "dbscheme+driver://root:password@hostname.com/mydb?creds=mycreds#myfragment",
                "dbscheme+driver://root:password@hostname.com/mydb/{e}/{r}/artifacts"
                "?creds=mycreds#myfragment",
            ),
        ]

        # Patch `is_local_uri` to prevent the SqlAlchemy store from attempting to create local
        # filesystem directories for file URI and POSIX path test cases
        with mock.patch("mlflow.store.tracking.sqlalchemy_store.is_local_uri", return_value=False):
            for i in range(len(cases)):
                artifact_root_uri, expected_artifact_uri_format = cases[i]
                with TempDir() as tmp:
                    dbfile_path = tmp.path("db")
                    store = SqlAlchemyStore(
                        db_uri="sqlite:///" + dbfile_path, default_artifact_root=artifact_root_uri
                    )
                    exp_id = store.create_experiment(name="exp")
                    run = store.create_run(
                        experiment_id=exp_id, user_id="user", start_time=0, tags=[]
                    )
                    self.assertEqual(
                        run.info.artifact_uri,
                        expected_artifact_uri_format.format(e=exp_id, r=run.info.run_id),
                    )

    def test_run_tag_model(self):
        # Create a run whose UUID we can reference when creating tag models.
        # `run_id` is a foreign key in the tags table; therefore, in order
        # to insert a tag with a given run UUID, the UUID must be present in
        # the runs table
        run = self._run_factory()
        with self.store.ManagedSessionMaker() as session:
            new_tag = models.SqlTag(run_uuid=run.info.run_id, key="test", value="val")
            session.add(new_tag)
            session.commit()
            added_tags = [
                tag for tag in session.query(models.SqlTag).all() if tag.key == new_tag.key
            ]
            self.assertEqual(len(added_tags), 1)
            added_tag = added_tags[0].to_mlflow_entity()
            self.assertEqual(added_tag.value, new_tag.value)

    def test_metric_model(self):
        # Create a run whose UUID we can reference when creating metric models.
        # `run_id` is a foreign key in the tags table; therefore, in order
        # to insert a metric with a given run UUID, the UUID must be present in
        # the runs table
        run = self._run_factory()
        with self.store.ManagedSessionMaker() as session:
            new_metric = models.SqlMetric(run_uuid=run.info.run_id, key="accuracy", value=0.89)
            session.add(new_metric)
            session.commit()
            metrics = session.query(models.SqlMetric).all()
            self.assertEqual(len(metrics), 1)

            added_metric = metrics[0].to_mlflow_entity()
            self.assertEqual(added_metric.value, new_metric.value)
            self.assertEqual(added_metric.key, new_metric.key)

    def test_param_model(self):
        # Create a run whose UUID we can reference when creating parameter models.
        # `run_id` is a foreign key in the tags table; therefore, in order
        # to insert a parameter with a given run UUID, the UUID must be present in
        # the runs table
        run = self._run_factory()
        with self.store.ManagedSessionMaker() as session:
            new_param = models.SqlParam(
                run_uuid=run.info.run_id, key="accuracy", value="test param"
            )
            session.add(new_param)
            session.commit()
            params = session.query(models.SqlParam).all()
            self.assertEqual(len(params), 1)

            added_param = params[0].to_mlflow_entity()
            self.assertEqual(added_param.value, new_param.value)
            self.assertEqual(added_param.key, new_param.key)

    def test_run_needs_uuid(self):
        # Depending on the implementation, a NULL identity key may result in different
        # exceptions, including IntegrityError (sqlite) and FlushError (MysQL).
        # Therefore, we check for the more generic 'SQLAlchemyError'
        with self.assertRaises(MlflowException) as exception_context:
            warnings.simplefilter("ignore")
            with self.store.ManagedSessionMaker() as session, warnings.catch_warnings():
                run = models.SqlRun()
                session.add(run)
                warnings.resetwarnings()
        assert exception_context.exception.error_code == ErrorCode.Name(INTERNAL_ERROR)

    def test_run_data_model(self):
        with self.store.ManagedSessionMaker() as session:
            m1 = models.SqlMetric(key="accuracy", value=0.89)
            m2 = models.SqlMetric(key="recal", value=0.89)
            p1 = models.SqlParam(key="loss", value="test param")
            p2 = models.SqlParam(key="blue", value="test param")

            session.add_all([m1, m2, p1, p2])

            run_data = models.SqlRun(run_uuid=uuid.uuid4().hex)
            run_data.params.append(p1)
            run_data.params.append(p2)
            run_data.metrics.append(m1)
            run_data.metrics.append(m2)

            session.add(run_data)
            session.commit()

            run_datums = session.query(models.SqlRun).all()
            actual = run_datums[0]
            self.assertEqual(len(run_datums), 1)
            self.assertEqual(len(actual.params), 2)
            self.assertEqual(len(actual.metrics), 2)

    def test_run_info(self):
        experiment_id = self._experiment_factory("test exp")
        config = {
            "experiment_id": experiment_id,
            "name": "test run",
            "user_id": "Anderson",
            "run_uuid": "test",
            "status": RunStatus.to_string(RunStatus.SCHEDULED),
            "source_type": SourceType.to_string(SourceType.LOCAL),
            "source_name": "Python application",
            "entry_point_name": "main.py",
            "start_time": int(time.time()),
            "end_time": int(time.time()),
            "source_version": mlflow.__version__,
            "lifecycle_stage": entities.LifecycleStage.ACTIVE,
            "artifact_uri": "//",
        }
        run = models.SqlRun(**config).to_mlflow_entity()

        for k, v in config.items():
            # These keys were removed from RunInfo.
            if k in ["source_name", "source_type", "source_version", "name", "entry_point_name"]:
                continue

            v2 = getattr(run.info, k)
            if k == "source_type":
                self.assertEqual(v, SourceType.to_string(v2))
            else:
                self.assertEqual(v, v2)

    def _get_run_configs(self, experiment_id=None, tags=(), start_time=None):
        return {
            "experiment_id": experiment_id,
            "user_id": "Anderson",
            "start_time": start_time if start_time is not None else int(time.time()),
            "tags": tags,
        }

    def _run_factory(self, config=None):
        if not config:
            config = self._get_run_configs()

        experiment_id = config.get("experiment_id", None)
        if not experiment_id:
            experiment_id = self._experiment_factory("test exp")
            config["experiment_id"] = experiment_id

        return self.store.create_run(**config)

    def test_create_run_with_tags(self):
        experiment_id = self._experiment_factory("test_create_run")
        tags = [RunTag("3", "4"), RunTag("1", "2")]
        expected = self._get_run_configs(experiment_id=experiment_id, tags=tags)

        actual = self.store.create_run(**expected)

        self.assertEqual(actual.info.experiment_id, experiment_id)
        self.assertEqual(actual.info.user_id, expected["user_id"])
        self.assertEqual(actual.info.start_time, expected["start_time"])

        self.assertEqual(len(actual.data.tags), len(tags))
        expected_tags = {tag.key: tag.value for tag in tags}
        self.assertEqual(actual.data.tags, expected_tags)

    def test_to_mlflow_entity_and_proto(self):
        # Create a run and log metrics, params, tags to the run
        created_run = self._run_factory()
        run_id = created_run.info.run_id
        self.store.log_metric(
            run_id=run_id, metric=entities.Metric(key="my-metric", value=3.4, timestamp=0, step=0)
        )
        self.store.log_param(run_id=run_id, param=Param(key="my-param", value="param-val"))
        self.store.set_tag(run_id=run_id, tag=RunTag(key="my-tag", value="tag-val"))

        # Verify that we can fetch the run & convert it to proto - Python protobuf bindings
        # will perform type-checking to ensure all values have the right types
        run = self.store.get_run(run_id)
        run.to_proto()

        # Verify attributes of the Python run entity
        self.assertIsInstance(run.info, entities.RunInfo)
        self.assertIsInstance(run.data, entities.RunData)

        self.assertEqual(run.data.metrics, {"my-metric": 3.4})
        self.assertEqual(run.data.params, {"my-param": "param-val"})
        self.assertEqual(run.data.tags["my-tag"], "tag-val")

        # Get the parent experiment of the run, verify it can be converted to protobuf
        exp = self.store.get_experiment(run.info.experiment_id)
        exp.to_proto()

    def test_delete_run(self):
        run = self._run_factory()

        self.store.delete_run(run.info.run_id)

        with self.store.ManagedSessionMaker() as session:
            actual = session.query(models.SqlRun).filter_by(run_uuid=run.info.run_id).first()
            self.assertEqual(actual.lifecycle_stage, entities.LifecycleStage.DELETED)

            deleted_run = self.store.get_run(run.info.run_id)
            self.assertEqual(actual.run_uuid, deleted_run.info.run_id)

    def test_hard_delete_run(self):
        run = self._run_factory()
        metric = entities.Metric("blahmetric", 100.0, int(1000 * time.time()), 0)
        self.store.log_metric(run.info.run_id, metric)
        param = entities.Param("blahparam", "100.0")
        self.store.log_param(run.info.run_id, param)
        tag = entities.RunTag("test tag", "a boogie")
        self.store.set_tag(run.info.run_id, tag)

        self.store._hard_delete_run(run.info.run_id)

        with self.store.ManagedSessionMaker() as session:
            actual_run = session.query(models.SqlRun).filter_by(run_uuid=run.info.run_id).first()
            self.assertEqual(None, actual_run)
            actual_metric = (
                session.query(models.SqlMetric).filter_by(run_uuid=run.info.run_id).first()
            )
            self.assertEqual(None, actual_metric)
            actual_param = (
                session.query(models.SqlParam).filter_by(run_uuid=run.info.run_id).first()
            )
            self.assertEqual(None, actual_param)
            actual_tag = session.query(models.SqlTag).filter_by(run_uuid=run.info.run_id).first()
            self.assertEqual(None, actual_tag)

    def test_get_deleted_runs(self):
        run = self._run_factory()
        deleted_run_ids = self.store._get_deleted_runs()
        self.assertEqual([], deleted_run_ids)

        self.store.delete_run(run.info.run_uuid)
        deleted_run_ids = self.store._get_deleted_runs()
        self.assertEqual([run.info.run_uuid], deleted_run_ids)

    def test_log_metric(self):
        run = self._run_factory()

        tkey = "blahmetric"
        tval = 100.0
        metric = entities.Metric(tkey, tval, int(1000 * time.time()), 0)
        metric2 = entities.Metric(tkey, tval, int(1000 * time.time()) + 2, 0)
        nan_metric = entities.Metric("NaN", float("nan"), 0, 0)
        pos_inf_metric = entities.Metric("PosInf", float("inf"), 0, 0)
        neg_inf_metric = entities.Metric("NegInf", -float("inf"), 0, 0)
        self.store.log_metric(run.info.run_id, metric)
        self.store.log_metric(run.info.run_id, metric2)
        self.store.log_metric(run.info.run_id, nan_metric)
        self.store.log_metric(run.info.run_id, pos_inf_metric)
        self.store.log_metric(run.info.run_id, neg_inf_metric)

        run = self.store.get_run(run.info.run_id)
        self.assertTrue(tkey in run.data.metrics and run.data.metrics[tkey] == tval)

        # SQL store _get_run method returns full history of recorded metrics.
        # Should return duplicates as well
        # MLflow RunData contains only the last reported values for metrics.
        with self.store.ManagedSessionMaker() as session:
            sql_run_metrics = self.store._get_run(session, run.info.run_id).metrics
            self.assertEqual(5, len(sql_run_metrics))
            self.assertEqual(4, len(run.data.metrics))
            self.assertTrue(math.isnan(run.data.metrics["NaN"]))
            self.assertTrue(run.data.metrics["PosInf"] == 1.7976931348623157e308)
            self.assertTrue(run.data.metrics["NegInf"] == -1.7976931348623157e308)

    def test_log_metric_allows_multiple_values_at_same_ts_and_run_data_uses_max_ts_value(self):
        run = self._run_factory()
        run_id = run.info.run_id
        metric_name = "test-metric-1"
        # Check that we get the max of (step, timestamp, value) in that order
        tuples_to_log = [
            (0, 100, 1000),
            (3, 40, 100),  # larger step wins even though it has smaller value
            (3, 50, 10),  # larger timestamp wins even though it has smaller value
            (3, 50, 20),  # tiebreak by max value
            (3, 50, 20),  # duplicate metrics with same (step, timestamp, value) are ok
            # verify that we can log steps out of order / negative steps
            (-3, 900, 900),
            (-1, 800, 800),
        ]
        for step, timestamp, value in reversed(tuples_to_log):
            self.store.log_metric(run_id, Metric(metric_name, value, timestamp, step))

        metric_history = self.store.get_metric_history(run_id, metric_name)
        logged_tuples = [(m.step, m.timestamp, m.value) for m in metric_history]
        assert set(logged_tuples) == set(tuples_to_log)

        run_data = self.store.get_run(run_id).data
        run_metrics = run_data.metrics
        assert len(run_metrics) == 1
        assert run_metrics[metric_name] == 20
        metric_obj = run_data._metric_objs[0]
        assert metric_obj.key == metric_name
        assert metric_obj.step == 3
        assert metric_obj.timestamp == 50
        assert metric_obj.value == 20

    def test_log_null_metric(self):
        run = self._run_factory()

        tkey = "blahmetric"
        tval = None
        metric = entities.Metric(tkey, tval, int(1000 * time.time()), 0)

        warnings.simplefilter("ignore")
        with self.assertRaises(MlflowException) as exception_context, warnings.catch_warnings():
            self.store.log_metric(run.info.run_id, metric)
            warnings.resetwarnings()
        assert exception_context.exception.error_code == ErrorCode.Name(INVALID_PARAMETER_VALUE)

    def test_log_param(self):
        run = self._run_factory()

        tkey = "blahmetric"
        tval = "100.0"
        param = entities.Param(tkey, tval)
        param2 = entities.Param("new param", "new key")
        self.store.log_param(run.info.run_id, param)
        self.store.log_param(run.info.run_id, param2)
        self.store.log_param(run.info.run_id, param2)

        run = self.store.get_run(run.info.run_id)
        self.assertEqual(2, len(run.data.params))
        self.assertTrue(tkey in run.data.params and run.data.params[tkey] == tval)

    def test_log_param_uniqueness(self):
        run = self._run_factory()

        tkey = "blahmetric"
        tval = "100.0"
        param = entities.Param(tkey, tval)
        param2 = entities.Param(tkey, "newval")
        self.store.log_param(run.info.run_id, param)

        with self.assertRaises(MlflowException) as e:
            self.store.log_param(run.info.run_id, param2)
        self.assertIn("Changing param values is not allowed. Param with key=", e.exception.message)

    def test_log_empty_str(self):
        run = self._run_factory()

        tkey = "blahmetric"
        tval = ""
        param = entities.Param(tkey, tval)
        param2 = entities.Param("new param", "new key")
        self.store.log_param(run.info.run_id, param)
        self.store.log_param(run.info.run_id, param2)

        run = self.store.get_run(run.info.run_id)
        self.assertEqual(2, len(run.data.params))
        self.assertTrue(tkey in run.data.params and run.data.params[tkey] == tval)

    def test_log_null_param(self):
        run = self._run_factory()

        tkey = "blahmetric"
        tval = None
        param = entities.Param(tkey, tval)

        with self.assertRaises(MlflowException) as exception_context:
            self.store.log_param(run.info.run_id, param)
        assert exception_context.exception.error_code == ErrorCode.Name(INTERNAL_ERROR)

    def test_set_experiment_tag(self):
        exp_id = self._experiment_factory("setExperimentTagExp")
        tag = entities.ExperimentTag("tag0", "value0")
        new_tag = entities.RunTag("tag0", "value00000")
        self.store.set_experiment_tag(exp_id, tag)
        experiment = self.store.get_experiment(exp_id)
        self.assertTrue(experiment.tags["tag0"] == "value0")
        # test that updating a tag works
        self.store.set_experiment_tag(exp_id, new_tag)
        experiment = self.store.get_experiment(exp_id)
        self.assertTrue(experiment.tags["tag0"] == "value00000")
        # test that setting a tag on 1 experiment does not impact another experiment.
        exp_id_2 = self._experiment_factory("setExperimentTagExp2")
        experiment2 = self.store.get_experiment(exp_id_2)
        self.assertTrue(len(experiment2.tags) == 0)
        # setting a tag on different experiments maintains different values across experiments
        different_tag = entities.RunTag("tag0", "differentValue")
        self.store.set_experiment_tag(exp_id_2, different_tag)
        experiment = self.store.get_experiment(exp_id)
        self.assertTrue(experiment.tags["tag0"] == "value00000")
        experiment2 = self.store.get_experiment(exp_id_2)
        self.assertTrue(experiment2.tags["tag0"] == "differentValue")
        # test can set multi-line tags
        multiLineTag = entities.ExperimentTag("multiline tag", "value2\nvalue2\nvalue2")
        self.store.set_experiment_tag(exp_id, multiLineTag)
        experiment = self.store.get_experiment(exp_id)
        self.assertTrue(experiment.tags["multiline tag"] == "value2\nvalue2\nvalue2")
        # test cannot set tags that are too long
        longTag = entities.ExperimentTag("longTagKey", "a" * 5001)
        with pytest.raises(MlflowException):
            self.store.set_experiment_tag(exp_id, longTag)
        # test can set tags that are somewhat long
        longTag = entities.ExperimentTag("longTagKey", "a" * 4999)
        self.store.set_experiment_tag(exp_id, longTag)
        # test cannot set tags on deleted experiments
        self.store.delete_experiment(exp_id)
        with pytest.raises(MlflowException):
            self.store.set_experiment_tag(exp_id, entities.ExperimentTag("should", "notset"))

    def test_set_tag(self):
        run = self._run_factory()

        tkey = "test tag"
        tval = "a boogie"
        new_val = "new val"
        tag = entities.RunTag(tkey, tval)
        new_tag = entities.RunTag(tkey, new_val)
        self.store.set_tag(run.info.run_id, tag)
        # Overwriting tags is allowed
        self.store.set_tag(run.info.run_id, new_tag)
        # test setting tags that are too long fails.
        with pytest.raises(MlflowException):
            self.store.set_tag(run.info.run_id, entities.RunTag("longTagKey", "a" * 5001))
        # test can set tags that are somewhat long
        self.store.set_tag(run.info.run_id, entities.RunTag("longTagKey", "a" * 4999))
        run = self.store.get_run(run.info.run_id)
        self.assertTrue(tkey in run.data.tags and run.data.tags[tkey] == new_val)

    def test_delete_tag(self):
        run = self._run_factory()
        k0, v0 = "tag0", "val0"
        k1, v1 = "tag1", "val1"
        tag0 = entities.RunTag(k0, v0)
        tag1 = entities.RunTag(k1, v1)
        self.store.set_tag(run.info.run_id, tag0)
        self.store.set_tag(run.info.run_id, tag1)
        # delete a tag and check whether it is correctly deleted.
        self.store.delete_tag(run.info.run_id, k0)
        run = self.store.get_run(run.info.run_id)
        self.assertTrue(k0 not in run.data.tags)
        self.assertTrue(k1 in run.data.tags and run.data.tags[k1] == v1)

        # test that deleting a tag works correctly with multiple runs having the same tag.
        run2 = self._run_factory(config=self._get_run_configs(run.info.experiment_id))
        self.store.set_tag(run.info.run_id, tag0)
        self.store.set_tag(run2.info.run_id, tag0)
        self.store.delete_tag(run.info.run_id, k0)
        run = self.store.get_run(run.info.run_id)
        run2 = self.store.get_run(run2.info.run_id)
        self.assertTrue(k0 not in run.data.tags)
        self.assertTrue(k0 in run2.data.tags)
        # test that you cannot delete tags that don't exist.
        with pytest.raises(MlflowException):
            self.store.delete_tag(run.info.run_id, "fakeTag")
        # test that you cannot delete tags for nonexistent runs
        with pytest.raises(MlflowException):
            self.store.delete_tag("randomRunId", k0)
        # test that you cannot delete tags for deleted runs.
        self.store.delete_run(run.info.run_id)
        with pytest.raises(MlflowException):
            self.store.delete_tag(run.info.run_id, k1)

    def test_get_metric_history(self):
        run = self._run_factory()

        key = "test"
        expected = [
            models.SqlMetric(key=key, value=0.6, timestamp=1, step=0).to_mlflow_entity(),
            models.SqlMetric(key=key, value=0.7, timestamp=2, step=0).to_mlflow_entity(),
        ]

        for metric in expected:
            self.store.log_metric(run.info.run_id, metric)

        actual = self.store.get_metric_history(run.info.run_id, key)

        six.assertCountEqual(
            self,
            [(m.key, m.value, m.timestamp) for m in expected],
            [(m.key, m.value, m.timestamp) for m in actual],
        )

    def test_list_run_infos(self):
        experiment_id = self._experiment_factory("test_exp")
        r1 = self._run_factory(config=self._get_run_configs(experiment_id)).info.run_id
        r2 = self._run_factory(config=self._get_run_configs(experiment_id)).info.run_id

        def _runs(experiment_id, view_type):
            return [r.run_id for r in self.store.list_run_infos(experiment_id, view_type)]

        six.assertCountEqual(self, [r1, r2], _runs(experiment_id, ViewType.ALL))
        six.assertCountEqual(self, [r1, r2], _runs(experiment_id, ViewType.ACTIVE_ONLY))
        self.assertEqual(0, len(_runs(experiment_id, ViewType.DELETED_ONLY)))

        self.store.delete_run(r1)
        six.assertCountEqual(self, [r1, r2], _runs(experiment_id, ViewType.ALL))
        six.assertCountEqual(self, [r2], _runs(experiment_id, ViewType.ACTIVE_ONLY))
        six.assertCountEqual(self, [r1], _runs(experiment_id, ViewType.DELETED_ONLY))

    def test_rename_experiment(self):
        new_name = "new name"
        experiment_id = self._experiment_factory("test name")
        self.store.rename_experiment(experiment_id, new_name)

        renamed_experiment = self.store.get_experiment(experiment_id)

        self.assertEqual(renamed_experiment.name, new_name)

    def test_update_run_info(self):
        experiment_id = self._experiment_factory("test_update_run_info")
        for new_status_string in models.RunStatusTypes:
            run = self._run_factory(config=self._get_run_configs(experiment_id=experiment_id))
            endtime = int(time.time())
            actual = self.store.update_run_info(
                run.info.run_id, RunStatus.from_string(new_status_string), endtime
            )
            self.assertEqual(actual.status, new_status_string)
            self.assertEqual(actual.end_time, endtime)

    def test_restore_experiment(self):
        experiment_id = self._experiment_factory("helloexp")
        exp = self.store.get_experiment(experiment_id)
        self.assertEqual(exp.lifecycle_stage, entities.LifecycleStage.ACTIVE)

        experiment_id = exp.experiment_id
        self.store.delete_experiment(experiment_id)

        deleted = self.store.get_experiment(experiment_id)
        self.assertEqual(deleted.experiment_id, experiment_id)
        self.assertEqual(deleted.lifecycle_stage, entities.LifecycleStage.DELETED)

        self.store.restore_experiment(exp.experiment_id)
        restored = self.store.get_experiment(exp.experiment_id)
        self.assertEqual(restored.experiment_id, experiment_id)
        self.assertEqual(restored.lifecycle_stage, entities.LifecycleStage.ACTIVE)

    def test_delete_restore_run(self):
        run = self._run_factory()
        self.assertEqual(run.info.lifecycle_stage, entities.LifecycleStage.ACTIVE)

        with self.assertRaises(MlflowException) as e:
            self.store.restore_run(run.info.run_id)
        self.assertIn("must be in the 'deleted' state", e.exception.message)

        self.store.delete_run(run.info.run_id)
        with self.assertRaises(MlflowException) as e:
            self.store.delete_run(run.info.run_id)
        self.assertIn("must be in the 'active' state", e.exception.message)

        deleted = self.store.get_run(run.info.run_id)
        self.assertEqual(deleted.info.run_id, run.info.run_id)
        self.assertEqual(deleted.info.lifecycle_stage, entities.LifecycleStage.DELETED)

        self.store.restore_run(run.info.run_id)
        with self.assertRaises(MlflowException) as e:
            self.store.restore_run(run.info.run_id)
            self.assertIn("must be in the 'deleted' state", e.exception.message)
        restored = self.store.get_run(run.info.run_id)
        self.assertEqual(restored.info.run_id, run.info.run_id)
        self.assertEqual(restored.info.lifecycle_stage, entities.LifecycleStage.ACTIVE)

    def test_error_logging_to_deleted_run(self):
        exp = self._experiment_factory("error_logging")
        run_id = self._run_factory(self._get_run_configs(experiment_id=exp)).info.run_id

        self.store.delete_run(run_id)
        self.assertEqual(
            self.store.get_run(run_id).info.lifecycle_stage, entities.LifecycleStage.DELETED
        )
        with self.assertRaises(MlflowException) as e:
            self.store.log_param(run_id, entities.Param("p1345", "v1"))
        self.assertIn("must be in the 'active' state", e.exception.message)

        with self.assertRaises(MlflowException) as e:
            self.store.log_metric(run_id, entities.Metric("m1345", 1.0, 123, 0))
        self.assertIn("must be in the 'active' state", e.exception.message)

        with self.assertRaises(MlflowException) as e:
            self.store.set_tag(run_id, entities.RunTag("t1345", "tv1"))
        self.assertIn("must be in the 'active' state", e.exception.message)

        # restore this run and try again
        self.store.restore_run(run_id)
        self.assertEqual(
            self.store.get_run(run_id).info.lifecycle_stage, entities.LifecycleStage.ACTIVE
        )
        self.store.log_param(run_id, entities.Param("p1345", "v22"))
        self.store.log_metric(run_id, entities.Metric("m1345", 34.0, 85, 1))  # earlier timestamp
        self.store.set_tag(run_id, entities.RunTag("t1345", "tv44"))

        run = self.store.get_run(run_id)
        self.assertEqual(run.data.params, {"p1345": "v22"})
        self.assertEqual(run.data.metrics, {"m1345": 34.0})
        metric_history = self.store.get_metric_history(run_id, "m1345")
        self.assertEqual(len(metric_history), 1)
        metric_obj = metric_history[0]
        self.assertEqual(metric_obj.key, "m1345")
        self.assertEqual(metric_obj.value, 34.0)
        self.assertEqual(metric_obj.timestamp, 85)
        self.assertEqual(metric_obj.step, 1)
        self.assertTrue(set([("t1345", "tv44")]) <= set(run.data.tags.items()))

    # Tests for Search API
    def _search(
        self,
        experiment_id,
        filter_string=None,
        run_view_type=ViewType.ALL,
        max_results=SEARCH_MAX_RESULTS_DEFAULT,
    ):
        exps = [experiment_id] if isinstance(experiment_id, int) else experiment_id
        return [
            r.info.run_id
            for r in self.store.search_runs(exps, filter_string, run_view_type, max_results)
        ]

    def get_ordered_runs(self, order_clauses, experiment_id):
        return [
            r.data.tags[mlflow_tags.MLFLOW_RUN_NAME]
            for r in self.store.search_runs(
                experiment_ids=[experiment_id],
                filter_string="",
                run_view_type=ViewType.ALL,
                order_by=order_clauses,
            )
        ]

    def test_order_by_metric_tag_param(self):
        experiment_id = self.store.create_experiment("order_by_metric")

        def create_and_log_run(names):
            name = str(names[0]) + "/" + names[1]
            run_id = self.store.create_run(
                experiment_id,
                user_id="MrDuck",
                start_time=123,
                tags=[
                    entities.RunTag(mlflow_tags.MLFLOW_RUN_NAME, name),
                    entities.RunTag("metric", names[1]),
                ],
            ).info.run_id
            if names[0] is not None:
                self.store.log_metric(run_id, entities.Metric("x", float(names[0]), 1, 0))
                self.store.log_metric(run_id, entities.Metric("y", float(names[1]), 1, 0))
            self.store.log_param(run_id, entities.Param("metric", names[1]))
            return run_id

        # the expected order in ascending sort is :
        # inf > number > -inf > None > nan
        for names in zip(
            ["nan", None, "inf", "-inf", "-1000", "0", "0", "1000"],
            ["1", "2", "3", "4", "5", "6", "7", "8"],
        ):
            create_and_log_run(names)

        # asc/asc
        self.assertListEqual(
            ["-inf/4", "-1000/5", "0/6", "0/7", "1000/8", "inf/3", "None/2", "nan/1"],
            self.get_ordered_runs(["metrics.x asc", "metrics.y asc"], experiment_id),
        )

        self.assertListEqual(
            ["-inf/4", "-1000/5", "0/6", "0/7", "1000/8", "inf/3", "None/2", "nan/1"],
            self.get_ordered_runs(["metrics.x asc", "tag.metric asc"], experiment_id),
        )

        # asc/desc
        self.assertListEqual(
            ["-inf/4", "-1000/5", "0/7", "0/6", "1000/8", "inf/3", "None/2", "nan/1"],
            self.get_ordered_runs(["metrics.x asc", "metrics.y desc"], experiment_id),
        )

        self.assertListEqual(
            ["-inf/4", "-1000/5", "0/7", "0/6", "1000/8", "inf/3", "None/2", "nan/1"],
            self.get_ordered_runs(["metrics.x asc", "tag.metric desc"], experiment_id),
        )

        # desc / asc
        self.assertListEqual(
            ["inf/3", "1000/8", "0/6", "0/7", "-1000/5", "-inf/4", "nan/1", "None/2"],
            self.get_ordered_runs(["metrics.x desc", "metrics.y asc"], experiment_id),
        )

        # desc / desc
        self.assertListEqual(
            ["inf/3", "1000/8", "0/7", "0/6", "-1000/5", "-inf/4", "nan/1", "None/2"],
            self.get_ordered_runs(["metrics.x desc", "param.metric desc"], experiment_id),
        )

    def test_order_by_attributes(self):
        experiment_id = self.store.create_experiment("order_by_attributes")

        def create_run(start_time, end):
            return self.store.create_run(
                experiment_id,
                user_id="MrDuck",
                start_time=start_time,
                tags=[entities.RunTag(mlflow_tags.MLFLOW_RUN_NAME, end)],
            ).info.run_id

        start_time = 123
        for end in [234, None, 456, -123, 789, 123]:
            run_id = create_run(start_time, end)
            self.store.update_run_info(run_id, run_status=RunStatus.FINISHED, end_time=end)
            start_time += 1
            start_time += 1

        # asc
        self.assertListEqual(
            ["-123", "123", "234", "456", "789", None],
            self.get_ordered_runs(["attribute.end_time asc"], experiment_id),
        )

        # desc
        self.assertListEqual(
            ["789", "456", "234", "123", "-123", None],
            self.get_ordered_runs(["attribute.end_time desc"], experiment_id),
        )

        # Sort priority correctly handled
        self.assertListEqual(
            ["234", None, "456", "-123", "789", "123"],
            self.get_ordered_runs(
                ["attribute.start_time asc", "attribute.end_time desc"], experiment_id
            ),
        )

    def test_search_vanilla(self):
        exp = self._experiment_factory("search_vanilla")
        runs = [self._run_factory(self._get_run_configs(exp)).info.run_id for r in range(3)]

        six.assertCountEqual(self, runs, self._search(exp, run_view_type=ViewType.ALL))
        six.assertCountEqual(self, runs, self._search(exp, run_view_type=ViewType.ACTIVE_ONLY))
        six.assertCountEqual(self, [], self._search(exp, run_view_type=ViewType.DELETED_ONLY))

        first = runs[0]

        self.store.delete_run(first)
        six.assertCountEqual(self, runs, self._search(exp, run_view_type=ViewType.ALL))
        six.assertCountEqual(self, runs[1:], self._search(exp, run_view_type=ViewType.ACTIVE_ONLY))
        six.assertCountEqual(self, [first], self._search(exp, run_view_type=ViewType.DELETED_ONLY))

        self.store.restore_run(first)
        six.assertCountEqual(self, runs, self._search(exp, run_view_type=ViewType.ALL))
        six.assertCountEqual(self, runs, self._search(exp, run_view_type=ViewType.ACTIVE_ONLY))
        six.assertCountEqual(self, [], self._search(exp, run_view_type=ViewType.DELETED_ONLY))

    def test_search_params(self):
        experiment_id = self._experiment_factory("search_params")
        r1 = self._run_factory(self._get_run_configs(experiment_id)).info.run_id
        r2 = self._run_factory(self._get_run_configs(experiment_id)).info.run_id

        self.store.log_param(r1, entities.Param("generic_param", "p_val"))
        self.store.log_param(r2, entities.Param("generic_param", "p_val"))

        self.store.log_param(r1, entities.Param("generic_2", "some value"))
        self.store.log_param(r2, entities.Param("generic_2", "another value"))

        self.store.log_param(r1, entities.Param("p_a", "abc"))
        self.store.log_param(r2, entities.Param("p_b", "ABC"))

        # test search returns both runs
        filter_string = "params.generic_param = 'p_val'"
        six.assertCountEqual(self, [r1, r2], self._search(experiment_id, filter_string))

        # test search returns appropriate run (same key different values per run)
        filter_string = "params.generic_2 = 'some value'"
        six.assertCountEqual(self, [r1], self._search(experiment_id, filter_string))
        filter_string = "params.generic_2 = 'another value'"
        six.assertCountEqual(self, [r2], self._search(experiment_id, filter_string))

        filter_string = "params.generic_param = 'wrong_val'"
        six.assertCountEqual(self, [], self._search(experiment_id, filter_string))

        filter_string = "params.generic_param != 'p_val'"
        six.assertCountEqual(self, [], self._search(experiment_id, filter_string))

        filter_string = "params.generic_param != 'wrong_val'"
        six.assertCountEqual(self, [r1, r2], self._search(experiment_id, filter_string))
        filter_string = "params.generic_2 != 'wrong_val'"
        six.assertCountEqual(self, [r1, r2], self._search(experiment_id, filter_string))

        filter_string = "params.p_a = 'abc'"
        six.assertCountEqual(self, [r1], self._search(experiment_id, filter_string))

        filter_string = "params.p_b = 'ABC'"
        six.assertCountEqual(self, [r2], self._search(experiment_id, filter_string))

        filter_string = "params.generic_2 LIKE '%other%'"
        six.assertCountEqual(self, [r2], self._search(experiment_id, filter_string))

        filter_string = "params.generic_2 LIKE 'other%'"
        six.assertCountEqual(self, [], self._search(experiment_id, filter_string))

        filter_string = "params.generic_2 LIKE '%other'"
        six.assertCountEqual(self, [], self._search(experiment_id, filter_string))

        filter_string = "params.generic_2 LIKE 'other'"
        six.assertCountEqual(self, [], self._search(experiment_id, filter_string))

        filter_string = "params.generic_2 LIKE '%Other%'"
        six.assertCountEqual(self, [], self._search(experiment_id, filter_string))

        filter_string = "params.generic_2 ILIKE '%Other%'"
        six.assertCountEqual(self, [r2], self._search(experiment_id, filter_string))

    def test_search_tags(self):
        experiment_id = self._experiment_factory("search_tags")
        r1 = self._run_factory(self._get_run_configs(experiment_id)).info.run_id
        r2 = self._run_factory(self._get_run_configs(experiment_id)).info.run_id

        self.store.set_tag(r1, entities.RunTag("generic_tag", "p_val"))
        self.store.set_tag(r2, entities.RunTag("generic_tag", "p_val"))

        self.store.set_tag(r1, entities.RunTag("generic_2", "some value"))
        self.store.set_tag(r2, entities.RunTag("generic_2", "another value"))

        self.store.set_tag(r1, entities.RunTag("p_a", "abc"))
        self.store.set_tag(r2, entities.RunTag("p_b", "ABC"))

        # test search returns both runs
        six.assertCountEqual(
            self, [r1, r2], self._search(experiment_id, filter_string="tags.generic_tag = 'p_val'")
        )
        # test search returns appropriate run (same key different values per run)
<<<<<<< HEAD
        six.assertCountEqual(
            self, [r1], self._search(experiment_id, filter_string="tags.generic_2 = 'some value'")
        )
        six.assertCountEqual(
            self,
            [r2],
            self._search(experiment_id, filter_string="tags.generic_2 = 'another value'"),
        )
        six.assertCountEqual(
            self, [], self._search(experiment_id, filter_string="tags.generic_tag = 'wrong_val'")
        )
        six.assertCountEqual(
            self, [], self._search(experiment_id, filter_string="tags.generic_tag != 'p_val'")
        )
        six.assertCountEqual(
            self,
            [r1, r2],
            self._search(experiment_id, filter_string="tags.generic_tag != 'wrong_val'"),
        )
        six.assertCountEqual(
            self,
            [r1, r2],
            self._search(experiment_id, filter_string="tags.generic_2 != 'wrong_val'"),
        )
        six.assertCountEqual(
            self, [r1], self._search(experiment_id, filter_string="tags.p_a = 'abc'")
        )
        six.assertCountEqual(
            self, [r2], self._search(experiment_id, filter_string="tags.p_b = 'ABC'")
        )
        six.assertCountEqual(
            self, [r2], self._search(experiment_id, filter_string="tags.generic_2 LIKE '%other%'")
        )
        six.assertCountEqual(
            self, [], self._search(experiment_id, filter_string="tags.generic_2 LIKE '%Other%'")
        )
        six.assertCountEqual(
            self, [], self._search(experiment_id, filter_string="tags.generic_2 LIKE 'other%'")
        )
        six.assertCountEqual(
            self, [], self._search(experiment_id, filter_string="tags.generic_2 LIKE '%other'")
        )
        six.assertCountEqual(
            self, [], self._search(experiment_id, filter_string="tags.generic_2 LIKE 'other'")
        )
        six.assertCountEqual(
            self, [r2], self._search(experiment_id, filter_string="tags.generic_2 ILIKE '%Other%'")
        )
        six.assertCountEqual(
            self,
            [r2],
            self._search(
                experiment_id,
                filter_string="tags.generic_2 ILIKE '%Other%' " "and tags.generic_tag = 'p_val'",
            ),
        )
        six.assertCountEqual(
            self,
            [r2],
            self._search(
                experiment_id,
                filter_string="tags.generic_2 ILIKE '%Other%' and "
                "tags.generic_tag ILIKE 'p_val'",
            ),
        )
=======
        six.assertCountEqual(self, [r1],
                             self._search(experiment_id,
                                          filter_string="tags.generic_2 = 'some value'"))
        six.assertCountEqual(self, [r2],
                             self._search(experiment_id,
                                          filter_string="tags.generic_2 = 'another value'"))
        six.assertCountEqual(self, [],
                             self._search(experiment_id,
                                          filter_string="tags.generic_tag = 'wrong_val'"))
        six.assertCountEqual(self, [],
                             self._search(experiment_id,
                                          filter_string="tags.generic_tag != 'p_val'"))
        six.assertCountEqual(self, [r1, r2],
                             self._search(experiment_id,
                                          filter_string="tags.generic_tag != 'wrong_val'"))
        six.assertCountEqual(self, [r1, r2],
                             self._search(experiment_id,
                                          filter_string="tags.generic_2 != 'wrong_val'"))
        six.assertCountEqual(self, [r1], self._search(experiment_id,
                                                      filter_string="tags.p_a = 'abc'"))
        six.assertCountEqual(self, [r2], self._search(experiment_id,
                                                      filter_string="tags.p_b = 'ABC'"))
        six.assertCountEqual(self, [r2],
                             self._search(experiment_id,
                                          filter_string="tags.generic_2 LIKE '%other%'"))
        six.assertCountEqual(self, [],
                             self._search(experiment_id,
                                          filter_string="tags.generic_2 LIKE '%Other%'"))
        six.assertCountEqual(self, [],
                             self._search(experiment_id,
                                          filter_string="tags.generic_2 LIKE 'other%'"))
        six.assertCountEqual(self, [],
                             self._search(experiment_id,
                                          filter_string="tags.generic_2 LIKE '%other'"))
        six.assertCountEqual(self, [],
                             self._search(experiment_id,
                                          filter_string="tags.generic_2 LIKE 'other'"))

        six.assertCountEqual(self, [r2],
                             self._search(experiment_id,
                                          filter_string="tags.generic_2 ILIKE '%Other%'"))
        six.assertCountEqual(self, [r2],
                             self._search(experiment_id,
                                          filter_string="tags.generic_2 ILIKE '%Other%' "
                                                        "and tags.generic_tag = 'p_val'"))
        six.assertCountEqual(self, [r2],
                             self._search(experiment_id,
                                          filter_string="tags.generic_2 ILIKE '%Other%' and "
                                                        "tags.generic_tag ILIKE 'p_val'"))
>>>>>>> 974b164a

    def test_search_metrics(self):
        experiment_id = self._experiment_factory("search_metric")
        r1 = self._run_factory(self._get_run_configs(experiment_id)).info.run_id
        r2 = self._run_factory(self._get_run_configs(experiment_id)).info.run_id

        self.store.log_metric(r1, entities.Metric("common", 1.0, 1, 0))
        self.store.log_metric(r2, entities.Metric("common", 1.0, 1, 0))

        self.store.log_metric(r1, entities.Metric("measure_a", 1.0, 1, 0))
        self.store.log_metric(r2, entities.Metric("measure_a", 200.0, 2, 0))
        self.store.log_metric(r2, entities.Metric("measure_a", 400.0, 3, 0))

        self.store.log_metric(r1, entities.Metric("m_a", 2.0, 2, 0))
        self.store.log_metric(r2, entities.Metric("m_b", 3.0, 2, 0))
        self.store.log_metric(r2, entities.Metric("m_b", 4.0, 8, 0))  # this is last timestamp
        self.store.log_metric(r2, entities.Metric("m_b", 8.0, 3, 0))

        filter_string = "metrics.common = 1.0"
        six.assertCountEqual(self, [r1, r2], self._search(experiment_id, filter_string))

        filter_string = "metrics.common > 0.0"
        six.assertCountEqual(self, [r1, r2], self._search(experiment_id, filter_string))

        filter_string = "metrics.common >= 0.0"
        six.assertCountEqual(self, [r1, r2], self._search(experiment_id, filter_string))

        filter_string = "metrics.common < 4.0"
        six.assertCountEqual(self, [r1, r2], self._search(experiment_id, filter_string))

        filter_string = "metrics.common <= 4.0"
        six.assertCountEqual(self, [r1, r2], self._search(experiment_id, filter_string))

        filter_string = "metrics.common != 1.0"
        six.assertCountEqual(self, [], self._search(experiment_id, filter_string))

        filter_string = "metrics.common >= 3.0"
        six.assertCountEqual(self, [], self._search(experiment_id, filter_string))

        filter_string = "metrics.common <= 0.75"
        six.assertCountEqual(self, [], self._search(experiment_id, filter_string))

        # tests for same metric name across runs with different values and timestamps
        filter_string = "metrics.measure_a > 0.0"
        six.assertCountEqual(self, [r1, r2], self._search(experiment_id, filter_string))

        filter_string = "metrics.measure_a < 50.0"
        six.assertCountEqual(self, [r1], self._search(experiment_id, filter_string))

        filter_string = "metrics.measure_a < 1000.0"
        six.assertCountEqual(self, [r1, r2], self._search(experiment_id, filter_string))

        filter_string = "metrics.measure_a != -12.0"
        six.assertCountEqual(self, [r1, r2], self._search(experiment_id, filter_string))

        filter_string = "metrics.measure_a > 50.0"
        six.assertCountEqual(self, [r2], self._search(experiment_id, filter_string))

        filter_string = "metrics.measure_a = 1.0"
        six.assertCountEqual(self, [r1], self._search(experiment_id, filter_string))

        filter_string = "metrics.measure_a = 400.0"
        six.assertCountEqual(self, [r2], self._search(experiment_id, filter_string))

        # test search with unique metric keys
        filter_string = "metrics.m_a > 1.0"
        six.assertCountEqual(self, [r1], self._search(experiment_id, filter_string))

        filter_string = "metrics.m_b > 1.0"
        six.assertCountEqual(self, [r2], self._search(experiment_id, filter_string))

        # there is a recorded metric this threshold but not last timestamp
        filter_string = "metrics.m_b > 5.0"
        six.assertCountEqual(self, [], self._search(experiment_id, filter_string))

        # metrics matches last reported timestamp for 'm_b'
        filter_string = "metrics.m_b = 4.0"
        six.assertCountEqual(self, [r2], self._search(experiment_id, filter_string))

    def test_search_attrs(self):
        e1 = self._experiment_factory("search_attributes_1")
        r1 = self._run_factory(self._get_run_configs(experiment_id=e1)).info.run_id

        e2 = self._experiment_factory("search_attrs_2")
        r2 = self._run_factory(self._get_run_configs(experiment_id=e2)).info.run_id

        filter_string = ""
        six.assertCountEqual(self, [r1, r2], self._search([e1, e2], filter_string))

        filter_string = "attribute.status != 'blah'"
        six.assertCountEqual(self, [r1, r2], self._search([e1, e2], filter_string))

        filter_string = "attribute.status = '{}'".format(RunStatus.to_string(RunStatus.RUNNING))
        six.assertCountEqual(self, [r1, r2], self._search([e1, e2], filter_string))

        # change status for one of the runs
        self.store.update_run_info(r2, RunStatus.FAILED, 300)

        filter_string = "attribute.status = 'RUNNING'"
        six.assertCountEqual(self, [r1], self._search([e1, e2], filter_string))

        filter_string = "attribute.status = 'FAILED'"
        six.assertCountEqual(self, [r2], self._search([e1, e2], filter_string))

        filter_string = "attribute.status != 'SCHEDULED'"
        six.assertCountEqual(self, [r1, r2], self._search([e1, e2], filter_string))

        filter_string = "attribute.status = 'SCHEDULED'"
        six.assertCountEqual(self, [], self._search([e1, e2], filter_string))

        filter_string = "attribute.status = 'KILLED'"
        six.assertCountEqual(self, [], self._search([e1, e2], filter_string))

        filter_string = "attr.artifact_uri = '{}/{}/{}/artifacts'".format(ARTIFACT_URI, e1, r1)
        six.assertCountEqual(self, [r1], self._search([e1, e2], filter_string))

        filter_string = "attr.artifact_uri = '{}/{}/{}/artifacts'".format(ARTIFACT_URI, e2, r1)
        six.assertCountEqual(self, [], self._search([e1, e2], filter_string))

        filter_string = "attribute.artifact_uri = 'random_artifact_path'"
        six.assertCountEqual(self, [], self._search([e1, e2], filter_string))

        filter_string = "attribute.artifact_uri != 'random_artifact_path'"
        six.assertCountEqual(self, [r1, r2], self._search([e1, e2], filter_string))

        filter_string = "attribute.artifact_uri LIKE '%{}%'".format(r1)
        six.assertCountEqual(self, [r1], self._search([e1, e2], filter_string))

        filter_string = "attribute.artifact_uri LIKE '%{}%'".format(r1[:4])
        six.assertCountEqual(self, [r1], self._search([e1, e2], filter_string))

        filter_string = "attribute.artifact_uri LIKE '%{}%'".format(r1[-4:])
        six.assertCountEqual(self, [r1], self._search([e1, e2], filter_string))

        filter_string = "attribute.artifact_uri LIKE '%{}%'".format(r1.upper())
        six.assertCountEqual(self, [], self._search([e1, e2], filter_string))

        filter_string = "attribute.artifact_uri ILIKE '%{}%'".format(r1.upper())
        six.assertCountEqual(self, [r1], self._search([e1, e2], filter_string))

        filter_string = "attribute.artifact_uri ILIKE '%{}%'".format(r1[:4].upper())
        six.assertCountEqual(self, [r1], self._search([e1, e2], filter_string))

        filter_string = "attribute.artifact_uri ILIKE '%{}%'".format(r1[-4:].upper())
        six.assertCountEqual(self, [r1], self._search([e1, e2], filter_string))

        for (k, v) in {
            "experiment_id": e1,
            "lifecycle_stage": "ACTIVE",
            "run_id": r1,
            "run_uuid": r2,
        }.items():
            with self.assertRaises(MlflowException) as e:
                self._search([e1, e2], "attribute.{} = '{}'".format(k, v))
            self.assertIn("Invalid attribute key", e.exception.message)

    def test_search_full(self):
        experiment_id = self._experiment_factory("search_params")
        r1 = self._run_factory(self._get_run_configs(experiment_id)).info.run_id
        r2 = self._run_factory(self._get_run_configs(experiment_id)).info.run_id

        self.store.log_param(r1, entities.Param("generic_param", "p_val"))
        self.store.log_param(r2, entities.Param("generic_param", "p_val"))

        self.store.log_param(r1, entities.Param("p_a", "abc"))
        self.store.log_param(r2, entities.Param("p_b", "ABC"))

        self.store.log_metric(r1, entities.Metric("common", 1.0, 1, 0))
        self.store.log_metric(r2, entities.Metric("common", 1.0, 1, 0))

        self.store.log_metric(r1, entities.Metric("m_a", 2.0, 2, 0))
        self.store.log_metric(r2, entities.Metric("m_b", 3.0, 2, 0))
        self.store.log_metric(r2, entities.Metric("m_b", 4.0, 8, 0))
        self.store.log_metric(r2, entities.Metric("m_b", 8.0, 3, 0))

        filter_string = "params.generic_param = 'p_val' and metrics.common = 1.0"
        six.assertCountEqual(self, [r1, r2], self._search(experiment_id, filter_string))

        # all params and metrics match
        filter_string = (
            "params.generic_param = 'p_val' and metrics.common = 1.0 " "and metrics.m_a > 1.0"
        )
        six.assertCountEqual(self, [r1], self._search(experiment_id, filter_string))

        filter_string = (
            "params.generic_param = 'p_val' and metrics.common = 1.0 "
            "and metrics.m_a > 1.0 and params.p_a LIKE 'a%'"
        )
        six.assertCountEqual(self, [r1], self._search(experiment_id, filter_string))

        filter_string = (
            "params.generic_param = 'p_val' and metrics.common = 1.0 "
            "and metrics.m_a > 1.0 and params.p_a LIKE 'A%'"
        )
        six.assertCountEqual(self, [], self._search(experiment_id, filter_string))

        filter_string = (
            "params.generic_param = 'p_val' and metrics.common = 1.0 "
            "and metrics.m_a > 1.0 and params.p_a ILIKE 'A%'"
        )
        six.assertCountEqual(self, [r1], self._search(experiment_id, filter_string))

        # test with mismatch param
        filter_string = (
            "params.random_bad_name = 'p_val' and metrics.common = 1.0 " "and metrics.m_a > 1.0"
        )
        six.assertCountEqual(self, [], self._search(experiment_id, filter_string))

        # test with mismatch metric
        filter_string = (
            "params.generic_param = 'p_val' and metrics.common = 1.0 " "and metrics.m_a > 100.0"
        )
        six.assertCountEqual(self, [], self._search(experiment_id, filter_string))

    def test_whitelist_columns(self):
        experiment_id = self._experiment_factory('whitelist_columns')
        r1 = self._run_factory(self._get_run_configs(experiment_id)).info.run_id
        r2 = self._run_factory(self._get_run_configs(experiment_id)).info.run_id

        self.store.log_param(r1, entities.Param('generic_param', 'p_val'))
        self.store.log_param(r2, entities.Param('generic_param', 'p_val'))

        self.store.log_param(r1, entities.Param('p_a', 'abc'))
        self.store.log_param(r2, entities.Param('p_b', 'ABC'))

        self.store.log_metric(r1, entities.Metric("common", 1.0, 1, 0))
        self.store.log_metric(r2, entities.Metric("common", 1.0, 1, 0))

        self.store.log_metric(r1, entities.Metric("m_a", 2.0, 2, 0))
        self.store.log_metric(r2, entities.Metric("m_b", 3.0, 2, 0))
        self.store.log_metric(r2, entities.Metric("m_b", 4.0, 8, 0))
        self.store.log_metric(r2, entities.Metric("m_b", 8.0, 3, 0))

        filter_string = "params.generic_param = 'p_val' and metrics.common = 1.0"
        runs = {run.info.run_id: run for run in self.store.search_runs(
            [experiment_id], filter_string, ViewType.ALL,
            columns_to_whitelist=['params.p_a', 'metrics.common',
                                  'tags.donotexist', 'metrics.m_b'])}
        assert len(runs) == 2

        def assert_run_equals(run_data1, run_data2):
            assert set(run_data1.metrics) == set(run_data2.metrics)
            assert set(run_data1.params) == set(run_data2.params)
            assert set(run_data1.tags) == set(run_data2.tags)

        expected_r1 = entities.RunData(metrics=[entities.Metric('common', 1.0, 1, 0)],
                                       params=[entities.Param('p_a', 'abc')], tags=[])
        assert_run_equals(runs[r1].data, expected_r1)
        expected_r2 = entities.RunData(metrics=[entities.Metric('common', 1.0, 1, 0),
                                                entities.Metric('m_b', 8.0, 3, 0)],
                                       params=[], tags=[])
        assert_run_equals(runs[r2].data, expected_r2)

    def test_search_with_max_results(self):
        exp = self._experiment_factory("search_with_max_results")
        runs = [
            self._run_factory(self._get_run_configs(exp, start_time=r)).info.run_id
            for r in range(1200)
        ]
        # reverse the ordering, since we created in increasing order of start_time
        runs.reverse()

        assert runs[:1000] == self._search(exp)
        for n in [0, 1, 2, 4, 8, 10, 20, 50, 100, 500, 1000, 1200, 2000]:
            assert runs[: min(1200, n)] == self._search(exp, max_results=n)

        with self.assertRaises(MlflowException) as e:
            self._search(exp, max_results=int(1e10))
        self.assertIn("Invalid value for request parameter max_results. It ", e.exception.message)

    def test_search_with_deterministic_max_results(self):
        exp = self._experiment_factory("test_search_with_deterministic_max_results")
        # Create 10 runs with the same start_time.
        # Sort based on run_id
        runs = sorted(
            [
                self._run_factory(self._get_run_configs(exp, start_time=10)).info.run_id
                for r in range(10)
            ]
        )
        for n in [0, 1, 2, 4, 8, 10, 20]:
            assert runs[: min(10, n)] == self._search(exp, max_results=n)

    def test_search_runs_pagination(self):
        exp = self._experiment_factory("test_search_runs_pagination")
        # test returned token behavior
        runs = sorted(
            [
                self._run_factory(self._get_run_configs(exp, start_time=10)).info.run_id
                for r in range(10)
            ]
        )
        result = self.store.search_runs([exp], None, ViewType.ALL, max_results=4)
        assert [r.info.run_id for r in result] == runs[0:4]
        assert result.token is not None
        result = self.store.search_runs(
            [exp], None, ViewType.ALL, max_results=4, page_token=result.token
        )
        assert [r.info.run_id for r in result] == runs[4:8]
        assert result.token is not None
        result = self.store.search_runs(
            [exp], None, ViewType.ALL, max_results=4, page_token=result.token
        )
        assert [r.info.run_id for r in result] == runs[8:]
        assert result.token is None

    def test_list_all_columns(self):
        experiment_id = self._experiment_factory('list_all_columns')
        r1 = self._run_factory(self._get_run_configs(experiment_id)).info.run_id
        r2 = self._run_factory(self._get_run_configs(experiment_id)).info.run_id
        r3 = self._run_factory(self._get_run_configs(experiment_id)).info.run_id

        self.store.set_tag(r1, entities.RunTag('tag1', 'p_val'))
        self.store.set_tag(r2, entities.RunTag('tag2', 'p_val'))
        self.store.set_tag(r3, entities.RunTag('tag3', 'p_val'))

        self.store.log_param(r1, entities.Param('param1', 'p_val'))
        self.store.log_param(r2, entities.Param('param2', 'p_val'))
        self.store.log_param(r3, entities.Param('param3', 'p_val'))

        self.store.log_metric(r1, entities.Metric("metric1", 1.0, 1, 0))
        self.store.log_metric(r2, entities.Metric("metric2", 1.0, 1, 0))
        self.store.log_metric(r3, entities.Metric("metric3", 1.0, 1, 0))
        self.store.delete_run(r3)

        columns_active = self.store.list_all_columns(experiment_id=experiment_id,
                                                     run_view_type=ViewType.ACTIVE_ONLY)
        assert set(columns_active.tags) == {"tag1", "tag2"}
        assert set(columns_active.params) == {"param1", "param2"}
        assert set(columns_active.metrics) == {"metric1", "metric2"}

        columns_deleted = self.store.list_all_columns(experiment_id=experiment_id,
                                                      run_view_type=ViewType.DELETED_ONLY)
        assert set(columns_deleted.tags) == {"tag3"}
        assert set(columns_deleted.params) == {"param3"}
        assert set(columns_deleted.metrics) == {"metric3"}

        columns_all = self.store.list_all_columns(experiment_id=experiment_id,
                                                  run_view_type=ViewType.ALL)
        assert set(columns_all.tags) == {"tag1", "tag2", "tag3"}
        assert set(columns_all.params) == {"param1", "param2", "param3"}
        assert set(columns_all.metrics) == {"metric1", "metric2", "metric3"}

    def test_log_batch(self):
        experiment_id = self._experiment_factory("log_batch")
        run_id = self._run_factory(self._get_run_configs(experiment_id)).info.run_id
        metric_entities = [Metric("m1", 0.87, 12345, 0), Metric("m2", 0.49, 12345, 1)]
        param_entities = [Param("p1", "p1val"), Param("p2", "p2val")]
        tag_entities = [RunTag("t1", "t1val"), RunTag("t2", "t2val")]
        self.store.log_batch(
            run_id=run_id, metrics=metric_entities, params=param_entities, tags=tag_entities
        )
        run = self.store.get_run(run_id)
        assert run.data.tags == {"t1": "t1val", "t2": "t2val"}
        assert run.data.params == {"p1": "p1val", "p2": "p2val"}
        metric_histories = sum(
            [self.store.get_metric_history(run_id, key) for key in run.data.metrics], []
        )
        metrics = [(m.key, m.value, m.timestamp, m.step) for m in metric_histories]
        assert set(metrics) == set([("m1", 0.87, 12345, 0), ("m2", 0.49, 12345, 1)])

    def test_log_batch_limits(self):
        # Test that log batch at the maximum allowed request size succeeds (i.e doesn't hit
        # SQL limitations, etc)
        experiment_id = self._experiment_factory("log_batch_limits")
        run_id = self._run_factory(self._get_run_configs(experiment_id)).info.run_id
        metric_tuples = [("m%s" % i, i, 12345, i * 2) for i in range(1000)]
        metric_entities = [Metric(*metric_tuple) for metric_tuple in metric_tuples]
        self.store.log_batch(run_id=run_id, metrics=metric_entities, params=[], tags=[])
        run = self.store.get_run(run_id)
        metric_histories = sum(
            [self.store.get_metric_history(run_id, key) for key in run.data.metrics], []
        )
        metrics = [(m.key, m.value, m.timestamp, m.step) for m in metric_histories]
        assert set(metrics) == set(metric_tuples)

    def test_log_batch_param_overwrite_disallowed(self):
        # Test that attempting to overwrite a param via log_batch results in an exception and that
        # no partial data is logged
        run = self._run_factory()
        tkey = "my-param"
        param = entities.Param(tkey, "orig-val")
        self.store.log_param(run.info.run_id, param)

        overwrite_param = entities.Param(tkey, "newval")
        tag = entities.RunTag("tag-key", "tag-val")
        metric = entities.Metric("metric-key", 3.0, 12345, 0)
        with self.assertRaises(MlflowException) as e:
            self.store.log_batch(
                run.info.run_id, metrics=[metric], params=[overwrite_param], tags=[tag]
            )
        self.assertIn("Changing param values is not allowed. Param with key=", e.exception.message)
        assert e.exception.error_code == ErrorCode.Name(INVALID_PARAMETER_VALUE)
        self._verify_logged(self.store, run.info.run_id, metrics=[], params=[param], tags=[])

    def test_log_batch_param_overwrite_disallowed_single_req(self):
        # Test that attempting to overwrite a param via log_batch results in an exception
        run = self._run_factory()
        pkey = "common-key"
        param0 = entities.Param(pkey, "orig-val")
        param1 = entities.Param(pkey, "newval")
        tag = entities.RunTag("tag-key", "tag-val")
        metric = entities.Metric("metric-key", 3.0, 12345, 0)
        with self.assertRaises(MlflowException) as e:
            self.store.log_batch(
                run.info.run_id, metrics=[metric], params=[param0, param1], tags=[tag]
            )
        self.assertIn("Changing param values is not allowed. Param with key=", e.exception.message)
        assert e.exception.error_code == ErrorCode.Name(INVALID_PARAMETER_VALUE)
        self._verify_logged(self.store, run.info.run_id, metrics=[], params=[param0], tags=[])

    def test_log_batch_accepts_empty_payload(self):
        run = self._run_factory()
        self.store.log_batch(run.info.run_id, metrics=[], params=[], tags=[])
        self._verify_logged(self.store, run.info.run_id, metrics=[], params=[], tags=[])

    def test_log_batch_internal_error(self):
        # Verify that internal errors during the DB save step for log_batch result in
        # MlflowExceptions
        run = self._run_factory()

        def _raise_exception_fn(*args, **kwargs):  # pylint: disable=unused-argument
            raise Exception("Some internal error")

        package = "mlflow.store.tracking.sqlalchemy_store.SqlAlchemyStore"
        with mock.patch(package + ".log_metric") as metric_mock, mock.patch(
            package + ".log_param"
        ) as param_mock, mock.patch(package + ".set_tag") as tags_mock:
            metric_mock.side_effect = _raise_exception_fn
            param_mock.side_effect = _raise_exception_fn
            tags_mock.side_effect = _raise_exception_fn
            for kwargs in [
                {"metrics": [Metric("a", 3, 1, 0)]},
                {"params": [Param("b", "c")]},
                {"tags": [RunTag("c", "d")]},
            ]:
                log_batch_kwargs = {"metrics": [], "params": [], "tags": []}
                log_batch_kwargs.update(kwargs)
                with self.assertRaises(MlflowException) as e:
                    self.store.log_batch(run.info.run_id, **log_batch_kwargs)
                self.assertIn(str(e.exception.message), "Some internal error")

    def test_log_batch_nonexistent_run(self):
        nonexistent_run_id = uuid.uuid4().hex
        with self.assertRaises(MlflowException) as e:
            self.store.log_batch(nonexistent_run_id, [], [], [])
        assert e.exception.error_code == ErrorCode.Name(RESOURCE_DOES_NOT_EXIST)
        assert "Run with id=%s not found" % nonexistent_run_id in e.exception.message

    def test_log_batch_params_idempotency(self):
        run = self._run_factory()
        params = [Param("p-key", "p-val")]
        self.store.log_batch(run.info.run_id, metrics=[], params=params, tags=[])
        self.store.log_batch(run.info.run_id, metrics=[], params=params, tags=[])
        self._verify_logged(self.store, run.info.run_id, metrics=[], params=params, tags=[])

    def test_log_batch_tags_idempotency(self):
        run = self._run_factory()
        self.store.log_batch(
            run.info.run_id, metrics=[], params=[], tags=[RunTag("t-key", "t-val")]
        )
        self.store.log_batch(
            run.info.run_id, metrics=[], params=[], tags=[RunTag("t-key", "t-val")]
        )
        self._verify_logged(
            self.store, run.info.run_id, metrics=[], params=[], tags=[RunTag("t-key", "t-val")]
        )

    def test_log_batch_allows_tag_overwrite(self):
        run = self._run_factory()
        self.store.log_batch(run.info.run_id, metrics=[], params=[], tags=[RunTag("t-key", "val")])
        self.store.log_batch(
            run.info.run_id, metrics=[], params=[], tags=[RunTag("t-key", "newval")]
        )
        self._verify_logged(
            self.store, run.info.run_id, metrics=[], params=[], tags=[RunTag("t-key", "newval")]
        )

    def test_log_batch_allows_tag_overwrite_single_req(self):
        run = self._run_factory()
        tags = [RunTag("t-key", "val"), RunTag("t-key", "newval")]
        self.store.log_batch(run.info.run_id, metrics=[], params=[], tags=tags)
        self._verify_logged(self.store, run.info.run_id, metrics=[], params=[], tags=[tags[-1]])

    def test_log_batch_same_metric_repeated_single_req(self):
        run = self._run_factory()
        metric0 = Metric(key="metric-key", value=1, timestamp=2, step=0)
        metric1 = Metric(key="metric-key", value=2, timestamp=3, step=0)
        self.store.log_batch(run.info.run_id, params=[], metrics=[metric0, metric1], tags=[])
        self._verify_logged(
            self.store, run.info.run_id, params=[], metrics=[metric0, metric1], tags=[]
        )

    def test_log_batch_same_metric_repeated_multiple_reqs(self):
        run = self._run_factory()
        metric0 = Metric(key="metric-key", value=1, timestamp=2, step=0)
        metric1 = Metric(key="metric-key", value=2, timestamp=3, step=0)
        self.store.log_batch(run.info.run_id, params=[], metrics=[metric0], tags=[])
        self._verify_logged(self.store, run.info.run_id, params=[], metrics=[metric0], tags=[])
        self.store.log_batch(run.info.run_id, params=[], metrics=[metric1], tags=[])
        self._verify_logged(
            self.store, run.info.run_id, params=[], metrics=[metric0, metric1], tags=[]
        )

    def test_upgrade_cli_idempotence(self):
        # Repeatedly run `mlflow db upgrade` against our database, verifying that the command
        # succeeds and that the DB has the latest schema
        engine = sqlalchemy.create_engine(self.db_url)
        assert _get_schema_version(engine) == _get_latest_schema_revision()
        for _ in range(3):
            invoke_cli_runner(mlflow.db.commands, ["upgrade", self.db_url])
            assert _get_schema_version(engine) == _get_latest_schema_revision()

    def test_metrics_materialization_upgrade_succeeds_and_produces_expected_latest_metric_values(
        self,
    ):
        """
        Tests the ``89d4b8295536_create_latest_metrics_table`` migration by migrating and querying
        the MLflow Tracking SQLite database located at
        /mlflow/tests/resources/db/db_version_7ac759974ad8_with_metrics.sql. This database contains
        metric entries populated by the following metrics generation script:
        https://gist.github.com/dbczumar/343173c6b8982a0cc9735ff19b5571d9.

        First, the database is upgraded from its HEAD revision of
        ``7ac755974ad8_update_run_tags_with_larger_limit`` to the latest revision via
        ``mlflow db upgrade``.

        Then, the test confirms that the metric entries returned by calls
        to ``SqlAlchemyStore.get_run()`` are consistent between the latest revision and the
        ``7ac755974ad8_update_run_tags_with_larger_limit`` revision. This is confirmed by
        invoking ``SqlAlchemyStore.get_run()`` for each run id that is present in the upgraded
        database and comparing the resulting runs' metric entries to a JSON dump taken from the
        SQLite database prior to the upgrade (located at
        mlflow/tests/resources/db/db_version_7ac759974ad8_with_metrics_expected_values.json).
        This JSON dump can be replicated by installing MLflow version 1.2.0 and executing the
        following code from the directory containing this test suite:

        >>> import json
        >>> import mlflow
        >>> from mlflow.tracking.client import MlflowClient
        >>> mlflow.set_tracking_uri(
        ...     "sqlite:///../../resources/db/db_version_7ac759974ad8_with_metrics.sql")
        >>> client = MlflowClient()
        >>> summary_metrics = {
        ...     run.info.run_id: run.data.metrics for run
        ...     in client.search_runs(experiment_ids="0")
        ... }
        >>> with open("dump.json", "w") as dump_file:
        >>>     json.dump(summary_metrics, dump_file, indent=4)
        """
        current_dir = os.path.dirname(os.path.abspath(__file__))
        db_resources_path = os.path.normpath(
            os.path.join(current_dir, os.pardir, os.pardir, "resources", "db")
        )
        expected_metric_values_path = os.path.join(
            db_resources_path, "db_version_7ac759974ad8_with_metrics_expected_values.json"
        )
        with TempDir() as tmp_db_dir:
            db_path = tmp_db_dir.path("tmp_db.sql")
            db_url = "sqlite:///" + db_path
            shutil.copyfile(
                src=os.path.join(db_resources_path, "db_version_7ac759974ad8_with_metrics.sql"),
                dst=db_path,
            )

            invoke_cli_runner(mlflow.db.commands, ["upgrade", db_url])
            store = self._get_store(db_uri=db_url)
            with open(expected_metric_values_path, "r") as f:
                expected_metric_values = json.load(f)

            for run_id, expected_metrics in expected_metric_values.items():
                fetched_run = store.get_run(run_id=run_id)
                assert fetched_run.data.metrics == expected_metrics

    def _generate_large_data(self, nb_runs=1000):
        experiment_id = self.store.create_experiment("test_experiment")

        current_run = 0

        run_ids = []
        metrics_list = []
        tags_list = []
        params_list = []
        latest_metrics_list = []

        for _ in range(nb_runs):
            run_id = self.store.create_run(
                experiment_id=experiment_id, start_time=current_run, tags=(), user_id="Anderson"
            ).info.run_uuid

            run_ids.append(run_id)

            for i in range(100):
                metric = {
                    "key": "mkey_%s" % i,
                    "value": i,
                    "timestamp": i * 2,
                    "step": i * 3,
                    "is_nan": 0,
                    "run_uuid": run_id,
                }
                metrics_list.append(metric)
                tag = {
                    "key": "tkey_%s" % i,
                    "value": "tval_%s" % (current_run % 10),
                    "run_uuid": run_id,
                }
                tags_list.append(tag)
                param = {
                    "key": "pkey_%s" % i,
                    "value": "pval_%s" % ((current_run + 1) % 11),
                    "run_uuid": run_id,
                }
                params_list.append(param)
            latest_metrics_list.append(
                {
                    "key": "mkey_0",
                    "value": current_run,
                    "timestamp": 100 * 2,
                    "step": 100 * 3,
                    "is_nan": 0,
                    "run_uuid": run_id,
                }
            )
            current_run += 1
        metrics = pd.DataFrame(metrics_list)
        metrics.to_sql("metrics", self.store.engine, if_exists="append", index=False)
        params = pd.DataFrame(params_list)
        params.to_sql("params", self.store.engine, if_exists="append", index=False)
        tags = pd.DataFrame(tags_list)
        tags.to_sql("tags", self.store.engine, if_exists="append", index=False)
        pd.DataFrame(latest_metrics_list).to_sql(
            "latest_metrics", self.store.engine, if_exists="append", index=False
        )
        return experiment_id, run_ids

    def test_search_runs_returns_expected_results_with_large_experiment(self):
        """
        This case tests the SQLAlchemyStore implementation of the SearchRuns API to ensure
        that search queries over an experiment containing many runs, each with a large number
        of metrics, parameters, and tags, are performant and return the expected results.
        """
        experiment_id, run_ids = self._generate_large_data()

        run_results = self.store.search_runs([experiment_id], None, ViewType.ALL, max_results=100)
        assert len(run_results) == 100
        # runs are sorted by desc start_time
        self.assertListEqual(
            [run.info.run_id for run in run_results], list(reversed(run_ids[900:]))
        )

    def test_search_runs_correctly_filters_large_data(self):
        experiment_id, _ = self._generate_large_data(1000)

        run_results = self.store.search_runs(
            [experiment_id],
            "metrics.mkey_0 < 26 and metrics.mkey_0 > 5 ",
            ViewType.ALL,
            max_results=50,
        )
        assert len(run_results) == 20

        run_results = self.store.search_runs(
            [experiment_id],
            "metrics.mkey_0 < 26 and metrics.mkey_0 > 5 " "and tags.tkey_0 = 'tval_0' ",
            ViewType.ALL,
            max_results=10,
        )
        assert len(run_results) == 2  # 20 runs between 9 and 26, 2 of which have a 0 tkey_0 value

        run_results = self.store.search_runs(
            [experiment_id],
            "metrics.mkey_0 < 26 and metrics.mkey_0 > 5 "
            "and tags.tkey_0 = 'tval_0' "
            "and params.pkey_0 = 'pval_0'",
            ViewType.ALL,
            max_results=5,
        )
        assert len(run_results) == 1  # 2 runs on previous request, 1 of which has a 0 pkey_0 value

    def test_search_runs_keep_all_runs_when_sorting(self):
        experiment_id = self.store.create_experiment("test_experiment1")

        r1 = self.store.create_run(
            experiment_id=experiment_id, start_time=0, tags=(), user_id="Me"
        ).info.run_uuid
        r2 = self.store.create_run(
            experiment_id=experiment_id, start_time=0, tags=(), user_id="Me"
        ).info.run_uuid
        self.store.set_tag(r1, RunTag(key="t1", value="1"))
        self.store.set_tag(r1, RunTag(key="t2", value="1"))
        self.store.set_tag(r2, RunTag(key="t2", value="1"))

        run_results = self.store.search_runs(
            [experiment_id], None, ViewType.ALL, max_results=1000, order_by=["tag.t1"]
        )
        assert len(run_results) == 2

    def test_get_attribute_name(self):
        assert(models.SqlRun.get_attribute_name("artifact_uri") == "artifact_uri")
        assert(models.SqlRun.get_attribute_name("status") == "status")
        assert(models.SqlRun.get_attribute_name("start_time") == "start_time")
        assert(models.SqlRun.get_attribute_name("end_time") == "end_time")

        # we want this to break if a searchable or orderable attribute has been added
        # and not referred to in this test
        # searchable attibutes are also orderable
        assert(len(entities.RunInfo.get_orderable_attributes()) == 4)


def test_sqlalchemy_store_behaves_as_expected_with_inmemory_sqlite_db():
    store = SqlAlchemyStore("sqlite:///:memory:", ARTIFACT_URI)
    experiment_id = store.create_experiment(name="exp1")
    run = store.create_run(experiment_id=experiment_id, user_id="user", start_time=0, tags=[])
    run_id = run.info.run_id
    metric = entities.Metric("mymetric", 1, 0, 0)
    store.log_metric(run_id=run_id, metric=metric)
    param = entities.Param("myparam", "A")
    store.log_param(run_id=run_id, param=param)
    fetched_run = store.get_run(run_id=run_id)
    assert fetched_run.info.run_id == run_id
    assert metric.key in fetched_run.data.metrics
    assert param.key in fetched_run.data.params


class TestSqlAlchemyStoreSqliteMigratedDB(TestSqlAlchemyStoreSqlite):
    """
    Test case where user has an existing DB with schema generated before MLflow 1.0,
    then migrates their DB. TODO: update this test in MLflow 1.1 to use InitialBase from
    mlflow.store.db.initial_models.
    """

    def setUp(self):
        fd, self.temp_dbfile = tempfile.mkstemp()
        os.close(fd)
        self.db_url = "%s%s" % (DB_URI, self.temp_dbfile)
        engine = sqlalchemy.create_engine(self.db_url)
        InitialBase.metadata.create_all(engine)
        invoke_cli_runner(mlflow.db.commands, ["upgrade", self.db_url])
        self.store = SqlAlchemyStore(self.db_url, ARTIFACT_URI)

    def tearDown(self):
        os.remove(self.temp_dbfile)


@pytest.mark.release
class TestSqlAlchemyStoreMysqlDb(TestSqlAlchemyStoreSqlite):
    """
    Run tests against a MySQL database
    """

    DEFAULT_MYSQL_PORT = 3306

    def setUp(self):
        os.environ[MLFLOW_SQLALCHEMYSTORE_POOL_SIZE] = "2"
        os.environ[MLFLOW_SQLALCHEMYSTORE_MAX_OVERFLOW] = "1"
        db_username = os.environ.get("MYSQL_TEST_USERNAME")
        db_password = os.environ.get("MYSQL_TEST_PASSWORD")
        db_port = (
            int(os.environ["MYSQL_TEST_PORT"])
            if "MYSQL_TEST_PORT" in os.environ
            else TestSqlAlchemyStoreMysqlDb.DEFAULT_MYSQL_PORT
        )
        if db_username is None or db_password is None:
            raise Exception(
                "Username and password for database tests must be specified via the "
                "MYSQL_TEST_USERNAME and MYSQL_TEST_PASSWORD environment variables. "
                "environment variable. In posix shells, you can rerun your test command "
                "with the environment variables set, e.g: MYSQL_TEST_USERNAME=your_username "
                "MYSQL_TEST_PASSWORD=your_password <your-test-command>. You may optionally "
                "specify a database port via MYSQL_TEST_PORT (default is 3306)."
            )
        self._db_name = "test_sqlalchemy_store_%s" % uuid.uuid4().hex[:5]
        db_server_url = "mysql://%s:%s@localhost:%s" % (db_username, db_password, db_port)
        self._engine = sqlalchemy.create_engine(db_server_url)
        self._engine.execute("CREATE DATABASE %s" % self._db_name)
        self.db_url = "%s/%s" % (db_server_url, self._db_name)
        self.store = self._get_store(self.db_url)

    def tearDown(self):
        self._engine.execute("DROP DATABASE %s" % self._db_name)

    def test_log_many_entities(self):
        """
        Sanity check: verify that we can log a reasonable number of entities without failures due
        to connection leaks etc.
        """
        run = self._run_factory()
        for i in range(100):
            self.store.log_metric(run.info.run_id, entities.Metric("key", i, i * 2, i * 3))
            self.store.log_param(run.info.run_id, entities.Param("pkey-%s" % i, "pval-%s" % i))
            self.store.set_tag(run.info.run_id, entities.RunTag("tkey-%s" % i, "tval-%s" % i))

    def test_set_status_scheduled(self):
        """
        Constraints are not tested by sqlite. Use mysql to test it
        """
        run = self._run_factory()
        self.store.update_run_info(run.info.run_id, 'KILLED', 10)


@mock.patch("sqlalchemy.orm.session.Session", spec=True)
class TestZeroValueInsertion(unittest.TestCase):
    def test_set_zero_value_insertion_for_autoincrement_column_MYSQL(self, mock_session):
        mock_store = mock.Mock(SqlAlchemyStore)
        mock_store.db_type = MYSQL
        SqlAlchemyStore._set_zero_value_insertion_for_autoincrement_column(mock_store, mock_session)
        mock_session.execute.assert_called_with("SET @@SESSION.sql_mode='NO_AUTO_VALUE_ON_ZERO';")

    def test_set_zero_value_insertion_for_autoincrement_column_MSSQL(self, mock_session):
        mock_store = mock.Mock(SqlAlchemyStore)
        mock_store.db_type = MSSQL
        SqlAlchemyStore._set_zero_value_insertion_for_autoincrement_column(mock_store, mock_session)
        mock_session.execute.assert_called_with("SET IDENTITY_INSERT experiments ON;")

    def test_unset_zero_value_insertion_for_autoincrement_column_MYSQL(self, mock_session):
        mock_store = mock.Mock(SqlAlchemyStore)
        mock_store.db_type = MYSQL
        SqlAlchemyStore._unset_zero_value_insertion_for_autoincrement_column(
            mock_store, mock_session
        )
        mock_session.execute.assert_called_with("SET @@SESSION.sql_mode='';")

    def test_unset_zero_value_insertion_for_autoincrement_column_MSSQL(self, mock_session):
        mock_store = mock.Mock(SqlAlchemyStore)
        mock_store.db_type = MSSQL
        SqlAlchemyStore._unset_zero_value_insertion_for_autoincrement_column(
            mock_store, mock_session
        )
        mock_session.execute.assert_called_with("SET IDENTITY_INSERT experiments OFF;")


def test_get_attribute_name():
    assert models.SqlRun.get_attribute_name("artifact_uri") == "artifact_uri"
    assert models.SqlRun.get_attribute_name("status") == "status"
    assert models.SqlRun.get_attribute_name("start_time") == "start_time"
    assert models.SqlRun.get_attribute_name("end_time") == "end_time"

    # we want this to break if a searchable or orderable attribute has been added
    # and not referred to in this test
    # searchable attibutes are also orderable
    assert len(entities.RunInfo.get_orderable_attributes()) == 4<|MERGE_RESOLUTION|>--- conflicted
+++ resolved
@@ -1164,7 +1164,6 @@
             self, [r1, r2], self._search(experiment_id, filter_string="tags.generic_tag = 'p_val'")
         )
         # test search returns appropriate run (same key different values per run)
-<<<<<<< HEAD
         six.assertCountEqual(
             self, [r1], self._search(experiment_id, filter_string="tags.generic_2 = 'some value'")
         )
@@ -1230,57 +1229,6 @@
                 "tags.generic_tag ILIKE 'p_val'",
             ),
         )
-=======
-        six.assertCountEqual(self, [r1],
-                             self._search(experiment_id,
-                                          filter_string="tags.generic_2 = 'some value'"))
-        six.assertCountEqual(self, [r2],
-                             self._search(experiment_id,
-                                          filter_string="tags.generic_2 = 'another value'"))
-        six.assertCountEqual(self, [],
-                             self._search(experiment_id,
-                                          filter_string="tags.generic_tag = 'wrong_val'"))
-        six.assertCountEqual(self, [],
-                             self._search(experiment_id,
-                                          filter_string="tags.generic_tag != 'p_val'"))
-        six.assertCountEqual(self, [r1, r2],
-                             self._search(experiment_id,
-                                          filter_string="tags.generic_tag != 'wrong_val'"))
-        six.assertCountEqual(self, [r1, r2],
-                             self._search(experiment_id,
-                                          filter_string="tags.generic_2 != 'wrong_val'"))
-        six.assertCountEqual(self, [r1], self._search(experiment_id,
-                                                      filter_string="tags.p_a = 'abc'"))
-        six.assertCountEqual(self, [r2], self._search(experiment_id,
-                                                      filter_string="tags.p_b = 'ABC'"))
-        six.assertCountEqual(self, [r2],
-                             self._search(experiment_id,
-                                          filter_string="tags.generic_2 LIKE '%other%'"))
-        six.assertCountEqual(self, [],
-                             self._search(experiment_id,
-                                          filter_string="tags.generic_2 LIKE '%Other%'"))
-        six.assertCountEqual(self, [],
-                             self._search(experiment_id,
-                                          filter_string="tags.generic_2 LIKE 'other%'"))
-        six.assertCountEqual(self, [],
-                             self._search(experiment_id,
-                                          filter_string="tags.generic_2 LIKE '%other'"))
-        six.assertCountEqual(self, [],
-                             self._search(experiment_id,
-                                          filter_string="tags.generic_2 LIKE 'other'"))
-
-        six.assertCountEqual(self, [r2],
-                             self._search(experiment_id,
-                                          filter_string="tags.generic_2 ILIKE '%Other%'"))
-        six.assertCountEqual(self, [r2],
-                             self._search(experiment_id,
-                                          filter_string="tags.generic_2 ILIKE '%Other%' "
-                                                        "and tags.generic_tag = 'p_val'"))
-        six.assertCountEqual(self, [r2],
-                             self._search(experiment_id,
-                                          filter_string="tags.generic_2 ILIKE '%Other%' and "
-                                                        "tags.generic_tag ILIKE 'p_val'"))
->>>>>>> 974b164a
 
     def test_search_metrics(self):
         experiment_id = self._experiment_factory("search_metric")
