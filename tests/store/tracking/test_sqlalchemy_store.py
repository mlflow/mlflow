import json
import math
import os
import pathlib
import random
import re
import shutil
import time
import uuid
from concurrent.futures import ThreadPoolExecutor
from dataclasses import dataclass
from pathlib import Path
from typing import Union
from unittest import mock

import pytest
import sqlalchemy
from packaging.version import Version

import mlflow
import mlflow.db
import mlflow.store.db.base_sql_model
from mlflow import entities
from mlflow.entities import (
    AssessmentSource,
    AssessmentSourceType,
    Expectation,
    Experiment,
    ExperimentTag,
    Feedback,
    Metric,
    Param,
    RunStatus,
    RunTag,
    SourceType,
    ViewType,
    _DatasetSummary,
    trace_location,
)
from mlflow.entities.assessment import ExpectationValue, FeedbackValue
from mlflow.entities.logged_model_output import LoggedModelOutput
from mlflow.entities.logged_model_parameter import LoggedModelParameter
from mlflow.entities.logged_model_status import LoggedModelStatus
from mlflow.entities.logged_model_tag import LoggedModelTag
from mlflow.entities.trace_info import TraceInfo
from mlflow.entities.trace_state import TraceState
from mlflow.entities.trace_status import TraceStatus
from mlflow.environment_variables import (
    MLFLOW_TRACKING_URI,
)
from mlflow.exceptions import MlflowException
from mlflow.models import Model
from mlflow.protos.databricks_pb2 import (
    BAD_REQUEST,
    INVALID_PARAMETER_VALUE,
    RESOURCE_DOES_NOT_EXIST,
    TEMPORARILY_UNAVAILABLE,
    ErrorCode,
)
from mlflow.store.db.db_types import MSSQL, MYSQL, POSTGRES, SQLITE
from mlflow.store.db.utils import (
    _get_latest_schema_revision,
    _get_schema_version,
)
from mlflow.store.entities import PagedList
from mlflow.store.tracking import (
    SEARCH_MAX_RESULTS_DEFAULT,
    SEARCH_MAX_RESULTS_THRESHOLD,
)
from mlflow.store.tracking.dbmodels import models
from mlflow.store.tracking.dbmodels.models import (
    SqlDataset,
    SqlEntityAssociation,
    SqlEvaluationDataset,
    SqlEvaluationDatasetRecord,
    SqlExperiment,
    SqlExperimentTag,
    SqlInput,
    SqlInputTag,
    SqlLatestMetric,
    SqlLoggedModel,
    SqlLoggedModelMetric,
    SqlLoggedModelParam,
    SqlLoggedModelTag,
    SqlMetric,
    SqlParam,
    SqlRun,
    SqlTag,
    SqlTraceInfo,
    SqlTraceMetadata,
    SqlTraceTag,
)
from mlflow.store.tracking.sqlalchemy_store import SqlAlchemyStore, _get_orderby_clauses
from mlflow.tracing.constant import (
    MAX_CHARS_IN_TRACE_INFO_TAGS_VALUE,
    TRACE_SCHEMA_VERSION_KEY,
    TraceMetadataKey,
)
from mlflow.utils import mlflow_tags
from mlflow.utils.file_utils import TempDir
from mlflow.utils.mlflow_tags import (
    MLFLOW_ARTIFACT_LOCATION,
    MLFLOW_DATASET_CONTEXT,
    MLFLOW_RUN_NAME,
)
from mlflow.utils.name_utils import _GENERATOR_PREDICATES
from mlflow.utils.os import is_windows
from mlflow.utils.time import get_current_time_millis
from mlflow.utils.uri import extract_db_type_from_uri
from mlflow.utils.validation import (
    MAX_DATASET_DIGEST_SIZE,
    MAX_DATASET_NAME_SIZE,
    MAX_DATASET_PROFILE_SIZE,
    MAX_DATASET_SCHEMA_SIZE,
    MAX_DATASET_SOURCE_SIZE,
    MAX_EXPERIMENT_NAME_LENGTH,
    MAX_INPUT_TAG_KEY_SIZE,
    MAX_INPUT_TAG_VALUE_SIZE,
    MAX_TAG_VAL_LENGTH,
)

from tests.integration.utils import invoke_cli_runner
from tests.store.tracking.test_file_store import assert_dataset_inputs_equal

DB_URI = "sqlite:///"
ARTIFACT_URI = "artifact_folder"

pytestmark = pytest.mark.notrackingurimock


def db_types_and_drivers():
    d = {
        "sqlite": [
            "pysqlite",
            "pysqlcipher",
        ],
        "postgresql": [
            "psycopg2",
            "pg8000",
            "psycopg2cffi",
            "pypostgresql",
            "pygresql",
            "zxjdbc",
        ],
        "mysql": [
            "mysqldb",
            "pymysql",
            "mysqlconnector",
            "cymysql",
            "oursql",
            "gaerdbms",
            "pyodbc",
            "zxjdbc",
        ],
        "mssql": [
            "pyodbc",
            "mxodbc",
            "pymssql",
            "zxjdbc",
            "adodbapi",
        ],
    }
    for db_type, drivers in d.items():
        for driver in drivers:
            yield db_type, driver


@pytest.mark.parametrize(("db_type", "driver"), db_types_and_drivers())
def test_correct_db_type_from_uri(db_type, driver):
    assert extract_db_type_from_uri(f"{db_type}+{driver}://...") == db_type
    # try the driver-less version, which will revert SQLAlchemy to the default driver
    assert extract_db_type_from_uri(f"{db_type}://...") == db_type


@pytest.mark.parametrize(
    "db_uri",
    [
        "oracle://...",
        "oracle+cx_oracle://...",
        "snowflake://...",
        "://...",
        "abcdefg",
    ],
)
def test_fail_on_unsupported_db_type(db_uri):
    with pytest.raises(MlflowException, match=r"Invalid database engine"):
        extract_db_type_from_uri(db_uri)


def test_fail_on_multiple_drivers():
    with pytest.raises(MlflowException, match=r"Invalid database URI"):
        extract_db_type_from_uri("mysql+pymsql+pyodbc://...")


@pytest.fixture
def store(tmp_path: Path):
    db_uri = MLFLOW_TRACKING_URI.get() or f"{DB_URI}{tmp_path / 'temp.db'}"
    artifact_uri = tmp_path / "artifacts"
    artifact_uri.mkdir(exist_ok=True)
    store = SqlAlchemyStore(db_uri, artifact_uri.as_uri())
    yield store
    _cleanup_database(store)


@pytest.fixture
def store_and_trace_info(store):
    exp_id = store.create_experiment("test")
    timestamp_ms = get_current_time_millis()
    return store, store.start_trace(
        TraceInfo(
            trace_id=f"tr-{uuid.uuid4()}",
            trace_location=trace_location.TraceLocation.from_experiment_id(exp_id),
            request_time=timestamp_ms,
            execution_duration=0,
            state=TraceState.OK,
            tags={},
            trace_metadata={},
            client_request_id=f"tr-{uuid.uuid4()}",
            request_preview=None,
            response_preview=None,
        ),
    )


def _get_store(tmp_path: Path):
    db_uri = MLFLOW_TRACKING_URI.get() or f"{DB_URI}{tmp_path / 'temp.db'}"
    artifact_uri = tmp_path / "artifacts"
    artifact_uri.mkdir(exist_ok=True)
    return SqlAlchemyStore(db_uri, artifact_uri.as_uri())


def _get_query_to_reset_experiment_id(store: SqlAlchemyStore):
    dialect = store._get_dialect()
    if dialect == POSTGRES:
        return "ALTER SEQUENCE experiments_experiment_id_seq RESTART WITH 1"
    elif dialect == MYSQL:
        return "ALTER TABLE experiments AUTO_INCREMENT = 1"
    elif dialect == MSSQL:
        return "DBCC CHECKIDENT (experiments, RESEED, 0)"
    elif dialect == SQLITE:
        # In SQLite, deleting all experiments resets experiment_id
        return None
    raise ValueError(f"Invalid dialect: {dialect}")


def _cleanup_database(store: SqlAlchemyStore):
    with store.ManagedSessionMaker() as session:
        # Delete all rows in all tables
        for model in (
            SqlLoggedModel,
            SqlLoggedModelMetric,
            SqlLoggedModelParam,
            SqlLoggedModelTag,
            SqlParam,
            SqlMetric,
            SqlLatestMetric,
            SqlTag,
            SqlInputTag,
            SqlInput,
            SqlDataset,
            SqlRun,
            SqlTraceTag,
            SqlTraceMetadata,
            SqlTraceInfo,
            SqlEvaluationDatasetRecord,
            SqlEntityAssociation,
            SqlEvaluationDataset,
            SqlExperimentTag,
            SqlExperiment,
        ):
            session.query(model).delete()

        # Reset experiment_id to start at 1
        if reset_experiment_id := _get_query_to_reset_experiment_id(store):
            session.execute(sqlalchemy.sql.text(reset_experiment_id))


def _create_experiments(store: SqlAlchemyStore, names) -> Union[str, list[str]]:
    if isinstance(names, (list, tuple)):
        ids = []
        for name in names:
            # Sleep to ensure each experiment has a unique creation_time for
            # deterministic experiment search results
            time.sleep(0.001)
            ids.append(store.create_experiment(name=name))
        return ids

    time.sleep(0.001)
    return store.create_experiment(name=names)


def _get_run_configs(experiment_id=None, tags=None, start_time=None):
    return {
        "experiment_id": experiment_id,
        "user_id": "Anderson",
        "start_time": get_current_time_millis() if start_time is None else start_time,
        "tags": tags,
        "run_name": "name",
    }


def _run_factory(store: SqlAlchemyStore, config=None):
    if not config:
        config = _get_run_configs()
    if not config.get("experiment_id", None):
        config["experiment_id"] = _create_experiments(store, "test exp")

    return store.create_run(**config)


# Tests for Search API
def _search_runs(
    store: SqlAlchemyStore,
    experiment_id,
    filter_string=None,
    run_view_type=ViewType.ALL,
    max_results=SEARCH_MAX_RESULTS_DEFAULT,
):
    exps = [experiment_id] if isinstance(experiment_id, str) else experiment_id
    return [
        r.info.run_id for r in store.search_runs(exps, filter_string, run_view_type, max_results)
    ]


def _get_ordered_runs(store: SqlAlchemyStore, order_clauses, experiment_id):
    return [
        r.data.tags[mlflow_tags.MLFLOW_RUN_NAME]
        for r in store.search_runs(
            experiment_ids=[experiment_id],
            filter_string="",
            run_view_type=ViewType.ALL,
            order_by=order_clauses,
        )
    ]


def _verify_logged(store, run_id, metrics, params, tags):
    run = store.get_run(run_id)
    all_metrics = sum([store.get_metric_history(run_id, key) for key in run.data.metrics], [])
    assert len(all_metrics) == len(metrics)
    logged_metrics = [(m.key, m.value, m.timestamp, m.step) for m in all_metrics]
    assert set(logged_metrics) == {(m.key, m.value, m.timestamp, m.step) for m in metrics}
    logged_tags = set(run.data.tags.items())
    assert {(tag.key, tag.value) for tag in tags} <= logged_tags
    assert len(run.data.params) == len(params)
    assert set(run.data.params.items()) == {(param.key, param.value) for param in params}


def test_default_experiment(store: SqlAlchemyStore):
    experiments = store.search_experiments()
    assert len(experiments) == 1

    first = experiments[0]
    assert first.experiment_id == "0"
    assert first.name == "Default"


def test_default_experiment_lifecycle(store: SqlAlchemyStore, tmp_path):
    default_experiment = store.get_experiment(experiment_id=0)
    assert default_experiment.name == Experiment.DEFAULT_EXPERIMENT_NAME
    assert default_experiment.lifecycle_stage == entities.LifecycleStage.ACTIVE

    _create_experiments(store, "aNothEr")
    all_experiments = [e.name for e in store.search_experiments()]
    assert set(all_experiments) == {"aNothEr", "Default"}

    store.delete_experiment(0)

    assert [e.name for e in store.search_experiments()] == ["aNothEr"]
    another = store.get_experiment(1)
    assert another.name == "aNothEr"

    default_experiment = store.get_experiment(experiment_id=0)
    assert default_experiment.name == Experiment.DEFAULT_EXPERIMENT_NAME
    assert default_experiment.lifecycle_stage == entities.LifecycleStage.DELETED

    # destroy SqlStore and make a new one
    del store
    store = _get_store(tmp_path)

    # test that default experiment is not reactivated
    default_experiment = store.get_experiment(experiment_id=0)
    assert default_experiment.name == Experiment.DEFAULT_EXPERIMENT_NAME
    assert default_experiment.lifecycle_stage == entities.LifecycleStage.DELETED

    assert [e.name for e in store.search_experiments()] == ["aNothEr"]
    all_experiments = [e.name for e in store.search_experiments(ViewType.ALL)]
    assert set(all_experiments) == {"aNothEr", "Default"}

    # ensure that experiment ID dor active experiment is unchanged
    another = store.get_experiment(1)
    assert another.name == "aNothEr"


def test_raise_duplicate_experiments(store: SqlAlchemyStore):
    with pytest.raises(Exception, match=r"Experiment\(name=.+\) already exists"):
        _create_experiments(store, ["test", "test"])


def test_raise_experiment_dont_exist(store: SqlAlchemyStore):
    with pytest.raises(Exception, match=r"No Experiment with id=.+ exists"):
        store.get_experiment(experiment_id=100)


def test_delete_experiment(store: SqlAlchemyStore):
    experiments = _create_experiments(store, ["morty", "rick", "rick and morty"])

    all_experiments = store.search_experiments()
    assert len(all_experiments) == len(experiments) + 1  # default

    exp_id = experiments[0]
    exp = store.get_experiment(exp_id)
    time.sleep(0.01)
    store.delete_experiment(exp_id)

    updated_exp = store.get_experiment(exp_id)
    assert updated_exp.lifecycle_stage == entities.LifecycleStage.DELETED

    assert len(store.search_experiments()) == len(all_experiments) - 1
    assert updated_exp.last_update_time > exp.last_update_time


def test_delete_restore_experiment_with_runs(store: SqlAlchemyStore):
    experiment_id = _create_experiments(store, "test exp")
    run1 = _run_factory(store, config=_get_run_configs(experiment_id)).info.run_id
    run2 = _run_factory(store, config=_get_run_configs(experiment_id)).info.run_id
    store.delete_run(run1)
    run_ids = [run1, run2]

    store.delete_experiment(experiment_id)

    updated_exp = store.get_experiment(experiment_id)
    assert updated_exp.lifecycle_stage == entities.LifecycleStage.DELETED

    deleted_run_list = store.search_runs(
        experiment_ids=[experiment_id],
        filter_string="",
        run_view_type=ViewType.DELETED_ONLY,
    )

    assert len(deleted_run_list) == 2
    for deleted_run in deleted_run_list:
        assert deleted_run.info.lifecycle_stage == entities.LifecycleStage.DELETED
        assert deleted_run.info.experiment_id in experiment_id
        assert deleted_run.info.run_id in run_ids
        with store.ManagedSessionMaker() as session:
            assert store._get_run(session, deleted_run.info.run_id).deleted_time is not None

    store.restore_experiment(experiment_id)

    updated_exp = store.get_experiment(experiment_id)
    assert updated_exp.lifecycle_stage == entities.LifecycleStage.ACTIVE

    restored_run_list = store.search_runs(
        experiment_ids=[experiment_id],
        filter_string="",
        run_view_type=ViewType.ACTIVE_ONLY,
    )

    assert len(restored_run_list) == 2
    for restored_run in restored_run_list:
        assert restored_run.info.lifecycle_stage == entities.LifecycleStage.ACTIVE
        with store.ManagedSessionMaker() as session:
            assert store._get_run(session, restored_run.info.run_id).deleted_time is None
        assert restored_run.info.experiment_id in experiment_id
        assert restored_run.info.run_id in run_ids


def test_get_experiment(store: SqlAlchemyStore):
    name = "goku"
    experiment_id = _create_experiments(store, name)
    actual = store.get_experiment(experiment_id)
    assert actual.name == name
    assert actual.experiment_id == experiment_id

    actual_by_name = store.get_experiment_by_name(name)
    assert actual_by_name.name == name
    assert actual_by_name.experiment_id == experiment_id
    assert store.get_experiment_by_name("idontexist") is None

    store.delete_experiment(experiment_id)
    assert store.get_experiment_by_name(name).experiment_id == experiment_id


def test_search_experiments_view_type(store: SqlAlchemyStore):
    experiment_names = ["a", "b"]
    experiment_ids = _create_experiments(store, experiment_names)
    store.delete_experiment(experiment_ids[1])

    experiments = store.search_experiments(view_type=ViewType.ACTIVE_ONLY)
    assert [e.name for e in experiments] == ["a", "Default"]
    experiments = store.search_experiments(view_type=ViewType.DELETED_ONLY)
    assert [e.name for e in experiments] == ["b"]
    experiments = store.search_experiments(view_type=ViewType.ALL)
    assert [e.name for e in experiments] == ["b", "a", "Default"]


def test_search_experiments_filter_by_attribute(store: SqlAlchemyStore):
    experiment_names = ["a", "ab", "Abc"]
    _create_experiments(store, experiment_names)

    experiments = store.search_experiments(filter_string="name = 'a'")
    assert [e.name for e in experiments] == ["a"]
    experiments = store.search_experiments(filter_string="attribute.name = 'a'")
    assert [e.name for e in experiments] == ["a"]
    experiments = store.search_experiments(filter_string="attribute.`name` = 'a'")
    assert [e.name for e in experiments] == ["a"]
    experiments = store.search_experiments(filter_string="attribute.`name` != 'a'")
    assert [e.name for e in experiments] == ["Abc", "ab", "Default"]
    experiments = store.search_experiments(filter_string="name LIKE 'a%'")
    assert [e.name for e in experiments] == ["ab", "a"]
    experiments = store.search_experiments(filter_string="name ILIKE 'a%'")
    assert [e.name for e in experiments] == ["Abc", "ab", "a"]
    experiments = store.search_experiments(filter_string="name ILIKE 'a%' AND name ILIKE '%b'")
    assert [e.name for e in experiments] == ["ab"]


def test_search_experiments_filter_by_time_attribute(store: SqlAlchemyStore):
    # Sleep to ensure that the first experiment has a different creation_time than the default
    # experiment and eliminate flakiness.
    time.sleep(0.001)
    time_before_create1 = get_current_time_millis()
    exp_id1 = store.create_experiment("1")
    exp1 = store.get_experiment(exp_id1)
    time.sleep(0.001)
    time_before_create2 = get_current_time_millis()
    exp_id2 = store.create_experiment("2")
    exp2 = store.get_experiment(exp_id2)

    experiments = store.search_experiments(filter_string=f"creation_time = {exp1.creation_time}")
    assert [e.experiment_id for e in experiments] == [exp_id1]

    experiments = store.search_experiments(filter_string=f"creation_time != {exp1.creation_time}")
    assert [e.experiment_id for e in experiments] == [
        exp_id2,
        store.DEFAULT_EXPERIMENT_ID,
    ]

    experiments = store.search_experiments(filter_string=f"creation_time >= {time_before_create1}")
    assert [e.experiment_id for e in experiments] == [exp_id2, exp_id1]

    experiments = store.search_experiments(filter_string=f"creation_time < {time_before_create2}")
    assert [e.experiment_id for e in experiments] == [
        exp_id1,
        store.DEFAULT_EXPERIMENT_ID,
    ]

    # To avoid that the creation_time equals `now`, we wait one additional millisecond.
    time.sleep(0.001)
    now = get_current_time_millis()
    experiments = store.search_experiments(filter_string=f"creation_time >= {now}")
    assert experiments == []

    time.sleep(0.001)
    time_before_rename = get_current_time_millis()
    store.rename_experiment(exp_id1, "new_name")
    experiments = store.search_experiments(
        filter_string=f"last_update_time >= {time_before_rename}"
    )
    assert [e.experiment_id for e in experiments] == [exp_id1]

    experiments = store.search_experiments(
        filter_string=f"last_update_time <= {get_current_time_millis()}"
    )
    assert {e.experiment_id for e in experiments} == {
        exp_id1,
        exp_id2,
        store.DEFAULT_EXPERIMENT_ID,
    }

    experiments = store.search_experiments(
        filter_string=f"last_update_time = {exp2.last_update_time}"
    )
    assert [e.experiment_id for e in experiments] == [exp_id2]


def test_search_experiments_filter_by_tag(store: SqlAlchemyStore):
    experiments = [
        ("exp1", [ExperimentTag("key1", "value"), ExperimentTag("key2", "value")]),
        ("exp2", [ExperimentTag("key1", "vaLue"), ExperimentTag("key2", "vaLue")]),
        ("exp3", [ExperimentTag("k e y 1", "value")]),
    ]
    for name, tags in experiments:
        time.sleep(0.001)
        store.create_experiment(name, tags=tags)

    experiments = store.search_experiments(filter_string="tag.key1 = 'value'")
    assert [e.name for e in experiments] == ["exp1"]
    experiments = store.search_experiments(filter_string="tag.`k e y 1` = 'value'")
    assert [e.name for e in experiments] == ["exp3"]
    experiments = store.search_experiments(filter_string="tag.\"k e y 1\" = 'value'")
    assert [e.name for e in experiments] == ["exp3"]
    experiments = store.search_experiments(filter_string="tag.key1 != 'value'")
    assert [e.name for e in experiments] == ["exp2"]
    experiments = store.search_experiments(filter_string="tag.key1 != 'VALUE'")
    assert [e.name for e in experiments] == ["exp2", "exp1"]
    experiments = store.search_experiments(filter_string="tag.key1 LIKE 'val%'")
    assert [e.name for e in experiments] == ["exp1"]
    experiments = store.search_experiments(filter_string="tag.key1 LIKE '%Lue'")
    assert [e.name for e in experiments] == ["exp2"]
    experiments = store.search_experiments(filter_string="tag.key1 ILIKE '%alu%'")
    assert [e.name for e in experiments] == ["exp2", "exp1"]
    experiments = store.search_experiments(
        filter_string="tag.key1 LIKE 'va%' AND tag.key2 LIKE '%Lue'"
    )
    assert [e.name for e in experiments] == ["exp2"]
    experiments = store.search_experiments(filter_string="tag.KEY = 'value'")
    assert len(experiments) == 0


def test_search_experiments_filter_by_attribute_and_tag(store: SqlAlchemyStore):
    store.create_experiment("exp1", tags=[ExperimentTag("a", "1"), ExperimentTag("b", "2")])
    store.create_experiment("exp2", tags=[ExperimentTag("a", "3"), ExperimentTag("b", "4")])
    experiments = store.search_experiments(filter_string="name ILIKE 'exp%' AND tags.a = '1'")
    assert [e.name for e in experiments] == ["exp1"]


def test_search_experiments_order_by(store: SqlAlchemyStore):
    experiment_names = ["x", "y", "z"]
    _create_experiments(store, experiment_names)

    experiments = store.search_experiments(order_by=["name"])
    assert [e.name for e in experiments] == ["Default", "x", "y", "z"]

    experiments = store.search_experiments(order_by=["name ASC"])
    assert [e.name for e in experiments] == ["Default", "x", "y", "z"]

    experiments = store.search_experiments(order_by=["name DESC"])
    assert [e.name for e in experiments] == ["z", "y", "x", "Default"]

    experiments = store.search_experiments(order_by=["experiment_id DESC"])
    assert [e.name for e in experiments] == ["z", "y", "x", "Default"]

    experiments = store.search_experiments(order_by=["name", "experiment_id"])
    assert [e.name for e in experiments] == ["Default", "x", "y", "z"]


def test_search_experiments_order_by_time_attribute(store: SqlAlchemyStore):
    # Sleep to ensure that the first experiment has a different creation_time than the default
    # experiment and eliminate flakiness.
    time.sleep(0.001)
    exp_id1 = store.create_experiment("1")
    time.sleep(0.001)
    exp_id2 = store.create_experiment("2")

    experiments = store.search_experiments(order_by=["creation_time"])
    assert [e.experiment_id for e in experiments] == [
        store.DEFAULT_EXPERIMENT_ID,
        exp_id1,
        exp_id2,
    ]

    experiments = store.search_experiments(order_by=["creation_time DESC"])
    assert [e.experiment_id for e in experiments] == [
        exp_id2,
        exp_id1,
        store.DEFAULT_EXPERIMENT_ID,
    ]

    experiments = store.search_experiments(order_by=["last_update_time"])
    assert [e.experiment_id for e in experiments] == [
        store.DEFAULT_EXPERIMENT_ID,
        exp_id1,
        exp_id2,
    ]

    store.rename_experiment(exp_id1, "new_name")
    experiments = store.search_experiments(order_by=["last_update_time"])
    assert [e.experiment_id for e in experiments] == [
        store.DEFAULT_EXPERIMENT_ID,
        exp_id2,
        exp_id1,
    ]


def test_search_experiments_max_results(store: SqlAlchemyStore):
    experiment_names = list(map(str, range(9)))
    _create_experiments(store, experiment_names)
    reversed_experiment_names = experiment_names[::-1]

    experiments = store.search_experiments()
    assert [e.name for e in experiments] == reversed_experiment_names + ["Default"]
    experiments = store.search_experiments(max_results=3)
    assert [e.name for e in experiments] == reversed_experiment_names[:3]


def test_search_experiments_max_results_validation(store: SqlAlchemyStore):
    with pytest.raises(
        MlflowException,
        match=r"Invalid value None for parameter 'max_results' supplied. "
        r"It must be a positive integer",
    ):
        store.search_experiments(max_results=None)
    with pytest.raises(
        MlflowException,
        match=r"Invalid value 0 for parameter 'max_results' supplied. "
        r"It must be a positive integer",
    ):
        store.search_experiments(max_results=0)
    with pytest.raises(
        MlflowException,
        match=r"Invalid value 1000000 for parameter 'max_results' supplied. "
        r"It must be at most 50000",
    ):
        store.search_experiments(max_results=1_000_000)


def test_search_experiments_pagination(store: SqlAlchemyStore):
    experiment_names = list(map(str, range(9)))
    _create_experiments(store, experiment_names)
    reversed_experiment_names = experiment_names[::-1]

    experiments = store.search_experiments(max_results=4)
    assert [e.name for e in experiments] == reversed_experiment_names[:4]
    assert experiments.token is not None

    experiments = store.search_experiments(max_results=4, page_token=experiments.token)
    assert [e.name for e in experiments] == reversed_experiment_names[4:8]
    assert experiments.token is not None

    experiments = store.search_experiments(max_results=4, page_token=experiments.token)
    assert [e.name for e in experiments] == reversed_experiment_names[8:] + ["Default"]
    assert experiments.token is None


def test_create_experiments(store: SqlAlchemyStore):
    with store.ManagedSessionMaker() as session:
        result = session.query(models.SqlExperiment).all()
        assert len(result) == 1
    time_before_create = get_current_time_millis()
    experiment_id = store.create_experiment(name="test exp")
    assert experiment_id == "1"
    with store.ManagedSessionMaker() as session:
        result = session.query(models.SqlExperiment).all()
        assert len(result) == 2

        test_exp = session.query(models.SqlExperiment).filter_by(name="test exp").first()
        assert str(test_exp.experiment_id) == experiment_id
        assert test_exp.name == "test exp"

    actual = store.get_experiment(experiment_id)
    assert actual.experiment_id == experiment_id
    assert actual.name == "test exp"
    assert actual.creation_time >= time_before_create
    assert actual.last_update_time == actual.creation_time

    with pytest.raises(MlflowException, match=r"'name' exceeds the maximum length"):
        store.create_experiment(name="x" * (MAX_EXPERIMENT_NAME_LENGTH + 1))


def test_create_experiment_with_tags_works_correctly(store: SqlAlchemyStore):
    experiment_id = store.create_experiment(
        name="test exp",
        artifact_location="some location",
        tags=[ExperimentTag("key1", "val1"), ExperimentTag("key2", "val2")],
    )
    experiment = store.get_experiment(experiment_id)
    assert len(experiment.tags) == 2
    assert experiment.tags["key1"] == "val1"
    assert experiment.tags["key2"] == "val2"


def test_run_tag_model(store: SqlAlchemyStore):
    # Create a run whose UUID we can reference when creating tag models.
    # `run_id` is a foreign key in the tags table; therefore, in order
    # to insert a tag with a given run UUID, the UUID must be present in
    # the runs table
    run = _run_factory(store)
    with store.ManagedSessionMaker() as session:
        new_tag = models.SqlTag(run_uuid=run.info.run_id, key="test", value="val")
        session.add(new_tag)
        session.commit()
        added_tags = [tag for tag in session.query(models.SqlTag).all() if tag.key == new_tag.key]
        assert len(added_tags) == 1
        added_tag = added_tags[0].to_mlflow_entity()
        assert added_tag.value == new_tag.value


def test_metric_model(store: SqlAlchemyStore):
    # Create a run whose UUID we can reference when creating metric models.
    # `run_id` is a foreign key in the tags table; therefore, in order
    # to insert a metric with a given run UUID, the UUID must be present in
    # the runs table
    run = _run_factory(store)
    with store.ManagedSessionMaker() as session:
        new_metric = models.SqlMetric(run_uuid=run.info.run_id, key="accuracy", value=0.89)
        session.add(new_metric)
        session.commit()
        metrics = session.query(models.SqlMetric).all()
        assert len(metrics) == 1

        added_metric = metrics[0].to_mlflow_entity()
        assert added_metric.value == new_metric.value
        assert added_metric.key == new_metric.key


def test_param_model(store: SqlAlchemyStore):
    # Create a run whose UUID we can reference when creating parameter models.
    # `run_id` is a foreign key in the tags table; therefore, in order
    # to insert a parameter with a given run UUID, the UUID must be present in
    # the runs table
    run = _run_factory(store)
    with store.ManagedSessionMaker() as session:
        new_param = models.SqlParam(run_uuid=run.info.run_id, key="accuracy", value="test param")
        session.add(new_param)
        session.commit()
        params = session.query(models.SqlParam).all()
        assert len(params) == 1

        added_param = params[0].to_mlflow_entity()
        assert added_param.value == new_param.value
        assert added_param.key == new_param.key


def test_run_needs_uuid(store: SqlAlchemyStore):
    regex = {
        SQLITE: r"NOT NULL constraint failed",
        POSTGRES: r"null value in column .+ of relation .+ violates not-null constrain",
        MYSQL: r"(Field .+ doesn't have a default value|Instance .+ has a NULL identity key)",
        MSSQL: r"Cannot insert the value NULL into column .+, table .+",
    }[store._get_dialect()]
    # Depending on the implementation, a NULL identity key may result in different
    # exceptions, including IntegrityError (sqlite) and FlushError (MysQL).
    # Therefore, we check for the more generic 'SQLAlchemyError'
    with pytest.raises(MlflowException, match=regex) as exception_context:
        with store.ManagedSessionMaker() as session:
            session.add(models.SqlRun())
    assert exception_context.value.error_code == ErrorCode.Name(BAD_REQUEST)


def test_run_data_model(store: SqlAlchemyStore):
    with store.ManagedSessionMaker() as session:
        run_id = uuid.uuid4().hex
        m1 = models.SqlMetric(run_uuid=run_id, key="accuracy", value=0.89)
        m2 = models.SqlMetric(run_uuid=run_id, key="recall", value=0.89)
        p1 = models.SqlParam(run_uuid=run_id, key="loss", value="test param")
        p2 = models.SqlParam(run_uuid=run_id, key="blue", value="test param")
        run_data = models.SqlRun(run_uuid=run_id)

        session.add_all([m1, m2, p1, p2])
        session.add(run_data)
        session.commit()

        run_datums = session.query(models.SqlRun).all()
        actual = run_datums[0]
        assert len(run_datums) == 1
        assert len(actual.params) == 2
        assert len(actual.metrics) == 2


def test_run_info(store: SqlAlchemyStore):
    experiment_id = _create_experiments(store, "test exp")
    config = {
        "experiment_id": experiment_id,
        "name": "test run",
        "user_id": "Anderson",
        "run_uuid": "test",
        "status": RunStatus.to_string(RunStatus.SCHEDULED),
        "source_type": SourceType.to_string(SourceType.LOCAL),
        "source_name": "Python application",
        "entry_point_name": "main.py",
        "start_time": get_current_time_millis(),
        "end_time": get_current_time_millis(),
        "source_version": mlflow.__version__,
        "lifecycle_stage": entities.LifecycleStage.ACTIVE,
        "artifact_uri": "//",
    }
    run = models.SqlRun(**config).to_mlflow_entity()

    for k, v in config.items():
        # These keys were removed from RunInfo.
        if k in [
            "source_name",
            "source_type",
            "source_version",
            "name",
            "entry_point_name",
        ]:
            continue

        if k == "run_uuid":
            k = "run_id"

        v2 = getattr(run.info, k)
        if k == "source_type":
            assert v == SourceType.to_string(v2)
        else:
            assert v == v2


def test_create_run_with_tags(store: SqlAlchemyStore):
    experiment_id = _create_experiments(store, "test_create_run")
    tags = [RunTag("3", "4"), RunTag("1", "2")]
    expected = _get_run_configs(experiment_id=experiment_id, tags=tags)

    actual = store.create_run(**expected)

    # run name should be added as a tag by the store
    tags.append(RunTag(mlflow_tags.MLFLOW_RUN_NAME, expected["run_name"]))

    assert actual.info.experiment_id == experiment_id
    assert actual.info.user_id == expected["user_id"]
    assert actual.info.run_name == expected["run_name"]
    assert actual.info.start_time == expected["start_time"]
    assert len(actual.data.tags) == len(tags)
    assert actual.data.tags == {tag.key: tag.value for tag in tags}
    assert actual.inputs.dataset_inputs == []


def test_create_run_sets_name(store: SqlAlchemyStore):
    experiment_id = _create_experiments(store, "test_create_run_run_name")
    configs = _get_run_configs(experiment_id=experiment_id)
    run_id = store.create_run(**configs).info.run_id
    run = store.get_run(run_id)
    assert run.info.run_name == configs["run_name"]
    assert run.data.tags.get(mlflow_tags.MLFLOW_RUN_NAME) == configs["run_name"]

    run_id = store.create_run(
        experiment_id=experiment_id,
        user_id="user",
        start_time=0,
        run_name=None,
        tags=[RunTag(mlflow_tags.MLFLOW_RUN_NAME, "test")],
    ).info.run_id
    run = store.get_run(run_id)
    assert run.info.run_name == "test"
    assert run.inputs.dataset_inputs == []

    with pytest.raises(
        MlflowException,
        match=re.escape(
            "Both 'run_name' argument and 'mlflow.runName' tag are specified, but with "
            "different values (run_name='test', mlflow.runName='test_2').",
        ),
    ):
        store.create_run(
            experiment_id=experiment_id,
            user_id="user",
            start_time=0,
            run_name="test",
            tags=[RunTag(mlflow_tags.MLFLOW_RUN_NAME, "test_2")],
        )


def test_get_run_with_name(store: SqlAlchemyStore):
    experiment_id = _create_experiments(store, "test_get_run")
    configs = _get_run_configs(experiment_id=experiment_id)
    run_id = store.create_run(**configs).info.run_id

    run = store.get_run(run_id)

    assert run.info.experiment_id == experiment_id
    assert run.info.run_name == configs["run_name"]

    no_run_configs = {
        "experiment_id": experiment_id,
        "user_id": "Anderson",
        "start_time": get_current_time_millis(),
        "tags": [],
        "run_name": None,
    }
    run_id = store.create_run(**no_run_configs).info.run_id

    run = store.get_run(run_id)

    assert run.info.run_name.split("-")[0] in _GENERATOR_PREDICATES

    name_empty_str_run = store.create_run(**{**configs, **{"run_name": ""}})
    run_name = name_empty_str_run.info.run_name
    assert run_name.split("-")[0] in _GENERATOR_PREDICATES


def test_to_mlflow_entity_and_proto(store: SqlAlchemyStore):
    # Create a run and log metrics, params, tags to the run
    created_run = _run_factory(store)
    run_id = created_run.info.run_id
    store.log_metric(
        run_id=run_id,
        metric=entities.Metric(key="my-metric", value=3.4, timestamp=0, step=0),
    )
    store.log_param(run_id=run_id, param=Param(key="my-param", value="param-val"))
    store.set_tag(run_id=run_id, tag=RunTag(key="my-tag", value="tag-val"))

    # Verify that we can fetch the run & convert it to proto - Python protobuf bindings
    # will perform type-checking to ensure all values have the right types
    run = store.get_run(run_id)
    run.to_proto()

    # Verify attributes of the Python run entity
    assert isinstance(run.info, entities.RunInfo)
    assert isinstance(run.data, entities.RunData)

    assert run.data.metrics == {"my-metric": 3.4}
    assert run.data.params == {"my-param": "param-val"}
    assert run.data.tags["my-tag"] == "tag-val"

    # Get the parent experiment of the run, verify it can be converted to protobuf
    exp = store.get_experiment(run.info.experiment_id)
    exp.to_proto()


def test_delete_run(store: SqlAlchemyStore):
    run = _run_factory(store)

    store.delete_run(run.info.run_id)

    with store.ManagedSessionMaker() as session:
        actual = session.query(models.SqlRun).filter_by(run_uuid=run.info.run_id).first()
        assert actual.lifecycle_stage == entities.LifecycleStage.DELETED
        assert (
            actual.deleted_time is not None
        )  # deleted time should be updated and thus not None anymore

        deleted_run = store.get_run(run.info.run_id)
        assert actual.run_uuid == deleted_run.info.run_id


def test_hard_delete_run(store: SqlAlchemyStore):
    run = _run_factory(store)
    metric = entities.Metric("blahmetric", 100.0, get_current_time_millis(), 0)
    store.log_metric(run.info.run_id, metric)
    param = entities.Param("blahparam", "100.0")
    store.log_param(run.info.run_id, param)
    tag = entities.RunTag("test tag", "a boogie")
    store.set_tag(run.info.run_id, tag)

    store._hard_delete_run(run.info.run_id)

    with store.ManagedSessionMaker() as session:
        actual_run = session.query(models.SqlRun).filter_by(run_uuid=run.info.run_id).first()
        assert actual_run is None
        actual_metric = session.query(models.SqlMetric).filter_by(run_uuid=run.info.run_id).first()
        assert actual_metric is None
        actual_param = session.query(models.SqlParam).filter_by(run_uuid=run.info.run_id).first()
        assert actual_param is None
        actual_tag = session.query(models.SqlTag).filter_by(run_uuid=run.info.run_id).first()
        assert actual_tag is None


def test_get_deleted_runs(store: SqlAlchemyStore):
    run = _run_factory(store)
    deleted_run_ids = store._get_deleted_runs()
    assert deleted_run_ids == []

    store.delete_run(run.info.run_id)
    deleted_run_ids = store._get_deleted_runs()
    assert deleted_run_ids == [run.info.run_id]


def test_log_metric(store: SqlAlchemyStore):
    run = _run_factory(store)

    tkey = "blahmetric"
    tval = 100.0
    metric = entities.Metric(tkey, tval, get_current_time_millis(), 0)
    metric2 = entities.Metric(tkey, tval, get_current_time_millis() + 2, 0)
    nan_metric = entities.Metric("NaN", float("nan"), 0, 0)
    pos_inf_metric = entities.Metric("PosInf", float("inf"), 0, 0)
    neg_inf_metric = entities.Metric("NegInf", -float("inf"), 0, 0)
    store.log_metric(run.info.run_id, metric)
    store.log_metric(run.info.run_id, metric2)
    store.log_metric(run.info.run_id, nan_metric)
    store.log_metric(run.info.run_id, pos_inf_metric)
    store.log_metric(run.info.run_id, neg_inf_metric)

    run = store.get_run(run.info.run_id)
    assert tkey in run.data.metrics
    assert run.data.metrics[tkey] == tval

    # SQL store _get_run method returns full history of recorded metrics.
    # Should return duplicates as well
    # MLflow RunData contains only the last reported values for metrics.
    with store.ManagedSessionMaker() as session:
        sql_run_metrics = store._get_run(session, run.info.run_id).metrics
        assert len(sql_run_metrics) == 5
        assert len(run.data.metrics) == 4
        assert math.isnan(run.data.metrics["NaN"])
        assert run.data.metrics["PosInf"] == 1.7976931348623157e308
        assert run.data.metrics["NegInf"] == -1.7976931348623157e308


def test_log_metric_concurrent_logging_succeeds(store: SqlAlchemyStore):
    """
    Verifies that concurrent logging succeeds without deadlock, which has been an issue
    in previous MLflow releases
    """
    experiment_id = _create_experiments(store, "concurrency_exp")
    run_config = _get_run_configs(experiment_id=experiment_id)
    run1 = _run_factory(store, run_config)
    run2 = _run_factory(store, run_config)

    def log_metrics(run):
        for metric_val in range(100):
            store.log_metric(
                run.info.run_id,
                Metric("metric_key", metric_val, get_current_time_millis(), 0),
            )
        for batch_idx in range(5):
            store.log_batch(
                run.info.run_id,
                metrics=[
                    Metric(
                        f"metric_batch_{batch_idx}",
                        (batch_idx * 100) + val_offset,
                        get_current_time_millis(),
                        0,
                    )
                    for val_offset in range(100)
                ],
                params=[],
                tags=[],
            )
        for metric_val in range(100):
            store.log_metric(
                run.info.run_id,
                Metric("metric_key", metric_val, get_current_time_millis(), 0),
            )
        return "success"

    log_metrics_futures = []
    with ThreadPoolExecutor(max_workers=4) as executor:
        # Log metrics to two runs across four threads
        log_metrics_futures = [
            executor.submit(log_metrics, run) for run in [run1, run2, run1, run2]
        ]

    for future in log_metrics_futures:
        assert future.result() == "success"

    for run in [run1, run2, run1, run2]:
        # We visit each run twice, logging 100 metric entries for 6 metric names; the same entry
        # may be written multiple times concurrently; we assert that at least 100 metric entries
        # are present because at least 100 unique entries must have been written
        assert len(store.get_metric_history(run.info.run_id, "metric_key")) >= 100
        for batch_idx in range(5):
            assert (
                len(store.get_metric_history(run.info.run_id, f"metric_batch_{batch_idx}")) >= 100
            )


def test_record_logged_model(
    store: SqlAlchemyStore,
):
    run = _run_factory(store)
    flavors_with_config = {
        "tf": "flavor body",
        "python_function": {"config": {"a": 1}, "code": "code"},
    }
    m_with_config = Model(artifact_path="model/path", run_id="run_id", flavors=flavors_with_config)
    store.record_logged_model(run.info.run_id, m_with_config)
    with store.ManagedSessionMaker() as session:
        run = store._get_run(run_uuid=run.info.run_id, session=session)
        tags = [t.value for t in run.tags if t.key == mlflow_tags.MLFLOW_LOGGED_MODELS]
        flavors = m_with_config.get_tags_dict().get("flavors", {})
        assert all("config" not in v for v in flavors.values())
        assert tags[0] == json.dumps([m_with_config.get_tags_dict()])


def test_log_metric_allows_multiple_values_at_same_ts_and_run_data_uses_max_ts_value(
    store: SqlAlchemyStore,
):
    run = _run_factory(store)
    run_id = run.info.run_id
    metric_name = "test-metric-1"
    # Check that we get the max of (step, timestamp, value) in that order
    tuples_to_log = [
        (0, 100, 1000),
        (3, 40, 100),  # larger step wins even though it has smaller value
        (3, 50, 10),  # larger timestamp wins even though it has smaller value
        (3, 50, 20),  # tiebreak by max value
        (3, 50, 20),  # duplicate metrics with same (step, timestamp, value) are ok
        # verify that we can log steps out of order / negative steps
        (-3, 900, 900),
        (-1, 800, 800),
    ]
    for step, timestamp, value in reversed(tuples_to_log):
        store.log_metric(run_id, Metric(metric_name, value, timestamp, step))

    metric_history = store.get_metric_history(run_id, metric_name)
    logged_tuples = [(m.step, m.timestamp, m.value) for m in metric_history]
    assert set(logged_tuples) == set(tuples_to_log)

    run_data = store.get_run(run_id).data
    run_metrics = run_data.metrics
    assert len(run_metrics) == 1
    assert run_metrics[metric_name] == 20
    metric_obj = run_data._metric_objs[0]
    assert metric_obj.key == metric_name
    assert metric_obj.step == 3
    assert metric_obj.timestamp == 50
    assert metric_obj.value == 20


def test_log_null_metric(store: SqlAlchemyStore):
    run = _run_factory(store)

    tkey = "blahmetric"
    tval = None
    metric = entities.Metric(tkey, tval, get_current_time_millis(), 0)

    with pytest.raises(
        MlflowException, match=r"Missing value for required parameter 'value'"
    ) as exception_context:
        store.log_metric(run.info.run_id, metric)
    assert exception_context.value.error_code == ErrorCode.Name(INVALID_PARAMETER_VALUE)


def test_log_param(store: SqlAlchemyStore):
    run = _run_factory(store)

    tkey = "blahmetric"
    tval = "100.0"
    param = entities.Param(tkey, tval)
    param2 = entities.Param("new param", "new key")
    store.log_param(run.info.run_id, param)
    store.log_param(run.info.run_id, param2)
    store.log_param(run.info.run_id, param2)

    run = store.get_run(run.info.run_id)
    assert len(run.data.params) == 2
    assert tkey in run.data.params
    assert run.data.params[tkey] == tval


def test_log_param_uniqueness(store: SqlAlchemyStore):
    run = _run_factory(store)

    tkey = "blahmetric"
    tval = "100.0"
    param = entities.Param(tkey, tval)
    param2 = entities.Param(tkey, "newval")
    store.log_param(run.info.run_id, param)

    with pytest.raises(MlflowException, match=r"Changing param values is not allowed"):
        store.log_param(run.info.run_id, param2)


def test_log_empty_str(store: SqlAlchemyStore):
    run = _run_factory(store)

    tkey = "blahmetric"
    tval = ""
    param = entities.Param(tkey, tval)
    param2 = entities.Param("new param", "new key")
    store.log_param(run.info.run_id, param)
    store.log_param(run.info.run_id, param2)

    run = store.get_run(run.info.run_id)
    assert len(run.data.params) == 2
    assert tkey in run.data.params
    assert run.data.params[tkey] == tval


def test_log_null_param(store: SqlAlchemyStore):
    run = _run_factory(store)

    tkey = "blahmetric"
    tval = None
    param = entities.Param(tkey, tval)

    dialect = store._get_dialect()
    regex = {
        SQLITE: r"NOT NULL constraint failed",
        POSTGRES: r"null value in column .+ of relation .+ violates not-null constrain",
        MYSQL: r"Column .+ cannot be null",
        MSSQL: r"Cannot insert the value NULL into column .+, table .+",
    }[dialect]
    with pytest.raises(MlflowException, match=regex) as exception_context:
        store.log_param(run.info.run_id, param)
    if dialect != MYSQL:
        assert exception_context.value.error_code == ErrorCode.Name(BAD_REQUEST)
    else:
        # Some MySQL client packages (and there are several available, e.g.
        # PyMySQL, mysqlclient, mysql-connector-python... reports some
        # errors, including NULL constraint violations, as a SQLAlchemy
        # OperationalError, even though they should be reported as a more
        # generic SQLAlchemyError. If that is fixed, we can remove this
        # special case.
        assert exception_context.value.error_code == ErrorCode.Name(
            BAD_REQUEST
        ) or exception_context.value.error_code == ErrorCode.Name(TEMPORARILY_UNAVAILABLE)


@pytest.mark.skipif(
    Version(sqlalchemy.__version__) < Version("2.0")
    and mlflow.get_tracking_uri().startswith("mssql"),
    reason="large string parameters are sent as TEXT/NTEXT; see tests/db/compose.yml for details",
)
def test_log_param_max_length_value(store: SqlAlchemyStore, monkeypatch):
    run = _run_factory(store)
    tkey = "blahmetric"
    tval = "x" * 6000
    param = entities.Param(tkey, tval)
    store.log_param(run.info.run_id, param)
    run = store.get_run(run.info.run_id)
    assert run.data.params[tkey] == str(tval)
    monkeypatch.setenv("MLFLOW_TRUNCATE_LONG_VALUES", "false")
    with pytest.raises(MlflowException, match="exceeds the maximum length"):
        store.log_param(run.info.run_id, entities.Param(tkey, "x" * 6001))

    monkeypatch.setenv("MLFLOW_TRUNCATE_LONG_VALUES", "true")
    store.log_param(run.info.run_id, entities.Param(tkey, "x" * 6001))


def test_set_experiment_tag(store: SqlAlchemyStore):
    exp_id = _create_experiments(store, "setExperimentTagExp")
    tag = entities.ExperimentTag("tag0", "value0")
    new_tag = entities.RunTag("tag0", "value00000")
    store.set_experiment_tag(exp_id, tag)
    experiment = store.get_experiment(exp_id)
    assert experiment.tags["tag0"] == "value0"
    # test that updating a tag works
    store.set_experiment_tag(exp_id, new_tag)
    experiment = store.get_experiment(exp_id)
    assert experiment.tags["tag0"] == "value00000"
    # test that setting a tag on 1 experiment does not impact another experiment.
    exp_id_2 = _create_experiments(store, "setExperimentTagExp2")
    experiment2 = store.get_experiment(exp_id_2)
    assert len(experiment2.tags) == 0
    # setting a tag on different experiments maintains different values across experiments
    different_tag = entities.RunTag("tag0", "differentValue")
    store.set_experiment_tag(exp_id_2, different_tag)
    experiment = store.get_experiment(exp_id)
    assert experiment.tags["tag0"] == "value00000"
    experiment2 = store.get_experiment(exp_id_2)
    assert experiment2.tags["tag0"] == "differentValue"
    # test can set multi-line tags
    multi_line_Tag = entities.ExperimentTag("multiline tag", "value2\nvalue2\nvalue2")
    store.set_experiment_tag(exp_id, multi_line_Tag)
    experiment = store.get_experiment(exp_id)
    assert experiment.tags["multiline tag"] == "value2\nvalue2\nvalue2"
    # test cannot set tags that are too long
    long_tag = entities.ExperimentTag("longTagKey", "a" * 100_001)
    with pytest.raises(MlflowException, match="exceeds the maximum length of 5000"):
        store.set_experiment_tag(exp_id, long_tag)
    # test can set tags that are somewhat long
    long_tag = entities.ExperimentTag("longTagKey", "a" * 4999)
    store.set_experiment_tag(exp_id, long_tag)
    # test cannot set tags on deleted experiments
    store.delete_experiment(exp_id)
    with pytest.raises(MlflowException, match="must be in the 'active' state"):
        store.set_experiment_tag(exp_id, entities.ExperimentTag("should", "notset"))


def test_delete_experiment_tag(store: SqlAlchemyStore):
    exp_id = _create_experiments(store, "setExperimentTagExp")
    tag = entities.ExperimentTag("tag0", "value0")
    store.set_experiment_tag(exp_id, tag)
    experiment = store.get_experiment(exp_id)
    assert experiment.tags["tag0"] == "value0"
    # test that deleting a tag works
    store.delete_experiment_tag(exp_id, tag.key)
    experiment = store.get_experiment(exp_id)
    assert "tag0" not in experiment.tags


def test_set_tag(store: SqlAlchemyStore, monkeypatch):
    run = _run_factory(store)

    tkey = "test tag"
    tval = "a boogie"
    new_val = "new val"
    tag = entities.RunTag(tkey, tval)
    new_tag = entities.RunTag(tkey, new_val)
    store.set_tag(run.info.run_id, tag)
    # Overwriting tags is allowed
    store.set_tag(run.info.run_id, new_tag)
    # test setting tags that are too long fails.
    monkeypatch.setenv("MLFLOW_TRUNCATE_LONG_VALUES", "false")
    with pytest.raises(
        MlflowException, match=f"exceeds the maximum length of {MAX_TAG_VAL_LENGTH} characters"
    ):
        store.set_tag(
            run.info.run_id, entities.RunTag("longTagKey", "a" * (MAX_TAG_VAL_LENGTH + 1))
        )

    monkeypatch.setenv("MLFLOW_TRUNCATE_LONG_VALUES", "true")
    store.set_tag(run.info.run_id, entities.RunTag("longTagKey", "a" * (MAX_TAG_VAL_LENGTH + 1)))

    # test can set tags that are somewhat long
    store.set_tag(run.info.run_id, entities.RunTag("longTagKey", "a" * (MAX_TAG_VAL_LENGTH - 1)))
    run = store.get_run(run.info.run_id)
    assert tkey in run.data.tags
    assert run.data.tags[tkey] == new_val


def test_delete_tag(store: SqlAlchemyStore):
    run = _run_factory(store)
    k0 = "tag0"
    v0 = "val0"
    k1 = "tag1"
    v1 = "val1"
    tag0 = entities.RunTag(k0, v0)
    tag1 = entities.RunTag(k1, v1)
    store.set_tag(run.info.run_id, tag0)
    store.set_tag(run.info.run_id, tag1)
    # delete a tag and check whether it is correctly deleted.
    store.delete_tag(run.info.run_id, k0)
    run = store.get_run(run.info.run_id)
    assert k0 not in run.data.tags
    assert k1 in run.data.tags
    assert run.data.tags[k1] == v1

    # test that deleting a tag works correctly with multiple runs having the same tag.
    run2 = _run_factory(store, config=_get_run_configs(run.info.experiment_id))
    store.set_tag(run.info.run_id, tag0)
    store.set_tag(run2.info.run_id, tag0)
    store.delete_tag(run.info.run_id, k0)
    run = store.get_run(run.info.run_id)
    run2 = store.get_run(run2.info.run_id)
    assert k0 not in run.data.tags
    assert k0 in run2.data.tags
    # test that you cannot delete tags that don't exist.
    with pytest.raises(MlflowException, match="No tag with name"):
        store.delete_tag(run.info.run_id, "fakeTag")
    # test that you cannot delete tags for nonexistent runs
    with pytest.raises(MlflowException, match="Run with id=randomRunId not found"):
        store.delete_tag("randomRunId", k0)
    # test that you cannot delete tags for deleted runs.
    store.delete_run(run.info.run_id)
    with pytest.raises(MlflowException, match="must be in the 'active' state"):
        store.delete_tag(run.info.run_id, k1)


def test_get_metric_history(store: SqlAlchemyStore):
    run = _run_factory(store)

    key = "test"
    expected = [
        models.SqlMetric(key=key, value=0.6, timestamp=1, step=0).to_mlflow_entity(),
        models.SqlMetric(key=key, value=0.7, timestamp=2, step=0).to_mlflow_entity(),
    ]

    for metric in expected:
        store.log_metric(run.info.run_id, metric)

    actual = store.get_metric_history(run.info.run_id, key)

    assert sorted(
        [(m.key, m.value, m.timestamp) for m in expected],
    ) == sorted(
        [(m.key, m.value, m.timestamp) for m in actual],
    )


def test_get_metric_history_with_max_results(store: SqlAlchemyStore):
    run = _run_factory(store)
    run_id = run.info.run_id

    metric_key = "test_metric"
    expected_metrics = []
    for i in range(5):
        metric = models.SqlMetric(
            key=metric_key, value=float(i), timestamp=1000 + i, step=i
        ).to_mlflow_entity()
        store.log_metric(run_id, metric)
        expected_metrics.append(metric)

    # Test without max_results - should return all 5 metrics
    all_metrics = store.get_metric_history(run_id, metric_key)
    assert len(all_metrics) == 5

    # Test with max_results=3 - should return only first 3 metrics
    limited_metrics = store.get_metric_history(run_id, metric_key, max_results=3)
    assert len(limited_metrics) == 3

    all_metric_tuples = {(m.key, m.value, m.timestamp, m.step) for m in all_metrics}
    limited_metric_tuples = {(m.key, m.value, m.timestamp, m.step) for m in limited_metrics}
    assert limited_metric_tuples.issubset(all_metric_tuples)

    # Test with max_results=0 - should return no metrics
    no_metrics = store.get_metric_history(run_id, metric_key, max_results=0)
    assert len(no_metrics) == 0

    # Test with max_results larger than available metrics - should return all metrics
    more_metrics = store.get_metric_history(run_id, metric_key, max_results=10)
    assert len(more_metrics) == 5

    more_metric_tuples = {(m.key, m.value, m.timestamp, m.step) for m in more_metrics}
    assert more_metric_tuples == all_metric_tuples


def test_get_metric_history_with_page_token(store: SqlAlchemyStore):
    run = _run_factory(store)
    run_id = run.info.run_id

    metric_key = "test_metric"
    for i in range(10):
        metric = models.SqlMetric(
            key=metric_key, value=float(i), timestamp=1000 + i, step=i
        ).to_mlflow_entity()
        store.log_metric(run_id, metric)

    page_size = 4

    first_page = store.get_metric_history(
        run_id, metric_key, max_results=page_size, page_token=None
    )
    assert isinstance(first_page, PagedList)
    assert first_page.token is not None
    assert len(first_page) == 4

    second_page = store.get_metric_history(
        run_id, metric_key, max_results=page_size, page_token=first_page.token
    )
    assert isinstance(first_page, PagedList)
    assert second_page.token is not None
    assert len(second_page) == 4

    third_page = store.get_metric_history(
        run_id, metric_key, max_results=page_size, page_token=second_page.token
    )
    assert isinstance(first_page, PagedList)
    assert third_page.token is None
    assert len(third_page) == 2

    all_paginated_metrics = list(first_page) + list(second_page) + list(third_page)
    assert len(all_paginated_metrics) == 10

    metric_values = [m.value for m in all_paginated_metrics]
    expected_values = [float(i) for i in range(10)]
    assert sorted(metric_values) == sorted(expected_values)

    # Test with invalid page_token
    with pytest.raises(MlflowException, match="Invalid page token"):
        store.get_metric_history(run_id, metric_key, page_token="invalid_token")

    # Test pagination without max_results (should return all in one page)
    result = store.get_metric_history(run_id, metric_key, page_token=None)
    assert len(result) == 10
    assert result.token is None  # No next page


def test_rename_experiment(store: SqlAlchemyStore):
    new_name = "new name"
    experiment_id = _create_experiments(store, "test name")
    experiment = store.get_experiment(experiment_id)
    time.sleep(0.01)
    store.rename_experiment(experiment_id, new_name)

    renamed_experiment = store.get_experiment(experiment_id)

    assert renamed_experiment.name == new_name
    assert renamed_experiment.last_update_time > experiment.last_update_time


def test_update_run_info(store: SqlAlchemyStore):
    experiment_id = _create_experiments(store, "test_update_run_info")
    for new_status_string in models.RunStatusTypes:
        run = _run_factory(store, config=_get_run_configs(experiment_id=experiment_id))
        endtime = get_current_time_millis()
        actual = store.update_run_info(
            run.info.run_id, RunStatus.from_string(new_status_string), endtime, None
        )
        assert actual.status == new_status_string
        assert actual.end_time == endtime

    # test updating run name without changing other attributes.
    origin_run_info = store.get_run(run.info.run_id).info
    updated_info = store.update_run_info(run.info.run_id, None, None, "name_abc2")
    assert updated_info.run_name == "name_abc2"
    assert updated_info.status == origin_run_info.status
    assert updated_info.end_time == origin_run_info.end_time


def test_update_run_name(store: SqlAlchemyStore):
    experiment_id = _create_experiments(store, "test_update_run_name")
    configs = _get_run_configs(experiment_id=experiment_id)

    run_id = store.create_run(**configs).info.run_id
    run = store.get_run(run_id)
    assert run.info.run_name == configs["run_name"]

    store.update_run_info(run_id, RunStatus.FINISHED, 1000, "new name")
    run = store.get_run(run_id)
    assert run.info.run_name == "new name"
    assert run.data.tags.get(mlflow_tags.MLFLOW_RUN_NAME) == "new name"

    store.update_run_info(run_id, RunStatus.FINISHED, 1000, None)
    run = store.get_run(run_id)
    assert run.info.run_name == "new name"
    assert run.data.tags.get(mlflow_tags.MLFLOW_RUN_NAME) == "new name"

    store.update_run_info(run_id, RunStatus.FINISHED, 1000, "")
    run = store.get_run(run_id)
    assert run.info.run_name == "new name"
    assert run.data.tags.get(mlflow_tags.MLFLOW_RUN_NAME) == "new name"

    store.delete_tag(run_id, mlflow_tags.MLFLOW_RUN_NAME)
    run = store.get_run(run_id)
    assert run.info.run_name == "new name"
    assert run.data.tags.get(mlflow_tags.MLFLOW_RUN_NAME) is None

    store.update_run_info(run_id, RunStatus.FINISHED, 1000, "newer name")
    run = store.get_run(run_id)
    assert run.info.run_name == "newer name"
    assert run.data.tags.get(mlflow_tags.MLFLOW_RUN_NAME) == "newer name"

    store.set_tag(run_id, entities.RunTag(mlflow_tags.MLFLOW_RUN_NAME, "newest name"))
    run = store.get_run(run_id)
    assert run.data.tags.get(mlflow_tags.MLFLOW_RUN_NAME) == "newest name"
    assert run.info.run_name == "newest name"

    store.log_batch(
        run_id,
        metrics=[],
        params=[],
        tags=[entities.RunTag(mlflow_tags.MLFLOW_RUN_NAME, "batch name")],
    )
    run = store.get_run(run_id)
    assert run.data.tags.get(mlflow_tags.MLFLOW_RUN_NAME) == "batch name"
    assert run.info.run_name == "batch name"


def test_restore_experiment(store: SqlAlchemyStore):
    experiment_id = _create_experiments(store, "helloexp")
    exp = store.get_experiment(experiment_id)
    assert exp.lifecycle_stage == entities.LifecycleStage.ACTIVE

    experiment_id = exp.experiment_id
    store.delete_experiment(experiment_id)

    deleted = store.get_experiment(experiment_id)
    assert deleted.experiment_id == experiment_id
    assert deleted.lifecycle_stage == entities.LifecycleStage.DELETED
    time.sleep(0.01)
    store.restore_experiment(exp.experiment_id)
    restored = store.get_experiment(exp.experiment_id)
    assert restored.experiment_id == experiment_id
    assert restored.lifecycle_stage == entities.LifecycleStage.ACTIVE
    assert restored.last_update_time > deleted.last_update_time


def test_delete_restore_run(store: SqlAlchemyStore):
    run = _run_factory(store)
    assert run.info.lifecycle_stage == entities.LifecycleStage.ACTIVE

    # Verify that active runs can be restored (run restoration is idempotent)
    store.restore_run(run.info.run_id)

    # Verify that run deletion is idempotent
    store.delete_run(run.info.run_id)
    store.delete_run(run.info.run_id)

    deleted = store.get_run(run.info.run_id)
    assert deleted.info.run_id == run.info.run_id
    assert deleted.info.lifecycle_stage == entities.LifecycleStage.DELETED
    with store.ManagedSessionMaker() as session:
        assert store._get_run(session, deleted.info.run_id).deleted_time is not None
    # Verify that restoration of a deleted run is idempotent
    store.restore_run(run.info.run_id)
    store.restore_run(run.info.run_id)
    restored = store.get_run(run.info.run_id)
    assert restored.info.run_id == run.info.run_id
    assert restored.info.lifecycle_stage == entities.LifecycleStage.ACTIVE
    with store.ManagedSessionMaker() as session:
        assert store._get_run(session, restored.info.run_id).deleted_time is None


def test_error_logging_to_deleted_run(store: SqlAlchemyStore):
    exp = _create_experiments(store, "error_logging")
    run_id = _run_factory(store, _get_run_configs(experiment_id=exp)).info.run_id

    store.delete_run(run_id)
    assert store.get_run(run_id).info.lifecycle_stage == entities.LifecycleStage.DELETED
    with pytest.raises(MlflowException, match=r"The run .+ must be in the 'active' state"):
        store.log_param(run_id, entities.Param("p1345", "v1"))

    with pytest.raises(MlflowException, match=r"The run .+ must be in the 'active' state"):
        store.log_metric(run_id, entities.Metric("m1345", 1.0, 123, 0))

    with pytest.raises(MlflowException, match=r"The run .+ must be in the 'active' state"):
        store.set_tag(run_id, entities.RunTag("t1345", "tv1"))

    # restore this run and try again
    store.restore_run(run_id)
    assert store.get_run(run_id).info.lifecycle_stage == entities.LifecycleStage.ACTIVE
    store.log_param(run_id, entities.Param("p1345", "v22"))
    store.log_metric(run_id, entities.Metric("m1345", 34.0, 85, 1))  # earlier timestamp
    store.set_tag(run_id, entities.RunTag("t1345", "tv44"))

    run = store.get_run(run_id)
    assert run.data.params == {"p1345": "v22"}
    assert run.data.metrics == {"m1345": 34.0}
    metric_history = store.get_metric_history(run_id, "m1345")
    assert len(metric_history) == 1
    metric_obj = metric_history[0]
    assert metric_obj.key == "m1345"
    assert metric_obj.value == 34.0
    assert metric_obj.timestamp == 85
    assert metric_obj.step == 1
    assert {("t1345", "tv44")} <= set(run.data.tags.items())


def test_order_by_metric_tag_param(store: SqlAlchemyStore):
    experiment_id = store.create_experiment("order_by_metric")

    def create_and_log_run(names):
        name = str(names[0]) + "/" + names[1]
        run_id = store.create_run(
            experiment_id,
            user_id="MrDuck",
            start_time=123,
            tags=[entities.RunTag("metric", names[1])],
            run_name=name,
        ).info.run_id
        if names[0] is not None:
            store.log_metric(run_id, entities.Metric("x", float(names[0]), 1, 0))
            store.log_metric(run_id, entities.Metric("y", float(names[1]), 1, 0))
        store.log_param(run_id, entities.Param("metric", names[1]))
        return run_id

    # the expected order in ascending sort is :
    # inf > number > -inf > None > nan
    for names in zip(
        [None, "nan", "inf", "-inf", "-1000", "0", "0", "1000"],
        ["1", "2", "3", "4", "5", "6", "7", "8"],
    ):
        create_and_log_run(names)

    # asc/asc
    assert _get_ordered_runs(store, ["metrics.x asc", "metrics.y asc"], experiment_id) == [
        "-inf/4",
        "-1000/5",
        "0/6",
        "0/7",
        "1000/8",
        "inf/3",
        "nan/2",
        "None/1",
    ]

    assert _get_ordered_runs(store, ["metrics.x asc", "tag.metric asc"], experiment_id) == [
        "-inf/4",
        "-1000/5",
        "0/6",
        "0/7",
        "1000/8",
        "inf/3",
        "nan/2",
        "None/1",
    ]

    # asc/desc
    assert _get_ordered_runs(store, ["metrics.x asc", "metrics.y desc"], experiment_id) == [
        "-inf/4",
        "-1000/5",
        "0/7",
        "0/6",
        "1000/8",
        "inf/3",
        "nan/2",
        "None/1",
    ]

    assert _get_ordered_runs(store, ["metrics.x asc", "tag.metric desc"], experiment_id) == [
        "-inf/4",
        "-1000/5",
        "0/7",
        "0/6",
        "1000/8",
        "inf/3",
        "nan/2",
        "None/1",
    ]

    # desc / asc
    assert _get_ordered_runs(store, ["metrics.x desc", "metrics.y asc"], experiment_id) == [
        "inf/3",
        "1000/8",
        "0/6",
        "0/7",
        "-1000/5",
        "-inf/4",
        "nan/2",
        "None/1",
    ]

    # desc / desc
    assert _get_ordered_runs(store, ["metrics.x desc", "param.metric desc"], experiment_id) == [
        "inf/3",
        "1000/8",
        "0/7",
        "0/6",
        "-1000/5",
        "-inf/4",
        "nan/2",
        "None/1",
    ]


def test_order_by_attributes(store: SqlAlchemyStore):
    experiment_id = store.create_experiment("order_by_attributes")

    def create_run(start_time, end):
        return store.create_run(
            experiment_id,
            user_id="MrDuck",
            start_time=start_time,
            tags=[],
            run_name=str(end),
        ).info.run_id

    start_time = 123
    for end in [234, None, 456, -123, 789, 123]:
        run_id = create_run(start_time, end)
        store.update_run_info(run_id, run_status=RunStatus.FINISHED, end_time=end, run_name=None)
        start_time += 1

    # asc
    assert _get_ordered_runs(store, ["attribute.end_time asc"], experiment_id) == [
        "-123",
        "123",
        "234",
        "456",
        "789",
        "None",
    ]

    # desc
    assert _get_ordered_runs(store, ["attribute.end_time desc"], experiment_id) == [
        "789",
        "456",
        "234",
        "123",
        "-123",
        "None",
    ]

    # Sort priority correctly handled
    assert _get_ordered_runs(
        store, ["attribute.start_time asc", "attribute.end_time desc"], experiment_id
    ) == ["234", "None", "456", "-123", "789", "123"]


def test_search_vanilla(store: SqlAlchemyStore):
    exp = _create_experiments(store, "search_vanilla")
    runs = [_run_factory(store, _get_run_configs(exp)).info.run_id for r in range(3)]

    assert sorted(
        runs,
    ) == sorted(_search_runs(store, exp, run_view_type=ViewType.ALL))
    assert sorted(
        runs,
    ) == sorted(_search_runs(store, exp, run_view_type=ViewType.ACTIVE_ONLY))
    assert _search_runs(store, exp, run_view_type=ViewType.DELETED_ONLY) == []

    first = runs[0]

    store.delete_run(first)
    assert sorted(
        runs,
    ) == sorted(_search_runs(store, exp, run_view_type=ViewType.ALL))
    assert sorted(
        runs[1:],
    ) == sorted(_search_runs(store, exp, run_view_type=ViewType.ACTIVE_ONLY))
    assert _search_runs(store, exp, run_view_type=ViewType.DELETED_ONLY) == [first]

    store.restore_run(first)
    assert sorted(
        runs,
    ) == sorted(_search_runs(store, exp, run_view_type=ViewType.ALL))
    assert sorted(
        runs,
    ) == sorted(_search_runs(store, exp, run_view_type=ViewType.ACTIVE_ONLY))
    assert _search_runs(store, exp, run_view_type=ViewType.DELETED_ONLY) == []


def test_search_params(store: SqlAlchemyStore):
    experiment_id = _create_experiments(store, "search_params")
    r1 = _run_factory(store, _get_run_configs(experiment_id)).info.run_id
    r2 = _run_factory(store, _get_run_configs(experiment_id)).info.run_id

    store.log_param(r1, entities.Param("generic_param", "p_val"))
    store.log_param(r2, entities.Param("generic_param", "p_val"))

    store.log_param(r1, entities.Param("generic_2", "some value"))
    store.log_param(r2, entities.Param("generic_2", "another value"))

    store.log_param(r1, entities.Param("p_a", "abc"))
    store.log_param(r2, entities.Param("p_b", "ABC"))

    # test search returns both runs
    filter_string = "params.generic_param = 'p_val'"
    assert sorted(
        [r1, r2],
    ) == sorted(_search_runs(store, experiment_id, filter_string))

    # test search returns appropriate run (same key different values per run)
    filter_string = "params.generic_2 = 'some value'"
    assert _search_runs(store, experiment_id, filter_string) == [r1]
    filter_string = "params.generic_2 = 'another value'"
    assert _search_runs(store, experiment_id, filter_string) == [r2]

    filter_string = "params.generic_param = 'wrong_val'"
    assert _search_runs(store, experiment_id, filter_string) == []

    filter_string = "params.generic_param != 'p_val'"
    assert _search_runs(store, experiment_id, filter_string) == []

    filter_string = "params.generic_param != 'wrong_val'"
    assert sorted(
        [r1, r2],
    ) == sorted(_search_runs(store, experiment_id, filter_string))
    filter_string = "params.generic_2 != 'wrong_val'"
    assert sorted(
        [r1, r2],
    ) == sorted(_search_runs(store, experiment_id, filter_string))

    filter_string = "params.p_a = 'abc'"
    assert _search_runs(store, experiment_id, filter_string) == [r1]

    filter_string = "params.p_a = 'ABC'"
    assert _search_runs(store, experiment_id, filter_string) == []

    filter_string = "params.p_a != 'ABC'"
    assert _search_runs(store, experiment_id, filter_string) == [r1]

    filter_string = "params.p_b = 'ABC'"
    assert _search_runs(store, experiment_id, filter_string) == [r2]

    filter_string = "params.generic_2 LIKE '%other%'"
    assert _search_runs(store, experiment_id, filter_string) == [r2]

    filter_string = "params.generic_2 LIKE 'other%'"
    assert _search_runs(store, experiment_id, filter_string) == []

    filter_string = "params.generic_2 LIKE '%other'"
    assert _search_runs(store, experiment_id, filter_string) == []

    filter_string = "params.generic_2 LIKE 'other'"
    assert _search_runs(store, experiment_id, filter_string) == []

    filter_string = "params.generic_2 LIKE '%Other%'"
    assert _search_runs(store, experiment_id, filter_string) == []

    filter_string = "params.generic_2 ILIKE '%Other%'"
    assert _search_runs(store, experiment_id, filter_string) == [r2]


def test_search_tags(store: SqlAlchemyStore):
    experiment_id = _create_experiments(store, "search_tags")
    r1 = _run_factory(store, _get_run_configs(experiment_id)).info.run_id
    r2 = _run_factory(store, _get_run_configs(experiment_id)).info.run_id

    store.set_tag(r1, entities.RunTag("generic_tag", "p_val"))
    store.set_tag(r2, entities.RunTag("generic_tag", "p_val"))

    store.set_tag(r1, entities.RunTag("generic_2", "some value"))
    store.set_tag(r2, entities.RunTag("generic_2", "another value"))

    store.set_tag(r1, entities.RunTag("p_a", "abc"))
    store.set_tag(r2, entities.RunTag("p_b", "ABC"))

    # test search returns both runs
    assert sorted(
        [r1, r2],
    ) == sorted(_search_runs(store, experiment_id, filter_string="tags.generic_tag = 'p_val'"))
    assert _search_runs(store, experiment_id, filter_string="tags.generic_tag = 'P_VAL'") == []
    assert sorted(
        [r1, r2],
    ) == sorted(_search_runs(store, experiment_id, filter_string="tags.generic_tag != 'P_VAL'"))
    # test search returns appropriate run (same key different values per run)
    assert _search_runs(store, experiment_id, filter_string="tags.generic_2 = 'some value'") == [r1]
    assert _search_runs(store, experiment_id, filter_string="tags.generic_2 = 'another value'") == [
        r2
    ]
    assert _search_runs(store, experiment_id, filter_string="tags.generic_tag = 'wrong_val'") == []
    assert _search_runs(store, experiment_id, filter_string="tags.generic_tag != 'p_val'") == []
    assert sorted(
        [r1, r2],
    ) == sorted(
        _search_runs(store, experiment_id, filter_string="tags.generic_tag != 'wrong_val'"),
    )
    assert sorted(
        [r1, r2],
    ) == sorted(
        _search_runs(store, experiment_id, filter_string="tags.generic_2 != 'wrong_val'"),
    )
    assert _search_runs(store, experiment_id, filter_string="tags.p_a = 'abc'") == [r1]
    assert _search_runs(store, experiment_id, filter_string="tags.p_b = 'ABC'") == [r2]
    assert _search_runs(store, experiment_id, filter_string="tags.generic_2 LIKE '%other%'") == [r2]
    assert _search_runs(store, experiment_id, filter_string="tags.generic_2 LIKE '%Other%'") == []
    assert _search_runs(store, experiment_id, filter_string="tags.generic_2 LIKE 'other%'") == []
    assert _search_runs(store, experiment_id, filter_string="tags.generic_2 LIKE '%other'") == []
    assert _search_runs(store, experiment_id, filter_string="tags.generic_2 LIKE 'other'") == []
    assert _search_runs(store, experiment_id, filter_string="tags.generic_2 ILIKE '%Other%'") == [
        r2
    ]
    assert _search_runs(
        store,
        experiment_id,
        filter_string="tags.generic_2 ILIKE '%Other%' and tags.generic_tag = 'p_val'",
    ) == [r2]
    assert _search_runs(
        store,
        experiment_id,
        filter_string="tags.generic_2 ILIKE '%Other%' and tags.generic_tag ILIKE 'p_val'",
    ) == [r2]


def test_search_metrics(store: SqlAlchemyStore):
    experiment_id = _create_experiments(store, "search_metric")
    r1 = _run_factory(store, _get_run_configs(experiment_id)).info.run_id
    r2 = _run_factory(store, _get_run_configs(experiment_id)).info.run_id

    store.log_metric(r1, entities.Metric("common", 1.0, 1, 0))
    store.log_metric(r2, entities.Metric("common", 1.0, 1, 0))

    store.log_metric(r1, entities.Metric("measure_a", 1.0, 1, 0))
    store.log_metric(r2, entities.Metric("measure_a", 200.0, 2, 0))
    store.log_metric(r2, entities.Metric("measure_a", 400.0, 3, 0))

    store.log_metric(r1, entities.Metric("m_a", 2.0, 2, 0))
    store.log_metric(r2, entities.Metric("m_b", 3.0, 2, 0))
    store.log_metric(r2, entities.Metric("m_b", 4.0, 8, 0))  # this is last timestamp
    store.log_metric(r2, entities.Metric("m_b", 8.0, 3, 0))

    filter_string = "metrics.common = 1.0"
    assert sorted(
        [r1, r2],
    ) == sorted(_search_runs(store, experiment_id, filter_string))

    filter_string = "metrics.common > 0.0"
    assert sorted(
        [r1, r2],
    ) == sorted(_search_runs(store, experiment_id, filter_string))

    filter_string = "metrics.common >= 0.0"
    assert sorted(
        [r1, r2],
    ) == sorted(_search_runs(store, experiment_id, filter_string))

    filter_string = "metrics.common < 4.0"
    assert sorted(
        [r1, r2],
    ) == sorted(_search_runs(store, experiment_id, filter_string))

    filter_string = "metrics.common <= 4.0"
    assert sorted(
        [r1, r2],
    ) == sorted(_search_runs(store, experiment_id, filter_string))

    filter_string = "metrics.common != 1.0"
    assert _search_runs(store, experiment_id, filter_string) == []

    filter_string = "metrics.common >= 3.0"
    assert _search_runs(store, experiment_id, filter_string) == []

    filter_string = "metrics.common <= 0.75"
    assert _search_runs(store, experiment_id, filter_string) == []

    # tests for same metric name across runs with different values and timestamps
    filter_string = "metrics.measure_a > 0.0"
    assert sorted(
        [r1, r2],
    ) == sorted(_search_runs(store, experiment_id, filter_string))

    filter_string = "metrics.measure_a < 50.0"
    assert _search_runs(store, experiment_id, filter_string) == [r1]

    filter_string = "metrics.measure_a < 1000.0"
    assert sorted(
        [r1, r2],
    ) == sorted(_search_runs(store, experiment_id, filter_string))

    filter_string = "metrics.measure_a != -12.0"
    assert sorted(
        [r1, r2],
    ) == sorted(_search_runs(store, experiment_id, filter_string))

    filter_string = "metrics.measure_a > 50.0"
    assert _search_runs(store, experiment_id, filter_string) == [r2]

    filter_string = "metrics.measure_a = 1.0"
    assert _search_runs(store, experiment_id, filter_string) == [r1]

    filter_string = "metrics.measure_a = 400.0"
    assert _search_runs(store, experiment_id, filter_string) == [r2]

    # test search with unique metric keys
    filter_string = "metrics.m_a > 1.0"
    assert _search_runs(store, experiment_id, filter_string) == [r1]

    filter_string = "metrics.m_b > 1.0"
    assert _search_runs(store, experiment_id, filter_string) == [r2]

    # there is a recorded metric this threshold but not last timestamp
    filter_string = "metrics.m_b > 5.0"
    assert _search_runs(store, experiment_id, filter_string) == []

    # metrics matches last reported timestamp for 'm_b'
    filter_string = "metrics.m_b = 4.0"
    assert _search_runs(store, experiment_id, filter_string) == [r2]


def test_search_attrs(store: SqlAlchemyStore, tmp_path):
    e1 = _create_experiments(store, "search_attributes_1")
    r1 = _run_factory(store, _get_run_configs(experiment_id=e1)).info.run_id

    e2 = _create_experiments(store, "search_attrs_2")
    r2 = _run_factory(store, _get_run_configs(experiment_id=e2)).info.run_id

    filter_string = ""
    assert sorted(
        [r1, r2],
    ) == sorted(_search_runs(store, [e1, e2], filter_string))

    filter_string = "attribute.status != 'blah'"
    assert sorted(
        [r1, r2],
    ) == sorted(_search_runs(store, [e1, e2], filter_string))

    filter_string = f"attribute.status = '{RunStatus.to_string(RunStatus.RUNNING)}'"
    assert sorted(
        [r1, r2],
    ) == sorted(_search_runs(store, [e1, e2], filter_string))

    # change status for one of the runs
    store.update_run_info(r2, RunStatus.FAILED, 300, None)

    filter_string = "attribute.status = 'RUNNING'"
    assert _search_runs(store, [e1, e2], filter_string) == [r1]

    filter_string = "attribute.status = 'FAILED'"
    assert _search_runs(store, [e1, e2], filter_string) == [r2]

    filter_string = "attribute.status != 'SCHEDULED'"
    assert sorted(
        [r1, r2],
    ) == sorted(_search_runs(store, [e1, e2], filter_string))

    filter_string = "attribute.status = 'SCHEDULED'"
    assert _search_runs(store, [e1, e2], filter_string) == []

    filter_string = "attribute.status = 'KILLED'"
    assert _search_runs(store, [e1, e2], filter_string) == []

    expected_artifact_uri = (
        pathlib.Path.cwd().joinpath(tmp_path, "artifacts", e1, r1, "artifacts").as_uri()
    )
    filter_string = f"attr.artifact_uri = '{expected_artifact_uri}'"
    assert _search_runs(store, [e1, e2], filter_string) == [r1]

    filter_string = (
        f"attr.artifact_uri = '{tmp_path}/artifacts/{e1.upper()}/{r1.upper()}/artifacts'"
    )
    assert _search_runs(store, [e1, e2], filter_string) == []

    filter_string = (
        f"attr.artifact_uri != '{tmp_path}/artifacts/{e1.upper()}/{r1.upper()}/artifacts'"
    )
    assert sorted(
        [r1, r2],
    ) == sorted(_search_runs(store, [e1, e2], filter_string))

    filter_string = f"attr.artifact_uri = '{tmp_path}/artifacts/{e2}/{r1}/artifacts'"
    assert _search_runs(store, [e1, e2], filter_string) == []

    filter_string = "attribute.artifact_uri = 'random_artifact_path'"
    assert _search_runs(store, [e1, e2], filter_string) == []

    filter_string = "attribute.artifact_uri != 'random_artifact_path'"
    assert sorted(
        [r1, r2],
    ) == sorted(_search_runs(store, [e1, e2], filter_string))

    filter_string = f"attribute.artifact_uri LIKE '%{r1}%'"
    assert _search_runs(store, [e1, e2], filter_string) == [r1]

    filter_string = f"attribute.artifact_uri LIKE '%{r1[:16]}%'"
    assert _search_runs(store, [e1, e2], filter_string) == [r1]

    filter_string = f"attribute.artifact_uri LIKE '%{r1[-16:]}%'"
    assert _search_runs(store, [e1, e2], filter_string) == [r1]

    filter_string = f"attribute.artifact_uri LIKE '%{r1.upper()}%'"
    assert _search_runs(store, [e1, e2], filter_string) == []

    filter_string = f"attribute.artifact_uri ILIKE '%{r1.upper()}%'"
    assert _search_runs(store, [e1, e2], filter_string) == [r1]

    filter_string = f"attribute.artifact_uri ILIKE '%{r1[:16].upper()}%'"
    assert _search_runs(store, [e1, e2], filter_string) == [r1]

    filter_string = f"attribute.artifact_uri ILIKE '%{r1[-16:].upper()}%'"
    assert _search_runs(store, [e1, e2], filter_string) == [r1]

    for k, v in {"experiment_id": e1, "lifecycle_stage": "ACTIVE"}.items():
        with pytest.raises(MlflowException, match=r"Invalid attribute key '.+' specified"):
            _search_runs(store, [e1, e2], f"attribute.{k} = '{v}'")


def test_search_full(store: SqlAlchemyStore):
    experiment_id = _create_experiments(store, "search_params")
    r1 = _run_factory(store, _get_run_configs(experiment_id)).info.run_id
    r2 = _run_factory(store, _get_run_configs(experiment_id)).info.run_id

    store.log_param(r1, entities.Param("generic_param", "p_val"))
    store.log_param(r2, entities.Param("generic_param", "p_val"))

    store.log_param(r1, entities.Param("p_a", "abc"))
    store.log_param(r2, entities.Param("p_b", "ABC"))

    store.log_metric(r1, entities.Metric("common", 1.0, 1, 0))
    store.log_metric(r2, entities.Metric("common", 1.0, 1, 0))

    store.log_metric(r1, entities.Metric("m_a", 2.0, 2, 0))
    store.log_metric(r2, entities.Metric("m_b", 3.0, 2, 0))
    store.log_metric(r2, entities.Metric("m_b", 4.0, 8, 0))
    store.log_metric(r2, entities.Metric("m_b", 8.0, 3, 0))

    filter_string = "params.generic_param = 'p_val' and metrics.common = 1.0"
    assert sorted(
        [r1, r2],
    ) == sorted(_search_runs(store, experiment_id, filter_string))

    # all params and metrics match
    filter_string = "params.generic_param = 'p_val' and metrics.common = 1.0 and metrics.m_a > 1.0"
    assert _search_runs(store, experiment_id, filter_string) == [r1]

    filter_string = (
        "params.generic_param = 'p_val' and metrics.common = 1.0 "
        "and metrics.m_a > 1.0 and params.p_a LIKE 'a%'"
    )
    assert _search_runs(store, experiment_id, filter_string) == [r1]

    filter_string = (
        "params.generic_param = 'p_val' and metrics.common = 1.0 "
        "and metrics.m_a > 1.0 and params.p_a LIKE 'A%'"
    )
    assert _search_runs(store, experiment_id, filter_string) == []

    filter_string = (
        "params.generic_param = 'p_val' and metrics.common = 1.0 "
        "and metrics.m_a > 1.0 and params.p_a ILIKE 'A%'"
    )
    assert _search_runs(store, experiment_id, filter_string) == [r1]

    # test with mismatch param
    filter_string = (
        "params.random_bad_name = 'p_val' and metrics.common = 1.0 and metrics.m_a > 1.0"
    )
    assert _search_runs(store, experiment_id, filter_string) == []

    # test with mismatch metric
    filter_string = (
        "params.generic_param = 'p_val' and metrics.common = 1.0 and metrics.m_a > 100.0"
    )
    assert _search_runs(store, experiment_id, filter_string) == []


def test_search_with_max_results(store: SqlAlchemyStore):
    exp = _create_experiments(store, "search_with_max_results")
    runs = [
        _run_factory(store, _get_run_configs(exp, start_time=r)).info.run_id for r in range(1200)
    ]
    # reverse the ordering, since we created in increasing order of start_time
    runs.reverse()

    assert runs[:1000] == _search_runs(store, exp)
    for n in [1, 2, 4, 8, 10, 20, 50, 100, 500, 1000, 1200, 2000]:
        assert runs[: min(1200, n)] == _search_runs(store, exp, max_results=n)

    maxPlusOne = SEARCH_MAX_RESULTS_THRESHOLD + 1

    with pytest.raises(
        MlflowException,
        match=rf"Invalid value {maxPlusOne} for parameter 'max_results'",
    ):
        _search_runs(store, exp, max_results=maxPlusOne)


def test_search_with_deterministic_max_results(store: SqlAlchemyStore):
    exp = _create_experiments(store, "test_search_with_deterministic_max_results")
    # Create 10 runs with the same start_time.
    # Sort based on run_id
    runs = sorted(
        [_run_factory(store, _get_run_configs(exp, start_time=10)).info.run_id for r in range(10)]
    )
    for n in [1, 2, 4, 8, 10, 20]:
        assert runs[: min(10, n)] == _search_runs(store, exp, max_results=n)


def test_search_runs_pagination(store: SqlAlchemyStore):
    exp = _create_experiments(store, "test_search_runs_pagination")
    # test returned token behavior
    runs = sorted(
        [_run_factory(store, _get_run_configs(exp, start_time=10)).info.run_id for r in range(10)]
    )
    result = store.search_runs([exp], None, ViewType.ALL, max_results=4)
    assert [r.info.run_id for r in result] == runs[0:4]
    assert result.token is not None
    result = store.search_runs([exp], None, ViewType.ALL, max_results=4, page_token=result.token)
    assert [r.info.run_id for r in result] == runs[4:8]
    assert result.token is not None
    result = store.search_runs([exp], None, ViewType.ALL, max_results=4, page_token=result.token)
    assert [r.info.run_id for r in result] == runs[8:]
    assert result.token is None


def test_search_runs_run_name(store: SqlAlchemyStore):
    exp_id = _create_experiments(store, "test_search_runs_pagination")
    run1 = _run_factory(store, dict(_get_run_configs(exp_id), run_name="run_name1"))
    run2 = _run_factory(store, dict(_get_run_configs(exp_id), run_name="run_name2"))
    result = store.search_runs(
        [exp_id],
        filter_string="attributes.run_name = 'run_name1'",
        run_view_type=ViewType.ACTIVE_ONLY,
    )
    assert [r.info.run_id for r in result] == [run1.info.run_id]
    result = store.search_runs(
        [exp_id],
        filter_string="attributes.`Run name` = 'run_name1'",
        run_view_type=ViewType.ACTIVE_ONLY,
    )
    assert [r.info.run_id for r in result] == [run1.info.run_id]
    result = store.search_runs(
        [exp_id],
        filter_string="attributes.`run name` = 'run_name2'",
        run_view_type=ViewType.ACTIVE_ONLY,
    )
    assert [r.info.run_id for r in result] == [run2.info.run_id]
    result = store.search_runs(
        [exp_id],
        filter_string="attributes.`Run Name` = 'run_name2'",
        run_view_type=ViewType.ACTIVE_ONLY,
    )
    assert [r.info.run_id for r in result] == [run2.info.run_id]
    result = store.search_runs(
        [exp_id],
        filter_string="tags.`mlflow.runName` = 'run_name2'",
        run_view_type=ViewType.ACTIVE_ONLY,
    )
    assert [r.info.run_id for r in result] == [run2.info.run_id]

    store.update_run_info(
        run1.info.run_id,
        RunStatus.FINISHED,
        end_time=run1.info.end_time,
        run_name="new_run_name1",
    )
    result = store.search_runs(
        [exp_id],
        filter_string="attributes.run_name = 'new_run_name1'",
        run_view_type=ViewType.ACTIVE_ONLY,
    )
    assert [r.info.run_id for r in result] == [run1.info.run_id]

    # TODO: Test attribute-based search after set_tag

    # Test run name filter works for runs logged in MLflow <= 1.29.0
    with store.ManagedSessionMaker() as session:
        sql_run1 = session.query(SqlRun).filter(SqlRun.run_uuid == run1.info.run_id).one()
        sql_run1.name = ""

    result = store.search_runs(
        [exp_id],
        filter_string="attributes.run_name = 'new_run_name1'",
        run_view_type=ViewType.ACTIVE_ONLY,
    )
    assert [r.info.run_id for r in result] == [run1.info.run_id]

    result = store.search_runs(
        [exp_id],
        filter_string="tags.`mlflow.runName` = 'new_run_name1'",
        run_view_type=ViewType.ACTIVE_ONLY,
    )
    assert [r.info.run_id for r in result] == [run1.info.run_id]


def test_search_runs_run_id(store: SqlAlchemyStore):
    exp_id = _create_experiments(store, "test_search_runs_run_id")
    # Set start_time to ensure the search result is deterministic
    run1 = _run_factory(store, dict(_get_run_configs(exp_id), start_time=1))
    run2 = _run_factory(store, dict(_get_run_configs(exp_id), start_time=2))
    run_id1 = run1.info.run_id
    run_id2 = run2.info.run_id

    result = store.search_runs(
        [exp_id],
        filter_string=f"attributes.run_id = '{run_id1}'",
        run_view_type=ViewType.ACTIVE_ONLY,
    )
    assert [r.info.run_id for r in result] == [run_id1]

    result = store.search_runs(
        [exp_id],
        filter_string=f"attributes.run_id != '{run_id1}'",
        run_view_type=ViewType.ACTIVE_ONLY,
    )
    assert [r.info.run_id for r in result] == [run_id2]

    result = store.search_runs(
        [exp_id],
        filter_string=f"attributes.run_id IN ('{run_id1}')",
        run_view_type=ViewType.ACTIVE_ONLY,
    )
    assert [r.info.run_id for r in result] == [run_id1]

    result = store.search_runs(
        [exp_id],
        filter_string=f"attributes.run_id NOT IN ('{run_id1}')",
        run_view_type=ViewType.ACTIVE_ONLY,
    )

    result = store.search_runs(
        [exp_id],
        filter_string=f"run_name = '{run1.info.run_name}' AND run_id IN ('{run_id1}')",
        run_view_type=ViewType.ACTIVE_ONLY,
    )
    assert [r.info.run_id for r in result] == [run_id1]

    for filter_string in [
        f"attributes.run_id IN ('{run_id1}','{run_id2}')",
        f"attributes.run_id IN ('{run_id1}', '{run_id2}')",
        f"attributes.run_id IN ('{run_id1}',  '{run_id2}')",
    ]:
        result = store.search_runs(
            [exp_id], filter_string=filter_string, run_view_type=ViewType.ACTIVE_ONLY
        )
        assert [r.info.run_id for r in result] == [run_id2, run_id1]

    result = store.search_runs(
        [exp_id],
        filter_string=f"attributes.run_id NOT IN ('{run_id1}', '{run_id2}')",
        run_view_type=ViewType.ACTIVE_ONLY,
    )
    assert result == []


def test_search_runs_start_time_alias(store: SqlAlchemyStore):
    exp_id = _create_experiments(store, "test_search_runs_start_time_alias")
    # Set start_time to ensure the search result is deterministic
    run1 = _run_factory(store, dict(_get_run_configs(exp_id), start_time=1))
    run2 = _run_factory(store, dict(_get_run_configs(exp_id), start_time=2))
    run_id1 = run1.info.run_id
    run_id2 = run2.info.run_id

    result = store.search_runs(
        [exp_id],
        filter_string="attributes.run_name = 'name'",
        run_view_type=ViewType.ACTIVE_ONLY,
        order_by=["attributes.start_time DESC"],
    )
    assert [r.info.run_id for r in result] == [run_id2, run_id1]

    result = store.search_runs(
        [exp_id],
        filter_string="attributes.run_name = 'name'",
        run_view_type=ViewType.ACTIVE_ONLY,
        order_by=["attributes.created ASC"],
    )
    assert [r.info.run_id for r in result] == [run_id1, run_id2]

    result = store.search_runs(
        [exp_id],
        filter_string="attributes.run_name = 'name'",
        run_view_type=ViewType.ACTIVE_ONLY,
        order_by=["attributes.Created DESC"],
    )
    assert [r.info.run_id for r in result] == [run_id2, run_id1]

    result = store.search_runs(
        [exp_id],
        filter_string="attributes.start_time > 0",
        run_view_type=ViewType.ACTIVE_ONLY,
    )
    assert {r.info.run_id for r in result} == {run_id1, run_id2}

    result = store.search_runs(
        [exp_id],
        filter_string="attributes.created > 1",
        run_view_type=ViewType.ACTIVE_ONLY,
    )
    assert [r.info.run_id for r in result] == [run_id2]

    result = store.search_runs(
        [exp_id],
        filter_string="attributes.Created > 2",
        run_view_type=ViewType.ACTIVE_ONLY,
    )
    assert result == []


def test_search_runs_datasets(store: SqlAlchemyStore):
    exp_id = _create_experiments(store, "test_search_runs_datasets")
    # Set start_time to ensure the search result is deterministic
    run1 = _run_factory(store, dict(_get_run_configs(exp_id), start_time=1))
    run2 = _run_factory(store, dict(_get_run_configs(exp_id), start_time=3))
    run3 = _run_factory(store, dict(_get_run_configs(exp_id), start_time=2))

    dataset1 = entities.Dataset(
        name="name1",
        digest="digest1",
        source_type="st1",
        source="source1",
        schema="schema1",
        profile="profile1",
    )
    dataset2 = entities.Dataset(
        name="name2",
        digest="digest2",
        source_type="st2",
        source="source2",
        schema="schema2",
        profile="profile2",
    )
    dataset3 = entities.Dataset(
        name="name3",
        digest="digest3",
        source_type="st3",
        source="source3",
        schema="schema3",
        profile="profile3",
    )

    test_tag = [entities.InputTag(key=MLFLOW_DATASET_CONTEXT, value="test")]
    train_tag = [entities.InputTag(key=MLFLOW_DATASET_CONTEXT, value="train")]
    eval_tag = [entities.InputTag(key=MLFLOW_DATASET_CONTEXT, value="eval")]

    inputs_run1 = [
        entities.DatasetInput(dataset1, train_tag),
        entities.DatasetInput(dataset2, eval_tag),
    ]
    inputs_run2 = [
        entities.DatasetInput(dataset1, train_tag),
        entities.DatasetInput(dataset3, eval_tag),
    ]
    inputs_run3 = [entities.DatasetInput(dataset2, test_tag)]

    store.log_inputs(run1.info.run_id, inputs_run1)
    store.log_inputs(run2.info.run_id, inputs_run2)
    store.log_inputs(run3.info.run_id, inputs_run3)
    run_id1 = run1.info.run_id
    run_id2 = run2.info.run_id
    run_id3 = run3.info.run_id

    result = store.search_runs(
        [exp_id],
        filter_string="dataset.name = 'name1'",
        run_view_type=ViewType.ACTIVE_ONLY,
    )
    assert {r.info.run_id for r in result} == {run_id2, run_id1}

    result = store.search_runs(
        [exp_id],
        filter_string="dataset.digest = 'digest2'",
        run_view_type=ViewType.ACTIVE_ONLY,
    )
    assert {r.info.run_id for r in result} == {run_id3, run_id1}

    result = store.search_runs(
        [exp_id],
        filter_string="dataset.name = 'name4'",
        run_view_type=ViewType.ACTIVE_ONLY,
    )
    assert set(result) == set()

    result = store.search_runs(
        [exp_id],
        filter_string="dataset.context = 'train'",
        run_view_type=ViewType.ACTIVE_ONLY,
    )
    assert {r.info.run_id for r in result} == {run_id2, run_id1}

    result = store.search_runs(
        [exp_id],
        filter_string="dataset.context = 'test'",
        run_view_type=ViewType.ACTIVE_ONLY,
    )
    assert {r.info.run_id for r in result} == {run_id3}

    result = store.search_runs(
        [exp_id],
        filter_string="dataset.context = 'test' and dataset.name = 'name2'",
        run_view_type=ViewType.ACTIVE_ONLY,
    )
    assert {r.info.run_id for r in result} == {run_id3}

    result = store.search_runs(
        [exp_id],
        filter_string="dataset.name = 'name2' and dataset.context = 'test'",
        run_view_type=ViewType.ACTIVE_ONLY,
    )
    assert {r.info.run_id for r in result} == {run_id3}

    result = store.search_runs(
        [exp_id],
        filter_string="datasets.name IN ('name1', 'name2')",
        run_view_type=ViewType.ACTIVE_ONLY,
    )
    assert {r.info.run_id for r in result} == {run_id3, run_id1, run_id2}

    result = store.search_runs(
        [exp_id],
        filter_string="datasets.digest IN ('digest1', 'digest2')",
        run_view_type=ViewType.ACTIVE_ONLY,
    )
    assert {r.info.run_id for r in result} == {run_id3, run_id1, run_id2}

    result = store.search_runs(
        [exp_id],
        filter_string="datasets.name LIKE 'Name%'",
        run_view_type=ViewType.ACTIVE_ONLY,
    )
    assert {r.info.run_id for r in result} == set()

    result = store.search_runs(
        [exp_id],
        filter_string="datasets.name ILIKE 'Name%'",
        run_view_type=ViewType.ACTIVE_ONLY,
    )
    assert {r.info.run_id for r in result} == {run_id3, run_id1, run_id2}

    result = store.search_runs(
        [exp_id],
        filter_string="datasets.context ILIKE 'test%'",
        run_view_type=ViewType.ACTIVE_ONLY,
    )
    assert {r.info.run_id for r in result} == {run_id3}

    result = store.search_runs(
        [exp_id],
        filter_string="datasets.context IN ('test', 'train')",
        run_view_type=ViewType.ACTIVE_ONLY,
    )
    assert {r.info.run_id for r in result} == {run_id3, run_id1, run_id2}


def test_search_datasets(store: SqlAlchemyStore):
    exp_id1 = _create_experiments(store, "test_search_datasets_1")
    # Create an additional experiment to ensure we filter on specified experiment
    # and search works on multiple experiments.
    exp_id2 = _create_experiments(store, "test_search_datasets_2")

    run1 = _run_factory(store, dict(_get_run_configs(exp_id1), start_time=1))
    run2 = _run_factory(store, dict(_get_run_configs(exp_id1), start_time=2))
    run3 = _run_factory(store, dict(_get_run_configs(exp_id2), start_time=3))

    dataset1 = entities.Dataset(
        name="name1",
        digest="digest1",
        source_type="st1",
        source="source1",
        schema="schema1",
        profile="profile1",
    )
    dataset2 = entities.Dataset(
        name="name2",
        digest="digest2",
        source_type="st2",
        source="source2",
        schema="schema2",
        profile="profile2",
    )
    dataset3 = entities.Dataset(
        name="name3",
        digest="digest3",
        source_type="st3",
        source="source3",
        schema="schema3",
        profile="profile3",
    )
    dataset4 = entities.Dataset(
        name="name4",
        digest="digest4",
        source_type="st4",
        source="source4",
        schema="schema4",
        profile="profile4",
    )

    test_tag = [entities.InputTag(key=MLFLOW_DATASET_CONTEXT, value="test")]
    train_tag = [entities.InputTag(key=MLFLOW_DATASET_CONTEXT, value="train")]
    eval_tag = [entities.InputTag(key=MLFLOW_DATASET_CONTEXT, value="eval")]
    no_context_tag = [entities.InputTag(key="not_context", value="test")]

    inputs_run1 = [
        entities.DatasetInput(dataset1, train_tag),
        entities.DatasetInput(dataset2, eval_tag),
        entities.DatasetInput(dataset4, no_context_tag),
    ]
    inputs_run2 = [
        entities.DatasetInput(dataset1, train_tag),
        entities.DatasetInput(dataset2, test_tag),
    ]
    inputs_run3 = [entities.DatasetInput(dataset3, train_tag)]

    store.log_inputs(run1.info.run_id, inputs_run1)
    store.log_inputs(run2.info.run_id, inputs_run2)
    store.log_inputs(run3.info.run_id, inputs_run3)

    # Verify actual and expected results are same size and that all elements are equal.
    def assert_has_same_elements(actual_list, expected_list):
        assert len(actual_list) == len(expected_list)
        for actual in actual_list:
            # Verify the expected results list contains same element.
            isEqual = False
            for expected in expected_list:
                isEqual = actual == expected
                if isEqual:
                    break
            assert isEqual

    # Verify no results from exp_id2 are returned.
    results = store._search_datasets([exp_id1])
    expected_results = [
        _DatasetSummary(exp_id1, dataset1.name, dataset1.digest, "train"),
        _DatasetSummary(exp_id1, dataset2.name, dataset2.digest, "eval"),
        _DatasetSummary(exp_id1, dataset2.name, dataset2.digest, "test"),
        _DatasetSummary(exp_id1, dataset4.name, dataset4.digest, None),
    ]
    assert_has_same_elements(results, expected_results)

    # Verify results from both experiment are returned.
    results = store._search_datasets([exp_id1, exp_id2])
    expected_results.append(_DatasetSummary(exp_id2, dataset3.name, dataset3.digest, "train"))
    assert_has_same_elements(results, expected_results)


def test_search_datasets_returns_no_more_than_max_results(store: SqlAlchemyStore):
    exp_id = store.create_experiment("test_search_datasets")
    run = _run_factory(store, dict(_get_run_configs(exp_id), start_time=1))
    inputs = []
    # We intentionally add more than 1000 datasets here to test we only return 1000.
    for i in range(1010):
        dataset = entities.Dataset(
            name="name" + str(i),
            digest="digest" + str(i),
            source_type="st" + str(i),
            source="source" + str(i),
            schema="schema" + str(i),
            profile="profile" + str(i),
        )
        input_tag = [entities.InputTag(key=MLFLOW_DATASET_CONTEXT, value=str(i))]
        inputs.append(entities.DatasetInput(dataset, input_tag))

    store.log_inputs(run.info.run_id, inputs)

    results = store._search_datasets([exp_id])
    assert len(results) == 1000


def test_log_batch(store: SqlAlchemyStore):
    experiment_id = _create_experiments(store, "log_batch")
    run_id = _run_factory(store, _get_run_configs(experiment_id)).info.run_id
    metric_entities = [Metric("m1", 0.87, 12345, 0), Metric("m2", 0.49, 12345, 1)]
    param_entities = [Param("p1", "p1val"), Param("p2", "p2val")]
    tag_entities = [
        RunTag("t1", "t1val"),
        RunTag("t2", "t2val"),
        RunTag(MLFLOW_RUN_NAME, "my_run"),
    ]
    store.log_batch(
        run_id=run_id, metrics=metric_entities, params=param_entities, tags=tag_entities
    )
    run = store.get_run(run_id)
    assert run.data.tags == {"t1": "t1val", "t2": "t2val", MLFLOW_RUN_NAME: "my_run"}
    assert run.data.params == {"p1": "p1val", "p2": "p2val"}
    metric_histories = sum([store.get_metric_history(run_id, key) for key in run.data.metrics], [])
    metrics = [(m.key, m.value, m.timestamp, m.step) for m in metric_histories]
    assert set(metrics) == {("m1", 0.87, 12345, 0), ("m2", 0.49, 12345, 1)}


def test_log_batch_limits(store: SqlAlchemyStore):
    # Test that log batch at the maximum allowed request size succeeds (i.e doesn't hit
    # SQL limitations, etc)
    experiment_id = _create_experiments(store, "log_batch_limits")
    run_id = _run_factory(store, _get_run_configs(experiment_id)).info.run_id
    metric_tuples = [(f"m{i}", i, 12345, i * 2) for i in range(1000)]
    metric_entities = [Metric(*metric_tuple) for metric_tuple in metric_tuples]
    store.log_batch(run_id=run_id, metrics=metric_entities, params=[], tags=[])
    run = store.get_run(run_id)
    metric_histories = sum([store.get_metric_history(run_id, key) for key in run.data.metrics], [])
    metrics = [(m.key, m.value, m.timestamp, m.step) for m in metric_histories]
    assert set(metrics) == set(metric_tuples)


def test_log_batch_param_overwrite_disallowed(store: SqlAlchemyStore):
    # Test that attempting to overwrite a param via log_batch results in an exception and that
    # no partial data is logged
    run = _run_factory(store)
    tkey = "my-param"
    param = entities.Param(tkey, "orig-val")
    store.log_param(run.info.run_id, param)

    overwrite_param = entities.Param(tkey, "newval")
    tag = entities.RunTag("tag-key", "tag-val")
    metric = entities.Metric("metric-key", 3.0, 12345, 0)
    with pytest.raises(
        MlflowException, match=r"Changing param values is not allowed"
    ) as exception_context:
        store.log_batch(run.info.run_id, metrics=[metric], params=[overwrite_param], tags=[tag])
    assert exception_context.value.error_code == ErrorCode.Name(INVALID_PARAMETER_VALUE)
    _verify_logged(store, run.info.run_id, metrics=[], params=[param], tags=[])


def test_log_batch_with_unchanged_and_new_params(store: SqlAlchemyStore):
    """
    Test case to ensure the following code works:
    ---------------------------------------------
    mlflow.log_params({"a": 0, "b": 1})
    mlflow.log_params({"a": 0, "c": 2})
    ---------------------------------------------
    """
    run = _run_factory(store)
    store.log_batch(
        run.info.run_id,
        metrics=[],
        params=[entities.Param("a", "0"), entities.Param("b", "1")],
        tags=[],
    )
    store.log_batch(
        run.info.run_id,
        metrics=[],
        params=[entities.Param("a", "0"), entities.Param("c", "2")],
        tags=[],
    )
    _verify_logged(
        store,
        run.info.run_id,
        metrics=[],
        params=[
            entities.Param("a", "0"),
            entities.Param("b", "1"),
            entities.Param("c", "2"),
        ],
        tags=[],
    )


def test_log_batch_param_overwrite_disallowed_single_req(store: SqlAlchemyStore):
    # Test that attempting to overwrite a param via log_batch results in an exception
    run = _run_factory(store)
    pkey = "common-key"
    param0 = entities.Param(pkey, "orig-val")
    param1 = entities.Param(pkey, "newval")
    tag = entities.RunTag("tag-key", "tag-val")
    metric = entities.Metric("metric-key", 3.0, 12345, 0)
    with pytest.raises(
        MlflowException, match=r"Duplicate parameter keys have been submitted"
    ) as exception_context:
        store.log_batch(run.info.run_id, metrics=[metric], params=[param0, param1], tags=[tag])
    assert exception_context.value.error_code == ErrorCode.Name(INVALID_PARAMETER_VALUE)
    _verify_logged(store, run.info.run_id, metrics=[], params=[], tags=[])


def test_log_batch_accepts_empty_payload(store: SqlAlchemyStore):
    run = _run_factory(store)
    store.log_batch(run.info.run_id, metrics=[], params=[], tags=[])
    _verify_logged(store, run.info.run_id, metrics=[], params=[], tags=[])


def test_log_batch_internal_error(store: SqlAlchemyStore):
    # Verify that internal errors during the DB save step for log_batch result in
    # MlflowExceptions
    run = _run_factory(store)

    def _raise_exception_fn(*args, **kwargs):
        raise Exception("Some internal error")

    package = "mlflow.store.tracking.sqlalchemy_store.SqlAlchemyStore"
    with (
        mock.patch(package + "._log_metrics") as metric_mock,
        mock.patch(package + "._log_params") as param_mock,
        mock.patch(package + "._set_tags") as tags_mock,
    ):
        metric_mock.side_effect = _raise_exception_fn
        param_mock.side_effect = _raise_exception_fn
        tags_mock.side_effect = _raise_exception_fn
        for kwargs in [
            {"metrics": [Metric("a", 3, 1, 0)]},
            {"params": [Param("b", "c")]},
            {"tags": [RunTag("c", "d")]},
        ]:
            log_batch_kwargs = {"metrics": [], "params": [], "tags": []}
            log_batch_kwargs.update(kwargs)
            with pytest.raises(MlflowException, match=r"Some internal error"):
                store.log_batch(run.info.run_id, **log_batch_kwargs)


def test_log_batch_nonexistent_run(store: SqlAlchemyStore):
    nonexistent_run_id = uuid.uuid4().hex
    with pytest.raises(
        MlflowException, match=rf"Run with id={nonexistent_run_id} not found"
    ) as exception_context:
        store.log_batch(nonexistent_run_id, [], [], [])
    assert exception_context.value.error_code == ErrorCode.Name(RESOURCE_DOES_NOT_EXIST)


def test_log_batch_params_idempotency(store: SqlAlchemyStore):
    run = _run_factory(store)
    params = [Param("p-key", "p-val")]
    store.log_batch(run.info.run_id, metrics=[], params=params, tags=[])
    store.log_batch(run.info.run_id, metrics=[], params=params, tags=[])
    _verify_logged(store, run.info.run_id, metrics=[], params=params, tags=[])


def test_log_batch_tags_idempotency(store: SqlAlchemyStore):
    run = _run_factory(store)
    store.log_batch(run.info.run_id, metrics=[], params=[], tags=[RunTag("t-key", "t-val")])
    store.log_batch(run.info.run_id, metrics=[], params=[], tags=[RunTag("t-key", "t-val")])
    _verify_logged(store, run.info.run_id, metrics=[], params=[], tags=[RunTag("t-key", "t-val")])


def test_log_batch_allows_tag_overwrite(store: SqlAlchemyStore):
    run = _run_factory(store)
    store.log_batch(run.info.run_id, metrics=[], params=[], tags=[RunTag("t-key", "val")])
    store.log_batch(run.info.run_id, metrics=[], params=[], tags=[RunTag("t-key", "newval")])
    _verify_logged(store, run.info.run_id, metrics=[], params=[], tags=[RunTag("t-key", "newval")])


def test_log_batch_allows_tag_overwrite_single_req(store: SqlAlchemyStore):
    run = _run_factory(store)
    tags = [RunTag("t-key", "val"), RunTag("t-key", "newval")]
    store.log_batch(run.info.run_id, metrics=[], params=[], tags=tags)
    _verify_logged(store, run.info.run_id, metrics=[], params=[], tags=[tags[-1]])


def test_log_batch_metrics(store: SqlAlchemyStore):
    run = _run_factory(store)

    tkey = "blahmetric"
    tval = 100.0
    metric = entities.Metric(tkey, tval, get_current_time_millis(), 0)
    metric2 = entities.Metric(tkey, tval, get_current_time_millis() + 2, 0)
    nan_metric = entities.Metric("NaN", float("nan"), 0, 0)
    pos_inf_metric = entities.Metric("PosInf", float("inf"), 0, 0)
    neg_inf_metric = entities.Metric("NegInf", -float("inf"), 0, 0)

    # duplicate metric and metric2 values should be eliminated
    metrics = [
        metric,
        metric2,
        nan_metric,
        pos_inf_metric,
        neg_inf_metric,
        metric,
        metric2,
    ]
    store._log_metrics(run.info.run_id, metrics)

    run = store.get_run(run.info.run_id)
    assert tkey in run.data.metrics
    assert run.data.metrics[tkey] == tval

    # SQL store _get_run method returns full history of recorded metrics.
    # Should return duplicates as well
    # MLflow RunData contains only the last reported values for metrics.
    with store.ManagedSessionMaker() as session:
        sql_run_metrics = store._get_run(session, run.info.run_id).metrics
        assert len(sql_run_metrics) == 5
        assert len(run.data.metrics) == 4
        assert math.isnan(run.data.metrics["NaN"])
        assert run.data.metrics["PosInf"] == 1.7976931348623157e308
        assert run.data.metrics["NegInf"] == -1.7976931348623157e308


def test_log_batch_same_metric_repeated_single_req(store: SqlAlchemyStore):
    run = _run_factory(store)
    metric0 = Metric(key="metric-key", value=1, timestamp=2, step=0)
    metric1 = Metric(key="metric-key", value=2, timestamp=3, step=0)
    store.log_batch(run.info.run_id, params=[], metrics=[metric0, metric1], tags=[])
    _verify_logged(store, run.info.run_id, params=[], metrics=[metric0, metric1], tags=[])


def test_log_batch_same_metric_repeated_multiple_reqs(store: SqlAlchemyStore):
    run = _run_factory(store)
    metric0 = Metric(key="metric-key", value=1, timestamp=2, step=0)
    metric1 = Metric(key="metric-key", value=2, timestamp=3, step=0)
    store.log_batch(run.info.run_id, params=[], metrics=[metric0], tags=[])
    _verify_logged(store, run.info.run_id, params=[], metrics=[metric0], tags=[])
    store.log_batch(run.info.run_id, params=[], metrics=[metric1], tags=[])
    _verify_logged(store, run.info.run_id, params=[], metrics=[metric0, metric1], tags=[])


def test_log_batch_same_metrics_repeated_multiple_reqs(store: SqlAlchemyStore):
    run = _run_factory(store)
    metric0 = Metric(key="metric-key", value=1, timestamp=2, step=0)
    metric1 = Metric(key="metric-key", value=2, timestamp=3, step=0)
    store.log_batch(run.info.run_id, params=[], metrics=[metric0, metric1], tags=[])
    _verify_logged(store, run.info.run_id, params=[], metrics=[metric0, metric1], tags=[])
    store.log_batch(run.info.run_id, params=[], metrics=[metric0, metric1], tags=[])
    _verify_logged(store, run.info.run_id, params=[], metrics=[metric0, metric1], tags=[])


def test_log_batch_null_metrics(store: SqlAlchemyStore):
    run = _run_factory(store)

    tkey = "blahmetric"
    tval = None
    metric_1 = entities.Metric(tkey, tval, get_current_time_millis(), 0)

    tkey = "blahmetric2"
    tval = None
    metric_2 = entities.Metric(tkey, tval, get_current_time_millis(), 0)

    metrics = [metric_1, metric_2]

    with pytest.raises(
        MlflowException,
        match=r"Missing value for required parameter 'metrics\[0\]\.value'",
    ) as exception_context:
        store.log_batch(run.info.run_id, metrics=metrics, params=[], tags=[])
    assert exception_context.value.error_code == ErrorCode.Name(INVALID_PARAMETER_VALUE)


def test_log_batch_params_max_length_value(store: SqlAlchemyStore, monkeypatch):
    run = _run_factory(store)
    param_entities = [Param("long param", "x" * 6000), Param("short param", "xyz")]
    expected_param_entities = [
        Param("long param", "x" * 6000),
        Param("short param", "xyz"),
    ]
    store.log_batch(run.info.run_id, [], param_entities, [])
    _verify_logged(store, run.info.run_id, [], expected_param_entities, [])
    param_entities = [Param("long param", "x" * 6001)]
    monkeypatch.setenv("MLFLOW_TRUNCATE_LONG_VALUES", "false")
    with pytest.raises(MlflowException, match="exceeds the maximum length"):
        store.log_batch(run.info.run_id, [], param_entities, [])

    monkeypatch.setenv("MLFLOW_TRUNCATE_LONG_VALUES", "true")
    store.log_batch(run.info.run_id, [], param_entities, [])


def test_upgrade_cli_idempotence(store: SqlAlchemyStore):
    # Repeatedly run `mlflow db upgrade` against our database, verifying that the command
    # succeeds and that the DB has the latest schema
    engine = sqlalchemy.create_engine(store.db_uri)
    assert _get_schema_version(engine) == _get_latest_schema_revision()
    for _ in range(3):
        invoke_cli_runner(mlflow.db.commands, ["upgrade", store.db_uri])
        assert _get_schema_version(engine) == _get_latest_schema_revision()
    engine.dispose()


def test_metrics_materialization_upgrade_succeeds_and_produces_expected_latest_metric_values(
    store: SqlAlchemyStore, tmp_path
):
    """
    Tests the ``89d4b8295536_create_latest_metrics_table`` migration by migrating and querying
    the MLflow Tracking SQLite database located at
    /mlflow/tests/resources/db/db_version_7ac759974ad8_with_metrics.sql. This database contains
    metric entries populated by the following metrics generation script:
    https://gist.github.com/dbczumar/343173c6b8982a0cc9735ff19b5571d9.

    First, the database is upgraded from its HEAD revision of
    ``7ac755974ad8_update_run_tags_with_larger_limit`` to the latest revision via
    ``mlflow db upgrade``.

    Then, the test confirms that the metric entries returned by calls
    to ``SqlAlchemyStore.get_run()`` are consistent between the latest revision and the
    ``7ac755974ad8_update_run_tags_with_larger_limit`` revision. This is confirmed by
    invoking ``SqlAlchemyStore.get_run()`` for each run id that is present in the upgraded
    database and comparing the resulting runs' metric entries to a JSON dump taken from the
    SQLite database prior to the upgrade (located at
    mlflow/tests/resources/db/db_version_7ac759974ad8_with_metrics_expected_values.json).
    This JSON dump can be replicated by installing MLflow version 1.2.0 and executing the
    following code from the directory containing this test suite:

    .. code-block:: python

        import json
        import mlflow
        from mlflow import MlflowClient

        mlflow.set_tracking_uri(
            "sqlite:///../../resources/db/db_version_7ac759974ad8_with_metrics.sql"
        )
        client = MlflowClient()
        summary_metrics = {
            run.info.run_id: run.data.metrics for run in client.search_runs(experiment_ids="0")
        }
        with open("dump.json", "w") as dump_file:
            json.dump(summary_metrics, dump_file, indent=4)

    """
    current_dir = os.path.dirname(os.path.abspath(__file__))
    db_resources_path = os.path.normpath(
        os.path.join(current_dir, os.pardir, os.pardir, "resources", "db")
    )
    expected_metric_values_path = os.path.join(
        db_resources_path, "db_version_7ac759974ad8_with_metrics_expected_values.json"
    )
    db_path = tmp_path / "tmp_db.sql"
    db_url = "sqlite:///" + str(db_path)
    shutil.copy2(
        src=os.path.join(db_resources_path, "db_version_7ac759974ad8_with_metrics.sql"),
        dst=db_path,
    )

    invoke_cli_runner(mlflow.db.commands, ["upgrade", db_url])
    artifact_uri = tmp_path / "artifacts"
    artifact_uri.mkdir(exist_ok=True)
    store = SqlAlchemyStore(db_url, artifact_uri.as_uri())
    with open(expected_metric_values_path) as f:
        expected_metric_values = json.load(f)

    for run_id, expected_metrics in expected_metric_values.items():
        fetched_run = store.get_run(run_id=run_id)
        assert fetched_run.data.metrics == expected_metrics


def get_ordered_runs(store, order_clauses, experiment_id):
    return [
        r.data.tags[mlflow_tags.MLFLOW_RUN_NAME]
        for r in store.search_runs(
            experiment_ids=[experiment_id],
            filter_string="",
            run_view_type=ViewType.ALL,
            order_by=order_clauses,
        )
    ]


def _generate_large_data(store, nb_runs=1000):
    experiment_id = store.create_experiment("test_experiment")

    current_run = 0

    run_ids = []
    metrics_list = []
    tags_list = []
    params_list = []
    latest_metrics_list = []

    for _ in range(nb_runs):
        run_id = store.create_run(
            experiment_id=experiment_id,
            start_time=current_run,
            tags=[],
            user_id="Anderson",
            run_name="name",
        ).info.run_id

        run_ids.append(run_id)

        for i in range(100):
            metric = {
                "key": f"mkey_{i}",
                "value": i,
                "timestamp": i * 2,
                "step": i * 3,
                "is_nan": False,
                "run_uuid": run_id,
            }
            metrics_list.append(metric)
            tag = {
                "key": f"tkey_{i}",
                "value": "tval_%s" % (current_run % 10),
                "run_uuid": run_id,
            }
            tags_list.append(tag)
            param = {
                "key": f"pkey_{i}",
                "value": "pval_%s" % ((current_run + 1) % 11),
                "run_uuid": run_id,
            }
            params_list.append(param)
        latest_metrics_list.append(
            {
                "key": "mkey_0",
                "value": current_run,
                "timestamp": 100 * 2,
                "step": 100 * 3,
                "is_nan": False,
                "run_uuid": run_id,
            }
        )
        current_run += 1

    with store.engine.begin() as conn:
        conn.execute(sqlalchemy.insert(SqlParam), params_list)
        conn.execute(sqlalchemy.insert(SqlMetric), metrics_list)
        conn.execute(sqlalchemy.insert(SqlLatestMetric), latest_metrics_list)
        conn.execute(sqlalchemy.insert(SqlTag), tags_list)

    return experiment_id, run_ids


def test_search_runs_returns_expected_results_with_large_experiment(
    store: SqlAlchemyStore,
):
    """
    This case tests the SQLAlchemyStore implementation of the SearchRuns API to ensure
    that search queries over an experiment containing many runs, each with a large number
    of metrics, parameters, and tags, are performant and return the expected results.
    """
    experiment_id, run_ids = _generate_large_data(store)

    run_results = store.search_runs([experiment_id], None, ViewType.ALL, max_results=100)
    assert len(run_results) == 100
    # runs are sorted by desc start_time
    assert [run.info.run_id for run in run_results] == list(reversed(run_ids[900:]))


def test_search_runs_correctly_filters_large_data(store: SqlAlchemyStore):
    experiment_id, _ = _generate_large_data(store, 1000)

    run_results = store.search_runs(
        [experiment_id],
        "metrics.mkey_0 < 26 and metrics.mkey_0 > 5 ",
        ViewType.ALL,
        max_results=50,
    )
    assert len(run_results) == 20

    run_results = store.search_runs(
        [experiment_id],
        "metrics.mkey_0 < 26 and metrics.mkey_0 > 5 and tags.tkey_0 = 'tval_0' ",
        ViewType.ALL,
        max_results=10,
    )
    assert len(run_results) == 2  # 20 runs between 9 and 26, 2 of which have a 0 tkey_0 value

    run_results = store.search_runs(
        [experiment_id],
        "metrics.mkey_0 < 26 and metrics.mkey_0 > 5 "
        "and tags.tkey_0 = 'tval_0' "
        "and params.pkey_0 = 'pval_0'",
        ViewType.ALL,
        max_results=5,
    )
    assert len(run_results) == 1  # 2 runs on previous request, 1 of which has a 0 pkey_0 value


def test_search_runs_keep_all_runs_when_sorting(store: SqlAlchemyStore):
    experiment_id = store.create_experiment("test_experiment1")

    r1 = store.create_run(
        experiment_id=experiment_id,
        start_time=0,
        tags=[],
        user_id="Me",
        run_name="name",
    ).info.run_id
    r2 = store.create_run(
        experiment_id=experiment_id,
        start_time=0,
        tags=[],
        user_id="Me",
        run_name="name",
    ).info.run_id
    store.set_tag(r1, RunTag(key="t1", value="1"))
    store.set_tag(r1, RunTag(key="t2", value="1"))
    store.set_tag(r2, RunTag(key="t2", value="1"))

    run_results = store.search_runs(
        [experiment_id], None, ViewType.ALL, max_results=1000, order_by=["tag.t1"]
    )
    assert len(run_results) == 2


def test_try_get_run_tag(store: SqlAlchemyStore):
    run = _run_factory(store)
    store.set_tag(run.info.run_id, entities.RunTag("k1", "v1"))
    store.set_tag(run.info.run_id, entities.RunTag("k2", "v2"))

    with store.ManagedSessionMaker() as session:
        tag = store._try_get_run_tag(session, run.info.run_id, "k0")
        assert tag is None

        tag = store._try_get_run_tag(session, run.info.run_id, "k1")
        assert tag.key == "k1"
        assert tag.value == "v1"

        tag = store._try_get_run_tag(session, run.info.run_id, "k2")
        assert tag.key == "k2"
        assert tag.value == "v2"


def test_get_metric_history_on_non_existent_metric_key(store: SqlAlchemyStore):
    experiment_id = _create_experiments(store, "test_exp")[0]
    run = store.create_run(
        experiment_id=experiment_id,
        user_id="user",
        start_time=0,
        tags=[],
        run_name="name",
    )
    run_id = run.info.run_id
    metrics = store.get_metric_history(run_id, "test_metric")
    assert metrics == []


def test_insert_large_text_in_dataset_table(store: SqlAlchemyStore):
    with store.engine.begin() as conn:
        # cursor = conn.cursor()
        dataset_source = "a" * 65535  # 65535 is the max size for a TEXT column
        dataset_profile = "a" * 16777215  # 16777215 is the max size for a MEDIUMTEXT column
        conn.execute(
            sqlalchemy.sql.text(
                f"""
            INSERT INTO datasets
                (dataset_uuid,
                experiment_id,
                name,
                digest,
                dataset_source_type,
                dataset_source,
                dataset_schema,
                dataset_profile)
            VALUES
                ('test_uuid',
                0,
                'test_name',
                'test_digest',
                'test_source_type',
                '{dataset_source}', '
                test_schema',
                '{dataset_profile}')
            """
            )
        )
        results = conn.execute(
            sqlalchemy.sql.text("SELECT dataset_source, dataset_profile from datasets")
        ).first()
        dataset_source_from_db = results[0]
        assert len(dataset_source_from_db) == len(dataset_source)
        dataset_profile_from_db = results[1]
        assert len(dataset_profile_from_db) == len(dataset_profile)

        # delete contents of datasets table
        conn.execute(sqlalchemy.sql.text("DELETE FROM datasets"))


def test_log_inputs_and_retrieve_runs_behaves_as_expected(store: SqlAlchemyStore):
    experiment_id = _create_experiments(store, "test exp")
    run1 = _run_factory(store, config=_get_run_configs(experiment_id, start_time=1))
    run2 = _run_factory(store, config=_get_run_configs(experiment_id, start_time=3))
    run3 = _run_factory(store, config=_get_run_configs(experiment_id, start_time=2))

    dataset1 = entities.Dataset(
        name="name1",
        digest="digest1",
        source_type="st1",
        source="source1",
        schema="schema1",
        profile="profile1",
    )
    dataset2 = entities.Dataset(
        name="name2",
        digest="digest2",
        source_type="st2",
        source="source2",
        schema="schema2",
        profile="profile2",
    )
    dataset3 = entities.Dataset(
        name="name3",
        digest="digest3",
        source_type="st3",
        source="source3",
        schema="schema3",
        profile="profile3",
    )

    tags1 = [
        entities.InputTag(key="key1", value="value1"),
        entities.InputTag(key="key2", value="value2"),
    ]
    tags2 = [
        entities.InputTag(key="key3", value="value3"),
        entities.InputTag(key="key4", value="value4"),
    ]
    tags3 = [
        entities.InputTag(key="key5", value="value5"),
        entities.InputTag(key="key6", value="value6"),
    ]

    inputs_run1 = [
        entities.DatasetInput(dataset1, tags1),
        entities.DatasetInput(dataset2, tags1),
    ]
    inputs_run2 = [
        entities.DatasetInput(dataset1, tags2),
        entities.DatasetInput(dataset3, tags3),
    ]
    inputs_run3 = [entities.DatasetInput(dataset2, tags3)]

    store.log_inputs(run1.info.run_id, inputs_run1)
    store.log_inputs(run2.info.run_id, inputs_run2)
    store.log_inputs(run3.info.run_id, inputs_run3)

    run1 = store.get_run(run1.info.run_id)
    assert_dataset_inputs_equal(run1.inputs.dataset_inputs, inputs_run1)
    run2 = store.get_run(run2.info.run_id)
    assert_dataset_inputs_equal(run2.inputs.dataset_inputs, inputs_run2)
    run3 = store.get_run(run3.info.run_id)
    assert_dataset_inputs_equal(run3.inputs.dataset_inputs, inputs_run3)

    search_results_1 = store.search_runs(
        [experiment_id], None, ViewType.ALL, max_results=4, order_by=["start_time ASC"]
    )
    run1 = search_results_1[0]
    assert_dataset_inputs_equal(run1.inputs.dataset_inputs, inputs_run1)
    run2 = search_results_1[2]
    assert_dataset_inputs_equal(run2.inputs.dataset_inputs, inputs_run2)
    run3 = search_results_1[1]
    assert_dataset_inputs_equal(run3.inputs.dataset_inputs, inputs_run3)

    search_results_2 = store.search_runs(
        [experiment_id], None, ViewType.ALL, max_results=4, order_by=["start_time DESC"]
    )
    run1 = search_results_2[2]
    assert_dataset_inputs_equal(run1.inputs.dataset_inputs, inputs_run1)
    run2 = search_results_2[0]
    assert_dataset_inputs_equal(run2.inputs.dataset_inputs, inputs_run2)
    run3 = search_results_2[1]
    assert_dataset_inputs_equal(run3.inputs.dataset_inputs, inputs_run3)


def test_log_input_multiple_times_does_not_overwrite_tags_or_dataset(
    store: SqlAlchemyStore,
):
    experiment_id = _create_experiments(store, "test exp")
    run = _run_factory(store, config=_get_run_configs(experiment_id))
    dataset = entities.Dataset(
        name="name",
        digest="digest",
        source_type="st",
        source="source",
        schema="schema",
        profile="profile",
    )
    tags = [
        entities.InputTag(key="key1", value="value1"),
        entities.InputTag(key="key2", value="value2"),
    ]
    store.log_inputs(run.info.run_id, [entities.DatasetInput(dataset, tags)])

    for i in range(3):
        # Since the dataset name and digest are the same as the previously logged dataset,
        # no changes should be made
        overwrite_dataset = entities.Dataset(
            name="name",
            digest="digest",
            source_type="st{i}",
            source=f"source{i}",
            schema=f"schema{i}",
            profile=f"profile{i}",
        )
        # Since the dataset has already been logged as an input to the run, no changes should be
        # made to the input tags
        overwrite_tags = [
            entities.InputTag(key=f"key{i}", value=f"value{i}"),
            entities.InputTag(key=f"key{i + 1}", value=f"value{i + 1}"),
        ]
        store.log_inputs(
            run.info.run_id, [entities.DatasetInput(overwrite_dataset, overwrite_tags)]
        )

    run = store.get_run(run.info.run_id)
    assert_dataset_inputs_equal(run.inputs.dataset_inputs, [entities.DatasetInput(dataset, tags)])

    # Logging a dataset with a different name or digest to the original run should result
    # in the addition of another dataset input
    other_name_dataset = entities.Dataset(
        name="other_name",
        digest="digest",
        source_type="st",
        source="source",
        schema="schema",
        profile="profile",
    )
    other_name_input_tags = [entities.InputTag(key="k1", value="v1")]
    store.log_inputs(
        run.info.run_id,
        [entities.DatasetInput(other_name_dataset, other_name_input_tags)],
    )

    other_digest_dataset = entities.Dataset(
        name="name",
        digest="other_digest",
        source_type="st",
        source="source",
        schema="schema",
        profile="profile",
    )
    other_digest_input_tags = [entities.InputTag(key="k2", value="v2")]
    store.log_inputs(
        run.info.run_id,
        [entities.DatasetInput(other_digest_dataset, other_digest_input_tags)],
    )

    run = store.get_run(run.info.run_id)
    assert_dataset_inputs_equal(
        run.inputs.dataset_inputs,
        [
            entities.DatasetInput(dataset, tags),
            entities.DatasetInput(other_name_dataset, other_name_input_tags),
            entities.DatasetInput(other_digest_dataset, other_digest_input_tags),
        ],
    )

    # Logging the same dataset with different tags to new runs should result in each run
    # having its own new input tags and the same dataset input
    for i in range(3):
        new_run = store.create_run(
            experiment_id=experiment_id,
            user_id="user",
            start_time=0,
            tags=[],
            run_name=None,
        )
        new_tags = [
            entities.InputTag(key=f"key{i}", value=f"value{i}"),
            entities.InputTag(key=f"key{i + 1}", value=f"value{i + 1}"),
        ]
        store.log_inputs(new_run.info.run_id, [entities.DatasetInput(dataset, new_tags)])
        new_run = store.get_run(new_run.info.run_id)
        assert_dataset_inputs_equal(
            new_run.inputs.dataset_inputs, [entities.DatasetInput(dataset, new_tags)]
        )


def test_log_inputs_handles_case_when_no_datasets_are_specified(store: SqlAlchemyStore):
    experiment_id = _create_experiments(store, "test exp")
    run = _run_factory(store, config=_get_run_configs(experiment_id))
    store.log_inputs(run.info.run_id)
    store.log_inputs(run.info.run_id, datasets=None)


def test_log_inputs_fails_with_missing_inputs(store: SqlAlchemyStore):
    experiment_id = _create_experiments(store, "test exp")
    run = _run_factory(store, config=_get_run_configs(experiment_id))

    dataset = entities.Dataset(name="name1", digest="digest1", source_type="type", source="source")

    tags = [entities.InputTag(key="key", value="train")]

    # Test input key missing
    with pytest.raises(MlflowException, match="InputTag key cannot be None"):
        store.log_inputs(
            run.info.run_id,
            [
                entities.DatasetInput(
                    tags=[entities.InputTag(key=None, value="train")], dataset=dataset
                )
            ],
        )

    # Test input value missing
    with pytest.raises(MlflowException, match="InputTag value cannot be None"):
        store.log_inputs(
            run.info.run_id,
            [
                entities.DatasetInput(
                    tags=[entities.InputTag(key="key", value=None)], dataset=dataset
                )
            ],
        )

    # Test dataset name missing
    with pytest.raises(MlflowException, match="Dataset name cannot be None"):
        store.log_inputs(
            run.info.run_id,
            [
                entities.DatasetInput(
                    tags=tags,
                    dataset=entities.Dataset(
                        name=None, digest="digest1", source_type="type", source="source"
                    ),
                )
            ],
        )

    # Test dataset digest missing
    with pytest.raises(MlflowException, match="Dataset digest cannot be None"):
        store.log_inputs(
            run.info.run_id,
            [
                entities.DatasetInput(
                    tags=tags,
                    dataset=entities.Dataset(
                        name="name", digest=None, source_type="type", source="source"
                    ),
                )
            ],
        )

    # Test dataset source type missing
    with pytest.raises(MlflowException, match="Dataset source_type cannot be None"):
        store.log_inputs(
            run.info.run_id,
            [
                entities.DatasetInput(
                    tags=tags,
                    dataset=entities.Dataset(
                        name="name", digest="digest1", source_type=None, source="source"
                    ),
                )
            ],
        )

    # Test dataset source missing
    with pytest.raises(MlflowException, match="Dataset source cannot be None"):
        store.log_inputs(
            run.info.run_id,
            [
                entities.DatasetInput(
                    tags=tags,
                    dataset=entities.Dataset(
                        name="name", digest="digest1", source_type="type", source=None
                    ),
                )
            ],
        )


def _validate_log_inputs(
    store: SqlAlchemyStore,
    exp_name,
    dataset_inputs,
):
    run = _run_factory(store, _get_run_configs(_create_experiments(store, exp_name)))
    store.log_inputs(run.info.run_id, dataset_inputs)
    run1 = store.get_run(run.info.run_id)
    assert_dataset_inputs_equal(run1.inputs.dataset_inputs, dataset_inputs)


def _validate_invalid_log_inputs(store: SqlAlchemyStore, run_id, dataset_inputs, error_message):
    with pytest.raises(MlflowException, match=error_message):
        store.log_inputs(run_id, dataset_inputs)


def test_log_inputs_with_large_inputs_limit_check(store: SqlAlchemyStore):
    run = _run_factory(store, _get_run_configs(_create_experiments(store, "test_invalid_inputs")))
    run_id = run.info.run_id

    # Test input key
    dataset = entities.Dataset(name="name1", digest="digest1", source_type="type", source="source")
    _validate_log_inputs(
        store,
        "test_input_key",
        [
            entities.DatasetInput(
                tags=[entities.InputTag(key="a" * MAX_INPUT_TAG_KEY_SIZE, value="train")],
                dataset=dataset,
            )
        ],
    )
    _validate_invalid_log_inputs(
        store,
        run_id,
        [
            entities.DatasetInput(
                tags=[entities.InputTag(key="a" * (MAX_INPUT_TAG_KEY_SIZE + 1), value="train")],
                dataset=dataset,
            )
        ],
        f"'key' exceeds the maximum length of {MAX_INPUT_TAG_KEY_SIZE}",
    )

    # Test input value
    dataset = entities.Dataset(name="name2", digest="digest1", source_type="type", source="source")
    _validate_log_inputs(
        store,
        "test_input_value",
        [
            entities.DatasetInput(
                tags=[entities.InputTag(key="key", value="a" * MAX_INPUT_TAG_VALUE_SIZE)],
                dataset=dataset,
            )
        ],
    )
    _validate_invalid_log_inputs(
        store,
        run_id,
        [
            entities.DatasetInput(
                tags=[entities.InputTag(key="key", value="a" * (MAX_INPUT_TAG_VALUE_SIZE + 1))],
                dataset=dataset,
            )
        ],
        f"'value' exceeds the maximum length of {MAX_INPUT_TAG_VALUE_SIZE}",
    )

    # Test dataset name
    tags = [entities.InputTag(key="key", value="train")]
    _validate_log_inputs(
        store,
        "test_dataset_name",
        [
            entities.DatasetInput(
                tags=tags,
                dataset=entities.Dataset(
                    name="a" * MAX_DATASET_NAME_SIZE,
                    digest="digest1",
                    source_type="type",
                    source="source",
                ),
            )
        ],
    )
    _validate_invalid_log_inputs(
        store,
        run_id,
        [
            entities.DatasetInput(
                tags=tags,
                dataset=entities.Dataset(
                    name="a" * (MAX_DATASET_NAME_SIZE + 1),
                    digest="digest1",
                    source_type="type",
                    source="source",
                ),
            )
        ],
        f"'name' exceeds the maximum length of {MAX_DATASET_NAME_SIZE}",
    )

    # Test dataset digest
    _validate_log_inputs(
        store,
        "test_dataset_digest",
        [
            entities.DatasetInput(
                tags=tags,
                dataset=entities.Dataset(
                    name="name1",
                    digest="a" * MAX_DATASET_DIGEST_SIZE,
                    source_type="type",
                    source="source",
                ),
            )
        ],
    )
    _validate_invalid_log_inputs(
        store,
        run_id,
        [
            entities.DatasetInput(
                tags=tags,
                dataset=entities.Dataset(
                    name="name1",
                    digest="a" * (MAX_DATASET_DIGEST_SIZE + 1),
                    source_type="type",
                    source="source",
                ),
            )
        ],
        f"'digest' exceeds the maximum length of {MAX_DATASET_DIGEST_SIZE}",
    )

    # Test dataset source
    _validate_log_inputs(
        store,
        "test_dataset_source",
        [
            entities.DatasetInput(
                tags=tags,
                dataset=entities.Dataset(
                    name="name3",
                    digest="digest1",
                    source_type="type",
                    source="a" * MAX_DATASET_SOURCE_SIZE,
                ),
            )
        ],
    )
    _validate_invalid_log_inputs(
        store,
        run_id,
        [
            entities.DatasetInput(
                tags=tags,
                dataset=entities.Dataset(
                    name="name3",
                    digest="digest1",
                    source_type="type",
                    source="a" * (MAX_DATASET_SOURCE_SIZE + 1),
                ),
            )
        ],
        f"'source' exceeds the maximum length of {MAX_DATASET_SOURCE_SIZE}",
    )

    # Test dataset schema
    _validate_log_inputs(
        store,
        "test_dataset_schema",
        [
            entities.DatasetInput(
                tags=tags,
                dataset=entities.Dataset(
                    name="name4",
                    digest="digest1",
                    source_type="type",
                    source="source",
                    schema="a" * MAX_DATASET_SCHEMA_SIZE,
                ),
            )
        ],
    )
    _validate_invalid_log_inputs(
        store,
        run_id,
        [
            entities.DatasetInput(
                tags=tags,
                dataset=entities.Dataset(
                    name="name4",
                    digest="digest1",
                    source_type="type",
                    source="source",
                    schema="a" * (MAX_DATASET_SCHEMA_SIZE + 1),
                ),
            )
        ],
        f"'schema' exceeds the maximum length of {MAX_DATASET_SCHEMA_SIZE}",
    )

    # Test dataset profile
    _validate_log_inputs(
        store,
        "test_dataset_profile",
        [
            entities.DatasetInput(
                tags=tags,
                dataset=entities.Dataset(
                    name="name5",
                    digest="digest1",
                    source_type="type",
                    source="source",
                    profile="a" * MAX_DATASET_PROFILE_SIZE,
                ),
            )
        ],
    )
    _validate_invalid_log_inputs(
        store,
        run_id,
        [
            entities.DatasetInput(
                tags=tags,
                dataset=entities.Dataset(
                    name="name5",
                    digest="digest1",
                    source_type="type",
                    source="source",
                    profile="a" * (MAX_DATASET_PROFILE_SIZE + 1),
                ),
            )
        ],
        f"'profile' exceeds the maximum length of {MAX_DATASET_PROFILE_SIZE}",
    )


def test_log_inputs_with_duplicates_in_single_request(store: SqlAlchemyStore):
    experiment_id = _create_experiments(store, "test exp")
    run1 = _run_factory(store, config=_get_run_configs(experiment_id, start_time=1))

    dataset1 = entities.Dataset(
        name="name1",
        digest="digest1",
        source_type="st1",
        source="source1",
        schema="schema1",
        profile="profile1",
    )

    tags1 = [
        entities.InputTag(key="key1", value="value1"),
        entities.InputTag(key="key2", value="value2"),
    ]

    inputs_run1 = [
        entities.DatasetInput(dataset1, tags1),
        entities.DatasetInput(dataset1, tags1),
    ]

    store.log_inputs(run1.info.run_id, inputs_run1)
    run1 = store.get_run(run1.info.run_id)
    assert_dataset_inputs_equal(
        run1.inputs.dataset_inputs, [entities.DatasetInput(dataset1, tags1)]
    )


def test_sqlalchemy_store_behaves_as_expected_with_inmemory_sqlite_db(monkeypatch):
    monkeypatch.setenv("MLFLOW_SQLALCHEMYSTORE_POOLCLASS", "SingletonThreadPool")
    store = SqlAlchemyStore("sqlite:///:memory:", ARTIFACT_URI)
    experiment_id = store.create_experiment(name="exp1")
    run = store.create_run(
        experiment_id=experiment_id,
        user_id="user",
        start_time=0,
        tags=[],
        run_name="name",
    )
    run_id = run.info.run_id
    metric = entities.Metric("mymetric", 1, 0, 0)
    store.log_metric(run_id=run_id, metric=metric)
    param = entities.Param("myparam", "A")
    store.log_param(run_id=run_id, param=param)
    fetched_run = store.get_run(run_id=run_id)
    assert fetched_run.info.run_id == run_id
    assert metric.key in fetched_run.data.metrics
    assert param.key in fetched_run.data.params


def test_sqlalchemy_store_can_be_initialized_when_default_experiment_has_been_deleted(
    tmp_sqlite_uri,
):
    store = SqlAlchemyStore(tmp_sqlite_uri, ARTIFACT_URI)
    store.delete_experiment("0")
    assert store.get_experiment("0").lifecycle_stage == entities.LifecycleStage.DELETED
    SqlAlchemyStore(tmp_sqlite_uri, ARTIFACT_URI)


class TextClauseMatcher:
    def __init__(self, text):
        self.text = text

    def __eq__(self, other):
        return self.text == other.text


@mock.patch("sqlalchemy.orm.session.Session", spec=True)
def test_set_zero_value_insertion_for_autoincrement_column_MYSQL(mock_session):
    mock_store = mock.Mock(SqlAlchemyStore)
    mock_store.db_type = MYSQL
    SqlAlchemyStore._set_zero_value_insertion_for_autoincrement_column(mock_store, mock_session)
    mock_session.execute.assert_called_with(
        TextClauseMatcher("SET @@SESSION.sql_mode='NO_AUTO_VALUE_ON_ZERO';")
    )


@mock.patch("sqlalchemy.orm.session.Session", spec=True)
def test_set_zero_value_insertion_for_autoincrement_column_MSSQL(mock_session):
    mock_store = mock.Mock(SqlAlchemyStore)
    mock_store.db_type = MSSQL
    SqlAlchemyStore._set_zero_value_insertion_for_autoincrement_column(mock_store, mock_session)
    mock_session.execute.assert_called_with(
        TextClauseMatcher("SET IDENTITY_INSERT experiments ON;")
    )


@mock.patch("sqlalchemy.orm.session.Session", spec=True)
def test_unset_zero_value_insertion_for_autoincrement_column_MYSQL(mock_session):
    mock_store = mock.Mock(SqlAlchemyStore)
    mock_store.db_type = MYSQL
    SqlAlchemyStore._unset_zero_value_insertion_for_autoincrement_column(mock_store, mock_session)
    mock_session.execute.assert_called_with(TextClauseMatcher("SET @@SESSION.sql_mode='';"))


@mock.patch("sqlalchemy.orm.session.Session", spec=True)
def test_unset_zero_value_insertion_for_autoincrement_column_MSSQL(mock_session):
    mock_store = mock.Mock(SqlAlchemyStore)
    mock_store.db_type = MSSQL
    SqlAlchemyStore._unset_zero_value_insertion_for_autoincrement_column(mock_store, mock_session)
    mock_session.execute.assert_called_with(
        TextClauseMatcher("SET IDENTITY_INSERT experiments OFF;")
    )


def test_get_attribute_name():
    assert models.SqlRun.get_attribute_name("artifact_uri") == "artifact_uri"
    assert models.SqlRun.get_attribute_name("status") == "status"
    assert models.SqlRun.get_attribute_name("start_time") == "start_time"
    assert models.SqlRun.get_attribute_name("end_time") == "end_time"
    assert models.SqlRun.get_attribute_name("deleted_time") == "deleted_time"
    assert models.SqlRun.get_attribute_name("run_name") == "name"
    assert models.SqlRun.get_attribute_name("run_id") == "run_uuid"

    # we want this to break if a searchable or orderable attribute has been added
    # and not referred to in this test
    # searchable attributes are also orderable
    assert len(entities.RunInfo.get_orderable_attributes()) == 7


def test_get_orderby_clauses(tmp_sqlite_uri):
    store = SqlAlchemyStore(tmp_sqlite_uri, ARTIFACT_URI)
    with store.ManagedSessionMaker() as session:
        # test that ['runs.start_time DESC', 'SqlRun.run_uuid'] is returned by default
        parsed = [str(x) for x in _get_orderby_clauses([], session)[1]]
        assert parsed == ["runs.start_time DESC", "SqlRun.run_uuid"]

        # test that the given 'start_time' replaces the default one ('runs.start_time DESC')
        parsed = [str(x) for x in _get_orderby_clauses(["attribute.start_time ASC"], session)[1]]
        assert "SqlRun.start_time" in parsed
        assert "SqlRun.start_time DESC" not in parsed

        # test that an exception is raised when 'order_by' contains duplicates
        match = "`order_by` contains duplicate fields"
        with pytest.raises(MlflowException, match=match):
            _get_orderby_clauses(["attribute.start_time", "attribute.start_time"], session)

        with pytest.raises(MlflowException, match=match):
            _get_orderby_clauses(["param.p", "param.p"], session)

        with pytest.raises(MlflowException, match=match):
            _get_orderby_clauses(["metric.m", "metric.m"], session)

        with pytest.raises(MlflowException, match=match):
            _get_orderby_clauses(["tag.t", "tag.t"], session)

        # test that an exception is NOT raised when key types are different
        _get_orderby_clauses(["param.a", "metric.a", "tag.a"], session)

        select_clause, parsed, _ = _get_orderby_clauses(["metric.a"], session)
        select_clause = [str(x) for x in select_clause]
        parsed = [str(x) for x in parsed]
        # test that "=" is used rather than "is" when comparing to True
        assert "is_nan = true" in select_clause[0]
        assert "value IS NULL" in select_clause[0]
        # test that clause name is in parsed
        assert "clause_1" in parsed[0]


def _assert_create_experiment_appends_to_artifact_uri_path_correctly(
    artifact_root_uri, expected_artifact_uri_format
):
    # Patch `is_local_uri` to prevent the SqlAlchemy store from attempting to create local
    # filesystem directories for file URI and POSIX path test cases
    with mock.patch("mlflow.store.tracking.sqlalchemy_store.is_local_uri", return_value=False):
        with TempDir() as tmp:
            dbfile_path = tmp.path("db")
            store = SqlAlchemyStore(
                db_uri="sqlite:///" + dbfile_path,
                default_artifact_root=artifact_root_uri,
            )
            exp_id = store.create_experiment(name="exp")
            exp = store.get_experiment(exp_id)

            if hasattr(store, "__del__"):
                store.__del__()

            cwd = Path.cwd().as_posix()
            drive = Path.cwd().drive
            if is_windows() and expected_artifact_uri_format.startswith("file:"):
                cwd = f"/{cwd}"
                drive = f"{drive}/"
            assert exp.artifact_location == expected_artifact_uri_format.format(
                e=exp_id, cwd=cwd, drive=drive
            )


@pytest.mark.skipif(not is_windows(), reason="This test only passes on Windows")
@pytest.mark.parametrize(
    ("input_uri", "expected_uri"),
    [
        (
            "\\my_server/my_path/my_sub_path",
            "file:///{drive}my_server/my_path/my_sub_path/{e}",
        ),
        ("path/to/local/folder", "file://{cwd}/path/to/local/folder/{e}"),
        ("/path/to/local/folder", "file:///{drive}path/to/local/folder/{e}"),
        ("#path/to/local/folder?", "file://{cwd}/{e}#path/to/local/folder?"),
        ("file:path/to/local/folder", "file://{cwd}/path/to/local/folder/{e}"),
        ("file:///path/to/local/folder", "file:///{drive}path/to/local/folder/{e}"),
        (
            "file:path/to/local/folder?param=value",
            "file://{cwd}/path/to/local/folder/{e}?param=value",
        ),
        (
            "file:///path/to/local/folder?param=value#fragment",
            "file:///{drive}path/to/local/folder/{e}?param=value#fragment",
        ),
    ],
)
def test_create_experiment_appends_to_artifact_local_path_file_uri_correctly_on_windows(
    input_uri, expected_uri
):
    _assert_create_experiment_appends_to_artifact_uri_path_correctly(input_uri, expected_uri)


@pytest.mark.skipif(is_windows(), reason="This test fails on Windows")
@pytest.mark.parametrize(
    ("input_uri", "expected_uri"),
    [
        ("path/to/local/folder", "{cwd}/path/to/local/folder/{e}"),
        ("/path/to/local/folder", "/path/to/local/folder/{e}"),
        ("#path/to/local/folder?", "{cwd}/#path/to/local/folder?/{e}"),
        ("file:path/to/local/folder", "file://{cwd}/path/to/local/folder/{e}"),
        ("file:///path/to/local/folder", "file:///path/to/local/folder/{e}"),
        (
            "file:path/to/local/folder?param=value",
            "file://{cwd}/path/to/local/folder/{e}?param=value",
        ),
        (
            "file:///path/to/local/folder?param=value#fragment",
            "file:///path/to/local/folder/{e}?param=value#fragment",
        ),
    ],
)
def test_create_experiment_appends_to_artifact_local_path_file_uri_correctly(
    input_uri, expected_uri
):
    _assert_create_experiment_appends_to_artifact_uri_path_correctly(input_uri, expected_uri)


@pytest.mark.parametrize(
    ("input_uri", "expected_uri"),
    [
        ("s3://bucket/path/to/root", "s3://bucket/path/to/root/{e}"),
        (
            "s3://bucket/path/to/root?creds=mycreds",
            "s3://bucket/path/to/root/{e}?creds=mycreds",
        ),
        (
            "dbscheme+driver://root@host/dbname?creds=mycreds#myfragment",
            "dbscheme+driver://root@host/dbname/{e}?creds=mycreds#myfragment",
        ),
        (
            "dbscheme+driver://root:password@hostname.com?creds=mycreds#myfragment",
            "dbscheme+driver://root:password@hostname.com/{e}?creds=mycreds#myfragment",
        ),
        (
            "dbscheme+driver://root:password@hostname.com/mydb?creds=mycreds#myfragment",
            "dbscheme+driver://root:password@hostname.com/mydb/{e}?creds=mycreds#myfragment",
        ),
    ],
)
def test_create_experiment_appends_to_artifact_uri_path_correctly(input_uri, expected_uri):
    _assert_create_experiment_appends_to_artifact_uri_path_correctly(input_uri, expected_uri)


def _assert_create_run_appends_to_artifact_uri_path_correctly(
    artifact_root_uri, expected_artifact_uri_format
):
    # Patch `is_local_uri` to prevent the SqlAlchemy store from attempting to create local
    # filesystem directories for file URI and POSIX path test cases
    with mock.patch("mlflow.store.tracking.sqlalchemy_store.is_local_uri", return_value=False):
        with TempDir() as tmp:
            dbfile_path = tmp.path("db")
            store = SqlAlchemyStore(
                db_uri="sqlite:///" + dbfile_path,
                default_artifact_root=artifact_root_uri,
            )
            exp_id = store.create_experiment(name="exp")
            run = store.create_run(
                experiment_id=exp_id,
                user_id="user",
                start_time=0,
                tags=[],
                run_name="name",
            )

            if hasattr(store, "__del__"):
                store.__del__()

            cwd = Path.cwd().as_posix()
            drive = Path.cwd().drive
            if is_windows() and expected_artifact_uri_format.startswith("file:"):
                cwd = f"/{cwd}"
                drive = f"{drive}/"
            assert run.info.artifact_uri == expected_artifact_uri_format.format(
                e=exp_id, r=run.info.run_id, cwd=cwd, drive=drive
            )


@pytest.mark.skipif(not is_windows(), reason="This test only passes on Windows")
@pytest.mark.parametrize(
    ("input_uri", "expected_uri"),
    [
        (
            "\\my_server/my_path/my_sub_path",
            "file:///{drive}my_server/my_path/my_sub_path/{e}/{r}/artifacts",
        ),
        ("path/to/local/folder", "file://{cwd}/path/to/local/folder/{e}/{r}/artifacts"),
        (
            "/path/to/local/folder",
            "file:///{drive}path/to/local/folder/{e}/{r}/artifacts",
        ),
        (
            "#path/to/local/folder?",
            "file://{cwd}/{e}/{r}/artifacts#path/to/local/folder?",
        ),
        (
            "file:path/to/local/folder",
            "file://{cwd}/path/to/local/folder/{e}/{r}/artifacts",
        ),
        (
            "file:///path/to/local/folder",
            "file:///{drive}path/to/local/folder/{e}/{r}/artifacts",
        ),
        (
            "file:path/to/local/folder?param=value",
            "file://{cwd}/path/to/local/folder/{e}/{r}/artifacts?param=value",
        ),
        (
            "file:///path/to/local/folder?param=value#fragment",
            "file:///{drive}path/to/local/folder/{e}/{r}/artifacts?param=value#fragment",
        ),
    ],
)
def test_create_run_appends_to_artifact_local_path_file_uri_correctly_on_windows(
    input_uri, expected_uri
):
    _assert_create_run_appends_to_artifact_uri_path_correctly(input_uri, expected_uri)


@pytest.mark.skipif(is_windows(), reason="This test fails on Windows")
@pytest.mark.parametrize(
    ("input_uri", "expected_uri"),
    [
        ("path/to/local/folder", "{cwd}/path/to/local/folder/{e}/{r}/artifacts"),
        ("/path/to/local/folder", "/path/to/local/folder/{e}/{r}/artifacts"),
        ("#path/to/local/folder?", "{cwd}/#path/to/local/folder?/{e}/{r}/artifacts"),
        (
            "file:path/to/local/folder",
            "file://{cwd}/path/to/local/folder/{e}/{r}/artifacts",
        ),
        (
            "file:///path/to/local/folder",
            "file:///path/to/local/folder/{e}/{r}/artifacts",
        ),
        (
            "file:path/to/local/folder?param=value",
            "file://{cwd}/path/to/local/folder/{e}/{r}/artifacts?param=value",
        ),
        (
            "file:///path/to/local/folder?param=value#fragment",
            "file:///path/to/local/folder/{e}/{r}/artifacts?param=value#fragment",
        ),
    ],
)
def test_create_run_appends_to_artifact_local_path_file_uri_correctly(input_uri, expected_uri):
    _assert_create_run_appends_to_artifact_uri_path_correctly(input_uri, expected_uri)


@pytest.mark.parametrize(
    ("input_uri", "expected_uri"),
    [
        ("s3://bucket/path/to/root", "s3://bucket/path/to/root/{e}/{r}/artifacts"),
        (
            "s3://bucket/path/to/root?creds=mycreds",
            "s3://bucket/path/to/root/{e}/{r}/artifacts?creds=mycreds",
        ),
        (
            "dbscheme+driver://root@host/dbname?creds=mycreds#myfragment",
            "dbscheme+driver://root@host/dbname/{e}/{r}/artifacts?creds=mycreds#myfragment",
        ),
        (
            "dbscheme+driver://root:password@hostname.com?creds=mycreds#myfragment",
            "dbscheme+driver://root:password@hostname.com/{e}/{r}/artifacts"
            "?creds=mycreds#myfragment",
        ),
        (
            "dbscheme+driver://root:password@hostname.com/mydb?creds=mycreds#myfragment",
            "dbscheme+driver://root:password@hostname.com/mydb/{e}/{r}/artifacts"
            "?creds=mycreds#myfragment",
        ),
    ],
)
def test_create_run_appends_to_artifact_uri_path_correctly(input_uri, expected_uri):
    _assert_create_run_appends_to_artifact_uri_path_correctly(input_uri, expected_uri)


def test_legacy_start_and_end_trace_v2(store: SqlAlchemyStore):
    experiment_id = store.create_experiment("test_experiment")
    trace_info = store.deprecated_start_trace_v2(
        experiment_id=experiment_id,
        timestamp_ms=1234,
        request_metadata={"rq1": "foo", "rq2": "bar"},
        tags={"tag1": "apple", "tag2": "orange"},
    )
    request_id = trace_info.request_id

    assert trace_info.request_id is not None
    assert trace_info.experiment_id == experiment_id
    assert trace_info.timestamp_ms == 1234
    assert trace_info.execution_time_ms is None
    assert trace_info.status == TraceStatus.IN_PROGRESS
    assert trace_info.request_metadata == {
        "rq1": "foo",
        "rq2": "bar",
        TRACE_SCHEMA_VERSION_KEY: "2",
    }
    artifact_location = trace_info.tags[MLFLOW_ARTIFACT_LOCATION]
    assert artifact_location.endswith(f"/{experiment_id}/traces/{request_id}/artifacts")
    assert trace_info.tags == {
        "tag1": "apple",
        "tag2": "orange",
        MLFLOW_ARTIFACT_LOCATION: artifact_location,
    }
    assert trace_info.to_v3() == store.get_trace_info(request_id)

    trace_info = store.deprecated_end_trace_v2(
        request_id=request_id,
        timestamp_ms=2345,
        status=TraceStatus.OK,
        # Update one key and add a new key
        request_metadata={
            "rq1": "updated",
            "rq3": "baz",
        },
        tags={"tag1": "updated", "tag3": "grape"},
    )
    assert trace_info.request_id == request_id
    assert trace_info.experiment_id == experiment_id
    assert trace_info.timestamp_ms == 1234
    assert trace_info.execution_time_ms == 2345 - 1234
    assert trace_info.status == TraceStatus.OK
    assert trace_info.request_metadata == {
        "rq1": "updated",
        "rq2": "bar",
        "rq3": "baz",
        TRACE_SCHEMA_VERSION_KEY: "2",
    }
    assert trace_info.tags == {
        "tag1": "updated",
        "tag2": "orange",
        "tag3": "grape",
        MLFLOW_ARTIFACT_LOCATION: artifact_location,
    }
    assert trace_info.to_v3() == store.get_trace_info(request_id)


def test_start_trace(store: SqlAlchemyStore):
    experiment_id = store.create_experiment("test_experiment")
    trace_info = TraceInfo(
        trace_id="tr-123",
        trace_location=trace_location.TraceLocation.from_experiment_id(experiment_id),
        request_time=1234,
        execution_duration=100,
        state=TraceState.OK,
        tags={"tag1": "apple", "tag2": "orange"},
        trace_metadata={"rq1": "foo", "rq2": "bar"},
    )
    trace_info = store.start_trace(trace_info)
    trace_id = trace_info.trace_id

    assert trace_info.trace_id is not None
    assert trace_info.experiment_id == experiment_id
    assert trace_info.request_time == 1234
    assert trace_info.execution_duration == 100
    assert trace_info.state == TraceState.OK
    assert trace_info.trace_metadata == {"rq1": "foo", "rq2": "bar", TRACE_SCHEMA_VERSION_KEY: "3"}
    artifact_location = trace_info.tags[MLFLOW_ARTIFACT_LOCATION]
    assert artifact_location.endswith(f"/{experiment_id}/traces/{trace_id}/artifacts")
    assert trace_info.tags == {
        "tag1": "apple",
        "tag2": "orange",
        MLFLOW_ARTIFACT_LOCATION: artifact_location,
    }
    assert trace_info == store.get_trace_info(trace_id)


def _create_trace(
    store: SqlAlchemyStore,
    trace_id: str,
    experiment_id=0,
    request_time=0,
    execution_duration=0,
    state=TraceState.OK,
    trace_metadata=None,
    tags=None,
) -> TraceInfo:
    """Helper function to create a test trace in the database."""
    if not store.get_experiment(experiment_id):
        store.create_experiment(store, experiment_id)

    trace_info = TraceInfo(
        trace_id=trace_id,
        trace_location=trace_location.TraceLocation.from_experiment_id(experiment_id),
        request_time=request_time,
        execution_duration=execution_duration,
        state=state,
        tags=tags or {},
        trace_metadata=trace_metadata or {},
    )
    return store.start_trace(trace_info)


@pytest.fixture
def store_with_traces(tmp_path):
    store = _get_store(tmp_path)
    exp1 = store.create_experiment("exp1")
    exp2 = store.create_experiment("exp2")

    _create_trace(
        store,
        "tr-0",
        exp2,
        request_time=0,
        execution_duration=6,
        state=TraceState.OK,
        tags={"mlflow.traceName": "ddd"},
        trace_metadata={TraceMetadataKey.SOURCE_RUN: "run0"},
    )
    _create_trace(
        store,
        "tr-1",
        exp2,
        request_time=1,
        execution_duration=2,
        state=TraceState.ERROR,
        tags={"mlflow.traceName": "aaa", "fruit": "apple", "color": "red"},
        trace_metadata={TraceMetadataKey.SOURCE_RUN: "run1"},
    )
    _create_trace(
        store,
        "tr-2",
        exp1,
        request_time=2,
        execution_duration=4,
        state=TraceState.STATE_UNSPECIFIED,
        tags={"mlflow.traceName": "bbb", "fruit": "apple", "color": "green"},
    )
    _create_trace(
        store,
        "tr-3",
        exp1,
        request_time=3,
        execution_duration=10,
        state=TraceState.OK,
        tags={"mlflow.traceName": "ccc", "fruit": "orange"},
    )
    _create_trace(
        store,
        "tr-4",
        exp1,
        request_time=4,
        execution_duration=10,
        state=TraceState.OK,
        tags={"mlflow.traceName": "ddd", "color": "blue"},
    )

    yield store
    _cleanup_database(store)


@pytest.mark.parametrize(
    ("order_by", "expected_ids"),
    [
        # Default order: descending by start time
        ([], ["tr-4", "tr-3", "tr-2", "tr-1", "tr-0"]),
        # Order by start time
        (["timestamp"], ["tr-0", "tr-1", "tr-2", "tr-3", "tr-4"]),
        (["timestamp DESC"], ["tr-4", "tr-3", "tr-2", "tr-1", "tr-0"]),
        # Order by execution_time and timestamp
        (
            ["execution_time DESC", "timestamp ASC"],
            ["tr-3", "tr-4", "tr-0", "tr-2", "tr-1"],
        ),
        # Order by experiment ID
        (["experiment_id"], ["tr-4", "tr-3", "tr-2", "tr-1", "tr-0"]),
        # Order by status
        (["status"], ["tr-1", "tr-4", "tr-3", "tr-0", "tr-2"]),
        # Order by name
        (["name"], ["tr-1", "tr-2", "tr-3", "tr-4", "tr-0"]),
        # Order by tag (null comes last)
        (["tag.fruit"], ["tr-2", "tr-1", "tr-3", "tr-4", "tr-0"]),
        # Order by multiple tags
        (["tag.fruit", "tag.color"], ["tr-2", "tr-1", "tr-3", "tr-4", "tr-0"]),
        # Order by non-existent tag (should be ordered by default order)
        (["tag.nonexistent"], ["tr-4", "tr-3", "tr-2", "tr-1", "tr-0"]),
        # Order by run Id
        (["run_id"], ["tr-0", "tr-1", "tr-4", "tr-3", "tr-2"]),
    ],
)
def test_search_traces_order_by(store_with_traces, order_by, expected_ids):
    exp1 = store_with_traces.get_experiment_by_name("exp1").experiment_id
    exp2 = store_with_traces.get_experiment_by_name("exp2").experiment_id
    trace_infos, _ = store_with_traces.search_traces(
        experiment_ids=[exp1, exp2],
        filter_string=None,
        max_results=5,
        order_by=order_by,
    )
    actual_ids = [trace_info.trace_id for trace_info in trace_infos]
    assert actual_ids == expected_ids


@pytest.mark.parametrize(
    ("filter_string", "expected_ids"),
    [
        # Search by name
        ("name = 'aaa'", ["tr-1"]),
        ("name != 'aaa'", ["tr-4", "tr-3", "tr-2", "tr-0"]),
        # Search by status
        ("status = 'OK'", ["tr-4", "tr-3", "tr-0"]),
        ("status != 'OK'", ["tr-2", "tr-1"]),
        ("attributes.status = 'OK'", ["tr-4", "tr-3", "tr-0"]),
        ("attributes.name != 'aaa'", ["tr-4", "tr-3", "tr-2", "tr-0"]),
        ("trace.status = 'OK'", ["tr-4", "tr-3", "tr-0"]),
        ("trace.name != 'aaa'", ["tr-4", "tr-3", "tr-2", "tr-0"]),
        # Search by timestamp
        ("`timestamp` >= 1 AND execution_time < 10", ["tr-2", "tr-1"]),
        # Search by tag
        ("tag.fruit = 'apple'", ["tr-2", "tr-1"]),
        # tags is an alias for tag
        ("tags.fruit = 'apple' and tags.color != 'red'", ["tr-2"]),
        # Search by request metadata
        ("run_id = 'run0'", ["tr-0"]),
        (f"request_metadata.{TraceMetadataKey.SOURCE_RUN} = 'run0'", ["tr-0"]),
        (f"request_metadata.{TraceMetadataKey.SOURCE_RUN} = 'run1'", ["tr-1"]),
        (f"request_metadata.`{TraceMetadataKey.SOURCE_RUN}` = 'run0'", ["tr-0"]),
        (f"metadata.{TraceMetadataKey.SOURCE_RUN} = 'run0'", ["tr-0"]),
        (f"metadata.{TraceMetadataKey.SOURCE_RUN} != 'run0'", ["tr-1"]),
    ],
)
def test_search_traces_with_filter(store_with_traces, filter_string, expected_ids):
    exp1 = store_with_traces.get_experiment_by_name("exp1").experiment_id
    exp2 = store_with_traces.get_experiment_by_name("exp2").experiment_id

    trace_infos, _ = store_with_traces.search_traces(
        experiment_ids=[exp1, exp2],
        filter_string=filter_string,
        max_results=5,
        order_by=[],
    )
    actual_ids = [trace_info.trace_id for trace_info in trace_infos]
    assert actual_ids == expected_ids


@pytest.mark.parametrize(
    ("filter_string", "error"),
    [
        ("invalid", r"Invalid clause\(s\) in filter string"),
        ("name = 'foo' AND invalid", r"Invalid clause\(s\) in filter string"),
        ("foo.bar = 'baz'", r"Invalid entity type 'foo'"),
        ("invalid = 'foo'", r"Invalid attribute key 'invalid'"),
        ("trace.tags.foo = 'bar'", r"Invalid attribute key 'tags\.foo'"),
        ("trace.status < 'OK'", r"Invalid comparator '<'"),
        ("name IN ('foo', 'bar')", r"Invalid comparator 'IN'"),
        # We don't support LIKE/ILIKE operators for trace search because it may
        # cause performance issues with large attributes and tags.
        ("name LIKE 'b%'", r"Invalid comparator 'LIKE'"),
        ("name ILIKE 'd%'", r"Invalid comparator 'ILIKE'"),
        ("tag.color LIKE 're%'", r"Invalid comparator 'LIKE'"),
    ],
)
def test_search_traces_with_invalid_filter(store_with_traces, filter_string, error):
    exp1 = store_with_traces.get_experiment_by_name("exp1").experiment_id
    exp2 = store_with_traces.get_experiment_by_name("exp2").experiment_id

    with pytest.raises(MlflowException, match=error):
        store_with_traces.search_traces(
            experiment_ids=[exp1, exp2],
            filter_string=filter_string,
        )


def test_search_traces_raise_if_max_results_arg_is_invalid(store):
    with pytest.raises(
        MlflowException,
        match="Invalid value 50001 for parameter 'max_results' supplied.",
    ):
        store.search_traces(experiment_ids=[], max_results=50001)

    with pytest.raises(
        MlflowException, match="Invalid value -1 for parameter 'max_results' supplied."
    ):
        store.search_traces(experiment_ids=[], max_results=-1)


def test_search_traces_pagination(store_with_traces):
    exps = [
        store_with_traces.get_experiment_by_name("exp1").experiment_id,
        store_with_traces.get_experiment_by_name("exp2").experiment_id,
    ]

    traces, token = store_with_traces.search_traces(exps, max_results=2)
    assert [t.trace_id for t in traces] == ["tr-4", "tr-3"]

    traces, token = store_with_traces.search_traces(exps, max_results=2, page_token=token)
    assert [t.trace_id for t in traces] == ["tr-2", "tr-1"]

    traces, token = store_with_traces.search_traces(exps, max_results=2, page_token=token)
    assert [t.trace_id for t in traces] == ["tr-0"]
    assert token is None


def test_search_traces_pagination_tie_breaker(store):
    # This test is for ensuring the tie breaker for ordering traces with the same timestamp
    # works correctly.
    exp1 = store.create_experiment("exp1")

    trace_ids = [f"tr-{i}" for i in range(5)]
    random.shuffle(trace_ids)
    # Insert traces with random order
    for rid in trace_ids:
        _create_trace(store, rid, exp1, request_time=0)

    # Insert 5 more traces with newer timestamp
    trace_ids = [f"tr-{i + 5}" for i in range(5)]
    random.shuffle(trace_ids)
    for rid in trace_ids:
        _create_trace(store, rid, exp1, request_time=1)

    traces, token = store.search_traces([exp1], max_results=3)
    assert [t.trace_id for t in traces] == ["tr-5", "tr-6", "tr-7"]
    traces, token = store.search_traces([exp1], max_results=3, page_token=token)
    assert [t.trace_id for t in traces] == ["tr-8", "tr-9", "tr-0"]
    traces, token = store.search_traces([exp1], max_results=3, page_token=token)
    assert [t.trace_id for t in traces] == ["tr-1", "tr-2", "tr-3"]
    traces, token = store.search_traces([exp1], max_results=3, page_token=token)
    assert [t.trace_id for t in traces] == ["tr-4"]


def test_set_and_delete_tags(store: SqlAlchemyStore):
    exp1 = store.create_experiment("exp1")
    trace_id = "tr-123"
    _create_trace(store, trace_id, experiment_id=exp1)

    # Delete system tag for easier testing
    store.delete_trace_tag(trace_id, MLFLOW_ARTIFACT_LOCATION)

    assert store.get_trace_info(trace_id).tags == {}

    store.set_trace_tag(trace_id, "tag1", "apple")
    assert store.get_trace_info(trace_id).tags == {"tag1": "apple"}

    store.set_trace_tag(trace_id, "tag1", "grape")
    assert store.get_trace_info(trace_id).tags == {"tag1": "grape"}

    store.set_trace_tag(trace_id, "tag2", "orange")
    assert store.get_trace_info(trace_id).tags == {"tag1": "grape", "tag2": "orange"}

    store.delete_trace_tag(trace_id, "tag1")
    assert store.get_trace_info(trace_id).tags == {"tag2": "orange"}

    # test value length
    store.set_trace_tag(trace_id, "key", "v" * MAX_CHARS_IN_TRACE_INFO_TAGS_VALUE)
    assert store.get_trace_info(trace_id).tags["key"] == "v" * MAX_CHARS_IN_TRACE_INFO_TAGS_VALUE

    with pytest.raises(MlflowException, match="No trace tag with key 'tag1'"):
        store.delete_trace_tag(trace_id, "tag1")


@pytest.mark.parametrize(
    ("key", "value", "expected_error"),
    [
        (None, "value", "Missing value for required parameter 'key'"),
        (
            "invalid?tag!name:(",
            "value",
            "Invalid value \"invalid\\?tag!name:\\(\" for parameter 'key' supplied",
        ),
        (
            "/.:\\.",
            "value",
            "Invalid value \"/\\.:\\\\\\\\.\" for parameter 'key' supplied",
        ),
        ("../", "value", "Invalid value \"\\.\\./\" for parameter 'key' supplied"),
        ("a" * 251, "value", "'key' exceeds the maximum length of 250 characters"),
    ],
    # Name each test case too avoid including the long string arguments in the test name
    ids=["null-key", "bad-key-1", "bad-key-2", "bad-key-3", "too-long-key"],
)
def test_set_invalid_tag(key, value, expected_error, store: SqlAlchemyStore):
    with pytest.raises(MlflowException, match=expected_error):
        store.set_trace_tag("tr-123", key, value)


def test_set_tag_truncate_too_long_tag(store: SqlAlchemyStore):
    exp1 = store.create_experiment("exp1")
    trace_id = "tr-123"
    _create_trace(store, trace_id, experiment_id=exp1)

    store.set_trace_tag(trace_id, "key", "123" + "a" * 8000)
    tags = store.get_trace_info(trace_id).tags
    assert len(tags["key"]) == 8000
    assert tags["key"] == "123" + "a" * 7997


def test_delete_traces(store):
    exp1 = store.create_experiment("exp1")
    exp2 = store.create_experiment("exp2")
    now = int(time.time() * 1000)

    for i in range(10):
        _create_trace(
            store,
            f"tr-exp1-{i}",
            exp1,
            tags={"tag": "apple"},
            trace_metadata={"rq": "foo"},
        )
        _create_trace(
            store,
            f"tr-exp2-{i}",
            exp2,
            tags={"tag": "orange"},
            trace_metadata={"rq": "bar"},
        )

    traces, _ = store.search_traces([exp1, exp2])
    assert len(traces) == 20

    deleted = store.delete_traces(experiment_id=exp1, max_timestamp_millis=now)
    assert deleted == 10
    traces, _ = store.search_traces([exp1, exp2])
    assert len(traces) == 10
    for trace in traces:
        assert trace.experiment_id == exp2

    deleted = store.delete_traces(experiment_id=exp2, max_timestamp_millis=now)
    assert deleted == 10
    traces, _ = store.search_traces([exp1, exp2])
    assert len(traces) == 0

    deleted = store.delete_traces(experiment_id=exp1, max_timestamp_millis=now)
    assert deleted == 0


def test_delete_traces_with_max_timestamp(store):
    exp1 = store.create_experiment("exp1")
    for i in range(10):
        _create_trace(store, f"tr-{i}", exp1, request_time=i)

    deleted = store.delete_traces(exp1, max_timestamp_millis=3)
    assert deleted == 4  # inclusive (0, 1, 2, 3)
    traces, _ = store.search_traces([exp1])
    assert len(traces) == 6
    for trace in traces:
        assert trace.timestamp_ms >= 4

    deleted = store.delete_traces(exp1, max_timestamp_millis=10)
    assert deleted == 6
    traces, _ = store.search_traces([exp1])
    assert len(traces) == 0


def test_delete_traces_with_max_count(store):
    exp1 = store.create_experiment("exp1")
    for i in range(10):
        _create_trace(store, f"tr-{i}", exp1, request_time=i)

    deleted = store.delete_traces(exp1, max_traces=4, max_timestamp_millis=10)
    assert deleted == 4
    traces, _ = store.search_traces([exp1])
    assert len(traces) == 6
    # Traces should be deleted from the oldest
    for trace in traces:
        assert trace.timestamp_ms >= 4

    deleted = store.delete_traces(exp1, max_traces=10, max_timestamp_millis=8)
    assert deleted == 5
    traces, _ = store.search_traces([exp1])
    assert len(traces) == 1


def test_delete_traces_with_trace_ids(store):
    exp1 = store.create_experiment("exp1")
    for i in range(10):
        _create_trace(store, f"tr-{i}", exp1, request_time=i)

    deleted = store.delete_traces(exp1, trace_ids=[f"tr-{i}" for i in range(8)])
    assert deleted == 8
    traces, _ = store.search_traces([exp1])
    assert len(traces) == 2
    assert [trace.trace_id for trace in traces] == ["tr-9", "tr-8"]


def test_delete_traces_raises_error(store):
    exp_id = store.create_experiment("test")

    with pytest.raises(
        MlflowException,
        match=r"Either `max_timestamp_millis` or `trace_ids` must be specified.",
    ):
        store.delete_traces(exp_id)
    with pytest.raises(
        MlflowException,
        match=r"Only one of `max_timestamp_millis` and `trace_ids` can be specified.",
    ):
        store.delete_traces(exp_id, max_timestamp_millis=100, trace_ids=["trace_id"])
    with pytest.raises(
        MlflowException,
        match=r"`max_traces` can't be specified if `trace_ids` is specified.",
    ):
        store.delete_traces(exp_id, max_traces=2, trace_ids=["trace_id"])
    with pytest.raises(
        MlflowException, match=r"`max_traces` must be a positive integer, received 0"
    ):
        store.delete_traces(exp_id, 100, max_traces=0)


def test_log_outputs(store: SqlAlchemyStore):
    exp_id = store.create_experiment(f"exp-{uuid.uuid4()}")
    run = store.create_run(
        experiment_id=exp_id, user_id="user", start_time=0, run_name="test", tags=[]
    )
    model = store.create_logged_model(experiment_id=exp_id)
    store.log_outputs(run.info.run_id, [LoggedModelOutput(model.model_id, 1)])
    run = store.get_run(run.info.run_id)
    assert run.outputs.model_outputs == [LoggedModelOutput(model.model_id, 1)]


@pytest.mark.parametrize("tags_count", [0, 1, 2])
def test_get_run_inputs(store, tags_count):
    run = _run_factory(store)

    dataset = entities.Dataset(
        name="name1",
        digest="digest1",
        source_type="st1",
        source="source1",
        schema="schema1",
        profile="profile1",
    )

    tags = [entities.InputTag(key=f"foo{i}", value=f"bar{i}") for i in range(tags_count)]

    dataset_inputs = [entities.DatasetInput(dataset, tags)]

    store.log_inputs(run.info.run_id, dataset_inputs)

    with store.ManagedSessionMaker() as session:
        actual = store._get_run_inputs(session, [run.info.run_id])

    assert len(actual) == 1
    assert_dataset_inputs_equal(actual[0], dataset_inputs)


def test_get_run_inputs_run_order(store):
    exp_id = _create_experiments(store, "test_get_run_inputs_run_order")
    config = _get_run_configs(exp_id)

    run_with_one_input = _run_factory(store, config)
    run_with_no_inputs = _run_factory(store, config)
    run_with_two_inputs = _run_factory(store, config)

    dataset1 = entities.Dataset(
        name="name1",
        digest="digest1",
        source_type="st1",
        source="source1",
        schema="schema1",
        profile="profile1",
    )

    dataset2 = entities.Dataset(
        name="name2",
        digest="digest2",
        source_type="st2",
        source="source2",
        schema="schema2",
        profile="profile2",
    )

    tags_1 = [entities.InputTag(key="foo1", value="bar1")]

    tags_2 = [
        entities.InputTag(key="foo2", value="bar2"),
        entities.InputTag(key="foo3", value="bar3"),
    ]

    tags_3 = [
        entities.InputTag(key="foo4", value="bar4"),
        entities.InputTag(key="foo5", value="bar5"),
        entities.InputTag(key="foo6", value="bar6"),
    ]

    dataset_inputs_1 = [entities.DatasetInput(dataset1, tags_1)]
    dataset_inputs_2 = [
        entities.DatasetInput(dataset2, tags_2),
        entities.DatasetInput(dataset1, tags_3),
    ]

    store.log_inputs(run_with_one_input.info.run_id, dataset_inputs_1)
    store.log_inputs(run_with_two_inputs.info.run_id, dataset_inputs_2)

    expected = [dataset_inputs_1, [], dataset_inputs_2]

    runs = [run_with_one_input, run_with_no_inputs, run_with_two_inputs]
    run_uuids = [run.info.run_id for run in runs]

    with store.ManagedSessionMaker() as session:
        actual = store._get_run_inputs(session, run_uuids)

    assert len(expected) == len(actual)
    for expected_i, actual_i in zip(expected, actual):
        assert_dataset_inputs_equal(expected_i, actual_i)


def test_create_logged_model(store: SqlAlchemyStore):
    exp_id = store.create_experiment(f"exp-{uuid.uuid4()}")
    model = store.create_logged_model(experiment_id=exp_id)
    assert model.experiment_id == exp_id
    assert model.name is not None
    assert model.metrics is None
    assert model.tags == {}
    assert model.params == {}

    # name
    model = store.create_logged_model(experiment_id=exp_id, name="my_model")
    assert model.name == "my_model"

    # source_run_id
    run = store.create_run(
        experiment_id=exp_id, user_id="user", start_time=0, run_name="test", tags=[]
    )
    model = store.create_logged_model(experiment_id=exp_id, source_run_id=run.info.run_id)
    assert model.source_run_id == run.info.run_id

    # model_type
    model = store.create_logged_model(experiment_id=exp_id, model_type="my_model_type")
    assert model.model_type == "my_model_type"

    # tags
    model = store.create_logged_model(
        experiment_id=exp_id,
        name="my_model",
        tags=[LoggedModelTag("tag1", "apple")],
    )
    assert model.tags == {"tag1": "apple"}

    # params
    model = store.create_logged_model(
        experiment_id=exp_id,
        name="my_model",
        params=[LoggedModelParameter("param1", "apple")],
    )
    assert model.params == {"param1": "apple"}

    # Should not be able to create a logged model in a non-active experiment
    store.delete_experiment(exp_id)
    with pytest.raises(MlflowException, match="must be in the 'active' state"):
        store.create_logged_model(experiment_id=exp_id)


def test_log_logged_model_params(store: SqlAlchemyStore):
    exp_id = store.create_experiment(f"exp-{uuid.uuid4()}")
    model = store.create_logged_model(experiment_id=exp_id)
    assert not model.params
    store.log_logged_model_params(
        model_id=model.model_id, params=[LoggedModelParameter("param1", "apple")]
    )
    loaded_model = store.get_logged_model(model_id=model.model_id)
    assert loaded_model.params == {"param1": "apple"}


@pytest.mark.parametrize(
    "name",
    [
        "",
        "my/model",
        "my.model",
        "my:model",
        "my%model",
        "my'model",
        'my"model',
    ],
)
def test_create_logged_model_invalid_name(store: SqlAlchemyStore, name: str):
    exp_id = store.create_experiment(f"exp-{uuid.uuid4()}")
    with pytest.raises(MlflowException, match="Invalid model name"):
        store.create_logged_model(exp_id, name=name)


def test_get_logged_model(store: SqlAlchemyStore):
    exp_id = store.create_experiment(f"exp-{uuid.uuid4()}")
    model = store.create_logged_model(experiment_id=exp_id)
    fetched_model = store.get_logged_model(model.model_id)
    assert fetched_model.name == model.name
    assert fetched_model.model_id == model.model_id

    with pytest.raises(MlflowException, match="not found"):
        store.get_logged_model("does-not-exist")


def test_delete_logged_model(store: SqlAlchemyStore):
    exp_id = store.create_experiment(f"exp-{uuid.uuid4()}")
    run = store.create_run(exp_id, "user", 0, [], "test_run")
    model = store.create_logged_model(experiment_id=exp_id, source_run_id=run.info.run_id)
    metric = Metric(
        key="metric",
        value=0,
        timestamp=0,
        step=0,
        model_id=model.model_id,
        run_id=run.info.run_id,
    )
    store.log_metric(run.info.run_id, metric)
    store.delete_logged_model(model.model_id)
    with pytest.raises(MlflowException, match="not found"):
        store.get_logged_model(model.model_id)

    models = store.search_logged_models(experiment_ids=[exp_id])
    assert len(models) == 0


def test_finalize_logged_model(store: SqlAlchemyStore):
    exp_id = store.create_experiment(f"exp-{uuid.uuid4()}")
    model = store.create_logged_model(experiment_id=exp_id)
    store.finalize_logged_model(model.model_id, status=LoggedModelStatus.READY)
    assert store.get_logged_model(model.model_id).status == LoggedModelStatus.READY

    store.finalize_logged_model(model.model_id, status=LoggedModelStatus.FAILED)
    assert store.get_logged_model(model.model_id).status == LoggedModelStatus.FAILED

    with pytest.raises(MlflowException, match="not found"):
        store.finalize_logged_model("does-not-exist", status=LoggedModelStatus.READY)


def test_set_logged_model_tags(store: SqlAlchemyStore):
    exp_id = store.create_experiment(f"exp-{uuid.uuid4()}")
    model = store.create_logged_model(experiment_id=exp_id)
    store.set_logged_model_tags(model.model_id, [LoggedModelTag("tag1", "apple")])
    assert store.get_logged_model(model.model_id).tags == {"tag1": "apple"}

    # New tag
    store.set_logged_model_tags(model.model_id, [LoggedModelTag("tag2", "orange")])
    assert store.get_logged_model(model.model_id).tags == {"tag1": "apple", "tag2": "orange"}

    # Exieting tag
    store.set_logged_model_tags(model.model_id, [LoggedModelTag("tag2", "grape")])
    assert store.get_logged_model(model.model_id).tags == {"tag1": "apple", "tag2": "grape"}

    with pytest.raises(MlflowException, match="not found"):
        store.set_logged_model_tags("does-not-exist", [LoggedModelTag("tag1", "apple")])

    # Multiple tags
    store.set_logged_model_tags(
        model.model_id, [LoggedModelTag("tag3", "val3"), LoggedModelTag("tag4", "val4")]
    )
    assert store.get_logged_model(model.model_id).tags == {
        "tag1": "apple",
        "tag2": "grape",
        "tag3": "val3",
        "tag4": "val4",
    }


def test_delete_logged_model_tag(store: SqlAlchemyStore):
    exp_id = store.create_experiment(f"exp-{uuid.uuid4()}")
    model = store.create_logged_model(experiment_id=exp_id)
    store.set_logged_model_tags(model.model_id, [LoggedModelTag("tag1", "apple")])
    store.delete_logged_model_tag(model.model_id, "tag1")
    assert store.get_logged_model(model.model_id).tags == {}

    with pytest.raises(MlflowException, match="not found"):
        store.delete_logged_model_tag("does-not-exist", "tag1")

    with pytest.raises(MlflowException, match="No tag with key"):
        store.delete_logged_model_tag(model.model_id, "tag1")


def test_search_logged_models(store: SqlAlchemyStore):
    exp_id_1 = store.create_experiment(f"exp-{uuid.uuid4()}")

    model_1 = store.create_logged_model(experiment_id=exp_id_1)
    time.sleep(0.001)  # Ensure the next model has a different timestamp
    models = store.search_logged_models(experiment_ids=[exp_id_1])
    assert [m.name for m in models] == [model_1.name]

    model_2 = store.create_logged_model(experiment_id=exp_id_1)
    time.sleep(0.001)
    models = store.search_logged_models(experiment_ids=[exp_id_1])
    assert [m.name for m in models] == [model_2.name, model_1.name]

    exp_id_2 = store.create_experiment(f"exp-{uuid.uuid4()}")
    model_3 = store.create_logged_model(experiment_id=exp_id_2)
    models = store.search_logged_models(experiment_ids=[exp_id_2])
    assert [m.name for m in models] == [model_3.name]

    models = store.search_logged_models(experiment_ids=[exp_id_1, exp_id_2])
    assert [m.name for m in models] == [model_3.name, model_2.name, model_1.name]


def test_search_logged_models_filter_string(store: SqlAlchemyStore):
    exp_id_1 = store.create_experiment(f"exp-{uuid.uuid4()}")
    model_1 = store.create_logged_model(experiment_id=exp_id_1)
    time.sleep(0.001)  # Ensure the next model has a different timestamp
    models = store.search_logged_models(experiment_ids=[exp_id_1])

    # Search by string attribute
    models = store.search_logged_models(
        experiment_ids=[exp_id_1],
        filter_string=f"name = '{model_1.name}'",
    )
    assert [m.name for m in models] == [model_1.name]
    assert models.token is None

    models = store.search_logged_models(
        experiment_ids=[exp_id_1],
        filter_string=f"attributes.name = '{model_1.name}'",
    )
    assert [m.name for m in models] == [model_1.name]
    assert models.token is None

    models = store.search_logged_models(
        experiment_ids=[exp_id_1],
        filter_string=f"name LIKE '{model_1.name[:3]}%'",
    )
    assert [m.name for m in models] == [model_1.name]
    assert models.token is None

    for val in (
        # A single item without a comma
        f"('{model_1.name}')",
        # A single item with a comma
        f"('{model_1.name}',)",
        # Multiple items
        f"('{model_1.name}', 'foo')",
    ):
        # IN
        models = store.search_logged_models(
            experiment_ids=[exp_id_1],
            filter_string=f"name IN {val}",
        )
        assert [m.name for m in models] == [model_1.name]
        assert models.token is None
        # NOT IN
        models = store.search_logged_models(
            experiment_ids=[exp_id_1],
            filter_string=f"name NOT IN {val}",
        )
        assert [m.name for m in models] == []

    # Search by numeric attribute
    models = store.search_logged_models(
        experiment_ids=[exp_id_1],
        filter_string="creation_timestamp > 0",
    )
    assert [m.name for m in models] == [model_1.name]
    assert models.token is None
    models = store.search_logged_models(
        experiment_ids=[exp_id_1],
        filter_string="creation_timestamp = 0",
    )
    assert models == []
    assert models.token is None

    # Search by param
    model_2 = store.create_logged_model(
        experiment_id=exp_id_1, params=[LoggedModelParameter("param1", "val1")]
    )
    time.sleep(0.001)
    models = store.search_logged_models(
        experiment_ids=[exp_id_1],
        filter_string="params.param1 = 'val1'",
    )
    assert [m.name for m in models] == [model_2.name]
    assert models.token is None

    # Search by tag
    model_3 = store.create_logged_model(
        experiment_id=exp_id_1, tags=[LoggedModelTag("tag1", "val1")]
    )
    time.sleep(0.001)
    models = store.search_logged_models(
        experiment_ids=[exp_id_1],
        filter_string="tags.tag1 = 'val1'",
    )
    assert [m.name for m in models] == [model_3.name]
    assert models.token is None

    # Search by metric
    model_4 = store.create_logged_model(experiment_id=exp_id_1)
    run = store.create_run(
        experiment_id=exp_id_1, user_id="user", start_time=0, run_name="test", tags=[]
    )
    store.log_batch(
        run.info.run_id,
        metrics=[
            Metric(
                key="metric",
                value=1,
                timestamp=int(time.time() * 1000),
                step=0,
                model_id=model_4.model_id,
                dataset_name="dataset_name",
                dataset_digest="dataset_digest",
                run_id=run.info.run_id,
            )
        ],
        params=[],
        tags=[],
    )
    time.sleep(0.001)
    models = store.search_logged_models(
        experiment_ids=[exp_id_1],
        filter_string="metrics.metric = 1",
    )
    assert [m.name for m in models] == [model_4.name]
    assert models.token is None

    models = store.search_logged_models(
        experiment_ids=[exp_id_1],
        filter_string="metrics.metric > 0.5",
    )
    assert [m.name for m in models] == [model_4.name]
    assert models.token is None

    models = store.search_logged_models(
        experiment_ids=[exp_id_1],
        filter_string="metrics.metric < 3",
    )
    assert [m.name for m in models] == [model_4.name]
    assert models.token is None

    # Search by multiple entities
    model_5 = store.create_logged_model(
        experiment_id=exp_id_1,
        params=[LoggedModelParameter("param2", "val2")],
        tags=[LoggedModelTag("tag2", "val2")],
    )
    time.sleep(0.001)
    models = store.search_logged_models(
        experiment_ids=[exp_id_1],
        filter_string="params.param2 = 'val2' AND tags.tag2 = 'val2'",
    )
    assert [m.name for m in models] == [model_5.name]
    assert models.token is None

    # Search by tag with key containing whitespace
    model_6 = store.create_logged_model(
        experiment_id=exp_id_1, tags=[LoggedModelTag("tag 3", "val3")]
    )
    time.sleep(0.001)
    models = store.search_logged_models(
        experiment_ids=[exp_id_1],
        filter_string="tags.`tag 3` = 'val3'",
    )
    assert [m.name for m in models] == [model_6.name]
    assert models.token is None

    # Pagination with filter_string
    first_page = store.search_logged_models(
        experiment_ids=[exp_id_1], max_results=2, filter_string="creation_timestamp > 0"
    )
    assert [m.name for m in first_page] == [model_6.name, model_5.name]
    assert first_page.token is not None
    second_page = store.search_logged_models(
        experiment_ids=[exp_id_1],
        filter_string="creation_timestamp > 0",
        page_token=first_page.token,
    )
    assert [m.name for m in second_page] == [model_4.name, model_3.name, model_2.name, model_1.name]
    assert second_page.token is None


def test_search_logged_models_invalid_filter_string(store: SqlAlchemyStore):
    exp_id = store.create_experiment(f"exp-{uuid.uuid4()}")
    with pytest.raises(MlflowException, match="Invalid filter string"):
        store.search_logged_models(
            experiment_ids=[exp_id],
            filter_string="Foo",
        )

    with pytest.raises(MlflowException, match="Invalid filter string"):
        store.search_logged_models(
            experiment_ids=[exp_id],
            filter_string="name = 'foo' OR name = 'bar'",
        )

    with pytest.raises(MlflowException, match="Invalid entity type"):
        store.search_logged_models(
            experiment_ids=[exp_id],
            filter_string="foo.bar = 'a'",
        )

    with pytest.raises(MlflowException, match="Invalid comparison operator"):
        store.search_logged_models(
            experiment_ids=[exp_id],
            filter_string="name > 'foo'",
        )

    with pytest.raises(MlflowException, match="Invalid comparison operator"):
        store.search_logged_models(
            experiment_ids=[exp_id],
            filter_string="metrics.foo LIKE 0",
        )


def test_search_logged_models_order_by(store: SqlAlchemyStore):
    exp_id = store.create_experiment(f"exp-{uuid.uuid4()}")
    model_1 = store.create_logged_model(name="model_1", experiment_id=exp_id)
    time.sleep(0.001)  # Ensure the next model has a different timestamp
    model_2 = store.create_logged_model(name="model_2", experiment_id=exp_id)
    time.sleep(0.001)  # Ensure the next model has a different timestamp
    run = store.create_run(
        experiment_id=exp_id, user_id="user", start_time=0, run_name="test", tags=[]
    )

    store.log_batch(
        run.info.run_id,
        metrics=[
            Metric(
                key="metric",
                value=1,
                timestamp=int(time.time() * 1000),
                step=0,
                model_id=model_1.model_id,
                dataset_name="dataset_name",
                dataset_digest="dataset_digest",
                run_id=run.info.run_id,
            ),
            Metric(
                key="metric",
                value=1,
                timestamp=int(time.time() * 1000),
                step=0,
                model_id=model_1.model_id,
                dataset_name="dataset_name",
                dataset_digest="dataset_digest",
                run_id=run.info.run_id,
            ),
            Metric(
                key="metric_2",
                value=1,
                timestamp=int(time.time() * 1000),
                step=0,
                model_id=model_1.model_id,
                dataset_name="dataset_name",
                dataset_digest="dataset_digest",
                run_id=run.info.run_id,
            ),
        ],
        params=[],
        tags=[],
    )
    store.log_batch(
        run.info.run_id,
        metrics=[
            Metric(
                key="metric",
                value=2,
                timestamp=int(time.time() * 1000),
                step=0,
                model_id=model_2.model_id,
                dataset_name="dataset_name",
                dataset_digest="dataset_digest",
                run_id=run.info.run_id,
            )
        ],
        params=[],
        tags=[],
    )

    # Should be sorted by creation time in descending order by default
    models = store.search_logged_models(experiment_ids=[exp_id])
    assert [m.name for m in models] == [model_2.name, model_1.name]

    models = store.search_logged_models(
        experiment_ids=[exp_id],
        order_by=[{"field_name": "creation_timestamp", "ascending": True}],
    )
    assert [m.name for m in models] == [model_1.name, model_2.name]

    # Alias for creation_timestamp
    models = store.search_logged_models(
        experiment_ids=[exp_id],
        order_by=[{"field_name": "creation_time", "ascending": True}],
    )
    assert [m.name for m in models] == [model_1.name, model_2.name]

    # Sort by name
    models = store.search_logged_models(
        experiment_ids=[exp_id],
        order_by=[{"field_name": "name"}],
    )
    assert [m.name for m in models] == [model_1.name, model_2.name]

    # Sort by metric
    models = store.search_logged_models(
        experiment_ids=[exp_id],
        order_by=[{"field_name": "metrics.metric"}],
    )
    assert [m.name for m in models] == [model_1.name, model_2.name]

    # Sort by metric in descending order
    models = store.search_logged_models(
        experiment_ids=[exp_id],
        order_by=[{"field_name": "metrics.metric", "ascending": False}],
    )
    assert [m.name for m in models] == [model_2.name, model_1.name]

    # model 2 doesn't have metric_2, should be sorted last
    for ascending in (True, False):
        models = store.search_logged_models(
            experiment_ids=[exp_id],
            order_by=[{"field_name": "metrics.metric_2", "ascending": ascending}],
        )
        assert [m.name for m in models] == [model_1.name, model_2.name]


@dataclass
class DummyDataset:
    name: str
    digest: str


def test_search_logged_models_order_by_dataset(store: SqlAlchemyStore):
    exp_id = store.create_experiment(f"exp-{uuid.uuid4()}")
    model_1 = store.create_logged_model(experiment_id=exp_id)
    time.sleep(0.001)  # Ensure the next model has a different timestamp
    model_2 = store.create_logged_model(experiment_id=exp_id)
    time.sleep(0.001)  # Ensure the next model has a different timestamp
    run = store.create_run(
        experiment_id=exp_id, user_id="user", start_time=0, run_name="test", tags=[]
    )
    dataset_1 = DummyDataset("dataset1", "digest1")
    dataset_2 = DummyDataset("dataset2", "digest2")

    # For dataset_1, model_1 has a higher accuracy
    # For dataset_2, model_2 has a higher accuracy
    store.log_batch(
        run.info.run_id,
        metrics=[
            Metric(
                key="accuracy",
                value=0.9,
                timestamp=1,
                step=0,
                model_id=model_1.model_id,
                dataset_name=dataset_1.name,
                dataset_digest=dataset_1.digest,
                run_id=run.info.run_id,
            ),
            Metric(
                key="accuracy",
                value=0.8,
                timestamp=2,
                step=0,
                model_id=model_1.model_id,
                dataset_name=dataset_2.name,
                dataset_digest=dataset_2.digest,
                run_id=run.info.run_id,
            ),
        ],
        params=[],
        tags=[],
    )
    store.log_batch(
        run.info.run_id,
        metrics=[
            Metric(
                key="accuracy",
                value=0.8,
                timestamp=3,
                step=0,
                model_id=model_2.model_id,
                dataset_name=dataset_1.name,
                dataset_digest=dataset_1.digest,
                run_id=run.info.run_id,
            ),
            Metric(
                key="accuracy",
                value=0.9,
                timestamp=4,
                step=0,
                model_id=model_2.model_id,
                dataset_name=dataset_2.name,
                dataset_digest=dataset_2.digest,
                run_id=run.info.run_id,
            ),
        ],
        params=[],
        tags=[],
    )

    # Sorted by accuracy for dataset_1
    models = store.search_logged_models(
        experiment_ids=[exp_id],
        order_by=[
            {
                "field_name": "metrics.accuracy",
                "dataset_name": dataset_1.name,
                "dataset_digest": dataset_1.digest,
            }
        ],
    )
    assert [m.name for m in models] == [model_2.name, model_1.name]

    # Sorted by accuracy for dataset_2
    models = store.search_logged_models(
        experiment_ids=[exp_id],
        order_by=[
            {
                "field_name": "metrics.accuracy",
                "dataset_name": dataset_2.name,
                "dataset_digest": dataset_2.digest,
            }
        ],
    )
    assert [m.name for m in models] == [model_1.name, model_2.name]

    # Sort by accuracy with only name
    models = store.search_logged_models(
        experiment_ids=[exp_id],
        order_by=[
            {
                "field_name": "metrics.accuracy",
                "dataset_name": dataset_1.name,
            }
        ],
    )
    assert [m.name for m in models] == [model_2.name, model_1.name]

    # Sort by accuracy with only digest
    models = store.search_logged_models(
        experiment_ids=[exp_id],
        order_by=[
            {
                "field_name": "metrics.accuracy",
                "dataset_digest": dataset_1.digest,
            }
        ],
    )
    assert [m.name for m in models] == [model_2.name, model_1.name]


def test_search_logged_models_pagination(store: SqlAlchemyStore):
    exp_id_1 = store.create_experiment(f"exp-{uuid.uuid4()}")

    model_1 = store.create_logged_model(experiment_id=exp_id_1)
    time.sleep(0.001)  # Ensure the next model has a different timestamp
    model_2 = store.create_logged_model(experiment_id=exp_id_1)

    page = store.search_logged_models(experiment_ids=[exp_id_1], max_results=3)
    assert [m.name for m in page] == [model_2.name, model_1.name]
    assert page.token is None

    page_1 = store.search_logged_models(experiment_ids=[exp_id_1], max_results=1)
    assert [m.name for m in page_1] == [model_2.name]
    assert page_1.token is not None

    page_2 = store.search_logged_models(
        experiment_ids=[exp_id_1], max_results=1, page_token=page_1.token
    )
    assert [m.name for m in page_2] == [model_1.name]
    assert page_2.token is None

    page_2 = store.search_logged_models(
        experiment_ids=[exp_id_1], max_results=100, page_token=page_1.token
    )
    assert [m.name for m in page_2] == [model_1.name]
    assert page_2.token is None

    # Search params must match the page token
    exp_id_2 = store.create_experiment(f"exp-{uuid.uuid4()}")
    with pytest.raises(MlflowException, match="Experiment IDs in the page token do not match"):
        store.search_logged_models(experiment_ids=[exp_id_2], page_token=page_1.token)

    with pytest.raises(MlflowException, match="Order by in the page token does not match"):
        store.search_logged_models(
            experiment_ids=[exp_id_1],
            order_by=[{"field_name": "creation_time"}],
            page_token=page_1.token,
        )

    with pytest.raises(MlflowException, match="Filter string in the page token does not match"):
        store.search_logged_models(
            experiment_ids=[exp_id_1],
            filter_string=f"name = '{model_1.name}'",
            page_token=page_1.token,
        )


def test_search_logged_models_datasets_filter(store):
    exp_id = store.create_experiment(f"exp-{uuid.uuid4()}")
    run_id = store.create_run(exp_id, "user", 0, [], "test_run").info.run_id
    model1 = store.create_logged_model(exp_id, source_run_id=run_id)
    model2 = store.create_logged_model(exp_id, source_run_id=run_id)
    model3 = store.create_logged_model(exp_id, source_run_id=run_id)
    store.log_batch(
        run_id,
        metrics=[
            Metric(
                key="metric1",
                value=0.1,
                timestamp=0,
                step=0,
                model_id=model1.model_id,
                dataset_name="dataset1",
                dataset_digest="digest1",
            ),
            Metric(
                key="metric1",
                value=0.2,
                timestamp=0,
                step=0,
                model_id=model2.model_id,
                dataset_name="dataset1",
                dataset_digest="digest2",
            ),
            Metric(key="metric2", value=0.1, timestamp=0, step=0, model_id=model3.model_id),
        ],
        params=[],
        tags=[],
    )

    # Restrict results to models with metrics on dataset1
    models = store.search_logged_models(
        experiment_ids=[exp_id],
        filter_string="metrics.metric1 >= 0.1",
        datasets=[{"dataset_name": "dataset1"}],
    )
    assert {m.name for m in models} == {model1.name, model2.name}
    # Restrict results to models with metrics on dataset1 and digest1
    models = store.search_logged_models(
        experiment_ids=[exp_id],
        filter_string="metrics.metric1 >= 0.1",
        datasets=[{"dataset_name": "dataset1", "dataset_digest": "digest1"}],
    )
    assert {m.name for m in models} == {model1.name}
    # No filter string, match models with any metrics on the dataset
    models = store.search_logged_models(
        experiment_ids=[exp_id], datasets=[{"dataset_name": "dataset1"}]
    )
    assert {m.name for m in models} == {model1.name, model2.name}


def test_log_batch_logged_model(store: SqlAlchemyStore):
    exp_id = store.create_experiment(f"exp-{uuid.uuid4()}")
    run = store.create_run(
        experiment_id=exp_id, user_id="user", start_time=0, run_name="test", tags=[]
    )
    model = store.create_logged_model(experiment_id=exp_id)
    metric = Metric(
        key="metric1",
        value=1,
        timestamp=int(time.time() * 1000),
        step=3,
        model_id=model.model_id,
        dataset_name="dataset_name",
        dataset_digest="dataset_digest",
        run_id=run.info.run_id,
    )
    store.log_batch(run.info.run_id, metrics=[metric], params=[], tags=[])
    model = store.get_logged_model(model.model_id)
    assert model.metrics == [metric]

    # Log the same metric, should not throw
    store.log_batch(run.info.run_id, metrics=[metric], params=[], tags=[])
    assert model.metrics == [metric]

    # Log an empty batch, should not throw
    store.log_batch(run.info.run_id, metrics=[], params=[], tags=[])
    assert model.metrics == [metric]

    another_metric = Metric(
        key="metric2",
        value=2,
        timestamp=int(time.time() * 1000),
        step=4,
        model_id=model.model_id,
        dataset_name="dataset_name",
        dataset_digest="dataset_digest",
        run_id=run.info.run_id,
    )
    store.log_batch(run.info.run_id, metrics=[another_metric], params=[], tags=[])
    model = store.get_logged_model(model.model_id)
    actual_metrics = sorted(model.metrics, key=lambda m: m.key)
    expected_metrics = sorted([metric, another_metric], key=lambda m: m.key)
    assert actual_metrics == expected_metrics

    # Log multiple metrics
    metrics = [
        Metric(
            key=f"metric{i + 3}",
            value=3,
            timestamp=int(time.time() * 1000),
            step=5,
            model_id=model.model_id,
            dataset_name="dataset_name",
            dataset_digest="dataset_digest",
            run_id=run.info.run_id,
        )
        for i in range(3)
    ]

    store.log_batch(run.info.run_id, metrics=metrics, params=[], tags=[])
    model = store.get_logged_model(model.model_id)
    actual_metrics = sorted(model.metrics, key=lambda m: m.key)
    expected_metrics = sorted([metric, another_metric, *metrics], key=lambda m: m.key)
    assert actual_metrics == expected_metrics


def test_create_and_get_assessment(store_and_trace_info):
    store, trace_info = store_and_trace_info

    feedback = Feedback(
        trace_id=trace_info.request_id,
        name="correctness",
        value=True,
        rationale="The response is correct and well-formatted",
        source=AssessmentSource(
            source_type=AssessmentSourceType.HUMAN, source_id="evaluator@company.com"
        ),
        metadata={"project": "test-project", "version": "1.0"},
        span_id="span-123",
    )

    created_feedback = store.create_assessment(feedback)
    assert created_feedback.assessment_id is not None
    assert created_feedback.assessment_id.startswith("a-")
    assert created_feedback.trace_id == trace_info.request_id
    assert created_feedback.create_time_ms is not None
    assert created_feedback.name == "correctness"
    assert created_feedback.value is True
    assert created_feedback.rationale == "The response is correct and well-formatted"
    assert created_feedback.metadata == {"project": "test-project", "version": "1.0"}
    assert created_feedback.span_id == "span-123"
    assert created_feedback.valid

    expectation = Expectation(
        trace_id=trace_info.request_id,
        name="expected_response",
        value="The capital of France is Paris.",
        source=AssessmentSource(
            source_type=AssessmentSourceType.HUMAN, source_id="annotator@company.com"
        ),
        metadata={"context": "geography-qa", "difficulty": "easy"},
        span_id="span-456",
    )

    created_expectation = store.create_assessment(expectation)
    assert created_expectation.assessment_id != created_feedback.assessment_id
    assert created_expectation.trace_id == trace_info.request_id
    assert created_expectation.value == "The capital of France is Paris."
    assert created_expectation.metadata == {"context": "geography-qa", "difficulty": "easy"}
    assert created_expectation.span_id == "span-456"
    assert created_expectation.valid

    retrieved_feedback = store.get_assessment(trace_info.request_id, created_feedback.assessment_id)
    assert retrieved_feedback.name == "correctness"
    assert retrieved_feedback.value is True
    assert retrieved_feedback.rationale == "The response is correct and well-formatted"
    assert retrieved_feedback.metadata == {"project": "test-project", "version": "1.0"}
    assert retrieved_feedback.span_id == "span-123"
    assert retrieved_feedback.trace_id == trace_info.request_id
    assert retrieved_feedback.valid

    retrieved_expectation = store.get_assessment(
        trace_info.request_id, created_expectation.assessment_id
    )
    assert retrieved_expectation.value == "The capital of France is Paris."
    assert retrieved_expectation.metadata == {"context": "geography-qa", "difficulty": "easy"}
    assert retrieved_expectation.span_id == "span-456"
    assert retrieved_expectation.trace_id == trace_info.request_id
    assert retrieved_expectation.valid


def test_get_assessment_errors(store_and_trace_info):
    store, trace_info = store_and_trace_info

    with pytest.raises(MlflowException, match=r"Trace with request_id 'fake_trace' not found"):
        store.get_assessment("fake_trace", "fake_assessment")

    with pytest.raises(
        MlflowException,
        match=r"Assessment with ID 'fake_assessment' not found for trace",
    ):
        store.get_assessment(trace_info.request_id, "fake_assessment")


def test_update_assessment_feedback(store_and_trace_info):
    store, trace_info = store_and_trace_info

    original_feedback = Feedback(
        trace_id=trace_info.request_id,
        name="correctness",
        value=True,
        rationale="Original rationale",
        source=AssessmentSource(
            source_type=AssessmentSourceType.HUMAN, source_id="evaluator@company.com"
        ),
        metadata={"project": "test-project", "version": "1.0"},
        span_id="span-123",
    )

    created_feedback = store.create_assessment(original_feedback)
    original_id = created_feedback.assessment_id

    updated_feedback = store.update_assessment(
        trace_id=trace_info.request_id,
        assessment_id=original_id,
        name="correctness_updated",
        feedback=FeedbackValue(value=False),
        rationale="Updated rationale",
        metadata={"project": "test-project", "version": "2.0", "new_field": "added"},
    )

    assert updated_feedback.assessment_id == original_id
    assert updated_feedback.name == "correctness_updated"
    assert updated_feedback.value is False
    assert updated_feedback.rationale == "Updated rationale"
    assert updated_feedback.metadata == {
        "project": "test-project",
        "version": "2.0",
        "new_field": "added",
    }
    assert updated_feedback.span_id == "span-123"
    assert updated_feedback.source.source_id == "evaluator@company.com"
    assert updated_feedback.valid is True

    retrieved = store.get_assessment(trace_info.request_id, original_id)
    assert retrieved.value is False
    assert retrieved.name == "correctness_updated"
    assert retrieved.rationale == "Updated rationale"


def test_update_assessment_expectation(store_and_trace_info):
    store, trace_info = store_and_trace_info

    original_expectation = Expectation(
        trace_id=trace_info.request_id,
        name="expected_response",
        value="The capital of France is Paris.",
        source=AssessmentSource(
            source_type=AssessmentSourceType.HUMAN, source_id="annotator@company.com"
        ),
        metadata={"context": "geography-qa"},
        span_id="span-456",
    )

    created_expectation = store.create_assessment(original_expectation)
    original_id = created_expectation.assessment_id

    updated_expectation = store.update_assessment(
        trace_id=trace_info.request_id,
        assessment_id=original_id,
        expectation=ExpectationValue(value="The capital and largest city of France is Paris."),
        metadata={"context": "geography-qa", "updated": "true"},
    )

    assert updated_expectation.assessment_id == original_id
    assert updated_expectation.name == "expected_response"
    assert updated_expectation.value == "The capital and largest city of France is Paris."
    assert updated_expectation.metadata == {"context": "geography-qa", "updated": "true"}
    assert updated_expectation.span_id == "span-456"
    assert updated_expectation.source.source_id == "annotator@company.com"


def test_update_assessment_partial_fields(store_and_trace_info):
    store, trace_info = store_and_trace_info

    original_feedback = Feedback(
        trace_id=trace_info.request_id,
        name="quality",
        value=5,
        rationale="Original rationale",
        source=AssessmentSource(source_type=AssessmentSourceType.CODE),
        metadata={"scorer": "automated"},
    )

    created_feedback = store.create_assessment(original_feedback)
    original_id = created_feedback.assessment_id

    updated_feedback = store.update_assessment(
        trace_id=trace_info.request_id,
        assessment_id=original_id,
        rationale="Updated rationale only",
    )

    assert updated_feedback.assessment_id == original_id
    assert updated_feedback.name == "quality"
    assert updated_feedback.value == 5
    assert updated_feedback.rationale == "Updated rationale only"
    assert updated_feedback.metadata == {"scorer": "automated"}


def test_update_assessment_type_validation(store_and_trace_info):
    store, trace_info = store_and_trace_info

    feedback = Feedback(
        trace_id=trace_info.request_id,
        name="test_feedback",
        value="original",
        source=AssessmentSource(source_type=AssessmentSourceType.CODE),
    )
    created_feedback = store.create_assessment(feedback)

    with pytest.raises(
        MlflowException, match=r"Cannot update expectation value on a Feedback assessment"
    ):
        store.update_assessment(
            trace_id=trace_info.request_id,
            assessment_id=created_feedback.assessment_id,
            expectation=ExpectationValue(value="This should fail"),
        )

    expectation = Expectation(
        trace_id=trace_info.request_id,
        name="test_expectation",
        value="original_expected",
        source=AssessmentSource(source_type=AssessmentSourceType.HUMAN),
    )
    created_expectation = store.create_assessment(expectation)

    with pytest.raises(
        MlflowException, match=r"Cannot update feedback value on an Expectation assessment"
    ):
        store.update_assessment(
            trace_id=trace_info.request_id,
            assessment_id=created_expectation.assessment_id,
            feedback=FeedbackValue(value="This should fail"),
        )


def test_update_assessment_errors(store_and_trace_info):
    store, trace_info = store_and_trace_info

    with pytest.raises(MlflowException, match=r"Trace with request_id 'fake_trace' not found"):
        store.update_assessment(
            trace_id="fake_trace", assessment_id="fake_assessment", rationale="This should fail"
        )

    with pytest.raises(
        MlflowException,
        match=r"Assessment with ID 'fake_assessment' not found for trace",
    ):
        store.update_assessment(
            trace_id=trace_info.request_id,
            assessment_id="fake_assessment",
            rationale="This should fail",
        )


def test_update_assessment_metadata_merging(store_and_trace_info):
    store, trace_info = store_and_trace_info

    original = Feedback(
        trace_id=trace_info.request_id,
        name="test",
        value="original",
        source=AssessmentSource(source_type=AssessmentSourceType.CODE),
        metadata={"keep": "this", "override": "old_value", "remove_me": "will_stay"},
    )

    created = store.create_assessment(original)

    updated = store.update_assessment(
        trace_id=trace_info.request_id,
        assessment_id=created.assessment_id,
        metadata={"override": "new_value", "new_key": "new_value"},
    )

    expected_metadata = {
        "keep": "this",
        "override": "new_value",
        "remove_me": "will_stay",
        "new_key": "new_value",
    }
    assert updated.metadata == expected_metadata


def test_update_assessment_timestamps(store_and_trace_info):
    store, trace_info = store_and_trace_info

    original = Feedback(
        trace_id=trace_info.request_id,
        name="test",
        value="original",
        source=AssessmentSource(source_type=AssessmentSourceType.CODE),
    )

    created = store.create_assessment(original)
    original_create_time = created.create_time_ms
    original_update_time = created.last_update_time_ms

    time.sleep(0.001)

    updated = store.update_assessment(
        trace_id=trace_info.request_id,
        assessment_id=created.assessment_id,
        name="updated_name",
    )

    assert updated.create_time_ms == original_create_time
    assert updated.last_update_time_ms > original_update_time


def test_create_assessment_with_overrides(store_and_trace_info):
    store, trace_info = store_and_trace_info

    original_feedback = Feedback(
        trace_id=trace_info.request_id,
        name="quality",
        value="poor",
        source=AssessmentSource(source_type=AssessmentSourceType.LLM_JUDGE),
    )

    created_original = store.create_assessment(original_feedback)

    override_feedback = Feedback(
        trace_id=trace_info.request_id,
        name="quality",
        value="excellent",
        source=AssessmentSource(source_type=AssessmentSourceType.HUMAN),
        overrides=created_original.assessment_id,
    )

    created_override = store.create_assessment(override_feedback)

    assert created_override.overrides == created_original.assessment_id
    assert created_override.value == "excellent"
    assert created_override.valid is True

    retrieved_original = store.get_assessment(trace_info.request_id, created_original.assessment_id)
    assert retrieved_original.valid is False
    assert retrieved_original.value == "poor"


def test_create_assessment_override_nonexistent(store_and_trace_info):
    store, trace_info = store_and_trace_info

    override_feedback = Feedback(
        trace_id=trace_info.request_id,
        name="quality",
        value="excellent",
        source=AssessmentSource(source_type=AssessmentSourceType.HUMAN),
        overrides="nonexistent-assessment-id",
    )

    with pytest.raises(
        MlflowException, match=r"Assessment with ID 'nonexistent-assessment-id' not found"
    ):
        store.create_assessment(override_feedback)


def test_delete_assessment_idempotent(store_and_trace_info):
    store, trace_info = store_and_trace_info

    feedback = Feedback(
        trace_id=trace_info.request_id,
        name="test",
        value="test_value",
        source=AssessmentSource(source_type=AssessmentSourceType.CODE),
    )

    created_feedback = store.create_assessment(feedback)

    retrieved = store.get_assessment(trace_info.request_id, created_feedback.assessment_id)
    assert retrieved.assessment_id == created_feedback.assessment_id

    store.delete_assessment(trace_info.request_id, created_feedback.assessment_id)

    with pytest.raises(
        MlflowException,
        match=rf"Assessment with ID '{created_feedback.assessment_id}' not found for trace",
    ):
        store.get_assessment(trace_info.request_id, created_feedback.assessment_id)

    store.delete_assessment(trace_info.request_id, created_feedback.assessment_id)
    store.delete_assessment(trace_info.request_id, "fake_assessment_id")


def test_delete_assessment_override_behavior(store_and_trace_info):
    store, trace_info = store_and_trace_info

    original = store.create_assessment(
        Feedback(
            trace_id=trace_info.request_id,
            name="original",
            value="original_value",
            source=AssessmentSource(source_type=AssessmentSourceType.CODE),
        ),
    )

    override = store.create_assessment(
        Feedback(
            trace_id=trace_info.request_id,
            name="override",
            value="override_value",
            source=AssessmentSource(source_type=AssessmentSourceType.HUMAN),
            overrides=original.assessment_id,
        ),
    )

    assert store.get_assessment(trace_info.request_id, original.assessment_id).valid is False
    assert store.get_assessment(trace_info.request_id, override.assessment_id).valid is True

    store.delete_assessment(trace_info.request_id, override.assessment_id)

    with pytest.raises(MlflowException, match="not found"):
        store.get_assessment(trace_info.request_id, override.assessment_id)
    assert store.get_assessment(trace_info.request_id, original.assessment_id).valid is True


def test_assessment_with_run_id(store_and_trace_info):
    store, trace_info = store_and_trace_info

    run = store.create_run(
        experiment_id=trace_info.experiment_id,
        user_id="test_user",
        start_time=get_current_time_millis(),
        tags=[],
        run_name="test_run",
    )

    feedback = Feedback(
        trace_id=trace_info.request_id,
        name="run_feedback",
        value="excellent",
        source=AssessmentSource(source_type=AssessmentSourceType.CODE),
    )
    feedback.run_id = run.info.run_id

    created_feedback = store.create_assessment(feedback)
    assert created_feedback.run_id == run.info.run_id

    retrieved_feedback = store.get_assessment(trace_info.request_id, created_feedback.assessment_id)
    assert retrieved_feedback.run_id == run.info.run_id


def test_assessment_with_error(store_and_trace_info):
    store, trace_info = store_and_trace_info

    try:
        raise ValueError("Test error message")
    except ValueError as test_error:
        feedback = Feedback(
            trace_id=trace_info.request_id,
            name="error_feedback",
            value=None,
            error=test_error,
            source=AssessmentSource(source_type=AssessmentSourceType.CODE),
        )

    created_feedback = store.create_assessment(feedback)
    assert created_feedback.error.error_message == "Test error message"
    assert created_feedback.error.error_code == "ValueError"
    assert created_feedback.error.stack_trace is not None
    assert "ValueError: Test error message" in created_feedback.error.stack_trace
    assert "test_assessment_with_error" in created_feedback.error.stack_trace

    retrieved_feedback = store.get_assessment(trace_info.request_id, created_feedback.assessment_id)
    assert retrieved_feedback.error.error_message == "Test error message"
    assert retrieved_feedback.error.error_code == "ValueError"
    assert retrieved_feedback.error.stack_trace is not None
    assert "ValueError: Test error message" in retrieved_feedback.error.stack_trace
    assert created_feedback.error.stack_trace == retrieved_feedback.error.stack_trace


def test_evaluation_dataset_crud_operations(store):
    with mock.patch("mlflow.tracking._tracking_service.utils._get_store", return_value=store):
        experiment_ids = _create_experiments(store, ["test_exp_1", "test_exp_2"])
        created_dataset = store.create_evaluation_dataset(
            name="test_eval_dataset",
            tags={"purpose": "testing", "environment": "test", "mlflow.user": "test_user"},
            experiment_ids=experiment_ids,
        )

        assert created_dataset.dataset_id is not None
        assert created_dataset.dataset_id.startswith("d-")
        assert created_dataset.name == "test_eval_dataset"
        assert created_dataset.tags == {
            "purpose": "testing",
            "environment": "test",
            "mlflow.user": "test_user",
        }
        assert created_dataset.created_time > 0
        assert created_dataset.last_update_time > 0
        assert created_dataset.created_time == created_dataset.last_update_time
        assert created_dataset.schema is None  # Schema is computed when data is added
        assert created_dataset.profile is None  # Profile is computed when data is added
        assert created_dataset.created_by == "test_user"  # Extracted from mlflow.user tag

        retrieved_dataset = store.get_evaluation_dataset(dataset_id=created_dataset.dataset_id)
        assert retrieved_dataset.dataset_id == created_dataset.dataset_id
        assert retrieved_dataset.name == created_dataset.name
        assert retrieved_dataset.tags == created_dataset.tags
        assert retrieved_dataset._experiment_ids is None
        assert retrieved_dataset.experiment_ids == experiment_ids
        assert not retrieved_dataset.has_records()

        with pytest.raises(
            MlflowException, match="Evaluation dataset with id 'd-nonexistent' not found"
        ):
            store.get_evaluation_dataset(dataset_id="d-nonexistent")

        store.delete_evaluation_dataset(created_dataset.dataset_id)
        with pytest.raises(MlflowException, match="not found"):
            store.get_evaluation_dataset(dataset_id=created_dataset.dataset_id)

        # Verify idempotentcy
        store.delete_evaluation_dataset("d-nonexistent")


def test_evaluation_dataset_search_comprehensive(store):
    test_prefix = "test_search_"
    exp_ids = _create_experiments(store, [f"{test_prefix}exp_{i}" for i in range(1, 4)])

    datasets = []
    for i in range(10):
        if i < 3:
            created = store.create_evaluation_dataset(
                name=f"{test_prefix}dataset_{i:02d}",
                experiment_ids=[exp_ids[0]],
                tags={"priority": "high" if i % 2 == 0 else "low", "mlflow.user": f"user_{i % 3}"},
            )
        elif i < 6:
            created = store.create_evaluation_dataset(
                name=f"{test_prefix}dataset_{i:02d}",
                experiment_ids=[exp_ids[1], exp_ids[2]],
                tags={"priority": "high" if i % 2 == 0 else "low", "mlflow.user": f"user_{i % 3}"},
            )
        elif i < 8:
            created = store.create_evaluation_dataset(
                name=f"{test_prefix}dataset_{i:02d}",
                experiment_ids=[exp_ids[2]],
                tags={"priority": "high" if i % 2 == 0 else "low", "mlflow.user": f"user_{i % 3}"},
            )
        else:
            created = store.create_evaluation_dataset(
                name=f"{test_prefix}dataset_{i:02d}",
                experiment_ids=[],
                tags={"priority": "high" if i % 2 == 0 else "low", "mlflow.user": f"user_{i % 3}"},
            )
        datasets.append(created)
        time.sleep(0.001)

    results = store.search_evaluation_datasets(experiment_ids=[exp_ids[0]])
    assert len([d for d in results if d.name.startswith(test_prefix)]) == 3

    results = store.search_evaluation_datasets(experiment_ids=[exp_ids[1], exp_ids[2]])
    test_results = [d for d in results if d.name.startswith(test_prefix)]
    assert len(test_results) == 5

    results = store.search_evaluation_datasets(order_by=["name"])
    test_results = [d for d in results if d.name.startswith(test_prefix)]
    names = [d.name for d in test_results]
    assert names == sorted(names)

    results = store.search_evaluation_datasets(order_by=["name DESC"])
    test_results = [d for d in results if d.name.startswith(test_prefix)]
    names = [d.name for d in test_results]
    assert names == sorted(names, reverse=True)

    page1 = store.search_evaluation_datasets(max_results=3)
    assert len(page1) == 3
    assert page1.token is not None

    page2 = store.search_evaluation_datasets(max_results=3, page_token=page1.token)
    assert len(page2) == 3
    assert all(d1.dataset_id != d2.dataset_id for d1 in page1 for d2 in page2)

    results = store.search_evaluation_datasets(experiment_ids=None)
    test_results = [d for d in results if d.name.startswith(test_prefix)]
    assert len(test_results) == 10


def test_evaluation_dataset_upsert_comprehensive(store):
    created_dataset = store.create_evaluation_dataset(name="upsert_comprehensive")

    records_batch1 = [
        {
            "inputs": {"question": "What is MLflow?"},
            "expectations": {"answer": "MLflow is a platform", "score": 0.8},
            "tags": {"version": "v1", "quality": "high"},
            "source": {
                "source_type": "TRACE",
                "source_data": {"trace_id": "trace-001", "span_id": "span-001"},
            },
        },
        {
            "inputs": {"question": "What is Python?"},
            "expectations": {"answer": "Python is a language"},
            "tags": {"category": "programming"},
        },
        {
            "inputs": {"question": "What is MLflow?"},
            "expectations": {"answer": "MLflow is an ML platform", "confidence": 0.9},
            "tags": {"version": "v2", "reviewed": "true"},
            "source": {
                "source_type": "TRACE",
                "source_data": {"trace_id": "trace-002", "span_id": "span-002"},
            },
        },
    ]

    result = store.upsert_evaluation_dataset_records(created_dataset.dataset_id, records_batch1)
    assert result["inserted"] == 2
    assert result["updated"] == 1

    loaded_records = store._load_dataset_records(created_dataset.dataset_id)
    assert len(loaded_records) == 2

    mlflow_record = next(r for r in loaded_records if r.inputs["question"] == "What is MLflow?")
    assert mlflow_record.expectations == {
        "answer": "MLflow is an ML platform",
        "score": 0.8,
        "confidence": 0.9,
    }
    assert mlflow_record.tags == {"version": "v2", "quality": "high", "reviewed": "true"}

    assert mlflow_record.source.source_type == "TRACE"
    assert mlflow_record.source.source_data["trace_id"] == "trace-001"
    assert mlflow_record.source_id == "trace-001"

    initial_update_time = mlflow_record.last_update_time
    time.sleep(0.01)

    records_batch2 = [
        {
            "inputs": {"question": "What is MLflow?"},
            "expectations": {"answer": "MLflow is the best ML platform", "rating": 5},
            "tags": {"version": "v3"},
        },
        {
            "inputs": {"question": "What is Spark?"},
            "expectations": {"answer": "Spark is a data processing engine"},
        },
    ]

    result = store.upsert_evaluation_dataset_records(created_dataset.dataset_id, records_batch2)
    assert result["inserted"] == 1
    assert result["updated"] == 1

    loaded_records = store._load_dataset_records(created_dataset.dataset_id)
    assert len(loaded_records) == 3

    updated_mlflow_record = next(
        r for r in loaded_records if r.inputs["question"] == "What is MLflow?"
    )
    assert updated_mlflow_record.expectations == {
        "answer": "MLflow is the best ML platform",
        "score": 0.8,
        "confidence": 0.9,
        "rating": 5,
    }
    assert updated_mlflow_record.tags == {
        "version": "v3",
        "quality": "high",
        "reviewed": "true",
    }
    assert updated_mlflow_record.last_update_time > initial_update_time
    assert updated_mlflow_record.source.source_data["trace_id"] == "trace-001"

    records_batch3 = [
        {"inputs": {"minimal": "input"}, "expectations": {"result": "minimal test"}},
        {"inputs": {"question": "Empty expectations"}, "expectations": {}},
        {"inputs": {"question": "No tags"}, "expectations": {"answer": "No tags"}, "tags": {}},
    ]

<<<<<<< HEAD
    result = store.upsert_evaluation_dataset_records(
        created_dataset.dataset_id,
        records_batch3,
    )
    assert result["inserted"] == 3
    assert result["updated"] == 0

    result_empty_inputs = store.upsert_evaluation_dataset_records(
        created_dataset.dataset_id,
        [{"inputs": {}, "expectations": {"result": "empty inputs allowed"}}],
    )
    assert result_empty_inputs["inserted"] == 1
    assert result_empty_inputs["updated"] == 0
=======
    result = store.upsert_evaluation_dataset_records(created_dataset.dataset_id, records_batch3)
    assert result["inserted"] == 3
    assert result["updated"] == 0

    with pytest.raises(MlflowException, match="inputs must be provided and cannot be empty"):
        store.upsert_evaluation_dataset_records(
            created_dataset.dataset_id,
            [{"inputs": {}, "expectations": {"result": "should fail"}}],
        )
>>>>>>> cdb2bcbf

    empty_result = store.upsert_evaluation_dataset_records(created_dataset.dataset_id, [])
    assert empty_result["inserted"] == 0
    assert empty_result["updated"] == 0


def test_evaluation_dataset_associations_and_lazy_loading(store):
    experiment_ids = _create_experiments(store, ["test_exp_1", "test_exp_2", "test_exp_3"])
    created_dataset = store.create_evaluation_dataset(
        name="multi_exp_dataset",
        experiment_ids=experiment_ids,
    )

    retrieved = store.get_evaluation_dataset(dataset_id=created_dataset.dataset_id)
    assert retrieved._experiment_ids is None
    with mock.patch("mlflow.tracking._tracking_service.utils._get_store", return_value=store):
        assert set(retrieved.experiment_ids) == set(experiment_ids)

    results = store.search_evaluation_datasets(experiment_ids=[experiment_ids[1]])
    assert any(d.dataset_id == created_dataset.dataset_id for d in results)

    results = store.search_evaluation_datasets(
        experiment_ids=[experiment_ids[0], experiment_ids[2]]
    )
    matching = [d for d in results if d.dataset_id == created_dataset.dataset_id]
    assert len(matching) == 1
    assert matching[0]._experiment_ids is None
    with mock.patch("mlflow.tracking._tracking_service.utils._get_store", return_value=store):
        assert set(matching[0].experiment_ids) == set(experiment_ids)

    records = [{"inputs": {"q": f"Q{i}"}, "expectations": {"a": f"A{i}"}} for i in range(5)]
    store.upsert_evaluation_dataset_records(created_dataset.dataset_id, records)

    with mock.patch("mlflow.tracking._tracking_service.utils._get_store", return_value=store):
        retrieved = store.get_evaluation_dataset(dataset_id=created_dataset.dataset_id)
        assert not retrieved.has_records()

        df = retrieved.to_df()
        assert len(df) == 5
        assert retrieved.has_records()

        assert list(df.columns) == [
            "inputs",
            "expectations",
            "tags",
            "source_type",
            "source_id",
            "created_time",
            "dataset_record_id",
        ]


def test_evaluation_dataset_get_experiment_ids(store):
    experiment_ids = _create_experiments(store, ["exp_1", "exp_2", "exp_3"])
    created_dataset = store.create_evaluation_dataset(
        name="test_get_experiment_ids",
        experiment_ids=experiment_ids,
    )

    fetched_experiment_ids = store.get_evaluation_dataset_experiment_ids(created_dataset.dataset_id)
    assert set(fetched_experiment_ids) == set(experiment_ids)

    created_dataset2 = store.create_evaluation_dataset(
        name="test_no_experiments",
        experiment_ids=[],
    )
    fetched_experiment_ids2 = store.get_evaluation_dataset_experiment_ids(
        created_dataset2.dataset_id
    )
    assert fetched_experiment_ids2 == []

<<<<<<< HEAD
    with pytest.raises(
        MlflowException, match="Evaluation dataset with id 'd-nonexistent' not found"
    ):
        store.get_evaluation_dataset_experiment_ids("d-nonexistent")

    with pytest.raises(MlflowException, match="dataset_id must be provided"):
        store.get_evaluation_dataset_experiment_ids("")
=======
    result = store.get_evaluation_dataset_experiment_ids("d-nonexistent")
    assert result == []

    result = store.get_evaluation_dataset_experiment_ids("")
    assert result == []
>>>>>>> cdb2bcbf


def test_evaluation_dataset_tags_with_sql_backend(store):
    tags = {"environment": "production", "version": "2.0", "team": "ml-ops"}

    created = store.create_evaluation_dataset(
        name="tagged_dataset",
        tags=tags,
    )
    assert created.tags == tags

    retrieved = store.get_evaluation_dataset(created.dataset_id)
    assert retrieved.tags == tags
    assert retrieved.tags["environment"] == "production"
    assert retrieved.tags["version"] == "2.0"
    assert retrieved.tags["team"] == "ml-ops"

    created_none = store.create_evaluation_dataset(
        name="no_tags_dataset",
        tags=None,
<<<<<<< HEAD
        experiment_ids=None,
=======
>>>>>>> cdb2bcbf
    )
    retrieved_none = store.get_evaluation_dataset(created_none.dataset_id)
    assert retrieved_none.tags == {}

    created_empty = store.create_evaluation_dataset(
        name="empty_tags_dataset",
        tags={},
<<<<<<< HEAD
        experiment_ids=None,
    )
    retrieved_empty = store.get_evaluation_dataset(created_empty.dataset_id)
    assert retrieved_empty.tags == {}


def test_evaluation_dataset_update_tags(store):
    initial_tags = {"environment": "development", "version": "1.0", "deprecated": "true"}
    created = store.create_evaluation_dataset(
        name="test_update_tags",
        tags=initial_tags,
        experiment_ids=None,
    )

    retrieved = store.get_evaluation_dataset(created.dataset_id)
    assert retrieved.tags == initial_tags

    update_tags = {
        "environment": "production",
        "team": "ml-ops",
        "deprecated": None,
    }
    store.set_evaluation_dataset_tags(created.dataset_id, update_tags)

    updated = store.get_evaluation_dataset(created.dataset_id)
    expected_tags = {
        "environment": "production",
        "version": "1.0",
        "team": "ml-ops",
    }
    assert updated.tags == expected_tags
    # last_updated_by is extracted from tags if mlflow.user is present
    # Since we didn't set mlflow.user in the tags, it should remain None
    assert updated.last_updated_by is None or updated.last_updated_by == updated.created_by

    created_no_tags = store.create_evaluation_dataset(
        name="test_no_initial_tags",
        tags=None,
        experiment_ids=None,
    )

    # Set mlflow.user in tags to test user extraction
    store.set_evaluation_dataset_tags(
        created_no_tags.dataset_id, {"new_tag": "value", "mlflow.user": "test_user2"}
    )

    updated_no_tags = store.get_evaluation_dataset(created_no_tags.dataset_id)
    assert updated_no_tags.tags == {"new_tag": "value", "mlflow.user": "test_user2"}
    assert updated_no_tags.last_updated_by == "test_user2"

    with pytest.raises(MlflowException, match="dataset_id must be provided"):
        store.set_evaluation_dataset_tags(None, {"tag": "value"})

    with pytest.raises(MlflowException, match="tags must be provided"):
        store.set_evaluation_dataset_tags(created.dataset_id, None)

    with pytest.raises(MlflowException, match="Could not find evaluation dataset"):
        store.set_evaluation_dataset_tags("nonexistent_id", {"tag": "value"})
=======
    )
    retrieved_empty = store.get_evaluation_dataset(created_empty.dataset_id)
    assert retrieved_empty.tags == {}
>>>>>>> cdb2bcbf
<|MERGE_RESOLUTION|>--- conflicted
+++ resolved
@@ -6323,21 +6323,6 @@
         {"inputs": {"question": "No tags"}, "expectations": {"answer": "No tags"}, "tags": {}},
     ]
 
-<<<<<<< HEAD
-    result = store.upsert_evaluation_dataset_records(
-        created_dataset.dataset_id,
-        records_batch3,
-    )
-    assert result["inserted"] == 3
-    assert result["updated"] == 0
-
-    result_empty_inputs = store.upsert_evaluation_dataset_records(
-        created_dataset.dataset_id,
-        [{"inputs": {}, "expectations": {"result": "empty inputs allowed"}}],
-    )
-    assert result_empty_inputs["inserted"] == 1
-    assert result_empty_inputs["updated"] == 0
-=======
     result = store.upsert_evaluation_dataset_records(created_dataset.dataset_id, records_batch3)
     assert result["inserted"] == 3
     assert result["updated"] == 0
@@ -6347,7 +6332,6 @@
             created_dataset.dataset_id,
             [{"inputs": {}, "expectations": {"result": "should fail"}}],
         )
->>>>>>> cdb2bcbf
 
     empty_result = store.upsert_evaluation_dataset_records(created_dataset.dataset_id, [])
     assert empty_result["inserted"] == 0
@@ -6419,21 +6403,11 @@
     )
     assert fetched_experiment_ids2 == []
 
-<<<<<<< HEAD
-    with pytest.raises(
-        MlflowException, match="Evaluation dataset with id 'd-nonexistent' not found"
-    ):
-        store.get_evaluation_dataset_experiment_ids("d-nonexistent")
-
-    with pytest.raises(MlflowException, match="dataset_id must be provided"):
-        store.get_evaluation_dataset_experiment_ids("")
-=======
     result = store.get_evaluation_dataset_experiment_ids("d-nonexistent")
     assert result == []
 
     result = store.get_evaluation_dataset_experiment_ids("")
     assert result == []
->>>>>>> cdb2bcbf
 
 
 def test_evaluation_dataset_tags_with_sql_backend(store):
@@ -6454,10 +6428,6 @@
     created_none = store.create_evaluation_dataset(
         name="no_tags_dataset",
         tags=None,
-<<<<<<< HEAD
-        experiment_ids=None,
-=======
->>>>>>> cdb2bcbf
     )
     retrieved_none = store.get_evaluation_dataset(created_none.dataset_id)
     assert retrieved_none.tags == {}
@@ -6465,7 +6435,6 @@
     created_empty = store.create_evaluation_dataset(
         name="empty_tags_dataset",
         tags={},
-<<<<<<< HEAD
         experiment_ids=None,
     )
     retrieved_empty = store.get_evaluation_dataset(created_empty.dataset_id)
@@ -6497,8 +6466,6 @@
         "team": "ml-ops",
     }
     assert updated.tags == expected_tags
-    # last_updated_by is extracted from tags if mlflow.user is present
-    # Since we didn't set mlflow.user in the tags, it should remain None
     assert updated.last_updated_by is None or updated.last_updated_by == updated.created_by
 
     created_no_tags = store.create_evaluation_dataset(
@@ -6507,7 +6474,6 @@
         experiment_ids=None,
     )
 
-    # Set mlflow.user in tags to test user extraction
     store.set_evaluation_dataset_tags(
         created_no_tags.dataset_id, {"new_tag": "value", "mlflow.user": "test_user2"}
     )
@@ -6523,9 +6489,4 @@
         store.set_evaluation_dataset_tags(created.dataset_id, None)
 
     with pytest.raises(MlflowException, match="Could not find evaluation dataset"):
-        store.set_evaluation_dataset_tags("nonexistent_id", {"tag": "value"})
-=======
-    )
-    retrieved_empty = store.get_evaluation_dataset(created_empty.dataset_id)
-    assert retrieved_empty.tags == {}
->>>>>>> cdb2bcbf
+        store.set_evaluation_dataset_tags("nonexistent_id", {"tag": "value"})