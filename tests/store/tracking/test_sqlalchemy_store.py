import json
import math
import os
import pathlib
import random
import re
import shutil
import time
import uuid
from concurrent.futures import ThreadPoolExecutor
from dataclasses import dataclass
from pathlib import Path
from unittest import mock

import pytest
import sqlalchemy
from opentelemetry import trace as trace_api
from opentelemetry.sdk.resources import Resource as _OTelResource
from opentelemetry.sdk.trace import ReadableSpan as OTelReadableSpan
from packaging.version import Version
from sqlalchemy.exc import IntegrityError

import mlflow
import mlflow.db
import mlflow.store.db.base_sql_model
from mlflow import entities
from mlflow.entities import (
    AssessmentSource,
    AssessmentSourceType,
    Expectation,
    Experiment,
    ExperimentTag,
    Feedback,
    Metric,
    Param,
    RunStatus,
    RunTag,
    SourceType,
    ViewType,
    _DatasetSummary,
    trace_location,
)
from mlflow.entities.assessment import ExpectationValue, FeedbackValue
from mlflow.entities.logged_model_output import LoggedModelOutput
from mlflow.entities.logged_model_parameter import LoggedModelParameter
from mlflow.entities.logged_model_status import LoggedModelStatus
from mlflow.entities.logged_model_tag import LoggedModelTag
from mlflow.entities.span import Span, create_mlflow_span
from mlflow.entities.trace_info import TraceInfo
from mlflow.entities.trace_state import TraceState
from mlflow.entities.trace_status import TraceStatus
from mlflow.environment_variables import (
    MLFLOW_TRACKING_URI,
)
from mlflow.exceptions import MlflowException
from mlflow.models import Model
from mlflow.protos.databricks_pb2 import (
    BAD_REQUEST,
    INVALID_PARAMETER_VALUE,
    RESOURCE_DOES_NOT_EXIST,
    TEMPORARILY_UNAVAILABLE,
    ErrorCode,
)
from mlflow.store.db.db_types import MSSQL, MYSQL, POSTGRES, SQLITE
from mlflow.store.db.utils import (
    _get_latest_schema_revision,
    _get_schema_version,
)
from mlflow.store.entities import PagedList
from mlflow.store.tracking import (
    SEARCH_MAX_RESULTS_DEFAULT,
    SEARCH_MAX_RESULTS_THRESHOLD,
)
from mlflow.store.tracking.dbmodels import models
from mlflow.store.tracking.dbmodels.models import (
    SqlDataset,
    SqlEntityAssociation,
    SqlEvaluationDataset,
    SqlEvaluationDatasetRecord,
    SqlExperiment,
    SqlExperimentTag,
    SqlInput,
    SqlInputTag,
    SqlLatestMetric,
    SqlLoggedModel,
    SqlLoggedModelMetric,
    SqlLoggedModelParam,
    SqlLoggedModelTag,
    SqlMetric,
    SqlParam,
    SqlRun,
    SqlSpan,
    SqlTag,
    SqlTraceInfo,
    SqlTraceMetadata,
    SqlTraceTag,
)
from mlflow.store.tracking.sqlalchemy_store import SqlAlchemyStore, _get_orderby_clauses
from mlflow.tracing.constant import (
    MAX_CHARS_IN_TRACE_INFO_TAGS_VALUE,
    TRACE_SCHEMA_VERSION_KEY,
    TraceMetadataKey,
)
from mlflow.tracing.utils import TraceJSONEncoder
from mlflow.utils import mlflow_tags
from mlflow.utils.file_utils import TempDir
from mlflow.utils.mlflow_tags import (
    MLFLOW_ARTIFACT_LOCATION,
    MLFLOW_DATASET_CONTEXT,
    MLFLOW_RUN_NAME,
)
from mlflow.utils.name_utils import _GENERATOR_PREDICATES
from mlflow.utils.os import is_windows
from mlflow.utils.time import get_current_time_millis
from mlflow.utils.uri import extract_db_type_from_uri
from mlflow.utils.validation import (
    MAX_DATASET_DIGEST_SIZE,
    MAX_DATASET_NAME_SIZE,
    MAX_DATASET_PROFILE_SIZE,
    MAX_DATASET_SCHEMA_SIZE,
    MAX_DATASET_SOURCE_SIZE,
    MAX_EXPERIMENT_NAME_LENGTH,
    MAX_INPUT_TAG_KEY_SIZE,
    MAX_INPUT_TAG_VALUE_SIZE,
    MAX_TAG_VAL_LENGTH,
)

from tests.integration.utils import invoke_cli_runner
from tests.store.tracking.test_file_store import assert_dataset_inputs_equal

DB_URI = "sqlite:///"
ARTIFACT_URI = "artifact_folder"

pytestmark = pytest.mark.notrackingurimock


# Helper functions for span tests
def create_mock_span_context(trace_id_num=12345, span_id_num=111) -> trace_api.SpanContext:
    """Create a mock span context for testing."""
    context = mock.Mock()
    context.trace_id = trace_id_num
    context.span_id = span_id_num
    context.is_remote = False
    context.trace_flags = trace_api.TraceFlags(1)
    context.trace_state = trace_api.TraceState()
    return context


def create_test_span(
    trace_id,
    name="test_span",
    span_id=111,
    parent_id=None,
    status=trace_api.StatusCode.UNSET,
    status_desc=None,
    start_ns=1000000000,
    end_ns=2000000000,
    span_type="LLM",
    trace_num=12345,
) -> Span:
    """
    Create an MLflow span for testing with minimal boilerplate.

    Args:
        trace_id: The trace ID string
        name: Span name
        span_id: Span ID number (default: 111)
        parent_id: Parent span ID number, or None for root span
        status: StatusCode enum value (default: UNSET)
        status_desc: Status description string
        start_ns: Start time in nanoseconds
        end_ns: End time in nanoseconds
        span_type: Span type (default: "LLM")
        trace_num: Trace ID number for context (default: 12345)

    Returns:
        MLflow Span object ready for use in tests
    """
    context = create_mock_span_context(trace_num, span_id)
    parent_context = create_mock_span_context(trace_num, parent_id) if parent_id else None

    otel_span = OTelReadableSpan(
        name=name,
        context=context,
        parent=parent_context,
        attributes={
            "mlflow.traceRequestId": json.dumps(trace_id),
            "mlflow.spanType": json.dumps(span_type, cls=TraceJSONEncoder),
        },
        start_time=start_ns,
        end_time=end_ns,
        status=trace_api.Status(status, status_desc),
        resource=_OTelResource.get_empty(),
    )
    return create_mlflow_span(otel_span, trace_id, span_type)


# Keep the old function for backward compatibility but delegate to new one
def create_test_otel_span(
    trace_id,
    name="test_span",
    parent=None,
    status_code=trace_api.StatusCode.UNSET,
    status_description=None,
    start_time=1000000000,
    end_time=2000000000,
    span_type="LLM",
    trace_id_num=12345,
    span_id_num=111,
) -> OTelReadableSpan:
    """Create an OTelReadableSpan for testing with common defaults."""
    context = create_mock_span_context(trace_id_num, span_id_num)

    return OTelReadableSpan(
        name=name,
        context=context,
        parent=parent,
        attributes={
            "mlflow.traceRequestId": json.dumps(trace_id),
            "mlflow.spanType": json.dumps(span_type, cls=TraceJSONEncoder),
        },
        start_time=start_time,
        end_time=end_time,
        status=trace_api.Status(status_code, status_description),
        resource=_OTelResource.get_empty(),
    )


def db_types_and_drivers():
    d = {
        "sqlite": [
            "pysqlite",
            "pysqlcipher",
        ],
        "postgresql": [
            "psycopg2",
            "pg8000",
            "psycopg2cffi",
            "pypostgresql",
            "pygresql",
            "zxjdbc",
        ],
        "mysql": [
            "mysqldb",
            "pymysql",
            "mysqlconnector",
            "cymysql",
            "oursql",
            "gaerdbms",
            "pyodbc",
            "zxjdbc",
        ],
        "mssql": [
            "pyodbc",
            "mxodbc",
            "pymssql",
            "zxjdbc",
            "adodbapi",
        ],
    }
    for db_type, drivers in d.items():
        for driver in drivers:
            yield db_type, driver


@pytest.mark.parametrize(("db_type", "driver"), db_types_and_drivers())
def test_correct_db_type_from_uri(db_type, driver):
    assert extract_db_type_from_uri(f"{db_type}+{driver}://...") == db_type
    # try the driver-less version, which will revert SQLAlchemy to the default driver
    assert extract_db_type_from_uri(f"{db_type}://...") == db_type


@pytest.mark.parametrize(
    "db_uri",
    [
        "oracle://...",
        "oracle+cx_oracle://...",
        "snowflake://...",
        "://...",
        "abcdefg",
    ],
)
def test_fail_on_unsupported_db_type(db_uri):
    with pytest.raises(MlflowException, match=r"Invalid database engine"):
        extract_db_type_from_uri(db_uri)


def test_fail_on_multiple_drivers():
    with pytest.raises(MlflowException, match=r"Invalid database URI"):
        extract_db_type_from_uri("mysql+pymsql+pyodbc://...")


@pytest.fixture
def store(tmp_path: Path):
    db_uri = MLFLOW_TRACKING_URI.get() or f"{DB_URI}{tmp_path / 'temp.db'}"
    artifact_uri = tmp_path / "artifacts"
    artifact_uri.mkdir(exist_ok=True)
    store = SqlAlchemyStore(db_uri, artifact_uri.as_uri())
    yield store
    _cleanup_database(store)


@pytest.fixture
def store_and_trace_info(store):
    exp_id = store.create_experiment("test")
    timestamp_ms = get_current_time_millis()
    return store, store.start_trace(
        TraceInfo(
            trace_id=f"tr-{uuid.uuid4()}",
            trace_location=trace_location.TraceLocation.from_experiment_id(exp_id),
            request_time=timestamp_ms,
            execution_duration=0,
            state=TraceState.OK,
            tags={},
            trace_metadata={},
            client_request_id=f"tr-{uuid.uuid4()}",
            request_preview=None,
            response_preview=None,
        ),
    )


def _get_store(tmp_path: Path):
    db_uri = MLFLOW_TRACKING_URI.get() or f"{DB_URI}{tmp_path / 'temp.db'}"
    artifact_uri = tmp_path / "artifacts"
    artifact_uri.mkdir(exist_ok=True)
    return SqlAlchemyStore(db_uri, artifact_uri.as_uri())


def _get_query_to_reset_experiment_id(store: SqlAlchemyStore):
    dialect = store._get_dialect()
    if dialect == POSTGRES:
        return "ALTER SEQUENCE experiments_experiment_id_seq RESTART WITH 1"
    elif dialect == MYSQL:
        return "ALTER TABLE experiments AUTO_INCREMENT = 1"
    elif dialect == MSSQL:
        return "DBCC CHECKIDENT (experiments, RESEED, 0)"
    elif dialect == SQLITE:
        # In SQLite, deleting all experiments resets experiment_id
        return None
    raise ValueError(f"Invalid dialect: {dialect}")


def _cleanup_database(store: SqlAlchemyStore):
    with store.ManagedSessionMaker() as session:
        # Delete all rows in all tables
        for model in (
            SqlLoggedModel,
            SqlLoggedModelMetric,
            SqlLoggedModelParam,
            SqlLoggedModelTag,
            SqlParam,
            SqlMetric,
            SqlLatestMetric,
            SqlTag,
            SqlInputTag,
            SqlInput,
            SqlDataset,
            SqlRun,
            SqlTraceTag,
            SqlTraceMetadata,
            SqlTraceInfo,
            SqlEvaluationDatasetRecord,
            SqlEntityAssociation,
            SqlEvaluationDataset,
            SqlExperimentTag,
            SqlExperiment,
        ):
            session.query(model).delete()

        # Reset experiment_id to start at 1
        if reset_experiment_id := _get_query_to_reset_experiment_id(store):
            session.execute(sqlalchemy.sql.text(reset_experiment_id))


def _create_experiments(store: SqlAlchemyStore, names) -> str | list[str]:
    if isinstance(names, (list, tuple)):
        ids = []
        for name in names:
            # Sleep to ensure each experiment has a unique creation_time for
            # deterministic experiment search results
            time.sleep(0.001)
            ids.append(store.create_experiment(name=name))
        return ids

    time.sleep(0.001)
    return store.create_experiment(name=names)


def _get_run_configs(experiment_id=None, tags=None, start_time=None):
    return {
        "experiment_id": experiment_id,
        "user_id": "Anderson",
        "start_time": get_current_time_millis() if start_time is None else start_time,
        "tags": tags,
        "run_name": "name",
    }


def _run_factory(store: SqlAlchemyStore, config=None):
    if not config:
        config = _get_run_configs()
    if not config.get("experiment_id", None):
        config["experiment_id"] = _create_experiments(store, "test exp")

    return store.create_run(**config)


# Tests for Search API
def _search_runs(
    store: SqlAlchemyStore,
    experiment_id,
    filter_string=None,
    run_view_type=ViewType.ALL,
    max_results=SEARCH_MAX_RESULTS_DEFAULT,
):
    exps = [experiment_id] if isinstance(experiment_id, str) else experiment_id
    return [
        r.info.run_id for r in store.search_runs(exps, filter_string, run_view_type, max_results)
    ]


def _get_ordered_runs(store: SqlAlchemyStore, order_clauses, experiment_id):
    return [
        r.data.tags[mlflow_tags.MLFLOW_RUN_NAME]
        for r in store.search_runs(
            experiment_ids=[experiment_id],
            filter_string="",
            run_view_type=ViewType.ALL,
            order_by=order_clauses,
        )
    ]


def _verify_logged(store, run_id, metrics, params, tags):
    run = store.get_run(run_id)
    all_metrics = sum([store.get_metric_history(run_id, key) for key in run.data.metrics], [])
    assert len(all_metrics) == len(metrics)
    logged_metrics = [(m.key, m.value, m.timestamp, m.step) for m in all_metrics]
    assert set(logged_metrics) == {(m.key, m.value, m.timestamp, m.step) for m in metrics}
    logged_tags = set(run.data.tags.items())
    assert {(tag.key, tag.value) for tag in tags} <= logged_tags
    assert len(run.data.params) == len(params)
    assert set(run.data.params.items()) == {(param.key, param.value) for param in params}


def test_default_experiment(store: SqlAlchemyStore):
    experiments = store.search_experiments()
    assert len(experiments) == 1

    first = experiments[0]
    assert first.experiment_id == "0"
    assert first.name == "Default"


def test_default_experiment_lifecycle(store: SqlAlchemyStore, tmp_path):
    default_experiment = store.get_experiment(experiment_id=0)
    assert default_experiment.name == Experiment.DEFAULT_EXPERIMENT_NAME
    assert default_experiment.lifecycle_stage == entities.LifecycleStage.ACTIVE

    _create_experiments(store, "aNothEr")
    all_experiments = [e.name for e in store.search_experiments()]
    assert set(all_experiments) == {"aNothEr", "Default"}

    store.delete_experiment(0)

    assert [e.name for e in store.search_experiments()] == ["aNothEr"]
    another = store.get_experiment(1)
    assert another.name == "aNothEr"

    default_experiment = store.get_experiment(experiment_id=0)
    assert default_experiment.name == Experiment.DEFAULT_EXPERIMENT_NAME
    assert default_experiment.lifecycle_stage == entities.LifecycleStage.DELETED

    # destroy SqlStore and make a new one
    del store
    store = _get_store(tmp_path)

    # test that default experiment is not reactivated
    default_experiment = store.get_experiment(experiment_id=0)
    assert default_experiment.name == Experiment.DEFAULT_EXPERIMENT_NAME
    assert default_experiment.lifecycle_stage == entities.LifecycleStage.DELETED

    assert [e.name for e in store.search_experiments()] == ["aNothEr"]
    all_experiments = [e.name for e in store.search_experiments(ViewType.ALL)]
    assert set(all_experiments) == {"aNothEr", "Default"}

    # ensure that experiment ID dor active experiment is unchanged
    another = store.get_experiment(1)
    assert another.name == "aNothEr"

    if MLFLOW_TRACKING_URI.get():
        with store.ManagedSessionMaker() as session:
            default_exp = (
                session.query(SqlExperiment)
                .filter(SqlExperiment.experiment_id == store.DEFAULT_EXPERIMENT_ID)
                .first()
            )
            if default_exp:
                default_exp.lifecycle_stage = entities.LifecycleStage.ACTIVE
                session.commit()


def test_raise_duplicate_experiments(store: SqlAlchemyStore):
    with pytest.raises(Exception, match=r"Experiment\(name=.+\) already exists"):
        _create_experiments(store, ["test", "test"])


def test_raise_experiment_dont_exist(store: SqlAlchemyStore):
    with pytest.raises(Exception, match=r"No Experiment with id=.+ exists"):
        store.get_experiment(experiment_id=100)


def test_delete_experiment(store: SqlAlchemyStore):
    experiments = _create_experiments(store, ["morty", "rick", "rick and morty"])

    all_experiments = store.search_experiments()
    assert len(all_experiments) == len(experiments) + 1  # default

    exp_id = experiments[0]
    exp = store.get_experiment(exp_id)
    time.sleep(0.01)
    store.delete_experiment(exp_id)

    updated_exp = store.get_experiment(exp_id)
    assert updated_exp.lifecycle_stage == entities.LifecycleStage.DELETED

    assert len(store.search_experiments()) == len(all_experiments) - 1
    assert updated_exp.last_update_time > exp.last_update_time


def test_delete_restore_experiment_with_runs(store: SqlAlchemyStore):
    experiment_id = _create_experiments(store, "test exp")
    run1 = _run_factory(store, config=_get_run_configs(experiment_id)).info.run_id
    run2 = _run_factory(store, config=_get_run_configs(experiment_id)).info.run_id
    store.delete_run(run1)
    run_ids = [run1, run2]

    store.delete_experiment(experiment_id)

    updated_exp = store.get_experiment(experiment_id)
    assert updated_exp.lifecycle_stage == entities.LifecycleStage.DELETED

    deleted_run_list = store.search_runs(
        experiment_ids=[experiment_id],
        filter_string="",
        run_view_type=ViewType.DELETED_ONLY,
    )

    assert len(deleted_run_list) == 2
    for deleted_run in deleted_run_list:
        assert deleted_run.info.lifecycle_stage == entities.LifecycleStage.DELETED
        assert deleted_run.info.experiment_id in experiment_id
        assert deleted_run.info.run_id in run_ids
        with store.ManagedSessionMaker() as session:
            assert store._get_run(session, deleted_run.info.run_id).deleted_time is not None

    store.restore_experiment(experiment_id)

    updated_exp = store.get_experiment(experiment_id)
    assert updated_exp.lifecycle_stage == entities.LifecycleStage.ACTIVE

    restored_run_list = store.search_runs(
        experiment_ids=[experiment_id],
        filter_string="",
        run_view_type=ViewType.ACTIVE_ONLY,
    )

    assert len(restored_run_list) == 2
    for restored_run in restored_run_list:
        assert restored_run.info.lifecycle_stage == entities.LifecycleStage.ACTIVE
        with store.ManagedSessionMaker() as session:
            assert store._get_run(session, restored_run.info.run_id).deleted_time is None
        assert restored_run.info.experiment_id in experiment_id
        assert restored_run.info.run_id in run_ids


def test_get_experiment(store: SqlAlchemyStore):
    name = "goku"
    experiment_id = _create_experiments(store, name)
    actual = store.get_experiment(experiment_id)
    assert actual.name == name
    assert actual.experiment_id == experiment_id

    actual_by_name = store.get_experiment_by_name(name)
    assert actual_by_name.name == name
    assert actual_by_name.experiment_id == experiment_id
    assert store.get_experiment_by_name("idontexist") is None

    store.delete_experiment(experiment_id)
    assert store.get_experiment_by_name(name).experiment_id == experiment_id


def test_search_experiments_view_type(store: SqlAlchemyStore):
    experiment_names = ["a", "b"]
    experiment_ids = _create_experiments(store, experiment_names)
    store.delete_experiment(experiment_ids[1])

    experiments = store.search_experiments(view_type=ViewType.ACTIVE_ONLY)
    assert [e.name for e in experiments] == ["a", "Default"]
    experiments = store.search_experiments(view_type=ViewType.DELETED_ONLY)
    assert [e.name for e in experiments] == ["b"]
    experiments = store.search_experiments(view_type=ViewType.ALL)
    assert [e.name for e in experiments] == ["b", "a", "Default"]


def test_search_experiments_filter_by_attribute(store: SqlAlchemyStore):
    experiment_names = ["a", "ab", "Abc"]
    _create_experiments(store, experiment_names)

    experiments = store.search_experiments(filter_string="name = 'a'")
    assert [e.name for e in experiments] == ["a"]
    experiments = store.search_experiments(filter_string="attribute.name = 'a'")
    assert [e.name for e in experiments] == ["a"]
    experiments = store.search_experiments(filter_string="attribute.`name` = 'a'")
    assert [e.name for e in experiments] == ["a"]
    experiments = store.search_experiments(filter_string="attribute.`name` != 'a'")
    assert [e.name for e in experiments] == ["Abc", "ab", "Default"]
    experiments = store.search_experiments(filter_string="name LIKE 'a%'")
    assert [e.name for e in experiments] == ["ab", "a"]
    experiments = store.search_experiments(filter_string="name ILIKE 'a%'")
    assert [e.name for e in experiments] == ["Abc", "ab", "a"]
    experiments = store.search_experiments(filter_string="name ILIKE 'a%' AND name ILIKE '%b'")
    assert [e.name for e in experiments] == ["ab"]


def test_search_experiments_filter_by_time_attribute(store: SqlAlchemyStore):
    # Sleep to ensure that the first experiment has a different creation_time than the default
    # experiment and eliminate flakiness.
    time.sleep(0.001)
    time_before_create1 = get_current_time_millis()
    exp_id1 = store.create_experiment("1")
    exp1 = store.get_experiment(exp_id1)
    time.sleep(0.001)
    time_before_create2 = get_current_time_millis()
    exp_id2 = store.create_experiment("2")
    exp2 = store.get_experiment(exp_id2)

    experiments = store.search_experiments(filter_string=f"creation_time = {exp1.creation_time}")
    assert [e.experiment_id for e in experiments] == [exp_id1]

    experiments = store.search_experiments(filter_string=f"creation_time != {exp1.creation_time}")
    assert [e.experiment_id for e in experiments] == [
        exp_id2,
        store.DEFAULT_EXPERIMENT_ID,
    ]

    experiments = store.search_experiments(filter_string=f"creation_time >= {time_before_create1}")
    assert [e.experiment_id for e in experiments] == [exp_id2, exp_id1]

    experiments = store.search_experiments(filter_string=f"creation_time < {time_before_create2}")
    assert [e.experiment_id for e in experiments] == [
        exp_id1,
        store.DEFAULT_EXPERIMENT_ID,
    ]

    # To avoid that the creation_time equals `now`, we wait one additional millisecond.
    time.sleep(0.001)
    now = get_current_time_millis()
    experiments = store.search_experiments(filter_string=f"creation_time >= {now}")
    assert experiments == []

    time.sleep(0.001)
    time_before_rename = get_current_time_millis()
    store.rename_experiment(exp_id1, "new_name")
    experiments = store.search_experiments(
        filter_string=f"last_update_time >= {time_before_rename}"
    )
    assert [e.experiment_id for e in experiments] == [exp_id1]

    experiments = store.search_experiments(
        filter_string=f"last_update_time <= {get_current_time_millis()}"
    )
    assert {e.experiment_id for e in experiments} == {
        exp_id1,
        exp_id2,
        store.DEFAULT_EXPERIMENT_ID,
    }

    experiments = store.search_experiments(
        filter_string=f"last_update_time = {exp2.last_update_time}"
    )
    assert [e.experiment_id for e in experiments] == [exp_id2]


def test_search_experiments_filter_by_tag(store: SqlAlchemyStore):
    experiments = [
        ("exp1", [ExperimentTag("key1", "value"), ExperimentTag("key2", "value")]),
        ("exp2", [ExperimentTag("key1", "vaLue"), ExperimentTag("key2", "vaLue")]),
        ("exp3", [ExperimentTag("k e y 1", "value")]),
    ]
    for name, tags in experiments:
        time.sleep(0.001)
        store.create_experiment(name, tags=tags)

    experiments = store.search_experiments(filter_string="tag.key1 = 'value'")
    assert [e.name for e in experiments] == ["exp1"]
    experiments = store.search_experiments(filter_string="tag.`k e y 1` = 'value'")
    assert [e.name for e in experiments] == ["exp3"]
    experiments = store.search_experiments(filter_string="tag.\"k e y 1\" = 'value'")
    assert [e.name for e in experiments] == ["exp3"]
    experiments = store.search_experiments(filter_string="tag.key1 != 'value'")
    assert [e.name for e in experiments] == ["exp2"]
    experiments = store.search_experiments(filter_string="tag.key1 != 'VALUE'")
    assert [e.name for e in experiments] == ["exp2", "exp1"]
    experiments = store.search_experiments(filter_string="tag.key1 LIKE 'val%'")
    assert [e.name for e in experiments] == ["exp1"]
    experiments = store.search_experiments(filter_string="tag.key1 LIKE '%Lue'")
    assert [e.name for e in experiments] == ["exp2"]
    experiments = store.search_experiments(filter_string="tag.key1 ILIKE '%alu%'")
    assert [e.name for e in experiments] == ["exp2", "exp1"]
    experiments = store.search_experiments(
        filter_string="tag.key1 LIKE 'va%' AND tag.key2 LIKE '%Lue'"
    )
    assert [e.name for e in experiments] == ["exp2"]
    experiments = store.search_experiments(filter_string="tag.KEY = 'value'")
    assert len(experiments) == 0


def test_search_experiments_filter_by_attribute_and_tag(store: SqlAlchemyStore):
    store.create_experiment("exp1", tags=[ExperimentTag("a", "1"), ExperimentTag("b", "2")])
    store.create_experiment("exp2", tags=[ExperimentTag("a", "3"), ExperimentTag("b", "4")])
    experiments = store.search_experiments(filter_string="name ILIKE 'exp%' AND tags.a = '1'")
    assert [e.name for e in experiments] == ["exp1"]


def test_search_experiments_order_by(store: SqlAlchemyStore):
    experiment_names = ["x", "y", "z"]
    _create_experiments(store, experiment_names)

    experiments = store.search_experiments(order_by=["name"])
    assert [e.name for e in experiments] == ["Default", "x", "y", "z"]

    experiments = store.search_experiments(order_by=["name ASC"])
    assert [e.name for e in experiments] == ["Default", "x", "y", "z"]

    experiments = store.search_experiments(order_by=["name DESC"])
    assert [e.name for e in experiments] == ["z", "y", "x", "Default"]

    experiments = store.search_experiments(order_by=["experiment_id DESC"])
    assert [e.name for e in experiments] == ["z", "y", "x", "Default"]

    experiments = store.search_experiments(order_by=["name", "experiment_id"])
    assert [e.name for e in experiments] == ["Default", "x", "y", "z"]


def test_search_experiments_order_by_time_attribute(store: SqlAlchemyStore):
    # Sleep to ensure that the first experiment has a different creation_time than the default
    # experiment and eliminate flakiness.
    time.sleep(0.001)
    exp_id1 = store.create_experiment("1")
    time.sleep(0.001)
    exp_id2 = store.create_experiment("2")

    experiments = store.search_experiments(order_by=["creation_time"])
    assert [e.experiment_id for e in experiments] == [
        store.DEFAULT_EXPERIMENT_ID,
        exp_id1,
        exp_id2,
    ]

    experiments = store.search_experiments(order_by=["creation_time DESC"])
    assert [e.experiment_id for e in experiments] == [
        exp_id2,
        exp_id1,
        store.DEFAULT_EXPERIMENT_ID,
    ]

    experiments = store.search_experiments(order_by=["last_update_time"])
    assert [e.experiment_id for e in experiments] == [
        store.DEFAULT_EXPERIMENT_ID,
        exp_id1,
        exp_id2,
    ]

    store.rename_experiment(exp_id1, "new_name")
    experiments = store.search_experiments(order_by=["last_update_time"])
    assert [e.experiment_id for e in experiments] == [
        store.DEFAULT_EXPERIMENT_ID,
        exp_id2,
        exp_id1,
    ]


def test_search_experiments_max_results(store: SqlAlchemyStore):
    experiment_names = list(map(str, range(9)))
    _create_experiments(store, experiment_names)
    reversed_experiment_names = experiment_names[::-1]

    experiments = store.search_experiments()
    assert [e.name for e in experiments] == reversed_experiment_names + ["Default"]
    experiments = store.search_experiments(max_results=3)
    assert [e.name for e in experiments] == reversed_experiment_names[:3]


def test_search_experiments_max_results_validation(store: SqlAlchemyStore):
    with pytest.raises(
        MlflowException,
        match=r"Invalid value None for parameter 'max_results' supplied. "
        r"It must be a positive integer",
    ):
        store.search_experiments(max_results=None)
    with pytest.raises(
        MlflowException,
        match=r"Invalid value 0 for parameter 'max_results' supplied. "
        r"It must be a positive integer",
    ):
        store.search_experiments(max_results=0)
    with pytest.raises(
        MlflowException,
        match=r"Invalid value 1000000 for parameter 'max_results' supplied. "
        r"It must be at most 50000",
    ):
        store.search_experiments(max_results=1_000_000)


def test_search_experiments_pagination(store: SqlAlchemyStore):
    experiment_names = list(map(str, range(9)))
    _create_experiments(store, experiment_names)
    reversed_experiment_names = experiment_names[::-1]

    experiments = store.search_experiments(max_results=4)
    assert [e.name for e in experiments] == reversed_experiment_names[:4]
    assert experiments.token is not None

    experiments = store.search_experiments(max_results=4, page_token=experiments.token)
    assert [e.name for e in experiments] == reversed_experiment_names[4:8]
    assert experiments.token is not None

    experiments = store.search_experiments(max_results=4, page_token=experiments.token)
    assert [e.name for e in experiments] == reversed_experiment_names[8:] + ["Default"]
    assert experiments.token is None


def test_create_experiments(store: SqlAlchemyStore):
    with store.ManagedSessionMaker() as session:
        result = session.query(models.SqlExperiment).all()
        assert len(result) == 1
    time_before_create = get_current_time_millis()
    experiment_id = store.create_experiment(name="test exp")
    assert experiment_id == "1"
    with store.ManagedSessionMaker() as session:
        result = session.query(models.SqlExperiment).all()
        assert len(result) == 2

        test_exp = session.query(models.SqlExperiment).filter_by(name="test exp").first()
        assert str(test_exp.experiment_id) == experiment_id
        assert test_exp.name == "test exp"

    actual = store.get_experiment(experiment_id)
    assert actual.experiment_id == experiment_id
    assert actual.name == "test exp"
    assert actual.creation_time >= time_before_create
    assert actual.last_update_time == actual.creation_time

    with pytest.raises(MlflowException, match=r"'name' exceeds the maximum length"):
        store.create_experiment(name="x" * (MAX_EXPERIMENT_NAME_LENGTH + 1))


def test_create_experiment_with_tags_works_correctly(store: SqlAlchemyStore):
    experiment_id = store.create_experiment(
        name="test exp",
        artifact_location="some location",
        tags=[ExperimentTag("key1", "val1"), ExperimentTag("key2", "val2")],
    )
    experiment = store.get_experiment(experiment_id)
    assert len(experiment.tags) == 2
    assert experiment.tags["key1"] == "val1"
    assert experiment.tags["key2"] == "val2"


def test_run_tag_model(store: SqlAlchemyStore):
    # Create a run whose UUID we can reference when creating tag models.
    # `run_id` is a foreign key in the tags table; therefore, in order
    # to insert a tag with a given run UUID, the UUID must be present in
    # the runs table
    run = _run_factory(store)
    with store.ManagedSessionMaker() as session:
        new_tag = models.SqlTag(run_uuid=run.info.run_id, key="test", value="val")
        session.add(new_tag)
        session.commit()
        added_tags = [tag for tag in session.query(models.SqlTag).all() if tag.key == new_tag.key]
        assert len(added_tags) == 1
        added_tag = added_tags[0].to_mlflow_entity()
        assert added_tag.value == new_tag.value


def test_metric_model(store: SqlAlchemyStore):
    # Create a run whose UUID we can reference when creating metric models.
    # `run_id` is a foreign key in the tags table; therefore, in order
    # to insert a metric with a given run UUID, the UUID must be present in
    # the runs table
    run = _run_factory(store)
    with store.ManagedSessionMaker() as session:
        new_metric = models.SqlMetric(run_uuid=run.info.run_id, key="accuracy", value=0.89)
        session.add(new_metric)
        session.commit()
        metrics = session.query(models.SqlMetric).all()
        assert len(metrics) == 1

        added_metric = metrics[0].to_mlflow_entity()
        assert added_metric.value == new_metric.value
        assert added_metric.key == new_metric.key


def test_param_model(store: SqlAlchemyStore):
    # Create a run whose UUID we can reference when creating parameter models.
    # `run_id` is a foreign key in the tags table; therefore, in order
    # to insert a parameter with a given run UUID, the UUID must be present in
    # the runs table
    run = _run_factory(store)
    with store.ManagedSessionMaker() as session:
        new_param = models.SqlParam(run_uuid=run.info.run_id, key="accuracy", value="test param")
        session.add(new_param)
        session.commit()
        params = session.query(models.SqlParam).all()
        assert len(params) == 1

        added_param = params[0].to_mlflow_entity()
        assert added_param.value == new_param.value
        assert added_param.key == new_param.key


def test_run_needs_uuid(store: SqlAlchemyStore):
    regex = {
        SQLITE: r"NOT NULL constraint failed",
        POSTGRES: r"null value in column .+ of relation .+ violates not-null constrain",
        MYSQL: r"(Field .+ doesn't have a default value|Instance .+ has a NULL identity key)",
        MSSQL: r"Cannot insert the value NULL into column .+, table .+",
    }[store._get_dialect()]
    # Depending on the implementation, a NULL identity key may result in different
    # exceptions, including IntegrityError (sqlite) and FlushError (MysQL).
    # Therefore, we check for the more generic 'SQLAlchemyError'
    with pytest.raises(MlflowException, match=regex) as exception_context:
        with store.ManagedSessionMaker() as session:
            session.add(models.SqlRun())
    assert exception_context.value.error_code == ErrorCode.Name(BAD_REQUEST)


def test_run_data_model(store: SqlAlchemyStore):
    with store.ManagedSessionMaker() as session:
        run_id = uuid.uuid4().hex
        m1 = models.SqlMetric(run_uuid=run_id, key="accuracy", value=0.89)
        m2 = models.SqlMetric(run_uuid=run_id, key="recall", value=0.89)
        p1 = models.SqlParam(run_uuid=run_id, key="loss", value="test param")
        p2 = models.SqlParam(run_uuid=run_id, key="blue", value="test param")
        run_data = models.SqlRun(run_uuid=run_id)

        session.add_all([m1, m2, p1, p2])
        session.add(run_data)
        session.commit()

        run_datums = session.query(models.SqlRun).all()
        actual = run_datums[0]
        assert len(run_datums) == 1
        assert len(actual.params) == 2
        assert len(actual.metrics) == 2


def test_run_info(store: SqlAlchemyStore):
    experiment_id = _create_experiments(store, "test exp")
    config = {
        "experiment_id": experiment_id,
        "name": "test run",
        "user_id": "Anderson",
        "run_uuid": "test",
        "status": RunStatus.to_string(RunStatus.SCHEDULED),
        "source_type": SourceType.to_string(SourceType.LOCAL),
        "source_name": "Python application",
        "entry_point_name": "main.py",
        "start_time": get_current_time_millis(),
        "end_time": get_current_time_millis(),
        "source_version": mlflow.__version__,
        "lifecycle_stage": entities.LifecycleStage.ACTIVE,
        "artifact_uri": "//",
    }
    run = models.SqlRun(**config).to_mlflow_entity()

    for k, v in config.items():
        # These keys were removed from RunInfo.
        if k in [
            "source_name",
            "source_type",
            "source_version",
            "name",
            "entry_point_name",
        ]:
            continue

        if k == "run_uuid":
            k = "run_id"

        v2 = getattr(run.info, k)
        if k == "source_type":
            assert v == SourceType.to_string(v2)
        else:
            assert v == v2


def test_create_run_with_tags(store: SqlAlchemyStore):
    experiment_id = _create_experiments(store, "test_create_run")
    tags = [RunTag("3", "4"), RunTag("1", "2")]
    expected = _get_run_configs(experiment_id=experiment_id, tags=tags)

    actual = store.create_run(**expected)

    # run name should be added as a tag by the store
    tags.append(RunTag(mlflow_tags.MLFLOW_RUN_NAME, expected["run_name"]))

    assert actual.info.experiment_id == experiment_id
    assert actual.info.user_id == expected["user_id"]
    assert actual.info.run_name == expected["run_name"]
    assert actual.info.start_time == expected["start_time"]
    assert len(actual.data.tags) == len(tags)
    assert actual.data.tags == {tag.key: tag.value for tag in tags}
    assert actual.inputs.dataset_inputs == []


def test_create_run_sets_name(store: SqlAlchemyStore):
    experiment_id = _create_experiments(store, "test_create_run_run_name")
    configs = _get_run_configs(experiment_id=experiment_id)
    run_id = store.create_run(**configs).info.run_id
    run = store.get_run(run_id)
    assert run.info.run_name == configs["run_name"]
    assert run.data.tags.get(mlflow_tags.MLFLOW_RUN_NAME) == configs["run_name"]

    run_id = store.create_run(
        experiment_id=experiment_id,
        user_id="user",
        start_time=0,
        run_name=None,
        tags=[RunTag(mlflow_tags.MLFLOW_RUN_NAME, "test")],
    ).info.run_id
    run = store.get_run(run_id)
    assert run.info.run_name == "test"
    assert run.inputs.dataset_inputs == []

    with pytest.raises(
        MlflowException,
        match=re.escape(
            "Both 'run_name' argument and 'mlflow.runName' tag are specified, but with "
            "different values (run_name='test', mlflow.runName='test_2').",
        ),
    ):
        store.create_run(
            experiment_id=experiment_id,
            user_id="user",
            start_time=0,
            run_name="test",
            tags=[RunTag(mlflow_tags.MLFLOW_RUN_NAME, "test_2")],
        )


def test_get_run_with_name(store: SqlAlchemyStore):
    experiment_id = _create_experiments(store, "test_get_run")
    configs = _get_run_configs(experiment_id=experiment_id)
    run_id = store.create_run(**configs).info.run_id

    run = store.get_run(run_id)

    assert run.info.experiment_id == experiment_id
    assert run.info.run_name == configs["run_name"]

    no_run_configs = {
        "experiment_id": experiment_id,
        "user_id": "Anderson",
        "start_time": get_current_time_millis(),
        "tags": [],
        "run_name": None,
    }
    run_id = store.create_run(**no_run_configs).info.run_id

    run = store.get_run(run_id)

    assert run.info.run_name.split("-")[0] in _GENERATOR_PREDICATES

    name_empty_str_run = store.create_run(**{**configs, **{"run_name": ""}})
    run_name = name_empty_str_run.info.run_name
    assert run_name.split("-")[0] in _GENERATOR_PREDICATES


def test_to_mlflow_entity_and_proto(store: SqlAlchemyStore):
    # Create a run and log metrics, params, tags to the run
    created_run = _run_factory(store)
    run_id = created_run.info.run_id
    store.log_metric(
        run_id=run_id,
        metric=entities.Metric(key="my-metric", value=3.4, timestamp=0, step=0),
    )
    store.log_param(run_id=run_id, param=Param(key="my-param", value="param-val"))
    store.set_tag(run_id=run_id, tag=RunTag(key="my-tag", value="tag-val"))

    # Verify that we can fetch the run & convert it to proto - Python protobuf bindings
    # will perform type-checking to ensure all values have the right types
    run = store.get_run(run_id)
    run.to_proto()

    # Verify attributes of the Python run entity
    assert isinstance(run.info, entities.RunInfo)
    assert isinstance(run.data, entities.RunData)

    assert run.data.metrics == {"my-metric": 3.4}
    assert run.data.params == {"my-param": "param-val"}
    assert run.data.tags["my-tag"] == "tag-val"

    # Get the parent experiment of the run, verify it can be converted to protobuf
    exp = store.get_experiment(run.info.experiment_id)
    exp.to_proto()


def test_delete_run(store: SqlAlchemyStore):
    run = _run_factory(store)

    store.delete_run(run.info.run_id)

    with store.ManagedSessionMaker() as session:
        actual = session.query(models.SqlRun).filter_by(run_uuid=run.info.run_id).first()
        assert actual.lifecycle_stage == entities.LifecycleStage.DELETED
        assert (
            actual.deleted_time is not None
        )  # deleted time should be updated and thus not None anymore

        deleted_run = store.get_run(run.info.run_id)
        assert actual.run_uuid == deleted_run.info.run_id


def test_hard_delete_run(store: SqlAlchemyStore):
    run = _run_factory(store)
    metric = entities.Metric("blahmetric", 100.0, get_current_time_millis(), 0)
    store.log_metric(run.info.run_id, metric)
    param = entities.Param("blahparam", "100.0")
    store.log_param(run.info.run_id, param)
    tag = entities.RunTag("test tag", "a boogie")
    store.set_tag(run.info.run_id, tag)

    store._hard_delete_run(run.info.run_id)

    with store.ManagedSessionMaker() as session:
        actual_run = session.query(models.SqlRun).filter_by(run_uuid=run.info.run_id).first()
        assert actual_run is None
        actual_metric = session.query(models.SqlMetric).filter_by(run_uuid=run.info.run_id).first()
        assert actual_metric is None
        actual_param = session.query(models.SqlParam).filter_by(run_uuid=run.info.run_id).first()
        assert actual_param is None
        actual_tag = session.query(models.SqlTag).filter_by(run_uuid=run.info.run_id).first()
        assert actual_tag is None


def test_get_deleted_runs(store: SqlAlchemyStore):
    run = _run_factory(store)
    deleted_run_ids = store._get_deleted_runs()
    assert deleted_run_ids == []

    store.delete_run(run.info.run_id)
    deleted_run_ids = store._get_deleted_runs()
    assert deleted_run_ids == [run.info.run_id]


def test_log_metric(store: SqlAlchemyStore):
    run = _run_factory(store)

    tkey = "blahmetric"
    tval = 100.0
    metric = entities.Metric(tkey, tval, get_current_time_millis(), 0)
    metric2 = entities.Metric(tkey, tval, get_current_time_millis() + 2, 0)
    nan_metric = entities.Metric("NaN", float("nan"), 0, 0)
    pos_inf_metric = entities.Metric("PosInf", float("inf"), 0, 0)
    neg_inf_metric = entities.Metric("NegInf", -float("inf"), 0, 0)
    store.log_metric(run.info.run_id, metric)
    store.log_metric(run.info.run_id, metric2)
    store.log_metric(run.info.run_id, nan_metric)
    store.log_metric(run.info.run_id, pos_inf_metric)
    store.log_metric(run.info.run_id, neg_inf_metric)

    run = store.get_run(run.info.run_id)
    assert tkey in run.data.metrics
    assert run.data.metrics[tkey] == tval

    # SQL store _get_run method returns full history of recorded metrics.
    # Should return duplicates as well
    # MLflow RunData contains only the last reported values for metrics.
    with store.ManagedSessionMaker() as session:
        sql_run_metrics = store._get_run(session, run.info.run_id).metrics
        assert len(sql_run_metrics) == 5
        assert len(run.data.metrics) == 4
        assert math.isnan(run.data.metrics["NaN"])
        assert run.data.metrics["PosInf"] == 1.7976931348623157e308
        assert run.data.metrics["NegInf"] == -1.7976931348623157e308


def test_log_metric_concurrent_logging_succeeds(store: SqlAlchemyStore):
    """
    Verifies that concurrent logging succeeds without deadlock, which has been an issue
    in previous MLflow releases
    """
    experiment_id = _create_experiments(store, "concurrency_exp")
    run_config = _get_run_configs(experiment_id=experiment_id)
    run1 = _run_factory(store, run_config)
    run2 = _run_factory(store, run_config)

    def log_metrics(run):
        for metric_val in range(100):
            store.log_metric(
                run.info.run_id,
                Metric("metric_key", metric_val, get_current_time_millis(), 0),
            )
        for batch_idx in range(5):
            store.log_batch(
                run.info.run_id,
                metrics=[
                    Metric(
                        f"metric_batch_{batch_idx}",
                        (batch_idx * 100) + val_offset,
                        get_current_time_millis(),
                        0,
                    )
                    for val_offset in range(100)
                ],
                params=[],
                tags=[],
            )
        for metric_val in range(100):
            store.log_metric(
                run.info.run_id,
                Metric("metric_key", metric_val, get_current_time_millis(), 0),
            )
        return "success"

    log_metrics_futures = []
    with ThreadPoolExecutor(max_workers=4) as executor:
        # Log metrics to two runs across four threads
        log_metrics_futures = [
            executor.submit(log_metrics, run) for run in [run1, run2, run1, run2]
        ]

    for future in log_metrics_futures:
        assert future.result() == "success"

    for run in [run1, run2, run1, run2]:
        # We visit each run twice, logging 100 metric entries for 6 metric names; the same entry
        # may be written multiple times concurrently; we assert that at least 100 metric entries
        # are present because at least 100 unique entries must have been written
        assert len(store.get_metric_history(run.info.run_id, "metric_key")) >= 100
        for batch_idx in range(5):
            assert (
                len(store.get_metric_history(run.info.run_id, f"metric_batch_{batch_idx}")) >= 100
            )


def test_record_logged_model(
    store: SqlAlchemyStore,
):
    run = _run_factory(store)
    flavors_with_config = {
        "tf": "flavor body",
        "python_function": {"config": {"a": 1}, "code": "code"},
    }
    m_with_config = Model(artifact_path="model/path", run_id="run_id", flavors=flavors_with_config)
    store.record_logged_model(run.info.run_id, m_with_config)
    with store.ManagedSessionMaker() as session:
        run = store._get_run(run_uuid=run.info.run_id, session=session)
        tags = [t.value for t in run.tags if t.key == mlflow_tags.MLFLOW_LOGGED_MODELS]
        flavors = m_with_config.get_tags_dict().get("flavors", {})
        assert all("config" not in v for v in flavors.values())
        assert tags[0] == json.dumps([m_with_config.get_tags_dict()])


def test_log_metric_allows_multiple_values_at_same_ts_and_run_data_uses_max_ts_value(
    store: SqlAlchemyStore,
):
    run = _run_factory(store)
    run_id = run.info.run_id
    metric_name = "test-metric-1"
    # Check that we get the max of (step, timestamp, value) in that order
    tuples_to_log = [
        (0, 100, 1000),
        (3, 40, 100),  # larger step wins even though it has smaller value
        (3, 50, 10),  # larger timestamp wins even though it has smaller value
        (3, 50, 20),  # tiebreak by max value
        (3, 50, 20),  # duplicate metrics with same (step, timestamp, value) are ok
        # verify that we can log steps out of order / negative steps
        (-3, 900, 900),
        (-1, 800, 800),
    ]
    for step, timestamp, value in reversed(tuples_to_log):
        store.log_metric(run_id, Metric(metric_name, value, timestamp, step))

    metric_history = store.get_metric_history(run_id, metric_name)
    logged_tuples = [(m.step, m.timestamp, m.value) for m in metric_history]
    assert set(logged_tuples) == set(tuples_to_log)

    run_data = store.get_run(run_id).data
    run_metrics = run_data.metrics
    assert len(run_metrics) == 1
    assert run_metrics[metric_name] == 20
    metric_obj = run_data._metric_objs[0]
    assert metric_obj.key == metric_name
    assert metric_obj.step == 3
    assert metric_obj.timestamp == 50
    assert metric_obj.value == 20


def test_log_null_metric(store: SqlAlchemyStore):
    run = _run_factory(store)

    tkey = "blahmetric"
    tval = None
    metric = entities.Metric(tkey, tval, get_current_time_millis(), 0)

    with pytest.raises(
        MlflowException, match=r"Missing value for required parameter 'value'"
    ) as exception_context:
        store.log_metric(run.info.run_id, metric)
    assert exception_context.value.error_code == ErrorCode.Name(INVALID_PARAMETER_VALUE)


def test_log_param(store: SqlAlchemyStore):
    run = _run_factory(store)

    tkey = "blahmetric"
    tval = "100.0"
    param = entities.Param(tkey, tval)
    param2 = entities.Param("new param", "new key")
    store.log_param(run.info.run_id, param)
    store.log_param(run.info.run_id, param2)
    store.log_param(run.info.run_id, param2)

    run = store.get_run(run.info.run_id)
    assert len(run.data.params) == 2
    assert tkey in run.data.params
    assert run.data.params[tkey] == tval


def test_log_param_uniqueness(store: SqlAlchemyStore):
    run = _run_factory(store)

    tkey = "blahmetric"
    tval = "100.0"
    param = entities.Param(tkey, tval)
    param2 = entities.Param(tkey, "newval")
    store.log_param(run.info.run_id, param)

    with pytest.raises(MlflowException, match=r"Changing param values is not allowed"):
        store.log_param(run.info.run_id, param2)


def test_log_empty_str(store: SqlAlchemyStore):
    run = _run_factory(store)

    tkey = "blahmetric"
    tval = ""
    param = entities.Param(tkey, tval)
    param2 = entities.Param("new param", "new key")
    store.log_param(run.info.run_id, param)
    store.log_param(run.info.run_id, param2)

    run = store.get_run(run.info.run_id)
    assert len(run.data.params) == 2
    assert tkey in run.data.params
    assert run.data.params[tkey] == tval


def test_log_null_param(store: SqlAlchemyStore):
    run = _run_factory(store)

    tkey = "blahmetric"
    tval = None
    param = entities.Param(tkey, tval)

    dialect = store._get_dialect()
    regex = {
        SQLITE: r"NOT NULL constraint failed",
        POSTGRES: r"null value in column .+ of relation .+ violates not-null constrain",
        MYSQL: r"Column .+ cannot be null",
        MSSQL: r"Cannot insert the value NULL into column .+, table .+",
    }[dialect]
    with pytest.raises(MlflowException, match=regex) as exception_context:
        store.log_param(run.info.run_id, param)
    if dialect != MYSQL:
        assert exception_context.value.error_code == ErrorCode.Name(BAD_REQUEST)
    else:
        # Some MySQL client packages (and there are several available, e.g.
        # PyMySQL, mysqlclient, mysql-connector-python... reports some
        # errors, including NULL constraint violations, as a SQLAlchemy
        # OperationalError, even though they should be reported as a more
        # generic SQLAlchemyError. If that is fixed, we can remove this
        # special case.
        assert exception_context.value.error_code == ErrorCode.Name(
            BAD_REQUEST
        ) or exception_context.value.error_code == ErrorCode.Name(TEMPORARILY_UNAVAILABLE)


@pytest.mark.skipif(
    Version(sqlalchemy.__version__) < Version("2.0")
    and mlflow.get_tracking_uri().startswith("mssql"),
    reason="large string parameters are sent as TEXT/NTEXT; see tests/db/compose.yml for details",
)
def test_log_param_max_length_value(store: SqlAlchemyStore, monkeypatch):
    run = _run_factory(store)
    tkey = "blahmetric"
    tval = "x" * 6000
    param = entities.Param(tkey, tval)
    store.log_param(run.info.run_id, param)
    run = store.get_run(run.info.run_id)
    assert run.data.params[tkey] == str(tval)
    monkeypatch.setenv("MLFLOW_TRUNCATE_LONG_VALUES", "false")
    with pytest.raises(MlflowException, match="exceeds the maximum length"):
        store.log_param(run.info.run_id, entities.Param(tkey, "x" * 6001))

    monkeypatch.setenv("MLFLOW_TRUNCATE_LONG_VALUES", "true")
    store.log_param(run.info.run_id, entities.Param(tkey, "x" * 6001))


def test_set_experiment_tag(store: SqlAlchemyStore):
    exp_id = _create_experiments(store, "setExperimentTagExp")
    tag = entities.ExperimentTag("tag0", "value0")
    new_tag = entities.RunTag("tag0", "value00000")
    store.set_experiment_tag(exp_id, tag)
    experiment = store.get_experiment(exp_id)
    assert experiment.tags["tag0"] == "value0"
    # test that updating a tag works
    store.set_experiment_tag(exp_id, new_tag)
    experiment = store.get_experiment(exp_id)
    assert experiment.tags["tag0"] == "value00000"
    # test that setting a tag on 1 experiment does not impact another experiment.
    exp_id_2 = _create_experiments(store, "setExperimentTagExp2")
    experiment2 = store.get_experiment(exp_id_2)
    assert len(experiment2.tags) == 0
    # setting a tag on different experiments maintains different values across experiments
    different_tag = entities.RunTag("tag0", "differentValue")
    store.set_experiment_tag(exp_id_2, different_tag)
    experiment = store.get_experiment(exp_id)
    assert experiment.tags["tag0"] == "value00000"
    experiment2 = store.get_experiment(exp_id_2)
    assert experiment2.tags["tag0"] == "differentValue"
    # test can set multi-line tags
    multi_line_Tag = entities.ExperimentTag("multiline tag", "value2\nvalue2\nvalue2")
    store.set_experiment_tag(exp_id, multi_line_Tag)
    experiment = store.get_experiment(exp_id)
    assert experiment.tags["multiline tag"] == "value2\nvalue2\nvalue2"
    # test cannot set tags that are too long
    long_tag = entities.ExperimentTag("longTagKey", "a" * 100_001)
    with pytest.raises(MlflowException, match="exceeds the maximum length of 5000"):
        store.set_experiment_tag(exp_id, long_tag)
    # test can set tags that are somewhat long
    long_tag = entities.ExperimentTag("longTagKey", "a" * 4999)
    store.set_experiment_tag(exp_id, long_tag)
    # test cannot set tags on deleted experiments
    store.delete_experiment(exp_id)
    with pytest.raises(MlflowException, match="must be in the 'active' state"):
        store.set_experiment_tag(exp_id, entities.ExperimentTag("should", "notset"))


def test_delete_experiment_tag(store: SqlAlchemyStore):
    exp_id = _create_experiments(store, "setExperimentTagExp")
    tag = entities.ExperimentTag("tag0", "value0")
    store.set_experiment_tag(exp_id, tag)
    experiment = store.get_experiment(exp_id)
    assert experiment.tags["tag0"] == "value0"
    # test that deleting a tag works
    store.delete_experiment_tag(exp_id, tag.key)
    experiment = store.get_experiment(exp_id)
    assert "tag0" not in experiment.tags


def test_set_tag(store: SqlAlchemyStore, monkeypatch):
    run = _run_factory(store)

    tkey = "test tag"
    tval = "a boogie"
    new_val = "new val"
    tag = entities.RunTag(tkey, tval)
    new_tag = entities.RunTag(tkey, new_val)
    store.set_tag(run.info.run_id, tag)
    # Overwriting tags is allowed
    store.set_tag(run.info.run_id, new_tag)
    # test setting tags that are too long fails.
    monkeypatch.setenv("MLFLOW_TRUNCATE_LONG_VALUES", "false")
    with pytest.raises(
        MlflowException, match=f"exceeds the maximum length of {MAX_TAG_VAL_LENGTH} characters"
    ):
        store.set_tag(
            run.info.run_id, entities.RunTag("longTagKey", "a" * (MAX_TAG_VAL_LENGTH + 1))
        )

    monkeypatch.setenv("MLFLOW_TRUNCATE_LONG_VALUES", "true")
    store.set_tag(run.info.run_id, entities.RunTag("longTagKey", "a" * (MAX_TAG_VAL_LENGTH + 1)))

    # test can set tags that are somewhat long
    store.set_tag(run.info.run_id, entities.RunTag("longTagKey", "a" * (MAX_TAG_VAL_LENGTH - 1)))
    run = store.get_run(run.info.run_id)
    assert tkey in run.data.tags
    assert run.data.tags[tkey] == new_val


def test_delete_tag(store: SqlAlchemyStore):
    run = _run_factory(store)
    k0 = "tag0"
    v0 = "val0"
    k1 = "tag1"
    v1 = "val1"
    tag0 = entities.RunTag(k0, v0)
    tag1 = entities.RunTag(k1, v1)
    store.set_tag(run.info.run_id, tag0)
    store.set_tag(run.info.run_id, tag1)
    # delete a tag and check whether it is correctly deleted.
    store.delete_tag(run.info.run_id, k0)
    run = store.get_run(run.info.run_id)
    assert k0 not in run.data.tags
    assert k1 in run.data.tags
    assert run.data.tags[k1] == v1

    # test that deleting a tag works correctly with multiple runs having the same tag.
    run2 = _run_factory(store, config=_get_run_configs(run.info.experiment_id))
    store.set_tag(run.info.run_id, tag0)
    store.set_tag(run2.info.run_id, tag0)
    store.delete_tag(run.info.run_id, k0)
    run = store.get_run(run.info.run_id)
    run2 = store.get_run(run2.info.run_id)
    assert k0 not in run.data.tags
    assert k0 in run2.data.tags
    # test that you cannot delete tags that don't exist.
    with pytest.raises(MlflowException, match="No tag with name"):
        store.delete_tag(run.info.run_id, "fakeTag")
    # test that you cannot delete tags for nonexistent runs
    with pytest.raises(MlflowException, match="Run with id=randomRunId not found"):
        store.delete_tag("randomRunId", k0)
    # test that you cannot delete tags for deleted runs.
    store.delete_run(run.info.run_id)
    with pytest.raises(MlflowException, match="must be in the 'active' state"):
        store.delete_tag(run.info.run_id, k1)


def test_get_metric_history(store: SqlAlchemyStore):
    run = _run_factory(store)

    key = "test"
    expected = [
        models.SqlMetric(key=key, value=0.6, timestamp=1, step=0).to_mlflow_entity(),
        models.SqlMetric(key=key, value=0.7, timestamp=2, step=0).to_mlflow_entity(),
    ]

    for metric in expected:
        store.log_metric(run.info.run_id, metric)

    actual = store.get_metric_history(run.info.run_id, key)

    assert sorted(
        [(m.key, m.value, m.timestamp) for m in expected],
    ) == sorted(
        [(m.key, m.value, m.timestamp) for m in actual],
    )


def test_get_metric_history_with_max_results(store: SqlAlchemyStore):
    run = _run_factory(store)
    run_id = run.info.run_id

    metric_key = "test_metric"
    expected_metrics = []
    for i in range(5):
        metric = models.SqlMetric(
            key=metric_key, value=float(i), timestamp=1000 + i, step=i
        ).to_mlflow_entity()
        store.log_metric(run_id, metric)
        expected_metrics.append(metric)

    # Test without max_results - should return all 5 metrics
    all_metrics = store.get_metric_history(run_id, metric_key)
    assert len(all_metrics) == 5

    # Test with max_results=3 - should return only first 3 metrics
    limited_metrics = store.get_metric_history(run_id, metric_key, max_results=3)
    assert len(limited_metrics) == 3

    all_metric_tuples = {(m.key, m.value, m.timestamp, m.step) for m in all_metrics}
    limited_metric_tuples = {(m.key, m.value, m.timestamp, m.step) for m in limited_metrics}
    assert limited_metric_tuples.issubset(all_metric_tuples)

    # Test with max_results=0 - should return no metrics
    no_metrics = store.get_metric_history(run_id, metric_key, max_results=0)
    assert len(no_metrics) == 0

    # Test with max_results larger than available metrics - should return all metrics
    more_metrics = store.get_metric_history(run_id, metric_key, max_results=10)
    assert len(more_metrics) == 5

    more_metric_tuples = {(m.key, m.value, m.timestamp, m.step) for m in more_metrics}
    assert more_metric_tuples == all_metric_tuples


def test_get_metric_history_with_page_token(store: SqlAlchemyStore):
    run = _run_factory(store)
    run_id = run.info.run_id

    metric_key = "test_metric"
    for i in range(10):
        metric = models.SqlMetric(
            key=metric_key, value=float(i), timestamp=1000 + i, step=i
        ).to_mlflow_entity()
        store.log_metric(run_id, metric)

    page_size = 4

    first_page = store.get_metric_history(
        run_id, metric_key, max_results=page_size, page_token=None
    )
    assert isinstance(first_page, PagedList)
    assert first_page.token is not None
    assert len(first_page) == 4

    second_page = store.get_metric_history(
        run_id, metric_key, max_results=page_size, page_token=first_page.token
    )
    assert isinstance(first_page, PagedList)
    assert second_page.token is not None
    assert len(second_page) == 4

    third_page = store.get_metric_history(
        run_id, metric_key, max_results=page_size, page_token=second_page.token
    )
    assert isinstance(first_page, PagedList)
    assert third_page.token is None
    assert len(third_page) == 2

    all_paginated_metrics = list(first_page) + list(second_page) + list(third_page)
    assert len(all_paginated_metrics) == 10

    metric_values = [m.value for m in all_paginated_metrics]
    expected_values = [float(i) for i in range(10)]
    assert sorted(metric_values) == sorted(expected_values)

    # Test with invalid page_token
    with pytest.raises(MlflowException, match="Invalid page token"):
        store.get_metric_history(run_id, metric_key, page_token="invalid_token")

    # Test pagination without max_results (should return all in one page)
    result = store.get_metric_history(run_id, metric_key, page_token=None)
    assert len(result) == 10
    assert result.token is None  # No next page


def test_rename_experiment(store: SqlAlchemyStore):
    new_name = "new name"
    experiment_id = _create_experiments(store, "test name")
    experiment = store.get_experiment(experiment_id)
    time.sleep(0.01)
    store.rename_experiment(experiment_id, new_name)

    renamed_experiment = store.get_experiment(experiment_id)

    assert renamed_experiment.name == new_name
    assert renamed_experiment.last_update_time > experiment.last_update_time


def test_update_run_info(store: SqlAlchemyStore):
    experiment_id = _create_experiments(store, "test_update_run_info")
    for new_status_string in models.RunStatusTypes:
        run = _run_factory(store, config=_get_run_configs(experiment_id=experiment_id))
        endtime = get_current_time_millis()
        actual = store.update_run_info(
            run.info.run_id, RunStatus.from_string(new_status_string), endtime, None
        )
        assert actual.status == new_status_string
        assert actual.end_time == endtime

    # test updating run name without changing other attributes.
    origin_run_info = store.get_run(run.info.run_id).info
    updated_info = store.update_run_info(run.info.run_id, None, None, "name_abc2")
    assert updated_info.run_name == "name_abc2"
    assert updated_info.status == origin_run_info.status
    assert updated_info.end_time == origin_run_info.end_time


def test_update_run_name(store: SqlAlchemyStore):
    experiment_id = _create_experiments(store, "test_update_run_name")
    configs = _get_run_configs(experiment_id=experiment_id)

    run_id = store.create_run(**configs).info.run_id
    run = store.get_run(run_id)
    assert run.info.run_name == configs["run_name"]

    store.update_run_info(run_id, RunStatus.FINISHED, 1000, "new name")
    run = store.get_run(run_id)
    assert run.info.run_name == "new name"
    assert run.data.tags.get(mlflow_tags.MLFLOW_RUN_NAME) == "new name"

    store.update_run_info(run_id, RunStatus.FINISHED, 1000, None)
    run = store.get_run(run_id)
    assert run.info.run_name == "new name"
    assert run.data.tags.get(mlflow_tags.MLFLOW_RUN_NAME) == "new name"

    store.update_run_info(run_id, RunStatus.FINISHED, 1000, "")
    run = store.get_run(run_id)
    assert run.info.run_name == "new name"
    assert run.data.tags.get(mlflow_tags.MLFLOW_RUN_NAME) == "new name"

    store.delete_tag(run_id, mlflow_tags.MLFLOW_RUN_NAME)
    run = store.get_run(run_id)
    assert run.info.run_name == "new name"
    assert run.data.tags.get(mlflow_tags.MLFLOW_RUN_NAME) is None

    store.update_run_info(run_id, RunStatus.FINISHED, 1000, "newer name")
    run = store.get_run(run_id)
    assert run.info.run_name == "newer name"
    assert run.data.tags.get(mlflow_tags.MLFLOW_RUN_NAME) == "newer name"

    store.set_tag(run_id, entities.RunTag(mlflow_tags.MLFLOW_RUN_NAME, "newest name"))
    run = store.get_run(run_id)
    assert run.data.tags.get(mlflow_tags.MLFLOW_RUN_NAME) == "newest name"
    assert run.info.run_name == "newest name"

    store.log_batch(
        run_id,
        metrics=[],
        params=[],
        tags=[entities.RunTag(mlflow_tags.MLFLOW_RUN_NAME, "batch name")],
    )
    run = store.get_run(run_id)
    assert run.data.tags.get(mlflow_tags.MLFLOW_RUN_NAME) == "batch name"
    assert run.info.run_name == "batch name"


def test_restore_experiment(store: SqlAlchemyStore):
    experiment_id = _create_experiments(store, "helloexp")
    exp = store.get_experiment(experiment_id)
    assert exp.lifecycle_stage == entities.LifecycleStage.ACTIVE

    experiment_id = exp.experiment_id
    store.delete_experiment(experiment_id)

    deleted = store.get_experiment(experiment_id)
    assert deleted.experiment_id == experiment_id
    assert deleted.lifecycle_stage == entities.LifecycleStage.DELETED
    time.sleep(0.01)
    store.restore_experiment(exp.experiment_id)
    restored = store.get_experiment(exp.experiment_id)
    assert restored.experiment_id == experiment_id
    assert restored.lifecycle_stage == entities.LifecycleStage.ACTIVE
    assert restored.last_update_time > deleted.last_update_time


def test_delete_restore_run(store: SqlAlchemyStore):
    run = _run_factory(store)
    assert run.info.lifecycle_stage == entities.LifecycleStage.ACTIVE

    # Verify that active runs can be restored (run restoration is idempotent)
    store.restore_run(run.info.run_id)

    # Verify that run deletion is idempotent
    store.delete_run(run.info.run_id)
    store.delete_run(run.info.run_id)

    deleted = store.get_run(run.info.run_id)
    assert deleted.info.run_id == run.info.run_id
    assert deleted.info.lifecycle_stage == entities.LifecycleStage.DELETED
    with store.ManagedSessionMaker() as session:
        assert store._get_run(session, deleted.info.run_id).deleted_time is not None
    # Verify that restoration of a deleted run is idempotent
    store.restore_run(run.info.run_id)
    store.restore_run(run.info.run_id)
    restored = store.get_run(run.info.run_id)
    assert restored.info.run_id == run.info.run_id
    assert restored.info.lifecycle_stage == entities.LifecycleStage.ACTIVE
    with store.ManagedSessionMaker() as session:
        assert store._get_run(session, restored.info.run_id).deleted_time is None


def test_error_logging_to_deleted_run(store: SqlAlchemyStore):
    exp = _create_experiments(store, "error_logging")
    run_id = _run_factory(store, _get_run_configs(experiment_id=exp)).info.run_id

    store.delete_run(run_id)
    assert store.get_run(run_id).info.lifecycle_stage == entities.LifecycleStage.DELETED
    with pytest.raises(MlflowException, match=r"The run .+ must be in the 'active' state"):
        store.log_param(run_id, entities.Param("p1345", "v1"))

    with pytest.raises(MlflowException, match=r"The run .+ must be in the 'active' state"):
        store.log_metric(run_id, entities.Metric("m1345", 1.0, 123, 0))

    with pytest.raises(MlflowException, match=r"The run .+ must be in the 'active' state"):
        store.set_tag(run_id, entities.RunTag("t1345", "tv1"))

    # restore this run and try again
    store.restore_run(run_id)
    assert store.get_run(run_id).info.lifecycle_stage == entities.LifecycleStage.ACTIVE
    store.log_param(run_id, entities.Param("p1345", "v22"))
    store.log_metric(run_id, entities.Metric("m1345", 34.0, 85, 1))  # earlier timestamp
    store.set_tag(run_id, entities.RunTag("t1345", "tv44"))

    run = store.get_run(run_id)
    assert run.data.params == {"p1345": "v22"}
    assert run.data.metrics == {"m1345": 34.0}
    metric_history = store.get_metric_history(run_id, "m1345")
    assert len(metric_history) == 1
    metric_obj = metric_history[0]
    assert metric_obj.key == "m1345"
    assert metric_obj.value == 34.0
    assert metric_obj.timestamp == 85
    assert metric_obj.step == 1
    assert {("t1345", "tv44")} <= set(run.data.tags.items())


def test_order_by_metric_tag_param(store: SqlAlchemyStore):
    experiment_id = store.create_experiment("order_by_metric")

    def create_and_log_run(names):
        name = str(names[0]) + "/" + names[1]
        run_id = store.create_run(
            experiment_id,
            user_id="MrDuck",
            start_time=123,
            tags=[entities.RunTag("metric", names[1])],
            run_name=name,
        ).info.run_id
        if names[0] is not None:
            store.log_metric(run_id, entities.Metric("x", float(names[0]), 1, 0))
            store.log_metric(run_id, entities.Metric("y", float(names[1]), 1, 0))
        store.log_param(run_id, entities.Param("metric", names[1]))
        return run_id

    # the expected order in ascending sort is :
    # inf > number > -inf > None > nan
    for names in zip(
        [None, "nan", "inf", "-inf", "-1000", "0", "0", "1000"],
        ["1", "2", "3", "4", "5", "6", "7", "8"],
    ):
        create_and_log_run(names)

    # asc/asc
    assert _get_ordered_runs(store, ["metrics.x asc", "metrics.y asc"], experiment_id) == [
        "-inf/4",
        "-1000/5",
        "0/6",
        "0/7",
        "1000/8",
        "inf/3",
        "nan/2",
        "None/1",
    ]

    assert _get_ordered_runs(store, ["metrics.x asc", "tag.metric asc"], experiment_id) == [
        "-inf/4",
        "-1000/5",
        "0/6",
        "0/7",
        "1000/8",
        "inf/3",
        "nan/2",
        "None/1",
    ]

    # asc/desc
    assert _get_ordered_runs(store, ["metrics.x asc", "metrics.y desc"], experiment_id) == [
        "-inf/4",
        "-1000/5",
        "0/7",
        "0/6",
        "1000/8",
        "inf/3",
        "nan/2",
        "None/1",
    ]

    assert _get_ordered_runs(store, ["metrics.x asc", "tag.metric desc"], experiment_id) == [
        "-inf/4",
        "-1000/5",
        "0/7",
        "0/6",
        "1000/8",
        "inf/3",
        "nan/2",
        "None/1",
    ]

    # desc / asc
    assert _get_ordered_runs(store, ["metrics.x desc", "metrics.y asc"], experiment_id) == [
        "inf/3",
        "1000/8",
        "0/6",
        "0/7",
        "-1000/5",
        "-inf/4",
        "nan/2",
        "None/1",
    ]

    # desc / desc
    assert _get_ordered_runs(store, ["metrics.x desc", "param.metric desc"], experiment_id) == [
        "inf/3",
        "1000/8",
        "0/7",
        "0/6",
        "-1000/5",
        "-inf/4",
        "nan/2",
        "None/1",
    ]


def test_order_by_attributes(store: SqlAlchemyStore):
    experiment_id = store.create_experiment("order_by_attributes")

    def create_run(start_time, end):
        return store.create_run(
            experiment_id,
            user_id="MrDuck",
            start_time=start_time,
            tags=[],
            run_name=str(end),
        ).info.run_id

    start_time = 123
    for end in [234, None, 456, -123, 789, 123]:
        run_id = create_run(start_time, end)
        store.update_run_info(run_id, run_status=RunStatus.FINISHED, end_time=end, run_name=None)
        start_time += 1

    # asc
    assert _get_ordered_runs(store, ["attribute.end_time asc"], experiment_id) == [
        "-123",
        "123",
        "234",
        "456",
        "789",
        "None",
    ]

    # desc
    assert _get_ordered_runs(store, ["attribute.end_time desc"], experiment_id) == [
        "789",
        "456",
        "234",
        "123",
        "-123",
        "None",
    ]

    # Sort priority correctly handled
    assert _get_ordered_runs(
        store, ["attribute.start_time asc", "attribute.end_time desc"], experiment_id
    ) == ["234", "None", "456", "-123", "789", "123"]


def test_search_vanilla(store: SqlAlchemyStore):
    exp = _create_experiments(store, "search_vanilla")
    runs = [_run_factory(store, _get_run_configs(exp)).info.run_id for r in range(3)]

    assert sorted(
        runs,
    ) == sorted(_search_runs(store, exp, run_view_type=ViewType.ALL))
    assert sorted(
        runs,
    ) == sorted(_search_runs(store, exp, run_view_type=ViewType.ACTIVE_ONLY))
    assert _search_runs(store, exp, run_view_type=ViewType.DELETED_ONLY) == []

    first = runs[0]

    store.delete_run(first)
    assert sorted(
        runs,
    ) == sorted(_search_runs(store, exp, run_view_type=ViewType.ALL))
    assert sorted(
        runs[1:],
    ) == sorted(_search_runs(store, exp, run_view_type=ViewType.ACTIVE_ONLY))
    assert _search_runs(store, exp, run_view_type=ViewType.DELETED_ONLY) == [first]

    store.restore_run(first)
    assert sorted(
        runs,
    ) == sorted(_search_runs(store, exp, run_view_type=ViewType.ALL))
    assert sorted(
        runs,
    ) == sorted(_search_runs(store, exp, run_view_type=ViewType.ACTIVE_ONLY))
    assert _search_runs(store, exp, run_view_type=ViewType.DELETED_ONLY) == []


def test_search_params(store: SqlAlchemyStore):
    experiment_id = _create_experiments(store, "search_params")
    r1 = _run_factory(store, _get_run_configs(experiment_id)).info.run_id
    r2 = _run_factory(store, _get_run_configs(experiment_id)).info.run_id

    store.log_param(r1, entities.Param("generic_param", "p_val"))
    store.log_param(r2, entities.Param("generic_param", "p_val"))

    store.log_param(r1, entities.Param("generic_2", "some value"))
    store.log_param(r2, entities.Param("generic_2", "another value"))

    store.log_param(r1, entities.Param("p_a", "abc"))
    store.log_param(r2, entities.Param("p_b", "ABC"))

    # test search returns both runs
    filter_string = "params.generic_param = 'p_val'"
    assert sorted(
        [r1, r2],
    ) == sorted(_search_runs(store, experiment_id, filter_string))

    # test search returns appropriate run (same key different values per run)
    filter_string = "params.generic_2 = 'some value'"
    assert _search_runs(store, experiment_id, filter_string) == [r1]
    filter_string = "params.generic_2 = 'another value'"
    assert _search_runs(store, experiment_id, filter_string) == [r2]

    filter_string = "params.generic_param = 'wrong_val'"
    assert _search_runs(store, experiment_id, filter_string) == []

    filter_string = "params.generic_param != 'p_val'"
    assert _search_runs(store, experiment_id, filter_string) == []

    filter_string = "params.generic_param != 'wrong_val'"
    assert sorted(
        [r1, r2],
    ) == sorted(_search_runs(store, experiment_id, filter_string))
    filter_string = "params.generic_2 != 'wrong_val'"
    assert sorted(
        [r1, r2],
    ) == sorted(_search_runs(store, experiment_id, filter_string))

    filter_string = "params.p_a = 'abc'"
    assert _search_runs(store, experiment_id, filter_string) == [r1]

    filter_string = "params.p_a = 'ABC'"
    assert _search_runs(store, experiment_id, filter_string) == []

    filter_string = "params.p_a != 'ABC'"
    assert _search_runs(store, experiment_id, filter_string) == [r1]

    filter_string = "params.p_b = 'ABC'"
    assert _search_runs(store, experiment_id, filter_string) == [r2]

    filter_string = "params.generic_2 LIKE '%other%'"
    assert _search_runs(store, experiment_id, filter_string) == [r2]

    filter_string = "params.generic_2 LIKE 'other%'"
    assert _search_runs(store, experiment_id, filter_string) == []

    filter_string = "params.generic_2 LIKE '%other'"
    assert _search_runs(store, experiment_id, filter_string) == []

    filter_string = "params.generic_2 LIKE 'other'"
    assert _search_runs(store, experiment_id, filter_string) == []

    filter_string = "params.generic_2 LIKE '%Other%'"
    assert _search_runs(store, experiment_id, filter_string) == []

    filter_string = "params.generic_2 ILIKE '%Other%'"
    assert _search_runs(store, experiment_id, filter_string) == [r2]


def test_search_tags(store: SqlAlchemyStore):
    experiment_id = _create_experiments(store, "search_tags")
    r1 = _run_factory(store, _get_run_configs(experiment_id)).info.run_id
    r2 = _run_factory(store, _get_run_configs(experiment_id)).info.run_id

    store.set_tag(r1, entities.RunTag("generic_tag", "p_val"))
    store.set_tag(r2, entities.RunTag("generic_tag", "p_val"))

    store.set_tag(r1, entities.RunTag("generic_2", "some value"))
    store.set_tag(r2, entities.RunTag("generic_2", "another value"))

    store.set_tag(r1, entities.RunTag("p_a", "abc"))
    store.set_tag(r2, entities.RunTag("p_b", "ABC"))

    # test search returns both runs
    assert sorted(
        [r1, r2],
    ) == sorted(_search_runs(store, experiment_id, filter_string="tags.generic_tag = 'p_val'"))
    assert _search_runs(store, experiment_id, filter_string="tags.generic_tag = 'P_VAL'") == []
    assert sorted(
        [r1, r2],
    ) == sorted(_search_runs(store, experiment_id, filter_string="tags.generic_tag != 'P_VAL'"))
    # test search returns appropriate run (same key different values per run)
    assert _search_runs(store, experiment_id, filter_string="tags.generic_2 = 'some value'") == [r1]
    assert _search_runs(store, experiment_id, filter_string="tags.generic_2 = 'another value'") == [
        r2
    ]
    assert _search_runs(store, experiment_id, filter_string="tags.generic_tag = 'wrong_val'") == []
    assert _search_runs(store, experiment_id, filter_string="tags.generic_tag != 'p_val'") == []
    assert sorted(
        [r1, r2],
    ) == sorted(
        _search_runs(store, experiment_id, filter_string="tags.generic_tag != 'wrong_val'"),
    )
    assert sorted(
        [r1, r2],
    ) == sorted(
        _search_runs(store, experiment_id, filter_string="tags.generic_2 != 'wrong_val'"),
    )
    assert _search_runs(store, experiment_id, filter_string="tags.p_a = 'abc'") == [r1]
    assert _search_runs(store, experiment_id, filter_string="tags.p_b = 'ABC'") == [r2]
    assert _search_runs(store, experiment_id, filter_string="tags.generic_2 LIKE '%other%'") == [r2]
    assert _search_runs(store, experiment_id, filter_string="tags.generic_2 LIKE '%Other%'") == []
    assert _search_runs(store, experiment_id, filter_string="tags.generic_2 LIKE 'other%'") == []
    assert _search_runs(store, experiment_id, filter_string="tags.generic_2 LIKE '%other'") == []
    assert _search_runs(store, experiment_id, filter_string="tags.generic_2 LIKE 'other'") == []
    assert _search_runs(store, experiment_id, filter_string="tags.generic_2 ILIKE '%Other%'") == [
        r2
    ]
    assert _search_runs(
        store,
        experiment_id,
        filter_string="tags.generic_2 ILIKE '%Other%' and tags.generic_tag = 'p_val'",
    ) == [r2]
    assert _search_runs(
        store,
        experiment_id,
        filter_string="tags.generic_2 ILIKE '%Other%' and tags.generic_tag ILIKE 'p_val'",
    ) == [r2]


def test_search_metrics(store: SqlAlchemyStore):
    experiment_id = _create_experiments(store, "search_metric")
    r1 = _run_factory(store, _get_run_configs(experiment_id)).info.run_id
    r2 = _run_factory(store, _get_run_configs(experiment_id)).info.run_id

    store.log_metric(r1, entities.Metric("common", 1.0, 1, 0))
    store.log_metric(r2, entities.Metric("common", 1.0, 1, 0))

    store.log_metric(r1, entities.Metric("measure_a", 1.0, 1, 0))
    store.log_metric(r2, entities.Metric("measure_a", 200.0, 2, 0))
    store.log_metric(r2, entities.Metric("measure_a", 400.0, 3, 0))

    store.log_metric(r1, entities.Metric("m_a", 2.0, 2, 0))
    store.log_metric(r2, entities.Metric("m_b", 3.0, 2, 0))
    store.log_metric(r2, entities.Metric("m_b", 4.0, 8, 0))  # this is last timestamp
    store.log_metric(r2, entities.Metric("m_b", 8.0, 3, 0))

    filter_string = "metrics.common = 1.0"
    assert sorted(
        [r1, r2],
    ) == sorted(_search_runs(store, experiment_id, filter_string))

    filter_string = "metrics.common > 0.0"
    assert sorted(
        [r1, r2],
    ) == sorted(_search_runs(store, experiment_id, filter_string))

    filter_string = "metrics.common >= 0.0"
    assert sorted(
        [r1, r2],
    ) == sorted(_search_runs(store, experiment_id, filter_string))

    filter_string = "metrics.common < 4.0"
    assert sorted(
        [r1, r2],
    ) == sorted(_search_runs(store, experiment_id, filter_string))

    filter_string = "metrics.common <= 4.0"
    assert sorted(
        [r1, r2],
    ) == sorted(_search_runs(store, experiment_id, filter_string))

    filter_string = "metrics.common != 1.0"
    assert _search_runs(store, experiment_id, filter_string) == []

    filter_string = "metrics.common >= 3.0"
    assert _search_runs(store, experiment_id, filter_string) == []

    filter_string = "metrics.common <= 0.75"
    assert _search_runs(store, experiment_id, filter_string) == []

    # tests for same metric name across runs with different values and timestamps
    filter_string = "metrics.measure_a > 0.0"
    assert sorted(
        [r1, r2],
    ) == sorted(_search_runs(store, experiment_id, filter_string))

    filter_string = "metrics.measure_a < 50.0"
    assert _search_runs(store, experiment_id, filter_string) == [r1]

    filter_string = "metrics.measure_a < 1000.0"
    assert sorted(
        [r1, r2],
    ) == sorted(_search_runs(store, experiment_id, filter_string))

    filter_string = "metrics.measure_a != -12.0"
    assert sorted(
        [r1, r2],
    ) == sorted(_search_runs(store, experiment_id, filter_string))

    filter_string = "metrics.measure_a > 50.0"
    assert _search_runs(store, experiment_id, filter_string) == [r2]

    filter_string = "metrics.measure_a = 1.0"
    assert _search_runs(store, experiment_id, filter_string) == [r1]

    filter_string = "metrics.measure_a = 400.0"
    assert _search_runs(store, experiment_id, filter_string) == [r2]

    # test search with unique metric keys
    filter_string = "metrics.m_a > 1.0"
    assert _search_runs(store, experiment_id, filter_string) == [r1]

    filter_string = "metrics.m_b > 1.0"
    assert _search_runs(store, experiment_id, filter_string) == [r2]

    # there is a recorded metric this threshold but not last timestamp
    filter_string = "metrics.m_b > 5.0"
    assert _search_runs(store, experiment_id, filter_string) == []

    # metrics matches last reported timestamp for 'm_b'
    filter_string = "metrics.m_b = 4.0"
    assert _search_runs(store, experiment_id, filter_string) == [r2]


def test_search_attrs(store: SqlAlchemyStore, tmp_path):
    e1 = _create_experiments(store, "search_attributes_1")
    r1 = _run_factory(store, _get_run_configs(experiment_id=e1)).info.run_id

    e2 = _create_experiments(store, "search_attrs_2")
    r2 = _run_factory(store, _get_run_configs(experiment_id=e2)).info.run_id

    filter_string = ""
    assert sorted(
        [r1, r2],
    ) == sorted(_search_runs(store, [e1, e2], filter_string))

    filter_string = "attribute.status != 'blah'"
    assert sorted(
        [r1, r2],
    ) == sorted(_search_runs(store, [e1, e2], filter_string))

    filter_string = f"attribute.status = '{RunStatus.to_string(RunStatus.RUNNING)}'"
    assert sorted(
        [r1, r2],
    ) == sorted(_search_runs(store, [e1, e2], filter_string))

    # change status for one of the runs
    store.update_run_info(r2, RunStatus.FAILED, 300, None)

    filter_string = "attribute.status = 'RUNNING'"
    assert _search_runs(store, [e1, e2], filter_string) == [r1]

    filter_string = "attribute.status = 'FAILED'"
    assert _search_runs(store, [e1, e2], filter_string) == [r2]

    filter_string = "attribute.status != 'SCHEDULED'"
    assert sorted(
        [r1, r2],
    ) == sorted(_search_runs(store, [e1, e2], filter_string))

    filter_string = "attribute.status = 'SCHEDULED'"
    assert _search_runs(store, [e1, e2], filter_string) == []

    filter_string = "attribute.status = 'KILLED'"
    assert _search_runs(store, [e1, e2], filter_string) == []

    expected_artifact_uri = (
        pathlib.Path.cwd().joinpath(tmp_path, "artifacts", e1, r1, "artifacts").as_uri()
    )
    filter_string = f"attr.artifact_uri = '{expected_artifact_uri}'"
    assert _search_runs(store, [e1, e2], filter_string) == [r1]

    filter_string = (
        f"attr.artifact_uri = '{tmp_path}/artifacts/{e1.upper()}/{r1.upper()}/artifacts'"
    )
    assert _search_runs(store, [e1, e2], filter_string) == []

    filter_string = (
        f"attr.artifact_uri != '{tmp_path}/artifacts/{e1.upper()}/{r1.upper()}/artifacts'"
    )
    assert sorted(
        [r1, r2],
    ) == sorted(_search_runs(store, [e1, e2], filter_string))

    filter_string = f"attr.artifact_uri = '{tmp_path}/artifacts/{e2}/{r1}/artifacts'"
    assert _search_runs(store, [e1, e2], filter_string) == []

    filter_string = "attribute.artifact_uri = 'random_artifact_path'"
    assert _search_runs(store, [e1, e2], filter_string) == []

    filter_string = "attribute.artifact_uri != 'random_artifact_path'"
    assert sorted(
        [r1, r2],
    ) == sorted(_search_runs(store, [e1, e2], filter_string))

    filter_string = f"attribute.artifact_uri LIKE '%{r1}%'"
    assert _search_runs(store, [e1, e2], filter_string) == [r1]

    filter_string = f"attribute.artifact_uri LIKE '%{r1[:16]}%'"
    assert _search_runs(store, [e1, e2], filter_string) == [r1]

    filter_string = f"attribute.artifact_uri LIKE '%{r1[-16:]}%'"
    assert _search_runs(store, [e1, e2], filter_string) == [r1]

    filter_string = f"attribute.artifact_uri LIKE '%{r1.upper()}%'"
    assert _search_runs(store, [e1, e2], filter_string) == []

    filter_string = f"attribute.artifact_uri ILIKE '%{r1.upper()}%'"
    assert _search_runs(store, [e1, e2], filter_string) == [r1]

    filter_string = f"attribute.artifact_uri ILIKE '%{r1[:16].upper()}%'"
    assert _search_runs(store, [e1, e2], filter_string) == [r1]

    filter_string = f"attribute.artifact_uri ILIKE '%{r1[-16:].upper()}%'"
    assert _search_runs(store, [e1, e2], filter_string) == [r1]

    for k, v in {"experiment_id": e1, "lifecycle_stage": "ACTIVE"}.items():
        with pytest.raises(MlflowException, match=r"Invalid attribute key '.+' specified"):
            _search_runs(store, [e1, e2], f"attribute.{k} = '{v}'")


def test_search_full(store: SqlAlchemyStore):
    experiment_id = _create_experiments(store, "search_params")
    r1 = _run_factory(store, _get_run_configs(experiment_id)).info.run_id
    r2 = _run_factory(store, _get_run_configs(experiment_id)).info.run_id

    store.log_param(r1, entities.Param("generic_param", "p_val"))
    store.log_param(r2, entities.Param("generic_param", "p_val"))

    store.log_param(r1, entities.Param("p_a", "abc"))
    store.log_param(r2, entities.Param("p_b", "ABC"))

    store.log_metric(r1, entities.Metric("common", 1.0, 1, 0))
    store.log_metric(r2, entities.Metric("common", 1.0, 1, 0))

    store.log_metric(r1, entities.Metric("m_a", 2.0, 2, 0))
    store.log_metric(r2, entities.Metric("m_b", 3.0, 2, 0))
    store.log_metric(r2, entities.Metric("m_b", 4.0, 8, 0))
    store.log_metric(r2, entities.Metric("m_b", 8.0, 3, 0))

    filter_string = "params.generic_param = 'p_val' and metrics.common = 1.0"
    assert sorted(
        [r1, r2],
    ) == sorted(_search_runs(store, experiment_id, filter_string))

    # all params and metrics match
    filter_string = "params.generic_param = 'p_val' and metrics.common = 1.0 and metrics.m_a > 1.0"
    assert _search_runs(store, experiment_id, filter_string) == [r1]

    filter_string = (
        "params.generic_param = 'p_val' and metrics.common = 1.0 "
        "and metrics.m_a > 1.0 and params.p_a LIKE 'a%'"
    )
    assert _search_runs(store, experiment_id, filter_string) == [r1]

    filter_string = (
        "params.generic_param = 'p_val' and metrics.common = 1.0 "
        "and metrics.m_a > 1.0 and params.p_a LIKE 'A%'"
    )
    assert _search_runs(store, experiment_id, filter_string) == []

    filter_string = (
        "params.generic_param = 'p_val' and metrics.common = 1.0 "
        "and metrics.m_a > 1.0 and params.p_a ILIKE 'A%'"
    )
    assert _search_runs(store, experiment_id, filter_string) == [r1]

    # test with mismatch param
    filter_string = (
        "params.random_bad_name = 'p_val' and metrics.common = 1.0 and metrics.m_a > 1.0"
    )
    assert _search_runs(store, experiment_id, filter_string) == []

    # test with mismatch metric
    filter_string = (
        "params.generic_param = 'p_val' and metrics.common = 1.0 and metrics.m_a > 100.0"
    )
    assert _search_runs(store, experiment_id, filter_string) == []


def test_search_with_max_results(store: SqlAlchemyStore):
    exp = _create_experiments(store, "search_with_max_results")
    runs = [
        _run_factory(store, _get_run_configs(exp, start_time=r)).info.run_id for r in range(1200)
    ]
    # reverse the ordering, since we created in increasing order of start_time
    runs.reverse()

    assert runs[:1000] == _search_runs(store, exp)
    for n in [1, 2, 4, 8, 10, 20, 50, 100, 500, 1000, 1200, 2000]:
        assert runs[: min(1200, n)] == _search_runs(store, exp, max_results=n)

    maxPlusOne = SEARCH_MAX_RESULTS_THRESHOLD + 1

    with pytest.raises(
        MlflowException,
        match=rf"Invalid value {maxPlusOne} for parameter 'max_results'",
    ):
        _search_runs(store, exp, max_results=maxPlusOne)


def test_search_with_deterministic_max_results(store: SqlAlchemyStore):
    exp = _create_experiments(store, "test_search_with_deterministic_max_results")
    # Create 10 runs with the same start_time.
    # Sort based on run_id
    runs = sorted(
        [_run_factory(store, _get_run_configs(exp, start_time=10)).info.run_id for r in range(10)]
    )
    for n in [1, 2, 4, 8, 10, 20]:
        assert runs[: min(10, n)] == _search_runs(store, exp, max_results=n)


def test_search_runs_pagination(store: SqlAlchemyStore):
    exp = _create_experiments(store, "test_search_runs_pagination")
    # test returned token behavior
    runs = sorted(
        [_run_factory(store, _get_run_configs(exp, start_time=10)).info.run_id for r in range(10)]
    )
    result = store.search_runs([exp], None, ViewType.ALL, max_results=4)
    assert [r.info.run_id for r in result] == runs[0:4]
    assert result.token is not None
    result = store.search_runs([exp], None, ViewType.ALL, max_results=4, page_token=result.token)
    assert [r.info.run_id for r in result] == runs[4:8]
    assert result.token is not None
    result = store.search_runs([exp], None, ViewType.ALL, max_results=4, page_token=result.token)
    assert [r.info.run_id for r in result] == runs[8:]
    assert result.token is None


def test_search_runs_run_name(store: SqlAlchemyStore):
    exp_id = _create_experiments(store, "test_search_runs_pagination")
    run1 = _run_factory(store, dict(_get_run_configs(exp_id), run_name="run_name1"))
    run2 = _run_factory(store, dict(_get_run_configs(exp_id), run_name="run_name2"))
    result = store.search_runs(
        [exp_id],
        filter_string="attributes.run_name = 'run_name1'",
        run_view_type=ViewType.ACTIVE_ONLY,
    )
    assert [r.info.run_id for r in result] == [run1.info.run_id]
    result = store.search_runs(
        [exp_id],
        filter_string="attributes.`Run name` = 'run_name1'",
        run_view_type=ViewType.ACTIVE_ONLY,
    )
    assert [r.info.run_id for r in result] == [run1.info.run_id]
    result = store.search_runs(
        [exp_id],
        filter_string="attributes.`run name` = 'run_name2'",
        run_view_type=ViewType.ACTIVE_ONLY,
    )
    assert [r.info.run_id for r in result] == [run2.info.run_id]
    result = store.search_runs(
        [exp_id],
        filter_string="attributes.`Run Name` = 'run_name2'",
        run_view_type=ViewType.ACTIVE_ONLY,
    )
    assert [r.info.run_id for r in result] == [run2.info.run_id]
    result = store.search_runs(
        [exp_id],
        filter_string="tags.`mlflow.runName` = 'run_name2'",
        run_view_type=ViewType.ACTIVE_ONLY,
    )
    assert [r.info.run_id for r in result] == [run2.info.run_id]

    store.update_run_info(
        run1.info.run_id,
        RunStatus.FINISHED,
        end_time=run1.info.end_time,
        run_name="new_run_name1",
    )
    result = store.search_runs(
        [exp_id],
        filter_string="attributes.run_name = 'new_run_name1'",
        run_view_type=ViewType.ACTIVE_ONLY,
    )
    assert [r.info.run_id for r in result] == [run1.info.run_id]

    # TODO: Test attribute-based search after set_tag

    # Test run name filter works for runs logged in MLflow <= 1.29.0
    with store.ManagedSessionMaker() as session:
        sql_run1 = session.query(SqlRun).filter(SqlRun.run_uuid == run1.info.run_id).one()
        sql_run1.name = ""

    result = store.search_runs(
        [exp_id],
        filter_string="attributes.run_name = 'new_run_name1'",
        run_view_type=ViewType.ACTIVE_ONLY,
    )
    assert [r.info.run_id for r in result] == [run1.info.run_id]

    result = store.search_runs(
        [exp_id],
        filter_string="tags.`mlflow.runName` = 'new_run_name1'",
        run_view_type=ViewType.ACTIVE_ONLY,
    )
    assert [r.info.run_id for r in result] == [run1.info.run_id]


def test_search_runs_run_id(store: SqlAlchemyStore):
    exp_id = _create_experiments(store, "test_search_runs_run_id")
    # Set start_time to ensure the search result is deterministic
    run1 = _run_factory(store, dict(_get_run_configs(exp_id), start_time=1))
    run2 = _run_factory(store, dict(_get_run_configs(exp_id), start_time=2))
    run_id1 = run1.info.run_id
    run_id2 = run2.info.run_id

    result = store.search_runs(
        [exp_id],
        filter_string=f"attributes.run_id = '{run_id1}'",
        run_view_type=ViewType.ACTIVE_ONLY,
    )
    assert [r.info.run_id for r in result] == [run_id1]

    result = store.search_runs(
        [exp_id],
        filter_string=f"attributes.run_id != '{run_id1}'",
        run_view_type=ViewType.ACTIVE_ONLY,
    )
    assert [r.info.run_id for r in result] == [run_id2]

    result = store.search_runs(
        [exp_id],
        filter_string=f"attributes.run_id IN ('{run_id1}')",
        run_view_type=ViewType.ACTIVE_ONLY,
    )
    assert [r.info.run_id for r in result] == [run_id1]

    result = store.search_runs(
        [exp_id],
        filter_string=f"attributes.run_id NOT IN ('{run_id1}')",
        run_view_type=ViewType.ACTIVE_ONLY,
    )

    result = store.search_runs(
        [exp_id],
        filter_string=f"run_name = '{run1.info.run_name}' AND run_id IN ('{run_id1}')",
        run_view_type=ViewType.ACTIVE_ONLY,
    )
    assert [r.info.run_id for r in result] == [run_id1]

    for filter_string in [
        f"attributes.run_id IN ('{run_id1}','{run_id2}')",
        f"attributes.run_id IN ('{run_id1}', '{run_id2}')",
        f"attributes.run_id IN ('{run_id1}',  '{run_id2}')",
    ]:
        result = store.search_runs(
            [exp_id], filter_string=filter_string, run_view_type=ViewType.ACTIVE_ONLY
        )
        assert [r.info.run_id for r in result] == [run_id2, run_id1]

    result = store.search_runs(
        [exp_id],
        filter_string=f"attributes.run_id NOT IN ('{run_id1}', '{run_id2}')",
        run_view_type=ViewType.ACTIVE_ONLY,
    )
    assert result == []


def test_search_runs_start_time_alias(store: SqlAlchemyStore):
    exp_id = _create_experiments(store, "test_search_runs_start_time_alias")
    # Set start_time to ensure the search result is deterministic
    run1 = _run_factory(store, dict(_get_run_configs(exp_id), start_time=1))
    run2 = _run_factory(store, dict(_get_run_configs(exp_id), start_time=2))
    run_id1 = run1.info.run_id
    run_id2 = run2.info.run_id

    result = store.search_runs(
        [exp_id],
        filter_string="attributes.run_name = 'name'",
        run_view_type=ViewType.ACTIVE_ONLY,
        order_by=["attributes.start_time DESC"],
    )
    assert [r.info.run_id for r in result] == [run_id2, run_id1]

    result = store.search_runs(
        [exp_id],
        filter_string="attributes.run_name = 'name'",
        run_view_type=ViewType.ACTIVE_ONLY,
        order_by=["attributes.created ASC"],
    )
    assert [r.info.run_id for r in result] == [run_id1, run_id2]

    result = store.search_runs(
        [exp_id],
        filter_string="attributes.run_name = 'name'",
        run_view_type=ViewType.ACTIVE_ONLY,
        order_by=["attributes.Created DESC"],
    )
    assert [r.info.run_id for r in result] == [run_id2, run_id1]

    result = store.search_runs(
        [exp_id],
        filter_string="attributes.start_time > 0",
        run_view_type=ViewType.ACTIVE_ONLY,
    )
    assert {r.info.run_id for r in result} == {run_id1, run_id2}

    result = store.search_runs(
        [exp_id],
        filter_string="attributes.created > 1",
        run_view_type=ViewType.ACTIVE_ONLY,
    )
    assert [r.info.run_id for r in result] == [run_id2]

    result = store.search_runs(
        [exp_id],
        filter_string="attributes.Created > 2",
        run_view_type=ViewType.ACTIVE_ONLY,
    )
    assert result == []


def test_search_runs_datasets(store: SqlAlchemyStore):
    exp_id = _create_experiments(store, "test_search_runs_datasets")
    # Set start_time to ensure the search result is deterministic
    run1 = _run_factory(store, dict(_get_run_configs(exp_id), start_time=1))
    run2 = _run_factory(store, dict(_get_run_configs(exp_id), start_time=3))
    run3 = _run_factory(store, dict(_get_run_configs(exp_id), start_time=2))

    dataset1 = entities.Dataset(
        name="name1",
        digest="digest1",
        source_type="st1",
        source="source1",
        schema="schema1",
        profile="profile1",
    )
    dataset2 = entities.Dataset(
        name="name2",
        digest="digest2",
        source_type="st2",
        source="source2",
        schema="schema2",
        profile="profile2",
    )
    dataset3 = entities.Dataset(
        name="name3",
        digest="digest3",
        source_type="st3",
        source="source3",
        schema="schema3",
        profile="profile3",
    )

    test_tag = [entities.InputTag(key=MLFLOW_DATASET_CONTEXT, value="test")]
    train_tag = [entities.InputTag(key=MLFLOW_DATASET_CONTEXT, value="train")]
    eval_tag = [entities.InputTag(key=MLFLOW_DATASET_CONTEXT, value="eval")]

    inputs_run1 = [
        entities.DatasetInput(dataset1, train_tag),
        entities.DatasetInput(dataset2, eval_tag),
    ]
    inputs_run2 = [
        entities.DatasetInput(dataset1, train_tag),
        entities.DatasetInput(dataset3, eval_tag),
    ]
    inputs_run3 = [entities.DatasetInput(dataset2, test_tag)]

    store.log_inputs(run1.info.run_id, inputs_run1)
    store.log_inputs(run2.info.run_id, inputs_run2)
    store.log_inputs(run3.info.run_id, inputs_run3)
    run_id1 = run1.info.run_id
    run_id2 = run2.info.run_id
    run_id3 = run3.info.run_id

    result = store.search_runs(
        [exp_id],
        filter_string="dataset.name = 'name1'",
        run_view_type=ViewType.ACTIVE_ONLY,
    )
    assert {r.info.run_id for r in result} == {run_id2, run_id1}

    result = store.search_runs(
        [exp_id],
        filter_string="dataset.digest = 'digest2'",
        run_view_type=ViewType.ACTIVE_ONLY,
    )
    assert {r.info.run_id for r in result} == {run_id3, run_id1}

    result = store.search_runs(
        [exp_id],
        filter_string="dataset.name = 'name4'",
        run_view_type=ViewType.ACTIVE_ONLY,
    )
    assert set(result) == set()

    result = store.search_runs(
        [exp_id],
        filter_string="dataset.context = 'train'",
        run_view_type=ViewType.ACTIVE_ONLY,
    )
    assert {r.info.run_id for r in result} == {run_id2, run_id1}

    result = store.search_runs(
        [exp_id],
        filter_string="dataset.context = 'test'",
        run_view_type=ViewType.ACTIVE_ONLY,
    )
    assert {r.info.run_id for r in result} == {run_id3}

    result = store.search_runs(
        [exp_id],
        filter_string="dataset.context = 'test' and dataset.name = 'name2'",
        run_view_type=ViewType.ACTIVE_ONLY,
    )
    assert {r.info.run_id for r in result} == {run_id3}

    result = store.search_runs(
        [exp_id],
        filter_string="dataset.name = 'name2' and dataset.context = 'test'",
        run_view_type=ViewType.ACTIVE_ONLY,
    )
    assert {r.info.run_id for r in result} == {run_id3}

    result = store.search_runs(
        [exp_id],
        filter_string="datasets.name IN ('name1', 'name2')",
        run_view_type=ViewType.ACTIVE_ONLY,
    )
    assert {r.info.run_id for r in result} == {run_id3, run_id1, run_id2}

    result = store.search_runs(
        [exp_id],
        filter_string="datasets.digest IN ('digest1', 'digest2')",
        run_view_type=ViewType.ACTIVE_ONLY,
    )
    assert {r.info.run_id for r in result} == {run_id3, run_id1, run_id2}

    result = store.search_runs(
        [exp_id],
        filter_string="datasets.name LIKE 'Name%'",
        run_view_type=ViewType.ACTIVE_ONLY,
    )
    assert {r.info.run_id for r in result} == set()

    result = store.search_runs(
        [exp_id],
        filter_string="datasets.name ILIKE 'Name%'",
        run_view_type=ViewType.ACTIVE_ONLY,
    )
    assert {r.info.run_id for r in result} == {run_id3, run_id1, run_id2}

    result = store.search_runs(
        [exp_id],
        filter_string="datasets.context ILIKE 'test%'",
        run_view_type=ViewType.ACTIVE_ONLY,
    )
    assert {r.info.run_id for r in result} == {run_id3}

    result = store.search_runs(
        [exp_id],
        filter_string="datasets.context IN ('test', 'train')",
        run_view_type=ViewType.ACTIVE_ONLY,
    )
    assert {r.info.run_id for r in result} == {run_id3, run_id1, run_id2}


def test_search_datasets(store: SqlAlchemyStore):
    exp_id1 = _create_experiments(store, "test_search_datasets_1")
    # Create an additional experiment to ensure we filter on specified experiment
    # and search works on multiple experiments.
    exp_id2 = _create_experiments(store, "test_search_datasets_2")

    run1 = _run_factory(store, dict(_get_run_configs(exp_id1), start_time=1))
    run2 = _run_factory(store, dict(_get_run_configs(exp_id1), start_time=2))
    run3 = _run_factory(store, dict(_get_run_configs(exp_id2), start_time=3))

    dataset1 = entities.Dataset(
        name="name1",
        digest="digest1",
        source_type="st1",
        source="source1",
        schema="schema1",
        profile="profile1",
    )
    dataset2 = entities.Dataset(
        name="name2",
        digest="digest2",
        source_type="st2",
        source="source2",
        schema="schema2",
        profile="profile2",
    )
    dataset3 = entities.Dataset(
        name="name3",
        digest="digest3",
        source_type="st3",
        source="source3",
        schema="schema3",
        profile="profile3",
    )
    dataset4 = entities.Dataset(
        name="name4",
        digest="digest4",
        source_type="st4",
        source="source4",
        schema="schema4",
        profile="profile4",
    )

    test_tag = [entities.InputTag(key=MLFLOW_DATASET_CONTEXT, value="test")]
    train_tag = [entities.InputTag(key=MLFLOW_DATASET_CONTEXT, value="train")]
    eval_tag = [entities.InputTag(key=MLFLOW_DATASET_CONTEXT, value="eval")]
    no_context_tag = [entities.InputTag(key="not_context", value="test")]

    inputs_run1 = [
        entities.DatasetInput(dataset1, train_tag),
        entities.DatasetInput(dataset2, eval_tag),
        entities.DatasetInput(dataset4, no_context_tag),
    ]
    inputs_run2 = [
        entities.DatasetInput(dataset1, train_tag),
        entities.DatasetInput(dataset2, test_tag),
    ]
    inputs_run3 = [entities.DatasetInput(dataset3, train_tag)]

    store.log_inputs(run1.info.run_id, inputs_run1)
    store.log_inputs(run2.info.run_id, inputs_run2)
    store.log_inputs(run3.info.run_id, inputs_run3)

    # Verify actual and expected results are same size and that all elements are equal.
    def assert_has_same_elements(actual_list, expected_list):
        assert len(actual_list) == len(expected_list)
        for actual in actual_list:
            # Verify the expected results list contains same element.
            isEqual = False
            for expected in expected_list:
                isEqual = actual == expected
                if isEqual:
                    break
            assert isEqual

    # Verify no results from exp_id2 are returned.
    results = store._search_datasets([exp_id1])
    expected_results = [
        _DatasetSummary(exp_id1, dataset1.name, dataset1.digest, "train"),
        _DatasetSummary(exp_id1, dataset2.name, dataset2.digest, "eval"),
        _DatasetSummary(exp_id1, dataset2.name, dataset2.digest, "test"),
        _DatasetSummary(exp_id1, dataset4.name, dataset4.digest, None),
    ]
    assert_has_same_elements(results, expected_results)

    # Verify results from both experiment are returned.
    results = store._search_datasets([exp_id1, exp_id2])
    expected_results.append(_DatasetSummary(exp_id2, dataset3.name, dataset3.digest, "train"))
    assert_has_same_elements(results, expected_results)


def test_search_datasets_returns_no_more_than_max_results(store: SqlAlchemyStore):
    exp_id = store.create_experiment("test_search_datasets")
    run = _run_factory(store, dict(_get_run_configs(exp_id), start_time=1))
    inputs = []
    # We intentionally add more than 1000 datasets here to test we only return 1000.
    for i in range(1010):
        dataset = entities.Dataset(
            name="name" + str(i),
            digest="digest" + str(i),
            source_type="st" + str(i),
            source="source" + str(i),
            schema="schema" + str(i),
            profile="profile" + str(i),
        )
        input_tag = [entities.InputTag(key=MLFLOW_DATASET_CONTEXT, value=str(i))]
        inputs.append(entities.DatasetInput(dataset, input_tag))

    store.log_inputs(run.info.run_id, inputs)

    results = store._search_datasets([exp_id])
    assert len(results) == 1000


def test_log_batch(store: SqlAlchemyStore):
    experiment_id = _create_experiments(store, "log_batch")
    run_id = _run_factory(store, _get_run_configs(experiment_id)).info.run_id
    metric_entities = [Metric("m1", 0.87, 12345, 0), Metric("m2", 0.49, 12345, 1)]
    param_entities = [Param("p1", "p1val"), Param("p2", "p2val")]
    tag_entities = [
        RunTag("t1", "t1val"),
        RunTag("t2", "t2val"),
        RunTag(MLFLOW_RUN_NAME, "my_run"),
    ]
    store.log_batch(
        run_id=run_id, metrics=metric_entities, params=param_entities, tags=tag_entities
    )
    run = store.get_run(run_id)
    assert run.data.tags == {"t1": "t1val", "t2": "t2val", MLFLOW_RUN_NAME: "my_run"}
    assert run.data.params == {"p1": "p1val", "p2": "p2val"}
    metric_histories = sum([store.get_metric_history(run_id, key) for key in run.data.metrics], [])
    metrics = [(m.key, m.value, m.timestamp, m.step) for m in metric_histories]
    assert set(metrics) == {("m1", 0.87, 12345, 0), ("m2", 0.49, 12345, 1)}


def test_log_batch_limits(store: SqlAlchemyStore):
    # Test that log batch at the maximum allowed request size succeeds (i.e doesn't hit
    # SQL limitations, etc)
    experiment_id = _create_experiments(store, "log_batch_limits")
    run_id = _run_factory(store, _get_run_configs(experiment_id)).info.run_id
    metric_tuples = [(f"m{i}", i, 12345, i * 2) for i in range(1000)]
    metric_entities = [Metric(*metric_tuple) for metric_tuple in metric_tuples]
    store.log_batch(run_id=run_id, metrics=metric_entities, params=[], tags=[])
    run = store.get_run(run_id)
    metric_histories = sum([store.get_metric_history(run_id, key) for key in run.data.metrics], [])
    metrics = [(m.key, m.value, m.timestamp, m.step) for m in metric_histories]
    assert set(metrics) == set(metric_tuples)


def test_log_batch_param_overwrite_disallowed(store: SqlAlchemyStore):
    # Test that attempting to overwrite a param via log_batch results in an exception and that
    # no partial data is logged
    run = _run_factory(store)
    tkey = "my-param"
    param = entities.Param(tkey, "orig-val")
    store.log_param(run.info.run_id, param)

    overwrite_param = entities.Param(tkey, "newval")
    tag = entities.RunTag("tag-key", "tag-val")
    metric = entities.Metric("metric-key", 3.0, 12345, 0)
    with pytest.raises(
        MlflowException, match=r"Changing param values is not allowed"
    ) as exception_context:
        store.log_batch(run.info.run_id, metrics=[metric], params=[overwrite_param], tags=[tag])
    assert exception_context.value.error_code == ErrorCode.Name(INVALID_PARAMETER_VALUE)
    _verify_logged(store, run.info.run_id, metrics=[], params=[param], tags=[])


def test_log_batch_with_unchanged_and_new_params(store: SqlAlchemyStore):
    """
    Test case to ensure the following code works:
    ---------------------------------------------
    mlflow.log_params({"a": 0, "b": 1})
    mlflow.log_params({"a": 0, "c": 2})
    ---------------------------------------------
    """
    run = _run_factory(store)
    store.log_batch(
        run.info.run_id,
        metrics=[],
        params=[entities.Param("a", "0"), entities.Param("b", "1")],
        tags=[],
    )
    store.log_batch(
        run.info.run_id,
        metrics=[],
        params=[entities.Param("a", "0"), entities.Param("c", "2")],
        tags=[],
    )
    _verify_logged(
        store,
        run.info.run_id,
        metrics=[],
        params=[
            entities.Param("a", "0"),
            entities.Param("b", "1"),
            entities.Param("c", "2"),
        ],
        tags=[],
    )


def test_log_batch_param_overwrite_disallowed_single_req(store: SqlAlchemyStore):
    # Test that attempting to overwrite a param via log_batch results in an exception
    run = _run_factory(store)
    pkey = "common-key"
    param0 = entities.Param(pkey, "orig-val")
    param1 = entities.Param(pkey, "newval")
    tag = entities.RunTag("tag-key", "tag-val")
    metric = entities.Metric("metric-key", 3.0, 12345, 0)
    with pytest.raises(
        MlflowException, match=r"Duplicate parameter keys have been submitted"
    ) as exception_context:
        store.log_batch(run.info.run_id, metrics=[metric], params=[param0, param1], tags=[tag])
    assert exception_context.value.error_code == ErrorCode.Name(INVALID_PARAMETER_VALUE)
    _verify_logged(store, run.info.run_id, metrics=[], params=[], tags=[])


def test_log_batch_accepts_empty_payload(store: SqlAlchemyStore):
    run = _run_factory(store)
    store.log_batch(run.info.run_id, metrics=[], params=[], tags=[])
    _verify_logged(store, run.info.run_id, metrics=[], params=[], tags=[])


def test_log_batch_internal_error(store: SqlAlchemyStore):
    # Verify that internal errors during the DB save step for log_batch result in
    # MlflowExceptions
    run = _run_factory(store)

    def _raise_exception_fn(*args, **kwargs):
        raise Exception("Some internal error")

    package = "mlflow.store.tracking.sqlalchemy_store.SqlAlchemyStore"
    with (
        mock.patch(package + "._log_metrics") as metric_mock,
        mock.patch(package + "._log_params") as param_mock,
        mock.patch(package + "._set_tags") as tags_mock,
    ):
        metric_mock.side_effect = _raise_exception_fn
        param_mock.side_effect = _raise_exception_fn
        tags_mock.side_effect = _raise_exception_fn
        for kwargs in [
            {"metrics": [Metric("a", 3, 1, 0)]},
            {"params": [Param("b", "c")]},
            {"tags": [RunTag("c", "d")]},
        ]:
            log_batch_kwargs = {"metrics": [], "params": [], "tags": []}
            log_batch_kwargs.update(kwargs)
            with pytest.raises(MlflowException, match=r"Some internal error"):
                store.log_batch(run.info.run_id, **log_batch_kwargs)


def test_log_batch_nonexistent_run(store: SqlAlchemyStore):
    nonexistent_run_id = uuid.uuid4().hex
    with pytest.raises(
        MlflowException, match=rf"Run with id={nonexistent_run_id} not found"
    ) as exception_context:
        store.log_batch(nonexistent_run_id, [], [], [])
    assert exception_context.value.error_code == ErrorCode.Name(RESOURCE_DOES_NOT_EXIST)


def test_log_batch_params_idempotency(store: SqlAlchemyStore):
    run = _run_factory(store)
    params = [Param("p-key", "p-val")]
    store.log_batch(run.info.run_id, metrics=[], params=params, tags=[])
    store.log_batch(run.info.run_id, metrics=[], params=params, tags=[])
    _verify_logged(store, run.info.run_id, metrics=[], params=params, tags=[])


def test_log_batch_tags_idempotency(store: SqlAlchemyStore):
    run = _run_factory(store)
    store.log_batch(run.info.run_id, metrics=[], params=[], tags=[RunTag("t-key", "t-val")])
    store.log_batch(run.info.run_id, metrics=[], params=[], tags=[RunTag("t-key", "t-val")])
    _verify_logged(store, run.info.run_id, metrics=[], params=[], tags=[RunTag("t-key", "t-val")])


def test_log_batch_allows_tag_overwrite(store: SqlAlchemyStore):
    run = _run_factory(store)
    store.log_batch(run.info.run_id, metrics=[], params=[], tags=[RunTag("t-key", "val")])
    store.log_batch(run.info.run_id, metrics=[], params=[], tags=[RunTag("t-key", "newval")])
    _verify_logged(store, run.info.run_id, metrics=[], params=[], tags=[RunTag("t-key", "newval")])


def test_log_batch_allows_tag_overwrite_single_req(store: SqlAlchemyStore):
    run = _run_factory(store)
    tags = [RunTag("t-key", "val"), RunTag("t-key", "newval")]
    store.log_batch(run.info.run_id, metrics=[], params=[], tags=tags)
    _verify_logged(store, run.info.run_id, metrics=[], params=[], tags=[tags[-1]])


def test_log_batch_metrics(store: SqlAlchemyStore):
    run = _run_factory(store)

    tkey = "blahmetric"
    tval = 100.0
    metric = entities.Metric(tkey, tval, get_current_time_millis(), 0)
    metric2 = entities.Metric(tkey, tval, get_current_time_millis() + 2, 0)
    nan_metric = entities.Metric("NaN", float("nan"), 0, 0)
    pos_inf_metric = entities.Metric("PosInf", float("inf"), 0, 0)
    neg_inf_metric = entities.Metric("NegInf", -float("inf"), 0, 0)

    # duplicate metric and metric2 values should be eliminated
    metrics = [
        metric,
        metric2,
        nan_metric,
        pos_inf_metric,
        neg_inf_metric,
        metric,
        metric2,
    ]
    store._log_metrics(run.info.run_id, metrics)

    run = store.get_run(run.info.run_id)
    assert tkey in run.data.metrics
    assert run.data.metrics[tkey] == tval

    # SQL store _get_run method returns full history of recorded metrics.
    # Should return duplicates as well
    # MLflow RunData contains only the last reported values for metrics.
    with store.ManagedSessionMaker() as session:
        sql_run_metrics = store._get_run(session, run.info.run_id).metrics
        assert len(sql_run_metrics) == 5
        assert len(run.data.metrics) == 4
        assert math.isnan(run.data.metrics["NaN"])
        assert run.data.metrics["PosInf"] == 1.7976931348623157e308
        assert run.data.metrics["NegInf"] == -1.7976931348623157e308


def test_log_batch_same_metric_repeated_single_req(store: SqlAlchemyStore):
    run = _run_factory(store)
    metric0 = Metric(key="metric-key", value=1, timestamp=2, step=0)
    metric1 = Metric(key="metric-key", value=2, timestamp=3, step=0)
    store.log_batch(run.info.run_id, params=[], metrics=[metric0, metric1], tags=[])
    _verify_logged(store, run.info.run_id, params=[], metrics=[metric0, metric1], tags=[])


def test_log_batch_same_metric_repeated_multiple_reqs(store: SqlAlchemyStore):
    run = _run_factory(store)
    metric0 = Metric(key="metric-key", value=1, timestamp=2, step=0)
    metric1 = Metric(key="metric-key", value=2, timestamp=3, step=0)
    store.log_batch(run.info.run_id, params=[], metrics=[metric0], tags=[])
    _verify_logged(store, run.info.run_id, params=[], metrics=[metric0], tags=[])
    store.log_batch(run.info.run_id, params=[], metrics=[metric1], tags=[])
    _verify_logged(store, run.info.run_id, params=[], metrics=[metric0, metric1], tags=[])


def test_log_batch_same_metrics_repeated_multiple_reqs(store: SqlAlchemyStore):
    run = _run_factory(store)
    metric0 = Metric(key="metric-key", value=1, timestamp=2, step=0)
    metric1 = Metric(key="metric-key", value=2, timestamp=3, step=0)
    store.log_batch(run.info.run_id, params=[], metrics=[metric0, metric1], tags=[])
    _verify_logged(store, run.info.run_id, params=[], metrics=[metric0, metric1], tags=[])
    store.log_batch(run.info.run_id, params=[], metrics=[metric0, metric1], tags=[])
    _verify_logged(store, run.info.run_id, params=[], metrics=[metric0, metric1], tags=[])


def test_log_batch_null_metrics(store: SqlAlchemyStore):
    run = _run_factory(store)

    tkey = "blahmetric"
    tval = None
    metric_1 = entities.Metric(tkey, tval, get_current_time_millis(), 0)

    tkey = "blahmetric2"
    tval = None
    metric_2 = entities.Metric(tkey, tval, get_current_time_millis(), 0)

    metrics = [metric_1, metric_2]

    with pytest.raises(
        MlflowException,
        match=r"Missing value for required parameter 'metrics\[0\]\.value'",
    ) as exception_context:
        store.log_batch(run.info.run_id, metrics=metrics, params=[], tags=[])
    assert exception_context.value.error_code == ErrorCode.Name(INVALID_PARAMETER_VALUE)


def test_log_batch_params_max_length_value(store: SqlAlchemyStore, monkeypatch):
    run = _run_factory(store)
    param_entities = [Param("long param", "x" * 6000), Param("short param", "xyz")]
    expected_param_entities = [
        Param("long param", "x" * 6000),
        Param("short param", "xyz"),
    ]
    store.log_batch(run.info.run_id, [], param_entities, [])
    _verify_logged(store, run.info.run_id, [], expected_param_entities, [])
    param_entities = [Param("long param", "x" * 6001)]
    monkeypatch.setenv("MLFLOW_TRUNCATE_LONG_VALUES", "false")
    with pytest.raises(MlflowException, match="exceeds the maximum length"):
        store.log_batch(run.info.run_id, [], param_entities, [])

    monkeypatch.setenv("MLFLOW_TRUNCATE_LONG_VALUES", "true")
    store.log_batch(run.info.run_id, [], param_entities, [])


def test_upgrade_cli_idempotence(store: SqlAlchemyStore):
    # Repeatedly run `mlflow db upgrade` against our database, verifying that the command
    # succeeds and that the DB has the latest schema
    engine = sqlalchemy.create_engine(store.db_uri)
    assert _get_schema_version(engine) == _get_latest_schema_revision()
    for _ in range(3):
        invoke_cli_runner(mlflow.db.commands, ["upgrade", store.db_uri])
        assert _get_schema_version(engine) == _get_latest_schema_revision()
    engine.dispose()


def test_metrics_materialization_upgrade_succeeds_and_produces_expected_latest_metric_values(
    store: SqlAlchemyStore, tmp_path
):
    """
    Tests the ``89d4b8295536_create_latest_metrics_table`` migration by migrating and querying
    the MLflow Tracking SQLite database located at
    /mlflow/tests/resources/db/db_version_7ac759974ad8_with_metrics.sql. This database contains
    metric entries populated by the following metrics generation script:
    https://gist.github.com/dbczumar/343173c6b8982a0cc9735ff19b5571d9.

    First, the database is upgraded from its HEAD revision of
    ``7ac755974ad8_update_run_tags_with_larger_limit`` to the latest revision via
    ``mlflow db upgrade``.

    Then, the test confirms that the metric entries returned by calls
    to ``SqlAlchemyStore.get_run()`` are consistent between the latest revision and the
    ``7ac755974ad8_update_run_tags_with_larger_limit`` revision. This is confirmed by
    invoking ``SqlAlchemyStore.get_run()`` for each run id that is present in the upgraded
    database and comparing the resulting runs' metric entries to a JSON dump taken from the
    SQLite database prior to the upgrade (located at
    mlflow/tests/resources/db/db_version_7ac759974ad8_with_metrics_expected_values.json).
    This JSON dump can be replicated by installing MLflow version 1.2.0 and executing the
    following code from the directory containing this test suite:

    .. code-block:: python

        import json
        import mlflow
        from mlflow import MlflowClient

        mlflow.set_tracking_uri(
            "sqlite:///../../resources/db/db_version_7ac759974ad8_with_metrics.sql"
        )
        client = MlflowClient()
        summary_metrics = {
            run.info.run_id: run.data.metrics for run in client.search_runs(experiment_ids="0")
        }
        with open("dump.json", "w") as dump_file:
            json.dump(summary_metrics, dump_file, indent=4)

    """
    current_dir = os.path.dirname(os.path.abspath(__file__))
    db_resources_path = os.path.normpath(
        os.path.join(current_dir, os.pardir, os.pardir, "resources", "db")
    )
    expected_metric_values_path = os.path.join(
        db_resources_path, "db_version_7ac759974ad8_with_metrics_expected_values.json"
    )
    db_path = tmp_path / "tmp_db.sql"
    db_url = "sqlite:///" + str(db_path)
    shutil.copy2(
        src=os.path.join(db_resources_path, "db_version_7ac759974ad8_with_metrics.sql"),
        dst=db_path,
    )

    invoke_cli_runner(mlflow.db.commands, ["upgrade", db_url])
    artifact_uri = tmp_path / "artifacts"
    artifact_uri.mkdir(exist_ok=True)
    store = SqlAlchemyStore(db_url, artifact_uri.as_uri())
    with open(expected_metric_values_path) as f:
        expected_metric_values = json.load(f)

    for run_id, expected_metrics in expected_metric_values.items():
        fetched_run = store.get_run(run_id=run_id)
        assert fetched_run.data.metrics == expected_metrics


def get_ordered_runs(store, order_clauses, experiment_id):
    return [
        r.data.tags[mlflow_tags.MLFLOW_RUN_NAME]
        for r in store.search_runs(
            experiment_ids=[experiment_id],
            filter_string="",
            run_view_type=ViewType.ALL,
            order_by=order_clauses,
        )
    ]


def _generate_large_data(store, nb_runs=1000):
    experiment_id = store.create_experiment("test_experiment")

    current_run = 0

    run_ids = []
    metrics_list = []
    tags_list = []
    params_list = []
    latest_metrics_list = []

    for _ in range(nb_runs):
        run_id = store.create_run(
            experiment_id=experiment_id,
            start_time=current_run,
            tags=[],
            user_id="Anderson",
            run_name="name",
        ).info.run_id

        run_ids.append(run_id)

        for i in range(100):
            metric = {
                "key": f"mkey_{i}",
                "value": i,
                "timestamp": i * 2,
                "step": i * 3,
                "is_nan": False,
                "run_uuid": run_id,
            }
            metrics_list.append(metric)
            tag = {
                "key": f"tkey_{i}",
                "value": "tval_%s" % (current_run % 10),
                "run_uuid": run_id,
            }
            tags_list.append(tag)
            param = {
                "key": f"pkey_{i}",
                "value": "pval_%s" % ((current_run + 1) % 11),
                "run_uuid": run_id,
            }
            params_list.append(param)
        latest_metrics_list.append(
            {
                "key": "mkey_0",
                "value": current_run,
                "timestamp": 100 * 2,
                "step": 100 * 3,
                "is_nan": False,
                "run_uuid": run_id,
            }
        )
        current_run += 1

    with store.engine.begin() as conn:
        conn.execute(sqlalchemy.insert(SqlParam), params_list)
        conn.execute(sqlalchemy.insert(SqlMetric), metrics_list)
        conn.execute(sqlalchemy.insert(SqlLatestMetric), latest_metrics_list)
        conn.execute(sqlalchemy.insert(SqlTag), tags_list)

    return experiment_id, run_ids


def test_search_runs_returns_expected_results_with_large_experiment(
    store: SqlAlchemyStore,
):
    """
    This case tests the SQLAlchemyStore implementation of the SearchRuns API to ensure
    that search queries over an experiment containing many runs, each with a large number
    of metrics, parameters, and tags, are performant and return the expected results.
    """
    experiment_id, run_ids = _generate_large_data(store)

    run_results = store.search_runs([experiment_id], None, ViewType.ALL, max_results=100)
    assert len(run_results) == 100
    # runs are sorted by desc start_time
    assert [run.info.run_id for run in run_results] == list(reversed(run_ids[900:]))


def test_search_runs_correctly_filters_large_data(store: SqlAlchemyStore):
    experiment_id, _ = _generate_large_data(store, 1000)

    run_results = store.search_runs(
        [experiment_id],
        "metrics.mkey_0 < 26 and metrics.mkey_0 > 5 ",
        ViewType.ALL,
        max_results=50,
    )
    assert len(run_results) == 20

    run_results = store.search_runs(
        [experiment_id],
        "metrics.mkey_0 < 26 and metrics.mkey_0 > 5 and tags.tkey_0 = 'tval_0' ",
        ViewType.ALL,
        max_results=10,
    )
    assert len(run_results) == 2  # 20 runs between 9 and 26, 2 of which have a 0 tkey_0 value

    run_results = store.search_runs(
        [experiment_id],
        "metrics.mkey_0 < 26 and metrics.mkey_0 > 5 "
        "and tags.tkey_0 = 'tval_0' "
        "and params.pkey_0 = 'pval_0'",
        ViewType.ALL,
        max_results=5,
    )
    assert len(run_results) == 1  # 2 runs on previous request, 1 of which has a 0 pkey_0 value


def test_search_runs_keep_all_runs_when_sorting(store: SqlAlchemyStore):
    experiment_id = store.create_experiment("test_experiment1")

    r1 = store.create_run(
        experiment_id=experiment_id,
        start_time=0,
        tags=[],
        user_id="Me",
        run_name="name",
    ).info.run_id
    r2 = store.create_run(
        experiment_id=experiment_id,
        start_time=0,
        tags=[],
        user_id="Me",
        run_name="name",
    ).info.run_id
    store.set_tag(r1, RunTag(key="t1", value="1"))
    store.set_tag(r1, RunTag(key="t2", value="1"))
    store.set_tag(r2, RunTag(key="t2", value="1"))

    run_results = store.search_runs(
        [experiment_id], None, ViewType.ALL, max_results=1000, order_by=["tag.t1"]
    )
    assert len(run_results) == 2


def test_try_get_run_tag(store: SqlAlchemyStore):
    run = _run_factory(store)
    store.set_tag(run.info.run_id, entities.RunTag("k1", "v1"))
    store.set_tag(run.info.run_id, entities.RunTag("k2", "v2"))

    with store.ManagedSessionMaker() as session:
        tag = store._try_get_run_tag(session, run.info.run_id, "k0")
        assert tag is None

        tag = store._try_get_run_tag(session, run.info.run_id, "k1")
        assert tag.key == "k1"
        assert tag.value == "v1"

        tag = store._try_get_run_tag(session, run.info.run_id, "k2")
        assert tag.key == "k2"
        assert tag.value == "v2"


def test_get_metric_history_on_non_existent_metric_key(store: SqlAlchemyStore):
    experiment_id = _create_experiments(store, "test_exp")[0]
    run = store.create_run(
        experiment_id=experiment_id,
        user_id="user",
        start_time=0,
        tags=[],
        run_name="name",
    )
    run_id = run.info.run_id
    metrics = store.get_metric_history(run_id, "test_metric")
    assert metrics == []


def test_insert_large_text_in_dataset_table(store: SqlAlchemyStore):
    with store.engine.begin() as conn:
        # cursor = conn.cursor()
        dataset_source = "a" * 65535  # 65535 is the max size for a TEXT column
        dataset_profile = "a" * 16777215  # 16777215 is the max size for a MEDIUMTEXT column
        conn.execute(
            sqlalchemy.sql.text(
                f"""
            INSERT INTO datasets
                (dataset_uuid,
                experiment_id,
                name,
                digest,
                dataset_source_type,
                dataset_source,
                dataset_schema,
                dataset_profile)
            VALUES
                ('test_uuid',
                0,
                'test_name',
                'test_digest',
                'test_source_type',
                '{dataset_source}', '
                test_schema',
                '{dataset_profile}')
            """
            )
        )
        results = conn.execute(
            sqlalchemy.sql.text("SELECT dataset_source, dataset_profile from datasets")
        ).first()
        dataset_source_from_db = results[0]
        assert len(dataset_source_from_db) == len(dataset_source)
        dataset_profile_from_db = results[1]
        assert len(dataset_profile_from_db) == len(dataset_profile)

        # delete contents of datasets table
        conn.execute(sqlalchemy.sql.text("DELETE FROM datasets"))


def test_log_inputs_and_retrieve_runs_behaves_as_expected(store: SqlAlchemyStore):
    experiment_id = _create_experiments(store, "test exp")
    run1 = _run_factory(store, config=_get_run_configs(experiment_id, start_time=1))
    run2 = _run_factory(store, config=_get_run_configs(experiment_id, start_time=3))
    run3 = _run_factory(store, config=_get_run_configs(experiment_id, start_time=2))

    dataset1 = entities.Dataset(
        name="name1",
        digest="digest1",
        source_type="st1",
        source="source1",
        schema="schema1",
        profile="profile1",
    )
    dataset2 = entities.Dataset(
        name="name2",
        digest="digest2",
        source_type="st2",
        source="source2",
        schema="schema2",
        profile="profile2",
    )
    dataset3 = entities.Dataset(
        name="name3",
        digest="digest3",
        source_type="st3",
        source="source3",
        schema="schema3",
        profile="profile3",
    )

    tags1 = [
        entities.InputTag(key="key1", value="value1"),
        entities.InputTag(key="key2", value="value2"),
    ]
    tags2 = [
        entities.InputTag(key="key3", value="value3"),
        entities.InputTag(key="key4", value="value4"),
    ]
    tags3 = [
        entities.InputTag(key="key5", value="value5"),
        entities.InputTag(key="key6", value="value6"),
    ]

    inputs_run1 = [
        entities.DatasetInput(dataset1, tags1),
        entities.DatasetInput(dataset2, tags1),
    ]
    inputs_run2 = [
        entities.DatasetInput(dataset1, tags2),
        entities.DatasetInput(dataset3, tags3),
    ]
    inputs_run3 = [entities.DatasetInput(dataset2, tags3)]

    store.log_inputs(run1.info.run_id, inputs_run1)
    store.log_inputs(run2.info.run_id, inputs_run2)
    store.log_inputs(run3.info.run_id, inputs_run3)

    run1 = store.get_run(run1.info.run_id)
    assert_dataset_inputs_equal(run1.inputs.dataset_inputs, inputs_run1)
    run2 = store.get_run(run2.info.run_id)
    assert_dataset_inputs_equal(run2.inputs.dataset_inputs, inputs_run2)
    run3 = store.get_run(run3.info.run_id)
    assert_dataset_inputs_equal(run3.inputs.dataset_inputs, inputs_run3)

    search_results_1 = store.search_runs(
        [experiment_id], None, ViewType.ALL, max_results=4, order_by=["start_time ASC"]
    )
    run1 = search_results_1[0]
    assert_dataset_inputs_equal(run1.inputs.dataset_inputs, inputs_run1)
    run2 = search_results_1[2]
    assert_dataset_inputs_equal(run2.inputs.dataset_inputs, inputs_run2)
    run3 = search_results_1[1]
    assert_dataset_inputs_equal(run3.inputs.dataset_inputs, inputs_run3)

    search_results_2 = store.search_runs(
        [experiment_id], None, ViewType.ALL, max_results=4, order_by=["start_time DESC"]
    )
    run1 = search_results_2[2]
    assert_dataset_inputs_equal(run1.inputs.dataset_inputs, inputs_run1)
    run2 = search_results_2[0]
    assert_dataset_inputs_equal(run2.inputs.dataset_inputs, inputs_run2)
    run3 = search_results_2[1]
    assert_dataset_inputs_equal(run3.inputs.dataset_inputs, inputs_run3)


def test_log_input_multiple_times_does_not_overwrite_tags_or_dataset(
    store: SqlAlchemyStore,
):
    experiment_id = _create_experiments(store, "test exp")
    run = _run_factory(store, config=_get_run_configs(experiment_id))
    dataset = entities.Dataset(
        name="name",
        digest="digest",
        source_type="st",
        source="source",
        schema="schema",
        profile="profile",
    )
    tags = [
        entities.InputTag(key="key1", value="value1"),
        entities.InputTag(key="key2", value="value2"),
    ]
    store.log_inputs(run.info.run_id, [entities.DatasetInput(dataset, tags)])

    for i in range(3):
        # Since the dataset name and digest are the same as the previously logged dataset,
        # no changes should be made
        overwrite_dataset = entities.Dataset(
            name="name",
            digest="digest",
            source_type="st{i}",
            source=f"source{i}",
            schema=f"schema{i}",
            profile=f"profile{i}",
        )
        # Since the dataset has already been logged as an input to the run, no changes should be
        # made to the input tags
        overwrite_tags = [
            entities.InputTag(key=f"key{i}", value=f"value{i}"),
            entities.InputTag(key=f"key{i + 1}", value=f"value{i + 1}"),
        ]
        store.log_inputs(
            run.info.run_id, [entities.DatasetInput(overwrite_dataset, overwrite_tags)]
        )

    run = store.get_run(run.info.run_id)
    assert_dataset_inputs_equal(run.inputs.dataset_inputs, [entities.DatasetInput(dataset, tags)])

    # Logging a dataset with a different name or digest to the original run should result
    # in the addition of another dataset input
    other_name_dataset = entities.Dataset(
        name="other_name",
        digest="digest",
        source_type="st",
        source="source",
        schema="schema",
        profile="profile",
    )
    other_name_input_tags = [entities.InputTag(key="k1", value="v1")]
    store.log_inputs(
        run.info.run_id,
        [entities.DatasetInput(other_name_dataset, other_name_input_tags)],
    )

    other_digest_dataset = entities.Dataset(
        name="name",
        digest="other_digest",
        source_type="st",
        source="source",
        schema="schema",
        profile="profile",
    )
    other_digest_input_tags = [entities.InputTag(key="k2", value="v2")]
    store.log_inputs(
        run.info.run_id,
        [entities.DatasetInput(other_digest_dataset, other_digest_input_tags)],
    )

    run = store.get_run(run.info.run_id)
    assert_dataset_inputs_equal(
        run.inputs.dataset_inputs,
        [
            entities.DatasetInput(dataset, tags),
            entities.DatasetInput(other_name_dataset, other_name_input_tags),
            entities.DatasetInput(other_digest_dataset, other_digest_input_tags),
        ],
    )

    # Logging the same dataset with different tags to new runs should result in each run
    # having its own new input tags and the same dataset input
    for i in range(3):
        new_run = store.create_run(
            experiment_id=experiment_id,
            user_id="user",
            start_time=0,
            tags=[],
            run_name=None,
        )
        new_tags = [
            entities.InputTag(key=f"key{i}", value=f"value{i}"),
            entities.InputTag(key=f"key{i + 1}", value=f"value{i + 1}"),
        ]
        store.log_inputs(new_run.info.run_id, [entities.DatasetInput(dataset, new_tags)])
        new_run = store.get_run(new_run.info.run_id)
        assert_dataset_inputs_equal(
            new_run.inputs.dataset_inputs, [entities.DatasetInput(dataset, new_tags)]
        )


def test_log_inputs_handles_case_when_no_datasets_are_specified(store: SqlAlchemyStore):
    experiment_id = _create_experiments(store, "test exp")
    run = _run_factory(store, config=_get_run_configs(experiment_id))
    store.log_inputs(run.info.run_id)
    store.log_inputs(run.info.run_id, datasets=None)


def test_log_inputs_fails_with_missing_inputs(store: SqlAlchemyStore):
    experiment_id = _create_experiments(store, "test exp")
    run = _run_factory(store, config=_get_run_configs(experiment_id))

    dataset = entities.Dataset(name="name1", digest="digest1", source_type="type", source="source")

    tags = [entities.InputTag(key="key", value="train")]

    # Test input key missing
    with pytest.raises(MlflowException, match="InputTag key cannot be None"):
        store.log_inputs(
            run.info.run_id,
            [
                entities.DatasetInput(
                    tags=[entities.InputTag(key=None, value="train")], dataset=dataset
                )
            ],
        )

    # Test input value missing
    with pytest.raises(MlflowException, match="InputTag value cannot be None"):
        store.log_inputs(
            run.info.run_id,
            [
                entities.DatasetInput(
                    tags=[entities.InputTag(key="key", value=None)], dataset=dataset
                )
            ],
        )

    # Test dataset name missing
    with pytest.raises(MlflowException, match="Dataset name cannot be None"):
        store.log_inputs(
            run.info.run_id,
            [
                entities.DatasetInput(
                    tags=tags,
                    dataset=entities.Dataset(
                        name=None, digest="digest1", source_type="type", source="source"
                    ),
                )
            ],
        )

    # Test dataset digest missing
    with pytest.raises(MlflowException, match="Dataset digest cannot be None"):
        store.log_inputs(
            run.info.run_id,
            [
                entities.DatasetInput(
                    tags=tags,
                    dataset=entities.Dataset(
                        name="name", digest=None, source_type="type", source="source"
                    ),
                )
            ],
        )

    # Test dataset source type missing
    with pytest.raises(MlflowException, match="Dataset source_type cannot be None"):
        store.log_inputs(
            run.info.run_id,
            [
                entities.DatasetInput(
                    tags=tags,
                    dataset=entities.Dataset(
                        name="name", digest="digest1", source_type=None, source="source"
                    ),
                )
            ],
        )

    # Test dataset source missing
    with pytest.raises(MlflowException, match="Dataset source cannot be None"):
        store.log_inputs(
            run.info.run_id,
            [
                entities.DatasetInput(
                    tags=tags,
                    dataset=entities.Dataset(
                        name="name", digest="digest1", source_type="type", source=None
                    ),
                )
            ],
        )


def _validate_log_inputs(
    store: SqlAlchemyStore,
    exp_name,
    dataset_inputs,
):
    run = _run_factory(store, _get_run_configs(_create_experiments(store, exp_name)))
    store.log_inputs(run.info.run_id, dataset_inputs)
    run1 = store.get_run(run.info.run_id)
    assert_dataset_inputs_equal(run1.inputs.dataset_inputs, dataset_inputs)


def _validate_invalid_log_inputs(store: SqlAlchemyStore, run_id, dataset_inputs, error_message):
    with pytest.raises(MlflowException, match=error_message):
        store.log_inputs(run_id, dataset_inputs)


def test_log_inputs_with_large_inputs_limit_check(store: SqlAlchemyStore):
    run = _run_factory(store, _get_run_configs(_create_experiments(store, "test_invalid_inputs")))
    run_id = run.info.run_id

    # Test input key
    dataset = entities.Dataset(name="name1", digest="digest1", source_type="type", source="source")
    _validate_log_inputs(
        store,
        "test_input_key",
        [
            entities.DatasetInput(
                tags=[entities.InputTag(key="a" * MAX_INPUT_TAG_KEY_SIZE, value="train")],
                dataset=dataset,
            )
        ],
    )
    _validate_invalid_log_inputs(
        store,
        run_id,
        [
            entities.DatasetInput(
                tags=[entities.InputTag(key="a" * (MAX_INPUT_TAG_KEY_SIZE + 1), value="train")],
                dataset=dataset,
            )
        ],
        f"'key' exceeds the maximum length of {MAX_INPUT_TAG_KEY_SIZE}",
    )

    # Test input value
    dataset = entities.Dataset(name="name2", digest="digest1", source_type="type", source="source")
    _validate_log_inputs(
        store,
        "test_input_value",
        [
            entities.DatasetInput(
                tags=[entities.InputTag(key="key", value="a" * MAX_INPUT_TAG_VALUE_SIZE)],
                dataset=dataset,
            )
        ],
    )
    _validate_invalid_log_inputs(
        store,
        run_id,
        [
            entities.DatasetInput(
                tags=[entities.InputTag(key="key", value="a" * (MAX_INPUT_TAG_VALUE_SIZE + 1))],
                dataset=dataset,
            )
        ],
        f"'value' exceeds the maximum length of {MAX_INPUT_TAG_VALUE_SIZE}",
    )

    # Test dataset name
    tags = [entities.InputTag(key="key", value="train")]
    _validate_log_inputs(
        store,
        "test_dataset_name",
        [
            entities.DatasetInput(
                tags=tags,
                dataset=entities.Dataset(
                    name="a" * MAX_DATASET_NAME_SIZE,
                    digest="digest1",
                    source_type="type",
                    source="source",
                ),
            )
        ],
    )
    _validate_invalid_log_inputs(
        store,
        run_id,
        [
            entities.DatasetInput(
                tags=tags,
                dataset=entities.Dataset(
                    name="a" * (MAX_DATASET_NAME_SIZE + 1),
                    digest="digest1",
                    source_type="type",
                    source="source",
                ),
            )
        ],
        f"'name' exceeds the maximum length of {MAX_DATASET_NAME_SIZE}",
    )

    # Test dataset digest
    _validate_log_inputs(
        store,
        "test_dataset_digest",
        [
            entities.DatasetInput(
                tags=tags,
                dataset=entities.Dataset(
                    name="name1",
                    digest="a" * MAX_DATASET_DIGEST_SIZE,
                    source_type="type",
                    source="source",
                ),
            )
        ],
    )
    _validate_invalid_log_inputs(
        store,
        run_id,
        [
            entities.DatasetInput(
                tags=tags,
                dataset=entities.Dataset(
                    name="name1",
                    digest="a" * (MAX_DATASET_DIGEST_SIZE + 1),
                    source_type="type",
                    source="source",
                ),
            )
        ],
        f"'digest' exceeds the maximum length of {MAX_DATASET_DIGEST_SIZE}",
    )

    # Test dataset source
    _validate_log_inputs(
        store,
        "test_dataset_source",
        [
            entities.DatasetInput(
                tags=tags,
                dataset=entities.Dataset(
                    name="name3",
                    digest="digest1",
                    source_type="type",
                    source="a" * MAX_DATASET_SOURCE_SIZE,
                ),
            )
        ],
    )
    _validate_invalid_log_inputs(
        store,
        run_id,
        [
            entities.DatasetInput(
                tags=tags,
                dataset=entities.Dataset(
                    name="name3",
                    digest="digest1",
                    source_type="type",
                    source="a" * (MAX_DATASET_SOURCE_SIZE + 1),
                ),
            )
        ],
        f"'source' exceeds the maximum length of {MAX_DATASET_SOURCE_SIZE}",
    )

    # Test dataset schema
    _validate_log_inputs(
        store,
        "test_dataset_schema",
        [
            entities.DatasetInput(
                tags=tags,
                dataset=entities.Dataset(
                    name="name4",
                    digest="digest1",
                    source_type="type",
                    source="source",
                    schema="a" * MAX_DATASET_SCHEMA_SIZE,
                ),
            )
        ],
    )
    _validate_invalid_log_inputs(
        store,
        run_id,
        [
            entities.DatasetInput(
                tags=tags,
                dataset=entities.Dataset(
                    name="name4",
                    digest="digest1",
                    source_type="type",
                    source="source",
                    schema="a" * (MAX_DATASET_SCHEMA_SIZE + 1),
                ),
            )
        ],
        f"'schema' exceeds the maximum length of {MAX_DATASET_SCHEMA_SIZE}",
    )

    # Test dataset profile
    _validate_log_inputs(
        store,
        "test_dataset_profile",
        [
            entities.DatasetInput(
                tags=tags,
                dataset=entities.Dataset(
                    name="name5",
                    digest="digest1",
                    source_type="type",
                    source="source",
                    profile="a" * MAX_DATASET_PROFILE_SIZE,
                ),
            )
        ],
    )
    _validate_invalid_log_inputs(
        store,
        run_id,
        [
            entities.DatasetInput(
                tags=tags,
                dataset=entities.Dataset(
                    name="name5",
                    digest="digest1",
                    source_type="type",
                    source="source",
                    profile="a" * (MAX_DATASET_PROFILE_SIZE + 1),
                ),
            )
        ],
        f"'profile' exceeds the maximum length of {MAX_DATASET_PROFILE_SIZE}",
    )


def test_log_inputs_with_duplicates_in_single_request(store: SqlAlchemyStore):
    experiment_id = _create_experiments(store, "test exp")
    run1 = _run_factory(store, config=_get_run_configs(experiment_id, start_time=1))

    dataset1 = entities.Dataset(
        name="name1",
        digest="digest1",
        source_type="st1",
        source="source1",
        schema="schema1",
        profile="profile1",
    )

    tags1 = [
        entities.InputTag(key="key1", value="value1"),
        entities.InputTag(key="key2", value="value2"),
    ]

    inputs_run1 = [
        entities.DatasetInput(dataset1, tags1),
        entities.DatasetInput(dataset1, tags1),
    ]

    store.log_inputs(run1.info.run_id, inputs_run1)
    run1 = store.get_run(run1.info.run_id)
    assert_dataset_inputs_equal(
        run1.inputs.dataset_inputs, [entities.DatasetInput(dataset1, tags1)]
    )


def test_sqlalchemy_store_behaves_as_expected_with_inmemory_sqlite_db(monkeypatch):
    monkeypatch.setenv("MLFLOW_SQLALCHEMYSTORE_POOLCLASS", "SingletonThreadPool")
    store = SqlAlchemyStore("sqlite:///:memory:", ARTIFACT_URI)
    experiment_id = store.create_experiment(name="exp1")
    run = store.create_run(
        experiment_id=experiment_id,
        user_id="user",
        start_time=0,
        tags=[],
        run_name="name",
    )
    run_id = run.info.run_id
    metric = entities.Metric("mymetric", 1, 0, 0)
    store.log_metric(run_id=run_id, metric=metric)
    param = entities.Param("myparam", "A")
    store.log_param(run_id=run_id, param=param)
    fetched_run = store.get_run(run_id=run_id)
    assert fetched_run.info.run_id == run_id
    assert metric.key in fetched_run.data.metrics
    assert param.key in fetched_run.data.params


def test_sqlalchemy_store_can_be_initialized_when_default_experiment_has_been_deleted(
    tmp_sqlite_uri,
):
    store = SqlAlchemyStore(tmp_sqlite_uri, ARTIFACT_URI)
    store.delete_experiment("0")
    assert store.get_experiment("0").lifecycle_stage == entities.LifecycleStage.DELETED
    SqlAlchemyStore(tmp_sqlite_uri, ARTIFACT_URI)


class TextClauseMatcher:
    def __init__(self, text):
        self.text = text

    def __eq__(self, other):
        return self.text == other.text


@mock.patch("sqlalchemy.orm.session.Session", spec=True)
def test_set_zero_value_insertion_for_autoincrement_column_MYSQL(mock_session):
    mock_store = mock.Mock(SqlAlchemyStore)
    mock_store.db_type = MYSQL
    SqlAlchemyStore._set_zero_value_insertion_for_autoincrement_column(mock_store, mock_session)
    mock_session.execute.assert_called_with(
        TextClauseMatcher("SET @@SESSION.sql_mode='NO_AUTO_VALUE_ON_ZERO';")
    )


@mock.patch("sqlalchemy.orm.session.Session", spec=True)
def test_set_zero_value_insertion_for_autoincrement_column_MSSQL(mock_session):
    mock_store = mock.Mock(SqlAlchemyStore)
    mock_store.db_type = MSSQL
    SqlAlchemyStore._set_zero_value_insertion_for_autoincrement_column(mock_store, mock_session)
    mock_session.execute.assert_called_with(
        TextClauseMatcher("SET IDENTITY_INSERT experiments ON;")
    )


@mock.patch("sqlalchemy.orm.session.Session", spec=True)
def test_unset_zero_value_insertion_for_autoincrement_column_MYSQL(mock_session):
    mock_store = mock.Mock(SqlAlchemyStore)
    mock_store.db_type = MYSQL
    SqlAlchemyStore._unset_zero_value_insertion_for_autoincrement_column(mock_store, mock_session)
    mock_session.execute.assert_called_with(TextClauseMatcher("SET @@SESSION.sql_mode='';"))


@mock.patch("sqlalchemy.orm.session.Session", spec=True)
def test_unset_zero_value_insertion_for_autoincrement_column_MSSQL(mock_session):
    mock_store = mock.Mock(SqlAlchemyStore)
    mock_store.db_type = MSSQL
    SqlAlchemyStore._unset_zero_value_insertion_for_autoincrement_column(mock_store, mock_session)
    mock_session.execute.assert_called_with(
        TextClauseMatcher("SET IDENTITY_INSERT experiments OFF;")
    )


def test_get_attribute_name():
    assert models.SqlRun.get_attribute_name("artifact_uri") == "artifact_uri"
    assert models.SqlRun.get_attribute_name("status") == "status"
    assert models.SqlRun.get_attribute_name("start_time") == "start_time"
    assert models.SqlRun.get_attribute_name("end_time") == "end_time"
    assert models.SqlRun.get_attribute_name("deleted_time") == "deleted_time"
    assert models.SqlRun.get_attribute_name("run_name") == "name"
    assert models.SqlRun.get_attribute_name("run_id") == "run_uuid"

    # we want this to break if a searchable or orderable attribute has been added
    # and not referred to in this test
    # searchable attributes are also orderable
    assert len(entities.RunInfo.get_orderable_attributes()) == 7


def test_get_orderby_clauses(tmp_sqlite_uri):
    store = SqlAlchemyStore(tmp_sqlite_uri, ARTIFACT_URI)
    with store.ManagedSessionMaker() as session:
        # test that ['runs.start_time DESC', 'SqlRun.run_uuid'] is returned by default
        parsed = [str(x) for x in _get_orderby_clauses([], session)[1]]
        assert parsed == ["runs.start_time DESC", "SqlRun.run_uuid"]

        # test that the given 'start_time' replaces the default one ('runs.start_time DESC')
        parsed = [str(x) for x in _get_orderby_clauses(["attribute.start_time ASC"], session)[1]]
        assert "SqlRun.start_time" in parsed
        assert "SqlRun.start_time DESC" not in parsed

        # test that an exception is raised when 'order_by' contains duplicates
        match = "`order_by` contains duplicate fields"
        with pytest.raises(MlflowException, match=match):
            _get_orderby_clauses(["attribute.start_time", "attribute.start_time"], session)

        with pytest.raises(MlflowException, match=match):
            _get_orderby_clauses(["param.p", "param.p"], session)

        with pytest.raises(MlflowException, match=match):
            _get_orderby_clauses(["metric.m", "metric.m"], session)

        with pytest.raises(MlflowException, match=match):
            _get_orderby_clauses(["tag.t", "tag.t"], session)

        # test that an exception is NOT raised when key types are different
        _get_orderby_clauses(["param.a", "metric.a", "tag.a"], session)

        select_clause, parsed, _ = _get_orderby_clauses(["metric.a"], session)
        select_clause = [str(x) for x in select_clause]
        parsed = [str(x) for x in parsed]
        # test that "=" is used rather than "is" when comparing to True
        assert "is_nan = true" in select_clause[0]
        assert "value IS NULL" in select_clause[0]
        # test that clause name is in parsed
        assert "clause_1" in parsed[0]


def _assert_create_experiment_appends_to_artifact_uri_path_correctly(
    artifact_root_uri, expected_artifact_uri_format
):
    # Patch `is_local_uri` to prevent the SqlAlchemy store from attempting to create local
    # filesystem directories for file URI and POSIX path test cases
    with mock.patch("mlflow.store.tracking.sqlalchemy_store.is_local_uri", return_value=False):
        with TempDir() as tmp:
            dbfile_path = tmp.path("db")
            store = SqlAlchemyStore(
                db_uri="sqlite:///" + dbfile_path,
                default_artifact_root=artifact_root_uri,
            )
            exp_id = store.create_experiment(name="exp")
            exp = store.get_experiment(exp_id)

            if hasattr(store, "__del__"):
                store.__del__()

            cwd = Path.cwd().as_posix()
            drive = Path.cwd().drive
            if is_windows() and expected_artifact_uri_format.startswith("file:"):
                cwd = f"/{cwd}"
                drive = f"{drive}/"
            assert exp.artifact_location == expected_artifact_uri_format.format(
                e=exp_id, cwd=cwd, drive=drive
            )


@pytest.mark.skipif(not is_windows(), reason="This test only passes on Windows")
@pytest.mark.parametrize(
    ("input_uri", "expected_uri"),
    [
        (
            "\\my_server/my_path/my_sub_path",
            "file:///{drive}my_server/my_path/my_sub_path/{e}",
        ),
        ("path/to/local/folder", "file://{cwd}/path/to/local/folder/{e}"),
        ("/path/to/local/folder", "file:///{drive}path/to/local/folder/{e}"),
        ("#path/to/local/folder?", "file://{cwd}/{e}#path/to/local/folder?"),
        ("file:path/to/local/folder", "file://{cwd}/path/to/local/folder/{e}"),
        ("file:///path/to/local/folder", "file:///{drive}path/to/local/folder/{e}"),
        (
            "file:path/to/local/folder?param=value",
            "file://{cwd}/path/to/local/folder/{e}?param=value",
        ),
        (
            "file:///path/to/local/folder?param=value#fragment",
            "file:///{drive}path/to/local/folder/{e}?param=value#fragment",
        ),
    ],
)
def test_create_experiment_appends_to_artifact_local_path_file_uri_correctly_on_windows(
    input_uri, expected_uri
):
    _assert_create_experiment_appends_to_artifact_uri_path_correctly(input_uri, expected_uri)


@pytest.mark.skipif(is_windows(), reason="This test fails on Windows")
@pytest.mark.parametrize(
    ("input_uri", "expected_uri"),
    [
        ("path/to/local/folder", "{cwd}/path/to/local/folder/{e}"),
        ("/path/to/local/folder", "/path/to/local/folder/{e}"),
        ("#path/to/local/folder?", "{cwd}/#path/to/local/folder?/{e}"),
        ("file:path/to/local/folder", "file://{cwd}/path/to/local/folder/{e}"),
        ("file:///path/to/local/folder", "file:///path/to/local/folder/{e}"),
        (
            "file:path/to/local/folder?param=value",
            "file://{cwd}/path/to/local/folder/{e}?param=value",
        ),
        (
            "file:///path/to/local/folder?param=value#fragment",
            "file:///path/to/local/folder/{e}?param=value#fragment",
        ),
    ],
)
def test_create_experiment_appends_to_artifact_local_path_file_uri_correctly(
    input_uri, expected_uri
):
    _assert_create_experiment_appends_to_artifact_uri_path_correctly(input_uri, expected_uri)


@pytest.mark.parametrize(
    ("input_uri", "expected_uri"),
    [
        ("s3://bucket/path/to/root", "s3://bucket/path/to/root/{e}"),
        (
            "s3://bucket/path/to/root?creds=mycreds",
            "s3://bucket/path/to/root/{e}?creds=mycreds",
        ),
        (
            "dbscheme+driver://root@host/dbname?creds=mycreds#myfragment",
            "dbscheme+driver://root@host/dbname/{e}?creds=mycreds#myfragment",
        ),
        (
            "dbscheme+driver://root:password@hostname.com?creds=mycreds#myfragment",
            "dbscheme+driver://root:password@hostname.com/{e}?creds=mycreds#myfragment",
        ),
        (
            "dbscheme+driver://root:password@hostname.com/mydb?creds=mycreds#myfragment",
            "dbscheme+driver://root:password@hostname.com/mydb/{e}?creds=mycreds#myfragment",
        ),
    ],
)
def test_create_experiment_appends_to_artifact_uri_path_correctly(input_uri, expected_uri):
    _assert_create_experiment_appends_to_artifact_uri_path_correctly(input_uri, expected_uri)


def _assert_create_run_appends_to_artifact_uri_path_correctly(
    artifact_root_uri, expected_artifact_uri_format
):
    # Patch `is_local_uri` to prevent the SqlAlchemy store from attempting to create local
    # filesystem directories for file URI and POSIX path test cases
    with mock.patch("mlflow.store.tracking.sqlalchemy_store.is_local_uri", return_value=False):
        with TempDir() as tmp:
            dbfile_path = tmp.path("db")
            store = SqlAlchemyStore(
                db_uri="sqlite:///" + dbfile_path,
                default_artifact_root=artifact_root_uri,
            )
            exp_id = store.create_experiment(name="exp")
            run = store.create_run(
                experiment_id=exp_id,
                user_id="user",
                start_time=0,
                tags=[],
                run_name="name",
            )

            if hasattr(store, "__del__"):
                store.__del__()

            cwd = Path.cwd().as_posix()
            drive = Path.cwd().drive
            if is_windows() and expected_artifact_uri_format.startswith("file:"):
                cwd = f"/{cwd}"
                drive = f"{drive}/"
            assert run.info.artifact_uri == expected_artifact_uri_format.format(
                e=exp_id, r=run.info.run_id, cwd=cwd, drive=drive
            )


@pytest.mark.skipif(not is_windows(), reason="This test only passes on Windows")
@pytest.mark.parametrize(
    ("input_uri", "expected_uri"),
    [
        (
            "\\my_server/my_path/my_sub_path",
            "file:///{drive}my_server/my_path/my_sub_path/{e}/{r}/artifacts",
        ),
        ("path/to/local/folder", "file://{cwd}/path/to/local/folder/{e}/{r}/artifacts"),
        (
            "/path/to/local/folder",
            "file:///{drive}path/to/local/folder/{e}/{r}/artifacts",
        ),
        (
            "#path/to/local/folder?",
            "file://{cwd}/{e}/{r}/artifacts#path/to/local/folder?",
        ),
        (
            "file:path/to/local/folder",
            "file://{cwd}/path/to/local/folder/{e}/{r}/artifacts",
        ),
        (
            "file:///path/to/local/folder",
            "file:///{drive}path/to/local/folder/{e}/{r}/artifacts",
        ),
        (
            "file:path/to/local/folder?param=value",
            "file://{cwd}/path/to/local/folder/{e}/{r}/artifacts?param=value",
        ),
        (
            "file:///path/to/local/folder?param=value#fragment",
            "file:///{drive}path/to/local/folder/{e}/{r}/artifacts?param=value#fragment",
        ),
    ],
)
def test_create_run_appends_to_artifact_local_path_file_uri_correctly_on_windows(
    input_uri, expected_uri
):
    _assert_create_run_appends_to_artifact_uri_path_correctly(input_uri, expected_uri)


@pytest.mark.skipif(is_windows(), reason="This test fails on Windows")
@pytest.mark.parametrize(
    ("input_uri", "expected_uri"),
    [
        ("path/to/local/folder", "{cwd}/path/to/local/folder/{e}/{r}/artifacts"),
        ("/path/to/local/folder", "/path/to/local/folder/{e}/{r}/artifacts"),
        ("#path/to/local/folder?", "{cwd}/#path/to/local/folder?/{e}/{r}/artifacts"),
        (
            "file:path/to/local/folder",
            "file://{cwd}/path/to/local/folder/{e}/{r}/artifacts",
        ),
        (
            "file:///path/to/local/folder",
            "file:///path/to/local/folder/{e}/{r}/artifacts",
        ),
        (
            "file:path/to/local/folder?param=value",
            "file://{cwd}/path/to/local/folder/{e}/{r}/artifacts?param=value",
        ),
        (
            "file:///path/to/local/folder?param=value#fragment",
            "file:///path/to/local/folder/{e}/{r}/artifacts?param=value#fragment",
        ),
    ],
)
def test_create_run_appends_to_artifact_local_path_file_uri_correctly(input_uri, expected_uri):
    _assert_create_run_appends_to_artifact_uri_path_correctly(input_uri, expected_uri)


@pytest.mark.parametrize(
    ("input_uri", "expected_uri"),
    [
        ("s3://bucket/path/to/root", "s3://bucket/path/to/root/{e}/{r}/artifacts"),
        (
            "s3://bucket/path/to/root?creds=mycreds",
            "s3://bucket/path/to/root/{e}/{r}/artifacts?creds=mycreds",
        ),
        (
            "dbscheme+driver://root@host/dbname?creds=mycreds#myfragment",
            "dbscheme+driver://root@host/dbname/{e}/{r}/artifacts?creds=mycreds#myfragment",
        ),
        (
            "dbscheme+driver://root:password@hostname.com?creds=mycreds#myfragment",
            "dbscheme+driver://root:password@hostname.com/{e}/{r}/artifacts"
            "?creds=mycreds#myfragment",
        ),
        (
            "dbscheme+driver://root:password@hostname.com/mydb?creds=mycreds#myfragment",
            "dbscheme+driver://root:password@hostname.com/mydb/{e}/{r}/artifacts"
            "?creds=mycreds#myfragment",
        ),
    ],
)
def test_create_run_appends_to_artifact_uri_path_correctly(input_uri, expected_uri):
    _assert_create_run_appends_to_artifact_uri_path_correctly(input_uri, expected_uri)


def test_legacy_start_and_end_trace_v2(store: SqlAlchemyStore):
    experiment_id = store.create_experiment("test_experiment")
    trace_info = store.deprecated_start_trace_v2(
        experiment_id=experiment_id,
        timestamp_ms=1234,
        request_metadata={"rq1": "foo", "rq2": "bar"},
        tags={"tag1": "apple", "tag2": "orange"},
    )
    request_id = trace_info.request_id

    assert trace_info.request_id is not None
    assert trace_info.experiment_id == experiment_id
    assert trace_info.timestamp_ms == 1234
    assert trace_info.execution_time_ms is None
    assert trace_info.status == TraceStatus.IN_PROGRESS
    assert trace_info.request_metadata == {
        "rq1": "foo",
        "rq2": "bar",
        TRACE_SCHEMA_VERSION_KEY: "2",
    }
    artifact_location = trace_info.tags[MLFLOW_ARTIFACT_LOCATION]
    assert artifact_location.endswith(f"/{experiment_id}/traces/{request_id}/artifacts")
    assert trace_info.tags == {
        "tag1": "apple",
        "tag2": "orange",
        MLFLOW_ARTIFACT_LOCATION: artifact_location,
    }
    assert trace_info.to_v3() == store.get_trace_info(request_id)

    trace_info = store.deprecated_end_trace_v2(
        request_id=request_id,
        timestamp_ms=2345,
        status=TraceStatus.OK,
        # Update one key and add a new key
        request_metadata={
            "rq1": "updated",
            "rq3": "baz",
        },
        tags={"tag1": "updated", "tag3": "grape"},
    )
    assert trace_info.request_id == request_id
    assert trace_info.experiment_id == experiment_id
    assert trace_info.timestamp_ms == 1234
    assert trace_info.execution_time_ms == 2345 - 1234
    assert trace_info.status == TraceStatus.OK
    assert trace_info.request_metadata == {
        "rq1": "updated",
        "rq2": "bar",
        "rq3": "baz",
        TRACE_SCHEMA_VERSION_KEY: "2",
    }
    assert trace_info.tags == {
        "tag1": "updated",
        "tag2": "orange",
        "tag3": "grape",
        MLFLOW_ARTIFACT_LOCATION: artifact_location,
    }
    assert trace_info.to_v3() == store.get_trace_info(request_id)


def test_start_trace(store: SqlAlchemyStore):
    experiment_id = store.create_experiment("test_experiment")
    trace_info = TraceInfo(
        trace_id="tr-123",
        trace_location=trace_location.TraceLocation.from_experiment_id(experiment_id),
        request_time=1234,
        execution_duration=100,
        state=TraceState.OK,
        tags={"tag1": "apple", "tag2": "orange"},
        trace_metadata={"rq1": "foo", "rq2": "bar"},
    )
    trace_info = store.start_trace(trace_info)
    trace_id = trace_info.trace_id

    assert trace_info.trace_id is not None
    assert trace_info.experiment_id == experiment_id
    assert trace_info.request_time == 1234
    assert trace_info.execution_duration == 100
    assert trace_info.state == TraceState.OK
    assert trace_info.trace_metadata == {"rq1": "foo", "rq2": "bar", TRACE_SCHEMA_VERSION_KEY: "3"}
    artifact_location = trace_info.tags[MLFLOW_ARTIFACT_LOCATION]
    assert artifact_location.endswith(f"/{experiment_id}/traces/{trace_id}/artifacts")
    assert trace_info.tags == {
        "tag1": "apple",
        "tag2": "orange",
        MLFLOW_ARTIFACT_LOCATION: artifact_location,
    }
    assert trace_info == store.get_trace_info(trace_id)


def _create_trace(
    store: SqlAlchemyStore,
    trace_id: str,
    experiment_id=0,
    request_time=0,
    execution_duration=0,
    state=TraceState.OK,
    trace_metadata=None,
    tags=None,
) -> TraceInfo:
    """Helper function to create a test trace in the database."""
    if not store.get_experiment(experiment_id):
        store.create_experiment(store, experiment_id)

    trace_info = TraceInfo(
        trace_id=trace_id,
        trace_location=trace_location.TraceLocation.from_experiment_id(experiment_id),
        request_time=request_time,
        execution_duration=execution_duration,
        state=state,
        tags=tags or {},
        trace_metadata=trace_metadata or {},
    )
    return store.start_trace(trace_info)


@pytest.fixture
def store_with_traces(tmp_path):
    store = _get_store(tmp_path)
    exp1 = store.create_experiment("exp1")
    exp2 = store.create_experiment("exp2")

    _create_trace(
        store,
        "tr-0",
        exp2,
        request_time=0,
        execution_duration=6,
        state=TraceState.OK,
        tags={"mlflow.traceName": "ddd"},
        trace_metadata={TraceMetadataKey.SOURCE_RUN: "run0"},
    )
    _create_trace(
        store,
        "tr-1",
        exp2,
        request_time=1,
        execution_duration=2,
        state=TraceState.ERROR,
        tags={"mlflow.traceName": "aaa", "fruit": "apple", "color": "red"},
        trace_metadata={TraceMetadataKey.SOURCE_RUN: "run1"},
    )
    _create_trace(
        store,
        "tr-2",
        exp1,
        request_time=2,
        execution_duration=4,
        state=TraceState.STATE_UNSPECIFIED,
        tags={"mlflow.traceName": "bbb", "fruit": "apple", "color": "green"},
    )
    _create_trace(
        store,
        "tr-3",
        exp1,
        request_time=3,
        execution_duration=10,
        state=TraceState.OK,
        tags={"mlflow.traceName": "ccc", "fruit": "orange"},
    )
    _create_trace(
        store,
        "tr-4",
        exp1,
        request_time=4,
        execution_duration=10,
        state=TraceState.OK,
        tags={"mlflow.traceName": "ddd", "color": "blue"},
    )

    yield store
    _cleanup_database(store)


@pytest.mark.parametrize(
    ("order_by", "expected_ids"),
    [
        # Default order: descending by start time
        ([], ["tr-4", "tr-3", "tr-2", "tr-1", "tr-0"]),
        # Order by start time
        (["timestamp"], ["tr-0", "tr-1", "tr-2", "tr-3", "tr-4"]),
        (["timestamp DESC"], ["tr-4", "tr-3", "tr-2", "tr-1", "tr-0"]),
        # Order by execution_time and timestamp
        (
            ["execution_time DESC", "timestamp ASC"],
            ["tr-3", "tr-4", "tr-0", "tr-2", "tr-1"],
        ),
        # Order by experiment ID
        (["experiment_id"], ["tr-4", "tr-3", "tr-2", "tr-1", "tr-0"]),
        # Order by status
        (["status"], ["tr-1", "tr-4", "tr-3", "tr-0", "tr-2"]),
        # Order by name
        (["name"], ["tr-1", "tr-2", "tr-3", "tr-4", "tr-0"]),
        # Order by tag (null comes last)
        (["tag.fruit"], ["tr-2", "tr-1", "tr-3", "tr-4", "tr-0"]),
        # Order by multiple tags
        (["tag.fruit", "tag.color"], ["tr-2", "tr-1", "tr-3", "tr-4", "tr-0"]),
        # Order by non-existent tag (should be ordered by default order)
        (["tag.nonexistent"], ["tr-4", "tr-3", "tr-2", "tr-1", "tr-0"]),
        # Order by run Id
        (["run_id"], ["tr-0", "tr-1", "tr-4", "tr-3", "tr-2"]),
    ],
)
def test_search_traces_order_by(store_with_traces, order_by, expected_ids):
    exp1 = store_with_traces.get_experiment_by_name("exp1").experiment_id
    exp2 = store_with_traces.get_experiment_by_name("exp2").experiment_id
    trace_infos, _ = store_with_traces.search_traces(
        experiment_ids=[exp1, exp2],
        filter_string=None,
        max_results=5,
        order_by=order_by,
    )
    actual_ids = [trace_info.trace_id for trace_info in trace_infos]
    assert actual_ids == expected_ids


@pytest.mark.parametrize(
    ("filter_string", "expected_ids"),
    [
        # Search by name
        ("name = 'aaa'", ["tr-1"]),
        ("name != 'aaa'", ["tr-4", "tr-3", "tr-2", "tr-0"]),
        # Search by status
        ("status = 'OK'", ["tr-4", "tr-3", "tr-0"]),
        ("status != 'OK'", ["tr-2", "tr-1"]),
        ("attributes.status = 'OK'", ["tr-4", "tr-3", "tr-0"]),
        ("attributes.name != 'aaa'", ["tr-4", "tr-3", "tr-2", "tr-0"]),
        ("trace.status = 'OK'", ["tr-4", "tr-3", "tr-0"]),
        ("trace.name != 'aaa'", ["tr-4", "tr-3", "tr-2", "tr-0"]),
        # Search by timestamp
        ("`timestamp` >= 1 AND execution_time < 10", ["tr-2", "tr-1"]),
        # Search by tag
        ("tag.fruit = 'apple'", ["tr-2", "tr-1"]),
        # tags is an alias for tag
        ("tags.fruit = 'apple' and tags.color != 'red'", ["tr-2"]),
        # Search by request metadata
        ("run_id = 'run0'", ["tr-0"]),
        (f"request_metadata.{TraceMetadataKey.SOURCE_RUN} = 'run0'", ["tr-0"]),
        (f"request_metadata.{TraceMetadataKey.SOURCE_RUN} = 'run1'", ["tr-1"]),
        (f"request_metadata.`{TraceMetadataKey.SOURCE_RUN}` = 'run0'", ["tr-0"]),
        (f"metadata.{TraceMetadataKey.SOURCE_RUN} = 'run0'", ["tr-0"]),
        (f"metadata.{TraceMetadataKey.SOURCE_RUN} != 'run0'", ["tr-1"]),
    ],
)
def test_search_traces_with_filter(store_with_traces, filter_string, expected_ids):
    exp1 = store_with_traces.get_experiment_by_name("exp1").experiment_id
    exp2 = store_with_traces.get_experiment_by_name("exp2").experiment_id

    trace_infos, _ = store_with_traces.search_traces(
        experiment_ids=[exp1, exp2],
        filter_string=filter_string,
        max_results=5,
        order_by=[],
    )
    actual_ids = [trace_info.trace_id for trace_info in trace_infos]
    assert actual_ids == expected_ids


@pytest.mark.parametrize(
    ("filter_string", "error"),
    [
        ("invalid", r"Invalid clause\(s\) in filter string"),
        ("name = 'foo' AND invalid", r"Invalid clause\(s\) in filter string"),
        ("foo.bar = 'baz'", r"Invalid entity type 'foo'"),
        ("invalid = 'foo'", r"Invalid attribute key 'invalid'"),
        ("trace.tags.foo = 'bar'", r"Invalid attribute key 'tags\.foo'"),
        ("trace.status < 'OK'", r"Invalid comparator '<'"),
        ("name IN ('foo', 'bar')", r"Invalid comparator 'IN'"),
        # We don't support LIKE/ILIKE operators for trace search because it may
        # cause performance issues with large attributes and tags.
        ("name LIKE 'b%'", r"Invalid comparator 'LIKE'"),
        ("name ILIKE 'd%'", r"Invalid comparator 'ILIKE'"),
        ("tag.color LIKE 're%'", r"Invalid comparator 'LIKE'"),
    ],
)
def test_search_traces_with_invalid_filter(store_with_traces, filter_string, error):
    exp1 = store_with_traces.get_experiment_by_name("exp1").experiment_id
    exp2 = store_with_traces.get_experiment_by_name("exp2").experiment_id

    with pytest.raises(MlflowException, match=error):
        store_with_traces.search_traces(
            experiment_ids=[exp1, exp2],
            filter_string=filter_string,
        )


def test_search_traces_raise_if_max_results_arg_is_invalid(store):
    with pytest.raises(
        MlflowException,
        match="Invalid value 50001 for parameter 'max_results' supplied.",
    ):
        store.search_traces(experiment_ids=[], max_results=50001)

    with pytest.raises(
        MlflowException, match="Invalid value -1 for parameter 'max_results' supplied."
    ):
        store.search_traces(experiment_ids=[], max_results=-1)


def test_search_traces_pagination(store_with_traces):
    exps = [
        store_with_traces.get_experiment_by_name("exp1").experiment_id,
        store_with_traces.get_experiment_by_name("exp2").experiment_id,
    ]

    traces, token = store_with_traces.search_traces(exps, max_results=2)
    assert [t.trace_id for t in traces] == ["tr-4", "tr-3"]

    traces, token = store_with_traces.search_traces(exps, max_results=2, page_token=token)
    assert [t.trace_id for t in traces] == ["tr-2", "tr-1"]

    traces, token = store_with_traces.search_traces(exps, max_results=2, page_token=token)
    assert [t.trace_id for t in traces] == ["tr-0"]
    assert token is None


def test_search_traces_pagination_tie_breaker(store):
    # This test is for ensuring the tie breaker for ordering traces with the same timestamp
    # works correctly.
    exp1 = store.create_experiment("exp1")

    trace_ids = [f"tr-{i}" for i in range(5)]
    random.shuffle(trace_ids)
    # Insert traces with random order
    for rid in trace_ids:
        _create_trace(store, rid, exp1, request_time=0)

    # Insert 5 more traces with newer timestamp
    trace_ids = [f"tr-{i + 5}" for i in range(5)]
    random.shuffle(trace_ids)
    for rid in trace_ids:
        _create_trace(store, rid, exp1, request_time=1)

    traces, token = store.search_traces([exp1], max_results=3)
    assert [t.trace_id for t in traces] == ["tr-5", "tr-6", "tr-7"]
    traces, token = store.search_traces([exp1], max_results=3, page_token=token)
    assert [t.trace_id for t in traces] == ["tr-8", "tr-9", "tr-0"]
    traces, token = store.search_traces([exp1], max_results=3, page_token=token)
    assert [t.trace_id for t in traces] == ["tr-1", "tr-2", "tr-3"]
    traces, token = store.search_traces([exp1], max_results=3, page_token=token)
    assert [t.trace_id for t in traces] == ["tr-4"]


def test_search_traces_with_run_id_filter(store: SqlAlchemyStore):
    """Test that search_traces returns traces linked to a run via entity associations."""
    # Create experiment and run
    exp_id = store.create_experiment("test_run_filter")
    run = store.create_run(exp_id, user_id="user", start_time=0, tags=[], run_name="test_run")
    run_id = run.info.run_id

    # Create traces with different relationships to the run
    # Trace 1: Has run_id in metadata (direct association)
    trace1_id = "tr-direct"
    _create_trace(store, trace1_id, exp_id, trace_metadata={"mlflow.sourceRun": run_id})

    # Trace 2: Linked via entity association
    trace2_id = "tr-linked"
    _create_trace(store, trace2_id, exp_id)
    store.link_traces_to_run([trace2_id], run_id)

    # Trace 3: Both metadata and entity association
    trace3_id = "tr-both"
    _create_trace(store, trace3_id, exp_id, trace_metadata={"mlflow.sourceRun": run_id})
    store.link_traces_to_run([trace3_id], run_id)

    # Trace 4: No association with the run
    trace4_id = "tr-unrelated"
    _create_trace(store, trace4_id, exp_id)

    # Search for traces with run_id filter
    traces, _ = store.search_traces([exp_id], filter_string=f'attributes.run_id = "{run_id}"')
    trace_ids = {t.trace_id for t in traces}

    # Should return traces 1, 2, and 3 but not 4
    assert trace_ids == {trace1_id, trace2_id, trace3_id}

    # Test with another run to ensure isolation
    run2 = store.create_run(exp_id, user_id="user", start_time=0, tags=[], run_name="test_run2")
    run2_id = run2.info.run_id

    # Create a trace linked to run2
    trace5_id = "tr-run2"
    _create_trace(store, trace5_id, exp_id)
    store.link_traces_to_run([trace5_id], run2_id)

    # Search for traces with run2_id filter
    traces, _ = store.search_traces([exp_id], filter_string=f'attributes.run_id = "{run2_id}"')
    trace_ids = {t.trace_id for t in traces}

    # Should only return trace5
    assert trace_ids == {trace5_id}

    # Original run_id search should still return the same traces
    traces, _ = store.search_traces([exp_id], filter_string=f'attributes.run_id = "{run_id}"')
    trace_ids = {t.trace_id for t in traces}
    assert trace_ids == {trace1_id, trace2_id, trace3_id}


def test_search_traces_with_run_id_and_other_filters(store: SqlAlchemyStore):
    """Test that search_traces with run_id filter works correctly with other filters."""
    # Create experiment and run
    exp_id = store.create_experiment("test_combined_filters")
    run = store.create_run(exp_id, user_id="user", start_time=0, tags=[], run_name="test_run")
    run_id = run.info.run_id

    # Create traces with different tags and run associations
    trace1_id = "tr-tag1-linked"
    _create_trace(store, trace1_id, exp_id, tags={"type": "training"})
    store.link_traces_to_run([trace1_id], run_id)

    trace2_id = "tr-tag2-linked"
    _create_trace(store, trace2_id, exp_id, tags={"type": "inference"})
    store.link_traces_to_run([trace2_id], run_id)

    trace3_id = "tr-tag1-notlinked"
    _create_trace(store, trace3_id, exp_id, tags={"type": "training"})

    # Search with run_id and tag filter
    traces, _ = store.search_traces(
        [exp_id], filter_string=f'run_id = "{run_id}" AND tags.type = "training"'
    )
    trace_ids = {t.trace_id for t in traces}

    # Should only return trace1 (linked to run AND has training tag)
    assert trace_ids == {trace1_id}

    # Search with run_id only
    traces, _ = store.search_traces([exp_id], filter_string=f'run_id = "{run_id}"')
    trace_ids = {t.trace_id for t in traces}

    # Should return both linked traces
    assert trace_ids == {trace1_id, trace2_id}


def test_set_and_delete_tags(store: SqlAlchemyStore):
    exp1 = store.create_experiment("exp1")
    trace_id = "tr-123"
    _create_trace(store, trace_id, experiment_id=exp1)

    # Delete system tag for easier testing
    store.delete_trace_tag(trace_id, MLFLOW_ARTIFACT_LOCATION)

    assert store.get_trace_info(trace_id).tags == {}

    store.set_trace_tag(trace_id, "tag1", "apple")
    assert store.get_trace_info(trace_id).tags == {"tag1": "apple"}

    store.set_trace_tag(trace_id, "tag1", "grape")
    assert store.get_trace_info(trace_id).tags == {"tag1": "grape"}

    store.set_trace_tag(trace_id, "tag2", "orange")
    assert store.get_trace_info(trace_id).tags == {"tag1": "grape", "tag2": "orange"}

    store.delete_trace_tag(trace_id, "tag1")
    assert store.get_trace_info(trace_id).tags == {"tag2": "orange"}

    # test value length
    store.set_trace_tag(trace_id, "key", "v" * MAX_CHARS_IN_TRACE_INFO_TAGS_VALUE)
    assert store.get_trace_info(trace_id).tags["key"] == "v" * MAX_CHARS_IN_TRACE_INFO_TAGS_VALUE

    with pytest.raises(MlflowException, match="No trace tag with key 'tag1'"):
        store.delete_trace_tag(trace_id, "tag1")


@pytest.mark.parametrize(
    ("key", "value", "expected_error"),
    [
        (None, "value", "Missing value for required parameter 'key'"),
        (
            "invalid?tag!name:(",
            "value",
            "Invalid value \"invalid\\?tag!name:\\(\" for parameter 'key' supplied",
        ),
        (
            "/.:\\.",
            "value",
            "Invalid value \"/\\.:\\\\\\\\.\" for parameter 'key' supplied",
        ),
        ("../", "value", "Invalid value \"\\.\\./\" for parameter 'key' supplied"),
        ("a" * 251, "value", "'key' exceeds the maximum length of 250 characters"),
    ],
    # Name each test case too avoid including the long string arguments in the test name
    ids=["null-key", "bad-key-1", "bad-key-2", "bad-key-3", "too-long-key"],
)
def test_set_invalid_tag(key, value, expected_error, store: SqlAlchemyStore):
    with pytest.raises(MlflowException, match=expected_error):
        store.set_trace_tag("tr-123", key, value)


def test_set_tag_truncate_too_long_tag(store: SqlAlchemyStore):
    exp1 = store.create_experiment("exp1")
    trace_id = "tr-123"
    _create_trace(store, trace_id, experiment_id=exp1)

    store.set_trace_tag(trace_id, "key", "123" + "a" * 8000)
    tags = store.get_trace_info(trace_id).tags
    assert len(tags["key"]) == 8000
    assert tags["key"] == "123" + "a" * 7997


def test_delete_traces(store):
    exp1 = store.create_experiment("exp1")
    exp2 = store.create_experiment("exp2")
    now = int(time.time() * 1000)

    for i in range(10):
        _create_trace(
            store,
            f"tr-exp1-{i}",
            exp1,
            tags={"tag": "apple"},
            trace_metadata={"rq": "foo"},
        )
        _create_trace(
            store,
            f"tr-exp2-{i}",
            exp2,
            tags={"tag": "orange"},
            trace_metadata={"rq": "bar"},
        )

    traces, _ = store.search_traces([exp1, exp2])
    assert len(traces) == 20

    deleted = store.delete_traces(experiment_id=exp1, max_timestamp_millis=now)
    assert deleted == 10
    traces, _ = store.search_traces([exp1, exp2])
    assert len(traces) == 10
    for trace in traces:
        assert trace.experiment_id == exp2

    deleted = store.delete_traces(experiment_id=exp2, max_timestamp_millis=now)
    assert deleted == 10
    traces, _ = store.search_traces([exp1, exp2])
    assert len(traces) == 0

    deleted = store.delete_traces(experiment_id=exp1, max_timestamp_millis=now)
    assert deleted == 0


def test_delete_traces_with_max_timestamp(store):
    exp1 = store.create_experiment("exp1")
    for i in range(10):
        _create_trace(store, f"tr-{i}", exp1, request_time=i)

    deleted = store.delete_traces(exp1, max_timestamp_millis=3)
    assert deleted == 4  # inclusive (0, 1, 2, 3)
    traces, _ = store.search_traces([exp1])
    assert len(traces) == 6
    for trace in traces:
        assert trace.timestamp_ms >= 4

    deleted = store.delete_traces(exp1, max_timestamp_millis=10)
    assert deleted == 6
    traces, _ = store.search_traces([exp1])
    assert len(traces) == 0


def test_delete_traces_with_max_count(store):
    exp1 = store.create_experiment("exp1")
    for i in range(10):
        _create_trace(store, f"tr-{i}", exp1, request_time=i)

    deleted = store.delete_traces(exp1, max_traces=4, max_timestamp_millis=10)
    assert deleted == 4
    traces, _ = store.search_traces([exp1])
    assert len(traces) == 6
    # Traces should be deleted from the oldest
    for trace in traces:
        assert trace.timestamp_ms >= 4

    deleted = store.delete_traces(exp1, max_traces=10, max_timestamp_millis=8)
    assert deleted == 5
    traces, _ = store.search_traces([exp1])
    assert len(traces) == 1


def test_delete_traces_with_trace_ids(store):
    exp1 = store.create_experiment("exp1")
    for i in range(10):
        _create_trace(store, f"tr-{i}", exp1, request_time=i)

    deleted = store.delete_traces(exp1, trace_ids=[f"tr-{i}" for i in range(8)])
    assert deleted == 8
    traces, _ = store.search_traces([exp1])
    assert len(traces) == 2
    assert [trace.trace_id for trace in traces] == ["tr-9", "tr-8"]


def test_delete_traces_raises_error(store):
    exp_id = store.create_experiment("test")

    with pytest.raises(
        MlflowException,
        match=r"Either `max_timestamp_millis` or `trace_ids` must be specified.",
    ):
        store.delete_traces(exp_id)
    with pytest.raises(
        MlflowException,
        match=r"Only one of `max_timestamp_millis` and `trace_ids` can be specified.",
    ):
        store.delete_traces(exp_id, max_timestamp_millis=100, trace_ids=["trace_id"])
    with pytest.raises(
        MlflowException,
        match=r"`max_traces` can't be specified if `trace_ids` is specified.",
    ):
        store.delete_traces(exp_id, max_traces=2, trace_ids=["trace_id"])
    with pytest.raises(
        MlflowException, match=r"`max_traces` must be a positive integer, received 0"
    ):
        store.delete_traces(exp_id, 100, max_traces=0)


@pytest.mark.asyncio
@pytest.mark.parametrize("is_async", [False, True])
async def test_log_spans(store: SqlAlchemyStore, is_async: bool):
    """Test the log_spans and log_spans_async methods."""

    # Create an experiment and trace first
    experiment_id = store.create_experiment("test_span_experiment")
    trace_info = TraceInfo(
        trace_id="tr-span-test-123",
        trace_location=trace_location.TraceLocation.from_experiment_id(experiment_id),
        request_time=1234,
        execution_duration=100,
        state=TraceState.OK,
    )
    trace_info = store.start_trace(trace_info)

    # Create a mock OpenTelemetry span

    # Create mock context
    mock_context = mock.Mock()
    mock_context.trace_id = 12345
    mock_context.span_id = 222 if not is_async else 333
    mock_context.is_remote = False
    mock_context.trace_flags = trace_api.TraceFlags(1)
    mock_context.trace_state = trace_api.TraceState()  # Empty TraceState

    parent_mock_context = mock.Mock()
    parent_mock_context.trace_id = 12345
    parent_mock_context.span_id = 111
    parent_mock_context.is_remote = False
    parent_mock_context.trace_flags = trace_api.TraceFlags(1)
    parent_mock_context.trace_state = trace_api.TraceState()  # Empty TraceState

    readable_span = OTelReadableSpan(
        name="test_span",
        context=mock_context,
        parent=parent_mock_context if not is_async else None,
        attributes={
            "mlflow.traceRequestId": json.dumps(trace_info.trace_id),
            "mlflow.spanInputs": json.dumps({"input": "test_input"}, cls=TraceJSONEncoder),
            "mlflow.spanOutputs": json.dumps({"output": "test_output"}, cls=TraceJSONEncoder),
            "mlflow.spanType": json.dumps("LLM" if not is_async else "CHAIN", cls=TraceJSONEncoder),
            "custom_attr": json.dumps("custom_value", cls=TraceJSONEncoder),
        },
        start_time=1000000000 if not is_async else 3000000000,
        end_time=2000000000 if not is_async else 4000000000,
        resource=_OTelResource.get_empty(),
    )

    # Create MLflow span from OpenTelemetry span
    span = create_mlflow_span(readable_span, trace_info.trace_id, "LLM")
    assert isinstance(span, Span)

    # Test logging the span using sync or async method
    if is_async:
        logged_spans = await store.log_spans_async(experiment_id, [span])
    else:
        logged_spans = store.log_spans(experiment_id, [span])

    # Verify the returned spans are the same
    assert len(logged_spans) == 1
    assert logged_spans[0] == span
    assert logged_spans[0].trace_id == trace_info.trace_id
    assert logged_spans[0].span_id == span.span_id

    # Verify the span was saved to the database
    with store.ManagedSessionMaker() as session:
        saved_span = (
            session.query(SqlSpan)
            .filter(SqlSpan.trace_id == trace_info.trace_id, SqlSpan.span_id == span.span_id)
            .first()
        )

        assert saved_span is not None
        assert saved_span.experiment_id == int(experiment_id)
        assert saved_span.parent_span_id == span.parent_id
        assert saved_span.status == "UNSET"  # Default OpenTelemetry status
        assert saved_span.status == span.status.status_code
        assert saved_span.start_time_unix_nano == span.start_time_ns
        assert saved_span.end_time_unix_nano == span.end_time_ns
        # Check the computed duration
        assert saved_span.duration_ns == (span.end_time_ns - span.start_time_ns)

        # Verify the content is properly serialized
        content_dict = json.loads(saved_span.content)
        assert content_dict["name"] == "test_span"
        # Inputs and outputs are stored in attributes as strings
        assert content_dict["attributes"]["mlflow.spanInputs"] == json.dumps(
            {"input": "test_input"}, cls=TraceJSONEncoder
        )
        assert content_dict["attributes"]["mlflow.spanOutputs"] == json.dumps(
            {"output": "test_output"}, cls=TraceJSONEncoder
        )
        expected_type = "LLM" if not is_async else "CHAIN"
        assert content_dict["attributes"]["mlflow.spanType"] == json.dumps(
            expected_type, cls=TraceJSONEncoder
        )


@pytest.mark.asyncio
@pytest.mark.parametrize("is_async", [False, True])
async def test_log_spans_different_traces_raises_error(store: SqlAlchemyStore, is_async: bool):
    """Test that logging spans from different traces raises an error."""
    # Create two different traces
    experiment_id = store.create_experiment("test_multi_trace_experiment")
    trace_info1 = TraceInfo(
        trace_id="tr-span-test-789",
        trace_location=trace_location.TraceLocation.from_experiment_id(experiment_id),
        request_time=1234,
        execution_duration=100,
        state=TraceState.OK,
    )
    trace_info2 = TraceInfo(
        trace_id="tr-span-test-999",
        trace_location=trace_location.TraceLocation.from_experiment_id(experiment_id),
        request_time=5678,
        execution_duration=200,
        state=TraceState.OK,
    )
    trace_info1 = store.start_trace(trace_info1)
    trace_info2 = store.start_trace(trace_info2)

    # Create spans for different traces
    span1 = create_mlflow_span(
        OTelReadableSpan(
            name="span_trace1",
            context=trace_api.SpanContext(
                trace_id=12345,
                span_id=111,
                is_remote=False,
                trace_flags=trace_api.TraceFlags(1),
            ),
            parent=None,
            attributes={
                "mlflow.traceRequestId": json.dumps(trace_info1.trace_id, cls=TraceJSONEncoder)
            },
            start_time=1000000000,
            end_time=2000000000,
            resource=_OTelResource.get_empty(),
        ),
        trace_info1.trace_id,
    )

    span2 = create_mlflow_span(
        OTelReadableSpan(
            name="span_trace2",
            context=trace_api.SpanContext(
                trace_id=67890,
                span_id=222,
                is_remote=False,
                trace_flags=trace_api.TraceFlags(1),
            ),
            parent=None,
            attributes={
                "mlflow.traceRequestId": json.dumps(trace_info2.trace_id, cls=TraceJSONEncoder)
            },
            start_time=3000000000,
            end_time=4000000000,
            resource=_OTelResource.get_empty(),
        ),
        trace_info2.trace_id,
    )

    # Try to log spans from different traces - should raise MlflowException
    if is_async:
        with pytest.raises(MlflowException, match="All spans must belong to the same trace"):
            await store.log_spans_async(experiment_id, [span1, span2])
    else:
        with pytest.raises(MlflowException, match="All spans must belong to the same trace"):
            store.log_spans(experiment_id, [span1, span2])


@pytest.mark.asyncio
@pytest.mark.parametrize("is_async", [False, True])
async def test_log_spans_creates_trace_if_not_exists(store: SqlAlchemyStore, is_async: bool):
    """Test that log_spans creates a trace if it doesn't exist."""
    # Create an experiment but no trace
    experiment_id = store.create_experiment("test_auto_trace_experiment")

    # Create a span without a pre-existing trace
    trace_id = "tr-auto-created-trace"
    readable_span = OTelReadableSpan(
        name="auto_trace_span",
        context=trace_api.SpanContext(
            trace_id=98765,
            span_id=555,
            is_remote=False,
            trace_flags=trace_api.TraceFlags(1),
        ),
        parent=None,
        attributes={
            "mlflow.traceRequestId": json.dumps(trace_id, cls=TraceJSONEncoder),
            "mlflow.experimentId": json.dumps(experiment_id, cls=TraceJSONEncoder),
        },
        start_time=5000000000,
        end_time=6000000000,
        resource=_OTelResource.get_empty(),
    )

    span = create_mlflow_span(readable_span, trace_id)

    # Log the span - should create the trace automatically
    if is_async:
        logged_spans = await store.log_spans_async(experiment_id, [span])
    else:
        logged_spans = store.log_spans(experiment_id, [span])

    assert len(logged_spans) == 1
    assert logged_spans[0] == span

    # Verify the trace was created
    with store.ManagedSessionMaker() as session:
        created_trace = (
            session.query(SqlTraceInfo).filter(SqlTraceInfo.request_id == trace_id).first()
        )

        assert created_trace is not None
        assert created_trace.experiment_id == int(experiment_id)
        assert created_trace.timestamp_ms == 5000000000 // 1_000_000
        assert created_trace.execution_time_ms == 1000000000 // 1_000_000
        # When root span status is UNSET (unexpected), we assume trace status is OK
        assert created_trace.status == "OK"


@pytest.mark.asyncio
@pytest.mark.parametrize("is_async", [False, True])
async def test_log_spans_empty_list(store: SqlAlchemyStore, is_async: bool):
    """Test logging an empty list of spans."""
    experiment_id = store.create_experiment("test_empty_experiment")

    if is_async:
        result = await store.log_spans_async(experiment_id, [])
    else:
        result = store.log_spans(experiment_id, [])
    assert result == []


@pytest.mark.asyncio
@pytest.mark.parametrize("is_async", [False, True])
async def test_log_spans_concurrent_trace_creation(store: SqlAlchemyStore, is_async: bool):
    """Test that concurrent trace creation is handled correctly."""
    # Create an experiment
    experiment_id = store.create_experiment("test_concurrent_trace")
    trace_id = "tr-concurrent-test"

    # Create a span
    readable_span = OTelReadableSpan(
        name="concurrent_span",
        context=trace_api.SpanContext(
            trace_id=12345,
            span_id=999,
            is_remote=False,
            trace_flags=trace_api.TraceFlags(1),
        ),
        parent=None,
        resource=_OTelResource.get_empty(),
        attributes={
            "mlflow.traceRequestId": json.dumps(trace_id, cls=TraceJSONEncoder),
        },
        start_time=1000000000,
        end_time=2000000000,
        status=trace_api.Status(trace_api.StatusCode.OK),
        events=[],
        links=[],
    )

    span = create_mlflow_span(readable_span, trace_id)

    # Simulate a race condition where flush() raises IntegrityError
    # This tests that the code properly handles concurrent trace creation
    original_flush = None
    call_count = 0

    def mock_flush(self):
        nonlocal call_count
        call_count += 1
        if call_count == 1:
            # First call to flush (for trace creation) raises IntegrityError
            raise IntegrityError("UNIQUE constraint failed", None, None)
        else:
            # Subsequent calls work normally
            return original_flush()

    with store.ManagedSessionMaker() as session:
        original_flush = session.flush
        with mock.patch.object(session, "flush", mock_flush):
            # This should handle the IntegrityError and still succeed
            if is_async:
                result = await store.log_spans_async(experiment_id, [span])
            else:
                result = store.log_spans(experiment_id, [span])

    # Verify the span was logged successfully despite the race condition
    assert len(result) == 1
    assert result[0] == span

    # Verify the trace and span exist in the database
    with store.ManagedSessionMaker() as session:
        trace = session.query(SqlTraceInfo).filter(SqlTraceInfo.request_id == trace_id).one()
        assert trace.experiment_id == int(experiment_id)

        saved_span = (
            session.query(SqlSpan)
            .filter(SqlSpan.trace_id == trace_id, SqlSpan.span_id == span.span_id)
            .one()
        )
        assert saved_span is not None


@pytest.mark.asyncio
@pytest.mark.parametrize("is_async", [False, True])
async def test_log_spans_updates_trace_time_range(store: SqlAlchemyStore, is_async: bool):
    """Test that log_spans updates trace time range when new spans extend it."""
    experiment_id = _create_experiments(store, "test_log_spans_updates_trace")
    trace_id = "tr-time-update-test-123"

    # Create first span from 1s to 2s
    span1 = create_mlflow_span(
        OTelReadableSpan(
            name="early_span",
            context=trace_api.SpanContext(
                trace_id=12345,
                span_id=111,
                is_remote=False,
                trace_flags=trace_api.TraceFlags(1),
            ),
            parent=None,
            attributes={"mlflow.traceRequestId": json.dumps(trace_id, cls=TraceJSONEncoder)},
            start_time=1_000_000_000,  # 1 second in nanoseconds
            end_time=2_000_000_000,  # 2 seconds
            resource=_OTelResource.get_empty(),
        ),
        trace_id,
    )

    # Log first span - creates trace with 1s start, 1s duration
    if is_async:
        await store.log_spans_async(experiment_id, [span1])
    else:
        store.log_spans(experiment_id, [span1])

    # Verify initial trace times
    with store.ManagedSessionMaker() as session:
        trace = session.query(SqlTraceInfo).filter(SqlTraceInfo.request_id == trace_id).one()
        assert trace.timestamp_ms == 1_000  # 1 second
        assert trace.execution_time_ms == 1_000  # 1 second duration

    # Create second span that starts earlier (0.5s) and ends later (3s)
    span2 = create_mlflow_span(
        OTelReadableSpan(
            name="extended_span",
            context=trace_api.SpanContext(
                trace_id=12345,
                span_id=222,
                is_remote=False,
                trace_flags=trace_api.TraceFlags(1),
            ),
            parent=None,
            attributes={"mlflow.traceRequestId": json.dumps(trace_id, cls=TraceJSONEncoder)},
            start_time=500_000_000,  # 0.5 seconds
            end_time=3_000_000_000,  # 3 seconds
            resource=_OTelResource.get_empty(),
        ),
        trace_id,
    )

    # Log second span - should update trace to 0.5s start, 2.5s duration
    if is_async:
        await store.log_spans_async(experiment_id, [span2])
    else:
        store.log_spans(experiment_id, [span2])

    # Verify trace times were updated
    with store.ManagedSessionMaker() as session:
        trace = session.query(SqlTraceInfo).filter(SqlTraceInfo.request_id == trace_id).one()
        assert trace.timestamp_ms == 500  # 0.5 seconds (earlier start)
        assert trace.execution_time_ms == 2_500  # 2.5 seconds duration (0.5s to 3s)

    # Create third span that only extends the end time (2.5s to 4s)
    span3 = create_mlflow_span(
        OTelReadableSpan(
            name="later_span",
            context=trace_api.SpanContext(
                trace_id=12345,
                span_id=333,
                is_remote=False,
                trace_flags=trace_api.TraceFlags(1),
            ),
            parent=None,
            attributes={"mlflow.traceRequestId": json.dumps(trace_id, cls=TraceJSONEncoder)},
            start_time=2_500_000_000,  # 2.5 seconds
            end_time=4_000_000_000,  # 4 seconds
            resource=_OTelResource.get_empty(),
        ),
        trace_id,
    )

    # Log third span - should only update end time
    if is_async:
        await store.log_spans_async(experiment_id, [span3])
    else:
        store.log_spans(experiment_id, [span3])

    # Verify trace times were updated again
    with store.ManagedSessionMaker() as session:
        trace = session.query(SqlTraceInfo).filter(SqlTraceInfo.request_id == trace_id).one()
        assert trace.timestamp_ms == 500  # Still 0.5 seconds (no earlier start)
        assert trace.execution_time_ms == 3_500  # 3.5 seconds duration (0.5s to 4s)


@pytest.mark.asyncio
@pytest.mark.parametrize("is_async", [False, True])
async def test_log_spans_no_end_time(store: SqlAlchemyStore, is_async: bool):
    """Test that log_spans with spans that have no end time results in None execution_time."""
    experiment_id = _create_experiments(store, "test_log_spans_no_end_time")
    trace_id = "tr-no-end-time-test-123"

    # Create span without end time (in-progress span)
    span1 = create_mlflow_span(
        OTelReadableSpan(
            name="in_progress_span",
            context=trace_api.SpanContext(
                trace_id=12345,
                span_id=111,
                is_remote=False,
                trace_flags=trace_api.TraceFlags(1),
            ),
            parent=None,
            attributes={"mlflow.traceRequestId": json.dumps(trace_id, cls=TraceJSONEncoder)},
            start_time=1_000_000_000,  # 1 second in nanoseconds
            end_time=None,  # No end time - span still in progress
            resource=_OTelResource.get_empty(),
        ),
        trace_id,
    )

    # Log span with no end time
    if is_async:
        await store.log_spans_async(experiment_id, [span1])
    else:
        store.log_spans(experiment_id, [span1])

    # Verify trace has timestamp but no execution_time
    with store.ManagedSessionMaker() as session:
        trace = session.query(SqlTraceInfo).filter(SqlTraceInfo.request_id == trace_id).one()
        assert trace.timestamp_ms == 1_000  # 1 second
        assert trace.execution_time_ms is None  # No execution time since span not ended

    # Add a second span that also has no end time
    span2 = create_mlflow_span(
        OTelReadableSpan(
            name="another_in_progress_span",
            context=trace_api.SpanContext(
                trace_id=12345,
                span_id=222,
                is_remote=False,
                trace_flags=trace_api.TraceFlags(1),
            ),
            parent=None,
            attributes={"mlflow.traceRequestId": json.dumps(trace_id, cls=TraceJSONEncoder)},
            start_time=500_000_000,  # 0.5 seconds - earlier start
            end_time=None,  # No end time
            resource=_OTelResource.get_empty(),
        ),
        trace_id,
    )

    # Log second span with no end time
    if is_async:
        await store.log_spans_async(experiment_id, [span2])
    else:
        store.log_spans(experiment_id, [span2])

    # Verify trace timestamp updated but execution_time still None
    with store.ManagedSessionMaker() as session:
        trace = session.query(SqlTraceInfo).filter(SqlTraceInfo.request_id == trace_id).one()
        assert trace.timestamp_ms == 500  # Updated to earlier time
        assert trace.execution_time_ms is None  # Still no execution time

    # Now add a span with an end time
    span3 = create_mlflow_span(
        OTelReadableSpan(
            name="completed_span",
            context=trace_api.SpanContext(
                trace_id=12345,
                span_id=333,
                is_remote=False,
                trace_flags=trace_api.TraceFlags(1),
            ),
            parent=None,
            attributes={"mlflow.traceRequestId": json.dumps(trace_id, cls=TraceJSONEncoder)},
            start_time=2_000_000_000,  # 2 seconds
            end_time=3_000_000_000,  # 3 seconds
            resource=_OTelResource.get_empty(),
        ),
        trace_id,
    )

    # Log span with end time
    if is_async:
        await store.log_spans_async(experiment_id, [span3])
    else:
        store.log_spans(experiment_id, [span3])

    # Verify trace now has execution_time
    with store.ManagedSessionMaker() as session:
        trace = session.query(SqlTraceInfo).filter(SqlTraceInfo.request_id == trace_id).one()
        assert trace.timestamp_ms == 500  # Still earliest start
        assert trace.execution_time_ms == 2_500  # 3s - 0.5s = 2.5s


def test_log_outputs(store: SqlAlchemyStore):
    exp_id = store.create_experiment(f"exp-{uuid.uuid4()}")
    run = store.create_run(
        experiment_id=exp_id, user_id="user", start_time=0, run_name="test", tags=[]
    )
    model = store.create_logged_model(experiment_id=exp_id)
    store.log_outputs(run.info.run_id, [LoggedModelOutput(model.model_id, 1)])
    run = store.get_run(run.info.run_id)
    assert run.outputs.model_outputs == [LoggedModelOutput(model.model_id, 1)]


@pytest.mark.parametrize("tags_count", [0, 1, 2])
def test_get_run_inputs(store, tags_count):
    run = _run_factory(store)

    dataset = entities.Dataset(
        name="name1",
        digest="digest1",
        source_type="st1",
        source="source1",
        schema="schema1",
        profile="profile1",
    )

    tags = [entities.InputTag(key=f"foo{i}", value=f"bar{i}") for i in range(tags_count)]

    dataset_inputs = [entities.DatasetInput(dataset, tags)]

    store.log_inputs(run.info.run_id, dataset_inputs)

    with store.ManagedSessionMaker() as session:
        actual = store._get_run_inputs(session, [run.info.run_id])

    assert len(actual) == 1
    assert_dataset_inputs_equal(actual[0], dataset_inputs)


def test_get_run_inputs_run_order(store):
    exp_id = _create_experiments(store, "test_get_run_inputs_run_order")
    config = _get_run_configs(exp_id)

    run_with_one_input = _run_factory(store, config)
    run_with_no_inputs = _run_factory(store, config)
    run_with_two_inputs = _run_factory(store, config)

    dataset1 = entities.Dataset(
        name="name1",
        digest="digest1",
        source_type="st1",
        source="source1",
        schema="schema1",
        profile="profile1",
    )

    dataset2 = entities.Dataset(
        name="name2",
        digest="digest2",
        source_type="st2",
        source="source2",
        schema="schema2",
        profile="profile2",
    )

    tags_1 = [entities.InputTag(key="foo1", value="bar1")]

    tags_2 = [
        entities.InputTag(key="foo2", value="bar2"),
        entities.InputTag(key="foo3", value="bar3"),
    ]

    tags_3 = [
        entities.InputTag(key="foo4", value="bar4"),
        entities.InputTag(key="foo5", value="bar5"),
        entities.InputTag(key="foo6", value="bar6"),
    ]

    dataset_inputs_1 = [entities.DatasetInput(dataset1, tags_1)]
    dataset_inputs_2 = [
        entities.DatasetInput(dataset2, tags_2),
        entities.DatasetInput(dataset1, tags_3),
    ]

    store.log_inputs(run_with_one_input.info.run_id, dataset_inputs_1)
    store.log_inputs(run_with_two_inputs.info.run_id, dataset_inputs_2)

    expected = [dataset_inputs_1, [], dataset_inputs_2]

    runs = [run_with_one_input, run_with_no_inputs, run_with_two_inputs]
    run_uuids = [run.info.run_id for run in runs]

    with store.ManagedSessionMaker() as session:
        actual = store._get_run_inputs(session, run_uuids)

    assert len(expected) == len(actual)
    for expected_i, actual_i in zip(expected, actual):
        assert_dataset_inputs_equal(expected_i, actual_i)


def test_create_logged_model(store: SqlAlchemyStore):
    exp_id = store.create_experiment(f"exp-{uuid.uuid4()}")
    model = store.create_logged_model(experiment_id=exp_id)
    assert model.experiment_id == exp_id
    assert model.name is not None
    assert model.metrics is None
    assert model.tags == {}
    assert model.params == {}

    # name
    model = store.create_logged_model(experiment_id=exp_id, name="my_model")
    assert model.name == "my_model"

    # source_run_id
    run = store.create_run(
        experiment_id=exp_id, user_id="user", start_time=0, run_name="test", tags=[]
    )
    model = store.create_logged_model(experiment_id=exp_id, source_run_id=run.info.run_id)
    assert model.source_run_id == run.info.run_id

    # model_type
    model = store.create_logged_model(experiment_id=exp_id, model_type="my_model_type")
    assert model.model_type == "my_model_type"

    # tags
    model = store.create_logged_model(
        experiment_id=exp_id,
        name="my_model",
        tags=[LoggedModelTag("tag1", "apple")],
    )
    assert model.tags == {"tag1": "apple"}

    # params
    model = store.create_logged_model(
        experiment_id=exp_id,
        name="my_model",
        params=[LoggedModelParameter("param1", "apple")],
    )
    assert model.params == {"param1": "apple"}

    # Should not be able to create a logged model in a non-active experiment
    store.delete_experiment(exp_id)
    with pytest.raises(MlflowException, match="must be in the 'active' state"):
        store.create_logged_model(experiment_id=exp_id)


def test_log_logged_model_params(store: SqlAlchemyStore):
    exp_id = store.create_experiment(f"exp-{uuid.uuid4()}")
    model = store.create_logged_model(experiment_id=exp_id)
    assert not model.params
    store.log_logged_model_params(
        model_id=model.model_id, params=[LoggedModelParameter("param1", "apple")]
    )
    loaded_model = store.get_logged_model(model_id=model.model_id)
    assert loaded_model.params == {"param1": "apple"}


@pytest.mark.parametrize(
    "name",
    [
        "",
        "my/model",
        "my.model",
        "my:model",
        "my%model",
        "my'model",
        'my"model',
    ],
)
def test_create_logged_model_invalid_name(store: SqlAlchemyStore, name: str):
    exp_id = store.create_experiment(f"exp-{uuid.uuid4()}")
    with pytest.raises(MlflowException, match="Invalid model name"):
        store.create_logged_model(exp_id, name=name)


def test_get_logged_model(store: SqlAlchemyStore):
    exp_id = store.create_experiment(f"exp-{uuid.uuid4()}")
    model = store.create_logged_model(experiment_id=exp_id)
    fetched_model = store.get_logged_model(model.model_id)
    assert fetched_model.name == model.name
    assert fetched_model.model_id == model.model_id

    with pytest.raises(MlflowException, match="not found"):
        store.get_logged_model("does-not-exist")


def test_delete_logged_model(store: SqlAlchemyStore):
    exp_id = store.create_experiment(f"exp-{uuid.uuid4()}")
    run = store.create_run(exp_id, "user", 0, [], "test_run")
    model = store.create_logged_model(experiment_id=exp_id, source_run_id=run.info.run_id)
    metric = Metric(
        key="metric",
        value=0,
        timestamp=0,
        step=0,
        model_id=model.model_id,
        run_id=run.info.run_id,
    )
    store.log_metric(run.info.run_id, metric)
    store.delete_logged_model(model.model_id)
    with pytest.raises(MlflowException, match="not found"):
        store.get_logged_model(model.model_id)

    models = store.search_logged_models(experiment_ids=[exp_id])
    assert len(models) == 0


def test_finalize_logged_model(store: SqlAlchemyStore):
    exp_id = store.create_experiment(f"exp-{uuid.uuid4()}")
    model = store.create_logged_model(experiment_id=exp_id)
    store.finalize_logged_model(model.model_id, status=LoggedModelStatus.READY)
    assert store.get_logged_model(model.model_id).status == LoggedModelStatus.READY

    store.finalize_logged_model(model.model_id, status=LoggedModelStatus.FAILED)
    assert store.get_logged_model(model.model_id).status == LoggedModelStatus.FAILED

    with pytest.raises(MlflowException, match="not found"):
        store.finalize_logged_model("does-not-exist", status=LoggedModelStatus.READY)


def test_set_logged_model_tags(store: SqlAlchemyStore):
    exp_id = store.create_experiment(f"exp-{uuid.uuid4()}")
    model = store.create_logged_model(experiment_id=exp_id)
    store.set_logged_model_tags(model.model_id, [LoggedModelTag("tag1", "apple")])
    assert store.get_logged_model(model.model_id).tags == {"tag1": "apple"}

    # New tag
    store.set_logged_model_tags(model.model_id, [LoggedModelTag("tag2", "orange")])
    assert store.get_logged_model(model.model_id).tags == {"tag1": "apple", "tag2": "orange"}

    # Exieting tag
    store.set_logged_model_tags(model.model_id, [LoggedModelTag("tag2", "grape")])
    assert store.get_logged_model(model.model_id).tags == {"tag1": "apple", "tag2": "grape"}

    with pytest.raises(MlflowException, match="not found"):
        store.set_logged_model_tags("does-not-exist", [LoggedModelTag("tag1", "apple")])

    # Multiple tags
    store.set_logged_model_tags(
        model.model_id, [LoggedModelTag("tag3", "val3"), LoggedModelTag("tag4", "val4")]
    )
    assert store.get_logged_model(model.model_id).tags == {
        "tag1": "apple",
        "tag2": "grape",
        "tag3": "val3",
        "tag4": "val4",
    }


def test_delete_logged_model_tag(store: SqlAlchemyStore):
    exp_id = store.create_experiment(f"exp-{uuid.uuid4()}")
    model = store.create_logged_model(experiment_id=exp_id)
    store.set_logged_model_tags(model.model_id, [LoggedModelTag("tag1", "apple")])
    store.delete_logged_model_tag(model.model_id, "tag1")
    assert store.get_logged_model(model.model_id).tags == {}

    with pytest.raises(MlflowException, match="not found"):
        store.delete_logged_model_tag("does-not-exist", "tag1")

    with pytest.raises(MlflowException, match="No tag with key"):
        store.delete_logged_model_tag(model.model_id, "tag1")


def test_search_logged_models(store: SqlAlchemyStore):
    exp_id_1 = store.create_experiment(f"exp-{uuid.uuid4()}")

    model_1 = store.create_logged_model(experiment_id=exp_id_1)
    time.sleep(0.001)  # Ensure the next model has a different timestamp
    models = store.search_logged_models(experiment_ids=[exp_id_1])
    assert [m.name for m in models] == [model_1.name]

    model_2 = store.create_logged_model(experiment_id=exp_id_1)
    time.sleep(0.001)
    models = store.search_logged_models(experiment_ids=[exp_id_1])
    assert [m.name for m in models] == [model_2.name, model_1.name]

    exp_id_2 = store.create_experiment(f"exp-{uuid.uuid4()}")
    model_3 = store.create_logged_model(experiment_id=exp_id_2)
    models = store.search_logged_models(experiment_ids=[exp_id_2])
    assert [m.name for m in models] == [model_3.name]

    models = store.search_logged_models(experiment_ids=[exp_id_1, exp_id_2])
    assert [m.name for m in models] == [model_3.name, model_2.name, model_1.name]


def test_search_logged_models_filter_string(store: SqlAlchemyStore):
    exp_id_1 = store.create_experiment(f"exp-{uuid.uuid4()}")
    model_1 = store.create_logged_model(experiment_id=exp_id_1)
    time.sleep(0.001)  # Ensure the next model has a different timestamp
    models = store.search_logged_models(experiment_ids=[exp_id_1])

    # Search by string attribute
    models = store.search_logged_models(
        experiment_ids=[exp_id_1],
        filter_string=f"name = '{model_1.name}'",
    )
    assert [m.name for m in models] == [model_1.name]
    assert models.token is None

    models = store.search_logged_models(
        experiment_ids=[exp_id_1],
        filter_string=f"attributes.name = '{model_1.name}'",
    )
    assert [m.name for m in models] == [model_1.name]
    assert models.token is None

    models = store.search_logged_models(
        experiment_ids=[exp_id_1],
        filter_string=f"name LIKE '{model_1.name[:3]}%'",
    )
    assert [m.name for m in models] == [model_1.name]
    assert models.token is None

    for val in (
        # A single item without a comma
        f"('{model_1.name}')",
        # A single item with a comma
        f"('{model_1.name}',)",
        # Multiple items
        f"('{model_1.name}', 'foo')",
    ):
        # IN
        models = store.search_logged_models(
            experiment_ids=[exp_id_1],
            filter_string=f"name IN {val}",
        )
        assert [m.name for m in models] == [model_1.name]
        assert models.token is None
        # NOT IN
        models = store.search_logged_models(
            experiment_ids=[exp_id_1],
            filter_string=f"name NOT IN {val}",
        )
        assert [m.name for m in models] == []

    # Search by numeric attribute
    models = store.search_logged_models(
        experiment_ids=[exp_id_1],
        filter_string="creation_timestamp > 0",
    )
    assert [m.name for m in models] == [model_1.name]
    assert models.token is None
    models = store.search_logged_models(
        experiment_ids=[exp_id_1],
        filter_string="creation_timestamp = 0",
    )
    assert models == []
    assert models.token is None

    # Search by param
    model_2 = store.create_logged_model(
        experiment_id=exp_id_1, params=[LoggedModelParameter("param1", "val1")]
    )
    time.sleep(0.001)
    models = store.search_logged_models(
        experiment_ids=[exp_id_1],
        filter_string="params.param1 = 'val1'",
    )
    assert [m.name for m in models] == [model_2.name]
    assert models.token is None

    # Search by tag
    model_3 = store.create_logged_model(
        experiment_id=exp_id_1, tags=[LoggedModelTag("tag1", "val1")]
    )
    time.sleep(0.001)
    models = store.search_logged_models(
        experiment_ids=[exp_id_1],
        filter_string="tags.tag1 = 'val1'",
    )
    assert [m.name for m in models] == [model_3.name]
    assert models.token is None

    # Search by metric
    model_4 = store.create_logged_model(experiment_id=exp_id_1)
    run = store.create_run(
        experiment_id=exp_id_1, user_id="user", start_time=0, run_name="test", tags=[]
    )
    store.log_batch(
        run.info.run_id,
        metrics=[
            Metric(
                key="metric",
                value=1,
                timestamp=int(time.time() * 1000),
                step=0,
                model_id=model_4.model_id,
                dataset_name="dataset_name",
                dataset_digest="dataset_digest",
                run_id=run.info.run_id,
            )
        ],
        params=[],
        tags=[],
    )
    time.sleep(0.001)
    models = store.search_logged_models(
        experiment_ids=[exp_id_1],
        filter_string="metrics.metric = 1",
    )
    assert [m.name for m in models] == [model_4.name]
    assert models.token is None

    models = store.search_logged_models(
        experiment_ids=[exp_id_1],
        filter_string="metrics.metric > 0.5",
    )
    assert [m.name for m in models] == [model_4.name]
    assert models.token is None

    models = store.search_logged_models(
        experiment_ids=[exp_id_1],
        filter_string="metrics.metric < 3",
    )
    assert [m.name for m in models] == [model_4.name]
    assert models.token is None

    # Search by multiple entities
    model_5 = store.create_logged_model(
        experiment_id=exp_id_1,
        params=[LoggedModelParameter("param2", "val2")],
        tags=[LoggedModelTag("tag2", "val2")],
    )
    time.sleep(0.001)
    models = store.search_logged_models(
        experiment_ids=[exp_id_1],
        filter_string="params.param2 = 'val2' AND tags.tag2 = 'val2'",
    )
    assert [m.name for m in models] == [model_5.name]
    assert models.token is None

    # Search by tag with key containing whitespace
    model_6 = store.create_logged_model(
        experiment_id=exp_id_1, tags=[LoggedModelTag("tag 3", "val3")]
    )
    time.sleep(0.001)
    models = store.search_logged_models(
        experiment_ids=[exp_id_1],
        filter_string="tags.`tag 3` = 'val3'",
    )
    assert [m.name for m in models] == [model_6.name]
    assert models.token is None

    # Pagination with filter_string
    first_page = store.search_logged_models(
        experiment_ids=[exp_id_1], max_results=2, filter_string="creation_timestamp > 0"
    )
    assert [m.name for m in first_page] == [model_6.name, model_5.name]
    assert first_page.token is not None
    second_page = store.search_logged_models(
        experiment_ids=[exp_id_1],
        filter_string="creation_timestamp > 0",
        page_token=first_page.token,
    )
    assert [m.name for m in second_page] == [model_4.name, model_3.name, model_2.name, model_1.name]
    assert second_page.token is None


def test_search_logged_models_invalid_filter_string(store: SqlAlchemyStore):
    exp_id = store.create_experiment(f"exp-{uuid.uuid4()}")
    with pytest.raises(MlflowException, match="Invalid filter string"):
        store.search_logged_models(
            experiment_ids=[exp_id],
            filter_string="Foo",
        )

    with pytest.raises(MlflowException, match="Invalid filter string"):
        store.search_logged_models(
            experiment_ids=[exp_id],
            filter_string="name = 'foo' OR name = 'bar'",
        )

    with pytest.raises(MlflowException, match="Invalid entity type"):
        store.search_logged_models(
            experiment_ids=[exp_id],
            filter_string="foo.bar = 'a'",
        )

    with pytest.raises(MlflowException, match="Invalid comparison operator"):
        store.search_logged_models(
            experiment_ids=[exp_id],
            filter_string="name > 'foo'",
        )

    with pytest.raises(MlflowException, match="Invalid comparison operator"):
        store.search_logged_models(
            experiment_ids=[exp_id],
            filter_string="metrics.foo LIKE 0",
        )


def test_search_logged_models_order_by(store: SqlAlchemyStore):
    exp_id = store.create_experiment(f"exp-{uuid.uuid4()}")
    model_1 = store.create_logged_model(name="model_1", experiment_id=exp_id)
    time.sleep(0.001)  # Ensure the next model has a different timestamp
    model_2 = store.create_logged_model(name="model_2", experiment_id=exp_id)
    time.sleep(0.001)  # Ensure the next model has a different timestamp
    run = store.create_run(
        experiment_id=exp_id, user_id="user", start_time=0, run_name="test", tags=[]
    )

    store.log_batch(
        run.info.run_id,
        metrics=[
            Metric(
                key="metric",
                value=1,
                timestamp=int(time.time() * 1000),
                step=0,
                model_id=model_1.model_id,
                dataset_name="dataset_name",
                dataset_digest="dataset_digest",
                run_id=run.info.run_id,
            ),
            Metric(
                key="metric",
                value=1,
                timestamp=int(time.time() * 1000),
                step=0,
                model_id=model_1.model_id,
                dataset_name="dataset_name",
                dataset_digest="dataset_digest",
                run_id=run.info.run_id,
            ),
            Metric(
                key="metric_2",
                value=1,
                timestamp=int(time.time() * 1000),
                step=0,
                model_id=model_1.model_id,
                dataset_name="dataset_name",
                dataset_digest="dataset_digest",
                run_id=run.info.run_id,
            ),
        ],
        params=[],
        tags=[],
    )
    store.log_batch(
        run.info.run_id,
        metrics=[
            Metric(
                key="metric",
                value=2,
                timestamp=int(time.time() * 1000),
                step=0,
                model_id=model_2.model_id,
                dataset_name="dataset_name",
                dataset_digest="dataset_digest",
                run_id=run.info.run_id,
            )
        ],
        params=[],
        tags=[],
    )

    # Should be sorted by creation time in descending order by default
    models = store.search_logged_models(experiment_ids=[exp_id])
    assert [m.name for m in models] == [model_2.name, model_1.name]

    models = store.search_logged_models(
        experiment_ids=[exp_id],
        order_by=[{"field_name": "creation_timestamp", "ascending": True}],
    )
    assert [m.name for m in models] == [model_1.name, model_2.name]

    # Alias for creation_timestamp
    models = store.search_logged_models(
        experiment_ids=[exp_id],
        order_by=[{"field_name": "creation_time", "ascending": True}],
    )
    assert [m.name for m in models] == [model_1.name, model_2.name]

    # Sort by name
    models = store.search_logged_models(
        experiment_ids=[exp_id],
        order_by=[{"field_name": "name"}],
    )
    assert [m.name for m in models] == [model_1.name, model_2.name]

    # Sort by metric
    models = store.search_logged_models(
        experiment_ids=[exp_id],
        order_by=[{"field_name": "metrics.metric"}],
    )
    assert [m.name for m in models] == [model_1.name, model_2.name]

    # Sort by metric in descending order
    models = store.search_logged_models(
        experiment_ids=[exp_id],
        order_by=[{"field_name": "metrics.metric", "ascending": False}],
    )
    assert [m.name for m in models] == [model_2.name, model_1.name]

    # model 2 doesn't have metric_2, should be sorted last
    for ascending in (True, False):
        models = store.search_logged_models(
            experiment_ids=[exp_id],
            order_by=[{"field_name": "metrics.metric_2", "ascending": ascending}],
        )
        assert [m.name for m in models] == [model_1.name, model_2.name]


@dataclass
class DummyDataset:
    name: str
    digest: str


def test_search_logged_models_order_by_dataset(store: SqlAlchemyStore):
    exp_id = store.create_experiment(f"exp-{uuid.uuid4()}")
    model_1 = store.create_logged_model(experiment_id=exp_id)
    time.sleep(0.001)  # Ensure the next model has a different timestamp
    model_2 = store.create_logged_model(experiment_id=exp_id)
    time.sleep(0.001)  # Ensure the next model has a different timestamp
    run = store.create_run(
        experiment_id=exp_id, user_id="user", start_time=0, run_name="test", tags=[]
    )
    dataset_1 = DummyDataset("dataset1", "digest1")
    dataset_2 = DummyDataset("dataset2", "digest2")

    # For dataset_1, model_1 has a higher accuracy
    # For dataset_2, model_2 has a higher accuracy
    store.log_batch(
        run.info.run_id,
        metrics=[
            Metric(
                key="accuracy",
                value=0.9,
                timestamp=1,
                step=0,
                model_id=model_1.model_id,
                dataset_name=dataset_1.name,
                dataset_digest=dataset_1.digest,
                run_id=run.info.run_id,
            ),
            Metric(
                key="accuracy",
                value=0.8,
                timestamp=2,
                step=0,
                model_id=model_1.model_id,
                dataset_name=dataset_2.name,
                dataset_digest=dataset_2.digest,
                run_id=run.info.run_id,
            ),
        ],
        params=[],
        tags=[],
    )
    store.log_batch(
        run.info.run_id,
        metrics=[
            Metric(
                key="accuracy",
                value=0.8,
                timestamp=3,
                step=0,
                model_id=model_2.model_id,
                dataset_name=dataset_1.name,
                dataset_digest=dataset_1.digest,
                run_id=run.info.run_id,
            ),
            Metric(
                key="accuracy",
                value=0.9,
                timestamp=4,
                step=0,
                model_id=model_2.model_id,
                dataset_name=dataset_2.name,
                dataset_digest=dataset_2.digest,
                run_id=run.info.run_id,
            ),
        ],
        params=[],
        tags=[],
    )

    # Sorted by accuracy for dataset_1
    models = store.search_logged_models(
        experiment_ids=[exp_id],
        order_by=[
            {
                "field_name": "metrics.accuracy",
                "dataset_name": dataset_1.name,
                "dataset_digest": dataset_1.digest,
            }
        ],
    )
    assert [m.name for m in models] == [model_2.name, model_1.name]

    # Sorted by accuracy for dataset_2
    models = store.search_logged_models(
        experiment_ids=[exp_id],
        order_by=[
            {
                "field_name": "metrics.accuracy",
                "dataset_name": dataset_2.name,
                "dataset_digest": dataset_2.digest,
            }
        ],
    )
    assert [m.name for m in models] == [model_1.name, model_2.name]

    # Sort by accuracy with only name
    models = store.search_logged_models(
        experiment_ids=[exp_id],
        order_by=[
            {
                "field_name": "metrics.accuracy",
                "dataset_name": dataset_1.name,
            }
        ],
    )
    assert [m.name for m in models] == [model_2.name, model_1.name]

    # Sort by accuracy with only digest
    models = store.search_logged_models(
        experiment_ids=[exp_id],
        order_by=[
            {
                "field_name": "metrics.accuracy",
                "dataset_digest": dataset_1.digest,
            }
        ],
    )
    assert [m.name for m in models] == [model_2.name, model_1.name]


def test_search_logged_models_pagination(store: SqlAlchemyStore):
    exp_id_1 = store.create_experiment(f"exp-{uuid.uuid4()}")

    model_1 = store.create_logged_model(experiment_id=exp_id_1)
    time.sleep(0.001)  # Ensure the next model has a different timestamp
    model_2 = store.create_logged_model(experiment_id=exp_id_1)

    page = store.search_logged_models(experiment_ids=[exp_id_1], max_results=3)
    assert [m.name for m in page] == [model_2.name, model_1.name]
    assert page.token is None

    page_1 = store.search_logged_models(experiment_ids=[exp_id_1], max_results=1)
    assert [m.name for m in page_1] == [model_2.name]
    assert page_1.token is not None

    page_2 = store.search_logged_models(
        experiment_ids=[exp_id_1], max_results=1, page_token=page_1.token
    )
    assert [m.name for m in page_2] == [model_1.name]
    assert page_2.token is None

    page_2 = store.search_logged_models(
        experiment_ids=[exp_id_1], max_results=100, page_token=page_1.token
    )
    assert [m.name for m in page_2] == [model_1.name]
    assert page_2.token is None

    # Search params must match the page token
    exp_id_2 = store.create_experiment(f"exp-{uuid.uuid4()}")
    with pytest.raises(MlflowException, match="Experiment IDs in the page token do not match"):
        store.search_logged_models(experiment_ids=[exp_id_2], page_token=page_1.token)

    with pytest.raises(MlflowException, match="Order by in the page token does not match"):
        store.search_logged_models(
            experiment_ids=[exp_id_1],
            order_by=[{"field_name": "creation_time"}],
            page_token=page_1.token,
        )

    with pytest.raises(MlflowException, match="Filter string in the page token does not match"):
        store.search_logged_models(
            experiment_ids=[exp_id_1],
            filter_string=f"name = '{model_1.name}'",
            page_token=page_1.token,
        )


def test_search_logged_models_datasets_filter(store):
    exp_id = store.create_experiment(f"exp-{uuid.uuid4()}")
    run_id = store.create_run(exp_id, "user", 0, [], "test_run").info.run_id
    model1 = store.create_logged_model(exp_id, source_run_id=run_id)
    model2 = store.create_logged_model(exp_id, source_run_id=run_id)
    model3 = store.create_logged_model(exp_id, source_run_id=run_id)
    store.log_batch(
        run_id,
        metrics=[
            Metric(
                key="metric1",
                value=0.1,
                timestamp=0,
                step=0,
                model_id=model1.model_id,
                dataset_name="dataset1",
                dataset_digest="digest1",
            ),
            Metric(
                key="metric1",
                value=0.2,
                timestamp=0,
                step=0,
                model_id=model2.model_id,
                dataset_name="dataset1",
                dataset_digest="digest2",
            ),
            Metric(key="metric2", value=0.1, timestamp=0, step=0, model_id=model3.model_id),
        ],
        params=[],
        tags=[],
    )

    # Restrict results to models with metrics on dataset1
    models = store.search_logged_models(
        experiment_ids=[exp_id],
        filter_string="metrics.metric1 >= 0.1",
        datasets=[{"dataset_name": "dataset1"}],
    )
    assert {m.name for m in models} == {model1.name, model2.name}
    # Restrict results to models with metrics on dataset1 and digest1
    models = store.search_logged_models(
        experiment_ids=[exp_id],
        filter_string="metrics.metric1 >= 0.1",
        datasets=[{"dataset_name": "dataset1", "dataset_digest": "digest1"}],
    )
    assert {m.name for m in models} == {model1.name}
    # No filter string, match models with any metrics on the dataset
    models = store.search_logged_models(
        experiment_ids=[exp_id], datasets=[{"dataset_name": "dataset1"}]
    )
    assert {m.name for m in models} == {model1.name, model2.name}


def test_log_batch_logged_model(store: SqlAlchemyStore):
    exp_id = store.create_experiment(f"exp-{uuid.uuid4()}")
    run = store.create_run(
        experiment_id=exp_id, user_id="user", start_time=0, run_name="test", tags=[]
    )
    model = store.create_logged_model(experiment_id=exp_id)
    metric = Metric(
        key="metric1",
        value=1,
        timestamp=int(time.time() * 1000),
        step=3,
        model_id=model.model_id,
        dataset_name="dataset_name",
        dataset_digest="dataset_digest",
        run_id=run.info.run_id,
    )
    store.log_batch(run.info.run_id, metrics=[metric], params=[], tags=[])
    model = store.get_logged_model(model.model_id)
    assert model.metrics == [metric]

    # Log the same metric, should not throw
    store.log_batch(run.info.run_id, metrics=[metric], params=[], tags=[])
    assert model.metrics == [metric]

    # Log an empty batch, should not throw
    store.log_batch(run.info.run_id, metrics=[], params=[], tags=[])
    assert model.metrics == [metric]

    another_metric = Metric(
        key="metric2",
        value=2,
        timestamp=int(time.time() * 1000),
        step=4,
        model_id=model.model_id,
        dataset_name="dataset_name",
        dataset_digest="dataset_digest",
        run_id=run.info.run_id,
    )
    store.log_batch(run.info.run_id, metrics=[another_metric], params=[], tags=[])
    model = store.get_logged_model(model.model_id)
    actual_metrics = sorted(model.metrics, key=lambda m: m.key)
    expected_metrics = sorted([metric, another_metric], key=lambda m: m.key)
    assert actual_metrics == expected_metrics

    # Log multiple metrics
    metrics = [
        Metric(
            key=f"metric{i + 3}",
            value=3,
            timestamp=int(time.time() * 1000),
            step=5,
            model_id=model.model_id,
            dataset_name="dataset_name",
            dataset_digest="dataset_digest",
            run_id=run.info.run_id,
        )
        for i in range(3)
    ]

    store.log_batch(run.info.run_id, metrics=metrics, params=[], tags=[])
    model = store.get_logged_model(model.model_id)
    actual_metrics = sorted(model.metrics, key=lambda m: m.key)
    expected_metrics = sorted([metric, another_metric, *metrics], key=lambda m: m.key)
    assert actual_metrics == expected_metrics


def test_create_and_get_assessment(store_and_trace_info):
    store, trace_info = store_and_trace_info

    feedback = Feedback(
        trace_id=trace_info.request_id,
        name="correctness",
        value=True,
        rationale="The response is correct and well-formatted",
        source=AssessmentSource(
            source_type=AssessmentSourceType.HUMAN, source_id="evaluator@company.com"
        ),
        metadata={"project": "test-project", "version": "1.0"},
        span_id="span-123",
    )

    created_feedback = store.create_assessment(feedback)
    assert created_feedback.assessment_id is not None
    assert created_feedback.assessment_id.startswith("a-")
    assert created_feedback.trace_id == trace_info.request_id
    assert created_feedback.create_time_ms is not None
    assert created_feedback.name == "correctness"
    assert created_feedback.value is True
    assert created_feedback.rationale == "The response is correct and well-formatted"
    assert created_feedback.metadata == {"project": "test-project", "version": "1.0"}
    assert created_feedback.span_id == "span-123"
    assert created_feedback.valid

    expectation = Expectation(
        trace_id=trace_info.request_id,
        name="expected_response",
        value="The capital of France is Paris.",
        source=AssessmentSource(
            source_type=AssessmentSourceType.HUMAN, source_id="annotator@company.com"
        ),
        metadata={"context": "geography-qa", "difficulty": "easy"},
        span_id="span-456",
    )

    created_expectation = store.create_assessment(expectation)
    assert created_expectation.assessment_id != created_feedback.assessment_id
    assert created_expectation.trace_id == trace_info.request_id
    assert created_expectation.value == "The capital of France is Paris."
    assert created_expectation.metadata == {"context": "geography-qa", "difficulty": "easy"}
    assert created_expectation.span_id == "span-456"
    assert created_expectation.valid

    retrieved_feedback = store.get_assessment(trace_info.request_id, created_feedback.assessment_id)
    assert retrieved_feedback.name == "correctness"
    assert retrieved_feedback.value is True
    assert retrieved_feedback.rationale == "The response is correct and well-formatted"
    assert retrieved_feedback.metadata == {"project": "test-project", "version": "1.0"}
    assert retrieved_feedback.span_id == "span-123"
    assert retrieved_feedback.trace_id == trace_info.request_id
    assert retrieved_feedback.valid

    retrieved_expectation = store.get_assessment(
        trace_info.request_id, created_expectation.assessment_id
    )
    assert retrieved_expectation.value == "The capital of France is Paris."
    assert retrieved_expectation.metadata == {"context": "geography-qa", "difficulty": "easy"}
    assert retrieved_expectation.span_id == "span-456"
    assert retrieved_expectation.trace_id == trace_info.request_id
    assert retrieved_expectation.valid


def test_get_assessment_errors(store_and_trace_info):
    store, trace_info = store_and_trace_info

    with pytest.raises(MlflowException, match=r"Trace with request_id 'fake_trace' not found"):
        store.get_assessment("fake_trace", "fake_assessment")

    with pytest.raises(
        MlflowException,
        match=r"Assessment with ID 'fake_assessment' not found for trace",
    ):
        store.get_assessment(trace_info.request_id, "fake_assessment")


def test_update_assessment_feedback(store_and_trace_info):
    store, trace_info = store_and_trace_info

    original_feedback = Feedback(
        trace_id=trace_info.request_id,
        name="correctness",
        value=True,
        rationale="Original rationale",
        source=AssessmentSource(
            source_type=AssessmentSourceType.HUMAN, source_id="evaluator@company.com"
        ),
        metadata={"project": "test-project", "version": "1.0"},
        span_id="span-123",
    )

    created_feedback = store.create_assessment(original_feedback)
    original_id = created_feedback.assessment_id

    updated_feedback = store.update_assessment(
        trace_id=trace_info.request_id,
        assessment_id=original_id,
        name="correctness_updated",
        feedback=FeedbackValue(value=False),
        rationale="Updated rationale",
        metadata={"project": "test-project", "version": "2.0", "new_field": "added"},
    )

    assert updated_feedback.assessment_id == original_id
    assert updated_feedback.name == "correctness_updated"
    assert updated_feedback.value is False
    assert updated_feedback.rationale == "Updated rationale"
    assert updated_feedback.metadata == {
        "project": "test-project",
        "version": "2.0",
        "new_field": "added",
    }
    assert updated_feedback.span_id == "span-123"
    assert updated_feedback.source.source_id == "evaluator@company.com"
    assert updated_feedback.valid is True

    retrieved = store.get_assessment(trace_info.request_id, original_id)
    assert retrieved.value is False
    assert retrieved.name == "correctness_updated"
    assert retrieved.rationale == "Updated rationale"


def test_update_assessment_expectation(store_and_trace_info):
    store, trace_info = store_and_trace_info

    original_expectation = Expectation(
        trace_id=trace_info.request_id,
        name="expected_response",
        value="The capital of France is Paris.",
        source=AssessmentSource(
            source_type=AssessmentSourceType.HUMAN, source_id="annotator@company.com"
        ),
        metadata={"context": "geography-qa"},
        span_id="span-456",
    )

    created_expectation = store.create_assessment(original_expectation)
    original_id = created_expectation.assessment_id

    updated_expectation = store.update_assessment(
        trace_id=trace_info.request_id,
        assessment_id=original_id,
        expectation=ExpectationValue(value="The capital and largest city of France is Paris."),
        metadata={"context": "geography-qa", "updated": "true"},
    )

    assert updated_expectation.assessment_id == original_id
    assert updated_expectation.name == "expected_response"
    assert updated_expectation.value == "The capital and largest city of France is Paris."
    assert updated_expectation.metadata == {"context": "geography-qa", "updated": "true"}
    assert updated_expectation.span_id == "span-456"
    assert updated_expectation.source.source_id == "annotator@company.com"


def test_update_assessment_partial_fields(store_and_trace_info):
    store, trace_info = store_and_trace_info

    original_feedback = Feedback(
        trace_id=trace_info.request_id,
        name="quality",
        value=5,
        rationale="Original rationale",
        source=AssessmentSource(source_type=AssessmentSourceType.CODE),
        metadata={"scorer": "automated"},
    )

    created_feedback = store.create_assessment(original_feedback)
    original_id = created_feedback.assessment_id

    updated_feedback = store.update_assessment(
        trace_id=trace_info.request_id,
        assessment_id=original_id,
        rationale="Updated rationale only",
    )

    assert updated_feedback.assessment_id == original_id
    assert updated_feedback.name == "quality"
    assert updated_feedback.value == 5
    assert updated_feedback.rationale == "Updated rationale only"
    assert updated_feedback.metadata == {"scorer": "automated"}


def test_update_assessment_type_validation(store_and_trace_info):
    store, trace_info = store_and_trace_info

    feedback = Feedback(
        trace_id=trace_info.request_id,
        name="test_feedback",
        value="original",
        source=AssessmentSource(source_type=AssessmentSourceType.CODE),
    )
    created_feedback = store.create_assessment(feedback)

    with pytest.raises(
        MlflowException, match=r"Cannot update expectation value on a Feedback assessment"
    ):
        store.update_assessment(
            trace_id=trace_info.request_id,
            assessment_id=created_feedback.assessment_id,
            expectation=ExpectationValue(value="This should fail"),
        )

    expectation = Expectation(
        trace_id=trace_info.request_id,
        name="test_expectation",
        value="original_expected",
        source=AssessmentSource(source_type=AssessmentSourceType.HUMAN),
    )
    created_expectation = store.create_assessment(expectation)

    with pytest.raises(
        MlflowException, match=r"Cannot update feedback value on an Expectation assessment"
    ):
        store.update_assessment(
            trace_id=trace_info.request_id,
            assessment_id=created_expectation.assessment_id,
            feedback=FeedbackValue(value="This should fail"),
        )


def test_update_assessment_errors(store_and_trace_info):
    store, trace_info = store_and_trace_info

    with pytest.raises(MlflowException, match=r"Trace with request_id 'fake_trace' not found"):
        store.update_assessment(
            trace_id="fake_trace", assessment_id="fake_assessment", rationale="This should fail"
        )

    with pytest.raises(
        MlflowException,
        match=r"Assessment with ID 'fake_assessment' not found for trace",
    ):
        store.update_assessment(
            trace_id=trace_info.request_id,
            assessment_id="fake_assessment",
            rationale="This should fail",
        )


def test_update_assessment_metadata_merging(store_and_trace_info):
    store, trace_info = store_and_trace_info

    original = Feedback(
        trace_id=trace_info.request_id,
        name="test",
        value="original",
        source=AssessmentSource(source_type=AssessmentSourceType.CODE),
        metadata={"keep": "this", "override": "old_value", "remove_me": "will_stay"},
    )

    created = store.create_assessment(original)

    updated = store.update_assessment(
        trace_id=trace_info.request_id,
        assessment_id=created.assessment_id,
        metadata={"override": "new_value", "new_key": "new_value"},
    )

    expected_metadata = {
        "keep": "this",
        "override": "new_value",
        "remove_me": "will_stay",
        "new_key": "new_value",
    }
    assert updated.metadata == expected_metadata


def test_update_assessment_timestamps(store_and_trace_info):
    store, trace_info = store_and_trace_info

    original = Feedback(
        trace_id=trace_info.request_id,
        name="test",
        value="original",
        source=AssessmentSource(source_type=AssessmentSourceType.CODE),
    )

    created = store.create_assessment(original)
    original_create_time = created.create_time_ms
    original_update_time = created.last_update_time_ms

    time.sleep(0.001)

    updated = store.update_assessment(
        trace_id=trace_info.request_id,
        assessment_id=created.assessment_id,
        name="updated_name",
    )

    assert updated.create_time_ms == original_create_time
    assert updated.last_update_time_ms > original_update_time


def test_create_assessment_with_overrides(store_and_trace_info):
    store, trace_info = store_and_trace_info

    original_feedback = Feedback(
        trace_id=trace_info.request_id,
        name="quality",
        value="poor",
        source=AssessmentSource(source_type=AssessmentSourceType.LLM_JUDGE),
    )

    created_original = store.create_assessment(original_feedback)

    override_feedback = Feedback(
        trace_id=trace_info.request_id,
        name="quality",
        value="excellent",
        source=AssessmentSource(source_type=AssessmentSourceType.HUMAN),
        overrides=created_original.assessment_id,
    )

    created_override = store.create_assessment(override_feedback)

    assert created_override.overrides == created_original.assessment_id
    assert created_override.value == "excellent"
    assert created_override.valid is True

    retrieved_original = store.get_assessment(trace_info.request_id, created_original.assessment_id)
    assert retrieved_original.valid is False
    assert retrieved_original.value == "poor"


def test_create_assessment_override_nonexistent(store_and_trace_info):
    store, trace_info = store_and_trace_info

    override_feedback = Feedback(
        trace_id=trace_info.request_id,
        name="quality",
        value="excellent",
        source=AssessmentSource(source_type=AssessmentSourceType.HUMAN),
        overrides="nonexistent-assessment-id",
    )

    with pytest.raises(
        MlflowException, match=r"Assessment with ID 'nonexistent-assessment-id' not found"
    ):
        store.create_assessment(override_feedback)


def test_delete_assessment_idempotent(store_and_trace_info):
    store, trace_info = store_and_trace_info

    feedback = Feedback(
        trace_id=trace_info.request_id,
        name="test",
        value="test_value",
        source=AssessmentSource(source_type=AssessmentSourceType.CODE),
    )

    created_feedback = store.create_assessment(feedback)

    retrieved = store.get_assessment(trace_info.request_id, created_feedback.assessment_id)
    assert retrieved.assessment_id == created_feedback.assessment_id

    store.delete_assessment(trace_info.request_id, created_feedback.assessment_id)

    with pytest.raises(
        MlflowException,
        match=rf"Assessment with ID '{created_feedback.assessment_id}' not found for trace",
    ):
        store.get_assessment(trace_info.request_id, created_feedback.assessment_id)

    store.delete_assessment(trace_info.request_id, created_feedback.assessment_id)
    store.delete_assessment(trace_info.request_id, "fake_assessment_id")


def test_delete_assessment_override_behavior(store_and_trace_info):
    store, trace_info = store_and_trace_info

    original = store.create_assessment(
        Feedback(
            trace_id=trace_info.request_id,
            name="original",
            value="original_value",
            source=AssessmentSource(source_type=AssessmentSourceType.CODE),
        ),
    )

    override = store.create_assessment(
        Feedback(
            trace_id=trace_info.request_id,
            name="override",
            value="override_value",
            source=AssessmentSource(source_type=AssessmentSourceType.HUMAN),
            overrides=original.assessment_id,
        ),
    )

    assert store.get_assessment(trace_info.request_id, original.assessment_id).valid is False
    assert store.get_assessment(trace_info.request_id, override.assessment_id).valid is True

    store.delete_assessment(trace_info.request_id, override.assessment_id)

    with pytest.raises(MlflowException, match="not found"):
        store.get_assessment(trace_info.request_id, override.assessment_id)
    assert store.get_assessment(trace_info.request_id, original.assessment_id).valid is True


def test_assessment_with_run_id(store_and_trace_info):
    store, trace_info = store_and_trace_info

    run = store.create_run(
        experiment_id=trace_info.experiment_id,
        user_id="test_user",
        start_time=get_current_time_millis(),
        tags=[],
        run_name="test_run",
    )

    feedback = Feedback(
        trace_id=trace_info.request_id,
        name="run_feedback",
        value="excellent",
        source=AssessmentSource(source_type=AssessmentSourceType.CODE),
    )
    feedback.run_id = run.info.run_id

    created_feedback = store.create_assessment(feedback)
    assert created_feedback.run_id == run.info.run_id

    retrieved_feedback = store.get_assessment(trace_info.request_id, created_feedback.assessment_id)
    assert retrieved_feedback.run_id == run.info.run_id


def test_assessment_with_error(store_and_trace_info):
    store, trace_info = store_and_trace_info

    try:
        raise ValueError("Test error message")
    except ValueError as test_error:
        feedback = Feedback(
            trace_id=trace_info.request_id,
            name="error_feedback",
            value=None,
            error=test_error,
            source=AssessmentSource(source_type=AssessmentSourceType.CODE),
        )

    created_feedback = store.create_assessment(feedback)
    assert created_feedback.error.error_message == "Test error message"
    assert created_feedback.error.error_code == "ValueError"
    assert created_feedback.error.stack_trace is not None
    assert "ValueError: Test error message" in created_feedback.error.stack_trace
    assert "test_assessment_with_error" in created_feedback.error.stack_trace

    retrieved_feedback = store.get_assessment(trace_info.request_id, created_feedback.assessment_id)
    assert retrieved_feedback.error.error_message == "Test error message"
    assert retrieved_feedback.error.error_code == "ValueError"
    assert retrieved_feedback.error.stack_trace is not None
    assert "ValueError: Test error message" in retrieved_feedback.error.stack_trace
    assert created_feedback.error.stack_trace == retrieved_feedback.error.stack_trace


<<<<<<< HEAD
def test_dataset_crud_operations(store):
    with mock.patch("mlflow.entities.evaluation_dataset._get_store", return_value=store):
        experiment_ids = _create_experiments(store, ["test_exp_1", "test_exp_2"])
        created_dataset = store.create_dataset(
            name="test_eval_dataset",
            tags={
                "purpose": "testing",
                "environment": "test",
                mlflow_tags.MLFLOW_USER: "test_user",
            },
            experiment_ids=experiment_ids,
        )

        assert created_dataset.dataset_id is not None
        assert created_dataset.dataset_id.startswith("d-")
        assert created_dataset.name == "test_eval_dataset"
        assert created_dataset.tags == {
            "purpose": "testing",
            "environment": "test",
            mlflow_tags.MLFLOW_USER: "test_user",
        }
        assert created_dataset.created_time > 0
        assert created_dataset.last_update_time > 0
        assert created_dataset.created_time == created_dataset.last_update_time
        assert created_dataset.schema is None  # Schema is computed when data is added
        assert created_dataset.profile is None  # Profile is computed when data is added
        assert created_dataset.created_by == "test_user"  # Extracted from mlflow.user tag

        retrieved_dataset = store.get_dataset(dataset_id=created_dataset.dataset_id)
        assert retrieved_dataset.dataset_id == created_dataset.dataset_id
        assert retrieved_dataset.name == created_dataset.name
        assert retrieved_dataset.tags == created_dataset.tags
        assert retrieved_dataset._experiment_ids is None
        assert retrieved_dataset.experiment_ids == experiment_ids
        assert not retrieved_dataset.has_records()

        with pytest.raises(
            MlflowException, match="Evaluation dataset with id 'd-nonexistent' not found"
        ):
            store.get_dataset(dataset_id="d-nonexistent")

        store.delete_dataset(created_dataset.dataset_id)
        with pytest.raises(MlflowException, match="not found"):
            store.get_dataset(dataset_id=created_dataset.dataset_id)

        # Verify idempotentcy
        store.delete_dataset("d-nonexistent")


def test_dataset_search_comprehensive(store):
    test_prefix = "test_search_"
    exp_ids = _create_experiments(store, [f"{test_prefix}exp_{i}" for i in range(1, 4)])

    datasets = []
    for i in range(10):
        name = f"{test_prefix}dataset_{i:02d}"
        tags = {"priority": "high" if i % 2 == 0 else "low", "mlflow.user": f"user_{i % 3}"}

        if i < 3:
            created = store.create_dataset(
                name=name,
                experiment_ids=[exp_ids[0]],
                tags=tags,
            )
        elif i < 6:
            created = store.create_dataset(
                name=name,
                experiment_ids=[exp_ids[1], exp_ids[2]],
                tags=tags,
            )
        elif i < 8:
            created = store.create_dataset(
                name=name,
                experiment_ids=[exp_ids[2]],
                tags=tags,
            )
        else:
            created = store.create_dataset(
                name=name,
                experiment_ids=[],
                tags=tags,
            )
        datasets.append(created)
        time.sleep(0.001)

    results = store.search_datasets(experiment_ids=[exp_ids[0]])
    assert len([d for d in results if d.name.startswith(test_prefix)]) == 3

    results = store.search_datasets(experiment_ids=[exp_ids[1], exp_ids[2]])
    test_results = [d for d in results if d.name.startswith(test_prefix)]
    assert len(test_results) == 5

    results = store.search_datasets(order_by=["name"])
    test_results = [d for d in results if d.name.startswith(test_prefix)]
    names = [d.name for d in test_results]
    assert names == sorted(names)

    results = store.search_datasets(order_by=["name DESC"])
    test_results = [d for d in results if d.name.startswith(test_prefix)]
    names = [d.name for d in test_results]
    assert names == sorted(names, reverse=True)

    page1 = store.search_datasets(max_results=3)
    assert len(page1) == 3
    assert page1.token is not None

    page2 = store.search_datasets(max_results=3, page_token=page1.token)
    assert len(page2) == 3
    assert all(d1.dataset_id != d2.dataset_id for d1 in page1 for d2 in page2)

    results = store.search_datasets(experiment_ids=None)
    test_results = [d for d in results if d.name.startswith(test_prefix)]
    assert len(test_results) == 10

    results = store.search_datasets(filter_string=f"name LIKE '%{test_prefix}dataset_0%'")
    assert len(results) == 10
    assert all("dataset_0" in d.name for d in results)

    results = store.search_datasets(filter_string=f"name = '{test_prefix}dataset_05'")
    assert len(results) == 1
    assert results[0].name == f"{test_prefix}dataset_05"

    results = store.search_datasets(filter_string="tags.priority = 'high'")
    test_results = [d for d in results if d.name.startswith(test_prefix)]
    assert len(test_results) == 5
    assert all(d.tags.get("priority") == "high" for d in test_results)

    results = store.search_datasets(filter_string="tags.priority != 'high'")
    test_results = [d for d in results if d.name.startswith(test_prefix)]
    assert len(test_results) == 5
    assert all(d.tags.get("priority") == "low" for d in test_results)

    results = store.search_datasets(
        filter_string=f"name LIKE '%{test_prefix}%' AND tags.priority = 'low'"
    )
    assert len(results) == 5
    assert all(d.tags.get("priority") == "low" and test_prefix in d.name for d in results)

    mid_dataset = datasets[5]
    results = store.search_datasets(filter_string=f"created_time > {mid_dataset.created_time}")
    test_results = [d for d in results if d.name.startswith(test_prefix)]
    assert len(test_results) == 4
    assert all(d.created_time > mid_dataset.created_time for d in test_results)

    results = store.search_datasets(
        experiment_ids=[exp_ids[0]], filter_string="tags.priority = 'high'"
    )
    assert len(results) == 2
    assert all(d.tags.get("priority") == "high" for d in results)

    results = store.search_datasets(filter_string="tags.priority = 'low'", order_by=["name ASC"])
    test_results = [d for d in results if d.name.startswith(test_prefix)]
    names = [d.name for d in test_results]
    assert names == sorted(names)

    created_user = store.create_dataset(
        name=f"{test_prefix}_user_dataset",
        tags={"test": "user", mlflow_tags.MLFLOW_USER: "test_user_1"},
        experiment_ids=[exp_ids[0]],
    )

    results = store.search_datasets(filter_string="created_by = 'test_user_1'")
    test_results = [d for d in results if d.name.startswith(test_prefix)]
    assert len(test_results) == 1
    assert test_results[0].created_by == "test_user_1"

    records_with_user = [
        {
            "inputs": {"test": "data"},
            "expectations": {"result": "expected"},
            "tags": {mlflow_tags.MLFLOW_USER: "test_user_2"},
        }
    ]
    store.upsert_dataset_records(created_user.dataset_id, records_with_user)

    results = store.search_datasets(filter_string="last_updated_by = 'test_user_2'")
    test_results = [d for d in results if d.name.startswith(test_prefix)]
    assert len(test_results) == 1
    assert test_results[0].last_updated_by == "test_user_2"

    with pytest.raises(MlflowException, match="Invalid attribute key"):
        store.search_datasets(filter_string="invalid_field = 'value'")


def test_dataset_schema_and_profile_computation(store):
    """Test that schema and profile are computed when records are added."""
    test_prefix = "test_schema_profile_"
    exp_ids = _create_experiments(store, [f"{test_prefix}exp"])

    dataset = store.create_dataset(name=f"{test_prefix}dataset", experiment_ids=exp_ids)

    assert dataset.schema is None
    assert dataset.profile is None

    records = [
        {
            "inputs": {
                "question": "What is MLflow?",
                "temperature": 0.7,
                "max_tokens": 100,
                "use_cache": True,
                "tags": ["ml", "tools"],
            },
            "expectations": {
                "accuracy": 0.95,
                "contains_key_info": True,
                "response": "MLflow is an open source platform",
            },
            "source": {"source_type": "TRACE", "source_data": {"trace_id": "trace1"}},
        },
        {
            "inputs": {
                "question": "What is Python?",
                "temperature": 0.5,
                "max_tokens": 150,
                "metadata": {"user": "test", "session": 123},
            },
            "expectations": {"accuracy": 0.9},
            "source": {"source_type": "TRACE", "source_data": {"trace_id": "trace2"}},
        },
        {
            "inputs": {"question": "What is Docker?", "temperature": 0.8},
            "source": {"source_type": "HUMAN", "source_data": {"user": "human"}},
        },
    ]

    store.upsert_dataset_records(dataset.dataset_id, records)

    updated_dataset = store.get_dataset(dataset.dataset_id)

    assert updated_dataset.schema is not None
    schema = json.loads(updated_dataset.schema)
    assert "inputs" in schema
    assert "expectations" in schema
    assert schema["inputs"]["question"] == "string"
    assert schema["inputs"]["temperature"] == "float"
    assert schema["inputs"]["max_tokens"] == "integer"
    assert schema["inputs"]["use_cache"] == "boolean"
    assert schema["inputs"]["tags"] == "array"
    assert schema["inputs"]["metadata"] == "object"
    assert schema["expectations"]["accuracy"] == "float"
    assert schema["expectations"]["contains_key_info"] == "boolean"
    assert schema["expectations"]["response"] == "string"

    assert updated_dataset.profile is not None
    profile = json.loads(updated_dataset.profile)
    assert profile["num_records"] == 3


def test_dataset_schema_and_profile_incremental_updates(store):
    test_prefix = "test_incremental_"
    exp_ids = _create_experiments(store, [f"{test_prefix}exp"])

    dataset = store.create_dataset(name=f"{test_prefix}dataset", experiment_ids=exp_ids)

    initial_records = [
        {
            "inputs": {"question": "What is MLflow?", "temperature": 0.7},
            "expectations": {"accuracy": 0.95},
            "source": {"source_type": "TRACE", "source_data": {"trace_id": "trace1"}},
        }
    ]

    store.upsert_dataset_records(dataset.dataset_id, initial_records)

    dataset1 = store.get_dataset(dataset.dataset_id)
    schema1 = json.loads(dataset1.schema)
    profile1 = json.loads(dataset1.profile)

    assert schema1["inputs"] == {"question": "string", "temperature": "float"}
    assert schema1["expectations"] == {"accuracy": "float"}
    assert profile1["num_records"] == 1

    additional_records = [
        {
            "inputs": {
                "question": "What is Python?",
                "temperature": 0.5,
                "max_tokens": 100,
                "use_cache": True,
            },
            "expectations": {"accuracy": 0.9, "relevance": 0.85},
            "source": {"source_type": "HUMAN", "source_data": {"user": "test_user"}},
        }
    ]

    store.upsert_dataset_records(dataset.dataset_id, additional_records)

    dataset2 = store.get_dataset(dataset.dataset_id)
    schema2 = json.loads(dataset2.schema)
    profile2 = json.loads(dataset2.profile)

    assert schema2["inputs"]["question"] == "string"
    assert schema2["inputs"]["temperature"] == "float"
    assert schema2["inputs"]["max_tokens"] == "integer"
    assert schema2["inputs"]["use_cache"] == "boolean"
    assert schema2["expectations"]["accuracy"] == "float"
    assert schema2["expectations"]["relevance"] == "float"

    assert profile2["num_records"] == 2


def test_dataset_user_detection(store):
    test_prefix = "test_user_detection_"
    exp_ids = _create_experiments(store, [f"{test_prefix}exp"])

    dataset1 = store.create_dataset(
        name=f"{test_prefix}dataset1",
        tags={mlflow_tags.MLFLOW_USER: "john_doe", "other": "tag"},
        experiment_ids=exp_ids,
    )
    assert dataset1.created_by == "john_doe"
    assert dataset1.tags[mlflow_tags.MLFLOW_USER] == "john_doe"

    dataset2 = store.create_dataset(
        name=f"{test_prefix}dataset2", tags={"other": "tag"}, experiment_ids=exp_ids
    )
    assert dataset2.created_by is None
    assert mlflow_tags.MLFLOW_USER not in dataset2.tags

    results = store.search_datasets(filter_string="created_by = 'john_doe'")
    test_results = [d for d in results if d.name.startswith(test_prefix)]
    assert len(test_results) == 1
    assert test_results[0].dataset_id == dataset1.dataset_id


def test_dataset_filtering_ordering_pagination(store):
    test_prefix = "test_filter_order_page_"
    exp_ids = _create_experiments(store, [f"{test_prefix}exp_{i}" for i in range(3)])

    datasets = []
    for i in range(10):
        time.sleep(0.01)
        tags = {
            "priority": "high" if i < 3 else ("medium" if i < 7 else "low"),
            "model": f"model_{i % 3}",
            "environment": "production" if i % 2 == 0 else "staging",
        }
        created = store.create_dataset(
            name=f"{test_prefix}_dataset_{i:02d}",
            tags=tags,
            experiment_ids=[exp_ids[i % len(exp_ids)]],
        )
        datasets.append(created)

    results = store.search_datasets(
        filter_string="tags.priority = 'high'", order_by=["name ASC"], max_results=2
    )
    test_results = [d for d in results if d.name.startswith(test_prefix)]
    assert len(test_results) == 2
    assert all(d.tags.get("priority") == "high" for d in test_results)
    assert test_results[0].name < test_results[1].name

    results_all = store.search_datasets(
        filter_string="tags.priority = 'high'", order_by=["name ASC"]
    )
    test_results_all = [d for d in results_all if d.name.startswith(test_prefix)]
    assert len(test_results_all) == 3

    mid_time = datasets[5].created_time
    results = store.search_datasets(
        filter_string=f"tags.environment = 'production' AND created_time > {mid_time}",
        order_by=["created_time DESC"],
        max_results=3,
    )
    test_results = [d for d in results if d.name.startswith(test_prefix)]
    assert all(d.tags.get("environment") == "production" for d in test_results)
    assert all(d.created_time > mid_time for d in test_results)

    for i in range(1, len(test_results)):
        assert test_results[i - 1].created_time >= test_results[i].created_time

    results = store.search_datasets(
        experiment_ids=[exp_ids[0]],
        filter_string="tags.model = 'model_0' AND tags.priority != 'low'",
        order_by=["last_update_time DESC"],
        max_results=5,
    )
    for d in results:
        assert d.tags.get("model") == "model_0"
        assert d.tags.get("priority") != "low"

    all_production = store.search_datasets(
        filter_string="tags.environment = 'production'", order_by=["name ASC"]
    )
    test_all_production = [d for d in all_production if d.name.startswith(test_prefix)]

    limited_results = store.search_datasets(
        filter_string="tags.environment = 'production'", order_by=["name ASC"], max_results=3
    )
    test_limited = [d for d in limited_results if d.name.startswith(test_prefix)]

    assert len(test_limited) == 3
    assert len(test_all_production) == 5
    for i in range(3):
        assert test_limited[i].dataset_id == test_all_production[i].dataset_id


def test_dataset_upsert_comprehensive(store):
    created_dataset = store.create_dataset(name="upsert_comprehensive")

    records_batch1 = [
        {
            "inputs": {"question": "What is MLflow?"},
            "expectations": {"answer": "MLflow is a platform", "score": 0.8},
            "tags": {"version": "v1", "quality": "high"},
            "source": {
                "source_type": "TRACE",
                "source_data": {"trace_id": "trace-001", "span_id": "span-001"},
            },
        },
        {
            "inputs": {"question": "What is Python?"},
            "expectations": {"answer": "Python is a language"},
            "tags": {"category": "programming"},
        },
        {
            "inputs": {"question": "What is MLflow?"},
            "expectations": {"answer": "MLflow is an ML platform", "confidence": 0.9},
            "tags": {"version": "v2", "reviewed": "true"},
            "source": {
                "source_type": "TRACE",
                "source_data": {"trace_id": "trace-002", "span_id": "span-002"},
            },
        },
    ]

    result = store.upsert_dataset_records(created_dataset.dataset_id, records_batch1)
    assert result["inserted"] == 2
    assert result["updated"] == 1

    loaded_records = store._load_dataset_records(created_dataset.dataset_id)
    assert len(loaded_records) == 2

    mlflow_record = next(r for r in loaded_records if r.inputs["question"] == "What is MLflow?")
    assert mlflow_record.expectations == {
        "answer": "MLflow is an ML platform",
        "score": 0.8,
        "confidence": 0.9,
    }
    assert mlflow_record.tags == {"version": "v2", "quality": "high", "reviewed": "true"}

    assert mlflow_record.source.source_type == "TRACE"
    assert mlflow_record.source.source_data["trace_id"] == "trace-001"
    assert mlflow_record.source_id == "trace-001"

    initial_update_time = mlflow_record.last_update_time
    time.sleep(0.01)

    records_batch2 = [
        {
            "inputs": {"question": "What is MLflow?"},
            "expectations": {"answer": "MLflow is the best ML platform", "rating": 5},
            "tags": {"version": "v3"},
        },
        {
            "inputs": {"question": "What is Spark?"},
            "expectations": {"answer": "Spark is a data processing engine"},
        },
    ]

    result = store.upsert_dataset_records(created_dataset.dataset_id, records_batch2)
    assert result["inserted"] == 1
    assert result["updated"] == 1

    loaded_records = store._load_dataset_records(created_dataset.dataset_id)
    assert len(loaded_records) == 3

    updated_mlflow_record = next(
        r for r in loaded_records if r.inputs["question"] == "What is MLflow?"
    )
    assert updated_mlflow_record.expectations == {
        "answer": "MLflow is the best ML platform",
        "score": 0.8,
        "confidence": 0.9,
        "rating": 5,
    }
    assert updated_mlflow_record.tags == {
        "version": "v3",
        "quality": "high",
        "reviewed": "true",
    }
    assert updated_mlflow_record.last_update_time > initial_update_time
    assert updated_mlflow_record.source.source_data["trace_id"] == "trace-001"

    records_batch3 = [
        {"inputs": {"minimal": "input"}, "expectations": {"result": "minimal test"}},
        {"inputs": {"question": "Empty expectations"}, "expectations": {}},
        {"inputs": {"question": "No tags"}, "expectations": {"answer": "No tags"}, "tags": {}},
    ]

    result = store.upsert_dataset_records(created_dataset.dataset_id, records_batch3)
    assert result["inserted"] == 3
    assert result["updated"] == 0

    result = store.upsert_dataset_records(
        created_dataset.dataset_id,
        [{"inputs": {}, "expectations": {"result": "empty inputs allowed"}}],
    )
    assert result["inserted"] == 1
    assert result["updated"] == 0

    empty_result = store.upsert_dataset_records(created_dataset.dataset_id, [])
    assert empty_result["inserted"] == 0
    assert empty_result["updated"] == 0


def test_dataset_associations_and_lazy_loading(store):
    experiment_ids = _create_experiments(store, ["test_exp_1", "test_exp_2", "test_exp_3"])
    created_dataset = store.create_dataset(
        name="multi_exp_dataset",
        experiment_ids=experiment_ids,
    )

    retrieved = store.get_dataset(dataset_id=created_dataset.dataset_id)
    assert retrieved._experiment_ids is None
    with mock.patch("mlflow.entities.evaluation_dataset._get_store", return_value=store):
        assert set(retrieved.experiment_ids) == set(experiment_ids)

    results = store.search_datasets(experiment_ids=[experiment_ids[1]])
    assert any(d.dataset_id == created_dataset.dataset_id for d in results)

    results = store.search_datasets(experiment_ids=[experiment_ids[0], experiment_ids[2]])
    matching = [d for d in results if d.dataset_id == created_dataset.dataset_id]
    assert len(matching) == 1
    assert matching[0]._experiment_ids is None
    with mock.patch("mlflow.entities.evaluation_dataset._get_store", return_value=store):
        assert set(matching[0].experiment_ids) == set(experiment_ids)

    records = [{"inputs": {"q": f"Q{i}"}, "expectations": {"a": f"A{i}"}} for i in range(5)]
    store.upsert_dataset_records(created_dataset.dataset_id, records)

    with mock.patch("mlflow.entities.evaluation_dataset._get_store", return_value=store):
        retrieved = store.get_dataset(dataset_id=created_dataset.dataset_id)
        assert not retrieved.has_records()

        df = retrieved.to_df()
        assert len(df) == 5
        assert retrieved.has_records()

        assert list(df.columns) == [
            "inputs",
            "expectations",
            "tags",
            "source_type",
            "source_id",
            "created_time",
            "dataset_record_id",
        ]


def test_dataset_get_experiment_ids(store):
    experiment_ids = _create_experiments(store, ["exp_1", "exp_2", "exp_3"])
    created_dataset = store.create_dataset(
        name="test_get_experiment_ids",
        experiment_ids=experiment_ids,
    )

    fetched_experiment_ids = store.get_dataset_experiment_ids(created_dataset.dataset_id)
    assert set(fetched_experiment_ids) == set(experiment_ids)

    created_dataset2 = store.create_dataset(
        name="test_no_experiments",
        experiment_ids=[],
    )
    fetched_experiment_ids2 = store.get_dataset_experiment_ids(created_dataset2.dataset_id)
    assert fetched_experiment_ids2 == []

    result = store.get_dataset_experiment_ids("d-nonexistent")
    assert result == []

    result = store.get_dataset_experiment_ids("")
    assert result == []


def test_dataset_tags_with_sql_backend(store):
    tags = {"environment": "production", "version": "2.0", "team": "ml-ops"}

    created = store.create_dataset(
        name="tagged_dataset",
        tags=tags,
    )
    assert created.tags == tags

    retrieved = store.get_dataset(created.dataset_id)
    assert retrieved.tags == tags
    assert retrieved.tags["environment"] == "production"
    assert retrieved.tags["version"] == "2.0"
    assert retrieved.tags["team"] == "ml-ops"

    created_none = store.create_dataset(
        name="no_tags_dataset",
        tags=None,
    )
    retrieved_none = store.get_dataset(created_none.dataset_id)
    assert retrieved_none.tags == {}

    created_empty = store.create_dataset(
        name="empty_tags_dataset",
        tags={},
        experiment_ids=None,
    )
    retrieved_empty = store.get_dataset(created_empty.dataset_id)
    assert retrieved_empty.tags == {}


def test_dataset_update_tags(store):
    initial_tags = {"environment": "development", "version": "1.0", "deprecated": "true"}
    created = store.create_dataset(
        name="test_update_tags",
        tags=initial_tags,
        experiment_ids=None,
    )

    retrieved = store.get_dataset(created.dataset_id)
    assert retrieved.tags == initial_tags

    update_tags = {
        "environment": "production",
        "team": "ml-ops",
        "deprecated": None,  # This will be ignored, not delete the tag
    }
    store.set_dataset_tags(created.dataset_id, update_tags)

    updated = store.get_dataset(created.dataset_id)
    expected_tags = {
        "environment": "production",  # Updated
        "version": "1.0",  # Preserved
        "deprecated": "true",  # Preserved (None didn't delete it)
        "team": "ml-ops",  # Added
    }
    assert updated.tags == expected_tags
    assert updated.last_update_time == created.last_update_time
    assert updated.last_updated_by == created.last_updated_by

    created_no_tags = store.create_dataset(
        name="test_no_initial_tags",
        tags=None,
        experiment_ids=None,
    )

    store.set_dataset_tags(
        created_no_tags.dataset_id, {"new_tag": "value", "mlflow.user": "test_user2"}
    )

    updated_no_tags = store.get_dataset(created_no_tags.dataset_id)
    assert updated_no_tags.tags == {"new_tag": "value", "mlflow.user": "test_user2"}
    assert updated_no_tags.last_update_time == created_no_tags.last_update_time
    assert updated_no_tags.last_updated_by == created_no_tags.last_updated_by


def test_dataset_digest_updates_with_changes(store):
    experiment_id = store.create_experiment("test_exp")

    dataset = store.create_dataset(
        name="test_dataset",
        tags={"env": "test"},
        experiment_ids=[experiment_id],
    )

    initial_digest = dataset.digest
    assert initial_digest is not None

    time.sleep(0.01)  # Ensure time difference

    records = [
        {
            "inputs": {"question": "What is MLflow?"},
            "expectations": {"accuracy": 0.95},
        }
    ]

    store.upsert_dataset_records(dataset.dataset_id, records)

    updated_dataset = store.get_dataset(dataset.dataset_id)

    assert updated_dataset.digest != initial_digest

    prev_digest = updated_dataset.digest
    time.sleep(0.01)  # Ensure time difference

    more_records = [
        {
            "inputs": {"question": "How to track experiments?"},
            "expectations": {"accuracy": 0.9},
        }
    ]

    store.upsert_dataset_records(dataset.dataset_id, more_records)

    final_dataset = store.get_dataset(dataset.dataset_id)

    assert final_dataset.digest != prev_digest
    assert final_dataset.digest != initial_digest

    store.set_dataset_tags(dataset.dataset_id, {"new_tag": "value"})
    dataset_after_tags = store.get_dataset(dataset.dataset_id)

    assert dataset_after_tags.digest == final_dataset.digest


def test_sql_dataset_record_merge():
    with mock.patch("mlflow.store.tracking.dbmodels.models.get_current_time_millis") as mock_time:
        mock_time.return_value = 2000

        record = SqlEvaluationDatasetRecord()
        record.expectations = {"accuracy": 0.8, "relevance": 0.7}
        record.tags = {"env": "test"}
        record.created_time = 1000
        record.last_update_time = 1000
        record.created_by = "user1"
        record.last_updated_by = "user1"

        new_data = {
            "expectations": {"accuracy": 0.9, "completeness": 0.95},
            "tags": {"version": "2.0"},
        }

        record.merge(new_data)

        assert record.expectations == {
            "accuracy": 0.9,  # Updated
            "relevance": 0.7,  # Preserved
            "completeness": 0.95,  # Added
        }

        assert record.tags == {
            "env": "test",  # Preserved
            "version": "2.0",  # Added
        }

        assert record.created_time == 1000  # Preserved
        assert record.last_update_time == 2000  # Updated

        assert record.created_by == "user1"  # Preserved
        assert record.last_updated_by == "user1"  # No mlflow.user in tags

        record2 = SqlEvaluationDatasetRecord()
        record2.expectations = None
        record2.tags = None

        new_data2 = {"expectations": {"accuracy": 0.9}, "tags": {"env": "prod"}}

        record2.merge(new_data2)

        assert record2.expectations == {"accuracy": 0.9}
        assert record2.tags == {"env": "prod"}
        assert record2.last_update_time == 2000

        record3 = SqlEvaluationDatasetRecord()
        record3.created_by = "user1"
        record3.last_updated_by = "user1"

        new_data3 = {"tags": {"mlflow.user": "user2", "env": "prod"}}

        record3.merge(new_data3)

        assert record3.created_by == "user1"  # Preserved
        assert record3.last_updated_by == "user2"  # Updated from mlflow.user tag

        record4 = SqlEvaluationDatasetRecord()
        record4.expectations = {"accuracy": 0.8}
        record4.tags = {"env": "test"}
        record4.last_update_time = 1000

        record4.merge({})

        assert record4.expectations == {"accuracy": 0.8}
        assert record4.tags == {"env": "test"}
        assert record4.last_update_time == 2000

        record5 = SqlEvaluationDatasetRecord()
        record5.expectations = {"accuracy": 0.8}
        record5.tags = {"env": "test"}

        record5.merge({"expectations": {"relevance": 0.9}})

        assert record5.expectations == {"accuracy": 0.8, "relevance": 0.9}
        assert record5.tags == {"env": "test"}  # Unchanged

        record6 = SqlEvaluationDatasetRecord()
        record6.expectations = {"accuracy": 0.8}
        record6.tags = {"env": "test"}

        record6.merge({"tags": {"version": "1.0"}})

        assert record6.expectations == {"accuracy": 0.8}  # Unchanged
        assert record6.tags == {"env": "test", "version": "1.0"}
=======
@pytest.mark.asyncio
@pytest.mark.parametrize("is_async", [False, True])
async def test_log_spans_default_trace_status_in_progress(store: SqlAlchemyStore, is_async: bool):
    """Test that trace status defaults to IN_PROGRESS when no root span is present."""
    experiment_id = store.create_experiment("test_default_in_progress")
    # Generate a proper MLflow trace ID in the format "tr-<32-char-hex>"
    trace_id = f"tr-{uuid.uuid4().hex}"

    # Create a child span (has parent, not a root span)
    child_context = mock.Mock()
    child_context.trace_id = 56789
    child_context.span_id = 777
    child_context.is_remote = False
    child_context.trace_flags = trace_api.TraceFlags(1)
    child_context.trace_state = trace_api.TraceState()

    parent_context = mock.Mock()
    parent_context.trace_id = 56789
    parent_context.span_id = 888  # Parent span not included in log
    parent_context.is_remote = False
    parent_context.trace_flags = trace_api.TraceFlags(1)
    parent_context.trace_state = trace_api.TraceState()

    child_otel_span = OTelReadableSpan(
        name="child_span_only",
        context=child_context,
        parent=parent_context,  # Has parent, not a root span
        attributes={
            "mlflow.traceRequestId": json.dumps(trace_id),
            "mlflow.spanType": json.dumps("LLM", cls=TraceJSONEncoder),
        },
        start_time=2000000000,
        end_time=3000000000,
        status=trace_api.Status(trace_api.StatusCode.OK),
        resource=_OTelResource.get_empty(),
    )
    child_span = create_mlflow_span(child_otel_span, trace_id, "LLM")

    # Log only the child span (no root span)
    if is_async:
        await store.log_spans_async(experiment_id, [child_span])
    else:
        store.log_spans(experiment_id, [child_span])

    # Check trace was created with IN_PROGRESS status (default when no root span)
    traces, _ = store.search_traces([experiment_id])
    trace = next(t for t in traces if t.request_id == trace_id)
    assert trace.state.value == "IN_PROGRESS"


@pytest.mark.asyncio
@pytest.mark.parametrize("is_async", [False, True])
@pytest.mark.parametrize(
    ("span_status_code", "expected_trace_status"),
    [
        (trace_api.StatusCode.OK, "OK"),
        (trace_api.StatusCode.ERROR, "ERROR"),
    ],
)
async def test_log_spans_sets_trace_status_from_root_span(
    store: SqlAlchemyStore,
    is_async: bool,
    span_status_code: trace_api.StatusCode,
    expected_trace_status: str,
):
    """Test that trace status is correctly set from root span status."""
    experiment_id = store.create_experiment("test_trace_status_from_root")
    # Generate a proper MLflow trace ID in the format "tr-<32-char-hex>"
    trace_id = f"tr-{uuid.uuid4().hex}"

    # Create root span with specified status
    description = (
        f"Root span {span_status_code.name}"
        if span_status_code == trace_api.StatusCode.ERROR
        else None
    )
    root_otel_span = create_test_otel_span(
        trace_id=trace_id,
        name=f"root_span_{span_status_code.name}",
        status_code=span_status_code,
        status_description=description,
        trace_id_num=12345 + span_status_code.value,
        span_id_num=111 + span_status_code.value,
    )
    root_span = create_mlflow_span(root_otel_span, trace_id, "LLM")

    # Log the span
    if is_async:
        await store.log_spans_async(experiment_id, [root_span])
    else:
        store.log_spans(experiment_id, [root_span])

    # Verify trace has expected status from root span
    traces, _ = store.search_traces([experiment_id])
    trace = next(t for t in traces if t.request_id == trace_id)
    assert trace.state.value == expected_trace_status


@pytest.mark.asyncio
@pytest.mark.parametrize("is_async", [False, True])
async def test_log_spans_unset_root_span_status_defaults_to_ok(
    store: SqlAlchemyStore, is_async: bool
):
    """Test that UNSET root span status (unexpected) defaults to OK trace status."""
    experiment_id = store.create_experiment("test_unset_root_span")
    # Generate a proper MLflow trace ID in the format "tr-<32-char-hex>"
    trace_id = f"tr-{uuid.uuid4().hex}"

    # Create root span with UNSET status (this is unexpected in practice)
    root_unset_span = create_test_otel_span(
        trace_id=trace_id,
        name="root_span_unset",
        status_code=trace_api.StatusCode.UNSET,  # Unexpected in practice
        start_time=3000000000,
        end_time=4000000000,
        trace_id_num=23456,
        span_id_num=333,
    )
    root_span = create_mlflow_span(root_unset_span, trace_id, "LLM")

    if is_async:
        await store.log_spans_async(experiment_id, [root_span])
    else:
        store.log_spans(experiment_id, [root_span])

    # Verify trace defaults to OK status when root span has UNSET status
    traces, _ = store.search_traces([experiment_id])
    trace = next(t for t in traces if t.request_id == trace_id)
    assert trace.state.value == "OK"


@pytest.mark.asyncio
@pytest.mark.parametrize("is_async", [False, True])
async def test_log_spans_updates_in_progress_trace_status_from_root_span(
    store: SqlAlchemyStore, is_async: bool
):
    """Test that IN_PROGRESS trace status is updated from root span on subsequent logs."""
    experiment_id = store.create_experiment("test_trace_status_update")
    # Generate a proper MLflow trace ID in the format "tr-<32-char-hex>"
    trace_id = f"tr-{uuid.uuid4().hex}"

    # First, log a non-root span which will create trace with default IN_PROGRESS status
    parent_context = create_mock_span_context(45678, 555)  # Will be root span later

    child_otel_span = create_test_otel_span(
        trace_id=trace_id,
        name="child_span",
        parent=parent_context,  # Has parent, not a root span
        status_code=trace_api.StatusCode.OK,
        start_time=1100000000,
        end_time=1900000000,
        trace_id_num=45678,
        span_id_num=666,
    )
    child_span = create_mlflow_span(child_otel_span, trace_id, "LLM")

    if is_async:
        await store.log_spans_async(experiment_id, [child_span])
    else:
        store.log_spans(experiment_id, [child_span])

    # Verify trace was created with IN_PROGRESS status (default when no root span)
    traces, _ = store.search_traces([experiment_id])
    trace = next(t for t in traces if t.request_id == trace_id)
    assert trace.state.value == "IN_PROGRESS"

    # Now log root span with ERROR status
    root_otel_span = create_test_otel_span(
        trace_id=trace_id,
        name="root_span",
        parent=None,  # Root span
        status_code=trace_api.StatusCode.ERROR,
        status_description="Root span error",
        trace_id_num=45678,
        span_id_num=555,
    )
    root_span = create_mlflow_span(root_otel_span, trace_id, "LLM")

    if is_async:
        await store.log_spans_async(experiment_id, [root_span])
    else:
        store.log_spans(experiment_id, [root_span])

    # Check trace status was updated to ERROR from root span
    traces, _ = store.search_traces([experiment_id])
    trace = next(t for t in traces if t.request_id == trace_id)
    assert trace.state.value == "ERROR"


@pytest.mark.asyncio
@pytest.mark.parametrize("is_async", [False, True])
async def test_log_spans_updates_state_unspecified_trace_status_from_root_span(
    store: SqlAlchemyStore, is_async: bool
):
    """Test that trace status is updated from root span on subsequent logs."""
    experiment_id = store.create_experiment("test_unspecified_update")
    # Generate a proper MLflow trace ID in the format "tr-<32-char-hex>"
    trace_id = f"tr-{uuid.uuid4().hex}"

    # First, create a trace with OK status by logging a root span with OK status
    initial_span = create_test_span(
        trace_id=trace_id,
        name="initial_unset_span",
        span_id=999,
        status=trace_api.StatusCode.OK,
        trace_num=67890,
    )

    if is_async:
        await store.log_spans_async(experiment_id, [initial_span])
    else:
        store.log_spans(experiment_id, [initial_span])

    # Verify trace was created with OK status
    trace = store.get_trace_info(trace_id)
    assert trace.state.value == "OK"

    # Now log a new root span with OK status (earlier start time makes it the new root)
    new_root_span = create_test_span(
        trace_id=trace_id,
        name="new_root_span",
        span_id=1000,
        status=trace_api.StatusCode.OK,
        start_ns=500000000,  # Earlier than initial span
        end_ns=2500000000,
        trace_num=67890,
    )

    if is_async:
        await store.log_spans_async(experiment_id, [new_root_span])
    else:
        store.log_spans(experiment_id, [new_root_span])

    # Check trace status was updated to OK from root span
    traces, _ = store.search_traces([experiment_id])
    trace = next(t for t in traces if t.request_id == trace_id)
    assert trace.state.value == "OK"


@pytest.mark.asyncio
@pytest.mark.parametrize("is_async", [False, True])
async def test_log_spans_does_not_update_finalized_trace_status(
    store: SqlAlchemyStore, is_async: bool
):
    """Test that finalized trace statuses (OK, ERROR) are not updated by root span."""
    experiment_id = store.create_experiment("test_no_update_finalized")

    # Test that OK status is not updated
    # Generate a proper MLflow trace ID in the format "tr-<32-char-hex>"
    trace_id_ok = f"tr-{uuid.uuid4().hex}"

    # Create initial root span with OK status
    ok_span = create_test_span(
        trace_id=trace_id_ok,
        name="ok_root_span",
        span_id=1111,
        status=trace_api.StatusCode.OK,
        trace_num=78901,
    )

    if is_async:
        await store.log_spans_async(experiment_id, [ok_span])
    else:
        store.log_spans(experiment_id, [ok_span])

    # Verify trace has OK status
    traces, _ = store.search_traces([experiment_id])
    trace_ok = next(t for t in traces if t.request_id == trace_id_ok)
    assert trace_ok.state.value == "OK"

    # Now log a new root span with ERROR status
    error_span = create_test_span(
        trace_id=trace_id_ok,
        name="error_root_span",
        span_id=2222,
        status=trace_api.StatusCode.ERROR,
        status_desc="New error",
        start_ns=500000000,
        end_ns=2500000000,
        trace_num=78901,
    )

    if is_async:
        await store.log_spans_async(experiment_id, [error_span])
    else:
        store.log_spans(experiment_id, [error_span])

    # Verify trace status is still OK (not updated to ERROR)
    traces, _ = store.search_traces([experiment_id])
    trace_ok = next(t for t in traces if t.request_id == trace_id_ok)
    assert trace_ok.state.value == "OK"
>>>>>>> 1eef411e


def _create_trace_info(trace_id: str, experiment_id: str):
    return TraceInfo(
        trace_id=trace_id,
        trace_location=trace_location.TraceLocation.from_experiment_id(experiment_id),
        request_time=1234,
        execution_duration=100,
        state=TraceState.OK,
        tags={"tag1": "apple", "tag2": "orange"},
        trace_metadata={"rq1": "foo", "rq2": "bar"},
    )


def test_link_traces_to_run(store: SqlAlchemyStore):
    exp_id = store.create_experiment(f"exp-{uuid.uuid4()}")
    run = store.create_run(exp_id, user_id="user", start_time=0, tags=[], run_name="test_run")

    trace_ids = []
    for i in range(5):
        trace_info = _create_trace_info(f"trace-{i}", exp_id)
        store.start_trace(trace_info)
        trace_ids.append(trace_info.trace_id)

    store.link_traces_to_run(trace_ids, run.info.run_id)

    # search_traces should return traces linked to the run
    traces, _ = store.search_traces(
        experiment_ids=[exp_id], filter_string=f"run_id = '{run.info.run_id}'"
    )
    assert len(traces) == 5


def test_link_traces_to_run_100_limit(store: SqlAlchemyStore):
    exp_id = store.create_experiment(f"exp-{uuid.uuid4()}")
    run = store.create_run(exp_id, user_id="user", start_time=0, tags=[], run_name="test_run")

    # Test exceeding the limit (101 traces)
    trace_ids = []
    for i in range(101):
        trace_info = _create_trace_info(f"trace-{i}", exp_id)
        store.start_trace(trace_info)
        trace_ids.append(trace_info.trace_id)

    with pytest.raises(MlflowException, match="Cannot link more than 100 traces to a run"):
        store.link_traces_to_run(trace_ids, run.info.run_id)


def test_scorer_operations(store: SqlAlchemyStore):
    """
    Test the scorer operations: register_scorer, list_scorers, get_scorer, and delete_scorer.

    This test covers:
    1. Registering multiple scorers with different names
    2. Registering multiple versions of the same scorer
    3. Listing scorers (should return latest version for each name)
    4. Getting specific scorer versions
    5. Getting latest scorer version when version is not specified
    6. Deleting scorers and verifying they are deleted
    """
    # Create an experiment for testing
    experiment_id = store.create_experiment("test_scorer_experiment")

    store.register_scorer(experiment_id, "accuracy_scorer", "serialized_accuracy_scorer1")
    store.register_scorer(experiment_id, "accuracy_scorer", "serialized_accuracy_scorer2")
    store.register_scorer(experiment_id, "accuracy_scorer", "serialized_accuracy_scorer3")

    store.register_scorer(experiment_id, "safety_scorer", "serialized_safety_scorer1")
    store.register_scorer(experiment_id, "safety_scorer", "serialized_safety_scorer2")

    store.register_scorer(experiment_id, "relevance_scorer", "relevance_scorer_scorer1")

    # Step 2: Test list_scorers - should return latest version for each scorer name
    scorers = store.list_scorers(experiment_id)

    # Should return 3 scorers (one for each unique name)
    assert len(scorers) == 3, f"Expected 3 scorers, got {len(scorers)}"

    scorer_names = [scorer.scorer_name for scorer in scorers]
    # Verify the order is sorted by scorer_name
    assert scorer_names == ["accuracy_scorer", "relevance_scorer", "safety_scorer"], (
        f"Expected sorted order, got {scorer_names}"
    )

    # Verify versions are the latest and check serialized_scorer content
    for scorer in scorers:
        if scorer.scorer_name == "accuracy_scorer":
            assert scorer.scorer_version == 3, (
                f"Expected version 3 for accuracy_scorer, got {scorer.scorer_version}"
            )
            assert scorer._serialized_scorer == "serialized_accuracy_scorer3"
        elif scorer.scorer_name == "safety_scorer":
            assert scorer.scorer_version == 2, (
                f"Expected version 2 for safety_scorer, got {scorer.scorer_version}"
            )
            assert scorer._serialized_scorer == "serialized_safety_scorer2"
        elif scorer.scorer_name == "relevance_scorer":
            assert scorer.scorer_version == 1, (
                f"Expected version 1 for relevance_scorer, got {scorer.scorer_version}"
            )
            assert scorer._serialized_scorer == "relevance_scorer_scorer1"

    # Test list_scorer_versions
    accuracy_scorer_versions = store.list_scorer_versions(experiment_id, "accuracy_scorer")
    assert len(accuracy_scorer_versions) == 3, (
        f"Expected 3 versions, got {len(accuracy_scorer_versions)}"
    )

    # Verify versions are ordered by version number
    assert accuracy_scorer_versions[0].scorer_version == 1
    assert accuracy_scorer_versions[0]._serialized_scorer == "serialized_accuracy_scorer1"
    assert accuracy_scorer_versions[1].scorer_version == 2
    assert accuracy_scorer_versions[1]._serialized_scorer == "serialized_accuracy_scorer2"
    assert accuracy_scorer_versions[2].scorer_version == 3
    assert accuracy_scorer_versions[2]._serialized_scorer == "serialized_accuracy_scorer3"

    # Step 3: Test get_scorer with specific versions
    # Get accuracy_scorer version 1
    accuracy_v1 = store.get_scorer(experiment_id, "accuracy_scorer", version=1)
    assert accuracy_v1._serialized_scorer == "serialized_accuracy_scorer1"
    assert accuracy_v1.scorer_version == 1

    # Get accuracy_scorer version 2
    accuracy_v2 = store.get_scorer(experiment_id, "accuracy_scorer", version=2)
    assert accuracy_v2._serialized_scorer == "serialized_accuracy_scorer2"
    assert accuracy_v2.scorer_version == 2

    # Get accuracy_scorer version 3 (latest)
    accuracy_v3 = store.get_scorer(experiment_id, "accuracy_scorer", version=3)
    assert accuracy_v3._serialized_scorer == "serialized_accuracy_scorer3"
    assert accuracy_v3.scorer_version == 3

    # Step 4: Test get_scorer without version (should return latest)
    accuracy_latest = store.get_scorer(experiment_id, "accuracy_scorer")
    assert accuracy_latest._serialized_scorer == "serialized_accuracy_scorer3"
    assert accuracy_latest.scorer_version == 3

    safety_latest = store.get_scorer(experiment_id, "safety_scorer")
    assert safety_latest._serialized_scorer == "serialized_safety_scorer2"
    assert safety_latest.scorer_version == 2

    relevance_latest = store.get_scorer(experiment_id, "relevance_scorer")
    assert relevance_latest._serialized_scorer == "relevance_scorer_scorer1"
    assert relevance_latest.scorer_version == 1

    # Step 5: Test error cases for get_scorer
    # Try to get non-existent scorer
    with pytest.raises(MlflowException, match="Scorer with name 'non_existent' not found"):
        store.get_scorer(experiment_id, "non_existent")

    # Try to get non-existent version
    with pytest.raises(
        MlflowException, match="Scorer with name 'accuracy_scorer' and version 999 not found"
    ):
        store.get_scorer(experiment_id, "accuracy_scorer", version=999)

    # Step 6: Test delete_scorer - delete specific version of accuracy_scorer
    # Delete version 1 of accuracy_scorer
    store.delete_scorer(experiment_id, "accuracy_scorer", version=1)

    # Verify version 1 is deleted but other versions still exist
    with pytest.raises(
        MlflowException, match="Scorer with name 'accuracy_scorer' and version 1 not found"
    ):
        store.get_scorer(experiment_id, "accuracy_scorer", version=1)

    # Verify versions 2 and 3 still exist
    accuracy_v2 = store.get_scorer(experiment_id, "accuracy_scorer", version=2)
    assert accuracy_v2._serialized_scorer == "serialized_accuracy_scorer2"
    assert accuracy_v2.scorer_version == 2

    accuracy_v3 = store.get_scorer(experiment_id, "accuracy_scorer", version=3)
    assert accuracy_v3._serialized_scorer == "serialized_accuracy_scorer3"
    assert accuracy_v3.scorer_version == 3

    # Verify latest version still works
    accuracy_latest_after_partial_delete = store.get_scorer(experiment_id, "accuracy_scorer")
    assert accuracy_latest_after_partial_delete._serialized_scorer == "serialized_accuracy_scorer3"
    assert accuracy_latest_after_partial_delete.scorer_version == 3

    # Step 7: Test delete_scorer - delete all versions of accuracy_scorer
    store.delete_scorer(experiment_id, "accuracy_scorer")

    # Verify accuracy_scorer is completely deleted
    with pytest.raises(MlflowException, match="Scorer with name 'accuracy_scorer' not found"):
        store.get_scorer(experiment_id, "accuracy_scorer")

    # Verify other scorers still exist
    safety_latest_after_delete = store.get_scorer(experiment_id, "safety_scorer")
    assert safety_latest_after_delete._serialized_scorer == "serialized_safety_scorer2"
    assert safety_latest_after_delete.scorer_version == 2

    relevance_latest_after_delete = store.get_scorer(experiment_id, "relevance_scorer")
    assert relevance_latest_after_delete._serialized_scorer == "relevance_scorer_scorer1"
    assert relevance_latest_after_delete.scorer_version == 1

    # Step 8: Test list_scorers after deletion
    scorers_after_delete = store.list_scorers(experiment_id)
    assert len(scorers_after_delete) == 2, (
        f"Expected 2 scorers after deletion, got {len(scorers_after_delete)}"
    )

    scorer_names_after_delete = [scorer.scorer_name for scorer in scorers_after_delete]
    assert "accuracy_scorer" not in scorer_names_after_delete
    assert "safety_scorer" in scorer_names_after_delete
    assert "relevance_scorer" in scorer_names_after_delete

    # Step 9: Test delete_scorer for non-existent scorer
    with pytest.raises(MlflowException, match="Scorer with name 'non_existent' not found"):
        store.delete_scorer(experiment_id, "non_existent")

    # Step 10: Test delete_scorer for non-existent version
    with pytest.raises(
        MlflowException, match="Scorer with name 'safety_scorer' and version 999 not found"
    ):
        store.delete_scorer(experiment_id, "safety_scorer", version=999)

    # Step 11: Test delete_scorer for remaining scorers
    store.delete_scorer(experiment_id, "safety_scorer")
    store.delete_scorer(experiment_id, "relevance_scorer")

    # Verify all scorers are deleted
    final_scorers = store.list_scorers(experiment_id)
    assert len(final_scorers) == 0, (
        f"Expected 0 scorers after all deletions, got {len(final_scorers)}"
    )

    # Step 12: Test list_scorer_versions
    store.register_scorer(experiment_id, "accuracy_scorer", "serialized_accuracy_scorer1")
    store.register_scorer(experiment_id, "accuracy_scorer", "serialized_accuracy_scorer2")
    store.register_scorer(experiment_id, "accuracy_scorer", "serialized_accuracy_scorer3")

    # Test list_scorer_versions for non-existent scorer
    with pytest.raises(MlflowException, match="Scorer with name 'non_existent_scorer' not found"):
        store.list_scorer_versions(experiment_id, "non_existent_scorer")<|MERGE_RESOLUTION|>--- conflicted
+++ resolved
@@ -6833,7 +6833,6 @@
     assert created_feedback.error.stack_trace == retrieved_feedback.error.stack_trace
 
 
-<<<<<<< HEAD
 def test_dataset_crud_operations(store):
     with mock.patch("mlflow.entities.evaluation_dataset._get_store", return_value=store):
         experiment_ids = _create_experiments(store, ["test_exp_1", "test_exp_2"])
@@ -7622,7 +7621,6 @@
 
         assert record6.expectations == {"accuracy": 0.8}  # Unchanged
         assert record6.tags == {"env": "test", "version": "1.0"}
-=======
 @pytest.mark.asyncio
 @pytest.mark.parametrize("is_async", [False, True])
 async def test_log_spans_default_trace_status_in_progress(store: SqlAlchemyStore, is_async: bool):
@@ -7914,7 +7912,6 @@
     traces, _ = store.search_traces([experiment_id])
     trace_ok = next(t for t in traces if t.request_id == trace_id_ok)
     assert trace_ok.state.value == "OK"
->>>>>>> 1eef411e
 
 
 def _create_trace_info(trace_id: str, experiment_id: str):
