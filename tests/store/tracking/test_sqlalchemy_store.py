import json
import math
import os
import pathlib
import random
import re
import shutil
import time
import uuid
from concurrent.futures import ThreadPoolExecutor
from dataclasses import dataclass
from pathlib import Path
from unittest import mock

import pytest
import sqlalchemy
from opentelemetry import trace as trace_api
from opentelemetry.sdk.resources import Resource as _OTelResource
from opentelemetry.sdk.trace import ReadableSpan as OTelReadableSpan
from packaging.version import Version
from sqlalchemy.exc import IntegrityError

import mlflow
import mlflow.db
import mlflow.store.db.base_sql_model
from mlflow import entities
from mlflow.entities import (
    AssessmentSource,
    AssessmentSourceType,
    Expectation,
    Experiment,
    ExperimentTag,
    Feedback,
    Metric,
    Param,
    RunStatus,
    RunTag,
    SourceType,
    ViewType,
    _DatasetSummary,
    trace_location,
)
from mlflow.entities.assessment import ExpectationValue, FeedbackValue
from mlflow.entities.logged_model_output import LoggedModelOutput
from mlflow.entities.logged_model_parameter import LoggedModelParameter
from mlflow.entities.logged_model_status import LoggedModelStatus
from mlflow.entities.logged_model_tag import LoggedModelTag
from mlflow.entities.span import Span, create_mlflow_span
from mlflow.entities.trace_info import TraceInfo
from mlflow.entities.trace_state import TraceState
from mlflow.entities.trace_status import TraceStatus
from mlflow.environment_variables import (
    MLFLOW_TRACKING_URI,
)
from mlflow.exceptions import MlflowException
from mlflow.models import Model
from mlflow.protos.databricks_pb2 import (
    BAD_REQUEST,
    INVALID_PARAMETER_VALUE,
    RESOURCE_DOES_NOT_EXIST,
    TEMPORARILY_UNAVAILABLE,
    ErrorCode,
)
from mlflow.store.db.db_types import MSSQL, MYSQL, POSTGRES, SQLITE
from mlflow.store.db.utils import (
    _get_latest_schema_revision,
    _get_schema_version,
)
from mlflow.store.entities import PagedList
from mlflow.store.tracking import (
    SEARCH_MAX_RESULTS_DEFAULT,
    SEARCH_MAX_RESULTS_THRESHOLD,
)
from mlflow.store.tracking.dbmodels import models
from mlflow.store.tracking.dbmodels.models import (
    SqlDataset,
    SqlEntityAssociation,
    SqlEvaluationDataset,
    SqlEvaluationDatasetRecord,
    SqlExperiment,
    SqlExperimentTag,
    SqlInput,
    SqlInputTag,
    SqlLatestMetric,
    SqlLoggedModel,
    SqlLoggedModelMetric,
    SqlLoggedModelParam,
    SqlLoggedModelTag,
    SqlMetric,
    SqlParam,
    SqlRun,
    SqlSpan,
    SqlTag,
    SqlTraceInfo,
    SqlTraceMetadata,
    SqlTraceTag,
)
from mlflow.store.tracking.sqlalchemy_store import SqlAlchemyStore, _get_orderby_clauses
from mlflow.tracing.constant import (
    MAX_CHARS_IN_TRACE_INFO_TAGS_VALUE,
    TRACE_SCHEMA_VERSION_KEY,
    TraceMetadataKey,
)
from mlflow.tracing.utils import TraceJSONEncoder
from mlflow.utils import mlflow_tags
from mlflow.utils.file_utils import TempDir
from mlflow.utils.mlflow_tags import (
    MLFLOW_ARTIFACT_LOCATION,
    MLFLOW_DATASET_CONTEXT,
    MLFLOW_RUN_NAME,
)
from mlflow.utils.name_utils import _GENERATOR_PREDICATES
from mlflow.utils.os import is_windows
from mlflow.utils.time import get_current_time_millis
from mlflow.utils.uri import extract_db_type_from_uri
from mlflow.utils.validation import (
    MAX_DATASET_DIGEST_SIZE,
    MAX_DATASET_NAME_SIZE,
    MAX_DATASET_PROFILE_SIZE,
    MAX_DATASET_SCHEMA_SIZE,
    MAX_DATASET_SOURCE_SIZE,
    MAX_EXPERIMENT_NAME_LENGTH,
    MAX_INPUT_TAG_KEY_SIZE,
    MAX_INPUT_TAG_VALUE_SIZE,
    MAX_TAG_VAL_LENGTH,
)

from tests.integration.utils import invoke_cli_runner
from tests.store.tracking.test_file_store import assert_dataset_inputs_equal

DB_URI = "sqlite:///"
ARTIFACT_URI = "artifact_folder"

pytestmark = pytest.mark.notrackingurimock


def db_types_and_drivers():
    d = {
        "sqlite": [
            "pysqlite",
            "pysqlcipher",
        ],
        "postgresql": [
            "psycopg2",
            "pg8000",
            "psycopg2cffi",
            "pypostgresql",
            "pygresql",
            "zxjdbc",
        ],
        "mysql": [
            "mysqldb",
            "pymysql",
            "mysqlconnector",
            "cymysql",
            "oursql",
            "gaerdbms",
            "pyodbc",
            "zxjdbc",
        ],
        "mssql": [
            "pyodbc",
            "mxodbc",
            "pymssql",
            "zxjdbc",
            "adodbapi",
        ],
    }
    for db_type, drivers in d.items():
        for driver in drivers:
            yield db_type, driver


@pytest.mark.parametrize(("db_type", "driver"), db_types_and_drivers())
def test_correct_db_type_from_uri(db_type, driver):
    assert extract_db_type_from_uri(f"{db_type}+{driver}://...") == db_type
    # try the driver-less version, which will revert SQLAlchemy to the default driver
    assert extract_db_type_from_uri(f"{db_type}://...") == db_type


@pytest.mark.parametrize(
    "db_uri",
    [
        "oracle://...",
        "oracle+cx_oracle://...",
        "snowflake://...",
        "://...",
        "abcdefg",
    ],
)
def test_fail_on_unsupported_db_type(db_uri):
    with pytest.raises(MlflowException, match=r"Invalid database engine"):
        extract_db_type_from_uri(db_uri)


def test_fail_on_multiple_drivers():
    with pytest.raises(MlflowException, match=r"Invalid database URI"):
        extract_db_type_from_uri("mysql+pymsql+pyodbc://...")


@pytest.fixture
def store(tmp_path: Path):
    db_uri = MLFLOW_TRACKING_URI.get() or f"{DB_URI}{tmp_path / 'temp.db'}"
    artifact_uri = tmp_path / "artifacts"
    artifact_uri.mkdir(exist_ok=True)
    store = SqlAlchemyStore(db_uri, artifact_uri.as_uri())
    yield store
    _cleanup_database(store)


@pytest.fixture
def store_and_trace_info(store):
    exp_id = store.create_experiment("test")
    timestamp_ms = get_current_time_millis()
    return store, store.start_trace(
        TraceInfo(
            trace_id=f"tr-{uuid.uuid4()}",
            trace_location=trace_location.TraceLocation.from_experiment_id(exp_id),
            request_time=timestamp_ms,
            execution_duration=0,
            state=TraceState.OK,
            tags={},
            trace_metadata={},
            client_request_id=f"tr-{uuid.uuid4()}",
            request_preview=None,
            response_preview=None,
        ),
    )


def _get_store(tmp_path: Path):
    db_uri = MLFLOW_TRACKING_URI.get() or f"{DB_URI}{tmp_path / 'temp.db'}"
    artifact_uri = tmp_path / "artifacts"
    artifact_uri.mkdir(exist_ok=True)
    return SqlAlchemyStore(db_uri, artifact_uri.as_uri())


def _get_query_to_reset_experiment_id(store: SqlAlchemyStore):
    dialect = store._get_dialect()
    if dialect == POSTGRES:
        return "ALTER SEQUENCE experiments_experiment_id_seq RESTART WITH 1"
    elif dialect == MYSQL:
        return "ALTER TABLE experiments AUTO_INCREMENT = 1"
    elif dialect == MSSQL:
        return "DBCC CHECKIDENT (experiments, RESEED, 0)"
    elif dialect == SQLITE:
        # In SQLite, deleting all experiments resets experiment_id
        return None
    raise ValueError(f"Invalid dialect: {dialect}")


def _cleanup_database(store: SqlAlchemyStore):
    with store.ManagedSessionMaker() as session:
        # Delete all rows in all tables
        for model in (
            SqlLoggedModel,
            SqlLoggedModelMetric,
            SqlLoggedModelParam,
            SqlLoggedModelTag,
            SqlParam,
            SqlMetric,
            SqlLatestMetric,
            SqlTag,
            SqlInputTag,
            SqlInput,
            SqlDataset,
            SqlRun,
            SqlTraceTag,
            SqlTraceMetadata,
            SqlTraceInfo,
            SqlEvaluationDatasetRecord,
            SqlEntityAssociation,
            SqlEvaluationDataset,
            SqlExperimentTag,
            SqlExperiment,
        ):
            session.query(model).delete()

        # Reset experiment_id to start at 1
        if reset_experiment_id := _get_query_to_reset_experiment_id(store):
            session.execute(sqlalchemy.sql.text(reset_experiment_id))


def _create_experiments(store: SqlAlchemyStore, names) -> str | list[str]:
    if isinstance(names, (list, tuple)):
        ids = []
        for name in names:
            # Sleep to ensure each experiment has a unique creation_time for
            # deterministic experiment search results
            time.sleep(0.001)
            ids.append(store.create_experiment(name=name))
        return ids

    time.sleep(0.001)
    return store.create_experiment(name=names)


def _get_run_configs(experiment_id=None, tags=None, start_time=None):
    return {
        "experiment_id": experiment_id,
        "user_id": "Anderson",
        "start_time": get_current_time_millis() if start_time is None else start_time,
        "tags": tags,
        "run_name": "name",
    }


def _run_factory(store: SqlAlchemyStore, config=None):
    if not config:
        config = _get_run_configs()
    if not config.get("experiment_id", None):
        config["experiment_id"] = _create_experiments(store, "test exp")

    return store.create_run(**config)


# Tests for Search API
def _search_runs(
    store: SqlAlchemyStore,
    experiment_id,
    filter_string=None,
    run_view_type=ViewType.ALL,
    max_results=SEARCH_MAX_RESULTS_DEFAULT,
):
    exps = [experiment_id] if isinstance(experiment_id, str) else experiment_id
    return [
        r.info.run_id for r in store.search_runs(exps, filter_string, run_view_type, max_results)
    ]


def _get_ordered_runs(store: SqlAlchemyStore, order_clauses, experiment_id):
    return [
        r.data.tags[mlflow_tags.MLFLOW_RUN_NAME]
        for r in store.search_runs(
            experiment_ids=[experiment_id],
            filter_string="",
            run_view_type=ViewType.ALL,
            order_by=order_clauses,
        )
    ]


def _verify_logged(store, run_id, metrics, params, tags):
    run = store.get_run(run_id)
    all_metrics = sum([store.get_metric_history(run_id, key) for key in run.data.metrics], [])
    assert len(all_metrics) == len(metrics)
    logged_metrics = [(m.key, m.value, m.timestamp, m.step) for m in all_metrics]
    assert set(logged_metrics) == {(m.key, m.value, m.timestamp, m.step) for m in metrics}
    logged_tags = set(run.data.tags.items())
    assert {(tag.key, tag.value) for tag in tags} <= logged_tags
    assert len(run.data.params) == len(params)
    assert set(run.data.params.items()) == {(param.key, param.value) for param in params}


def test_default_experiment(store: SqlAlchemyStore):
    experiments = store.search_experiments()
    assert len(experiments) == 1

    first = experiments[0]
    assert first.experiment_id == "0"
    assert first.name == "Default"


def test_default_experiment_lifecycle(store: SqlAlchemyStore, tmp_path):
    default_experiment = store.get_experiment(experiment_id=0)
    assert default_experiment.name == Experiment.DEFAULT_EXPERIMENT_NAME
    assert default_experiment.lifecycle_stage == entities.LifecycleStage.ACTIVE

    _create_experiments(store, "aNothEr")
    all_experiments = [e.name for e in store.search_experiments()]
    assert set(all_experiments) == {"aNothEr", "Default"}

    store.delete_experiment(0)

    assert [e.name for e in store.search_experiments()] == ["aNothEr"]
    another = store.get_experiment(1)
    assert another.name == "aNothEr"

    default_experiment = store.get_experiment(experiment_id=0)
    assert default_experiment.name == Experiment.DEFAULT_EXPERIMENT_NAME
    assert default_experiment.lifecycle_stage == entities.LifecycleStage.DELETED

    # destroy SqlStore and make a new one
    del store
    store = _get_store(tmp_path)

    # test that default experiment is not reactivated
    default_experiment = store.get_experiment(experiment_id=0)
    assert default_experiment.name == Experiment.DEFAULT_EXPERIMENT_NAME
    assert default_experiment.lifecycle_stage == entities.LifecycleStage.DELETED

    assert [e.name for e in store.search_experiments()] == ["aNothEr"]
    all_experiments = [e.name for e in store.search_experiments(ViewType.ALL)]
    assert set(all_experiments) == {"aNothEr", "Default"}

    # ensure that experiment ID dor active experiment is unchanged
    another = store.get_experiment(1)
    assert another.name == "aNothEr"

    if MLFLOW_TRACKING_URI.get():
        with store.ManagedSessionMaker() as session:
            default_exp = (
                session.query(SqlExperiment)
                .filter(SqlExperiment.experiment_id == store.DEFAULT_EXPERIMENT_ID)
                .first()
            )
            if default_exp:
                default_exp.lifecycle_stage = entities.LifecycleStage.ACTIVE
                session.commit()


def test_raise_duplicate_experiments(store: SqlAlchemyStore):
    with pytest.raises(Exception, match=r"Experiment\(name=.+\) already exists"):
        _create_experiments(store, ["test", "test"])


def test_raise_experiment_dont_exist(store: SqlAlchemyStore):
    with pytest.raises(Exception, match=r"No Experiment with id=.+ exists"):
        store.get_experiment(experiment_id=100)


def test_delete_experiment(store: SqlAlchemyStore):
    experiments = _create_experiments(store, ["morty", "rick", "rick and morty"])

    all_experiments = store.search_experiments()
    assert len(all_experiments) == len(experiments) + 1  # default

    exp_id = experiments[0]
    exp = store.get_experiment(exp_id)
    time.sleep(0.01)
    store.delete_experiment(exp_id)

    updated_exp = store.get_experiment(exp_id)
    assert updated_exp.lifecycle_stage == entities.LifecycleStage.DELETED

    assert len(store.search_experiments()) == len(all_experiments) - 1
    assert updated_exp.last_update_time > exp.last_update_time


def test_delete_restore_experiment_with_runs(store: SqlAlchemyStore):
    experiment_id = _create_experiments(store, "test exp")
    run1 = _run_factory(store, config=_get_run_configs(experiment_id)).info.run_id
    run2 = _run_factory(store, config=_get_run_configs(experiment_id)).info.run_id
    store.delete_run(run1)
    run_ids = [run1, run2]

    store.delete_experiment(experiment_id)

    updated_exp = store.get_experiment(experiment_id)
    assert updated_exp.lifecycle_stage == entities.LifecycleStage.DELETED

    deleted_run_list = store.search_runs(
        experiment_ids=[experiment_id],
        filter_string="",
        run_view_type=ViewType.DELETED_ONLY,
    )

    assert len(deleted_run_list) == 2
    for deleted_run in deleted_run_list:
        assert deleted_run.info.lifecycle_stage == entities.LifecycleStage.DELETED
        assert deleted_run.info.experiment_id in experiment_id
        assert deleted_run.info.run_id in run_ids
        with store.ManagedSessionMaker() as session:
            assert store._get_run(session, deleted_run.info.run_id).deleted_time is not None

    store.restore_experiment(experiment_id)

    updated_exp = store.get_experiment(experiment_id)
    assert updated_exp.lifecycle_stage == entities.LifecycleStage.ACTIVE

    restored_run_list = store.search_runs(
        experiment_ids=[experiment_id],
        filter_string="",
        run_view_type=ViewType.ACTIVE_ONLY,
    )

    assert len(restored_run_list) == 2
    for restored_run in restored_run_list:
        assert restored_run.info.lifecycle_stage == entities.LifecycleStage.ACTIVE
        with store.ManagedSessionMaker() as session:
            assert store._get_run(session, restored_run.info.run_id).deleted_time is None
        assert restored_run.info.experiment_id in experiment_id
        assert restored_run.info.run_id in run_ids


def test_get_experiment(store: SqlAlchemyStore):
    name = "goku"
    experiment_id = _create_experiments(store, name)
    actual = store.get_experiment(experiment_id)
    assert actual.name == name
    assert actual.experiment_id == experiment_id

    actual_by_name = store.get_experiment_by_name(name)
    assert actual_by_name.name == name
    assert actual_by_name.experiment_id == experiment_id
    assert store.get_experiment_by_name("idontexist") is None

    store.delete_experiment(experiment_id)
    assert store.get_experiment_by_name(name).experiment_id == experiment_id


def test_search_experiments_view_type(store: SqlAlchemyStore):
    experiment_names = ["a", "b"]
    experiment_ids = _create_experiments(store, experiment_names)
    store.delete_experiment(experiment_ids[1])

    experiments = store.search_experiments(view_type=ViewType.ACTIVE_ONLY)
    assert [e.name for e in experiments] == ["a", "Default"]
    experiments = store.search_experiments(view_type=ViewType.DELETED_ONLY)
    assert [e.name for e in experiments] == ["b"]
    experiments = store.search_experiments(view_type=ViewType.ALL)
    assert [e.name for e in experiments] == ["b", "a", "Default"]


def test_search_experiments_filter_by_attribute(store: SqlAlchemyStore):
    experiment_names = ["a", "ab", "Abc"]
    _create_experiments(store, experiment_names)

    experiments = store.search_experiments(filter_string="name = 'a'")
    assert [e.name for e in experiments] == ["a"]
    experiments = store.search_experiments(filter_string="attribute.name = 'a'")
    assert [e.name for e in experiments] == ["a"]
    experiments = store.search_experiments(filter_string="attribute.`name` = 'a'")
    assert [e.name for e in experiments] == ["a"]
    experiments = store.search_experiments(filter_string="attribute.`name` != 'a'")
    assert [e.name for e in experiments] == ["Abc", "ab", "Default"]
    experiments = store.search_experiments(filter_string="name LIKE 'a%'")
    assert [e.name for e in experiments] == ["ab", "a"]
    experiments = store.search_experiments(filter_string="name ILIKE 'a%'")
    assert [e.name for e in experiments] == ["Abc", "ab", "a"]
    experiments = store.search_experiments(filter_string="name ILIKE 'a%' AND name ILIKE '%b'")
    assert [e.name for e in experiments] == ["ab"]


def test_search_experiments_filter_by_time_attribute(store: SqlAlchemyStore):
    # Sleep to ensure that the first experiment has a different creation_time than the default
    # experiment and eliminate flakiness.
    time.sleep(0.001)
    time_before_create1 = get_current_time_millis()
    exp_id1 = store.create_experiment("1")
    exp1 = store.get_experiment(exp_id1)
    time.sleep(0.001)
    time_before_create2 = get_current_time_millis()
    exp_id2 = store.create_experiment("2")
    exp2 = store.get_experiment(exp_id2)

    experiments = store.search_experiments(filter_string=f"creation_time = {exp1.creation_time}")
    assert [e.experiment_id for e in experiments] == [exp_id1]

    experiments = store.search_experiments(filter_string=f"creation_time != {exp1.creation_time}")
    assert [e.experiment_id for e in experiments] == [
        exp_id2,
        store.DEFAULT_EXPERIMENT_ID,
    ]

    experiments = store.search_experiments(filter_string=f"creation_time >= {time_before_create1}")
    assert [e.experiment_id for e in experiments] == [exp_id2, exp_id1]

    experiments = store.search_experiments(filter_string=f"creation_time < {time_before_create2}")
    assert [e.experiment_id for e in experiments] == [
        exp_id1,
        store.DEFAULT_EXPERIMENT_ID,
    ]

    # To avoid that the creation_time equals `now`, we wait one additional millisecond.
    time.sleep(0.001)
    now = get_current_time_millis()
    experiments = store.search_experiments(filter_string=f"creation_time >= {now}")
    assert experiments == []

    time.sleep(0.001)
    time_before_rename = get_current_time_millis()
    store.rename_experiment(exp_id1, "new_name")
    experiments = store.search_experiments(
        filter_string=f"last_update_time >= {time_before_rename}"
    )
    assert [e.experiment_id for e in experiments] == [exp_id1]

    experiments = store.search_experiments(
        filter_string=f"last_update_time <= {get_current_time_millis()}"
    )
    assert {e.experiment_id for e in experiments} == {
        exp_id1,
        exp_id2,
        store.DEFAULT_EXPERIMENT_ID,
    }

    experiments = store.search_experiments(
        filter_string=f"last_update_time = {exp2.last_update_time}"
    )
    assert [e.experiment_id for e in experiments] == [exp_id2]


def test_search_experiments_filter_by_tag(store: SqlAlchemyStore):
    experiments = [
        ("exp1", [ExperimentTag("key1", "value"), ExperimentTag("key2", "value")]),
        ("exp2", [ExperimentTag("key1", "vaLue"), ExperimentTag("key2", "vaLue")]),
        ("exp3", [ExperimentTag("k e y 1", "value")]),
    ]
    for name, tags in experiments:
        time.sleep(0.001)
        store.create_experiment(name, tags=tags)

    experiments = store.search_experiments(filter_string="tag.key1 = 'value'")
    assert [e.name for e in experiments] == ["exp1"]
    experiments = store.search_experiments(filter_string="tag.`k e y 1` = 'value'")
    assert [e.name for e in experiments] == ["exp3"]
    experiments = store.search_experiments(filter_string="tag.\"k e y 1\" = 'value'")
    assert [e.name for e in experiments] == ["exp3"]
    experiments = store.search_experiments(filter_string="tag.key1 != 'value'")
    assert [e.name for e in experiments] == ["exp2"]
    experiments = store.search_experiments(filter_string="tag.key1 != 'VALUE'")
    assert [e.name for e in experiments] == ["exp2", "exp1"]
    experiments = store.search_experiments(filter_string="tag.key1 LIKE 'val%'")
    assert [e.name for e in experiments] == ["exp1"]
    experiments = store.search_experiments(filter_string="tag.key1 LIKE '%Lue'")
    assert [e.name for e in experiments] == ["exp2"]
    experiments = store.search_experiments(filter_string="tag.key1 ILIKE '%alu%'")
    assert [e.name for e in experiments] == ["exp2", "exp1"]
    experiments = store.search_experiments(
        filter_string="tag.key1 LIKE 'va%' AND tag.key2 LIKE '%Lue'"
    )
    assert [e.name for e in experiments] == ["exp2"]
    experiments = store.search_experiments(filter_string="tag.KEY = 'value'")
    assert len(experiments) == 0


def test_search_experiments_filter_by_attribute_and_tag(store: SqlAlchemyStore):
    store.create_experiment("exp1", tags=[ExperimentTag("a", "1"), ExperimentTag("b", "2")])
    store.create_experiment("exp2", tags=[ExperimentTag("a", "3"), ExperimentTag("b", "4")])
    experiments = store.search_experiments(filter_string="name ILIKE 'exp%' AND tags.a = '1'")
    assert [e.name for e in experiments] == ["exp1"]


def test_search_experiments_order_by(store: SqlAlchemyStore):
    experiment_names = ["x", "y", "z"]
    _create_experiments(store, experiment_names)

    experiments = store.search_experiments(order_by=["name"])
    assert [e.name for e in experiments] == ["Default", "x", "y", "z"]

    experiments = store.search_experiments(order_by=["name ASC"])
    assert [e.name for e in experiments] == ["Default", "x", "y", "z"]

    experiments = store.search_experiments(order_by=["name DESC"])
    assert [e.name for e in experiments] == ["z", "y", "x", "Default"]

    experiments = store.search_experiments(order_by=["experiment_id DESC"])
    assert [e.name for e in experiments] == ["z", "y", "x", "Default"]

    experiments = store.search_experiments(order_by=["name", "experiment_id"])
    assert [e.name for e in experiments] == ["Default", "x", "y", "z"]


def test_search_experiments_order_by_time_attribute(store: SqlAlchemyStore):
    # Sleep to ensure that the first experiment has a different creation_time than the default
    # experiment and eliminate flakiness.
    time.sleep(0.001)
    exp_id1 = store.create_experiment("1")
    time.sleep(0.001)
    exp_id2 = store.create_experiment("2")

    experiments = store.search_experiments(order_by=["creation_time"])
    assert [e.experiment_id for e in experiments] == [
        store.DEFAULT_EXPERIMENT_ID,
        exp_id1,
        exp_id2,
    ]

    experiments = store.search_experiments(order_by=["creation_time DESC"])
    assert [e.experiment_id for e in experiments] == [
        exp_id2,
        exp_id1,
        store.DEFAULT_EXPERIMENT_ID,
    ]

    experiments = store.search_experiments(order_by=["last_update_time"])
    assert [e.experiment_id for e in experiments] == [
        store.DEFAULT_EXPERIMENT_ID,
        exp_id1,
        exp_id2,
    ]

    store.rename_experiment(exp_id1, "new_name")
    experiments = store.search_experiments(order_by=["last_update_time"])
    assert [e.experiment_id for e in experiments] == [
        store.DEFAULT_EXPERIMENT_ID,
        exp_id2,
        exp_id1,
    ]


def test_search_experiments_max_results(store: SqlAlchemyStore):
    experiment_names = list(map(str, range(9)))
    _create_experiments(store, experiment_names)
    reversed_experiment_names = experiment_names[::-1]

    experiments = store.search_experiments()
    assert [e.name for e in experiments] == reversed_experiment_names + ["Default"]
    experiments = store.search_experiments(max_results=3)
    assert [e.name for e in experiments] == reversed_experiment_names[:3]


def test_search_experiments_max_results_validation(store: SqlAlchemyStore):
    with pytest.raises(
        MlflowException,
        match=r"Invalid value None for parameter 'max_results' supplied. "
        r"It must be a positive integer",
    ):
        store.search_experiments(max_results=None)
    with pytest.raises(
        MlflowException,
        match=r"Invalid value 0 for parameter 'max_results' supplied. "
        r"It must be a positive integer",
    ):
        store.search_experiments(max_results=0)
    with pytest.raises(
        MlflowException,
        match=r"Invalid value 1000000 for parameter 'max_results' supplied. "
        r"It must be at most 50000",
    ):
        store.search_experiments(max_results=1_000_000)


def test_search_experiments_pagination(store: SqlAlchemyStore):
    experiment_names = list(map(str, range(9)))
    _create_experiments(store, experiment_names)
    reversed_experiment_names = experiment_names[::-1]

    experiments = store.search_experiments(max_results=4)
    assert [e.name for e in experiments] == reversed_experiment_names[:4]
    assert experiments.token is not None

    experiments = store.search_experiments(max_results=4, page_token=experiments.token)
    assert [e.name for e in experiments] == reversed_experiment_names[4:8]
    assert experiments.token is not None

    experiments = store.search_experiments(max_results=4, page_token=experiments.token)
    assert [e.name for e in experiments] == reversed_experiment_names[8:] + ["Default"]
    assert experiments.token is None


def test_create_experiments(store: SqlAlchemyStore):
    with store.ManagedSessionMaker() as session:
        result = session.query(models.SqlExperiment).all()
        assert len(result) == 1
    time_before_create = get_current_time_millis()
    experiment_id = store.create_experiment(name="test exp")
    assert experiment_id == "1"
    with store.ManagedSessionMaker() as session:
        result = session.query(models.SqlExperiment).all()
        assert len(result) == 2

        test_exp = session.query(models.SqlExperiment).filter_by(name="test exp").first()
        assert str(test_exp.experiment_id) == experiment_id
        assert test_exp.name == "test exp"

    actual = store.get_experiment(experiment_id)
    assert actual.experiment_id == experiment_id
    assert actual.name == "test exp"
    assert actual.creation_time >= time_before_create
    assert actual.last_update_time == actual.creation_time

    with pytest.raises(MlflowException, match=r"'name' exceeds the maximum length"):
        store.create_experiment(name="x" * (MAX_EXPERIMENT_NAME_LENGTH + 1))


def test_create_experiment_with_tags_works_correctly(store: SqlAlchemyStore):
    experiment_id = store.create_experiment(
        name="test exp",
        artifact_location="some location",
        tags=[ExperimentTag("key1", "val1"), ExperimentTag("key2", "val2")],
    )
    experiment = store.get_experiment(experiment_id)
    assert len(experiment.tags) == 2
    assert experiment.tags["key1"] == "val1"
    assert experiment.tags["key2"] == "val2"


def test_run_tag_model(store: SqlAlchemyStore):
    # Create a run whose UUID we can reference when creating tag models.
    # `run_id` is a foreign key in the tags table; therefore, in order
    # to insert a tag with a given run UUID, the UUID must be present in
    # the runs table
    run = _run_factory(store)
    with store.ManagedSessionMaker() as session:
        new_tag = models.SqlTag(run_uuid=run.info.run_id, key="test", value="val")
        session.add(new_tag)
        session.commit()
        added_tags = [tag for tag in session.query(models.SqlTag).all() if tag.key == new_tag.key]
        assert len(added_tags) == 1
        added_tag = added_tags[0].to_mlflow_entity()
        assert added_tag.value == new_tag.value


def test_metric_model(store: SqlAlchemyStore):
    # Create a run whose UUID we can reference when creating metric models.
    # `run_id` is a foreign key in the tags table; therefore, in order
    # to insert a metric with a given run UUID, the UUID must be present in
    # the runs table
    run = _run_factory(store)
    with store.ManagedSessionMaker() as session:
        new_metric = models.SqlMetric(run_uuid=run.info.run_id, key="accuracy", value=0.89)
        session.add(new_metric)
        session.commit()
        metrics = session.query(models.SqlMetric).all()
        assert len(metrics) == 1

        added_metric = metrics[0].to_mlflow_entity()
        assert added_metric.value == new_metric.value
        assert added_metric.key == new_metric.key


def test_param_model(store: SqlAlchemyStore):
    # Create a run whose UUID we can reference when creating parameter models.
    # `run_id` is a foreign key in the tags table; therefore, in order
    # to insert a parameter with a given run UUID, the UUID must be present in
    # the runs table
    run = _run_factory(store)
    with store.ManagedSessionMaker() as session:
        new_param = models.SqlParam(run_uuid=run.info.run_id, key="accuracy", value="test param")
        session.add(new_param)
        session.commit()
        params = session.query(models.SqlParam).all()
        assert len(params) == 1

        added_param = params[0].to_mlflow_entity()
        assert added_param.value == new_param.value
        assert added_param.key == new_param.key


def test_run_needs_uuid(store: SqlAlchemyStore):
    regex = {
        SQLITE: r"NOT NULL constraint failed",
        POSTGRES: r"null value in column .+ of relation .+ violates not-null constrain",
        MYSQL: r"(Field .+ doesn't have a default value|Instance .+ has a NULL identity key)",
        MSSQL: r"Cannot insert the value NULL into column .+, table .+",
    }[store._get_dialect()]
    # Depending on the implementation, a NULL identity key may result in different
    # exceptions, including IntegrityError (sqlite) and FlushError (MysQL).
    # Therefore, we check for the more generic 'SQLAlchemyError'
    with pytest.raises(MlflowException, match=regex) as exception_context:
        with store.ManagedSessionMaker() as session:
            session.add(models.SqlRun())
    assert exception_context.value.error_code == ErrorCode.Name(BAD_REQUEST)


def test_run_data_model(store: SqlAlchemyStore):
    with store.ManagedSessionMaker() as session:
        run_id = uuid.uuid4().hex
        m1 = models.SqlMetric(run_uuid=run_id, key="accuracy", value=0.89)
        m2 = models.SqlMetric(run_uuid=run_id, key="recall", value=0.89)
        p1 = models.SqlParam(run_uuid=run_id, key="loss", value="test param")
        p2 = models.SqlParam(run_uuid=run_id, key="blue", value="test param")
        run_data = models.SqlRun(run_uuid=run_id)

        session.add_all([m1, m2, p1, p2])
        session.add(run_data)
        session.commit()

        run_datums = session.query(models.SqlRun).all()
        actual = run_datums[0]
        assert len(run_datums) == 1
        assert len(actual.params) == 2
        assert len(actual.metrics) == 2


def test_run_info(store: SqlAlchemyStore):
    experiment_id = _create_experiments(store, "test exp")
    config = {
        "experiment_id": experiment_id,
        "name": "test run",
        "user_id": "Anderson",
        "run_uuid": "test",
        "status": RunStatus.to_string(RunStatus.SCHEDULED),
        "source_type": SourceType.to_string(SourceType.LOCAL),
        "source_name": "Python application",
        "entry_point_name": "main.py",
        "start_time": get_current_time_millis(),
        "end_time": get_current_time_millis(),
        "source_version": mlflow.__version__,
        "lifecycle_stage": entities.LifecycleStage.ACTIVE,
        "artifact_uri": "//",
    }
    run = models.SqlRun(**config).to_mlflow_entity()

    for k, v in config.items():
        # These keys were removed from RunInfo.
        if k in [
            "source_name",
            "source_type",
            "source_version",
            "name",
            "entry_point_name",
        ]:
            continue

        if k == "run_uuid":
            k = "run_id"

        v2 = getattr(run.info, k)
        if k == "source_type":
            assert v == SourceType.to_string(v2)
        else:
            assert v == v2


def test_create_run_with_tags(store: SqlAlchemyStore):
    experiment_id = _create_experiments(store, "test_create_run")
    tags = [RunTag("3", "4"), RunTag("1", "2")]
    expected = _get_run_configs(experiment_id=experiment_id, tags=tags)

    actual = store.create_run(**expected)

    # run name should be added as a tag by the store
    tags.append(RunTag(mlflow_tags.MLFLOW_RUN_NAME, expected["run_name"]))

    assert actual.info.experiment_id == experiment_id
    assert actual.info.user_id == expected["user_id"]
    assert actual.info.run_name == expected["run_name"]
    assert actual.info.start_time == expected["start_time"]
    assert len(actual.data.tags) == len(tags)
    assert actual.data.tags == {tag.key: tag.value for tag in tags}
    assert actual.inputs.dataset_inputs == []


def test_create_run_sets_name(store: SqlAlchemyStore):
    experiment_id = _create_experiments(store, "test_create_run_run_name")
    configs = _get_run_configs(experiment_id=experiment_id)
    run_id = store.create_run(**configs).info.run_id
    run = store.get_run(run_id)
    assert run.info.run_name == configs["run_name"]
    assert run.data.tags.get(mlflow_tags.MLFLOW_RUN_NAME) == configs["run_name"]

    run_id = store.create_run(
        experiment_id=experiment_id,
        user_id="user",
        start_time=0,
        run_name=None,
        tags=[RunTag(mlflow_tags.MLFLOW_RUN_NAME, "test")],
    ).info.run_id
    run = store.get_run(run_id)
    assert run.info.run_name == "test"
    assert run.inputs.dataset_inputs == []

    with pytest.raises(
        MlflowException,
        match=re.escape(
            "Both 'run_name' argument and 'mlflow.runName' tag are specified, but with "
            "different values (run_name='test', mlflow.runName='test_2').",
        ),
    ):
        store.create_run(
            experiment_id=experiment_id,
            user_id="user",
            start_time=0,
            run_name="test",
            tags=[RunTag(mlflow_tags.MLFLOW_RUN_NAME, "test_2")],
        )


def test_get_run_with_name(store: SqlAlchemyStore):
    experiment_id = _create_experiments(store, "test_get_run")
    configs = _get_run_configs(experiment_id=experiment_id)
    run_id = store.create_run(**configs).info.run_id

    run = store.get_run(run_id)

    assert run.info.experiment_id == experiment_id
    assert run.info.run_name == configs["run_name"]

    no_run_configs = {
        "experiment_id": experiment_id,
        "user_id": "Anderson",
        "start_time": get_current_time_millis(),
        "tags": [],
        "run_name": None,
    }
    run_id = store.create_run(**no_run_configs).info.run_id

    run = store.get_run(run_id)

    assert run.info.run_name.split("-")[0] in _GENERATOR_PREDICATES

    name_empty_str_run = store.create_run(**{**configs, **{"run_name": ""}})
    run_name = name_empty_str_run.info.run_name
    assert run_name.split("-")[0] in _GENERATOR_PREDICATES


def test_to_mlflow_entity_and_proto(store: SqlAlchemyStore):
    # Create a run and log metrics, params, tags to the run
    created_run = _run_factory(store)
    run_id = created_run.info.run_id
    store.log_metric(
        run_id=run_id,
        metric=entities.Metric(key="my-metric", value=3.4, timestamp=0, step=0),
    )
    store.log_param(run_id=run_id, param=Param(key="my-param", value="param-val"))
    store.set_tag(run_id=run_id, tag=RunTag(key="my-tag", value="tag-val"))

    # Verify that we can fetch the run & convert it to proto - Python protobuf bindings
    # will perform type-checking to ensure all values have the right types
    run = store.get_run(run_id)
    run.to_proto()

    # Verify attributes of the Python run entity
    assert isinstance(run.info, entities.RunInfo)
    assert isinstance(run.data, entities.RunData)

    assert run.data.metrics == {"my-metric": 3.4}
    assert run.data.params == {"my-param": "param-val"}
    assert run.data.tags["my-tag"] == "tag-val"

    # Get the parent experiment of the run, verify it can be converted to protobuf
    exp = store.get_experiment(run.info.experiment_id)
    exp.to_proto()


def test_delete_run(store: SqlAlchemyStore):
    run = _run_factory(store)

    store.delete_run(run.info.run_id)

    with store.ManagedSessionMaker() as session:
        actual = session.query(models.SqlRun).filter_by(run_uuid=run.info.run_id).first()
        assert actual.lifecycle_stage == entities.LifecycleStage.DELETED
        assert (
            actual.deleted_time is not None
        )  # deleted time should be updated and thus not None anymore

        deleted_run = store.get_run(run.info.run_id)
        assert actual.run_uuid == deleted_run.info.run_id


def test_hard_delete_run(store: SqlAlchemyStore):
    run = _run_factory(store)
    metric = entities.Metric("blahmetric", 100.0, get_current_time_millis(), 0)
    store.log_metric(run.info.run_id, metric)
    param = entities.Param("blahparam", "100.0")
    store.log_param(run.info.run_id, param)
    tag = entities.RunTag("test tag", "a boogie")
    store.set_tag(run.info.run_id, tag)

    store._hard_delete_run(run.info.run_id)

    with store.ManagedSessionMaker() as session:
        actual_run = session.query(models.SqlRun).filter_by(run_uuid=run.info.run_id).first()
        assert actual_run is None
        actual_metric = session.query(models.SqlMetric).filter_by(run_uuid=run.info.run_id).first()
        assert actual_metric is None
        actual_param = session.query(models.SqlParam).filter_by(run_uuid=run.info.run_id).first()
        assert actual_param is None
        actual_tag = session.query(models.SqlTag).filter_by(run_uuid=run.info.run_id).first()
        assert actual_tag is None


def test_get_deleted_runs(store: SqlAlchemyStore):
    run = _run_factory(store)
    deleted_run_ids = store._get_deleted_runs()
    assert deleted_run_ids == []

    store.delete_run(run.info.run_id)
    deleted_run_ids = store._get_deleted_runs()
    assert deleted_run_ids == [run.info.run_id]


def test_log_metric(store: SqlAlchemyStore):
    run = _run_factory(store)

    tkey = "blahmetric"
    tval = 100.0
    metric = entities.Metric(tkey, tval, get_current_time_millis(), 0)
    metric2 = entities.Metric(tkey, tval, get_current_time_millis() + 2, 0)
    nan_metric = entities.Metric("NaN", float("nan"), 0, 0)
    pos_inf_metric = entities.Metric("PosInf", float("inf"), 0, 0)
    neg_inf_metric = entities.Metric("NegInf", -float("inf"), 0, 0)
    store.log_metric(run.info.run_id, metric)
    store.log_metric(run.info.run_id, metric2)
    store.log_metric(run.info.run_id, nan_metric)
    store.log_metric(run.info.run_id, pos_inf_metric)
    store.log_metric(run.info.run_id, neg_inf_metric)

    run = store.get_run(run.info.run_id)
    assert tkey in run.data.metrics
    assert run.data.metrics[tkey] == tval

    # SQL store _get_run method returns full history of recorded metrics.
    # Should return duplicates as well
    # MLflow RunData contains only the last reported values for metrics.
    with store.ManagedSessionMaker() as session:
        sql_run_metrics = store._get_run(session, run.info.run_id).metrics
        assert len(sql_run_metrics) == 5
        assert len(run.data.metrics) == 4
        assert math.isnan(run.data.metrics["NaN"])
        assert run.data.metrics["PosInf"] == 1.7976931348623157e308
        assert run.data.metrics["NegInf"] == -1.7976931348623157e308


def test_log_metric_concurrent_logging_succeeds(store: SqlAlchemyStore):
    """
    Verifies that concurrent logging succeeds without deadlock, which has been an issue
    in previous MLflow releases
    """
    experiment_id = _create_experiments(store, "concurrency_exp")
    run_config = _get_run_configs(experiment_id=experiment_id)
    run1 = _run_factory(store, run_config)
    run2 = _run_factory(store, run_config)

    def log_metrics(run):
        for metric_val in range(100):
            store.log_metric(
                run.info.run_id,
                Metric("metric_key", metric_val, get_current_time_millis(), 0),
            )
        for batch_idx in range(5):
            store.log_batch(
                run.info.run_id,
                metrics=[
                    Metric(
                        f"metric_batch_{batch_idx}",
                        (batch_idx * 100) + val_offset,
                        get_current_time_millis(),
                        0,
                    )
                    for val_offset in range(100)
                ],
                params=[],
                tags=[],
            )
        for metric_val in range(100):
            store.log_metric(
                run.info.run_id,
                Metric("metric_key", metric_val, get_current_time_millis(), 0),
            )
        return "success"

    log_metrics_futures = []
    with ThreadPoolExecutor(max_workers=4) as executor:
        # Log metrics to two runs across four threads
        log_metrics_futures = [
            executor.submit(log_metrics, run) for run in [run1, run2, run1, run2]
        ]

    for future in log_metrics_futures:
        assert future.result() == "success"

    for run in [run1, run2, run1, run2]:
        # We visit each run twice, logging 100 metric entries for 6 metric names; the same entry
        # may be written multiple times concurrently; we assert that at least 100 metric entries
        # are present because at least 100 unique entries must have been written
        assert len(store.get_metric_history(run.info.run_id, "metric_key")) >= 100
        for batch_idx in range(5):
            assert (
                len(store.get_metric_history(run.info.run_id, f"metric_batch_{batch_idx}")) >= 100
            )


def test_record_logged_model(
    store: SqlAlchemyStore,
):
    run = _run_factory(store)
    flavors_with_config = {
        "tf": "flavor body",
        "python_function": {"config": {"a": 1}, "code": "code"},
    }
    m_with_config = Model(artifact_path="model/path", run_id="run_id", flavors=flavors_with_config)
    store.record_logged_model(run.info.run_id, m_with_config)
    with store.ManagedSessionMaker() as session:
        run = store._get_run(run_uuid=run.info.run_id, session=session)
        tags = [t.value for t in run.tags if t.key == mlflow_tags.MLFLOW_LOGGED_MODELS]
        flavors = m_with_config.get_tags_dict().get("flavors", {})
        assert all("config" not in v for v in flavors.values())
        assert tags[0] == json.dumps([m_with_config.get_tags_dict()])


def test_log_metric_allows_multiple_values_at_same_ts_and_run_data_uses_max_ts_value(
    store: SqlAlchemyStore,
):
    run = _run_factory(store)
    run_id = run.info.run_id
    metric_name = "test-metric-1"
    # Check that we get the max of (step, timestamp, value) in that order
    tuples_to_log = [
        (0, 100, 1000),
        (3, 40, 100),  # larger step wins even though it has smaller value
        (3, 50, 10),  # larger timestamp wins even though it has smaller value
        (3, 50, 20),  # tiebreak by max value
        (3, 50, 20),  # duplicate metrics with same (step, timestamp, value) are ok
        # verify that we can log steps out of order / negative steps
        (-3, 900, 900),
        (-1, 800, 800),
    ]
    for step, timestamp, value in reversed(tuples_to_log):
        store.log_metric(run_id, Metric(metric_name, value, timestamp, step))

    metric_history = store.get_metric_history(run_id, metric_name)
    logged_tuples = [(m.step, m.timestamp, m.value) for m in metric_history]
    assert set(logged_tuples) == set(tuples_to_log)

    run_data = store.get_run(run_id).data
    run_metrics = run_data.metrics
    assert len(run_metrics) == 1
    assert run_metrics[metric_name] == 20
    metric_obj = run_data._metric_objs[0]
    assert metric_obj.key == metric_name
    assert metric_obj.step == 3
    assert metric_obj.timestamp == 50
    assert metric_obj.value == 20


def test_log_null_metric(store: SqlAlchemyStore):
    run = _run_factory(store)

    tkey = "blahmetric"
    tval = None
    metric = entities.Metric(tkey, tval, get_current_time_millis(), 0)

    with pytest.raises(
        MlflowException, match=r"Missing value for required parameter 'value'"
    ) as exception_context:
        store.log_metric(run.info.run_id, metric)
    assert exception_context.value.error_code == ErrorCode.Name(INVALID_PARAMETER_VALUE)


def test_log_param(store: SqlAlchemyStore):
    run = _run_factory(store)

    tkey = "blahmetric"
    tval = "100.0"
    param = entities.Param(tkey, tval)
    param2 = entities.Param("new param", "new key")
    store.log_param(run.info.run_id, param)
    store.log_param(run.info.run_id, param2)
    store.log_param(run.info.run_id, param2)

    run = store.get_run(run.info.run_id)
    assert len(run.data.params) == 2
    assert tkey in run.data.params
    assert run.data.params[tkey] == tval


def test_log_param_uniqueness(store: SqlAlchemyStore):
    run = _run_factory(store)

    tkey = "blahmetric"
    tval = "100.0"
    param = entities.Param(tkey, tval)
    param2 = entities.Param(tkey, "newval")
    store.log_param(run.info.run_id, param)

    with pytest.raises(MlflowException, match=r"Changing param values is not allowed"):
        store.log_param(run.info.run_id, param2)


def test_log_empty_str(store: SqlAlchemyStore):
    run = _run_factory(store)

    tkey = "blahmetric"
    tval = ""
    param = entities.Param(tkey, tval)
    param2 = entities.Param("new param", "new key")
    store.log_param(run.info.run_id, param)
    store.log_param(run.info.run_id, param2)

    run = store.get_run(run.info.run_id)
    assert len(run.data.params) == 2
    assert tkey in run.data.params
    assert run.data.params[tkey] == tval


def test_log_null_param(store: SqlAlchemyStore):
    run = _run_factory(store)

    tkey = "blahmetric"
    tval = None
    param = entities.Param(tkey, tval)

    dialect = store._get_dialect()
    regex = {
        SQLITE: r"NOT NULL constraint failed",
        POSTGRES: r"null value in column .+ of relation .+ violates not-null constrain",
        MYSQL: r"Column .+ cannot be null",
        MSSQL: r"Cannot insert the value NULL into column .+, table .+",
    }[dialect]
    with pytest.raises(MlflowException, match=regex) as exception_context:
        store.log_param(run.info.run_id, param)
    if dialect != MYSQL:
        assert exception_context.value.error_code == ErrorCode.Name(BAD_REQUEST)
    else:
        # Some MySQL client packages (and there are several available, e.g.
        # PyMySQL, mysqlclient, mysql-connector-python... reports some
        # errors, including NULL constraint violations, as a SQLAlchemy
        # OperationalError, even though they should be reported as a more
        # generic SQLAlchemyError. If that is fixed, we can remove this
        # special case.
        assert exception_context.value.error_code == ErrorCode.Name(
            BAD_REQUEST
        ) or exception_context.value.error_code == ErrorCode.Name(TEMPORARILY_UNAVAILABLE)


@pytest.mark.skipif(
    Version(sqlalchemy.__version__) < Version("2.0")
    and mlflow.get_tracking_uri().startswith("mssql"),
    reason="large string parameters are sent as TEXT/NTEXT; see tests/db/compose.yml for details",
)
def test_log_param_max_length_value(store: SqlAlchemyStore, monkeypatch):
    run = _run_factory(store)
    tkey = "blahmetric"
    tval = "x" * 6000
    param = entities.Param(tkey, tval)
    store.log_param(run.info.run_id, param)
    run = store.get_run(run.info.run_id)
    assert run.data.params[tkey] == str(tval)
    monkeypatch.setenv("MLFLOW_TRUNCATE_LONG_VALUES", "false")
    with pytest.raises(MlflowException, match="exceeds the maximum length"):
        store.log_param(run.info.run_id, entities.Param(tkey, "x" * 6001))

    monkeypatch.setenv("MLFLOW_TRUNCATE_LONG_VALUES", "true")
    store.log_param(run.info.run_id, entities.Param(tkey, "x" * 6001))


def test_set_experiment_tag(store: SqlAlchemyStore):
    exp_id = _create_experiments(store, "setExperimentTagExp")
    tag = entities.ExperimentTag("tag0", "value0")
    new_tag = entities.RunTag("tag0", "value00000")
    store.set_experiment_tag(exp_id, tag)
    experiment = store.get_experiment(exp_id)
    assert experiment.tags["tag0"] == "value0"
    # test that updating a tag works
    store.set_experiment_tag(exp_id, new_tag)
    experiment = store.get_experiment(exp_id)
    assert experiment.tags["tag0"] == "value00000"
    # test that setting a tag on 1 experiment does not impact another experiment.
    exp_id_2 = _create_experiments(store, "setExperimentTagExp2")
    experiment2 = store.get_experiment(exp_id_2)
    assert len(experiment2.tags) == 0
    # setting a tag on different experiments maintains different values across experiments
    different_tag = entities.RunTag("tag0", "differentValue")
    store.set_experiment_tag(exp_id_2, different_tag)
    experiment = store.get_experiment(exp_id)
    assert experiment.tags["tag0"] == "value00000"
    experiment2 = store.get_experiment(exp_id_2)
    assert experiment2.tags["tag0"] == "differentValue"
    # test can set multi-line tags
    multi_line_Tag = entities.ExperimentTag("multiline tag", "value2\nvalue2\nvalue2")
    store.set_experiment_tag(exp_id, multi_line_Tag)
    experiment = store.get_experiment(exp_id)
    assert experiment.tags["multiline tag"] == "value2\nvalue2\nvalue2"
    # test cannot set tags that are too long
    long_tag = entities.ExperimentTag("longTagKey", "a" * 100_001)
    with pytest.raises(MlflowException, match="exceeds the maximum length of 5000"):
        store.set_experiment_tag(exp_id, long_tag)
    # test can set tags that are somewhat long
    long_tag = entities.ExperimentTag("longTagKey", "a" * 4999)
    store.set_experiment_tag(exp_id, long_tag)
    # test cannot set tags on deleted experiments
    store.delete_experiment(exp_id)
    with pytest.raises(MlflowException, match="must be in the 'active' state"):
        store.set_experiment_tag(exp_id, entities.ExperimentTag("should", "notset"))


def test_delete_experiment_tag(store: SqlAlchemyStore):
    exp_id = _create_experiments(store, "setExperimentTagExp")
    tag = entities.ExperimentTag("tag0", "value0")
    store.set_experiment_tag(exp_id, tag)
    experiment = store.get_experiment(exp_id)
    assert experiment.tags["tag0"] == "value0"
    # test that deleting a tag works
    store.delete_experiment_tag(exp_id, tag.key)
    experiment = store.get_experiment(exp_id)
    assert "tag0" not in experiment.tags


def test_set_tag(store: SqlAlchemyStore, monkeypatch):
    run = _run_factory(store)

    tkey = "test tag"
    tval = "a boogie"
    new_val = "new val"
    tag = entities.RunTag(tkey, tval)
    new_tag = entities.RunTag(tkey, new_val)
    store.set_tag(run.info.run_id, tag)
    # Overwriting tags is allowed
    store.set_tag(run.info.run_id, new_tag)
    # test setting tags that are too long fails.
    monkeypatch.setenv("MLFLOW_TRUNCATE_LONG_VALUES", "false")
    with pytest.raises(
        MlflowException, match=f"exceeds the maximum length of {MAX_TAG_VAL_LENGTH} characters"
    ):
        store.set_tag(
            run.info.run_id, entities.RunTag("longTagKey", "a" * (MAX_TAG_VAL_LENGTH + 1))
        )

    monkeypatch.setenv("MLFLOW_TRUNCATE_LONG_VALUES", "true")
    store.set_tag(run.info.run_id, entities.RunTag("longTagKey", "a" * (MAX_TAG_VAL_LENGTH + 1)))

    # test can set tags that are somewhat long
    store.set_tag(run.info.run_id, entities.RunTag("longTagKey", "a" * (MAX_TAG_VAL_LENGTH - 1)))
    run = store.get_run(run.info.run_id)
    assert tkey in run.data.tags
    assert run.data.tags[tkey] == new_val


def test_delete_tag(store: SqlAlchemyStore):
    run = _run_factory(store)
    k0 = "tag0"
    v0 = "val0"
    k1 = "tag1"
    v1 = "val1"
    tag0 = entities.RunTag(k0, v0)
    tag1 = entities.RunTag(k1, v1)
    store.set_tag(run.info.run_id, tag0)
    store.set_tag(run.info.run_id, tag1)
    # delete a tag and check whether it is correctly deleted.
    store.delete_tag(run.info.run_id, k0)
    run = store.get_run(run.info.run_id)
    assert k0 not in run.data.tags
    assert k1 in run.data.tags
    assert run.data.tags[k1] == v1

    # test that deleting a tag works correctly with multiple runs having the same tag.
    run2 = _run_factory(store, config=_get_run_configs(run.info.experiment_id))
    store.set_tag(run.info.run_id, tag0)
    store.set_tag(run2.info.run_id, tag0)
    store.delete_tag(run.info.run_id, k0)
    run = store.get_run(run.info.run_id)
    run2 = store.get_run(run2.info.run_id)
    assert k0 not in run.data.tags
    assert k0 in run2.data.tags
    # test that you cannot delete tags that don't exist.
    with pytest.raises(MlflowException, match="No tag with name"):
        store.delete_tag(run.info.run_id, "fakeTag")
    # test that you cannot delete tags for nonexistent runs
    with pytest.raises(MlflowException, match="Run with id=randomRunId not found"):
        store.delete_tag("randomRunId", k0)
    # test that you cannot delete tags for deleted runs.
    store.delete_run(run.info.run_id)
    with pytest.raises(MlflowException, match="must be in the 'active' state"):
        store.delete_tag(run.info.run_id, k1)


def test_get_metric_history(store: SqlAlchemyStore):
    run = _run_factory(store)

    key = "test"
    expected = [
        models.SqlMetric(key=key, value=0.6, timestamp=1, step=0).to_mlflow_entity(),
        models.SqlMetric(key=key, value=0.7, timestamp=2, step=0).to_mlflow_entity(),
    ]

    for metric in expected:
        store.log_metric(run.info.run_id, metric)

    actual = store.get_metric_history(run.info.run_id, key)

    assert sorted(
        [(m.key, m.value, m.timestamp) for m in expected],
    ) == sorted(
        [(m.key, m.value, m.timestamp) for m in actual],
    )


def test_get_metric_history_with_max_results(store: SqlAlchemyStore):
    run = _run_factory(store)
    run_id = run.info.run_id

    metric_key = "test_metric"
    expected_metrics = []
    for i in range(5):
        metric = models.SqlMetric(
            key=metric_key, value=float(i), timestamp=1000 + i, step=i
        ).to_mlflow_entity()
        store.log_metric(run_id, metric)
        expected_metrics.append(metric)

    # Test without max_results - should return all 5 metrics
    all_metrics = store.get_metric_history(run_id, metric_key)
    assert len(all_metrics) == 5

    # Test with max_results=3 - should return only first 3 metrics
    limited_metrics = store.get_metric_history(run_id, metric_key, max_results=3)
    assert len(limited_metrics) == 3

    all_metric_tuples = {(m.key, m.value, m.timestamp, m.step) for m in all_metrics}
    limited_metric_tuples = {(m.key, m.value, m.timestamp, m.step) for m in limited_metrics}
    assert limited_metric_tuples.issubset(all_metric_tuples)

    # Test with max_results=0 - should return no metrics
    no_metrics = store.get_metric_history(run_id, metric_key, max_results=0)
    assert len(no_metrics) == 0

    # Test with max_results larger than available metrics - should return all metrics
    more_metrics = store.get_metric_history(run_id, metric_key, max_results=10)
    assert len(more_metrics) == 5

    more_metric_tuples = {(m.key, m.value, m.timestamp, m.step) for m in more_metrics}
    assert more_metric_tuples == all_metric_tuples


def test_get_metric_history_with_page_token(store: SqlAlchemyStore):
    run = _run_factory(store)
    run_id = run.info.run_id

    metric_key = "test_metric"
    for i in range(10):
        metric = models.SqlMetric(
            key=metric_key, value=float(i), timestamp=1000 + i, step=i
        ).to_mlflow_entity()
        store.log_metric(run_id, metric)

    page_size = 4

    first_page = store.get_metric_history(
        run_id, metric_key, max_results=page_size, page_token=None
    )
    assert isinstance(first_page, PagedList)
    assert first_page.token is not None
    assert len(first_page) == 4

    second_page = store.get_metric_history(
        run_id, metric_key, max_results=page_size, page_token=first_page.token
    )
    assert isinstance(first_page, PagedList)
    assert second_page.token is not None
    assert len(second_page) == 4

    third_page = store.get_metric_history(
        run_id, metric_key, max_results=page_size, page_token=second_page.token
    )
    assert isinstance(first_page, PagedList)
    assert third_page.token is None
    assert len(third_page) == 2

    all_paginated_metrics = list(first_page) + list(second_page) + list(third_page)
    assert len(all_paginated_metrics) == 10

    metric_values = [m.value for m in all_paginated_metrics]
    expected_values = [float(i) for i in range(10)]
    assert sorted(metric_values) == sorted(expected_values)

    # Test with invalid page_token
    with pytest.raises(MlflowException, match="Invalid page token"):
        store.get_metric_history(run_id, metric_key, page_token="invalid_token")

    # Test pagination without max_results (should return all in one page)
    result = store.get_metric_history(run_id, metric_key, page_token=None)
    assert len(result) == 10
    assert result.token is None  # No next page


def test_rename_experiment(store: SqlAlchemyStore):
    new_name = "new name"
    experiment_id = _create_experiments(store, "test name")
    experiment = store.get_experiment(experiment_id)
    time.sleep(0.01)
    store.rename_experiment(experiment_id, new_name)

    renamed_experiment = store.get_experiment(experiment_id)

    assert renamed_experiment.name == new_name
    assert renamed_experiment.last_update_time > experiment.last_update_time


def test_update_run_info(store: SqlAlchemyStore):
    experiment_id = _create_experiments(store, "test_update_run_info")
    for new_status_string in models.RunStatusTypes:
        run = _run_factory(store, config=_get_run_configs(experiment_id=experiment_id))
        endtime = get_current_time_millis()
        actual = store.update_run_info(
            run.info.run_id, RunStatus.from_string(new_status_string), endtime, None
        )
        assert actual.status == new_status_string
        assert actual.end_time == endtime

    # test updating run name without changing other attributes.
    origin_run_info = store.get_run(run.info.run_id).info
    updated_info = store.update_run_info(run.info.run_id, None, None, "name_abc2")
    assert updated_info.run_name == "name_abc2"
    assert updated_info.status == origin_run_info.status
    assert updated_info.end_time == origin_run_info.end_time


def test_update_run_name(store: SqlAlchemyStore):
    experiment_id = _create_experiments(store, "test_update_run_name")
    configs = _get_run_configs(experiment_id=experiment_id)

    run_id = store.create_run(**configs).info.run_id
    run = store.get_run(run_id)
    assert run.info.run_name == configs["run_name"]

    store.update_run_info(run_id, RunStatus.FINISHED, 1000, "new name")
    run = store.get_run(run_id)
    assert run.info.run_name == "new name"
    assert run.data.tags.get(mlflow_tags.MLFLOW_RUN_NAME) == "new name"

    store.update_run_info(run_id, RunStatus.FINISHED, 1000, None)
    run = store.get_run(run_id)
    assert run.info.run_name == "new name"
    assert run.data.tags.get(mlflow_tags.MLFLOW_RUN_NAME) == "new name"

    store.update_run_info(run_id, RunStatus.FINISHED, 1000, "")
    run = store.get_run(run_id)
    assert run.info.run_name == "new name"
    assert run.data.tags.get(mlflow_tags.MLFLOW_RUN_NAME) == "new name"

    store.delete_tag(run_id, mlflow_tags.MLFLOW_RUN_NAME)
    run = store.get_run(run_id)
    assert run.info.run_name == "new name"
    assert run.data.tags.get(mlflow_tags.MLFLOW_RUN_NAME) is None

    store.update_run_info(run_id, RunStatus.FINISHED, 1000, "newer name")
    run = store.get_run(run_id)
    assert run.info.run_name == "newer name"
    assert run.data.tags.get(mlflow_tags.MLFLOW_RUN_NAME) == "newer name"

    store.set_tag(run_id, entities.RunTag(mlflow_tags.MLFLOW_RUN_NAME, "newest name"))
    run = store.get_run(run_id)
    assert run.data.tags.get(mlflow_tags.MLFLOW_RUN_NAME) == "newest name"
    assert run.info.run_name == "newest name"

    store.log_batch(
        run_id,
        metrics=[],
        params=[],
        tags=[entities.RunTag(mlflow_tags.MLFLOW_RUN_NAME, "batch name")],
    )
    run = store.get_run(run_id)
    assert run.data.tags.get(mlflow_tags.MLFLOW_RUN_NAME) == "batch name"
    assert run.info.run_name == "batch name"


def test_restore_experiment(store: SqlAlchemyStore):
    experiment_id = _create_experiments(store, "helloexp")
    exp = store.get_experiment(experiment_id)
    assert exp.lifecycle_stage == entities.LifecycleStage.ACTIVE

    experiment_id = exp.experiment_id
    store.delete_experiment(experiment_id)

    deleted = store.get_experiment(experiment_id)
    assert deleted.experiment_id == experiment_id
    assert deleted.lifecycle_stage == entities.LifecycleStage.DELETED
    time.sleep(0.01)
    store.restore_experiment(exp.experiment_id)
    restored = store.get_experiment(exp.experiment_id)
    assert restored.experiment_id == experiment_id
    assert restored.lifecycle_stage == entities.LifecycleStage.ACTIVE
    assert restored.last_update_time > deleted.last_update_time


def test_delete_restore_run(store: SqlAlchemyStore):
    run = _run_factory(store)
    assert run.info.lifecycle_stage == entities.LifecycleStage.ACTIVE

    # Verify that active runs can be restored (run restoration is idempotent)
    store.restore_run(run.info.run_id)

    # Verify that run deletion is idempotent
    store.delete_run(run.info.run_id)
    store.delete_run(run.info.run_id)

    deleted = store.get_run(run.info.run_id)
    assert deleted.info.run_id == run.info.run_id
    assert deleted.info.lifecycle_stage == entities.LifecycleStage.DELETED
    with store.ManagedSessionMaker() as session:
        assert store._get_run(session, deleted.info.run_id).deleted_time is not None
    # Verify that restoration of a deleted run is idempotent
    store.restore_run(run.info.run_id)
    store.restore_run(run.info.run_id)
    restored = store.get_run(run.info.run_id)
    assert restored.info.run_id == run.info.run_id
    assert restored.info.lifecycle_stage == entities.LifecycleStage.ACTIVE
    with store.ManagedSessionMaker() as session:
        assert store._get_run(session, restored.info.run_id).deleted_time is None


def test_error_logging_to_deleted_run(store: SqlAlchemyStore):
    exp = _create_experiments(store, "error_logging")
    run_id = _run_factory(store, _get_run_configs(experiment_id=exp)).info.run_id

    store.delete_run(run_id)
    assert store.get_run(run_id).info.lifecycle_stage == entities.LifecycleStage.DELETED
    with pytest.raises(MlflowException, match=r"The run .+ must be in the 'active' state"):
        store.log_param(run_id, entities.Param("p1345", "v1"))

    with pytest.raises(MlflowException, match=r"The run .+ must be in the 'active' state"):
        store.log_metric(run_id, entities.Metric("m1345", 1.0, 123, 0))

    with pytest.raises(MlflowException, match=r"The run .+ must be in the 'active' state"):
        store.set_tag(run_id, entities.RunTag("t1345", "tv1"))

    # restore this run and try again
    store.restore_run(run_id)
    assert store.get_run(run_id).info.lifecycle_stage == entities.LifecycleStage.ACTIVE
    store.log_param(run_id, entities.Param("p1345", "v22"))
    store.log_metric(run_id, entities.Metric("m1345", 34.0, 85, 1))  # earlier timestamp
    store.set_tag(run_id, entities.RunTag("t1345", "tv44"))

    run = store.get_run(run_id)
    assert run.data.params == {"p1345": "v22"}
    assert run.data.metrics == {"m1345": 34.0}
    metric_history = store.get_metric_history(run_id, "m1345")
    assert len(metric_history) == 1
    metric_obj = metric_history[0]
    assert metric_obj.key == "m1345"
    assert metric_obj.value == 34.0
    assert metric_obj.timestamp == 85
    assert metric_obj.step == 1
    assert {("t1345", "tv44")} <= set(run.data.tags.items())


def test_order_by_metric_tag_param(store: SqlAlchemyStore):
    experiment_id = store.create_experiment("order_by_metric")

    def create_and_log_run(names):
        name = str(names[0]) + "/" + names[1]
        run_id = store.create_run(
            experiment_id,
            user_id="MrDuck",
            start_time=123,
            tags=[entities.RunTag("metric", names[1])],
            run_name=name,
        ).info.run_id
        if names[0] is not None:
            store.log_metric(run_id, entities.Metric("x", float(names[0]), 1, 0))
            store.log_metric(run_id, entities.Metric("y", float(names[1]), 1, 0))
        store.log_param(run_id, entities.Param("metric", names[1]))
        return run_id

    # the expected order in ascending sort is :
    # inf > number > -inf > None > nan
    for names in zip(
        [None, "nan", "inf", "-inf", "-1000", "0", "0", "1000"],
        ["1", "2", "3", "4", "5", "6", "7", "8"],
    ):
        create_and_log_run(names)

    # asc/asc
    assert _get_ordered_runs(store, ["metrics.x asc", "metrics.y asc"], experiment_id) == [
        "-inf/4",
        "-1000/5",
        "0/6",
        "0/7",
        "1000/8",
        "inf/3",
        "nan/2",
        "None/1",
    ]

    assert _get_ordered_runs(store, ["metrics.x asc", "tag.metric asc"], experiment_id) == [
        "-inf/4",
        "-1000/5",
        "0/6",
        "0/7",
        "1000/8",
        "inf/3",
        "nan/2",
        "None/1",
    ]

    # asc/desc
    assert _get_ordered_runs(store, ["metrics.x asc", "metrics.y desc"], experiment_id) == [
        "-inf/4",
        "-1000/5",
        "0/7",
        "0/6",
        "1000/8",
        "inf/3",
        "nan/2",
        "None/1",
    ]

    assert _get_ordered_runs(store, ["metrics.x asc", "tag.metric desc"], experiment_id) == [
        "-inf/4",
        "-1000/5",
        "0/7",
        "0/6",
        "1000/8",
        "inf/3",
        "nan/2",
        "None/1",
    ]

    # desc / asc
    assert _get_ordered_runs(store, ["metrics.x desc", "metrics.y asc"], experiment_id) == [
        "inf/3",
        "1000/8",
        "0/6",
        "0/7",
        "-1000/5",
        "-inf/4",
        "nan/2",
        "None/1",
    ]

    # desc / desc
    assert _get_ordered_runs(store, ["metrics.x desc", "param.metric desc"], experiment_id) == [
        "inf/3",
        "1000/8",
        "0/7",
        "0/6",
        "-1000/5",
        "-inf/4",
        "nan/2",
        "None/1",
    ]


def test_order_by_attributes(store: SqlAlchemyStore):
    experiment_id = store.create_experiment("order_by_attributes")

    def create_run(start_time, end):
        return store.create_run(
            experiment_id,
            user_id="MrDuck",
            start_time=start_time,
            tags=[],
            run_name=str(end),
        ).info.run_id

    start_time = 123
    for end in [234, None, 456, -123, 789, 123]:
        run_id = create_run(start_time, end)
        store.update_run_info(run_id, run_status=RunStatus.FINISHED, end_time=end, run_name=None)
        start_time += 1

    # asc
    assert _get_ordered_runs(store, ["attribute.end_time asc"], experiment_id) == [
        "-123",
        "123",
        "234",
        "456",
        "789",
        "None",
    ]

    # desc
    assert _get_ordered_runs(store, ["attribute.end_time desc"], experiment_id) == [
        "789",
        "456",
        "234",
        "123",
        "-123",
        "None",
    ]

    # Sort priority correctly handled
    assert _get_ordered_runs(
        store, ["attribute.start_time asc", "attribute.end_time desc"], experiment_id
    ) == ["234", "None", "456", "-123", "789", "123"]


def test_search_vanilla(store: SqlAlchemyStore):
    exp = _create_experiments(store, "search_vanilla")
    runs = [_run_factory(store, _get_run_configs(exp)).info.run_id for r in range(3)]

    assert sorted(
        runs,
    ) == sorted(_search_runs(store, exp, run_view_type=ViewType.ALL))
    assert sorted(
        runs,
    ) == sorted(_search_runs(store, exp, run_view_type=ViewType.ACTIVE_ONLY))
    assert _search_runs(store, exp, run_view_type=ViewType.DELETED_ONLY) == []

    first = runs[0]

    store.delete_run(first)
    assert sorted(
        runs,
    ) == sorted(_search_runs(store, exp, run_view_type=ViewType.ALL))
    assert sorted(
        runs[1:],
    ) == sorted(_search_runs(store, exp, run_view_type=ViewType.ACTIVE_ONLY))
    assert _search_runs(store, exp, run_view_type=ViewType.DELETED_ONLY) == [first]

    store.restore_run(first)
    assert sorted(
        runs,
    ) == sorted(_search_runs(store, exp, run_view_type=ViewType.ALL))
    assert sorted(
        runs,
    ) == sorted(_search_runs(store, exp, run_view_type=ViewType.ACTIVE_ONLY))
    assert _search_runs(store, exp, run_view_type=ViewType.DELETED_ONLY) == []


def test_search_params(store: SqlAlchemyStore):
    experiment_id = _create_experiments(store, "search_params")
    r1 = _run_factory(store, _get_run_configs(experiment_id)).info.run_id
    r2 = _run_factory(store, _get_run_configs(experiment_id)).info.run_id

    store.log_param(r1, entities.Param("generic_param", "p_val"))
    store.log_param(r2, entities.Param("generic_param", "p_val"))

    store.log_param(r1, entities.Param("generic_2", "some value"))
    store.log_param(r2, entities.Param("generic_2", "another value"))

    store.log_param(r1, entities.Param("p_a", "abc"))
    store.log_param(r2, entities.Param("p_b", "ABC"))

    # test search returns both runs
    filter_string = "params.generic_param = 'p_val'"
    assert sorted(
        [r1, r2],
    ) == sorted(_search_runs(store, experiment_id, filter_string))

    # test search returns appropriate run (same key different values per run)
    filter_string = "params.generic_2 = 'some value'"
    assert _search_runs(store, experiment_id, filter_string) == [r1]
    filter_string = "params.generic_2 = 'another value'"
    assert _search_runs(store, experiment_id, filter_string) == [r2]

    filter_string = "params.generic_param = 'wrong_val'"
    assert _search_runs(store, experiment_id, filter_string) == []

    filter_string = "params.generic_param != 'p_val'"
    assert _search_runs(store, experiment_id, filter_string) == []

    filter_string = "params.generic_param != 'wrong_val'"
    assert sorted(
        [r1, r2],
    ) == sorted(_search_runs(store, experiment_id, filter_string))
    filter_string = "params.generic_2 != 'wrong_val'"
    assert sorted(
        [r1, r2],
    ) == sorted(_search_runs(store, experiment_id, filter_string))

    filter_string = "params.p_a = 'abc'"
    assert _search_runs(store, experiment_id, filter_string) == [r1]

    filter_string = "params.p_a = 'ABC'"
    assert _search_runs(store, experiment_id, filter_string) == []

    filter_string = "params.p_a != 'ABC'"
    assert _search_runs(store, experiment_id, filter_string) == [r1]

    filter_string = "params.p_b = 'ABC'"
    assert _search_runs(store, experiment_id, filter_string) == [r2]

    filter_string = "params.generic_2 LIKE '%other%'"
    assert _search_runs(store, experiment_id, filter_string) == [r2]

    filter_string = "params.generic_2 LIKE 'other%'"
    assert _search_runs(store, experiment_id, filter_string) == []

    filter_string = "params.generic_2 LIKE '%other'"
    assert _search_runs(store, experiment_id, filter_string) == []

    filter_string = "params.generic_2 LIKE 'other'"
    assert _search_runs(store, experiment_id, filter_string) == []

    filter_string = "params.generic_2 LIKE '%Other%'"
    assert _search_runs(store, experiment_id, filter_string) == []

    filter_string = "params.generic_2 ILIKE '%Other%'"
    assert _search_runs(store, experiment_id, filter_string) == [r2]


def test_search_tags(store: SqlAlchemyStore):
    experiment_id = _create_experiments(store, "search_tags")
    r1 = _run_factory(store, _get_run_configs(experiment_id)).info.run_id
    r2 = _run_factory(store, _get_run_configs(experiment_id)).info.run_id

    store.set_tag(r1, entities.RunTag("generic_tag", "p_val"))
    store.set_tag(r2, entities.RunTag("generic_tag", "p_val"))

    store.set_tag(r1, entities.RunTag("generic_2", "some value"))
    store.set_tag(r2, entities.RunTag("generic_2", "another value"))

    store.set_tag(r1, entities.RunTag("p_a", "abc"))
    store.set_tag(r2, entities.RunTag("p_b", "ABC"))

    # test search returns both runs
    assert sorted(
        [r1, r2],
    ) == sorted(_search_runs(store, experiment_id, filter_string="tags.generic_tag = 'p_val'"))
    assert _search_runs(store, experiment_id, filter_string="tags.generic_tag = 'P_VAL'") == []
    assert sorted(
        [r1, r2],
    ) == sorted(_search_runs(store, experiment_id, filter_string="tags.generic_tag != 'P_VAL'"))
    # test search returns appropriate run (same key different values per run)
    assert _search_runs(store, experiment_id, filter_string="tags.generic_2 = 'some value'") == [r1]
    assert _search_runs(store, experiment_id, filter_string="tags.generic_2 = 'another value'") == [
        r2
    ]
    assert _search_runs(store, experiment_id, filter_string="tags.generic_tag = 'wrong_val'") == []
    assert _search_runs(store, experiment_id, filter_string="tags.generic_tag != 'p_val'") == []
    assert sorted(
        [r1, r2],
    ) == sorted(
        _search_runs(store, experiment_id, filter_string="tags.generic_tag != 'wrong_val'"),
    )
    assert sorted(
        [r1, r2],
    ) == sorted(
        _search_runs(store, experiment_id, filter_string="tags.generic_2 != 'wrong_val'"),
    )
    assert _search_runs(store, experiment_id, filter_string="tags.p_a = 'abc'") == [r1]
    assert _search_runs(store, experiment_id, filter_string="tags.p_b = 'ABC'") == [r2]
    assert _search_runs(store, experiment_id, filter_string="tags.generic_2 LIKE '%other%'") == [r2]
    assert _search_runs(store, experiment_id, filter_string="tags.generic_2 LIKE '%Other%'") == []
    assert _search_runs(store, experiment_id, filter_string="tags.generic_2 LIKE 'other%'") == []
    assert _search_runs(store, experiment_id, filter_string="tags.generic_2 LIKE '%other'") == []
    assert _search_runs(store, experiment_id, filter_string="tags.generic_2 LIKE 'other'") == []
    assert _search_runs(store, experiment_id, filter_string="tags.generic_2 ILIKE '%Other%'") == [
        r2
    ]
    assert _search_runs(
        store,
        experiment_id,
        filter_string="tags.generic_2 ILIKE '%Other%' and tags.generic_tag = 'p_val'",
    ) == [r2]
    assert _search_runs(
        store,
        experiment_id,
        filter_string="tags.generic_2 ILIKE '%Other%' and tags.generic_tag ILIKE 'p_val'",
    ) == [r2]


def test_search_metrics(store: SqlAlchemyStore):
    experiment_id = _create_experiments(store, "search_metric")
    r1 = _run_factory(store, _get_run_configs(experiment_id)).info.run_id
    r2 = _run_factory(store, _get_run_configs(experiment_id)).info.run_id

    store.log_metric(r1, entities.Metric("common", 1.0, 1, 0))
    store.log_metric(r2, entities.Metric("common", 1.0, 1, 0))

    store.log_metric(r1, entities.Metric("measure_a", 1.0, 1, 0))
    store.log_metric(r2, entities.Metric("measure_a", 200.0, 2, 0))
    store.log_metric(r2, entities.Metric("measure_a", 400.0, 3, 0))

    store.log_metric(r1, entities.Metric("m_a", 2.0, 2, 0))
    store.log_metric(r2, entities.Metric("m_b", 3.0, 2, 0))
    store.log_metric(r2, entities.Metric("m_b", 4.0, 8, 0))  # this is last timestamp
    store.log_metric(r2, entities.Metric("m_b", 8.0, 3, 0))

    filter_string = "metrics.common = 1.0"
    assert sorted(
        [r1, r2],
    ) == sorted(_search_runs(store, experiment_id, filter_string))

    filter_string = "metrics.common > 0.0"
    assert sorted(
        [r1, r2],
    ) == sorted(_search_runs(store, experiment_id, filter_string))

    filter_string = "metrics.common >= 0.0"
    assert sorted(
        [r1, r2],
    ) == sorted(_search_runs(store, experiment_id, filter_string))

    filter_string = "metrics.common < 4.0"
    assert sorted(
        [r1, r2],
    ) == sorted(_search_runs(store, experiment_id, filter_string))

    filter_string = "metrics.common <= 4.0"
    assert sorted(
        [r1, r2],
    ) == sorted(_search_runs(store, experiment_id, filter_string))

    filter_string = "metrics.common != 1.0"
    assert _search_runs(store, experiment_id, filter_string) == []

    filter_string = "metrics.common >= 3.0"
    assert _search_runs(store, experiment_id, filter_string) == []

    filter_string = "metrics.common <= 0.75"
    assert _search_runs(store, experiment_id, filter_string) == []

    # tests for same metric name across runs with different values and timestamps
    filter_string = "metrics.measure_a > 0.0"
    assert sorted(
        [r1, r2],
    ) == sorted(_search_runs(store, experiment_id, filter_string))

    filter_string = "metrics.measure_a < 50.0"
    assert _search_runs(store, experiment_id, filter_string) == [r1]

    filter_string = "metrics.measure_a < 1000.0"
    assert sorted(
        [r1, r2],
    ) == sorted(_search_runs(store, experiment_id, filter_string))

    filter_string = "metrics.measure_a != -12.0"
    assert sorted(
        [r1, r2],
    ) == sorted(_search_runs(store, experiment_id, filter_string))

    filter_string = "metrics.measure_a > 50.0"
    assert _search_runs(store, experiment_id, filter_string) == [r2]

    filter_string = "metrics.measure_a = 1.0"
    assert _search_runs(store, experiment_id, filter_string) == [r1]

    filter_string = "metrics.measure_a = 400.0"
    assert _search_runs(store, experiment_id, filter_string) == [r2]

    # test search with unique metric keys
    filter_string = "metrics.m_a > 1.0"
    assert _search_runs(store, experiment_id, filter_string) == [r1]

    filter_string = "metrics.m_b > 1.0"
    assert _search_runs(store, experiment_id, filter_string) == [r2]

    # there is a recorded metric this threshold but not last timestamp
    filter_string = "metrics.m_b > 5.0"
    assert _search_runs(store, experiment_id, filter_string) == []

    # metrics matches last reported timestamp for 'm_b'
    filter_string = "metrics.m_b = 4.0"
    assert _search_runs(store, experiment_id, filter_string) == [r2]


def test_search_attrs(store: SqlAlchemyStore, tmp_path):
    e1 = _create_experiments(store, "search_attributes_1")
    r1 = _run_factory(store, _get_run_configs(experiment_id=e1)).info.run_id

    e2 = _create_experiments(store, "search_attrs_2")
    r2 = _run_factory(store, _get_run_configs(experiment_id=e2)).info.run_id

    filter_string = ""
    assert sorted(
        [r1, r2],
    ) == sorted(_search_runs(store, [e1, e2], filter_string))

    filter_string = "attribute.status != 'blah'"
    assert sorted(
        [r1, r2],
    ) == sorted(_search_runs(store, [e1, e2], filter_string))

    filter_string = f"attribute.status = '{RunStatus.to_string(RunStatus.RUNNING)}'"
    assert sorted(
        [r1, r2],
    ) == sorted(_search_runs(store, [e1, e2], filter_string))

    # change status for one of the runs
    store.update_run_info(r2, RunStatus.FAILED, 300, None)

    filter_string = "attribute.status = 'RUNNING'"
    assert _search_runs(store, [e1, e2], filter_string) == [r1]

    filter_string = "attribute.status = 'FAILED'"
    assert _search_runs(store, [e1, e2], filter_string) == [r2]

    filter_string = "attribute.status != 'SCHEDULED'"
    assert sorted(
        [r1, r2],
    ) == sorted(_search_runs(store, [e1, e2], filter_string))

    filter_string = "attribute.status = 'SCHEDULED'"
    assert _search_runs(store, [e1, e2], filter_string) == []

    filter_string = "attribute.status = 'KILLED'"
    assert _search_runs(store, [e1, e2], filter_string) == []

    expected_artifact_uri = (
        pathlib.Path.cwd().joinpath(tmp_path, "artifacts", e1, r1, "artifacts").as_uri()
    )
    filter_string = f"attr.artifact_uri = '{expected_artifact_uri}'"
    assert _search_runs(store, [e1, e2], filter_string) == [r1]

    filter_string = (
        f"attr.artifact_uri = '{tmp_path}/artifacts/{e1.upper()}/{r1.upper()}/artifacts'"
    )
    assert _search_runs(store, [e1, e2], filter_string) == []

    filter_string = (
        f"attr.artifact_uri != '{tmp_path}/artifacts/{e1.upper()}/{r1.upper()}/artifacts'"
    )
    assert sorted(
        [r1, r2],
    ) == sorted(_search_runs(store, [e1, e2], filter_string))

    filter_string = f"attr.artifact_uri = '{tmp_path}/artifacts/{e2}/{r1}/artifacts'"
    assert _search_runs(store, [e1, e2], filter_string) == []

    filter_string = "attribute.artifact_uri = 'random_artifact_path'"
    assert _search_runs(store, [e1, e2], filter_string) == []

    filter_string = "attribute.artifact_uri != 'random_artifact_path'"
    assert sorted(
        [r1, r2],
    ) == sorted(_search_runs(store, [e1, e2], filter_string))

    filter_string = f"attribute.artifact_uri LIKE '%{r1}%'"
    assert _search_runs(store, [e1, e2], filter_string) == [r1]

    filter_string = f"attribute.artifact_uri LIKE '%{r1[:16]}%'"
    assert _search_runs(store, [e1, e2], filter_string) == [r1]

    filter_string = f"attribute.artifact_uri LIKE '%{r1[-16:]}%'"
    assert _search_runs(store, [e1, e2], filter_string) == [r1]

    filter_string = f"attribute.artifact_uri LIKE '%{r1.upper()}%'"
    assert _search_runs(store, [e1, e2], filter_string) == []

    filter_string = f"attribute.artifact_uri ILIKE '%{r1.upper()}%'"
    assert _search_runs(store, [e1, e2], filter_string) == [r1]

    filter_string = f"attribute.artifact_uri ILIKE '%{r1[:16].upper()}%'"
    assert _search_runs(store, [e1, e2], filter_string) == [r1]

    filter_string = f"attribute.artifact_uri ILIKE '%{r1[-16:].upper()}%'"
    assert _search_runs(store, [e1, e2], filter_string) == [r1]

    for k, v in {"experiment_id": e1, "lifecycle_stage": "ACTIVE"}.items():
        with pytest.raises(MlflowException, match=r"Invalid attribute key '.+' specified"):
            _search_runs(store, [e1, e2], f"attribute.{k} = '{v}'")


def test_search_full(store: SqlAlchemyStore):
    experiment_id = _create_experiments(store, "search_params")
    r1 = _run_factory(store, _get_run_configs(experiment_id)).info.run_id
    r2 = _run_factory(store, _get_run_configs(experiment_id)).info.run_id

    store.log_param(r1, entities.Param("generic_param", "p_val"))
    store.log_param(r2, entities.Param("generic_param", "p_val"))

    store.log_param(r1, entities.Param("p_a", "abc"))
    store.log_param(r2, entities.Param("p_b", "ABC"))

    store.log_metric(r1, entities.Metric("common", 1.0, 1, 0))
    store.log_metric(r2, entities.Metric("common", 1.0, 1, 0))

    store.log_metric(r1, entities.Metric("m_a", 2.0, 2, 0))
    store.log_metric(r2, entities.Metric("m_b", 3.0, 2, 0))
    store.log_metric(r2, entities.Metric("m_b", 4.0, 8, 0))
    store.log_metric(r2, entities.Metric("m_b", 8.0, 3, 0))

    filter_string = "params.generic_param = 'p_val' and metrics.common = 1.0"
    assert sorted(
        [r1, r2],
    ) == sorted(_search_runs(store, experiment_id, filter_string))

    # all params and metrics match
    filter_string = "params.generic_param = 'p_val' and metrics.common = 1.0 and metrics.m_a > 1.0"
    assert _search_runs(store, experiment_id, filter_string) == [r1]

    filter_string = (
        "params.generic_param = 'p_val' and metrics.common = 1.0 "
        "and metrics.m_a > 1.0 and params.p_a LIKE 'a%'"
    )
    assert _search_runs(store, experiment_id, filter_string) == [r1]

    filter_string = (
        "params.generic_param = 'p_val' and metrics.common = 1.0 "
        "and metrics.m_a > 1.0 and params.p_a LIKE 'A%'"
    )
    assert _search_runs(store, experiment_id, filter_string) == []

    filter_string = (
        "params.generic_param = 'p_val' and metrics.common = 1.0 "
        "and metrics.m_a > 1.0 and params.p_a ILIKE 'A%'"
    )
    assert _search_runs(store, experiment_id, filter_string) == [r1]

    # test with mismatch param
    filter_string = (
        "params.random_bad_name = 'p_val' and metrics.common = 1.0 and metrics.m_a > 1.0"
    )
    assert _search_runs(store, experiment_id, filter_string) == []

    # test with mismatch metric
    filter_string = (
        "params.generic_param = 'p_val' and metrics.common = 1.0 and metrics.m_a > 100.0"
    )
    assert _search_runs(store, experiment_id, filter_string) == []


def test_search_with_max_results(store: SqlAlchemyStore):
    exp = _create_experiments(store, "search_with_max_results")
    runs = [
        _run_factory(store, _get_run_configs(exp, start_time=r)).info.run_id for r in range(1200)
    ]
    # reverse the ordering, since we created in increasing order of start_time
    runs.reverse()

    assert runs[:1000] == _search_runs(store, exp)
    for n in [1, 2, 4, 8, 10, 20, 50, 100, 500, 1000, 1200, 2000]:
        assert runs[: min(1200, n)] == _search_runs(store, exp, max_results=n)

    maxPlusOne = SEARCH_MAX_RESULTS_THRESHOLD + 1

    with pytest.raises(
        MlflowException,
        match=rf"Invalid value {maxPlusOne} for parameter 'max_results'",
    ):
        _search_runs(store, exp, max_results=maxPlusOne)


def test_search_with_deterministic_max_results(store: SqlAlchemyStore):
    exp = _create_experiments(store, "test_search_with_deterministic_max_results")
    # Create 10 runs with the same start_time.
    # Sort based on run_id
    runs = sorted(
        [_run_factory(store, _get_run_configs(exp, start_time=10)).info.run_id for r in range(10)]
    )
    for n in [1, 2, 4, 8, 10, 20]:
        assert runs[: min(10, n)] == _search_runs(store, exp, max_results=n)


def test_search_runs_pagination(store: SqlAlchemyStore):
    exp = _create_experiments(store, "test_search_runs_pagination")
    # test returned token behavior
    runs = sorted(
        [_run_factory(store, _get_run_configs(exp, start_time=10)).info.run_id for r in range(10)]
    )
    result = store.search_runs([exp], None, ViewType.ALL, max_results=4)
    assert [r.info.run_id for r in result] == runs[0:4]
    assert result.token is not None
    result = store.search_runs([exp], None, ViewType.ALL, max_results=4, page_token=result.token)
    assert [r.info.run_id for r in result] == runs[4:8]
    assert result.token is not None
    result = store.search_runs([exp], None, ViewType.ALL, max_results=4, page_token=result.token)
    assert [r.info.run_id for r in result] == runs[8:]
    assert result.token is None


def test_search_runs_run_name(store: SqlAlchemyStore):
    exp_id = _create_experiments(store, "test_search_runs_pagination")
    run1 = _run_factory(store, dict(_get_run_configs(exp_id), run_name="run_name1"))
    run2 = _run_factory(store, dict(_get_run_configs(exp_id), run_name="run_name2"))
    result = store.search_runs(
        [exp_id],
        filter_string="attributes.run_name = 'run_name1'",
        run_view_type=ViewType.ACTIVE_ONLY,
    )
    assert [r.info.run_id for r in result] == [run1.info.run_id]
    result = store.search_runs(
        [exp_id],
        filter_string="attributes.`Run name` = 'run_name1'",
        run_view_type=ViewType.ACTIVE_ONLY,
    )
    assert [r.info.run_id for r in result] == [run1.info.run_id]
    result = store.search_runs(
        [exp_id],
        filter_string="attributes.`run name` = 'run_name2'",
        run_view_type=ViewType.ACTIVE_ONLY,
    )
    assert [r.info.run_id for r in result] == [run2.info.run_id]
    result = store.search_runs(
        [exp_id],
        filter_string="attributes.`Run Name` = 'run_name2'",
        run_view_type=ViewType.ACTIVE_ONLY,
    )
    assert [r.info.run_id for r in result] == [run2.info.run_id]
    result = store.search_runs(
        [exp_id],
        filter_string="tags.`mlflow.runName` = 'run_name2'",
        run_view_type=ViewType.ACTIVE_ONLY,
    )
    assert [r.info.run_id for r in result] == [run2.info.run_id]

    store.update_run_info(
        run1.info.run_id,
        RunStatus.FINISHED,
        end_time=run1.info.end_time,
        run_name="new_run_name1",
    )
    result = store.search_runs(
        [exp_id],
        filter_string="attributes.run_name = 'new_run_name1'",
        run_view_type=ViewType.ACTIVE_ONLY,
    )
    assert [r.info.run_id for r in result] == [run1.info.run_id]

    # TODO: Test attribute-based search after set_tag

    # Test run name filter works for runs logged in MLflow <= 1.29.0
    with store.ManagedSessionMaker() as session:
        sql_run1 = session.query(SqlRun).filter(SqlRun.run_uuid == run1.info.run_id).one()
        sql_run1.name = ""

    result = store.search_runs(
        [exp_id],
        filter_string="attributes.run_name = 'new_run_name1'",
        run_view_type=ViewType.ACTIVE_ONLY,
    )
    assert [r.info.run_id for r in result] == [run1.info.run_id]

    result = store.search_runs(
        [exp_id],
        filter_string="tags.`mlflow.runName` = 'new_run_name1'",
        run_view_type=ViewType.ACTIVE_ONLY,
    )
    assert [r.info.run_id for r in result] == [run1.info.run_id]


def test_search_runs_run_id(store: SqlAlchemyStore):
    exp_id = _create_experiments(store, "test_search_runs_run_id")
    # Set start_time to ensure the search result is deterministic
    run1 = _run_factory(store, dict(_get_run_configs(exp_id), start_time=1))
    run2 = _run_factory(store, dict(_get_run_configs(exp_id), start_time=2))
    run_id1 = run1.info.run_id
    run_id2 = run2.info.run_id

    result = store.search_runs(
        [exp_id],
        filter_string=f"attributes.run_id = '{run_id1}'",
        run_view_type=ViewType.ACTIVE_ONLY,
    )
    assert [r.info.run_id for r in result] == [run_id1]

    result = store.search_runs(
        [exp_id],
        filter_string=f"attributes.run_id != '{run_id1}'",
        run_view_type=ViewType.ACTIVE_ONLY,
    )
    assert [r.info.run_id for r in result] == [run_id2]

    result = store.search_runs(
        [exp_id],
        filter_string=f"attributes.run_id IN ('{run_id1}')",
        run_view_type=ViewType.ACTIVE_ONLY,
    )
    assert [r.info.run_id for r in result] == [run_id1]

    result = store.search_runs(
        [exp_id],
        filter_string=f"attributes.run_id NOT IN ('{run_id1}')",
        run_view_type=ViewType.ACTIVE_ONLY,
    )

    result = store.search_runs(
        [exp_id],
        filter_string=f"run_name = '{run1.info.run_name}' AND run_id IN ('{run_id1}')",
        run_view_type=ViewType.ACTIVE_ONLY,
    )
    assert [r.info.run_id for r in result] == [run_id1]

    for filter_string in [
        f"attributes.run_id IN ('{run_id1}','{run_id2}')",
        f"attributes.run_id IN ('{run_id1}', '{run_id2}')",
        f"attributes.run_id IN ('{run_id1}',  '{run_id2}')",
    ]:
        result = store.search_runs(
            [exp_id], filter_string=filter_string, run_view_type=ViewType.ACTIVE_ONLY
        )
        assert [r.info.run_id for r in result] == [run_id2, run_id1]

    result = store.search_runs(
        [exp_id],
        filter_string=f"attributes.run_id NOT IN ('{run_id1}', '{run_id2}')",
        run_view_type=ViewType.ACTIVE_ONLY,
    )
    assert result == []


def test_search_runs_start_time_alias(store: SqlAlchemyStore):
    exp_id = _create_experiments(store, "test_search_runs_start_time_alias")
    # Set start_time to ensure the search result is deterministic
    run1 = _run_factory(store, dict(_get_run_configs(exp_id), start_time=1))
    run2 = _run_factory(store, dict(_get_run_configs(exp_id), start_time=2))
    run_id1 = run1.info.run_id
    run_id2 = run2.info.run_id

    result = store.search_runs(
        [exp_id],
        filter_string="attributes.run_name = 'name'",
        run_view_type=ViewType.ACTIVE_ONLY,
        order_by=["attributes.start_time DESC"],
    )
    assert [r.info.run_id for r in result] == [run_id2, run_id1]

    result = store.search_runs(
        [exp_id],
        filter_string="attributes.run_name = 'name'",
        run_view_type=ViewType.ACTIVE_ONLY,
        order_by=["attributes.created ASC"],
    )
    assert [r.info.run_id for r in result] == [run_id1, run_id2]

    result = store.search_runs(
        [exp_id],
        filter_string="attributes.run_name = 'name'",
        run_view_type=ViewType.ACTIVE_ONLY,
        order_by=["attributes.Created DESC"],
    )
    assert [r.info.run_id for r in result] == [run_id2, run_id1]

    result = store.search_runs(
        [exp_id],
        filter_string="attributes.start_time > 0",
        run_view_type=ViewType.ACTIVE_ONLY,
    )
    assert {r.info.run_id for r in result} == {run_id1, run_id2}

    result = store.search_runs(
        [exp_id],
        filter_string="attributes.created > 1",
        run_view_type=ViewType.ACTIVE_ONLY,
    )
    assert [r.info.run_id for r in result] == [run_id2]

    result = store.search_runs(
        [exp_id],
        filter_string="attributes.Created > 2",
        run_view_type=ViewType.ACTIVE_ONLY,
    )
    assert result == []


def test_search_runs_datasets(store: SqlAlchemyStore):
    exp_id = _create_experiments(store, "test_search_runs_datasets")
    # Set start_time to ensure the search result is deterministic
    run1 = _run_factory(store, dict(_get_run_configs(exp_id), start_time=1))
    run2 = _run_factory(store, dict(_get_run_configs(exp_id), start_time=3))
    run3 = _run_factory(store, dict(_get_run_configs(exp_id), start_time=2))

    dataset1 = entities.Dataset(
        name="name1",
        digest="digest1",
        source_type="st1",
        source="source1",
        schema="schema1",
        profile="profile1",
    )
    dataset2 = entities.Dataset(
        name="name2",
        digest="digest2",
        source_type="st2",
        source="source2",
        schema="schema2",
        profile="profile2",
    )
    dataset3 = entities.Dataset(
        name="name3",
        digest="digest3",
        source_type="st3",
        source="source3",
        schema="schema3",
        profile="profile3",
    )

    test_tag = [entities.InputTag(key=MLFLOW_DATASET_CONTEXT, value="test")]
    train_tag = [entities.InputTag(key=MLFLOW_DATASET_CONTEXT, value="train")]
    eval_tag = [entities.InputTag(key=MLFLOW_DATASET_CONTEXT, value="eval")]

    inputs_run1 = [
        entities.DatasetInput(dataset1, train_tag),
        entities.DatasetInput(dataset2, eval_tag),
    ]
    inputs_run2 = [
        entities.DatasetInput(dataset1, train_tag),
        entities.DatasetInput(dataset3, eval_tag),
    ]
    inputs_run3 = [entities.DatasetInput(dataset2, test_tag)]

    store.log_inputs(run1.info.run_id, inputs_run1)
    store.log_inputs(run2.info.run_id, inputs_run2)
    store.log_inputs(run3.info.run_id, inputs_run3)
    run_id1 = run1.info.run_id
    run_id2 = run2.info.run_id
    run_id3 = run3.info.run_id

    result = store.search_runs(
        [exp_id],
        filter_string="dataset.name = 'name1'",
        run_view_type=ViewType.ACTIVE_ONLY,
    )
    assert {r.info.run_id for r in result} == {run_id2, run_id1}

    result = store.search_runs(
        [exp_id],
        filter_string="dataset.digest = 'digest2'",
        run_view_type=ViewType.ACTIVE_ONLY,
    )
    assert {r.info.run_id for r in result} == {run_id3, run_id1}

    result = store.search_runs(
        [exp_id],
        filter_string="dataset.name = 'name4'",
        run_view_type=ViewType.ACTIVE_ONLY,
    )
    assert set(result) == set()

    result = store.search_runs(
        [exp_id],
        filter_string="dataset.context = 'train'",
        run_view_type=ViewType.ACTIVE_ONLY,
    )
    assert {r.info.run_id for r in result} == {run_id2, run_id1}

    result = store.search_runs(
        [exp_id],
        filter_string="dataset.context = 'test'",
        run_view_type=ViewType.ACTIVE_ONLY,
    )
    assert {r.info.run_id for r in result} == {run_id3}

    result = store.search_runs(
        [exp_id],
        filter_string="dataset.context = 'test' and dataset.name = 'name2'",
        run_view_type=ViewType.ACTIVE_ONLY,
    )
    assert {r.info.run_id for r in result} == {run_id3}

    result = store.search_runs(
        [exp_id],
        filter_string="dataset.name = 'name2' and dataset.context = 'test'",
        run_view_type=ViewType.ACTIVE_ONLY,
    )
    assert {r.info.run_id for r in result} == {run_id3}

    result = store.search_runs(
        [exp_id],
        filter_string="datasets.name IN ('name1', 'name2')",
        run_view_type=ViewType.ACTIVE_ONLY,
    )
    assert {r.info.run_id for r in result} == {run_id3, run_id1, run_id2}

    result = store.search_runs(
        [exp_id],
        filter_string="datasets.digest IN ('digest1', 'digest2')",
        run_view_type=ViewType.ACTIVE_ONLY,
    )
    assert {r.info.run_id for r in result} == {run_id3, run_id1, run_id2}

    result = store.search_runs(
        [exp_id],
        filter_string="datasets.name LIKE 'Name%'",
        run_view_type=ViewType.ACTIVE_ONLY,
    )
    assert {r.info.run_id for r in result} == set()

    result = store.search_runs(
        [exp_id],
        filter_string="datasets.name ILIKE 'Name%'",
        run_view_type=ViewType.ACTIVE_ONLY,
    )
    assert {r.info.run_id for r in result} == {run_id3, run_id1, run_id2}

    result = store.search_runs(
        [exp_id],
        filter_string="datasets.context ILIKE 'test%'",
        run_view_type=ViewType.ACTIVE_ONLY,
    )
    assert {r.info.run_id for r in result} == {run_id3}

    result = store.search_runs(
        [exp_id],
        filter_string="datasets.context IN ('test', 'train')",
        run_view_type=ViewType.ACTIVE_ONLY,
    )
    assert {r.info.run_id for r in result} == {run_id3, run_id1, run_id2}


def test_search_datasets(store: SqlAlchemyStore):
    exp_id1 = _create_experiments(store, "test_search_datasets_1")
    # Create an additional experiment to ensure we filter on specified experiment
    # and search works on multiple experiments.
    exp_id2 = _create_experiments(store, "test_search_datasets_2")

    run1 = _run_factory(store, dict(_get_run_configs(exp_id1), start_time=1))
    run2 = _run_factory(store, dict(_get_run_configs(exp_id1), start_time=2))
    run3 = _run_factory(store, dict(_get_run_configs(exp_id2), start_time=3))

    dataset1 = entities.Dataset(
        name="name1",
        digest="digest1",
        source_type="st1",
        source="source1",
        schema="schema1",
        profile="profile1",
    )
    dataset2 = entities.Dataset(
        name="name2",
        digest="digest2",
        source_type="st2",
        source="source2",
        schema="schema2",
        profile="profile2",
    )
    dataset3 = entities.Dataset(
        name="name3",
        digest="digest3",
        source_type="st3",
        source="source3",
        schema="schema3",
        profile="profile3",
    )
    dataset4 = entities.Dataset(
        name="name4",
        digest="digest4",
        source_type="st4",
        source="source4",
        schema="schema4",
        profile="profile4",
    )

    test_tag = [entities.InputTag(key=MLFLOW_DATASET_CONTEXT, value="test")]
    train_tag = [entities.InputTag(key=MLFLOW_DATASET_CONTEXT, value="train")]
    eval_tag = [entities.InputTag(key=MLFLOW_DATASET_CONTEXT, value="eval")]
    no_context_tag = [entities.InputTag(key="not_context", value="test")]

    inputs_run1 = [
        entities.DatasetInput(dataset1, train_tag),
        entities.DatasetInput(dataset2, eval_tag),
        entities.DatasetInput(dataset4, no_context_tag),
    ]
    inputs_run2 = [
        entities.DatasetInput(dataset1, train_tag),
        entities.DatasetInput(dataset2, test_tag),
    ]
    inputs_run3 = [entities.DatasetInput(dataset3, train_tag)]

    store.log_inputs(run1.info.run_id, inputs_run1)
    store.log_inputs(run2.info.run_id, inputs_run2)
    store.log_inputs(run3.info.run_id, inputs_run3)

    # Verify actual and expected results are same size and that all elements are equal.
    def assert_has_same_elements(actual_list, expected_list):
        assert len(actual_list) == len(expected_list)
        for actual in actual_list:
            # Verify the expected results list contains same element.
            isEqual = False
            for expected in expected_list:
                isEqual = actual == expected
                if isEqual:
                    break
            assert isEqual

    # Verify no results from exp_id2 are returned.
    results = store._search_datasets([exp_id1])
    expected_results = [
        _DatasetSummary(exp_id1, dataset1.name, dataset1.digest, "train"),
        _DatasetSummary(exp_id1, dataset2.name, dataset2.digest, "eval"),
        _DatasetSummary(exp_id1, dataset2.name, dataset2.digest, "test"),
        _DatasetSummary(exp_id1, dataset4.name, dataset4.digest, None),
    ]
    assert_has_same_elements(results, expected_results)

    # Verify results from both experiment are returned.
    results = store._search_datasets([exp_id1, exp_id2])
    expected_results.append(_DatasetSummary(exp_id2, dataset3.name, dataset3.digest, "train"))
    assert_has_same_elements(results, expected_results)


def test_search_datasets_returns_no_more_than_max_results(store: SqlAlchemyStore):
    exp_id = store.create_experiment("test_search_datasets")
    run = _run_factory(store, dict(_get_run_configs(exp_id), start_time=1))
    inputs = []
    # We intentionally add more than 1000 datasets here to test we only return 1000.
    for i in range(1010):
        dataset = entities.Dataset(
            name="name" + str(i),
            digest="digest" + str(i),
            source_type="st" + str(i),
            source="source" + str(i),
            schema="schema" + str(i),
            profile="profile" + str(i),
        )
        input_tag = [entities.InputTag(key=MLFLOW_DATASET_CONTEXT, value=str(i))]
        inputs.append(entities.DatasetInput(dataset, input_tag))

    store.log_inputs(run.info.run_id, inputs)

    results = store._search_datasets([exp_id])
    assert len(results) == 1000


def test_log_batch(store: SqlAlchemyStore):
    experiment_id = _create_experiments(store, "log_batch")
    run_id = _run_factory(store, _get_run_configs(experiment_id)).info.run_id
    metric_entities = [Metric("m1", 0.87, 12345, 0), Metric("m2", 0.49, 12345, 1)]
    param_entities = [Param("p1", "p1val"), Param("p2", "p2val")]
    tag_entities = [
        RunTag("t1", "t1val"),
        RunTag("t2", "t2val"),
        RunTag(MLFLOW_RUN_NAME, "my_run"),
    ]
    store.log_batch(
        run_id=run_id, metrics=metric_entities, params=param_entities, tags=tag_entities
    )
    run = store.get_run(run_id)
    assert run.data.tags == {"t1": "t1val", "t2": "t2val", MLFLOW_RUN_NAME: "my_run"}
    assert run.data.params == {"p1": "p1val", "p2": "p2val"}
    metric_histories = sum([store.get_metric_history(run_id, key) for key in run.data.metrics], [])
    metrics = [(m.key, m.value, m.timestamp, m.step) for m in metric_histories]
    assert set(metrics) == {("m1", 0.87, 12345, 0), ("m2", 0.49, 12345, 1)}


def test_log_batch_limits(store: SqlAlchemyStore):
    # Test that log batch at the maximum allowed request size succeeds (i.e doesn't hit
    # SQL limitations, etc)
    experiment_id = _create_experiments(store, "log_batch_limits")
    run_id = _run_factory(store, _get_run_configs(experiment_id)).info.run_id
    metric_tuples = [(f"m{i}", i, 12345, i * 2) for i in range(1000)]
    metric_entities = [Metric(*metric_tuple) for metric_tuple in metric_tuples]
    store.log_batch(run_id=run_id, metrics=metric_entities, params=[], tags=[])
    run = store.get_run(run_id)
    metric_histories = sum([store.get_metric_history(run_id, key) for key in run.data.metrics], [])
    metrics = [(m.key, m.value, m.timestamp, m.step) for m in metric_histories]
    assert set(metrics) == set(metric_tuples)


def test_log_batch_param_overwrite_disallowed(store: SqlAlchemyStore):
    # Test that attempting to overwrite a param via log_batch results in an exception and that
    # no partial data is logged
    run = _run_factory(store)
    tkey = "my-param"
    param = entities.Param(tkey, "orig-val")
    store.log_param(run.info.run_id, param)

    overwrite_param = entities.Param(tkey, "newval")
    tag = entities.RunTag("tag-key", "tag-val")
    metric = entities.Metric("metric-key", 3.0, 12345, 0)
    with pytest.raises(
        MlflowException, match=r"Changing param values is not allowed"
    ) as exception_context:
        store.log_batch(run.info.run_id, metrics=[metric], params=[overwrite_param], tags=[tag])
    assert exception_context.value.error_code == ErrorCode.Name(INVALID_PARAMETER_VALUE)
    _verify_logged(store, run.info.run_id, metrics=[], params=[param], tags=[])


def test_log_batch_with_unchanged_and_new_params(store: SqlAlchemyStore):
    """
    Test case to ensure the following code works:
    ---------------------------------------------
    mlflow.log_params({"a": 0, "b": 1})
    mlflow.log_params({"a": 0, "c": 2})
    ---------------------------------------------
    """
    run = _run_factory(store)
    store.log_batch(
        run.info.run_id,
        metrics=[],
        params=[entities.Param("a", "0"), entities.Param("b", "1")],
        tags=[],
    )
    store.log_batch(
        run.info.run_id,
        metrics=[],
        params=[entities.Param("a", "0"), entities.Param("c", "2")],
        tags=[],
    )
    _verify_logged(
        store,
        run.info.run_id,
        metrics=[],
        params=[
            entities.Param("a", "0"),
            entities.Param("b", "1"),
            entities.Param("c", "2"),
        ],
        tags=[],
    )


def test_log_batch_param_overwrite_disallowed_single_req(store: SqlAlchemyStore):
    # Test that attempting to overwrite a param via log_batch results in an exception
    run = _run_factory(store)
    pkey = "common-key"
    param0 = entities.Param(pkey, "orig-val")
    param1 = entities.Param(pkey, "newval")
    tag = entities.RunTag("tag-key", "tag-val")
    metric = entities.Metric("metric-key", 3.0, 12345, 0)
    with pytest.raises(
        MlflowException, match=r"Duplicate parameter keys have been submitted"
    ) as exception_context:
        store.log_batch(run.info.run_id, metrics=[metric], params=[param0, param1], tags=[tag])
    assert exception_context.value.error_code == ErrorCode.Name(INVALID_PARAMETER_VALUE)
    _verify_logged(store, run.info.run_id, metrics=[], params=[], tags=[])


def test_log_batch_accepts_empty_payload(store: SqlAlchemyStore):
    run = _run_factory(store)
    store.log_batch(run.info.run_id, metrics=[], params=[], tags=[])
    _verify_logged(store, run.info.run_id, metrics=[], params=[], tags=[])


def test_log_batch_internal_error(store: SqlAlchemyStore):
    # Verify that internal errors during the DB save step for log_batch result in
    # MlflowExceptions
    run = _run_factory(store)

    def _raise_exception_fn(*args, **kwargs):
        raise Exception("Some internal error")

    package = "mlflow.store.tracking.sqlalchemy_store.SqlAlchemyStore"
    with (
        mock.patch(package + "._log_metrics") as metric_mock,
        mock.patch(package + "._log_params") as param_mock,
        mock.patch(package + "._set_tags") as tags_mock,
    ):
        metric_mock.side_effect = _raise_exception_fn
        param_mock.side_effect = _raise_exception_fn
        tags_mock.side_effect = _raise_exception_fn
        for kwargs in [
            {"metrics": [Metric("a", 3, 1, 0)]},
            {"params": [Param("b", "c")]},
            {"tags": [RunTag("c", "d")]},
        ]:
            log_batch_kwargs = {"metrics": [], "params": [], "tags": []}
            log_batch_kwargs.update(kwargs)
            with pytest.raises(MlflowException, match=r"Some internal error"):
                store.log_batch(run.info.run_id, **log_batch_kwargs)


def test_log_batch_nonexistent_run(store: SqlAlchemyStore):
    nonexistent_run_id = uuid.uuid4().hex
    with pytest.raises(
        MlflowException, match=rf"Run with id={nonexistent_run_id} not found"
    ) as exception_context:
        store.log_batch(nonexistent_run_id, [], [], [])
    assert exception_context.value.error_code == ErrorCode.Name(RESOURCE_DOES_NOT_EXIST)


def test_log_batch_params_idempotency(store: SqlAlchemyStore):
    run = _run_factory(store)
    params = [Param("p-key", "p-val")]
    store.log_batch(run.info.run_id, metrics=[], params=params, tags=[])
    store.log_batch(run.info.run_id, metrics=[], params=params, tags=[])
    _verify_logged(store, run.info.run_id, metrics=[], params=params, tags=[])


def test_log_batch_tags_idempotency(store: SqlAlchemyStore):
    run = _run_factory(store)
    store.log_batch(run.info.run_id, metrics=[], params=[], tags=[RunTag("t-key", "t-val")])
    store.log_batch(run.info.run_id, metrics=[], params=[], tags=[RunTag("t-key", "t-val")])
    _verify_logged(store, run.info.run_id, metrics=[], params=[], tags=[RunTag("t-key", "t-val")])


def test_log_batch_allows_tag_overwrite(store: SqlAlchemyStore):
    run = _run_factory(store)
    store.log_batch(run.info.run_id, metrics=[], params=[], tags=[RunTag("t-key", "val")])
    store.log_batch(run.info.run_id, metrics=[], params=[], tags=[RunTag("t-key", "newval")])
    _verify_logged(store, run.info.run_id, metrics=[], params=[], tags=[RunTag("t-key", "newval")])


def test_log_batch_allows_tag_overwrite_single_req(store: SqlAlchemyStore):
    run = _run_factory(store)
    tags = [RunTag("t-key", "val"), RunTag("t-key", "newval")]
    store.log_batch(run.info.run_id, metrics=[], params=[], tags=tags)
    _verify_logged(store, run.info.run_id, metrics=[], params=[], tags=[tags[-1]])


def test_log_batch_metrics(store: SqlAlchemyStore):
    run = _run_factory(store)

    tkey = "blahmetric"
    tval = 100.0
    metric = entities.Metric(tkey, tval, get_current_time_millis(), 0)
    metric2 = entities.Metric(tkey, tval, get_current_time_millis() + 2, 0)
    nan_metric = entities.Metric("NaN", float("nan"), 0, 0)
    pos_inf_metric = entities.Metric("PosInf", float("inf"), 0, 0)
    neg_inf_metric = entities.Metric("NegInf", -float("inf"), 0, 0)

    # duplicate metric and metric2 values should be eliminated
    metrics = [
        metric,
        metric2,
        nan_metric,
        pos_inf_metric,
        neg_inf_metric,
        metric,
        metric2,
    ]
    store._log_metrics(run.info.run_id, metrics)

    run = store.get_run(run.info.run_id)
    assert tkey in run.data.metrics
    assert run.data.metrics[tkey] == tval

    # SQL store _get_run method returns full history of recorded metrics.
    # Should return duplicates as well
    # MLflow RunData contains only the last reported values for metrics.
    with store.ManagedSessionMaker() as session:
        sql_run_metrics = store._get_run(session, run.info.run_id).metrics
        assert len(sql_run_metrics) == 5
        assert len(run.data.metrics) == 4
        assert math.isnan(run.data.metrics["NaN"])
        assert run.data.metrics["PosInf"] == 1.7976931348623157e308
        assert run.data.metrics["NegInf"] == -1.7976931348623157e308


def test_log_batch_same_metric_repeated_single_req(store: SqlAlchemyStore):
    run = _run_factory(store)
    metric0 = Metric(key="metric-key", value=1, timestamp=2, step=0)
    metric1 = Metric(key="metric-key", value=2, timestamp=3, step=0)
    store.log_batch(run.info.run_id, params=[], metrics=[metric0, metric1], tags=[])
    _verify_logged(store, run.info.run_id, params=[], metrics=[metric0, metric1], tags=[])


def test_log_batch_same_metric_repeated_multiple_reqs(store: SqlAlchemyStore):
    run = _run_factory(store)
    metric0 = Metric(key="metric-key", value=1, timestamp=2, step=0)
    metric1 = Metric(key="metric-key", value=2, timestamp=3, step=0)
    store.log_batch(run.info.run_id, params=[], metrics=[metric0], tags=[])
    _verify_logged(store, run.info.run_id, params=[], metrics=[metric0], tags=[])
    store.log_batch(run.info.run_id, params=[], metrics=[metric1], tags=[])
    _verify_logged(store, run.info.run_id, params=[], metrics=[metric0, metric1], tags=[])


def test_log_batch_same_metrics_repeated_multiple_reqs(store: SqlAlchemyStore):
    run = _run_factory(store)
    metric0 = Metric(key="metric-key", value=1, timestamp=2, step=0)
    metric1 = Metric(key="metric-key", value=2, timestamp=3, step=0)
    store.log_batch(run.info.run_id, params=[], metrics=[metric0, metric1], tags=[])
    _verify_logged(store, run.info.run_id, params=[], metrics=[metric0, metric1], tags=[])
    store.log_batch(run.info.run_id, params=[], metrics=[metric0, metric1], tags=[])
    _verify_logged(store, run.info.run_id, params=[], metrics=[metric0, metric1], tags=[])


def test_log_batch_null_metrics(store: SqlAlchemyStore):
    run = _run_factory(store)

    tkey = "blahmetric"
    tval = None
    metric_1 = entities.Metric(tkey, tval, get_current_time_millis(), 0)

    tkey = "blahmetric2"
    tval = None
    metric_2 = entities.Metric(tkey, tval, get_current_time_millis(), 0)

    metrics = [metric_1, metric_2]

    with pytest.raises(
        MlflowException,
        match=r"Missing value for required parameter 'metrics\[0\]\.value'",
    ) as exception_context:
        store.log_batch(run.info.run_id, metrics=metrics, params=[], tags=[])
    assert exception_context.value.error_code == ErrorCode.Name(INVALID_PARAMETER_VALUE)


def test_log_batch_params_max_length_value(store: SqlAlchemyStore, monkeypatch):
    run = _run_factory(store)
    param_entities = [Param("long param", "x" * 6000), Param("short param", "xyz")]
    expected_param_entities = [
        Param("long param", "x" * 6000),
        Param("short param", "xyz"),
    ]
    store.log_batch(run.info.run_id, [], param_entities, [])
    _verify_logged(store, run.info.run_id, [], expected_param_entities, [])
    param_entities = [Param("long param", "x" * 6001)]
    monkeypatch.setenv("MLFLOW_TRUNCATE_LONG_VALUES", "false")
    with pytest.raises(MlflowException, match="exceeds the maximum length"):
        store.log_batch(run.info.run_id, [], param_entities, [])

    monkeypatch.setenv("MLFLOW_TRUNCATE_LONG_VALUES", "true")
    store.log_batch(run.info.run_id, [], param_entities, [])


def test_upgrade_cli_idempotence(store: SqlAlchemyStore):
    # Repeatedly run `mlflow db upgrade` against our database, verifying that the command
    # succeeds and that the DB has the latest schema
    engine = sqlalchemy.create_engine(store.db_uri)
    assert _get_schema_version(engine) == _get_latest_schema_revision()
    for _ in range(3):
        invoke_cli_runner(mlflow.db.commands, ["upgrade", store.db_uri])
        assert _get_schema_version(engine) == _get_latest_schema_revision()
    engine.dispose()


def test_metrics_materialization_upgrade_succeeds_and_produces_expected_latest_metric_values(
    store: SqlAlchemyStore, tmp_path
):
    """
    Tests the ``89d4b8295536_create_latest_metrics_table`` migration by migrating and querying
    the MLflow Tracking SQLite database located at
    /mlflow/tests/resources/db/db_version_7ac759974ad8_with_metrics.sql. This database contains
    metric entries populated by the following metrics generation script:
    https://gist.github.com/dbczumar/343173c6b8982a0cc9735ff19b5571d9.

    First, the database is upgraded from its HEAD revision of
    ``7ac755974ad8_update_run_tags_with_larger_limit`` to the latest revision via
    ``mlflow db upgrade``.

    Then, the test confirms that the metric entries returned by calls
    to ``SqlAlchemyStore.get_run()`` are consistent between the latest revision and the
    ``7ac755974ad8_update_run_tags_with_larger_limit`` revision. This is confirmed by
    invoking ``SqlAlchemyStore.get_run()`` for each run id that is present in the upgraded
    database and comparing the resulting runs' metric entries to a JSON dump taken from the
    SQLite database prior to the upgrade (located at
    mlflow/tests/resources/db/db_version_7ac759974ad8_with_metrics_expected_values.json).
    This JSON dump can be replicated by installing MLflow version 1.2.0 and executing the
    following code from the directory containing this test suite:

    .. code-block:: python

        import json
        import mlflow
        from mlflow import MlflowClient

        mlflow.set_tracking_uri(
            "sqlite:///../../resources/db/db_version_7ac759974ad8_with_metrics.sql"
        )
        client = MlflowClient()
        summary_metrics = {
            run.info.run_id: run.data.metrics for run in client.search_runs(experiment_ids="0")
        }
        with open("dump.json", "w") as dump_file:
            json.dump(summary_metrics, dump_file, indent=4)

    """
    current_dir = os.path.dirname(os.path.abspath(__file__))
    db_resources_path = os.path.normpath(
        os.path.join(current_dir, os.pardir, os.pardir, "resources", "db")
    )
    expected_metric_values_path = os.path.join(
        db_resources_path, "db_version_7ac759974ad8_with_metrics_expected_values.json"
    )
    db_path = tmp_path / "tmp_db.sql"
    db_url = "sqlite:///" + str(db_path)
    shutil.copy2(
        src=os.path.join(db_resources_path, "db_version_7ac759974ad8_with_metrics.sql"),
        dst=db_path,
    )

    invoke_cli_runner(mlflow.db.commands, ["upgrade", db_url])
    artifact_uri = tmp_path / "artifacts"
    artifact_uri.mkdir(exist_ok=True)
    store = SqlAlchemyStore(db_url, artifact_uri.as_uri())
    with open(expected_metric_values_path) as f:
        expected_metric_values = json.load(f)

    for run_id, expected_metrics in expected_metric_values.items():
        fetched_run = store.get_run(run_id=run_id)
        assert fetched_run.data.metrics == expected_metrics


def get_ordered_runs(store, order_clauses, experiment_id):
    return [
        r.data.tags[mlflow_tags.MLFLOW_RUN_NAME]
        for r in store.search_runs(
            experiment_ids=[experiment_id],
            filter_string="",
            run_view_type=ViewType.ALL,
            order_by=order_clauses,
        )
    ]


def _generate_large_data(store, nb_runs=1000):
    experiment_id = store.create_experiment("test_experiment")

    current_run = 0

    run_ids = []
    metrics_list = []
    tags_list = []
    params_list = []
    latest_metrics_list = []

    for _ in range(nb_runs):
        run_id = store.create_run(
            experiment_id=experiment_id,
            start_time=current_run,
            tags=[],
            user_id="Anderson",
            run_name="name",
        ).info.run_id

        run_ids.append(run_id)

        for i in range(100):
            metric = {
                "key": f"mkey_{i}",
                "value": i,
                "timestamp": i * 2,
                "step": i * 3,
                "is_nan": False,
                "run_uuid": run_id,
            }
            metrics_list.append(metric)
            tag = {
                "key": f"tkey_{i}",
                "value": "tval_%s" % (current_run % 10),
                "run_uuid": run_id,
            }
            tags_list.append(tag)
            param = {
                "key": f"pkey_{i}",
                "value": "pval_%s" % ((current_run + 1) % 11),
                "run_uuid": run_id,
            }
            params_list.append(param)
        latest_metrics_list.append(
            {
                "key": "mkey_0",
                "value": current_run,
                "timestamp": 100 * 2,
                "step": 100 * 3,
                "is_nan": False,
                "run_uuid": run_id,
            }
        )
        current_run += 1

    with store.engine.begin() as conn:
        conn.execute(sqlalchemy.insert(SqlParam), params_list)
        conn.execute(sqlalchemy.insert(SqlMetric), metrics_list)
        conn.execute(sqlalchemy.insert(SqlLatestMetric), latest_metrics_list)
        conn.execute(sqlalchemy.insert(SqlTag), tags_list)

    return experiment_id, run_ids


def test_search_runs_returns_expected_results_with_large_experiment(
    store: SqlAlchemyStore,
):
    """
    This case tests the SQLAlchemyStore implementation of the SearchRuns API to ensure
    that search queries over an experiment containing many runs, each with a large number
    of metrics, parameters, and tags, are performant and return the expected results.
    """
    experiment_id, run_ids = _generate_large_data(store)

    run_results = store.search_runs([experiment_id], None, ViewType.ALL, max_results=100)
    assert len(run_results) == 100
    # runs are sorted by desc start_time
    assert [run.info.run_id for run in run_results] == list(reversed(run_ids[900:]))


def test_search_runs_correctly_filters_large_data(store: SqlAlchemyStore):
    experiment_id, _ = _generate_large_data(store, 1000)

    run_results = store.search_runs(
        [experiment_id],
        "metrics.mkey_0 < 26 and metrics.mkey_0 > 5 ",
        ViewType.ALL,
        max_results=50,
    )
    assert len(run_results) == 20

    run_results = store.search_runs(
        [experiment_id],
        "metrics.mkey_0 < 26 and metrics.mkey_0 > 5 and tags.tkey_0 = 'tval_0' ",
        ViewType.ALL,
        max_results=10,
    )
    assert len(run_results) == 2  # 20 runs between 9 and 26, 2 of which have a 0 tkey_0 value

    run_results = store.search_runs(
        [experiment_id],
        "metrics.mkey_0 < 26 and metrics.mkey_0 > 5 "
        "and tags.tkey_0 = 'tval_0' "
        "and params.pkey_0 = 'pval_0'",
        ViewType.ALL,
        max_results=5,
    )
    assert len(run_results) == 1  # 2 runs on previous request, 1 of which has a 0 pkey_0 value


def test_search_runs_keep_all_runs_when_sorting(store: SqlAlchemyStore):
    experiment_id = store.create_experiment("test_experiment1")

    r1 = store.create_run(
        experiment_id=experiment_id,
        start_time=0,
        tags=[],
        user_id="Me",
        run_name="name",
    ).info.run_id
    r2 = store.create_run(
        experiment_id=experiment_id,
        start_time=0,
        tags=[],
        user_id="Me",
        run_name="name",
    ).info.run_id
    store.set_tag(r1, RunTag(key="t1", value="1"))
    store.set_tag(r1, RunTag(key="t2", value="1"))
    store.set_tag(r2, RunTag(key="t2", value="1"))

    run_results = store.search_runs(
        [experiment_id], None, ViewType.ALL, max_results=1000, order_by=["tag.t1"]
    )
    assert len(run_results) == 2


def test_try_get_run_tag(store: SqlAlchemyStore):
    run = _run_factory(store)
    store.set_tag(run.info.run_id, entities.RunTag("k1", "v1"))
    store.set_tag(run.info.run_id, entities.RunTag("k2", "v2"))

    with store.ManagedSessionMaker() as session:
        tag = store._try_get_run_tag(session, run.info.run_id, "k0")
        assert tag is None

        tag = store._try_get_run_tag(session, run.info.run_id, "k1")
        assert tag.key == "k1"
        assert tag.value == "v1"

        tag = store._try_get_run_tag(session, run.info.run_id, "k2")
        assert tag.key == "k2"
        assert tag.value == "v2"


def test_get_metric_history_on_non_existent_metric_key(store: SqlAlchemyStore):
    experiment_id = _create_experiments(store, "test_exp")[0]
    run = store.create_run(
        experiment_id=experiment_id,
        user_id="user",
        start_time=0,
        tags=[],
        run_name="name",
    )
    run_id = run.info.run_id
    metrics = store.get_metric_history(run_id, "test_metric")
    assert metrics == []


def test_insert_large_text_in_dataset_table(store: SqlAlchemyStore):
    with store.engine.begin() as conn:
        # cursor = conn.cursor()
        dataset_source = "a" * 65535  # 65535 is the max size for a TEXT column
        dataset_profile = "a" * 16777215  # 16777215 is the max size for a MEDIUMTEXT column
        conn.execute(
            sqlalchemy.sql.text(
                f"""
            INSERT INTO datasets
                (dataset_uuid,
                experiment_id,
                name,
                digest,
                dataset_source_type,
                dataset_source,
                dataset_schema,
                dataset_profile)
            VALUES
                ('test_uuid',
                0,
                'test_name',
                'test_digest',
                'test_source_type',
                '{dataset_source}', '
                test_schema',
                '{dataset_profile}')
            """
            )
        )
        results = conn.execute(
            sqlalchemy.sql.text("SELECT dataset_source, dataset_profile from datasets")
        ).first()
        dataset_source_from_db = results[0]
        assert len(dataset_source_from_db) == len(dataset_source)
        dataset_profile_from_db = results[1]
        assert len(dataset_profile_from_db) == len(dataset_profile)

        # delete contents of datasets table
        conn.execute(sqlalchemy.sql.text("DELETE FROM datasets"))


def test_log_inputs_and_retrieve_runs_behaves_as_expected(store: SqlAlchemyStore):
    experiment_id = _create_experiments(store, "test exp")
    run1 = _run_factory(store, config=_get_run_configs(experiment_id, start_time=1))
    run2 = _run_factory(store, config=_get_run_configs(experiment_id, start_time=3))
    run3 = _run_factory(store, config=_get_run_configs(experiment_id, start_time=2))

    dataset1 = entities.Dataset(
        name="name1",
        digest="digest1",
        source_type="st1",
        source="source1",
        schema="schema1",
        profile="profile1",
    )
    dataset2 = entities.Dataset(
        name="name2",
        digest="digest2",
        source_type="st2",
        source="source2",
        schema="schema2",
        profile="profile2",
    )
    dataset3 = entities.Dataset(
        name="name3",
        digest="digest3",
        source_type="st3",
        source="source3",
        schema="schema3",
        profile="profile3",
    )

    tags1 = [
        entities.InputTag(key="key1", value="value1"),
        entities.InputTag(key="key2", value="value2"),
    ]
    tags2 = [
        entities.InputTag(key="key3", value="value3"),
        entities.InputTag(key="key4", value="value4"),
    ]
    tags3 = [
        entities.InputTag(key="key5", value="value5"),
        entities.InputTag(key="key6", value="value6"),
    ]

    inputs_run1 = [
        entities.DatasetInput(dataset1, tags1),
        entities.DatasetInput(dataset2, tags1),
    ]
    inputs_run2 = [
        entities.DatasetInput(dataset1, tags2),
        entities.DatasetInput(dataset3, tags3),
    ]
    inputs_run3 = [entities.DatasetInput(dataset2, tags3)]

    store.log_inputs(run1.info.run_id, inputs_run1)
    store.log_inputs(run2.info.run_id, inputs_run2)
    store.log_inputs(run3.info.run_id, inputs_run3)

    run1 = store.get_run(run1.info.run_id)
    assert_dataset_inputs_equal(run1.inputs.dataset_inputs, inputs_run1)
    run2 = store.get_run(run2.info.run_id)
    assert_dataset_inputs_equal(run2.inputs.dataset_inputs, inputs_run2)
    run3 = store.get_run(run3.info.run_id)
    assert_dataset_inputs_equal(run3.inputs.dataset_inputs, inputs_run3)

    search_results_1 = store.search_runs(
        [experiment_id], None, ViewType.ALL, max_results=4, order_by=["start_time ASC"]
    )
    run1 = search_results_1[0]
    assert_dataset_inputs_equal(run1.inputs.dataset_inputs, inputs_run1)
    run2 = search_results_1[2]
    assert_dataset_inputs_equal(run2.inputs.dataset_inputs, inputs_run2)
    run3 = search_results_1[1]
    assert_dataset_inputs_equal(run3.inputs.dataset_inputs, inputs_run3)

    search_results_2 = store.search_runs(
        [experiment_id], None, ViewType.ALL, max_results=4, order_by=["start_time DESC"]
    )
    run1 = search_results_2[2]
    assert_dataset_inputs_equal(run1.inputs.dataset_inputs, inputs_run1)
    run2 = search_results_2[0]
    assert_dataset_inputs_equal(run2.inputs.dataset_inputs, inputs_run2)
    run3 = search_results_2[1]
    assert_dataset_inputs_equal(run3.inputs.dataset_inputs, inputs_run3)


def test_log_input_multiple_times_does_not_overwrite_tags_or_dataset(
    store: SqlAlchemyStore,
):
    experiment_id = _create_experiments(store, "test exp")
    run = _run_factory(store, config=_get_run_configs(experiment_id))
    dataset = entities.Dataset(
        name="name",
        digest="digest",
        source_type="st",
        source="source",
        schema="schema",
        profile="profile",
    )
    tags = [
        entities.InputTag(key="key1", value="value1"),
        entities.InputTag(key="key2", value="value2"),
    ]
    store.log_inputs(run.info.run_id, [entities.DatasetInput(dataset, tags)])

    for i in range(3):
        # Since the dataset name and digest are the same as the previously logged dataset,
        # no changes should be made
        overwrite_dataset = entities.Dataset(
            name="name",
            digest="digest",
            source_type="st{i}",
            source=f"source{i}",
            schema=f"schema{i}",
            profile=f"profile{i}",
        )
        # Since the dataset has already been logged as an input to the run, no changes should be
        # made to the input tags
        overwrite_tags = [
            entities.InputTag(key=f"key{i}", value=f"value{i}"),
            entities.InputTag(key=f"key{i + 1}", value=f"value{i + 1}"),
        ]
        store.log_inputs(
            run.info.run_id, [entities.DatasetInput(overwrite_dataset, overwrite_tags)]
        )

    run = store.get_run(run.info.run_id)
    assert_dataset_inputs_equal(run.inputs.dataset_inputs, [entities.DatasetInput(dataset, tags)])

    # Logging a dataset with a different name or digest to the original run should result
    # in the addition of another dataset input
    other_name_dataset = entities.Dataset(
        name="other_name",
        digest="digest",
        source_type="st",
        source="source",
        schema="schema",
        profile="profile",
    )
    other_name_input_tags = [entities.InputTag(key="k1", value="v1")]
    store.log_inputs(
        run.info.run_id,
        [entities.DatasetInput(other_name_dataset, other_name_input_tags)],
    )

    other_digest_dataset = entities.Dataset(
        name="name",
        digest="other_digest",
        source_type="st",
        source="source",
        schema="schema",
        profile="profile",
    )
    other_digest_input_tags = [entities.InputTag(key="k2", value="v2")]
    store.log_inputs(
        run.info.run_id,
        [entities.DatasetInput(other_digest_dataset, other_digest_input_tags)],
    )

    run = store.get_run(run.info.run_id)
    assert_dataset_inputs_equal(
        run.inputs.dataset_inputs,
        [
            entities.DatasetInput(dataset, tags),
            entities.DatasetInput(other_name_dataset, other_name_input_tags),
            entities.DatasetInput(other_digest_dataset, other_digest_input_tags),
        ],
    )

    # Logging the same dataset with different tags to new runs should result in each run
    # having its own new input tags and the same dataset input
    for i in range(3):
        new_run = store.create_run(
            experiment_id=experiment_id,
            user_id="user",
            start_time=0,
            tags=[],
            run_name=None,
        )
        new_tags = [
            entities.InputTag(key=f"key{i}", value=f"value{i}"),
            entities.InputTag(key=f"key{i + 1}", value=f"value{i + 1}"),
        ]
        store.log_inputs(new_run.info.run_id, [entities.DatasetInput(dataset, new_tags)])
        new_run = store.get_run(new_run.info.run_id)
        assert_dataset_inputs_equal(
            new_run.inputs.dataset_inputs, [entities.DatasetInput(dataset, new_tags)]
        )


def test_log_inputs_handles_case_when_no_datasets_are_specified(store: SqlAlchemyStore):
    experiment_id = _create_experiments(store, "test exp")
    run = _run_factory(store, config=_get_run_configs(experiment_id))
    store.log_inputs(run.info.run_id)
    store.log_inputs(run.info.run_id, datasets=None)


def test_log_inputs_fails_with_missing_inputs(store: SqlAlchemyStore):
    experiment_id = _create_experiments(store, "test exp")
    run = _run_factory(store, config=_get_run_configs(experiment_id))

    dataset = entities.Dataset(name="name1", digest="digest1", source_type="type", source="source")

    tags = [entities.InputTag(key="key", value="train")]

    # Test input key missing
    with pytest.raises(MlflowException, match="InputTag key cannot be None"):
        store.log_inputs(
            run.info.run_id,
            [
                entities.DatasetInput(
                    tags=[entities.InputTag(key=None, value="train")], dataset=dataset
                )
            ],
        )

    # Test input value missing
    with pytest.raises(MlflowException, match="InputTag value cannot be None"):
        store.log_inputs(
            run.info.run_id,
            [
                entities.DatasetInput(
                    tags=[entities.InputTag(key="key", value=None)], dataset=dataset
                )
            ],
        )

    # Test dataset name missing
    with pytest.raises(MlflowException, match="Dataset name cannot be None"):
        store.log_inputs(
            run.info.run_id,
            [
                entities.DatasetInput(
                    tags=tags,
                    dataset=entities.Dataset(
                        name=None, digest="digest1", source_type="type", source="source"
                    ),
                )
            ],
        )

    # Test dataset digest missing
    with pytest.raises(MlflowException, match="Dataset digest cannot be None"):
        store.log_inputs(
            run.info.run_id,
            [
                entities.DatasetInput(
                    tags=tags,
                    dataset=entities.Dataset(
                        name="name", digest=None, source_type="type", source="source"
                    ),
                )
            ],
        )

    # Test dataset source type missing
    with pytest.raises(MlflowException, match="Dataset source_type cannot be None"):
        store.log_inputs(
            run.info.run_id,
            [
                entities.DatasetInput(
                    tags=tags,
                    dataset=entities.Dataset(
                        name="name", digest="digest1", source_type=None, source="source"
                    ),
                )
            ],
        )

    # Test dataset source missing
    with pytest.raises(MlflowException, match="Dataset source cannot be None"):
        store.log_inputs(
            run.info.run_id,
            [
                entities.DatasetInput(
                    tags=tags,
                    dataset=entities.Dataset(
                        name="name", digest="digest1", source_type="type", source=None
                    ),
                )
            ],
        )


def _validate_log_inputs(
    store: SqlAlchemyStore,
    exp_name,
    dataset_inputs,
):
    run = _run_factory(store, _get_run_configs(_create_experiments(store, exp_name)))
    store.log_inputs(run.info.run_id, dataset_inputs)
    run1 = store.get_run(run.info.run_id)
    assert_dataset_inputs_equal(run1.inputs.dataset_inputs, dataset_inputs)


def _validate_invalid_log_inputs(store: SqlAlchemyStore, run_id, dataset_inputs, error_message):
    with pytest.raises(MlflowException, match=error_message):
        store.log_inputs(run_id, dataset_inputs)


def test_log_inputs_with_large_inputs_limit_check(store: SqlAlchemyStore):
    run = _run_factory(store, _get_run_configs(_create_experiments(store, "test_invalid_inputs")))
    run_id = run.info.run_id

    # Test input key
    dataset = entities.Dataset(name="name1", digest="digest1", source_type="type", source="source")
    _validate_log_inputs(
        store,
        "test_input_key",
        [
            entities.DatasetInput(
                tags=[entities.InputTag(key="a" * MAX_INPUT_TAG_KEY_SIZE, value="train")],
                dataset=dataset,
            )
        ],
    )
    _validate_invalid_log_inputs(
        store,
        run_id,
        [
            entities.DatasetInput(
                tags=[entities.InputTag(key="a" * (MAX_INPUT_TAG_KEY_SIZE + 1), value="train")],
                dataset=dataset,
            )
        ],
        f"'key' exceeds the maximum length of {MAX_INPUT_TAG_KEY_SIZE}",
    )

    # Test input value
    dataset = entities.Dataset(name="name2", digest="digest1", source_type="type", source="source")
    _validate_log_inputs(
        store,
        "test_input_value",
        [
            entities.DatasetInput(
                tags=[entities.InputTag(key="key", value="a" * MAX_INPUT_TAG_VALUE_SIZE)],
                dataset=dataset,
            )
        ],
    )
    _validate_invalid_log_inputs(
        store,
        run_id,
        [
            entities.DatasetInput(
                tags=[entities.InputTag(key="key", value="a" * (MAX_INPUT_TAG_VALUE_SIZE + 1))],
                dataset=dataset,
            )
        ],
        f"'value' exceeds the maximum length of {MAX_INPUT_TAG_VALUE_SIZE}",
    )

    # Test dataset name
    tags = [entities.InputTag(key="key", value="train")]
    _validate_log_inputs(
        store,
        "test_dataset_name",
        [
            entities.DatasetInput(
                tags=tags,
                dataset=entities.Dataset(
                    name="a" * MAX_DATASET_NAME_SIZE,
                    digest="digest1",
                    source_type="type",
                    source="source",
                ),
            )
        ],
    )
    _validate_invalid_log_inputs(
        store,
        run_id,
        [
            entities.DatasetInput(
                tags=tags,
                dataset=entities.Dataset(
                    name="a" * (MAX_DATASET_NAME_SIZE + 1),
                    digest="digest1",
                    source_type="type",
                    source="source",
                ),
            )
        ],
        f"'name' exceeds the maximum length of {MAX_DATASET_NAME_SIZE}",
    )

    # Test dataset digest
    _validate_log_inputs(
        store,
        "test_dataset_digest",
        [
            entities.DatasetInput(
                tags=tags,
                dataset=entities.Dataset(
                    name="name1",
                    digest="a" * MAX_DATASET_DIGEST_SIZE,
                    source_type="type",
                    source="source",
                ),
            )
        ],
    )
    _validate_invalid_log_inputs(
        store,
        run_id,
        [
            entities.DatasetInput(
                tags=tags,
                dataset=entities.Dataset(
                    name="name1",
                    digest="a" * (MAX_DATASET_DIGEST_SIZE + 1),
                    source_type="type",
                    source="source",
                ),
            )
        ],
        f"'digest' exceeds the maximum length of {MAX_DATASET_DIGEST_SIZE}",
    )

    # Test dataset source
    _validate_log_inputs(
        store,
        "test_dataset_source",
        [
            entities.DatasetInput(
                tags=tags,
                dataset=entities.Dataset(
                    name="name3",
                    digest="digest1",
                    source_type="type",
                    source="a" * MAX_DATASET_SOURCE_SIZE,
                ),
            )
        ],
    )
    _validate_invalid_log_inputs(
        store,
        run_id,
        [
            entities.DatasetInput(
                tags=tags,
                dataset=entities.Dataset(
                    name="name3",
                    digest="digest1",
                    source_type="type",
                    source="a" * (MAX_DATASET_SOURCE_SIZE + 1),
                ),
            )
        ],
        f"'source' exceeds the maximum length of {MAX_DATASET_SOURCE_SIZE}",
    )

    # Test dataset schema
    _validate_log_inputs(
        store,
        "test_dataset_schema",
        [
            entities.DatasetInput(
                tags=tags,
                dataset=entities.Dataset(
                    name="name4",
                    digest="digest1",
                    source_type="type",
                    source="source",
                    schema="a" * MAX_DATASET_SCHEMA_SIZE,
                ),
            )
        ],
    )
    _validate_invalid_log_inputs(
        store,
        run_id,
        [
            entities.DatasetInput(
                tags=tags,
                dataset=entities.Dataset(
                    name="name4",
                    digest="digest1",
                    source_type="type",
                    source="source",
                    schema="a" * (MAX_DATASET_SCHEMA_SIZE + 1),
                ),
            )
        ],
        f"'schema' exceeds the maximum length of {MAX_DATASET_SCHEMA_SIZE}",
    )

    # Test dataset profile
    _validate_log_inputs(
        store,
        "test_dataset_profile",
        [
            entities.DatasetInput(
                tags=tags,
                dataset=entities.Dataset(
                    name="name5",
                    digest="digest1",
                    source_type="type",
                    source="source",
                    profile="a" * MAX_DATASET_PROFILE_SIZE,
                ),
            )
        ],
    )
    _validate_invalid_log_inputs(
        store,
        run_id,
        [
            entities.DatasetInput(
                tags=tags,
                dataset=entities.Dataset(
                    name="name5",
                    digest="digest1",
                    source_type="type",
                    source="source",
                    profile="a" * (MAX_DATASET_PROFILE_SIZE + 1),
                ),
            )
        ],
        f"'profile' exceeds the maximum length of {MAX_DATASET_PROFILE_SIZE}",
    )


def test_log_inputs_with_duplicates_in_single_request(store: SqlAlchemyStore):
    experiment_id = _create_experiments(store, "test exp")
    run1 = _run_factory(store, config=_get_run_configs(experiment_id, start_time=1))

    dataset1 = entities.Dataset(
        name="name1",
        digest="digest1",
        source_type="st1",
        source="source1",
        schema="schema1",
        profile="profile1",
    )

    tags1 = [
        entities.InputTag(key="key1", value="value1"),
        entities.InputTag(key="key2", value="value2"),
    ]

    inputs_run1 = [
        entities.DatasetInput(dataset1, tags1),
        entities.DatasetInput(dataset1, tags1),
    ]

    store.log_inputs(run1.info.run_id, inputs_run1)
    run1 = store.get_run(run1.info.run_id)
    assert_dataset_inputs_equal(
        run1.inputs.dataset_inputs, [entities.DatasetInput(dataset1, tags1)]
    )


def test_sqlalchemy_store_behaves_as_expected_with_inmemory_sqlite_db(monkeypatch):
    monkeypatch.setenv("MLFLOW_SQLALCHEMYSTORE_POOLCLASS", "SingletonThreadPool")
    store = SqlAlchemyStore("sqlite:///:memory:", ARTIFACT_URI)
    experiment_id = store.create_experiment(name="exp1")
    run = store.create_run(
        experiment_id=experiment_id,
        user_id="user",
        start_time=0,
        tags=[],
        run_name="name",
    )
    run_id = run.info.run_id
    metric = entities.Metric("mymetric", 1, 0, 0)
    store.log_metric(run_id=run_id, metric=metric)
    param = entities.Param("myparam", "A")
    store.log_param(run_id=run_id, param=param)
    fetched_run = store.get_run(run_id=run_id)
    assert fetched_run.info.run_id == run_id
    assert metric.key in fetched_run.data.metrics
    assert param.key in fetched_run.data.params


def test_sqlalchemy_store_can_be_initialized_when_default_experiment_has_been_deleted(
    tmp_sqlite_uri,
):
    store = SqlAlchemyStore(tmp_sqlite_uri, ARTIFACT_URI)
    store.delete_experiment("0")
    assert store.get_experiment("0").lifecycle_stage == entities.LifecycleStage.DELETED
    SqlAlchemyStore(tmp_sqlite_uri, ARTIFACT_URI)


class TextClauseMatcher:
    def __init__(self, text):
        self.text = text

    def __eq__(self, other):
        return self.text == other.text


@mock.patch("sqlalchemy.orm.session.Session", spec=True)
def test_set_zero_value_insertion_for_autoincrement_column_MYSQL(mock_session):
    mock_store = mock.Mock(SqlAlchemyStore)
    mock_store.db_type = MYSQL
    SqlAlchemyStore._set_zero_value_insertion_for_autoincrement_column(mock_store, mock_session)
    mock_session.execute.assert_called_with(
        TextClauseMatcher("SET @@SESSION.sql_mode='NO_AUTO_VALUE_ON_ZERO';")
    )


@mock.patch("sqlalchemy.orm.session.Session", spec=True)
def test_set_zero_value_insertion_for_autoincrement_column_MSSQL(mock_session):
    mock_store = mock.Mock(SqlAlchemyStore)
    mock_store.db_type = MSSQL
    SqlAlchemyStore._set_zero_value_insertion_for_autoincrement_column(mock_store, mock_session)
    mock_session.execute.assert_called_with(
        TextClauseMatcher("SET IDENTITY_INSERT experiments ON;")
    )


@mock.patch("sqlalchemy.orm.session.Session", spec=True)
def test_unset_zero_value_insertion_for_autoincrement_column_MYSQL(mock_session):
    mock_store = mock.Mock(SqlAlchemyStore)
    mock_store.db_type = MYSQL
    SqlAlchemyStore._unset_zero_value_insertion_for_autoincrement_column(mock_store, mock_session)
    mock_session.execute.assert_called_with(TextClauseMatcher("SET @@SESSION.sql_mode='';"))


@mock.patch("sqlalchemy.orm.session.Session", spec=True)
def test_unset_zero_value_insertion_for_autoincrement_column_MSSQL(mock_session):
    mock_store = mock.Mock(SqlAlchemyStore)
    mock_store.db_type = MSSQL
    SqlAlchemyStore._unset_zero_value_insertion_for_autoincrement_column(mock_store, mock_session)
    mock_session.execute.assert_called_with(
        TextClauseMatcher("SET IDENTITY_INSERT experiments OFF;")
    )


def test_get_attribute_name():
    assert models.SqlRun.get_attribute_name("artifact_uri") == "artifact_uri"
    assert models.SqlRun.get_attribute_name("status") == "status"
    assert models.SqlRun.get_attribute_name("start_time") == "start_time"
    assert models.SqlRun.get_attribute_name("end_time") == "end_time"
    assert models.SqlRun.get_attribute_name("deleted_time") == "deleted_time"
    assert models.SqlRun.get_attribute_name("run_name") == "name"
    assert models.SqlRun.get_attribute_name("run_id") == "run_uuid"

    # we want this to break if a searchable or orderable attribute has been added
    # and not referred to in this test
    # searchable attributes are also orderable
    assert len(entities.RunInfo.get_orderable_attributes()) == 7


def test_get_orderby_clauses(tmp_sqlite_uri):
    store = SqlAlchemyStore(tmp_sqlite_uri, ARTIFACT_URI)
    with store.ManagedSessionMaker() as session:
        # test that ['runs.start_time DESC', 'SqlRun.run_uuid'] is returned by default
        parsed = [str(x) for x in _get_orderby_clauses([], session)[1]]
        assert parsed == ["runs.start_time DESC", "SqlRun.run_uuid"]

        # test that the given 'start_time' replaces the default one ('runs.start_time DESC')
        parsed = [str(x) for x in _get_orderby_clauses(["attribute.start_time ASC"], session)[1]]
        assert "SqlRun.start_time" in parsed
        assert "SqlRun.start_time DESC" not in parsed

        # test that an exception is raised when 'order_by' contains duplicates
        match = "`order_by` contains duplicate fields"
        with pytest.raises(MlflowException, match=match):
            _get_orderby_clauses(["attribute.start_time", "attribute.start_time"], session)

        with pytest.raises(MlflowException, match=match):
            _get_orderby_clauses(["param.p", "param.p"], session)

        with pytest.raises(MlflowException, match=match):
            _get_orderby_clauses(["metric.m", "metric.m"], session)

        with pytest.raises(MlflowException, match=match):
            _get_orderby_clauses(["tag.t", "tag.t"], session)

        # test that an exception is NOT raised when key types are different
        _get_orderby_clauses(["param.a", "metric.a", "tag.a"], session)

        select_clause, parsed, _ = _get_orderby_clauses(["metric.a"], session)
        select_clause = [str(x) for x in select_clause]
        parsed = [str(x) for x in parsed]
        # test that "=" is used rather than "is" when comparing to True
        assert "is_nan = true" in select_clause[0]
        assert "value IS NULL" in select_clause[0]
        # test that clause name is in parsed
        assert "clause_1" in parsed[0]


def _assert_create_experiment_appends_to_artifact_uri_path_correctly(
    artifact_root_uri, expected_artifact_uri_format
):
    # Patch `is_local_uri` to prevent the SqlAlchemy store from attempting to create local
    # filesystem directories for file URI and POSIX path test cases
    with mock.patch("mlflow.store.tracking.sqlalchemy_store.is_local_uri", return_value=False):
        with TempDir() as tmp:
            dbfile_path = tmp.path("db")
            store = SqlAlchemyStore(
                db_uri="sqlite:///" + dbfile_path,
                default_artifact_root=artifact_root_uri,
            )
            exp_id = store.create_experiment(name="exp")
            exp = store.get_experiment(exp_id)

            if hasattr(store, "__del__"):
                store.__del__()

            cwd = Path.cwd().as_posix()
            drive = Path.cwd().drive
            if is_windows() and expected_artifact_uri_format.startswith("file:"):
                cwd = f"/{cwd}"
                drive = f"{drive}/"
            assert exp.artifact_location == expected_artifact_uri_format.format(
                e=exp_id, cwd=cwd, drive=drive
            )


@pytest.mark.skipif(not is_windows(), reason="This test only passes on Windows")
@pytest.mark.parametrize(
    ("input_uri", "expected_uri"),
    [
        (
            "\\my_server/my_path/my_sub_path",
            "file:///{drive}my_server/my_path/my_sub_path/{e}",
        ),
        ("path/to/local/folder", "file://{cwd}/path/to/local/folder/{e}"),
        ("/path/to/local/folder", "file:///{drive}path/to/local/folder/{e}"),
        ("#path/to/local/folder?", "file://{cwd}/{e}#path/to/local/folder?"),
        ("file:path/to/local/folder", "file://{cwd}/path/to/local/folder/{e}"),
        ("file:///path/to/local/folder", "file:///{drive}path/to/local/folder/{e}"),
        (
            "file:path/to/local/folder?param=value",
            "file://{cwd}/path/to/local/folder/{e}?param=value",
        ),
        (
            "file:///path/to/local/folder?param=value#fragment",
            "file:///{drive}path/to/local/folder/{e}?param=value#fragment",
        ),
    ],
)
def test_create_experiment_appends_to_artifact_local_path_file_uri_correctly_on_windows(
    input_uri, expected_uri
):
    _assert_create_experiment_appends_to_artifact_uri_path_correctly(input_uri, expected_uri)


@pytest.mark.skipif(is_windows(), reason="This test fails on Windows")
@pytest.mark.parametrize(
    ("input_uri", "expected_uri"),
    [
        ("path/to/local/folder", "{cwd}/path/to/local/folder/{e}"),
        ("/path/to/local/folder", "/path/to/local/folder/{e}"),
        ("#path/to/local/folder?", "{cwd}/#path/to/local/folder?/{e}"),
        ("file:path/to/local/folder", "file://{cwd}/path/to/local/folder/{e}"),
        ("file:///path/to/local/folder", "file:///path/to/local/folder/{e}"),
        (
            "file:path/to/local/folder?param=value",
            "file://{cwd}/path/to/local/folder/{e}?param=value",
        ),
        (
            "file:///path/to/local/folder?param=value#fragment",
            "file:///path/to/local/folder/{e}?param=value#fragment",
        ),
    ],
)
def test_create_experiment_appends_to_artifact_local_path_file_uri_correctly(
    input_uri, expected_uri
):
    _assert_create_experiment_appends_to_artifact_uri_path_correctly(input_uri, expected_uri)


@pytest.mark.parametrize(
    ("input_uri", "expected_uri"),
    [
        ("s3://bucket/path/to/root", "s3://bucket/path/to/root/{e}"),
        (
            "s3://bucket/path/to/root?creds=mycreds",
            "s3://bucket/path/to/root/{e}?creds=mycreds",
        ),
        (
            "dbscheme+driver://root@host/dbname?creds=mycreds#myfragment",
            "dbscheme+driver://root@host/dbname/{e}?creds=mycreds#myfragment",
        ),
        (
            "dbscheme+driver://root:password@hostname.com?creds=mycreds#myfragment",
            "dbscheme+driver://root:password@hostname.com/{e}?creds=mycreds#myfragment",
        ),
        (
            "dbscheme+driver://root:password@hostname.com/mydb?creds=mycreds#myfragment",
            "dbscheme+driver://root:password@hostname.com/mydb/{e}?creds=mycreds#myfragment",
        ),
    ],
)
def test_create_experiment_appends_to_artifact_uri_path_correctly(input_uri, expected_uri):
    _assert_create_experiment_appends_to_artifact_uri_path_correctly(input_uri, expected_uri)


def _assert_create_run_appends_to_artifact_uri_path_correctly(
    artifact_root_uri, expected_artifact_uri_format
):
    # Patch `is_local_uri` to prevent the SqlAlchemy store from attempting to create local
    # filesystem directories for file URI and POSIX path test cases
    with mock.patch("mlflow.store.tracking.sqlalchemy_store.is_local_uri", return_value=False):
        with TempDir() as tmp:
            dbfile_path = tmp.path("db")
            store = SqlAlchemyStore(
                db_uri="sqlite:///" + dbfile_path,
                default_artifact_root=artifact_root_uri,
            )
            exp_id = store.create_experiment(name="exp")
            run = store.create_run(
                experiment_id=exp_id,
                user_id="user",
                start_time=0,
                tags=[],
                run_name="name",
            )

            if hasattr(store, "__del__"):
                store.__del__()

            cwd = Path.cwd().as_posix()
            drive = Path.cwd().drive
            if is_windows() and expected_artifact_uri_format.startswith("file:"):
                cwd = f"/{cwd}"
                drive = f"{drive}/"
            assert run.info.artifact_uri == expected_artifact_uri_format.format(
                e=exp_id, r=run.info.run_id, cwd=cwd, drive=drive
            )


@pytest.mark.skipif(not is_windows(), reason="This test only passes on Windows")
@pytest.mark.parametrize(
    ("input_uri", "expected_uri"),
    [
        (
            "\\my_server/my_path/my_sub_path",
            "file:///{drive}my_server/my_path/my_sub_path/{e}/{r}/artifacts",
        ),
        ("path/to/local/folder", "file://{cwd}/path/to/local/folder/{e}/{r}/artifacts"),
        (
            "/path/to/local/folder",
            "file:///{drive}path/to/local/folder/{e}/{r}/artifacts",
        ),
        (
            "#path/to/local/folder?",
            "file://{cwd}/{e}/{r}/artifacts#path/to/local/folder?",
        ),
        (
            "file:path/to/local/folder",
            "file://{cwd}/path/to/local/folder/{e}/{r}/artifacts",
        ),
        (
            "file:///path/to/local/folder",
            "file:///{drive}path/to/local/folder/{e}/{r}/artifacts",
        ),
        (
            "file:path/to/local/folder?param=value",
            "file://{cwd}/path/to/local/folder/{e}/{r}/artifacts?param=value",
        ),
        (
            "file:///path/to/local/folder?param=value#fragment",
            "file:///{drive}path/to/local/folder/{e}/{r}/artifacts?param=value#fragment",
        ),
    ],
)
def test_create_run_appends_to_artifact_local_path_file_uri_correctly_on_windows(
    input_uri, expected_uri
):
    _assert_create_run_appends_to_artifact_uri_path_correctly(input_uri, expected_uri)


@pytest.mark.skipif(is_windows(), reason="This test fails on Windows")
@pytest.mark.parametrize(
    ("input_uri", "expected_uri"),
    [
        ("path/to/local/folder", "{cwd}/path/to/local/folder/{e}/{r}/artifacts"),
        ("/path/to/local/folder", "/path/to/local/folder/{e}/{r}/artifacts"),
        ("#path/to/local/folder?", "{cwd}/#path/to/local/folder?/{e}/{r}/artifacts"),
        (
            "file:path/to/local/folder",
            "file://{cwd}/path/to/local/folder/{e}/{r}/artifacts",
        ),
        (
            "file:///path/to/local/folder",
            "file:///path/to/local/folder/{e}/{r}/artifacts",
        ),
        (
            "file:path/to/local/folder?param=value",
            "file://{cwd}/path/to/local/folder/{e}/{r}/artifacts?param=value",
        ),
        (
            "file:///path/to/local/folder?param=value#fragment",
            "file:///path/to/local/folder/{e}/{r}/artifacts?param=value#fragment",
        ),
    ],
)
def test_create_run_appends_to_artifact_local_path_file_uri_correctly(input_uri, expected_uri):
    _assert_create_run_appends_to_artifact_uri_path_correctly(input_uri, expected_uri)


@pytest.mark.parametrize(
    ("input_uri", "expected_uri"),
    [
        ("s3://bucket/path/to/root", "s3://bucket/path/to/root/{e}/{r}/artifacts"),
        (
            "s3://bucket/path/to/root?creds=mycreds",
            "s3://bucket/path/to/root/{e}/{r}/artifacts?creds=mycreds",
        ),
        (
            "dbscheme+driver://root@host/dbname?creds=mycreds#myfragment",
            "dbscheme+driver://root@host/dbname/{e}/{r}/artifacts?creds=mycreds#myfragment",
        ),
        (
            "dbscheme+driver://root:password@hostname.com?creds=mycreds#myfragment",
            "dbscheme+driver://root:password@hostname.com/{e}/{r}/artifacts"
            "?creds=mycreds#myfragment",
        ),
        (
            "dbscheme+driver://root:password@hostname.com/mydb?creds=mycreds#myfragment",
            "dbscheme+driver://root:password@hostname.com/mydb/{e}/{r}/artifacts"
            "?creds=mycreds#myfragment",
        ),
    ],
)
def test_create_run_appends_to_artifact_uri_path_correctly(input_uri, expected_uri):
    _assert_create_run_appends_to_artifact_uri_path_correctly(input_uri, expected_uri)


def test_legacy_start_and_end_trace_v2(store: SqlAlchemyStore):
    experiment_id = store.create_experiment("test_experiment")
    trace_info = store.deprecated_start_trace_v2(
        experiment_id=experiment_id,
        timestamp_ms=1234,
        request_metadata={"rq1": "foo", "rq2": "bar"},
        tags={"tag1": "apple", "tag2": "orange"},
    )
    request_id = trace_info.request_id

    assert trace_info.request_id is not None
    assert trace_info.experiment_id == experiment_id
    assert trace_info.timestamp_ms == 1234
    assert trace_info.execution_time_ms is None
    assert trace_info.status == TraceStatus.IN_PROGRESS
    assert trace_info.request_metadata == {
        "rq1": "foo",
        "rq2": "bar",
        TRACE_SCHEMA_VERSION_KEY: "2",
    }
    artifact_location = trace_info.tags[MLFLOW_ARTIFACT_LOCATION]
    assert artifact_location.endswith(f"/{experiment_id}/traces/{request_id}/artifacts")
    assert trace_info.tags == {
        "tag1": "apple",
        "tag2": "orange",
        MLFLOW_ARTIFACT_LOCATION: artifact_location,
    }
    assert trace_info.to_v3() == store.get_trace_info(request_id)

    trace_info = store.deprecated_end_trace_v2(
        request_id=request_id,
        timestamp_ms=2345,
        status=TraceStatus.OK,
        # Update one key and add a new key
        request_metadata={
            "rq1": "updated",
            "rq3": "baz",
        },
        tags={"tag1": "updated", "tag3": "grape"},
    )
    assert trace_info.request_id == request_id
    assert trace_info.experiment_id == experiment_id
    assert trace_info.timestamp_ms == 1234
    assert trace_info.execution_time_ms == 2345 - 1234
    assert trace_info.status == TraceStatus.OK
    assert trace_info.request_metadata == {
        "rq1": "updated",
        "rq2": "bar",
        "rq3": "baz",
        TRACE_SCHEMA_VERSION_KEY: "2",
    }
    assert trace_info.tags == {
        "tag1": "updated",
        "tag2": "orange",
        "tag3": "grape",
        MLFLOW_ARTIFACT_LOCATION: artifact_location,
    }
    assert trace_info.to_v3() == store.get_trace_info(request_id)


def test_start_trace(store: SqlAlchemyStore):
    experiment_id = store.create_experiment("test_experiment")
    trace_info = TraceInfo(
        trace_id="tr-123",
        trace_location=trace_location.TraceLocation.from_experiment_id(experiment_id),
        request_time=1234,
        execution_duration=100,
        state=TraceState.OK,
        tags={"tag1": "apple", "tag2": "orange"},
        trace_metadata={"rq1": "foo", "rq2": "bar"},
    )
    trace_info = store.start_trace(trace_info)
    trace_id = trace_info.trace_id

    assert trace_info.trace_id is not None
    assert trace_info.experiment_id == experiment_id
    assert trace_info.request_time == 1234
    assert trace_info.execution_duration == 100
    assert trace_info.state == TraceState.OK
    assert trace_info.trace_metadata == {"rq1": "foo", "rq2": "bar", TRACE_SCHEMA_VERSION_KEY: "3"}
    artifact_location = trace_info.tags[MLFLOW_ARTIFACT_LOCATION]
    assert artifact_location.endswith(f"/{experiment_id}/traces/{trace_id}/artifacts")
    assert trace_info.tags == {
        "tag1": "apple",
        "tag2": "orange",
        MLFLOW_ARTIFACT_LOCATION: artifact_location,
    }
    assert trace_info == store.get_trace_info(trace_id)


def _create_trace(
    store: SqlAlchemyStore,
    trace_id: str,
    experiment_id=0,
    request_time=0,
    execution_duration=0,
    state=TraceState.OK,
    trace_metadata=None,
    tags=None,
) -> TraceInfo:
    """Helper function to create a test trace in the database."""
    if not store.get_experiment(experiment_id):
        store.create_experiment(store, experiment_id)

    trace_info = TraceInfo(
        trace_id=trace_id,
        trace_location=trace_location.TraceLocation.from_experiment_id(experiment_id),
        request_time=request_time,
        execution_duration=execution_duration,
        state=state,
        tags=tags or {},
        trace_metadata=trace_metadata or {},
    )
    return store.start_trace(trace_info)


@pytest.fixture
def store_with_traces(tmp_path):
    store = _get_store(tmp_path)
    exp1 = store.create_experiment("exp1")
    exp2 = store.create_experiment("exp2")

    _create_trace(
        store,
        "tr-0",
        exp2,
        request_time=0,
        execution_duration=6,
        state=TraceState.OK,
        tags={"mlflow.traceName": "ddd"},
        trace_metadata={TraceMetadataKey.SOURCE_RUN: "run0"},
    )
    _create_trace(
        store,
        "tr-1",
        exp2,
        request_time=1,
        execution_duration=2,
        state=TraceState.ERROR,
        tags={"mlflow.traceName": "aaa", "fruit": "apple", "color": "red"},
        trace_metadata={TraceMetadataKey.SOURCE_RUN: "run1"},
    )
    _create_trace(
        store,
        "tr-2",
        exp1,
        request_time=2,
        execution_duration=4,
        state=TraceState.STATE_UNSPECIFIED,
        tags={"mlflow.traceName": "bbb", "fruit": "apple", "color": "green"},
    )
    _create_trace(
        store,
        "tr-3",
        exp1,
        request_time=3,
        execution_duration=10,
        state=TraceState.OK,
        tags={"mlflow.traceName": "ccc", "fruit": "orange"},
    )
    _create_trace(
        store,
        "tr-4",
        exp1,
        request_time=4,
        execution_duration=10,
        state=TraceState.OK,
        tags={"mlflow.traceName": "ddd", "color": "blue"},
    )

    yield store
    _cleanup_database(store)


@pytest.mark.parametrize(
    ("order_by", "expected_ids"),
    [
        # Default order: descending by start time
        ([], ["tr-4", "tr-3", "tr-2", "tr-1", "tr-0"]),
        # Order by start time
        (["timestamp"], ["tr-0", "tr-1", "tr-2", "tr-3", "tr-4"]),
        (["timestamp DESC"], ["tr-4", "tr-3", "tr-2", "tr-1", "tr-0"]),
        # Order by execution_time and timestamp
        (
            ["execution_time DESC", "timestamp ASC"],
            ["tr-3", "tr-4", "tr-0", "tr-2", "tr-1"],
        ),
        # Order by experiment ID
        (["experiment_id"], ["tr-4", "tr-3", "tr-2", "tr-1", "tr-0"]),
        # Order by status
        (["status"], ["tr-1", "tr-4", "tr-3", "tr-0", "tr-2"]),
        # Order by name
        (["name"], ["tr-1", "tr-2", "tr-3", "tr-4", "tr-0"]),
        # Order by tag (null comes last)
        (["tag.fruit"], ["tr-2", "tr-1", "tr-3", "tr-4", "tr-0"]),
        # Order by multiple tags
        (["tag.fruit", "tag.color"], ["tr-2", "tr-1", "tr-3", "tr-4", "tr-0"]),
        # Order by non-existent tag (should be ordered by default order)
        (["tag.nonexistent"], ["tr-4", "tr-3", "tr-2", "tr-1", "tr-0"]),
        # Order by run Id
        (["run_id"], ["tr-0", "tr-1", "tr-4", "tr-3", "tr-2"]),
    ],
)
def test_search_traces_order_by(store_with_traces, order_by, expected_ids):
    exp1 = store_with_traces.get_experiment_by_name("exp1").experiment_id
    exp2 = store_with_traces.get_experiment_by_name("exp2").experiment_id
    trace_infos, _ = store_with_traces.search_traces(
        experiment_ids=[exp1, exp2],
        filter_string=None,
        max_results=5,
        order_by=order_by,
    )
    actual_ids = [trace_info.trace_id for trace_info in trace_infos]
    assert actual_ids == expected_ids


@pytest.mark.parametrize(
    ("filter_string", "expected_ids"),
    [
        # Search by name
        ("name = 'aaa'", ["tr-1"]),
        ("name != 'aaa'", ["tr-4", "tr-3", "tr-2", "tr-0"]),
        # Search by status
        ("status = 'OK'", ["tr-4", "tr-3", "tr-0"]),
        ("status != 'OK'", ["tr-2", "tr-1"]),
        ("attributes.status = 'OK'", ["tr-4", "tr-3", "tr-0"]),
        ("attributes.name != 'aaa'", ["tr-4", "tr-3", "tr-2", "tr-0"]),
        ("trace.status = 'OK'", ["tr-4", "tr-3", "tr-0"]),
        ("trace.name != 'aaa'", ["tr-4", "tr-3", "tr-2", "tr-0"]),
        # Search by timestamp
        ("`timestamp` >= 1 AND execution_time < 10", ["tr-2", "tr-1"]),
        # Search by tag
        ("tag.fruit = 'apple'", ["tr-2", "tr-1"]),
        # tags is an alias for tag
        ("tags.fruit = 'apple' and tags.color != 'red'", ["tr-2"]),
        # Search by request metadata
        ("run_id = 'run0'", ["tr-0"]),
        (f"request_metadata.{TraceMetadataKey.SOURCE_RUN} = 'run0'", ["tr-0"]),
        (f"request_metadata.{TraceMetadataKey.SOURCE_RUN} = 'run1'", ["tr-1"]),
        (f"request_metadata.`{TraceMetadataKey.SOURCE_RUN}` = 'run0'", ["tr-0"]),
        (f"metadata.{TraceMetadataKey.SOURCE_RUN} = 'run0'", ["tr-0"]),
        (f"metadata.{TraceMetadataKey.SOURCE_RUN} != 'run0'", ["tr-1"]),
    ],
)
def test_search_traces_with_filter(store_with_traces, filter_string, expected_ids):
    exp1 = store_with_traces.get_experiment_by_name("exp1").experiment_id
    exp2 = store_with_traces.get_experiment_by_name("exp2").experiment_id

    trace_infos, _ = store_with_traces.search_traces(
        experiment_ids=[exp1, exp2],
        filter_string=filter_string,
        max_results=5,
        order_by=[],
    )
    actual_ids = [trace_info.trace_id for trace_info in trace_infos]
    assert actual_ids == expected_ids


@pytest.mark.parametrize(
    ("filter_string", "error"),
    [
        ("invalid", r"Invalid clause\(s\) in filter string"),
        ("name = 'foo' AND invalid", r"Invalid clause\(s\) in filter string"),
        ("foo.bar = 'baz'", r"Invalid entity type 'foo'"),
        ("invalid = 'foo'", r"Invalid attribute key 'invalid'"),
        ("trace.tags.foo = 'bar'", r"Invalid attribute key 'tags\.foo'"),
        ("trace.status < 'OK'", r"Invalid comparator '<'"),
        ("name IN ('foo', 'bar')", r"Invalid comparator 'IN'"),
        # We don't support LIKE/ILIKE operators for trace search because it may
        # cause performance issues with large attributes and tags.
        ("name LIKE 'b%'", r"Invalid comparator 'LIKE'"),
        ("name ILIKE 'd%'", r"Invalid comparator 'ILIKE'"),
        ("tag.color LIKE 're%'", r"Invalid comparator 'LIKE'"),
    ],
)
def test_search_traces_with_invalid_filter(store_with_traces, filter_string, error):
    exp1 = store_with_traces.get_experiment_by_name("exp1").experiment_id
    exp2 = store_with_traces.get_experiment_by_name("exp2").experiment_id

    with pytest.raises(MlflowException, match=error):
        store_with_traces.search_traces(
            experiment_ids=[exp1, exp2],
            filter_string=filter_string,
        )


def test_search_traces_raise_if_max_results_arg_is_invalid(store):
    with pytest.raises(
        MlflowException,
        match="Invalid value 50001 for parameter 'max_results' supplied.",
    ):
        store.search_traces(experiment_ids=[], max_results=50001)

    with pytest.raises(
        MlflowException, match="Invalid value -1 for parameter 'max_results' supplied."
    ):
        store.search_traces(experiment_ids=[], max_results=-1)


def test_search_traces_pagination(store_with_traces):
    exps = [
        store_with_traces.get_experiment_by_name("exp1").experiment_id,
        store_with_traces.get_experiment_by_name("exp2").experiment_id,
    ]

    traces, token = store_with_traces.search_traces(exps, max_results=2)
    assert [t.trace_id for t in traces] == ["tr-4", "tr-3"]

    traces, token = store_with_traces.search_traces(exps, max_results=2, page_token=token)
    assert [t.trace_id for t in traces] == ["tr-2", "tr-1"]

    traces, token = store_with_traces.search_traces(exps, max_results=2, page_token=token)
    assert [t.trace_id for t in traces] == ["tr-0"]
    assert token is None


def test_search_traces_pagination_tie_breaker(store):
    # This test is for ensuring the tie breaker for ordering traces with the same timestamp
    # works correctly.
    exp1 = store.create_experiment("exp1")

    trace_ids = [f"tr-{i}" for i in range(5)]
    random.shuffle(trace_ids)
    # Insert traces with random order
    for rid in trace_ids:
        _create_trace(store, rid, exp1, request_time=0)

    # Insert 5 more traces with newer timestamp
    trace_ids = [f"tr-{i + 5}" for i in range(5)]
    random.shuffle(trace_ids)
    for rid in trace_ids:
        _create_trace(store, rid, exp1, request_time=1)

    traces, token = store.search_traces([exp1], max_results=3)
    assert [t.trace_id for t in traces] == ["tr-5", "tr-6", "tr-7"]
    traces, token = store.search_traces([exp1], max_results=3, page_token=token)
    assert [t.trace_id for t in traces] == ["tr-8", "tr-9", "tr-0"]
    traces, token = store.search_traces([exp1], max_results=3, page_token=token)
    assert [t.trace_id for t in traces] == ["tr-1", "tr-2", "tr-3"]
    traces, token = store.search_traces([exp1], max_results=3, page_token=token)
    assert [t.trace_id for t in traces] == ["tr-4"]


def test_search_traces_with_run_id_filter(store: SqlAlchemyStore):
    """Test that search_traces returns traces linked to a run via entity associations."""
    # Create experiment and run
    exp_id = store.create_experiment("test_run_filter")
    run = store.create_run(exp_id, user_id="user", start_time=0, tags=[], run_name="test_run")
    run_id = run.info.run_id

    # Create traces with different relationships to the run
    # Trace 1: Has run_id in metadata (direct association)
    trace1_id = "tr-direct"
    _create_trace(store, trace1_id, exp_id, trace_metadata={"mlflow.sourceRun": run_id})

    # Trace 2: Linked via entity association
    trace2_id = "tr-linked"
    _create_trace(store, trace2_id, exp_id)
    store.link_traces_to_run([trace2_id], run_id)

    # Trace 3: Both metadata and entity association
    trace3_id = "tr-both"
    _create_trace(store, trace3_id, exp_id, trace_metadata={"mlflow.sourceRun": run_id})
    store.link_traces_to_run([trace3_id], run_id)

    # Trace 4: No association with the run
    trace4_id = "tr-unrelated"
    _create_trace(store, trace4_id, exp_id)

    # Search for traces with run_id filter
    traces, _ = store.search_traces([exp_id], filter_string=f'attributes.run_id = "{run_id}"')
    trace_ids = {t.trace_id for t in traces}

    # Should return traces 1, 2, and 3 but not 4
    assert trace_ids == {trace1_id, trace2_id, trace3_id}

    # Test with another run to ensure isolation
    run2 = store.create_run(exp_id, user_id="user", start_time=0, tags=[], run_name="test_run2")
    run2_id = run2.info.run_id

    # Create a trace linked to run2
    trace5_id = "tr-run2"
    _create_trace(store, trace5_id, exp_id)
    store.link_traces_to_run([trace5_id], run2_id)

    # Search for traces with run2_id filter
    traces, _ = store.search_traces([exp_id], filter_string=f'attributes.run_id = "{run2_id}"')
    trace_ids = {t.trace_id for t in traces}

    # Should only return trace5
    assert trace_ids == {trace5_id}

    # Original run_id search should still return the same traces
    traces, _ = store.search_traces([exp_id], filter_string=f'attributes.run_id = "{run_id}"')
    trace_ids = {t.trace_id for t in traces}
    assert trace_ids == {trace1_id, trace2_id, trace3_id}


def test_search_traces_with_run_id_and_other_filters(store: SqlAlchemyStore):
    """Test that search_traces with run_id filter works correctly with other filters."""
    # Create experiment and run
    exp_id = store.create_experiment("test_combined_filters")
    run = store.create_run(exp_id, user_id="user", start_time=0, tags=[], run_name="test_run")
    run_id = run.info.run_id

    # Create traces with different tags and run associations
    trace1_id = "tr-tag1-linked"
    _create_trace(store, trace1_id, exp_id, tags={"type": "training"})
    store.link_traces_to_run([trace1_id], run_id)

    trace2_id = "tr-tag2-linked"
    _create_trace(store, trace2_id, exp_id, tags={"type": "inference"})
    store.link_traces_to_run([trace2_id], run_id)

    trace3_id = "tr-tag1-notlinked"
    _create_trace(store, trace3_id, exp_id, tags={"type": "training"})

    # Search with run_id and tag filter
    traces, _ = store.search_traces(
        [exp_id], filter_string=f'run_id = "{run_id}" AND tags.type = "training"'
    )
    trace_ids = {t.trace_id for t in traces}

    # Should only return trace1 (linked to run AND has training tag)
    assert trace_ids == {trace1_id}

    # Search with run_id only
    traces, _ = store.search_traces([exp_id], filter_string=f'run_id = "{run_id}"')
    trace_ids = {t.trace_id for t in traces}

    # Should return both linked traces
    assert trace_ids == {trace1_id, trace2_id}


def test_set_and_delete_tags(store: SqlAlchemyStore):
    exp1 = store.create_experiment("exp1")
    trace_id = "tr-123"
    _create_trace(store, trace_id, experiment_id=exp1)

    # Delete system tag for easier testing
    store.delete_trace_tag(trace_id, MLFLOW_ARTIFACT_LOCATION)

    assert store.get_trace_info(trace_id).tags == {}

    store.set_trace_tag(trace_id, "tag1", "apple")
    assert store.get_trace_info(trace_id).tags == {"tag1": "apple"}

    store.set_trace_tag(trace_id, "tag1", "grape")
    assert store.get_trace_info(trace_id).tags == {"tag1": "grape"}

    store.set_trace_tag(trace_id, "tag2", "orange")
    assert store.get_trace_info(trace_id).tags == {"tag1": "grape", "tag2": "orange"}

    store.delete_trace_tag(trace_id, "tag1")
    assert store.get_trace_info(trace_id).tags == {"tag2": "orange"}

    # test value length
    store.set_trace_tag(trace_id, "key", "v" * MAX_CHARS_IN_TRACE_INFO_TAGS_VALUE)
    assert store.get_trace_info(trace_id).tags["key"] == "v" * MAX_CHARS_IN_TRACE_INFO_TAGS_VALUE

    with pytest.raises(MlflowException, match="No trace tag with key 'tag1'"):
        store.delete_trace_tag(trace_id, "tag1")


@pytest.mark.parametrize(
    ("key", "value", "expected_error"),
    [
        (None, "value", "Missing value for required parameter 'key'"),
        (
            "invalid?tag!name:(",
            "value",
            "Invalid value \"invalid\\?tag!name:\\(\" for parameter 'key' supplied",
        ),
        (
            "/.:\\.",
            "value",
            "Invalid value \"/\\.:\\\\\\\\.\" for parameter 'key' supplied",
        ),
        ("../", "value", "Invalid value \"\\.\\./\" for parameter 'key' supplied"),
        ("a" * 251, "value", "'key' exceeds the maximum length of 250 characters"),
    ],
    # Name each test case too avoid including the long string arguments in the test name
    ids=["null-key", "bad-key-1", "bad-key-2", "bad-key-3", "too-long-key"],
)
def test_set_invalid_tag(key, value, expected_error, store: SqlAlchemyStore):
    with pytest.raises(MlflowException, match=expected_error):
        store.set_trace_tag("tr-123", key, value)


def test_set_tag_truncate_too_long_tag(store: SqlAlchemyStore):
    exp1 = store.create_experiment("exp1")
    trace_id = "tr-123"
    _create_trace(store, trace_id, experiment_id=exp1)

    store.set_trace_tag(trace_id, "key", "123" + "a" * 8000)
    tags = store.get_trace_info(trace_id).tags
    assert len(tags["key"]) == 8000
    assert tags["key"] == "123" + "a" * 7997


def test_delete_traces(store):
    exp1 = store.create_experiment("exp1")
    exp2 = store.create_experiment("exp2")
    now = int(time.time() * 1000)

    for i in range(10):
        _create_trace(
            store,
            f"tr-exp1-{i}",
            exp1,
            tags={"tag": "apple"},
            trace_metadata={"rq": "foo"},
        )
        _create_trace(
            store,
            f"tr-exp2-{i}",
            exp2,
            tags={"tag": "orange"},
            trace_metadata={"rq": "bar"},
        )

    traces, _ = store.search_traces([exp1, exp2])
    assert len(traces) == 20

    deleted = store.delete_traces(experiment_id=exp1, max_timestamp_millis=now)
    assert deleted == 10
    traces, _ = store.search_traces([exp1, exp2])
    assert len(traces) == 10
    for trace in traces:
        assert trace.experiment_id == exp2

    deleted = store.delete_traces(experiment_id=exp2, max_timestamp_millis=now)
    assert deleted == 10
    traces, _ = store.search_traces([exp1, exp2])
    assert len(traces) == 0

    deleted = store.delete_traces(experiment_id=exp1, max_timestamp_millis=now)
    assert deleted == 0


def test_delete_traces_with_max_timestamp(store):
    exp1 = store.create_experiment("exp1")
    for i in range(10):
        _create_trace(store, f"tr-{i}", exp1, request_time=i)

    deleted = store.delete_traces(exp1, max_timestamp_millis=3)
    assert deleted == 4  # inclusive (0, 1, 2, 3)
    traces, _ = store.search_traces([exp1])
    assert len(traces) == 6
    for trace in traces:
        assert trace.timestamp_ms >= 4

    deleted = store.delete_traces(exp1, max_timestamp_millis=10)
    assert deleted == 6
    traces, _ = store.search_traces([exp1])
    assert len(traces) == 0


def test_delete_traces_with_max_count(store):
    exp1 = store.create_experiment("exp1")
    for i in range(10):
        _create_trace(store, f"tr-{i}", exp1, request_time=i)

    deleted = store.delete_traces(exp1, max_traces=4, max_timestamp_millis=10)
    assert deleted == 4
    traces, _ = store.search_traces([exp1])
    assert len(traces) == 6
    # Traces should be deleted from the oldest
    for trace in traces:
        assert trace.timestamp_ms >= 4

    deleted = store.delete_traces(exp1, max_traces=10, max_timestamp_millis=8)
    assert deleted == 5
    traces, _ = store.search_traces([exp1])
    assert len(traces) == 1


def test_delete_traces_with_trace_ids(store):
    exp1 = store.create_experiment("exp1")
    for i in range(10):
        _create_trace(store, f"tr-{i}", exp1, request_time=i)

    deleted = store.delete_traces(exp1, trace_ids=[f"tr-{i}" for i in range(8)])
    assert deleted == 8
    traces, _ = store.search_traces([exp1])
    assert len(traces) == 2
    assert [trace.trace_id for trace in traces] == ["tr-9", "tr-8"]


def test_delete_traces_raises_error(store):
    exp_id = store.create_experiment("test")

    with pytest.raises(
        MlflowException,
        match=r"Either `max_timestamp_millis` or `trace_ids` must be specified.",
    ):
        store.delete_traces(exp_id)
    with pytest.raises(
        MlflowException,
        match=r"Only one of `max_timestamp_millis` and `trace_ids` can be specified.",
    ):
        store.delete_traces(exp_id, max_timestamp_millis=100, trace_ids=["trace_id"])
    with pytest.raises(
        MlflowException,
        match=r"`max_traces` can't be specified if `trace_ids` is specified.",
    ):
        store.delete_traces(exp_id, max_traces=2, trace_ids=["trace_id"])
    with pytest.raises(
        MlflowException, match=r"`max_traces` must be a positive integer, received 0"
    ):
        store.delete_traces(exp_id, 100, max_traces=0)


@pytest.mark.asyncio
@pytest.mark.parametrize("is_async", [False, True])
async def test_log_spans(store: SqlAlchemyStore, is_async: bool):
    """Test the log_spans and log_spans_async methods."""

    # Create an experiment and trace first
    experiment_id = store.create_experiment("test_span_experiment")
    trace_info = TraceInfo(
        trace_id="tr-span-test-123",
        trace_location=trace_location.TraceLocation.from_experiment_id(experiment_id),
        request_time=1234,
        execution_duration=100,
        state=TraceState.OK,
    )
    trace_info = store.start_trace(trace_info)

    # Create a mock OpenTelemetry span

    # Create mock context
    mock_context = mock.Mock()
    mock_context.trace_id = 12345
    mock_context.span_id = 222 if not is_async else 333
    mock_context.is_remote = False
    mock_context.trace_flags = trace_api.TraceFlags(1)
    mock_context.trace_state = trace_api.TraceState()  # Empty TraceState

    parent_mock_context = mock.Mock()
    parent_mock_context.trace_id = 12345
    parent_mock_context.span_id = 111
    parent_mock_context.is_remote = False
    parent_mock_context.trace_flags = trace_api.TraceFlags(1)
    parent_mock_context.trace_state = trace_api.TraceState()  # Empty TraceState

    readable_span = OTelReadableSpan(
        name="test_span",
        context=mock_context,
        parent=parent_mock_context if not is_async else None,
        attributes={
            "mlflow.traceRequestId": json.dumps(trace_info.trace_id),
            "mlflow.spanInputs": json.dumps({"input": "test_input"}, cls=TraceJSONEncoder),
            "mlflow.spanOutputs": json.dumps({"output": "test_output"}, cls=TraceJSONEncoder),
            "mlflow.spanType": json.dumps("LLM" if not is_async else "CHAIN", cls=TraceJSONEncoder),
            "custom_attr": json.dumps("custom_value", cls=TraceJSONEncoder),
        },
        start_time=1000000000 if not is_async else 3000000000,
        end_time=2000000000 if not is_async else 4000000000,
        resource=_OTelResource.get_empty(),
    )

    # Create MLflow span from OpenTelemetry span
    span = create_mlflow_span(readable_span, trace_info.trace_id, "LLM")
    assert isinstance(span, Span)

    # Test logging the span using sync or async method
    if is_async:
        logged_spans = await store.log_spans_async(experiment_id, [span])
    else:
        logged_spans = store.log_spans(experiment_id, [span])

    # Verify the returned spans are the same
    assert len(logged_spans) == 1
    assert logged_spans[0] == span
    assert logged_spans[0].trace_id == trace_info.trace_id
    assert logged_spans[0].span_id == span.span_id

    # Verify the span was saved to the database
    with store.ManagedSessionMaker() as session:
        saved_span = (
            session.query(SqlSpan)
            .filter(SqlSpan.trace_id == trace_info.trace_id, SqlSpan.span_id == span.span_id)
            .first()
        )

        assert saved_span is not None
        assert saved_span.experiment_id == int(experiment_id)
        assert saved_span.parent_span_id == span.parent_id
        assert saved_span.status == "UNSET"  # Default OpenTelemetry status
        assert saved_span.status == span.status.status_code
        assert saved_span.start_time_unix_nano == span.start_time_ns
        assert saved_span.end_time_unix_nano == span.end_time_ns
        # Check the computed duration
        assert saved_span.duration_ns == (span.end_time_ns - span.start_time_ns)

        # Verify the content is properly serialized
        content_dict = json.loads(saved_span.content)
        assert content_dict["name"] == "test_span"
        # Inputs and outputs are stored in attributes as strings
        assert content_dict["attributes"]["mlflow.spanInputs"] == json.dumps(
            {"input": "test_input"}, cls=TraceJSONEncoder
        )
        assert content_dict["attributes"]["mlflow.spanOutputs"] == json.dumps(
            {"output": "test_output"}, cls=TraceJSONEncoder
        )
        expected_type = "LLM" if not is_async else "CHAIN"
        assert content_dict["attributes"]["mlflow.spanType"] == json.dumps(
            expected_type, cls=TraceJSONEncoder
        )


@pytest.mark.asyncio
@pytest.mark.parametrize("is_async", [False, True])
async def test_log_spans_different_traces_raises_error(store: SqlAlchemyStore, is_async: bool):
    """Test that logging spans from different traces raises an error."""
    # Create two different traces
    experiment_id = store.create_experiment("test_multi_trace_experiment")
    trace_info1 = TraceInfo(
        trace_id="tr-span-test-789",
        trace_location=trace_location.TraceLocation.from_experiment_id(experiment_id),
        request_time=1234,
        execution_duration=100,
        state=TraceState.OK,
    )
    trace_info2 = TraceInfo(
        trace_id="tr-span-test-999",
        trace_location=trace_location.TraceLocation.from_experiment_id(experiment_id),
        request_time=5678,
        execution_duration=200,
        state=TraceState.OK,
    )
    trace_info1 = store.start_trace(trace_info1)
    trace_info2 = store.start_trace(trace_info2)

    # Create spans for different traces
    span1 = create_mlflow_span(
        OTelReadableSpan(
            name="span_trace1",
            context=trace_api.SpanContext(
                trace_id=12345,
                span_id=111,
                is_remote=False,
                trace_flags=trace_api.TraceFlags(1),
            ),
            parent=None,
            attributes={
                "mlflow.traceRequestId": json.dumps(trace_info1.trace_id, cls=TraceJSONEncoder)
            },
            start_time=1000000000,
            end_time=2000000000,
            resource=_OTelResource.get_empty(),
        ),
        trace_info1.trace_id,
    )

    span2 = create_mlflow_span(
        OTelReadableSpan(
            name="span_trace2",
            context=trace_api.SpanContext(
                trace_id=67890,
                span_id=222,
                is_remote=False,
                trace_flags=trace_api.TraceFlags(1),
            ),
            parent=None,
            attributes={
                "mlflow.traceRequestId": json.dumps(trace_info2.trace_id, cls=TraceJSONEncoder)
            },
            start_time=3000000000,
            end_time=4000000000,
            resource=_OTelResource.get_empty(),
        ),
        trace_info2.trace_id,
    )

    # Try to log spans from different traces - should raise MlflowException
    if is_async:
        with pytest.raises(MlflowException, match="All spans must belong to the same trace"):
            await store.log_spans_async(experiment_id, [span1, span2])
    else:
        with pytest.raises(MlflowException, match="All spans must belong to the same trace"):
            store.log_spans(experiment_id, [span1, span2])


@pytest.mark.asyncio
@pytest.mark.parametrize("is_async", [False, True])
async def test_log_spans_creates_trace_if_not_exists(store: SqlAlchemyStore, is_async: bool):
    """Test that log_spans creates a trace if it doesn't exist."""
    # Create an experiment but no trace
    experiment_id = store.create_experiment("test_auto_trace_experiment")

    # Create a span without a pre-existing trace
    trace_id = "tr-auto-created-trace"
    readable_span = OTelReadableSpan(
        name="auto_trace_span",
        context=trace_api.SpanContext(
            trace_id=98765,
            span_id=555,
            is_remote=False,
            trace_flags=trace_api.TraceFlags(1),
        ),
        parent=None,
        attributes={
            "mlflow.traceRequestId": json.dumps(trace_id, cls=TraceJSONEncoder),
            "mlflow.experimentId": json.dumps(experiment_id, cls=TraceJSONEncoder),
        },
        start_time=5000000000,
        end_time=6000000000,
        resource=_OTelResource.get_empty(),
    )

    span = create_mlflow_span(readable_span, trace_id)

    # Log the span - should create the trace automatically
    if is_async:
        logged_spans = await store.log_spans_async(experiment_id, [span])
    else:
        logged_spans = store.log_spans(experiment_id, [span])

    assert len(logged_spans) == 1
    assert logged_spans[0] == span

    # Verify the trace was created
    with store.ManagedSessionMaker() as session:
        created_trace = (
            session.query(SqlTraceInfo).filter(SqlTraceInfo.request_id == trace_id).first()
        )

        assert created_trace is not None
        assert created_trace.experiment_id == int(experiment_id)
        assert created_trace.timestamp_ms == 5000000000 // 1_000_000
        assert created_trace.execution_time_ms == 1000000000 // 1_000_000
        # Trace status defaults to OK now
        assert created_trace.status == "OK"


@pytest.mark.asyncio
@pytest.mark.parametrize("is_async", [False, True])
async def test_log_spans_empty_list(store: SqlAlchemyStore, is_async: bool):
    """Test logging an empty list of spans."""
    experiment_id = store.create_experiment("test_empty_experiment")

    if is_async:
        result = await store.log_spans_async(experiment_id, [])
    else:
        result = store.log_spans(experiment_id, [])
    assert result == []


@pytest.mark.asyncio
@pytest.mark.parametrize("is_async", [False, True])
async def test_log_spans_concurrent_trace_creation(store: SqlAlchemyStore, is_async: bool):
    """Test that concurrent trace creation is handled correctly."""
    # Create an experiment
    experiment_id = store.create_experiment("test_concurrent_trace")
    trace_id = "tr-concurrent-test"

    # Create a span
    readable_span = OTelReadableSpan(
        name="concurrent_span",
        context=trace_api.SpanContext(
            trace_id=12345,
            span_id=999,
            is_remote=False,
            trace_flags=trace_api.TraceFlags(1),
        ),
        parent=None,
        resource=_OTelResource.get_empty(),
        attributes={
            "mlflow.traceRequestId": json.dumps(trace_id, cls=TraceJSONEncoder),
        },
        start_time=1000000000,
        end_time=2000000000,
        status=trace_api.Status(trace_api.StatusCode.OK),
        events=[],
        links=[],
    )

    span = create_mlflow_span(readable_span, trace_id)

    # Simulate a race condition where flush() raises IntegrityError
    # This tests that the code properly handles concurrent trace creation
    original_flush = None
    call_count = 0

    def mock_flush(self):
        nonlocal call_count
        call_count += 1
        if call_count == 1:
            # First call to flush (for trace creation) raises IntegrityError
            raise IntegrityError("UNIQUE constraint failed", None, None)
        else:
            # Subsequent calls work normally
            return original_flush()

    with store.ManagedSessionMaker() as session:
        original_flush = session.flush
        with mock.patch.object(session, "flush", mock_flush):
            # This should handle the IntegrityError and still succeed
            if is_async:
                result = await store.log_spans_async(experiment_id, [span])
            else:
                result = store.log_spans(experiment_id, [span])

    # Verify the span was logged successfully despite the race condition
    assert len(result) == 1
    assert result[0] == span

    # Verify the trace and span exist in the database
    with store.ManagedSessionMaker() as session:
        trace = session.query(SqlTraceInfo).filter(SqlTraceInfo.request_id == trace_id).one()
        assert trace.experiment_id == int(experiment_id)

        saved_span = (
            session.query(SqlSpan)
            .filter(SqlSpan.trace_id == trace_id, SqlSpan.span_id == span.span_id)
            .one()
        )
        assert saved_span is not None


@pytest.mark.asyncio
@pytest.mark.parametrize("is_async", [False, True])
async def test_log_spans_updates_trace_time_range(store: SqlAlchemyStore, is_async: bool):
    """Test that log_spans updates trace time range when new spans extend it."""
    experiment_id = _create_experiments(store, "test_log_spans_updates_trace")
    trace_id = "tr-time-update-test-123"

    # Create first span from 1s to 2s
    span1 = create_mlflow_span(
        OTelReadableSpan(
            name="early_span",
            context=trace_api.SpanContext(
                trace_id=12345,
                span_id=111,
                is_remote=False,
                trace_flags=trace_api.TraceFlags(1),
            ),
            parent=None,
            attributes={"mlflow.traceRequestId": json.dumps(trace_id, cls=TraceJSONEncoder)},
            start_time=1_000_000_000,  # 1 second in nanoseconds
            end_time=2_000_000_000,  # 2 seconds
            resource=_OTelResource.get_empty(),
        ),
        trace_id,
    )

    # Log first span - creates trace with 1s start, 1s duration
    if is_async:
        await store.log_spans_async(experiment_id, [span1])
    else:
        store.log_spans(experiment_id, [span1])

    # Verify initial trace times
    with store.ManagedSessionMaker() as session:
        trace = session.query(SqlTraceInfo).filter(SqlTraceInfo.request_id == trace_id).one()
        assert trace.timestamp_ms == 1_000  # 1 second
        assert trace.execution_time_ms == 1_000  # 1 second duration

    # Create second span that starts earlier (0.5s) and ends later (3s)
    span2 = create_mlflow_span(
        OTelReadableSpan(
            name="extended_span",
            context=trace_api.SpanContext(
                trace_id=12345,
                span_id=222,
                is_remote=False,
                trace_flags=trace_api.TraceFlags(1),
            ),
            parent=None,
            attributes={"mlflow.traceRequestId": json.dumps(trace_id, cls=TraceJSONEncoder)},
            start_time=500_000_000,  # 0.5 seconds
            end_time=3_000_000_000,  # 3 seconds
            resource=_OTelResource.get_empty(),
        ),
        trace_id,
    )

    # Log second span - should update trace to 0.5s start, 2.5s duration
    if is_async:
        await store.log_spans_async(experiment_id, [span2])
    else:
        store.log_spans(experiment_id, [span2])

    # Verify trace times were updated
    with store.ManagedSessionMaker() as session:
        trace = session.query(SqlTraceInfo).filter(SqlTraceInfo.request_id == trace_id).one()
        assert trace.timestamp_ms == 500  # 0.5 seconds (earlier start)
        assert trace.execution_time_ms == 2_500  # 2.5 seconds duration (0.5s to 3s)

    # Create third span that only extends the end time (2.5s to 4s)
    span3 = create_mlflow_span(
        OTelReadableSpan(
            name="later_span",
            context=trace_api.SpanContext(
                trace_id=12345,
                span_id=333,
                is_remote=False,
                trace_flags=trace_api.TraceFlags(1),
            ),
            parent=None,
            attributes={"mlflow.traceRequestId": json.dumps(trace_id, cls=TraceJSONEncoder)},
            start_time=2_500_000_000,  # 2.5 seconds
            end_time=4_000_000_000,  # 4 seconds
            resource=_OTelResource.get_empty(),
        ),
        trace_id,
    )

    # Log third span - should only update end time
    if is_async:
        await store.log_spans_async(experiment_id, [span3])
    else:
        store.log_spans(experiment_id, [span3])

    # Verify trace times were updated again
    with store.ManagedSessionMaker() as session:
        trace = session.query(SqlTraceInfo).filter(SqlTraceInfo.request_id == trace_id).one()
        assert trace.timestamp_ms == 500  # Still 0.5 seconds (no earlier start)
        assert trace.execution_time_ms == 3_500  # 3.5 seconds duration (0.5s to 4s)


@pytest.mark.asyncio
@pytest.mark.parametrize("is_async", [False, True])
async def test_log_spans_no_end_time(store: SqlAlchemyStore, is_async: bool):
    """Test that log_spans with spans that have no end time results in None execution_time."""
    experiment_id = _create_experiments(store, "test_log_spans_no_end_time")
    trace_id = "tr-no-end-time-test-123"

    # Create span without end time (in-progress span)
    span1 = create_mlflow_span(
        OTelReadableSpan(
            name="in_progress_span",
            context=trace_api.SpanContext(
                trace_id=12345,
                span_id=111,
                is_remote=False,
                trace_flags=trace_api.TraceFlags(1),
            ),
            parent=None,
            attributes={"mlflow.traceRequestId": json.dumps(trace_id, cls=TraceJSONEncoder)},
            start_time=1_000_000_000,  # 1 second in nanoseconds
            end_time=None,  # No end time - span still in progress
            resource=_OTelResource.get_empty(),
        ),
        trace_id,
    )

    # Log span with no end time
    if is_async:
        await store.log_spans_async(experiment_id, [span1])
    else:
        store.log_spans(experiment_id, [span1])

    # Verify trace has timestamp but no execution_time
    with store.ManagedSessionMaker() as session:
        trace = session.query(SqlTraceInfo).filter(SqlTraceInfo.request_id == trace_id).one()
        assert trace.timestamp_ms == 1_000  # 1 second
        assert trace.execution_time_ms is None  # No execution time since span not ended

    # Add a second span that also has no end time
    span2 = create_mlflow_span(
        OTelReadableSpan(
            name="another_in_progress_span",
            context=trace_api.SpanContext(
                trace_id=12345,
                span_id=222,
                is_remote=False,
                trace_flags=trace_api.TraceFlags(1),
            ),
            parent=None,
            attributes={"mlflow.traceRequestId": json.dumps(trace_id, cls=TraceJSONEncoder)},
            start_time=500_000_000,  # 0.5 seconds - earlier start
            end_time=None,  # No end time
            resource=_OTelResource.get_empty(),
        ),
        trace_id,
    )

    # Log second span with no end time
    if is_async:
        await store.log_spans_async(experiment_id, [span2])
    else:
        store.log_spans(experiment_id, [span2])

    # Verify trace timestamp updated but execution_time still None
    with store.ManagedSessionMaker() as session:
        trace = session.query(SqlTraceInfo).filter(SqlTraceInfo.request_id == trace_id).one()
        assert trace.timestamp_ms == 500  # Updated to earlier time
        assert trace.execution_time_ms is None  # Still no execution time

    # Now add a span with an end time
    span3 = create_mlflow_span(
        OTelReadableSpan(
            name="completed_span",
            context=trace_api.SpanContext(
                trace_id=12345,
                span_id=333,
                is_remote=False,
                trace_flags=trace_api.TraceFlags(1),
            ),
            parent=None,
            attributes={"mlflow.traceRequestId": json.dumps(trace_id, cls=TraceJSONEncoder)},
            start_time=2_000_000_000,  # 2 seconds
            end_time=3_000_000_000,  # 3 seconds
            resource=_OTelResource.get_empty(),
        ),
        trace_id,
    )

    # Log span with end time
    if is_async:
        await store.log_spans_async(experiment_id, [span3])
    else:
        store.log_spans(experiment_id, [span3])

    # Verify trace now has execution_time
    with store.ManagedSessionMaker() as session:
        trace = session.query(SqlTraceInfo).filter(SqlTraceInfo.request_id == trace_id).one()
        assert trace.timestamp_ms == 500  # Still earliest start
        assert trace.execution_time_ms == 2_500  # 3s - 0.5s = 2.5s


def test_log_outputs(store: SqlAlchemyStore):
    exp_id = store.create_experiment(f"exp-{uuid.uuid4()}")
    run = store.create_run(
        experiment_id=exp_id, user_id="user", start_time=0, run_name="test", tags=[]
    )
    model = store.create_logged_model(experiment_id=exp_id)
    store.log_outputs(run.info.run_id, [LoggedModelOutput(model.model_id, 1)])
    run = store.get_run(run.info.run_id)
    assert run.outputs.model_outputs == [LoggedModelOutput(model.model_id, 1)]


@pytest.mark.parametrize("tags_count", [0, 1, 2])
def test_get_run_inputs(store, tags_count):
    run = _run_factory(store)

    dataset = entities.Dataset(
        name="name1",
        digest="digest1",
        source_type="st1",
        source="source1",
        schema="schema1",
        profile="profile1",
    )

    tags = [entities.InputTag(key=f"foo{i}", value=f"bar{i}") for i in range(tags_count)]

    dataset_inputs = [entities.DatasetInput(dataset, tags)]

    store.log_inputs(run.info.run_id, dataset_inputs)

    with store.ManagedSessionMaker() as session:
        actual = store._get_run_inputs(session, [run.info.run_id])

    assert len(actual) == 1
    assert_dataset_inputs_equal(actual[0], dataset_inputs)


def test_get_run_inputs_run_order(store):
    exp_id = _create_experiments(store, "test_get_run_inputs_run_order")
    config = _get_run_configs(exp_id)

    run_with_one_input = _run_factory(store, config)
    run_with_no_inputs = _run_factory(store, config)
    run_with_two_inputs = _run_factory(store, config)

    dataset1 = entities.Dataset(
        name="name1",
        digest="digest1",
        source_type="st1",
        source="source1",
        schema="schema1",
        profile="profile1",
    )

    dataset2 = entities.Dataset(
        name="name2",
        digest="digest2",
        source_type="st2",
        source="source2",
        schema="schema2",
        profile="profile2",
    )

    tags_1 = [entities.InputTag(key="foo1", value="bar1")]

    tags_2 = [
        entities.InputTag(key="foo2", value="bar2"),
        entities.InputTag(key="foo3", value="bar3"),
    ]

    tags_3 = [
        entities.InputTag(key="foo4", value="bar4"),
        entities.InputTag(key="foo5", value="bar5"),
        entities.InputTag(key="foo6", value="bar6"),
    ]

    dataset_inputs_1 = [entities.DatasetInput(dataset1, tags_1)]
    dataset_inputs_2 = [
        entities.DatasetInput(dataset2, tags_2),
        entities.DatasetInput(dataset1, tags_3),
    ]

    store.log_inputs(run_with_one_input.info.run_id, dataset_inputs_1)
    store.log_inputs(run_with_two_inputs.info.run_id, dataset_inputs_2)

    expected = [dataset_inputs_1, [], dataset_inputs_2]

    runs = [run_with_one_input, run_with_no_inputs, run_with_two_inputs]
    run_uuids = [run.info.run_id for run in runs]

    with store.ManagedSessionMaker() as session:
        actual = store._get_run_inputs(session, run_uuids)

    assert len(expected) == len(actual)
    for expected_i, actual_i in zip(expected, actual):
        assert_dataset_inputs_equal(expected_i, actual_i)


def test_create_logged_model(store: SqlAlchemyStore):
    exp_id = store.create_experiment(f"exp-{uuid.uuid4()}")
    model = store.create_logged_model(experiment_id=exp_id)
    assert model.experiment_id == exp_id
    assert model.name is not None
    assert model.metrics is None
    assert model.tags == {}
    assert model.params == {}

    # name
    model = store.create_logged_model(experiment_id=exp_id, name="my_model")
    assert model.name == "my_model"

    # source_run_id
    run = store.create_run(
        experiment_id=exp_id, user_id="user", start_time=0, run_name="test", tags=[]
    )
    model = store.create_logged_model(experiment_id=exp_id, source_run_id=run.info.run_id)
    assert model.source_run_id == run.info.run_id

    # model_type
    model = store.create_logged_model(experiment_id=exp_id, model_type="my_model_type")
    assert model.model_type == "my_model_type"

    # tags
    model = store.create_logged_model(
        experiment_id=exp_id,
        name="my_model",
        tags=[LoggedModelTag("tag1", "apple")],
    )
    assert model.tags == {"tag1": "apple"}

    # params
    model = store.create_logged_model(
        experiment_id=exp_id,
        name="my_model",
        params=[LoggedModelParameter("param1", "apple")],
    )
    assert model.params == {"param1": "apple"}

    # Should not be able to create a logged model in a non-active experiment
    store.delete_experiment(exp_id)
    with pytest.raises(MlflowException, match="must be in the 'active' state"):
        store.create_logged_model(experiment_id=exp_id)


def test_log_logged_model_params(store: SqlAlchemyStore):
    exp_id = store.create_experiment(f"exp-{uuid.uuid4()}")
    model = store.create_logged_model(experiment_id=exp_id)
    assert not model.params
    store.log_logged_model_params(
        model_id=model.model_id, params=[LoggedModelParameter("param1", "apple")]
    )
    loaded_model = store.get_logged_model(model_id=model.model_id)
    assert loaded_model.params == {"param1": "apple"}


@pytest.mark.parametrize(
    "name",
    [
        "",
        "my/model",
        "my.model",
        "my:model",
        "my%model",
        "my'model",
        'my"model',
    ],
)
def test_create_logged_model_invalid_name(store: SqlAlchemyStore, name: str):
    exp_id = store.create_experiment(f"exp-{uuid.uuid4()}")
    with pytest.raises(MlflowException, match="Invalid model name"):
        store.create_logged_model(exp_id, name=name)


def test_get_logged_model(store: SqlAlchemyStore):
    exp_id = store.create_experiment(f"exp-{uuid.uuid4()}")
    model = store.create_logged_model(experiment_id=exp_id)
    fetched_model = store.get_logged_model(model.model_id)
    assert fetched_model.name == model.name
    assert fetched_model.model_id == model.model_id

    with pytest.raises(MlflowException, match="not found"):
        store.get_logged_model("does-not-exist")


def test_delete_logged_model(store: SqlAlchemyStore):
    exp_id = store.create_experiment(f"exp-{uuid.uuid4()}")
    run = store.create_run(exp_id, "user", 0, [], "test_run")
    model = store.create_logged_model(experiment_id=exp_id, source_run_id=run.info.run_id)
    metric = Metric(
        key="metric",
        value=0,
        timestamp=0,
        step=0,
        model_id=model.model_id,
        run_id=run.info.run_id,
    )
    store.log_metric(run.info.run_id, metric)
    store.delete_logged_model(model.model_id)
    with pytest.raises(MlflowException, match="not found"):
        store.get_logged_model(model.model_id)

    models = store.search_logged_models(experiment_ids=[exp_id])
    assert len(models) == 0


def test_finalize_logged_model(store: SqlAlchemyStore):
    exp_id = store.create_experiment(f"exp-{uuid.uuid4()}")
    model = store.create_logged_model(experiment_id=exp_id)
    store.finalize_logged_model(model.model_id, status=LoggedModelStatus.READY)
    assert store.get_logged_model(model.model_id).status == LoggedModelStatus.READY

    store.finalize_logged_model(model.model_id, status=LoggedModelStatus.FAILED)
    assert store.get_logged_model(model.model_id).status == LoggedModelStatus.FAILED

    with pytest.raises(MlflowException, match="not found"):
        store.finalize_logged_model("does-not-exist", status=LoggedModelStatus.READY)


def test_set_logged_model_tags(store: SqlAlchemyStore):
    exp_id = store.create_experiment(f"exp-{uuid.uuid4()}")
    model = store.create_logged_model(experiment_id=exp_id)
    store.set_logged_model_tags(model.model_id, [LoggedModelTag("tag1", "apple")])
    assert store.get_logged_model(model.model_id).tags == {"tag1": "apple"}

    # New tag
    store.set_logged_model_tags(model.model_id, [LoggedModelTag("tag2", "orange")])
    assert store.get_logged_model(model.model_id).tags == {"tag1": "apple", "tag2": "orange"}

    # Exieting tag
    store.set_logged_model_tags(model.model_id, [LoggedModelTag("tag2", "grape")])
    assert store.get_logged_model(model.model_id).tags == {"tag1": "apple", "tag2": "grape"}

    with pytest.raises(MlflowException, match="not found"):
        store.set_logged_model_tags("does-not-exist", [LoggedModelTag("tag1", "apple")])

    # Multiple tags
    store.set_logged_model_tags(
        model.model_id, [LoggedModelTag("tag3", "val3"), LoggedModelTag("tag4", "val4")]
    )
    assert store.get_logged_model(model.model_id).tags == {
        "tag1": "apple",
        "tag2": "grape",
        "tag3": "val3",
        "tag4": "val4",
    }


def test_delete_logged_model_tag(store: SqlAlchemyStore):
    exp_id = store.create_experiment(f"exp-{uuid.uuid4()}")
    model = store.create_logged_model(experiment_id=exp_id)
    store.set_logged_model_tags(model.model_id, [LoggedModelTag("tag1", "apple")])
    store.delete_logged_model_tag(model.model_id, "tag1")
    assert store.get_logged_model(model.model_id).tags == {}

    with pytest.raises(MlflowException, match="not found"):
        store.delete_logged_model_tag("does-not-exist", "tag1")

    with pytest.raises(MlflowException, match="No tag with key"):
        store.delete_logged_model_tag(model.model_id, "tag1")


def test_search_logged_models(store: SqlAlchemyStore):
    exp_id_1 = store.create_experiment(f"exp-{uuid.uuid4()}")

    model_1 = store.create_logged_model(experiment_id=exp_id_1)
    time.sleep(0.001)  # Ensure the next model has a different timestamp
    models = store.search_logged_models(experiment_ids=[exp_id_1])
    assert [m.name for m in models] == [model_1.name]

    model_2 = store.create_logged_model(experiment_id=exp_id_1)
    time.sleep(0.001)
    models = store.search_logged_models(experiment_ids=[exp_id_1])
    assert [m.name for m in models] == [model_2.name, model_1.name]

    exp_id_2 = store.create_experiment(f"exp-{uuid.uuid4()}")
    model_3 = store.create_logged_model(experiment_id=exp_id_2)
    models = store.search_logged_models(experiment_ids=[exp_id_2])
    assert [m.name for m in models] == [model_3.name]

    models = store.search_logged_models(experiment_ids=[exp_id_1, exp_id_2])
    assert [m.name for m in models] == [model_3.name, model_2.name, model_1.name]


def test_search_logged_models_filter_string(store: SqlAlchemyStore):
    exp_id_1 = store.create_experiment(f"exp-{uuid.uuid4()}")
    model_1 = store.create_logged_model(experiment_id=exp_id_1)
    time.sleep(0.001)  # Ensure the next model has a different timestamp
    models = store.search_logged_models(experiment_ids=[exp_id_1])

    # Search by string attribute
    models = store.search_logged_models(
        experiment_ids=[exp_id_1],
        filter_string=f"name = '{model_1.name}'",
    )
    assert [m.name for m in models] == [model_1.name]
    assert models.token is None

    models = store.search_logged_models(
        experiment_ids=[exp_id_1],
        filter_string=f"attributes.name = '{model_1.name}'",
    )
    assert [m.name for m in models] == [model_1.name]
    assert models.token is None

    models = store.search_logged_models(
        experiment_ids=[exp_id_1],
        filter_string=f"name LIKE '{model_1.name[:3]}%'",
    )
    assert [m.name for m in models] == [model_1.name]
    assert models.token is None

    for val in (
        # A single item without a comma
        f"('{model_1.name}')",
        # A single item with a comma
        f"('{model_1.name}',)",
        # Multiple items
        f"('{model_1.name}', 'foo')",
    ):
        # IN
        models = store.search_logged_models(
            experiment_ids=[exp_id_1],
            filter_string=f"name IN {val}",
        )
        assert [m.name for m in models] == [model_1.name]
        assert models.token is None
        # NOT IN
        models = store.search_logged_models(
            experiment_ids=[exp_id_1],
            filter_string=f"name NOT IN {val}",
        )
        assert [m.name for m in models] == []

    # Search by numeric attribute
    models = store.search_logged_models(
        experiment_ids=[exp_id_1],
        filter_string="creation_timestamp > 0",
    )
    assert [m.name for m in models] == [model_1.name]
    assert models.token is None
    models = store.search_logged_models(
        experiment_ids=[exp_id_1],
        filter_string="creation_timestamp = 0",
    )
    assert models == []
    assert models.token is None

    # Search by param
    model_2 = store.create_logged_model(
        experiment_id=exp_id_1, params=[LoggedModelParameter("param1", "val1")]
    )
    time.sleep(0.001)
    models = store.search_logged_models(
        experiment_ids=[exp_id_1],
        filter_string="params.param1 = 'val1'",
    )
    assert [m.name for m in models] == [model_2.name]
    assert models.token is None

    # Search by tag
    model_3 = store.create_logged_model(
        experiment_id=exp_id_1, tags=[LoggedModelTag("tag1", "val1")]
    )
    time.sleep(0.001)
    models = store.search_logged_models(
        experiment_ids=[exp_id_1],
        filter_string="tags.tag1 = 'val1'",
    )
    assert [m.name for m in models] == [model_3.name]
    assert models.token is None

    # Search by metric
    model_4 = store.create_logged_model(experiment_id=exp_id_1)
    run = store.create_run(
        experiment_id=exp_id_1, user_id="user", start_time=0, run_name="test", tags=[]
    )
    store.log_batch(
        run.info.run_id,
        metrics=[
            Metric(
                key="metric",
                value=1,
                timestamp=int(time.time() * 1000),
                step=0,
                model_id=model_4.model_id,
                dataset_name="dataset_name",
                dataset_digest="dataset_digest",
                run_id=run.info.run_id,
            )
        ],
        params=[],
        tags=[],
    )
    time.sleep(0.001)
    models = store.search_logged_models(
        experiment_ids=[exp_id_1],
        filter_string="metrics.metric = 1",
    )
    assert [m.name for m in models] == [model_4.name]
    assert models.token is None

    models = store.search_logged_models(
        experiment_ids=[exp_id_1],
        filter_string="metrics.metric > 0.5",
    )
    assert [m.name for m in models] == [model_4.name]
    assert models.token is None

    models = store.search_logged_models(
        experiment_ids=[exp_id_1],
        filter_string="metrics.metric < 3",
    )
    assert [m.name for m in models] == [model_4.name]
    assert models.token is None

    # Search by multiple entities
    model_5 = store.create_logged_model(
        experiment_id=exp_id_1,
        params=[LoggedModelParameter("param2", "val2")],
        tags=[LoggedModelTag("tag2", "val2")],
    )
    time.sleep(0.001)
    models = store.search_logged_models(
        experiment_ids=[exp_id_1],
        filter_string="params.param2 = 'val2' AND tags.tag2 = 'val2'",
    )
    assert [m.name for m in models] == [model_5.name]
    assert models.token is None

    # Search by tag with key containing whitespace
    model_6 = store.create_logged_model(
        experiment_id=exp_id_1, tags=[LoggedModelTag("tag 3", "val3")]
    )
    time.sleep(0.001)
    models = store.search_logged_models(
        experiment_ids=[exp_id_1],
        filter_string="tags.`tag 3` = 'val3'",
    )
    assert [m.name for m in models] == [model_6.name]
    assert models.token is None

    # Pagination with filter_string
    first_page = store.search_logged_models(
        experiment_ids=[exp_id_1], max_results=2, filter_string="creation_timestamp > 0"
    )
    assert [m.name for m in first_page] == [model_6.name, model_5.name]
    assert first_page.token is not None
    second_page = store.search_logged_models(
        experiment_ids=[exp_id_1],
        filter_string="creation_timestamp > 0",
        page_token=first_page.token,
    )
    assert [m.name for m in second_page] == [model_4.name, model_3.name, model_2.name, model_1.name]
    assert second_page.token is None


def test_search_logged_models_invalid_filter_string(store: SqlAlchemyStore):
    exp_id = store.create_experiment(f"exp-{uuid.uuid4()}")
    with pytest.raises(MlflowException, match="Invalid filter string"):
        store.search_logged_models(
            experiment_ids=[exp_id],
            filter_string="Foo",
        )

    with pytest.raises(MlflowException, match="Invalid filter string"):
        store.search_logged_models(
            experiment_ids=[exp_id],
            filter_string="name = 'foo' OR name = 'bar'",
        )

    with pytest.raises(MlflowException, match="Invalid entity type"):
        store.search_logged_models(
            experiment_ids=[exp_id],
            filter_string="foo.bar = 'a'",
        )

    with pytest.raises(MlflowException, match="Invalid comparison operator"):
        store.search_logged_models(
            experiment_ids=[exp_id],
            filter_string="name > 'foo'",
        )

    with pytest.raises(MlflowException, match="Invalid comparison operator"):
        store.search_logged_models(
            experiment_ids=[exp_id],
            filter_string="metrics.foo LIKE 0",
        )


def test_search_logged_models_order_by(store: SqlAlchemyStore):
    exp_id = store.create_experiment(f"exp-{uuid.uuid4()}")
    model_1 = store.create_logged_model(name="model_1", experiment_id=exp_id)
    time.sleep(0.001)  # Ensure the next model has a different timestamp
    model_2 = store.create_logged_model(name="model_2", experiment_id=exp_id)
    time.sleep(0.001)  # Ensure the next model has a different timestamp
    run = store.create_run(
        experiment_id=exp_id, user_id="user", start_time=0, run_name="test", tags=[]
    )

    store.log_batch(
        run.info.run_id,
        metrics=[
            Metric(
                key="metric",
                value=1,
                timestamp=int(time.time() * 1000),
                step=0,
                model_id=model_1.model_id,
                dataset_name="dataset_name",
                dataset_digest="dataset_digest",
                run_id=run.info.run_id,
            ),
            Metric(
                key="metric",
                value=1,
                timestamp=int(time.time() * 1000),
                step=0,
                model_id=model_1.model_id,
                dataset_name="dataset_name",
                dataset_digest="dataset_digest",
                run_id=run.info.run_id,
            ),
            Metric(
                key="metric_2",
                value=1,
                timestamp=int(time.time() * 1000),
                step=0,
                model_id=model_1.model_id,
                dataset_name="dataset_name",
                dataset_digest="dataset_digest",
                run_id=run.info.run_id,
            ),
        ],
        params=[],
        tags=[],
    )
    store.log_batch(
        run.info.run_id,
        metrics=[
            Metric(
                key="metric",
                value=2,
                timestamp=int(time.time() * 1000),
                step=0,
                model_id=model_2.model_id,
                dataset_name="dataset_name",
                dataset_digest="dataset_digest",
                run_id=run.info.run_id,
            )
        ],
        params=[],
        tags=[],
    )

    # Should be sorted by creation time in descending order by default
    models = store.search_logged_models(experiment_ids=[exp_id])
    assert [m.name for m in models] == [model_2.name, model_1.name]

    models = store.search_logged_models(
        experiment_ids=[exp_id],
        order_by=[{"field_name": "creation_timestamp", "ascending": True}],
    )
    assert [m.name for m in models] == [model_1.name, model_2.name]

    # Alias for creation_timestamp
    models = store.search_logged_models(
        experiment_ids=[exp_id],
        order_by=[{"field_name": "creation_time", "ascending": True}],
    )
    assert [m.name for m in models] == [model_1.name, model_2.name]

    # Sort by name
    models = store.search_logged_models(
        experiment_ids=[exp_id],
        order_by=[{"field_name": "name"}],
    )
    assert [m.name for m in models] == [model_1.name, model_2.name]

    # Sort by metric
    models = store.search_logged_models(
        experiment_ids=[exp_id],
        order_by=[{"field_name": "metrics.metric"}],
    )
    assert [m.name for m in models] == [model_1.name, model_2.name]

    # Sort by metric in descending order
    models = store.search_logged_models(
        experiment_ids=[exp_id],
        order_by=[{"field_name": "metrics.metric", "ascending": False}],
    )
    assert [m.name for m in models] == [model_2.name, model_1.name]

    # model 2 doesn't have metric_2, should be sorted last
    for ascending in (True, False):
        models = store.search_logged_models(
            experiment_ids=[exp_id],
            order_by=[{"field_name": "metrics.metric_2", "ascending": ascending}],
        )
        assert [m.name for m in models] == [model_1.name, model_2.name]


@dataclass
class DummyDataset:
    name: str
    digest: str


def test_search_logged_models_order_by_dataset(store: SqlAlchemyStore):
    exp_id = store.create_experiment(f"exp-{uuid.uuid4()}")
    model_1 = store.create_logged_model(experiment_id=exp_id)
    time.sleep(0.001)  # Ensure the next model has a different timestamp
    model_2 = store.create_logged_model(experiment_id=exp_id)
    time.sleep(0.001)  # Ensure the next model has a different timestamp
    run = store.create_run(
        experiment_id=exp_id, user_id="user", start_time=0, run_name="test", tags=[]
    )
    dataset_1 = DummyDataset("dataset1", "digest1")
    dataset_2 = DummyDataset("dataset2", "digest2")

    # For dataset_1, model_1 has a higher accuracy
    # For dataset_2, model_2 has a higher accuracy
    store.log_batch(
        run.info.run_id,
        metrics=[
            Metric(
                key="accuracy",
                value=0.9,
                timestamp=1,
                step=0,
                model_id=model_1.model_id,
                dataset_name=dataset_1.name,
                dataset_digest=dataset_1.digest,
                run_id=run.info.run_id,
            ),
            Metric(
                key="accuracy",
                value=0.8,
                timestamp=2,
                step=0,
                model_id=model_1.model_id,
                dataset_name=dataset_2.name,
                dataset_digest=dataset_2.digest,
                run_id=run.info.run_id,
            ),
        ],
        params=[],
        tags=[],
    )
    store.log_batch(
        run.info.run_id,
        metrics=[
            Metric(
                key="accuracy",
                value=0.8,
                timestamp=3,
                step=0,
                model_id=model_2.model_id,
                dataset_name=dataset_1.name,
                dataset_digest=dataset_1.digest,
                run_id=run.info.run_id,
            ),
            Metric(
                key="accuracy",
                value=0.9,
                timestamp=4,
                step=0,
                model_id=model_2.model_id,
                dataset_name=dataset_2.name,
                dataset_digest=dataset_2.digest,
                run_id=run.info.run_id,
            ),
        ],
        params=[],
        tags=[],
    )

    # Sorted by accuracy for dataset_1
    models = store.search_logged_models(
        experiment_ids=[exp_id],
        order_by=[
            {
                "field_name": "metrics.accuracy",
                "dataset_name": dataset_1.name,
                "dataset_digest": dataset_1.digest,
            }
        ],
    )
    assert [m.name for m in models] == [model_2.name, model_1.name]

    # Sorted by accuracy for dataset_2
    models = store.search_logged_models(
        experiment_ids=[exp_id],
        order_by=[
            {
                "field_name": "metrics.accuracy",
                "dataset_name": dataset_2.name,
                "dataset_digest": dataset_2.digest,
            }
        ],
    )
    assert [m.name for m in models] == [model_1.name, model_2.name]

    # Sort by accuracy with only name
    models = store.search_logged_models(
        experiment_ids=[exp_id],
        order_by=[
            {
                "field_name": "metrics.accuracy",
                "dataset_name": dataset_1.name,
            }
        ],
    )
    assert [m.name for m in models] == [model_2.name, model_1.name]

    # Sort by accuracy with only digest
    models = store.search_logged_models(
        experiment_ids=[exp_id],
        order_by=[
            {
                "field_name": "metrics.accuracy",
                "dataset_digest": dataset_1.digest,
            }
        ],
    )
    assert [m.name for m in models] == [model_2.name, model_1.name]


def test_search_logged_models_pagination(store: SqlAlchemyStore):
    exp_id_1 = store.create_experiment(f"exp-{uuid.uuid4()}")

    model_1 = store.create_logged_model(experiment_id=exp_id_1)
    time.sleep(0.001)  # Ensure the next model has a different timestamp
    model_2 = store.create_logged_model(experiment_id=exp_id_1)

    page = store.search_logged_models(experiment_ids=[exp_id_1], max_results=3)
    assert [m.name for m in page] == [model_2.name, model_1.name]
    assert page.token is None

    page_1 = store.search_logged_models(experiment_ids=[exp_id_1], max_results=1)
    assert [m.name for m in page_1] == [model_2.name]
    assert page_1.token is not None

    page_2 = store.search_logged_models(
        experiment_ids=[exp_id_1], max_results=1, page_token=page_1.token
    )
    assert [m.name for m in page_2] == [model_1.name]
    assert page_2.token is None

    page_2 = store.search_logged_models(
        experiment_ids=[exp_id_1], max_results=100, page_token=page_1.token
    )
    assert [m.name for m in page_2] == [model_1.name]
    assert page_2.token is None

    # Search params must match the page token
    exp_id_2 = store.create_experiment(f"exp-{uuid.uuid4()}")
    with pytest.raises(MlflowException, match="Experiment IDs in the page token do not match"):
        store.search_logged_models(experiment_ids=[exp_id_2], page_token=page_1.token)

    with pytest.raises(MlflowException, match="Order by in the page token does not match"):
        store.search_logged_models(
            experiment_ids=[exp_id_1],
            order_by=[{"field_name": "creation_time"}],
            page_token=page_1.token,
        )

    with pytest.raises(MlflowException, match="Filter string in the page token does not match"):
        store.search_logged_models(
            experiment_ids=[exp_id_1],
            filter_string=f"name = '{model_1.name}'",
            page_token=page_1.token,
        )


def test_search_logged_models_datasets_filter(store):
    exp_id = store.create_experiment(f"exp-{uuid.uuid4()}")
    run_id = store.create_run(exp_id, "user", 0, [], "test_run").info.run_id
    model1 = store.create_logged_model(exp_id, source_run_id=run_id)
    model2 = store.create_logged_model(exp_id, source_run_id=run_id)
    model3 = store.create_logged_model(exp_id, source_run_id=run_id)
    store.log_batch(
        run_id,
        metrics=[
            Metric(
                key="metric1",
                value=0.1,
                timestamp=0,
                step=0,
                model_id=model1.model_id,
                dataset_name="dataset1",
                dataset_digest="digest1",
            ),
            Metric(
                key="metric1",
                value=0.2,
                timestamp=0,
                step=0,
                model_id=model2.model_id,
                dataset_name="dataset1",
                dataset_digest="digest2",
            ),
            Metric(key="metric2", value=0.1, timestamp=0, step=0, model_id=model3.model_id),
        ],
        params=[],
        tags=[],
    )

    # Restrict results to models with metrics on dataset1
    models = store.search_logged_models(
        experiment_ids=[exp_id],
        filter_string="metrics.metric1 >= 0.1",
        datasets=[{"dataset_name": "dataset1"}],
    )
    assert {m.name for m in models} == {model1.name, model2.name}
    # Restrict results to models with metrics on dataset1 and digest1
    models = store.search_logged_models(
        experiment_ids=[exp_id],
        filter_string="metrics.metric1 >= 0.1",
        datasets=[{"dataset_name": "dataset1", "dataset_digest": "digest1"}],
    )
    assert {m.name for m in models} == {model1.name}
    # No filter string, match models with any metrics on the dataset
    models = store.search_logged_models(
        experiment_ids=[exp_id], datasets=[{"dataset_name": "dataset1"}]
    )
    assert {m.name for m in models} == {model1.name, model2.name}


def test_log_batch_logged_model(store: SqlAlchemyStore):
    exp_id = store.create_experiment(f"exp-{uuid.uuid4()}")
    run = store.create_run(
        experiment_id=exp_id, user_id="user", start_time=0, run_name="test", tags=[]
    )
    model = store.create_logged_model(experiment_id=exp_id)
    metric = Metric(
        key="metric1",
        value=1,
        timestamp=int(time.time() * 1000),
        step=3,
        model_id=model.model_id,
        dataset_name="dataset_name",
        dataset_digest="dataset_digest",
        run_id=run.info.run_id,
    )
    store.log_batch(run.info.run_id, metrics=[metric], params=[], tags=[])
    model = store.get_logged_model(model.model_id)
    assert model.metrics == [metric]

    # Log the same metric, should not throw
    store.log_batch(run.info.run_id, metrics=[metric], params=[], tags=[])
    assert model.metrics == [metric]

    # Log an empty batch, should not throw
    store.log_batch(run.info.run_id, metrics=[], params=[], tags=[])
    assert model.metrics == [metric]

    another_metric = Metric(
        key="metric2",
        value=2,
        timestamp=int(time.time() * 1000),
        step=4,
        model_id=model.model_id,
        dataset_name="dataset_name",
        dataset_digest="dataset_digest",
        run_id=run.info.run_id,
    )
    store.log_batch(run.info.run_id, metrics=[another_metric], params=[], tags=[])
    model = store.get_logged_model(model.model_id)
    actual_metrics = sorted(model.metrics, key=lambda m: m.key)
    expected_metrics = sorted([metric, another_metric], key=lambda m: m.key)
    assert actual_metrics == expected_metrics

    # Log multiple metrics
    metrics = [
        Metric(
            key=f"metric{i + 3}",
            value=3,
            timestamp=int(time.time() * 1000),
            step=5,
            model_id=model.model_id,
            dataset_name="dataset_name",
            dataset_digest="dataset_digest",
            run_id=run.info.run_id,
        )
        for i in range(3)
    ]

    store.log_batch(run.info.run_id, metrics=metrics, params=[], tags=[])
    model = store.get_logged_model(model.model_id)
    actual_metrics = sorted(model.metrics, key=lambda m: m.key)
    expected_metrics = sorted([metric, another_metric, *metrics], key=lambda m: m.key)
    assert actual_metrics == expected_metrics


def test_create_and_get_assessment(store_and_trace_info):
    store, trace_info = store_and_trace_info

    feedback = Feedback(
        trace_id=trace_info.request_id,
        name="correctness",
        value=True,
        rationale="The response is correct and well-formatted",
        source=AssessmentSource(
            source_type=AssessmentSourceType.HUMAN, source_id="evaluator@company.com"
        ),
        metadata={"project": "test-project", "version": "1.0"},
        span_id="span-123",
    )

    created_feedback = store.create_assessment(feedback)
    assert created_feedback.assessment_id is not None
    assert created_feedback.assessment_id.startswith("a-")
    assert created_feedback.trace_id == trace_info.request_id
    assert created_feedback.create_time_ms is not None
    assert created_feedback.name == "correctness"
    assert created_feedback.value is True
    assert created_feedback.rationale == "The response is correct and well-formatted"
    assert created_feedback.metadata == {"project": "test-project", "version": "1.0"}
    assert created_feedback.span_id == "span-123"
    assert created_feedback.valid

    expectation = Expectation(
        trace_id=trace_info.request_id,
        name="expected_response",
        value="The capital of France is Paris.",
        source=AssessmentSource(
            source_type=AssessmentSourceType.HUMAN, source_id="annotator@company.com"
        ),
        metadata={"context": "geography-qa", "difficulty": "easy"},
        span_id="span-456",
    )

    created_expectation = store.create_assessment(expectation)
    assert created_expectation.assessment_id != created_feedback.assessment_id
    assert created_expectation.trace_id == trace_info.request_id
    assert created_expectation.value == "The capital of France is Paris."
    assert created_expectation.metadata == {"context": "geography-qa", "difficulty": "easy"}
    assert created_expectation.span_id == "span-456"
    assert created_expectation.valid

    retrieved_feedback = store.get_assessment(trace_info.request_id, created_feedback.assessment_id)
    assert retrieved_feedback.name == "correctness"
    assert retrieved_feedback.value is True
    assert retrieved_feedback.rationale == "The response is correct and well-formatted"
    assert retrieved_feedback.metadata == {"project": "test-project", "version": "1.0"}
    assert retrieved_feedback.span_id == "span-123"
    assert retrieved_feedback.trace_id == trace_info.request_id
    assert retrieved_feedback.valid

    retrieved_expectation = store.get_assessment(
        trace_info.request_id, created_expectation.assessment_id
    )
    assert retrieved_expectation.value == "The capital of France is Paris."
    assert retrieved_expectation.metadata == {"context": "geography-qa", "difficulty": "easy"}
    assert retrieved_expectation.span_id == "span-456"
    assert retrieved_expectation.trace_id == trace_info.request_id
    assert retrieved_expectation.valid


def test_get_assessment_errors(store_and_trace_info):
    store, trace_info = store_and_trace_info

    with pytest.raises(MlflowException, match=r"Trace with request_id 'fake_trace' not found"):
        store.get_assessment("fake_trace", "fake_assessment")

    with pytest.raises(
        MlflowException,
        match=r"Assessment with ID 'fake_assessment' not found for trace",
    ):
        store.get_assessment(trace_info.request_id, "fake_assessment")


def test_update_assessment_feedback(store_and_trace_info):
    store, trace_info = store_and_trace_info

    original_feedback = Feedback(
        trace_id=trace_info.request_id,
        name="correctness",
        value=True,
        rationale="Original rationale",
        source=AssessmentSource(
            source_type=AssessmentSourceType.HUMAN, source_id="evaluator@company.com"
        ),
        metadata={"project": "test-project", "version": "1.0"},
        span_id="span-123",
    )

    created_feedback = store.create_assessment(original_feedback)
    original_id = created_feedback.assessment_id

    updated_feedback = store.update_assessment(
        trace_id=trace_info.request_id,
        assessment_id=original_id,
        name="correctness_updated",
        feedback=FeedbackValue(value=False),
        rationale="Updated rationale",
        metadata={"project": "test-project", "version": "2.0", "new_field": "added"},
    )

    assert updated_feedback.assessment_id == original_id
    assert updated_feedback.name == "correctness_updated"
    assert updated_feedback.value is False
    assert updated_feedback.rationale == "Updated rationale"
    assert updated_feedback.metadata == {
        "project": "test-project",
        "version": "2.0",
        "new_field": "added",
    }
    assert updated_feedback.span_id == "span-123"
    assert updated_feedback.source.source_id == "evaluator@company.com"
    assert updated_feedback.valid is True

    retrieved = store.get_assessment(trace_info.request_id, original_id)
    assert retrieved.value is False
    assert retrieved.name == "correctness_updated"
    assert retrieved.rationale == "Updated rationale"


def test_update_assessment_expectation(store_and_trace_info):
    store, trace_info = store_and_trace_info

    original_expectation = Expectation(
        trace_id=trace_info.request_id,
        name="expected_response",
        value="The capital of France is Paris.",
        source=AssessmentSource(
            source_type=AssessmentSourceType.HUMAN, source_id="annotator@company.com"
        ),
        metadata={"context": "geography-qa"},
        span_id="span-456",
    )

    created_expectation = store.create_assessment(original_expectation)
    original_id = created_expectation.assessment_id

    updated_expectation = store.update_assessment(
        trace_id=trace_info.request_id,
        assessment_id=original_id,
        expectation=ExpectationValue(value="The capital and largest city of France is Paris."),
        metadata={"context": "geography-qa", "updated": "true"},
    )

    assert updated_expectation.assessment_id == original_id
    assert updated_expectation.name == "expected_response"
    assert updated_expectation.value == "The capital and largest city of France is Paris."
    assert updated_expectation.metadata == {"context": "geography-qa", "updated": "true"}
    assert updated_expectation.span_id == "span-456"
    assert updated_expectation.source.source_id == "annotator@company.com"


def test_update_assessment_partial_fields(store_and_trace_info):
    store, trace_info = store_and_trace_info

    original_feedback = Feedback(
        trace_id=trace_info.request_id,
        name="quality",
        value=5,
        rationale="Original rationale",
        source=AssessmentSource(source_type=AssessmentSourceType.CODE),
        metadata={"scorer": "automated"},
    )

    created_feedback = store.create_assessment(original_feedback)
    original_id = created_feedback.assessment_id

    updated_feedback = store.update_assessment(
        trace_id=trace_info.request_id,
        assessment_id=original_id,
        rationale="Updated rationale only",
    )

    assert updated_feedback.assessment_id == original_id
    assert updated_feedback.name == "quality"
    assert updated_feedback.value == 5
    assert updated_feedback.rationale == "Updated rationale only"
    assert updated_feedback.metadata == {"scorer": "automated"}


def test_update_assessment_type_validation(store_and_trace_info):
    store, trace_info = store_and_trace_info

    feedback = Feedback(
        trace_id=trace_info.request_id,
        name="test_feedback",
        value="original",
        source=AssessmentSource(source_type=AssessmentSourceType.CODE),
    )
    created_feedback = store.create_assessment(feedback)

    with pytest.raises(
        MlflowException, match=r"Cannot update expectation value on a Feedback assessment"
    ):
        store.update_assessment(
            trace_id=trace_info.request_id,
            assessment_id=created_feedback.assessment_id,
            expectation=ExpectationValue(value="This should fail"),
        )

    expectation = Expectation(
        trace_id=trace_info.request_id,
        name="test_expectation",
        value="original_expected",
        source=AssessmentSource(source_type=AssessmentSourceType.HUMAN),
    )
    created_expectation = store.create_assessment(expectation)

    with pytest.raises(
        MlflowException, match=r"Cannot update feedback value on an Expectation assessment"
    ):
        store.update_assessment(
            trace_id=trace_info.request_id,
            assessment_id=created_expectation.assessment_id,
            feedback=FeedbackValue(value="This should fail"),
        )


def test_update_assessment_errors(store_and_trace_info):
    store, trace_info = store_and_trace_info

    with pytest.raises(MlflowException, match=r"Trace with request_id 'fake_trace' not found"):
        store.update_assessment(
            trace_id="fake_trace", assessment_id="fake_assessment", rationale="This should fail"
        )

    with pytest.raises(
        MlflowException,
        match=r"Assessment with ID 'fake_assessment' not found for trace",
    ):
        store.update_assessment(
            trace_id=trace_info.request_id,
            assessment_id="fake_assessment",
            rationale="This should fail",
        )


def test_update_assessment_metadata_merging(store_and_trace_info):
    store, trace_info = store_and_trace_info

    original = Feedback(
        trace_id=trace_info.request_id,
        name="test",
        value="original",
        source=AssessmentSource(source_type=AssessmentSourceType.CODE),
        metadata={"keep": "this", "override": "old_value", "remove_me": "will_stay"},
    )

    created = store.create_assessment(original)

    updated = store.update_assessment(
        trace_id=trace_info.request_id,
        assessment_id=created.assessment_id,
        metadata={"override": "new_value", "new_key": "new_value"},
    )

    expected_metadata = {
        "keep": "this",
        "override": "new_value",
        "remove_me": "will_stay",
        "new_key": "new_value",
    }
    assert updated.metadata == expected_metadata


def test_update_assessment_timestamps(store_and_trace_info):
    store, trace_info = store_and_trace_info

    original = Feedback(
        trace_id=trace_info.request_id,
        name="test",
        value="original",
        source=AssessmentSource(source_type=AssessmentSourceType.CODE),
    )

    created = store.create_assessment(original)
    original_create_time = created.create_time_ms
    original_update_time = created.last_update_time_ms

    time.sleep(0.001)

    updated = store.update_assessment(
        trace_id=trace_info.request_id,
        assessment_id=created.assessment_id,
        name="updated_name",
    )

    assert updated.create_time_ms == original_create_time
    assert updated.last_update_time_ms > original_update_time


def test_create_assessment_with_overrides(store_and_trace_info):
    store, trace_info = store_and_trace_info

    original_feedback = Feedback(
        trace_id=trace_info.request_id,
        name="quality",
        value="poor",
        source=AssessmentSource(source_type=AssessmentSourceType.LLM_JUDGE),
    )

    created_original = store.create_assessment(original_feedback)

    override_feedback = Feedback(
        trace_id=trace_info.request_id,
        name="quality",
        value="excellent",
        source=AssessmentSource(source_type=AssessmentSourceType.HUMAN),
        overrides=created_original.assessment_id,
    )

    created_override = store.create_assessment(override_feedback)

    assert created_override.overrides == created_original.assessment_id
    assert created_override.value == "excellent"
    assert created_override.valid is True

    retrieved_original = store.get_assessment(trace_info.request_id, created_original.assessment_id)
    assert retrieved_original.valid is False
    assert retrieved_original.value == "poor"


def test_create_assessment_override_nonexistent(store_and_trace_info):
    store, trace_info = store_and_trace_info

    override_feedback = Feedback(
        trace_id=trace_info.request_id,
        name="quality",
        value="excellent",
        source=AssessmentSource(source_type=AssessmentSourceType.HUMAN),
        overrides="nonexistent-assessment-id",
    )

    with pytest.raises(
        MlflowException, match=r"Assessment with ID 'nonexistent-assessment-id' not found"
    ):
        store.create_assessment(override_feedback)


def test_delete_assessment_idempotent(store_and_trace_info):
    store, trace_info = store_and_trace_info

    feedback = Feedback(
        trace_id=trace_info.request_id,
        name="test",
        value="test_value",
        source=AssessmentSource(source_type=AssessmentSourceType.CODE),
    )

    created_feedback = store.create_assessment(feedback)

    retrieved = store.get_assessment(trace_info.request_id, created_feedback.assessment_id)
    assert retrieved.assessment_id == created_feedback.assessment_id

    store.delete_assessment(trace_info.request_id, created_feedback.assessment_id)

    with pytest.raises(
        MlflowException,
        match=rf"Assessment with ID '{created_feedback.assessment_id}' not found for trace",
    ):
        store.get_assessment(trace_info.request_id, created_feedback.assessment_id)

    store.delete_assessment(trace_info.request_id, created_feedback.assessment_id)
    store.delete_assessment(trace_info.request_id, "fake_assessment_id")


def test_delete_assessment_override_behavior(store_and_trace_info):
    store, trace_info = store_and_trace_info

    original = store.create_assessment(
        Feedback(
            trace_id=trace_info.request_id,
            name="original",
            value="original_value",
            source=AssessmentSource(source_type=AssessmentSourceType.CODE),
        ),
    )

    override = store.create_assessment(
        Feedback(
            trace_id=trace_info.request_id,
            name="override",
            value="override_value",
            source=AssessmentSource(source_type=AssessmentSourceType.HUMAN),
            overrides=original.assessment_id,
        ),
    )

    assert store.get_assessment(trace_info.request_id, original.assessment_id).valid is False
    assert store.get_assessment(trace_info.request_id, override.assessment_id).valid is True

    store.delete_assessment(trace_info.request_id, override.assessment_id)

    with pytest.raises(MlflowException, match="not found"):
        store.get_assessment(trace_info.request_id, override.assessment_id)
    assert store.get_assessment(trace_info.request_id, original.assessment_id).valid is True


def test_assessment_with_run_id(store_and_trace_info):
    store, trace_info = store_and_trace_info

    run = store.create_run(
        experiment_id=trace_info.experiment_id,
        user_id="test_user",
        start_time=get_current_time_millis(),
        tags=[],
        run_name="test_run",
    )

    feedback = Feedback(
        trace_id=trace_info.request_id,
        name="run_feedback",
        value="excellent",
        source=AssessmentSource(source_type=AssessmentSourceType.CODE),
    )
    feedback.run_id = run.info.run_id

    created_feedback = store.create_assessment(feedback)
    assert created_feedback.run_id == run.info.run_id

    retrieved_feedback = store.get_assessment(trace_info.request_id, created_feedback.assessment_id)
    assert retrieved_feedback.run_id == run.info.run_id


def test_assessment_with_error(store_and_trace_info):
    store, trace_info = store_and_trace_info

    try:
        raise ValueError("Test error message")
    except ValueError as test_error:
        feedback = Feedback(
            trace_id=trace_info.request_id,
            name="error_feedback",
            value=None,
            error=test_error,
            source=AssessmentSource(source_type=AssessmentSourceType.CODE),
        )

    created_feedback = store.create_assessment(feedback)
    assert created_feedback.error.error_message == "Test error message"
    assert created_feedback.error.error_code == "ValueError"
    assert created_feedback.error.stack_trace is not None
    assert "ValueError: Test error message" in created_feedback.error.stack_trace
    assert "test_assessment_with_error" in created_feedback.error.stack_trace

    retrieved_feedback = store.get_assessment(trace_info.request_id, created_feedback.assessment_id)
    assert retrieved_feedback.error.error_message == "Test error message"
    assert retrieved_feedback.error.error_code == "ValueError"
    assert retrieved_feedback.error.stack_trace is not None
    assert "ValueError: Test error message" in retrieved_feedback.error.stack_trace
    assert created_feedback.error.stack_trace == retrieved_feedback.error.stack_trace


def test_evaluation_dataset_crud_operations(store):
    with mock.patch("mlflow.entities.evaluation_dataset._get_store", return_value=store):
        experiment_ids = _create_experiments(store, ["test_exp_1", "test_exp_2"])
        created_dataset = store.create_evaluation_dataset(
            name="test_eval_dataset",
            tags={"purpose": "testing", "environment": "test", "mlflow.user": "test_user"},
            experiment_ids=experiment_ids,
        )

        assert created_dataset.dataset_id is not None
        assert created_dataset.dataset_id.startswith("d-")
        assert created_dataset.name == "test_eval_dataset"
        assert created_dataset.tags == {
            "purpose": "testing",
            "environment": "test",
            "mlflow.user": "test_user",
        }
        assert created_dataset.created_time > 0
        assert created_dataset.last_update_time > 0
        assert created_dataset.created_time == created_dataset.last_update_time
        assert created_dataset.schema is None  # Schema is computed when data is added
        assert created_dataset.profile is None  # Profile is computed when data is added
        assert created_dataset.created_by == "test_user"  # Extracted from mlflow.user tag

        retrieved_dataset = store.get_evaluation_dataset(dataset_id=created_dataset.dataset_id)
        assert retrieved_dataset.dataset_id == created_dataset.dataset_id
        assert retrieved_dataset.name == created_dataset.name
        assert retrieved_dataset.tags == created_dataset.tags
        assert retrieved_dataset._experiment_ids is None
        assert retrieved_dataset.experiment_ids == experiment_ids
        assert not retrieved_dataset.has_records()

        with pytest.raises(
            MlflowException, match="Evaluation dataset with id 'd-nonexistent' not found"
        ):
            store.get_evaluation_dataset(dataset_id="d-nonexistent")

        store.delete_evaluation_dataset(created_dataset.dataset_id)
        with pytest.raises(MlflowException, match="not found"):
            store.get_evaluation_dataset(dataset_id=created_dataset.dataset_id)

        # Verify idempotentcy
        store.delete_evaluation_dataset("d-nonexistent")


def test_evaluation_dataset_search_comprehensive(store):
    test_prefix = "test_search_"
    exp_ids = _create_experiments(store, [f"{test_prefix}exp_{i}" for i in range(1, 4)])

    datasets = []
    for i in range(10):
        if i < 3:
            created = store.create_evaluation_dataset(
                name=f"{test_prefix}dataset_{i:02d}",
                experiment_ids=[exp_ids[0]],
                tags={"priority": "high" if i % 2 == 0 else "low", "mlflow.user": f"user_{i % 3}"},
            )
        elif i < 6:
            created = store.create_evaluation_dataset(
                name=f"{test_prefix}dataset_{i:02d}",
                experiment_ids=[exp_ids[1], exp_ids[2]],
                tags={"priority": "high" if i % 2 == 0 else "low", "mlflow.user": f"user_{i % 3}"},
            )
        elif i < 8:
            created = store.create_evaluation_dataset(
                name=f"{test_prefix}dataset_{i:02d}",
                experiment_ids=[exp_ids[2]],
                tags={"priority": "high" if i % 2 == 0 else "low", "mlflow.user": f"user_{i % 3}"},
            )
        else:
            created = store.create_evaluation_dataset(
                name=f"{test_prefix}dataset_{i:02d}",
                experiment_ids=[],
                tags={"priority": "high" if i % 2 == 0 else "low", "mlflow.user": f"user_{i % 3}"},
            )
        datasets.append(created)
        time.sleep(0.001)

    results = store.search_evaluation_datasets(experiment_ids=[exp_ids[0]])
    assert len([d for d in results if d.name.startswith(test_prefix)]) == 3

    results = store.search_evaluation_datasets(experiment_ids=[exp_ids[1], exp_ids[2]])
    test_results = [d for d in results if d.name.startswith(test_prefix)]
    assert len(test_results) == 5

    results = store.search_evaluation_datasets(order_by=["name"])
    test_results = [d for d in results if d.name.startswith(test_prefix)]
    names = [d.name for d in test_results]
    assert names == sorted(names)

    results = store.search_evaluation_datasets(order_by=["name DESC"])
    test_results = [d for d in results if d.name.startswith(test_prefix)]
    names = [d.name for d in test_results]
    assert names == sorted(names, reverse=True)

    page1 = store.search_evaluation_datasets(max_results=3)
    assert len(page1) == 3
    assert page1.token is not None

    page2 = store.search_evaluation_datasets(max_results=3, page_token=page1.token)
    assert len(page2) == 3
    assert all(d1.dataset_id != d2.dataset_id for d1 in page1 for d2 in page2)

    results = store.search_evaluation_datasets(experiment_ids=None)
    test_results = [d for d in results if d.name.startswith(test_prefix)]
    assert len(test_results) == 10


def test_evaluation_dataset_upsert_comprehensive(store):
    created_dataset = store.create_evaluation_dataset(name="upsert_comprehensive")

    records_batch1 = [
        {
            "inputs": {"question": "What is MLflow?"},
            "expectations": {"answer": "MLflow is a platform", "score": 0.8},
            "tags": {"version": "v1", "quality": "high"},
            "source": {
                "source_type": "TRACE",
                "source_data": {"trace_id": "trace-001", "span_id": "span-001"},
            },
        },
        {
            "inputs": {"question": "What is Python?"},
            "expectations": {"answer": "Python is a language"},
            "tags": {"category": "programming"},
        },
        {
            "inputs": {"question": "What is MLflow?"},
            "expectations": {"answer": "MLflow is an ML platform", "confidence": 0.9},
            "tags": {"version": "v2", "reviewed": "true"},
            "source": {
                "source_type": "TRACE",
                "source_data": {"trace_id": "trace-002", "span_id": "span-002"},
            },
        },
    ]

    result = store.upsert_evaluation_dataset_records(created_dataset.dataset_id, records_batch1)
    assert result["inserted"] == 2
    assert result["updated"] == 1

    loaded_records = store._load_dataset_records(created_dataset.dataset_id)
    assert len(loaded_records) == 2

    mlflow_record = next(r for r in loaded_records if r.inputs["question"] == "What is MLflow?")
    assert mlflow_record.expectations == {
        "answer": "MLflow is an ML platform",
        "score": 0.8,
        "confidence": 0.9,
    }
    assert mlflow_record.tags == {"version": "v2", "quality": "high", "reviewed": "true"}

    assert mlflow_record.source.source_type == "TRACE"
    assert mlflow_record.source.source_data["trace_id"] == "trace-001"
    assert mlflow_record.source_id == "trace-001"

    initial_update_time = mlflow_record.last_update_time
    time.sleep(0.01)

    records_batch2 = [
        {
            "inputs": {"question": "What is MLflow?"},
            "expectations": {"answer": "MLflow is the best ML platform", "rating": 5},
            "tags": {"version": "v3"},
        },
        {
            "inputs": {"question": "What is Spark?"},
            "expectations": {"answer": "Spark is a data processing engine"},
        },
    ]

    result = store.upsert_evaluation_dataset_records(created_dataset.dataset_id, records_batch2)
    assert result["inserted"] == 1
    assert result["updated"] == 1

    loaded_records = store._load_dataset_records(created_dataset.dataset_id)
    assert len(loaded_records) == 3

    updated_mlflow_record = next(
        r for r in loaded_records if r.inputs["question"] == "What is MLflow?"
    )
    assert updated_mlflow_record.expectations == {
        "answer": "MLflow is the best ML platform",
        "score": 0.8,
        "confidence": 0.9,
        "rating": 5,
    }
    assert updated_mlflow_record.tags == {
        "version": "v3",
        "quality": "high",
        "reviewed": "true",
    }
    assert updated_mlflow_record.last_update_time > initial_update_time
    assert updated_mlflow_record.source.source_data["trace_id"] == "trace-001"

    records_batch3 = [
        {"inputs": {"minimal": "input"}, "expectations": {"result": "minimal test"}},
        {"inputs": {"question": "Empty expectations"}, "expectations": {}},
        {"inputs": {"question": "No tags"}, "expectations": {"answer": "No tags"}, "tags": {}},
    ]

    result = store.upsert_evaluation_dataset_records(created_dataset.dataset_id, records_batch3)
    assert result["inserted"] == 3
    assert result["updated"] == 0

    result = store.upsert_evaluation_dataset_records(
        created_dataset.dataset_id,
        [{"inputs": {}, "expectations": {"result": "empty inputs allowed"}}],
    )
    assert result["inserted"] == 1
    assert result["updated"] == 0

    empty_result = store.upsert_evaluation_dataset_records(created_dataset.dataset_id, [])
    assert empty_result["inserted"] == 0
    assert empty_result["updated"] == 0


def test_evaluation_dataset_associations_and_lazy_loading(store):
    experiment_ids = _create_experiments(store, ["test_exp_1", "test_exp_2", "test_exp_3"])
    created_dataset = store.create_evaluation_dataset(
        name="multi_exp_dataset",
        experiment_ids=experiment_ids,
    )

    retrieved = store.get_evaluation_dataset(dataset_id=created_dataset.dataset_id)
    assert retrieved._experiment_ids is None
    with mock.patch("mlflow.entities.evaluation_dataset._get_store", return_value=store):
        assert set(retrieved.experiment_ids) == set(experiment_ids)

    results = store.search_evaluation_datasets(experiment_ids=[experiment_ids[1]])
    assert any(d.dataset_id == created_dataset.dataset_id for d in results)

    results = store.search_evaluation_datasets(
        experiment_ids=[experiment_ids[0], experiment_ids[2]]
    )
    matching = [d for d in results if d.dataset_id == created_dataset.dataset_id]
    assert len(matching) == 1
    assert matching[0]._experiment_ids is None
    with mock.patch("mlflow.entities.evaluation_dataset._get_store", return_value=store):
        assert set(matching[0].experiment_ids) == set(experiment_ids)

    records = [{"inputs": {"q": f"Q{i}"}, "expectations": {"a": f"A{i}"}} for i in range(5)]
    store.upsert_evaluation_dataset_records(created_dataset.dataset_id, records)

    with mock.patch("mlflow.entities.evaluation_dataset._get_store", return_value=store):
        retrieved = store.get_evaluation_dataset(dataset_id=created_dataset.dataset_id)
        assert not retrieved.has_records()

        df = retrieved.to_df()
        assert len(df) == 5
        assert retrieved.has_records()

        assert list(df.columns) == [
            "inputs",
            "expectations",
            "tags",
            "source_type",
            "source_id",
            "created_time",
            "dataset_record_id",
        ]


def test_evaluation_dataset_get_experiment_ids(store):
    experiment_ids = _create_experiments(store, ["exp_1", "exp_2", "exp_3"])
    created_dataset = store.create_evaluation_dataset(
        name="test_get_experiment_ids",
        experiment_ids=experiment_ids,
    )

    fetched_experiment_ids = store.get_evaluation_dataset_experiment_ids(created_dataset.dataset_id)
    assert set(fetched_experiment_ids) == set(experiment_ids)

    created_dataset2 = store.create_evaluation_dataset(
        name="test_no_experiments",
        experiment_ids=[],
    )
    fetched_experiment_ids2 = store.get_evaluation_dataset_experiment_ids(
        created_dataset2.dataset_id
    )
    assert fetched_experiment_ids2 == []

    result = store.get_evaluation_dataset_experiment_ids("d-nonexistent")
    assert result == []

    result = store.get_evaluation_dataset_experiment_ids("")
    assert result == []


def test_evaluation_dataset_tags_with_sql_backend(store):
    tags = {"environment": "production", "version": "2.0", "team": "ml-ops"}

    created = store.create_evaluation_dataset(
        name="tagged_dataset",
        tags=tags,
    )
    assert created.tags == tags

    retrieved = store.get_evaluation_dataset(created.dataset_id)
    assert retrieved.tags == tags
    assert retrieved.tags["environment"] == "production"
    assert retrieved.tags["version"] == "2.0"
    assert retrieved.tags["team"] == "ml-ops"

    created_none = store.create_evaluation_dataset(
        name="no_tags_dataset",
        tags=None,
    )
    retrieved_none = store.get_evaluation_dataset(created_none.dataset_id)
    assert retrieved_none.tags == {}

    created_empty = store.create_evaluation_dataset(
        name="empty_tags_dataset",
        tags={},
        experiment_ids=None,
    )
    retrieved_empty = store.get_evaluation_dataset(created_empty.dataset_id)
    assert retrieved_empty.tags == {}


<<<<<<< HEAD
def test_evaluation_dataset_update_tags(store):
    initial_tags = {"environment": "development", "version": "1.0", "deprecated": "true"}
    created = store.create_evaluation_dataset(
        name="test_update_tags",
        tags=initial_tags,
        experiment_ids=None,
    )

    retrieved = store.get_evaluation_dataset(created.dataset_id)
    assert retrieved.tags == initial_tags

    update_tags = {
        "environment": "production",
        "team": "ml-ops",
        "deprecated": None,  # This will be ignored, not delete the tag
    }
    store.set_evaluation_dataset_tags(created.dataset_id, update_tags)

    updated = store.get_evaluation_dataset(created.dataset_id)
    expected_tags = {
        "environment": "production",  # Updated
        "version": "1.0",  # Preserved
        "deprecated": "true",  # Preserved (None didn't delete it)
        "team": "ml-ops",  # Added
    }
    assert updated.tags == expected_tags
    assert updated.last_update_time == created.last_update_time
    assert updated.last_updated_by == created.last_updated_by

    created_no_tags = store.create_evaluation_dataset(
        name="test_no_initial_tags",
        tags=None,
        experiment_ids=None,
    )

    store.set_evaluation_dataset_tags(
        created_no_tags.dataset_id, {"new_tag": "value", "mlflow.user": "test_user2"}
    )

    updated_no_tags = store.get_evaluation_dataset(created_no_tags.dataset_id)
    assert updated_no_tags.tags == {"new_tag": "value", "mlflow.user": "test_user2"}
    assert updated_no_tags.last_update_time == created_no_tags.last_update_time
    assert updated_no_tags.last_updated_by == created_no_tags.last_updated_by


def test_evaluation_dataset_digest_updates_with_changes(store):
    experiment_id = store.create_experiment("test_exp")

    dataset = store.create_evaluation_dataset(
        name="test_dataset",
        tags={"env": "test"},
        experiment_ids=[experiment_id],
    )

    initial_digest = dataset.digest
    assert initial_digest is not None

    time.sleep(0.01)  # Ensure time difference

    records = [
        {
            "inputs": {"question": "What is MLflow?"},
            "expectations": {"accuracy": 0.95},
        }
    ]

    store.upsert_evaluation_dataset_records(dataset.dataset_id, records)

    updated_dataset = store.get_evaluation_dataset(dataset.dataset_id)

    assert updated_dataset.digest != initial_digest

    prev_digest = updated_dataset.digest
    time.sleep(0.01)  # Ensure time difference

    more_records = [
        {
            "inputs": {"question": "How to track experiments?"},
            "expectations": {"accuracy": 0.9},
        }
    ]

    store.upsert_evaluation_dataset_records(dataset.dataset_id, more_records)

    final_dataset = store.get_evaluation_dataset(dataset.dataset_id)

    assert final_dataset.digest != prev_digest
    assert final_dataset.digest != initial_digest

    store.set_evaluation_dataset_tags(dataset.dataset_id, {"new_tag": "value"})
    dataset_after_tags = store.get_evaluation_dataset(dataset.dataset_id)

    assert dataset_after_tags.digest == final_dataset.digest


def test_sql_evaluation_dataset_record_merge():
    with mock.patch("mlflow.store.tracking.dbmodels.models.get_current_time_millis") as mock_time:
        mock_time.return_value = 2000

        record = SqlEvaluationDatasetRecord()
        record.expectations = {"accuracy": 0.8, "relevance": 0.7}
        record.tags = {"env": "test"}
        record.created_time = 1000
        record.last_update_time = 1000
        record.created_by = "user1"
        record.last_updated_by = "user1"

        new_data = {
            "expectations": {"accuracy": 0.9, "completeness": 0.95},
            "tags": {"version": "2.0"},
        }

        record.merge(new_data)

        assert record.expectations == {
            "accuracy": 0.9,  # Updated
            "relevance": 0.7,  # Preserved
            "completeness": 0.95,  # Added
        }

        assert record.tags == {
            "env": "test",  # Preserved
            "version": "2.0",  # Added
        }

        assert record.created_time == 1000  # Preserved
        assert record.last_update_time == 2000  # Updated

        assert record.created_by == "user1"  # Preserved
        assert record.last_updated_by == "user1"  # No mlflow.user in tags

        record2 = SqlEvaluationDatasetRecord()
        record2.expectations = None
        record2.tags = None

        new_data2 = {"expectations": {"accuracy": 0.9}, "tags": {"env": "prod"}}

        record2.merge(new_data2)

        assert record2.expectations == {"accuracy": 0.9}
        assert record2.tags == {"env": "prod"}
        assert record2.last_update_time == 2000

        record3 = SqlEvaluationDatasetRecord()
        record3.created_by = "user1"
        record3.last_updated_by = "user1"

        new_data3 = {"tags": {"mlflow.user": "user2", "env": "prod"}}

        record3.merge(new_data3)

        assert record3.created_by == "user1"  # Preserved
        assert record3.last_updated_by == "user2"  # Updated from mlflow.user tag

        record4 = SqlEvaluationDatasetRecord()
        record4.expectations = {"accuracy": 0.8}
        record4.tags = {"env": "test"}
        record4.last_update_time = 1000

        record4.merge({})

        assert record4.expectations == {"accuracy": 0.8}
        assert record4.tags == {"env": "test"}
        assert record4.last_update_time == 2000

        record5 = SqlEvaluationDatasetRecord()
        record5.expectations = {"accuracy": 0.8}
        record5.tags = {"env": "test"}

        record5.merge({"expectations": {"relevance": 0.9}})

        assert record5.expectations == {"accuracy": 0.8, "relevance": 0.9}
        assert record5.tags == {"env": "test"}  # Unchanged

        record6 = SqlEvaluationDatasetRecord()
        record6.expectations = {"accuracy": 0.8}
        record6.tags = {"env": "test"}

        record6.merge({"tags": {"version": "1.0"}})

        assert record6.expectations == {"accuracy": 0.8}  # Unchanged
        assert record6.tags == {"env": "test", "version": "1.0"}
=======
def _create_trace_info(trace_id: str, experiment_id: str):
    return TraceInfo(
        trace_id=trace_id,
        trace_location=trace_location.TraceLocation.from_experiment_id(experiment_id),
        request_time=1234,
        execution_duration=100,
        state=TraceState.OK,
        tags={"tag1": "apple", "tag2": "orange"},
        trace_metadata={"rq1": "foo", "rq2": "bar"},
    )


def test_link_traces_to_run(store: SqlAlchemyStore):
    exp_id = store.create_experiment(f"exp-{uuid.uuid4()}")
    run = store.create_run(exp_id, user_id="user", start_time=0, tags=[], run_name="test_run")

    trace_ids = []
    for i in range(5):
        trace_info = _create_trace_info(f"trace-{i}", exp_id)
        store.start_trace(trace_info)
        trace_ids.append(trace_info.trace_id)

    store.link_traces_to_run(trace_ids, run.info.run_id)

    # search_traces should return traces linked to the run
    traces, _ = store.search_traces(
        experiment_ids=[exp_id], filter_string=f"run_id = '{run.info.run_id}'"
    )
    assert len(traces) == 5


def test_link_traces_to_run_100_limit(store: SqlAlchemyStore):
    exp_id = store.create_experiment(f"exp-{uuid.uuid4()}")
    run = store.create_run(exp_id, user_id="user", start_time=0, tags=[], run_name="test_run")

    # Test exceeding the limit (101 traces)
    trace_ids = []
    for i in range(101):
        trace_info = _create_trace_info(f"trace-{i}", exp_id)
        store.start_trace(trace_info)
        trace_ids.append(trace_info.trace_id)

    with pytest.raises(MlflowException, match="Cannot link more than 100 traces to a run"):
        store.link_traces_to_run(trace_ids, run.info.run_id)
>>>>>>> 29281e8c
<|MERGE_RESOLUTION|>--- conflicted
+++ resolved
@@ -7061,7 +7061,6 @@
     assert retrieved_empty.tags == {}
 
 
-<<<<<<< HEAD
 def test_evaluation_dataset_update_tags(store):
     initial_tags = {"environment": "development", "version": "1.0", "deprecated": "true"}
     created = store.create_evaluation_dataset(
@@ -7244,7 +7243,8 @@
 
         assert record6.expectations == {"accuracy": 0.8}  # Unchanged
         assert record6.tags == {"env": "test", "version": "1.0"}
-=======
+
+
 def _create_trace_info(trace_id: str, experiment_id: str):
     return TraceInfo(
         trace_id=trace_id,
@@ -7288,5 +7288,4 @@
         trace_ids.append(trace_info.trace_id)
 
     with pytest.raises(MlflowException, match="Cannot link more than 100 traces to a run"):
-        store.link_traces_to_run(trace_ids, run.info.run_id)
->>>>>>> 29281e8c
+        store.link_traces_to_run(trace_ids, run.info.run_id)