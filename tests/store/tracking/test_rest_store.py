--- conflicted
+++ resolved
@@ -1692,8 +1692,6 @@
         # Verify API call
         mock_call_endpoint.assert_called_once_with(
             DeleteScorer, message_to_json(DeleteScorer(experiment_id=experiment_id, name=name))
-<<<<<<< HEAD
-=======
         )
 
 
@@ -1854,5 +1852,4 @@
             method="POST",
             data=mock.ANY,
             extra_headers=mock.ANY,
->>>>>>> 364cbe4d
         )