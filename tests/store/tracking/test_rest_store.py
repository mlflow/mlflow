--- conflicted
+++ resolved
@@ -1699,12 +1699,9 @@
 
         # Verify API call
         mock_call_endpoint.assert_called_once_with(
-<<<<<<< HEAD
             DeleteScorer,
             message_to_json(DeleteScorer(experiment_id=experiment_id, name=name)),
             endpoint="/api/3.0/mlflow/scorers/delete",
-=======
-            DeleteScorer, message_to_json(DeleteScorer(experiment_id=experiment_id, name=name))
         )
 
 
@@ -1865,5 +1862,4 @@
             method="POST",
             data=mock.ANY,
             extra_headers=mock.ANY,
->>>>>>> e096a165
         )