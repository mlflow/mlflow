--- conflicted
+++ resolved
@@ -1698,7 +1698,6 @@
         )
 
 
-<<<<<<< HEAD
 def test_calculate_trace_filter_correlation():
     store = RestStore(lambda: None)
 
@@ -1785,7 +1784,9 @@
             CalculateTraceFilterCorrelation,
             message_to_json(expected_request),
             "/api/3.0/mlflow/traces/calculate-filter-correlation",
-=======
+        )
+
+
 def _create_mock_response(status_code: int = 200, text: str = "{}") -> mock.MagicMock:
     """Helper to create a mock HTTP response."""
     response = mock.MagicMock()
@@ -1943,5 +1944,4 @@
             method="POST",
             data=mock.ANY,
             extra_headers=mock.ANY,
->>>>>>> 944bc773
         )