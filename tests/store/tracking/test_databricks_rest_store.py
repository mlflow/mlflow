import json
import time
from unittest import mock

import pytest
from google.protobuf.json_format import MessageToDict
from opentelemetry.proto.trace.v1.trace_pb2 import Span as OTelProtoSpan

import mlflow
from mlflow.entities import Span
from mlflow.entities.assessment import (
    AssessmentSource,
    AssessmentSourceType,
    Feedback,
    FeedbackValue,
)
from mlflow.entities.trace import Trace
from mlflow.entities.trace_data import TraceData
from mlflow.entities.trace_info import TraceInfo
from mlflow.entities.trace_location import TraceLocation, UCSchemaLocation
from mlflow.entities.trace_state import TraceState
from mlflow.entities.trace_status import TraceStatus
from mlflow.environment_variables import (
    MLFLOW_ASYNC_TRACE_LOGGING_RETRY_TIMEOUT,
    MLFLOW_TRACING_SQL_WAREHOUSE_ID,
)
from mlflow.exceptions import MlflowException, RestException
from mlflow.protos import databricks_pb2
from mlflow.protos.databricks_pb2 import ENDPOINT_NOT_FOUND
from mlflow.protos.databricks_tracing_pb2 import (
    BatchGetTraces,
    CreateAssessment,
    CreateTraceUCStorageLocation,
    DeleteAssessment,
    DeleteTraceTag,
    GetAssessment,
    GetTraceInfo,
    LinkExperimentToUCTraceLocation,
    SetTraceTag,
    UnLinkExperimentToUCTraceLocation,
)
from mlflow.protos.databricks_tracing_pb2 import UCSchemaLocation as ProtoUCSchemaLocation
from mlflow.protos.service_pb2 import DeleteTraceTag as DeleteTraceTagV3
from mlflow.protos.service_pb2 import GetTraceInfoV3, StartTraceV3
from mlflow.protos.service_pb2 import SetTraceTag as SetTraceTagV3
from mlflow.store.tracking.databricks_rest_store import DatabricksTracingRestStore
from mlflow.tracing.constant import TRACE_ID_V4_PREFIX
from mlflow.utils.databricks_tracing_utils import (
    assessment_to_proto,
    trace_info_to_proto,
    trace_location_from_databricks_uc_schema,
    trace_to_proto,
)
from mlflow.utils.proto_json_utils import message_to_json
from mlflow.utils.rest_utils import (
    _V3_TRACE_REST_API_PATH_PREFIX,
    _V4_TRACE_REST_API_PATH_PREFIX,
    MlflowHostCreds,
)


def create_mock_spans(diff_trace_id=False):
    otel_span1 = OTelProtoSpan()
    otel_span1.name = "span1"
    otel_span1.trace_id = b"trace123"

    otel_span2 = OTelProtoSpan()
    otel_span2.name = "span2"
    otel_span2.trace_id = b"trace456" if diff_trace_id else b"trace123"

    # Mock spans
    mock_span1 = mock.MagicMock(spec=Span)
    mock_span1.trace_id = "trace123"
    mock_span1.to_otel_proto.return_value = otel_span1

    mock_span2 = mock.MagicMock(spec=Span)
    mock_span2.trace_id = "trace456" if diff_trace_id else "trace123"
    mock_span2.to_otel_proto.return_value = otel_span2

    return [mock_span1, mock_span2]


def _args(host_creds, endpoint, method, json_body, version, retry_timeout_seconds=None):
    res = {
        "host_creds": host_creds,
        "endpoint": f"/api/{version}/mlflow/{endpoint}",
        "method": method,
    }
    if retry_timeout_seconds is not None:
        res["retry_timeout_seconds"] = retry_timeout_seconds
    if method == "GET":
        res["params"] = json.loads(json_body)
    else:
        res["json"] = json.loads(json_body)
    return res


def _verify_requests(
    http_request,
    host_creds,
    endpoint,
    method,
    json_body,
    version="4.0",
    retry_timeout_seconds=None,
):
    """
    Verify HTTP requests in tests.

    Args:
        http_request: The mocked HTTP request object
        host_creds: MlflowHostCreds object
        endpoint: The endpoint being called (e.g., "traces/123")
        method: The HTTP method (e.g., "GET", "POST")
        json_body: The request body as a JSON string
        version: The version of the API to use (e.g., "2.0", "3.0", "4.0")
        retry_timeout_seconds: The retry timeout seconds to use for the request
    """
    http_request.assert_any_call(
        **(_args(host_creds, endpoint, method, json_body, version, retry_timeout_seconds))
    )


def test_create_trace_v4_uc_location(monkeypatch):
    monkeypatch.setenv(MLFLOW_ASYNC_TRACE_LOGGING_RETRY_TIMEOUT.name, "1")
    monkeypatch.setenv(MLFLOW_TRACING_SQL_WAREHOUSE_ID.name, "test-warehouse")

    creds = MlflowHostCreds("https://hello")
    store = DatabricksTracingRestStore(lambda: creds)

    trace_info = TraceInfo(
        trace_id="trace:/catalog.schema/123",
        trace_location=trace_location_from_databricks_uc_schema("catalog", "schema"),
        request_time=123,
        execution_duration=10,
        state=TraceState.OK,
        request_preview="",
        response_preview="",
        trace_metadata={},
    )

    # Mock successful v4 response
    response = mock.MagicMock()
    response.status_code = 200
    expected_trace_info = MessageToDict(
        trace_info_to_proto(trace_info), preserving_proto_field_name=True
    )
    # The returned trace_id in proto should be otel_trace_id
    expected_trace_info.update({"trace_id": "123"})
    response.text = json.dumps(expected_trace_info)

    expected_request = trace_info_to_proto(trace_info)
    with mock.patch("mlflow.utils.rest_utils.http_request", return_value=response) as mock_http:
        result = store.start_trace(trace_info)
        _verify_requests(
            mock_http,
            creds,
            "traces/catalog.schema/123/info",
            "POST",
            message_to_json(expected_request),
            version="4.0",
            retry_timeout_seconds=1,
        )
        assert result.trace_id == "trace:/catalog.schema/123"


def test_create_trace_experiment_location_fallback_to_v3(monkeypatch):
    monkeypatch.setenv(MLFLOW_ASYNC_TRACE_LOGGING_RETRY_TIMEOUT.name, "1")
    monkeypatch.setenv(MLFLOW_TRACING_SQL_WAREHOUSE_ID.name, "test-warehouse")

    creds = MlflowHostCreds("https://hello")
    store = DatabricksTracingRestStore(lambda: creds)

    trace_info = TraceInfo(
        trace_id="tr-456",
        trace_location=TraceLocation.from_experiment_id("456"),
        request_time=456,
        execution_duration=20,
        state=TraceState.OK,
        request_preview="preview",
        response_preview="response",
        trace_metadata={"key": "value"},
    )

    trace = Trace(info=trace_info, data=TraceData())
    v3_response = StartTraceV3.Response(trace=trace.to_proto())

    with mock.patch.object(store, "_call_endpoint") as mock_call_endpoint:
        mock_call_endpoint.side_effect = [v3_response]

        result = store.start_trace(trace_info)

        assert mock_call_endpoint.call_count == 1
        call_args = mock_call_endpoint.call_args_list[0]
        assert call_args[0][0] == StartTraceV3
        assert result.trace_id == "tr-456"


def test_get_trace_info(monkeypatch):
    with mlflow.start_span(name="test_span_v4") as span:
        span.set_inputs({"input": "test_value"})
        span.set_outputs({"output": "result"})

    trace = mlflow.get_trace(span.trace_id)
    mock_response = GetTraceInfo.Response(trace=trace_to_proto(trace))

    store = DatabricksTracingRestStore(lambda: MlflowHostCreds("https://test"))

    location = "catalog.schema"
    v4_trace_id = f"{TRACE_ID_V4_PREFIX}{location}/{span.trace_id}"

    monkeypatch.setenv("MLFLOW_TRACING_SQL_WAREHOUSE_ID", "test-warehouse")
    with mock.patch.object(store, "_call_endpoint", return_value=mock_response) as mock_call:
        result = store.get_trace_info(v4_trace_id)

        mock_call.assert_called_once()
        call_args = mock_call.call_args

        assert call_args[0][0] == GetTraceInfo

        request_body = call_args[0][1]
        request_data = json.loads(request_body)
        assert request_data["trace_id"] == span.trace_id
        assert request_data["location"] == location
        assert request_data["sql_warehouse_id"] == "test-warehouse"

        endpoint = call_args[1]["endpoint"]
        assert f"/traces/{location}/{span.trace_id}/info" in endpoint

        assert isinstance(result, TraceInfo)
        assert result.trace_id == span.trace_id


def test_get_trace_info_fallback_to_v3():
    with mlflow.start_span(name="test_span_v3") as span:
        span.set_inputs({"input": "test_value"})

    trace = mlflow.get_trace(span.trace_id)
    mock_v3_response = GetTraceInfoV3.Response(trace=trace.to_proto())

    store = DatabricksTracingRestStore(lambda: MlflowHostCreds("https://test"))

    with mock.patch.object(store, "_call_endpoint", return_value=mock_v3_response) as mock_call:
        result = store.get_trace_info(span.trace_id)

        mock_call.assert_called_once()
        call_args = mock_call.call_args
        assert call_args[0][0] == GetTraceInfoV3

        request_body = call_args[0][1]
        request_data = json.loads(request_body)
        assert request_data["trace_id"] == span.trace_id

        assert isinstance(result, TraceInfo)
        assert result.trace_id == span.trace_id


def test_set_trace_tag():
    creds = MlflowHostCreds("https://hello")
    store = DatabricksTracingRestStore(lambda: creds)
    response = mock.MagicMock()
    response.status_code = 200
    location = "catalog.schema"
    trace_id = "tr-1234"
    request = SetTraceTag(
        key="k",
        value="v",
    )
    response.text = "{}"

    with mock.patch("mlflow.utils.rest_utils.http_request", return_value=response) as mock_http:
        res = store.set_trace_tag(
            trace_id=f"{TRACE_ID_V4_PREFIX}{location}/{trace_id}",
            key=request.key,
            value=request.value,
        )
        expected_json = {
            "key": request.key,
            "value": request.value,
        }
        mock_http.assert_called_once_with(
            host_creds=creds,
            endpoint=f"/api/4.0/mlflow/traces/{location}/{trace_id}/tags",
            method="PATCH",
            json=expected_json,
        )
        assert res is None


def test_set_trace_tag_fallback():
    creds = MlflowHostCreds("https://hello")
    store = DatabricksTracingRestStore(lambda: creds)
    response = mock.MagicMock()
    response.status_code = 200
    trace_id = "tr-1234"
    response.text = "{}"

    with mock.patch.object(
        store, "_call_endpoint", return_value=SetTraceTagV3.Response()
    ) as mock_call:
        result = store.set_trace_tag(
            trace_id=trace_id,
            key="k",
            value="v",
        )

        mock_call.assert_called_once()
        call_args = mock_call.call_args
        assert call_args[0][0] == SetTraceTagV3

        request_body = call_args[0][1]
        request_data = json.loads(request_body)
        assert request_data["key"] == "k"
        assert request_data["value"] == "v"
        assert result is None


def test_delete_trace_tag(monkeypatch):
    creds = MlflowHostCreds("https://hello")
    store = DatabricksTracingRestStore(lambda: creds)
    response = mock.MagicMock()
    response.status_code = 200
    location = "catalog.schema"
    trace_id = "tr-1234"
    sql_warehouse_id = "warehouse_456"
    request = DeleteTraceTag(
        trace_id=trace_id,
        location=location,
        key="k",
    )
    response.text = "{}"

    monkeypatch.setenv("MLFLOW_TRACING_SQL_WAREHOUSE_ID", sql_warehouse_id)
    with mock.patch("mlflow.utils.rest_utils.http_request", return_value=response) as mock_http:
        res = store.delete_trace_tag(
            trace_id=f"{TRACE_ID_V4_PREFIX}{location}/{trace_id}",
            key=request.key,
        )
        expected_json = {
            "sql_warehouse_id": sql_warehouse_id,
        }
        mock_http.assert_called_once_with(
            host_creds=creds,
            endpoint=f"/api/4.0/mlflow/traces/{location}/{trace_id}/tags/{request.key}",
            method="DELETE",
            json=expected_json,
        )
        assert res is None


def test_delete_trace_tag_fallback():
    creds = MlflowHostCreds("https://hello")
    store = DatabricksTracingRestStore(lambda: creds)
    response = mock.MagicMock()
    response.status_code = 200
    trace_id = "tr-1234"
    response.text = "{}"

    with mock.patch.object(
        store, "_call_endpoint", return_value=DeleteTraceTagV3.Response()
    ) as mock_call:
        result = store.delete_trace_tag(
            trace_id=trace_id,
            key="k",
        )

        mock_call.assert_called_once()
        call_args = mock_call.call_args
        assert call_args[0][0] == DeleteTraceTagV3

        request_body = call_args[0][1]
        request_data = json.loads(request_body)
        assert request_data["key"] == "k"
        assert result is None


@pytest.mark.parametrize("sql_warehouse_id", [None, "warehouse_override"])
def test_batch_get_traces(monkeypatch, sql_warehouse_id):
    monkeypatch.setenv(MLFLOW_TRACING_SQL_WAREHOUSE_ID.name, "test-warehouse")
    with mlflow.start_span(name="test_span_1") as span1:
        span1.set_inputs({"input": "test_value_1"})
        span1.set_outputs({"output": "result_1"})

    with mlflow.start_span(name="test_span_2") as span2:
        span2.set_inputs({"input": "test_value_2"})
        span2.set_outputs({"output": "result_2"})

    trace1 = mlflow.get_trace(span1.trace_id)
    trace2 = mlflow.get_trace(span2.trace_id)

    mock_response = BatchGetTraces.Response()
    mock_response.traces.extend([trace_to_proto(trace1), trace_to_proto(trace2)])

    store = DatabricksTracingRestStore(lambda: MlflowHostCreds("https://test"))

    location = "catalog.schema"
    v4_trace_id_1 = f"{TRACE_ID_V4_PREFIX}{location}/{span1.trace_id}"
    v4_trace_id_2 = f"{TRACE_ID_V4_PREFIX}{location}/{span2.trace_id}"
    trace_ids = [v4_trace_id_1, v4_trace_id_2]

    with (
        mock.patch.object(store, "_call_endpoint", return_value=mock_response) as mock_call,
    ):
        result = store.batch_get_traces(trace_ids, location)

        mock_call.assert_called_once()
        call_args = mock_call.call_args

        assert call_args[0][0] == BatchGetTraces

        request_body = call_args[0][1]
        request_data = json.loads(request_body)
        assert request_data["sql_warehouse_id"] == "test-warehouse"
        assert request_data["trace_ids"] == [span1.trace_id, span2.trace_id]

        endpoint = call_args[1]["endpoint"]
        assert endpoint == f"{_V4_TRACE_REST_API_PATH_PREFIX}/{location}/batchGet"

        assert isinstance(result, list)
        assert len(result) == 2
        assert all(isinstance(trace, Trace) for trace in result)
        assert result[0].info.trace_id == span1.trace_id
        assert result[1].info.trace_id == span2.trace_id


def test_search_traces_uc_schema(monkeypatch):
    monkeypatch.setenv(MLFLOW_TRACING_SQL_WAREHOUSE_ID.name, "test-warehouse")

    creds = MlflowHostCreds("https://hello")
    store = DatabricksTracingRestStore(lambda: creds)
    response = mock.MagicMock()
    response.status_code = 200

    response.text = json.dumps(
        {
            "trace_infos": [
                {
                    # REST API uses raw otel id as trace_id
                    "trace_id": "1234",
                    "trace_location": {
                        "type": "UC_SCHEMA",
                        "uc_schema": {"catalog_name": "catalog", "schema_name": "schema"},
                    },
                    "request_time": "1970-01-01T00:00:00.123Z",
                    "execution_duration_ms": 456,
                    "state": "OK",
                    "trace_metadata": {"key": "value"},
                    "tags": {"k": "v"},
                }
            ],
            "next_page_token": "token",
        }
    )

    filter_string = "state = 'OK'"
    max_results = 50
    order_by = ["request_time ASC", "execution_duration_ms DESC"]
    locations = ["catalog.schema"]
    page_token = "12345abcde"

    with mock.patch("mlflow.utils.rest_utils.http_request", return_value=response) as mock_http:
        trace_infos, token = store.search_traces(
            filter_string=filter_string,
            max_results=max_results,
            order_by=order_by,
            locations=locations,
            page_token=page_token,
        )

    # V4 endpoint should be called for UC schema locations
    assert mock_http.call_count == 1
    call_args = mock_http.call_args[1]
    assert call_args["endpoint"] == f"{_V4_TRACE_REST_API_PATH_PREFIX}/search"

    json_body = call_args["json"]
    assert "locations" in json_body
    assert len(json_body["locations"]) == 1
    assert json_body["locations"][0]["uc_schema"]["catalog_name"] == "catalog"
    assert json_body["locations"][0]["uc_schema"]["schema_name"] == "schema"
    assert json_body["filter"] == filter_string
    assert json_body["max_results"] == max_results
    assert json_body["order_by"] == order_by
    assert json_body["page_token"] == page_token
    assert json_body["sql_warehouse_id"] == "test-warehouse"

    assert len(trace_infos) == 1
    assert isinstance(trace_infos[0], TraceInfo)
    assert trace_infos[0].trace_id == "trace:/catalog.schema/1234"
    assert trace_infos[0].trace_location.uc_schema.catalog_name == "catalog"
    assert trace_infos[0].trace_location.uc_schema.schema_name == "schema"
    assert trace_infos[0].request_time == 123
    assert trace_infos[0].state == TraceStatus.OK.to_state()
    assert trace_infos[0].tags == {"k": "v"}
    assert trace_infos[0].trace_metadata == {"key": "value"}
    assert token == "token"


@pytest.mark.parametrize(
    "exception",
    [
        # Workspace where SearchTracesV4 is not supported yet
        RestException(
            json={
                "error_code": databricks_pb2.ErrorCode.Name(databricks_pb2.ENDPOINT_NOT_FOUND),
                "message": "Not found",
            }
        ),
        # V4 endpoint does not support searching by experiment ID (yet)
        RestException(
            json={
                "error_code": databricks_pb2.ErrorCode.Name(databricks_pb2.INVALID_PARAMETER_VALUE),
                "message": "MLFLOW_EXPERIMENT locations not yet supported",
            }
        ),
    ],
)
def test_search_traces_experiment_id(exception):
    creds = MlflowHostCreds("https://hello")
    store = DatabricksTracingRestStore(lambda: creds)
    response = mock.MagicMock()
    response.status_code = 200

    response.text = json.dumps(
        {
            "traces": [
                {
                    "trace_id": "tr-1234",
                    "trace_location": {
                        "type": "MLFLOW_EXPERIMENT",
                        "mlflow_experiment": {"experiment_id": "1"},
                    },
                    "request_time": "1970-01-01T00:00:00.123Z",
                    "execution_duration_ms": 456,
                    "state": "OK",
                    "trace_metadata": {"key": "value"},
                    "tags": {"k": "v"},
                }
            ],
            "next_page_token": "token",
        }
    )
    filter_string = "state = 'OK'"
    page_token = "12345abcde"
    locations = ["1"]

    with mock.patch("mlflow.utils.rest_utils.http_request") as mock_http:
        # v4 call -> exception, v3 call -> response
        mock_http.side_effect = [exception, response]
        trace_infos, token = store.search_traces(
            filter_string=filter_string,
            page_token=page_token,
            locations=locations,
        )

    # MLflow first tries V4 endpoint, then falls back to V3
    assert mock_http.call_count == 2

    first_call_args = mock_http.call_args_list[0][1]
    assert first_call_args["endpoint"] == f"{_V4_TRACE_REST_API_PATH_PREFIX}/search"

    json_body = first_call_args["json"]
    assert "locations" in json_body
    assert len(json_body["locations"]) == 1
    assert json_body["locations"][0]["mlflow_experiment"]["experiment_id"] == "1"
    assert json_body["filter"] == filter_string
    assert json_body["max_results"] == 100

    second_call_args = mock_http.call_args_list[1][1]
    assert second_call_args["endpoint"] == f"{_V3_TRACE_REST_API_PATH_PREFIX}/search"
    json_body = second_call_args["json"]
    assert len(json_body["locations"]) == 1
    assert json_body["locations"][0]["mlflow_experiment"]["experiment_id"] == "1"
    assert json_body["filter"] == filter_string
    assert json_body["max_results"] == 100

    assert len(trace_infos) == 1
    assert isinstance(trace_infos[0], TraceInfo)
    assert trace_infos[0].trace_id == "tr-1234"
    assert trace_infos[0].experiment_id == "1"
    assert trace_infos[0].request_time == 123
    assert trace_infos[0].state == TraceStatus.OK.to_state()
    assert trace_infos[0].tags == {"k": "v"}
    assert trace_infos[0].trace_metadata == {"key": "value"}
    assert token == "token"


@pytest.mark.parametrize(
    "exception",
    [
        # Workspace where SearchTracesV4 is not supported yet
        RestException(
            json={
                "error_code": databricks_pb2.ErrorCode.Name(databricks_pb2.ENDPOINT_NOT_FOUND),
                "message": "Not found",
            }
        ),
        # V4 endpoint does not support searching by experiment ID (yet)
        RestException(
            json={
                "error_code": databricks_pb2.ErrorCode.Name(databricks_pb2.INVALID_PARAMETER_VALUE),
                "message": "MLFLOW_EXPERIMENT locations not yet supported",
            }
        ),
    ],
)
def test_search_traces_with_mixed_locations(exception):
    creds = MlflowHostCreds("https://hello")
    store = DatabricksTracingRestStore(lambda: creds)
    expected_error_message = (
        "Searching traces in UC tables is not supported yet."
        if exception.error_code == databricks_pb2.ErrorCode.Name(databricks_pb2.ENDPOINT_NOT_FOUND)
        else "The `locations` parameter cannot contain both MLflow experiment and UC schema "
    )

    with mock.patch("mlflow.utils.rest_utils.http_request", side_effect=exception) as mock_http:
        with pytest.raises(MlflowException, match=expected_error_message):
            store.search_traces(
                filter_string="state = 'OK'",
                locations=["1", "catalog.schema"],
            )

    # V4 endpoint should be called first. Not fallback to V3 because location includes UC schema.
    mock_http.assert_called_once()
    call_args = mock_http.call_args[1]
    assert call_args["endpoint"] == f"{_V4_TRACE_REST_API_PATH_PREFIX}/search"

    json_body = call_args["json"]
    assert "locations" in json_body
    assert len(json_body["locations"]) == 2
    assert json_body["locations"][0]["mlflow_experiment"]["experiment_id"] == "1"
    assert json_body["locations"][1]["uc_schema"]["catalog_name"] == "catalog"
    assert json_body["locations"][1]["uc_schema"]["schema_name"] == "schema"


def test_search_traces_does_not_fallback_when_uc_schemas_are_specified():
    creds = MlflowHostCreds("https://hello")
    store = DatabricksTracingRestStore(lambda: creds)

    def mock_http_request(*args, **kwargs):
        if kwargs.get("endpoint") == f"{_V4_TRACE_REST_API_PATH_PREFIX}/search":
            raise MlflowException("V4 endpoint not supported", error_code=ENDPOINT_NOT_FOUND)
        return mock.MagicMock()

    with mock.patch("mlflow.utils.rest_utils.http_request", side_effect=mock_http_request):
        with pytest.raises(
            MlflowException,
            match="Searching traces in UC tables is not supported yet.",
        ):
            store.search_traces(locations=["catalog.schema"])


def test_search_traces_non_fallback_errors():
    creds = MlflowHostCreds("https://hello")
    store = DatabricksTracingRestStore(lambda: creds)

    with mock.patch("mlflow.utils.rest_utils.http_request") as mock_http:
        mock_http.side_effect = MlflowException("Random error")
        with pytest.raises(MlflowException, match="Random error"):
            store.search_traces(locations=["catalog.schema"])


def test_search_traces_experiment_ids_deprecated():
    creds = MlflowHostCreds("https://hello")
    store = DatabricksTracingRestStore(lambda: creds)

    # Test that using experiment_ids raises error saying it's deprecated
    with pytest.raises(
        MlflowException,
        match="experiment_ids.*deprecated.*use.*locations",
    ):
        store.search_traces(
            experiment_ids=["123"],
        )


def test_search_traces_with_missing_location():
    creds = MlflowHostCreds("https://hello")
    store = DatabricksTracingRestStore(lambda: creds)
    with pytest.raises(MlflowException, match="location.*must be specified"):
        store.search_traces()

    with pytest.raises(MlflowException, match="location.*must be specified"):
        store.search_traces(locations=[])


<<<<<<< HEAD
def test_search_traces_with_invalid_location():
    creds = MlflowHostCreds("https://hello")
    store = DatabricksTracingRestStore(lambda: creds)
    with pytest.raises(MlflowException, match="Invalid location type:"):
        store.search_traces(locations=["catalog.schema.table_name"])
=======
        # Verify the correct endpoint was called
        call_args = mock_http.call_args[1]
        assert call_args["endpoint"] == f"{_V3_TRACE_REST_API_PATH_PREFIX}/search"

        # Verify the correct parameters were passed
        json_body = call_args["json"]
        # The field name should now be 'locations' instead of 'trace_locations'
        assert "locations" in json_body
        # The experiment_ids are converted to trace_locations
        assert len(json_body["locations"]) == 1
        assert json_body["locations"][0]["mlflow_experiment"]["experiment_id"] == experiment_ids[0]
        assert json_body["filter"] == filter_string
        assert json_body["max_results"] == max_results
        assert json_body["order_by"] == order_by
        assert json_body["page_token"] == page_token

    # Verify the correct parameters were passed and the correct trace info objects were returned
    # for either endpoint
    assert len(trace_infos) == 1
    assert isinstance(trace_infos[0], TraceInfo)
    assert trace_infos[0].trace_id == "tr-1234"
    assert trace_infos[0].experiment_id == "1234"
    assert trace_infos[0].request_time == 123
    # V3's state maps to V2's status
    assert trace_infos[0].state == TraceStatus.OK.to_state()
    # This is correct because TraceInfoV3.from_proto converts the repeated field tags to a dict
    assert trace_infos[0].tags == {"k": "v"}
    assert trace_infos[0].trace_metadata == {"key": "value"}
    assert token == "token"
>>>>>>> 935682b8


def test_search_unified_traces():
    creds = MlflowHostCreds("https://hello")
    store = DatabricksTracingRestStore(lambda: creds)
    response = mock.MagicMock()
    response.status_code = 200

    # Format the response (using TraceInfo format for online path)
    response.text = json.dumps(
        {
            "traces": [
                {
                    "request_id": "tr-1234",
                    "experiment_id": "1234",
                    "timestamp_ms": 123,
                    "execution_time_ms": 456,
                    "status": "OK",
                    "tags": [
                        {"key": "k", "value": "v"},
                    ],
                    "request_metadata": [
                        {"key": "key", "value": "value"},
                    ],
                }
            ],
            "next_page_token": "token",
        }
    )

    # Parameters for search_traces
    experiment_ids = ["1234"]
    filter_string = "status = 'OK'"
    max_results = 10
    order_by = ["timestamp_ms DESC"]
    page_token = "12345abcde"
    model_id = "model123"

    with mock.patch("mlflow.utils.rest_utils.http_request", return_value=response) as mock_http:
        trace_infos, token = store.search_traces(
            locations=experiment_ids,
            filter_string=filter_string,
            max_results=max_results,
            order_by=order_by,
            page_token=page_token,
            model_id=model_id,
        )

        # Verify the correct endpoint was called
        call_args = mock_http.call_args[1]
        assert call_args["endpoint"] == "/api/2.0/mlflow/unified-traces"

        # Verify the correct trace info objects were returned
        assert len(trace_infos) == 1
        assert isinstance(trace_infos[0], TraceInfo)
        assert trace_infos[0].trace_id == "tr-1234"
        assert trace_infos[0].experiment_id == "1234"
        assert trace_infos[0].request_time == 123
        # V3's state maps to V2's status
        assert trace_infos[0].state == TraceStatus.OK.to_state()
        assert trace_infos[0].tags == {"k": "v"}
        assert trace_infos[0].trace_metadata == {"key": "value"}
        assert token == "token"


def test_set_experiment_trace_location():
    creds = MlflowHostCreds("https://hello")
    store = DatabricksTracingRestStore(lambda: creds)

    experiment_id = "123"
    uc_schema = UCSchemaLocation(catalog_name="test_catalog", schema_name="test_schema")
    sql_warehouse_id = "test-warehouse-id"

    # Mock response for CreateTraceUCStorageLocation
    create_location_response = mock.MagicMock()
    create_location_response.uc_schema = ProtoUCSchemaLocation(
        catalog_name="test_catalog",
        schema_name="test_schema",
        otel_spans_table_name="test_spans",
        otel_logs_table_name="test_logs",
    )

    # Mock response for LinkExperimentToUCTraceLocation
    link_response = mock.MagicMock()
    link_response.status_code = 200
    link_response.text = "{}"

    with mock.patch.object(store, "_call_endpoint") as mock_call:
        mock_call.side_effect = [create_location_response, link_response]

        result = store.set_experiment_trace_location(
            location=uc_schema,
            experiment_id=experiment_id,
            sql_warehouse_id=sql_warehouse_id,
        )

        assert mock_call.call_count == 2

        # Verify CreateTraceUCStorageLocation call
        first_call = mock_call.call_args_list[0]
        assert first_call[0][0] == CreateTraceUCStorageLocation
        create_request_body = json.loads(first_call[0][1])
        assert create_request_body["uc_schema"]["catalog_name"] == "test_catalog"
        assert create_request_body["uc_schema"]["schema_name"] == "test_schema"
        assert create_request_body["sql_warehouse_id"] == sql_warehouse_id
        assert first_call[1]["endpoint"] == f"{_V4_TRACE_REST_API_PATH_PREFIX}/location"

        # Verify LinkExperimentToUCTraceLocation call
        second_call = mock_call.call_args_list[1]
        assert second_call[0][0] == LinkExperimentToUCTraceLocation
        link_request_body = json.loads(second_call[0][1])
        assert link_request_body["experiment_id"] == experiment_id
        assert link_request_body["uc_schema"]["catalog_name"] == "test_catalog"
        assert link_request_body["uc_schema"]["schema_name"] == "test_schema"
        assert link_request_body["uc_schema"]["otel_spans_table_name"] == "test_spans"
        assert link_request_body["uc_schema"]["otel_logs_table_name"] == "test_logs"
        assert (
            second_call[1]["endpoint"]
            == f"{_V4_TRACE_REST_API_PATH_PREFIX}/{experiment_id}/link-location"
        )

        assert isinstance(result, UCSchemaLocation)
        assert result.catalog_name == "test_catalog"
        assert result.schema_name == "test_schema"
        assert result.otel_spans_table_name == "test_spans"
        assert result.otel_logs_table_name == "test_logs"


def test_set_experiment_trace_location_with_existing_location():
    creds = MlflowHostCreds("https://hello")
    store = DatabricksTracingRestStore(lambda: creds)

    experiment_id = "123"
    uc_schema = UCSchemaLocation(catalog_name="test_catalog", schema_name="test_schema")
    sql_warehouse_id = "test-warehouse-id"

    create_location_response = MlflowException(
        "Location already exists", error_code=databricks_pb2.ALREADY_EXISTS
    )

    # Mock response for LinkExperimentToUCTraceLocation
    link_response = mock.MagicMock()
    link_response.status_code = 200
    link_response.text = "{}"

    with mock.patch.object(store, "_call_endpoint") as mock_call:
        mock_call.side_effect = [create_location_response, link_response]

        result = store.set_experiment_trace_location(
            location=uc_schema,
            experiment_id=experiment_id,
            sql_warehouse_id=sql_warehouse_id,
        )

        assert mock_call.call_count == 2

        # Verify CreateTraceUCStorageLocation call
        first_call = mock_call.call_args_list[0]
        assert first_call[0][0] == CreateTraceUCStorageLocation
        create_request_body = json.loads(first_call[0][1])
        assert create_request_body["uc_schema"]["catalog_name"] == "test_catalog"
        assert create_request_body["uc_schema"]["schema_name"] == "test_schema"
        assert create_request_body["sql_warehouse_id"] == sql_warehouse_id
        assert first_call[1]["endpoint"] == f"{_V4_TRACE_REST_API_PATH_PREFIX}/location"

        # Verify LinkExperimentToUCTraceLocation call
        second_call = mock_call.call_args_list[1]
        assert second_call[0][0] == LinkExperimentToUCTraceLocation
        link_request_body = json.loads(second_call[0][1])
        assert link_request_body["experiment_id"] == experiment_id
        assert link_request_body["uc_schema"]["catalog_name"] == "test_catalog"
        assert link_request_body["uc_schema"]["schema_name"] == "test_schema"
        assert (
            second_call[1]["endpoint"]
            == f"{_V4_TRACE_REST_API_PATH_PREFIX}/{experiment_id}/link-location"
        )

        assert isinstance(result, UCSchemaLocation)
        assert result.catalog_name == "test_catalog"
        assert result.schema_name == "test_schema"


def test_unset_experiment_trace_location_with_uc_schema():
    creds = MlflowHostCreds("https://hello")
    store = DatabricksTracingRestStore(lambda: creds)

    experiment_id = "123"

    response = mock.MagicMock()
    response.status_code = 200
    response.text = "{}"

    with mock.patch.object(store, "_call_endpoint", return_value=response) as mock_call:
        store.unset_experiment_trace_location(
            experiment_id=experiment_id,
            location=UCSchemaLocation(catalog_name="test_catalog", schema_name="test_schema"),
        )

        mock_call.assert_called_once()
        call_args = mock_call.call_args

        assert call_args[0][0] == UnLinkExperimentToUCTraceLocation
        request_body = json.loads(call_args[0][1])
        assert request_body["experiment_id"] == experiment_id
        assert request_body["uc_schema"]["catalog_name"] == "test_catalog"
        assert request_body["uc_schema"]["schema_name"] == "test_schema"
        expected_endpoint = f"{_V4_TRACE_REST_API_PATH_PREFIX}/{experiment_id}/unlink-location"
        assert call_args[1]["endpoint"] == expected_endpoint


def test_log_spans_to_uc_table_empty_spans():
    store = DatabricksTracingRestStore(lambda: MlflowHostCreds("http://localhost"))
    result = store.log_spans("catalog.schema.table", [], tracking_uri="databricks")
    assert result == []


@mock.patch("mlflow.store.tracking.databricks_rest_store.get_databricks_workspace_client_config")
@mock.patch("mlflow.store.tracking.databricks_rest_store.http_request")
@mock.patch("mlflow.store.tracking.databricks_rest_store.verify_rest_response")
@pytest.mark.parametrize("diff_trace_id", [True, False])
def test_log_spans_to_uc_table_success(
    mock_verify, mock_http_request, mock_get_config, diff_trace_id
):
    # Mock configuration
    mock_config = mock.MagicMock()
    mock_config.authenticate.return_value = {"Authorization": "Bearer token"}
    mock_get_config.return_value = mock_config

    spans = create_mock_spans(diff_trace_id)

    # Mock HTTP response
    mock_response = mock.MagicMock()
    mock_http_request.return_value = mock_response

    store = DatabricksTracingRestStore(lambda: MlflowHostCreds("http://localhost"))

    # Execute
    store.log_spans("catalog.schema.spans", spans, tracking_uri="databricks")

    # Verify calls
    mock_get_config.assert_called_once_with("databricks")
    mock_http_request.assert_called_once()
    mock_verify.assert_called_once_with(mock_response, "/api/2.0/tracing/otel/v1/traces")

    # Verify HTTP request details
    call_kwargs = mock_http_request.call_args
    assert call_kwargs[1]["method"] == "POST"
    assert call_kwargs[1]["endpoint"] == "/api/2.0/tracing/otel/v1/traces"
    assert "Content-Type" in call_kwargs[1]["extra_headers"]
    assert call_kwargs[1]["extra_headers"]["Content-Type"] == "application/x-protobuf"
    assert "X-Databricks-UC-Table-Name" in call_kwargs[1]["extra_headers"]
    assert call_kwargs[1]["extra_headers"]["X-Databricks-UC-Table-Name"] == "catalog.schema.spans"


@mock.patch("mlflow.store.tracking.databricks_rest_store.get_databricks_workspace_client_config")
def test_log_spans_to_uc_table_config_error(mock_get_config):
    mock_get_config.side_effect = Exception("Config failed")

    mock_span = mock.MagicMock(spec=Span, trace_id="trace123")
    spans = [mock_span]

    store = DatabricksTracingRestStore(lambda: MlflowHostCreds("http://localhost"))

    with pytest.raises(MlflowException, match="Failed to log spans to UC table"):
        store.log_spans("catalog.schema.spans", spans, tracking_uri="databricks")


def test_create_assessment():
    creds = MlflowHostCreds("https://hello")
    store = DatabricksTracingRestStore(lambda: creds)
    response = mock.MagicMock()
    response.status_code = 200
    response.text = json.dumps(
        {
            "assessment": {
                "assessment_id": "1234",
                "assessment_name": "assessment_name",
                "trace_identifier": {
                    "uc_schema": {
                        "catalog_name": "catalog",
                        "schema_name": "schema",
                    },
                    "trace_id": "1234",
                },
                "source": {
                    "source_type": "LLM_JUDGE",
                    "source_id": "gpt-4o-mini",
                },
                "create_time": "2025-02-20T05:47:23Z",
                "last_update_time": "2025-02-20T05:47:23Z",
                "feedback": {"value": True},
                "rationale": "rationale",
                "metadata": {"model": "gpt-4o-mini"},
                "error": None,
                "span_id": None,
            }
        }
    )

    feedback = Feedback(
        trace_id="trace:/catalog.schema/1234",
        name="assessment_name",
        value=True,
        source=AssessmentSource(
            source_type=AssessmentSourceType.LLM_JUDGE, source_id="gpt-4o-mini"
        ),
        create_time_ms=int(time.time() * 1000),
        last_update_time_ms=int(time.time() * 1000),
        rationale="rationale",
        metadata={"model": "gpt-4o-mini"},
        span_id=None,
    )

    request = CreateAssessment(
        assessment=assessment_to_proto(feedback),
    )
    with mock.patch("mlflow.utils.rest_utils.http_request", return_value=response) as mock_http:
        res = store.create_assessment(
            assessment=feedback,
        )

        _verify_requests(
            mock_http,
            creds,
            "traces/catalog.schema/1234/assessment",
            "POST",
            message_to_json(request),
            version="4.0",
        )
        assert isinstance(res, Feedback)
        assert res.assessment_id is not None
        assert res.value == feedback.value


def test_get_assessment():
    creds = MlflowHostCreds("https://hello")
    store = DatabricksTracingRestStore(lambda: creds)
    response = mock.MagicMock()
    response.status_code = 200
    trace_id = "trace:/catalog.schema/1234"
    response.text = json.dumps(
        {
            "assessment": {
                "assessment_id": "1234",
                "assessment_name": "assessment_name",
                "trace_id": trace_id,
                "source": {
                    "source_type": "LLM_JUDGE",
                    "source_id": "gpt-4o-mini",
                },
                "create_time": "2025-02-20T05:47:23Z",
                "last_update_time": "2025-02-20T05:47:23Z",
                "feedback": {"value": True},
                "rationale": "rationale",
                "metadata": {"model": "gpt-4o-mini"},
                "error": None,
                "span_id": None,
            }
        }
    )
    request = GetAssessment()
    with mock.patch("mlflow.utils.rest_utils.http_request", return_value=response) as mock_http:
        res = store.get_assessment(
            trace_id=trace_id,
            assessment_id="1234",
        )

        _verify_requests(
            mock_http,
            creds,
            "traces/catalog.schema/1234/assessment/1234",
            "GET",
            message_to_json(request),
            version="4.0",
        )
        assert isinstance(res, Feedback)
        assert res.assessment_id == "1234"
        assert res.value is True


def test_update_assessment():
    creds = MlflowHostCreds("https://hello")
    store = DatabricksTracingRestStore(lambda: creds)
    response = mock.MagicMock()
    response.status_code = 200
    trace_id = "trace:/catalog.schema/1234"
    response.text = json.dumps(
        {
            "assessment": {
                "assessment_id": "1234",
                "assessment_name": "updated_assessment_name",
                "trace_location": {
                    "type": "UC_SCHEMA",
                    "uc_schema": {
                        "catalog_name": "catalog",
                        "schema_name": "schema",
                    },
                },
                "trace_id": "1234",
                "source": {
                    "source_type": "LLM_JUDGE",
                    "source_id": "gpt-4o-mini",
                },
                "create_time": "2025-02-20T05:47:23Z",
                "last_update_time": "2025-02-20T05:47:23Z",
                "feedback": {"value": False},
                "rationale": "updated_rationale",
                "metadata": {"model": "gpt-4o-mini"},
                "error": None,
                "span_id": None,
            }
        }
    )

    request = {
        "assessment": {
            "assessment_id": "1234",
            "trace_location": {
                "type": "UC_SCHEMA",
                "uc_schema": {
                    "catalog_name": "catalog",
                    "schema_name": "schema",
                },
            },
            "trace_id": "1234",
            "feedback": {"value": False},
            "rationale": "updated_rationale",
            "metadata": {"model": "gpt-4o-mini"},
        },
        "update_mask": "feedback,rationale,metadata",
    }
    with mock.patch("mlflow.utils.rest_utils.http_request", return_value=response) as mock_http:
        res = store.update_assessment(
            trace_id=trace_id,
            assessment_id="1234",
            feedback=FeedbackValue(value=False),
            rationale="updated_rationale",
            metadata={"model": "gpt-4o-mini"},
        )

        _verify_requests(
            mock_http,
            creds,
            "traces/catalog.schema/1234/assessment/1234",
            "PATCH",
            json.dumps(request),
            version="4.0",
        )
        assert isinstance(res, Feedback)
        assert res.assessment_id == "1234"
        assert res.value is False
        assert res.rationale == "updated_rationale"


def test_delete_assessment():
    creds = MlflowHostCreds("https://hello")
    store = DatabricksTracingRestStore(lambda: creds)
    response = mock.MagicMock()
    response.status_code = 200
    response.text = json.dumps({})
    trace_id = "trace:/catalog.schema/1234"
    request = DeleteAssessment()
    with mock.patch("mlflow.utils.rest_utils.http_request", return_value=response) as mock_http:
        store.delete_assessment(
            trace_id=trace_id,
            assessment_id="1234",
        )

        _verify_requests(
            mock_http,
            creds,
            "traces/catalog.schema/1234/assessment/1234",
            "DELETE",
            message_to_json(request),
            version="4.0",
        )<|MERGE_RESOLUTION|>--- conflicted
+++ resolved
@@ -683,43 +683,11 @@
         store.search_traces(locations=[])
 
 
-<<<<<<< HEAD
 def test_search_traces_with_invalid_location():
     creds = MlflowHostCreds("https://hello")
     store = DatabricksTracingRestStore(lambda: creds)
     with pytest.raises(MlflowException, match="Invalid location type:"):
         store.search_traces(locations=["catalog.schema.table_name"])
-=======
-        # Verify the correct endpoint was called
-        call_args = mock_http.call_args[1]
-        assert call_args["endpoint"] == f"{_V3_TRACE_REST_API_PATH_PREFIX}/search"
-
-        # Verify the correct parameters were passed
-        json_body = call_args["json"]
-        # The field name should now be 'locations' instead of 'trace_locations'
-        assert "locations" in json_body
-        # The experiment_ids are converted to trace_locations
-        assert len(json_body["locations"]) == 1
-        assert json_body["locations"][0]["mlflow_experiment"]["experiment_id"] == experiment_ids[0]
-        assert json_body["filter"] == filter_string
-        assert json_body["max_results"] == max_results
-        assert json_body["order_by"] == order_by
-        assert json_body["page_token"] == page_token
-
-    # Verify the correct parameters were passed and the correct trace info objects were returned
-    # for either endpoint
-    assert len(trace_infos) == 1
-    assert isinstance(trace_infos[0], TraceInfo)
-    assert trace_infos[0].trace_id == "tr-1234"
-    assert trace_infos[0].experiment_id == "1234"
-    assert trace_infos[0].request_time == 123
-    # V3's state maps to V2's status
-    assert trace_infos[0].state == TraceStatus.OK.to_state()
-    # This is correct because TraceInfoV3.from_proto converts the repeated field tags to a dict
-    assert trace_infos[0].tags == {"k": "v"}
-    assert trace_infos[0].trace_metadata == {"key": "value"}
-    assert token == "token"
->>>>>>> 935682b8
 
 
 def test_search_unified_traces():
