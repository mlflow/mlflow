--- conflicted
+++ resolved
@@ -953,8 +953,11 @@
 
 @mock.patch("mlflow.store.tracking.databricks_rest_store.get_databricks_workspace_client_config")
 @mock.patch("mlflow.store.tracking.databricks_rest_store.http_request")
+@mock.patch("mlflow.store.tracking.databricks_rest_store.verify_rest_response")
 @pytest.mark.parametrize("diff_trace_id", [True, False])
-def test_log_spans_to_uc_table_success(mock_http_request, mock_get_config, diff_trace_id):
+def test_log_spans_to_uc_table_success(
+    mock_verify, mock_http_request, mock_get_config, diff_trace_id
+):
     # Mock configuration
     mock_config = mock.MagicMock()
     mock_config.authenticate.return_value = {"Authorization": "Bearer token"}
@@ -962,24 +965,19 @@
 
     spans = create_mock_spans(diff_trace_id)
 
-    # Mock HTTP response with empty content (successful response)
+    # Mock HTTP response
     mock_response = mock.MagicMock()
-    mock_response.status_code = 200
-    mock_response.text = ""
     mock_http_request.return_value = mock_response
 
-    # Create store with mock host creds that have use_databricks_sdk set to True
-    mock_host_creds = MlflowHostCreds("http://localhost")
-    mock_host_creds.use_databricks_sdk = True
-
-    store = DatabricksTracingRestStore(lambda: mock_host_creds)
+    store = DatabricksTracingRestStore(lambda: MlflowHostCreds("http://localhost"))
 
     # Execute
-    result = store.log_spans("catalog.schema.spans", spans, tracking_uri="databricks")
+    store.log_spans("catalog.schema.spans", spans, tracking_uri="databricks")
 
     # Verify calls
     mock_get_config.assert_called_once_with("databricks")
     mock_http_request.assert_called_once()
+    mock_verify.assert_called_once_with(mock_response, "/api/2.0/tracing/otel/v1/traces")
 
     # Verify HTTP request details
     call_kwargs = mock_http_request.call_args
@@ -989,12 +987,6 @@
     assert call_kwargs[1]["extra_headers"]["Content-Type"] == "application/x-protobuf"
     assert "X-Databricks-UC-Table-Name" in call_kwargs[1]["extra_headers"]
     assert call_kwargs[1]["extra_headers"]["X-Databricks-UC-Table-Name"] == "catalog.schema.spans"
-
-    # Verify that use_databricks_sdk is set to False in the request
-    host_creds_used = call_kwargs[1]["host_creds"]
-    assert host_creds_used.use_databricks_sdk is False
-
-    assert result == spans
 
 
 @mock.patch("mlflow.store.tracking.databricks_rest_store.get_databricks_workspace_client_config")
@@ -1207,7 +1199,6 @@
         )
 
 
-<<<<<<< HEAD
 def test_link_traces_to_run_with_v4_trace_ids_uses_batch_v4_endpoint():
     creds = MlflowHostCreds("https://hello")
     store = DatabricksTracingRestStore(lambda: creds)
@@ -1402,7 +1393,8 @@
     with mock.patch("mlflow.utils.rest_utils.http_request") as mock_http:
         store.link_traces_to_run(trace_ids=[], run_id="run_abc")
         mock_http.assert_not_called()
-=======
+
+
 def test_verify_trace_response_success_empty_response():
     store = DatabricksTracingRestStore(lambda: MlflowHostCreds("http://localhost"))
     response = mock.MagicMock()
@@ -1428,5 +1420,4 @@
     response.content = error_status.SerializeToString()
 
     with pytest.raises(RestException, match="Invalid request"):
-        store._verify_trace_response(response, "/api/2.0/tracing/otel/v1/traces")
->>>>>>> 2749d769
+        store._verify_trace_response(response, "/api/2.0/tracing/otel/v1/traces")