--- conflicted
+++ resolved
@@ -17,19 +17,16 @@
 )
 from mlflow.exceptions import MlflowException
 from mlflow.protos import databricks_pb2
-<<<<<<< HEAD
 from mlflow.protos.databricks_pb2 import ENDPOINT_NOT_FOUND
-from mlflow.protos.databricks_tracing_pb2 import CreateTrace, GetTraces, SearchTraces
-=======
 from mlflow.protos.databricks_tracing_pb2 import (
     CreateTrace,
     CreateTraceUCStorageLocation,
     GetTraces,
     LinkExperimentToUCTraceLocation,
+    SearchTraces,
     UnLinkExperimentToUCTraceLocation,
 )
 from mlflow.protos.databricks_tracing_pb2 import UCSchemaLocation as ProtoUCSchemaLocation
->>>>>>> db752aab
 from mlflow.protos.service_pb2 import StartTraceV3
 from mlflow.store.tracking.databricks_rest_store import DatabricksTracingRestStore
 from mlflow.tracing.constant import TRACE_ID_V4_PREFIX
@@ -40,15 +37,11 @@
     trace_to_proto,
 )
 from mlflow.utils.proto_json_utils import message_to_json
-<<<<<<< HEAD
 from mlflow.utils.rest_utils import (
     _V3_TRACE_REST_API_PATH_PREFIX,
     _V4_TRACE_REST_API_PATH_PREFIX,
     MlflowHostCreds,
 )
-=======
-from mlflow.utils.rest_utils import _V4_TRACE_REST_API_PATH_PREFIX, MlflowHostCreds
->>>>>>> db752aab
 
 
 def _args(host_creds, endpoint, method, json_body, version, retry_timeout_seconds=None):
@@ -266,7 +259,6 @@
         assert result[1].info.trace_id == span2.trace_id
 
 
-<<<<<<< HEAD
 def test_search_traces():
     creds = MlflowHostCreds("https://hello")
     store = DatabricksTracingRestStore(lambda: creds)
@@ -611,7 +603,8 @@
         assert trace_infos[0].tags == {"k": "v"}
         assert trace_infos[0].trace_metadata == {"key": "value", "mlflow.trace_schema.version": "3"}
         assert token == "token"
-=======
+
+
 def test_set_experiment_trace_location():
     creds = MlflowHostCreds("https://hello")
     store = DatabricksTracingRestStore(lambda: creds)
@@ -755,5 +748,4 @@
         expected_endpoint = (
             f"{_V4_TRACE_REST_API_PATH_PREFIX}/location/{experiment_id}/test_catalog.test_schema"
         )
-        assert call_args[1]["endpoint"] == expected_endpoint
->>>>>>> db752aab
+        assert call_args[1]["endpoint"] == expected_endpoint