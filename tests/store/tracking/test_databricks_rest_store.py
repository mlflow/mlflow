import json
import time
from unittest import mock

import pytest
from google.protobuf.json_format import MessageToDict
from opentelemetry.proto.trace.v1.trace_pb2 import Span as OTelProtoSpan

import mlflow
<<<<<<< HEAD
from mlflow.entities import Span
=======
from mlflow.entities.assessment import (
    AssessmentSource,
    AssessmentSourceType,
    Feedback,
    FeedbackValue,
)
>>>>>>> 4e92dc33
from mlflow.entities.trace import Trace
from mlflow.entities.trace_data import TraceData
from mlflow.entities.trace_info import TraceInfo
from mlflow.entities.trace_location import TraceLocation, UCSchemaLocation
from mlflow.entities.trace_state import TraceState
from mlflow.entities.trace_status import TraceStatus
from mlflow.environment_variables import (
    MLFLOW_ASYNC_TRACE_LOGGING_RETRY_TIMEOUT,
    MLFLOW_TRACING_SQL_WAREHOUSE_ID,
)
from mlflow.exceptions import MlflowException
from mlflow.protos import databricks_pb2
from mlflow.protos.databricks_pb2 import ENDPOINT_NOT_FOUND
from mlflow.protos.databricks_tracing_pb2 import (
    CreateAssessment,
    CreateTrace,
    CreateTraceUCStorageLocation,
    DeleteAssessment,
    DeleteTraceTag,
    GetAssessment,
    GetTraceInfo,
    GetTraces,
    LinkExperimentToUCTraceLocation,
    SearchTraces,
    SetTraceTag,
    UnLinkExperimentToUCTraceLocation,
)
from mlflow.protos.databricks_tracing_pb2 import UCSchemaLocation as ProtoUCSchemaLocation
from mlflow.protos.service_pb2 import DeleteTraceTag as DeleteTraceTagV3
from mlflow.protos.service_pb2 import GetTraceInfoV3, StartTraceV3
from mlflow.protos.service_pb2 import SetTraceTag as SetTraceTagV3
from mlflow.store.tracking.databricks_rest_store import DatabricksTracingRestStore
from mlflow.tracing.constant import TRACE_ID_V4_PREFIX
from mlflow.utils.databricks_tracing_utils import (
    assessment_to_proto,
    trace_info_to_proto,
    trace_location_from_databricks_uc_schema,
    trace_location_to_proto,
    trace_to_proto,
)
from mlflow.utils.proto_json_utils import message_to_json
from mlflow.utils.rest_utils import (
    _V3_TRACE_REST_API_PATH_PREFIX,
    _V4_TRACE_REST_API_PATH_PREFIX,
    MlflowHostCreds,
)


def create_mock_spans(diff_trace_id=False):
    otel_span1 = OTelProtoSpan()
    otel_span1.name = "span1"
    otel_span1.trace_id = b"trace123"

    otel_span2 = OTelProtoSpan()
    otel_span2.name = "span2"
    otel_span2.trace_id = b"trace456" if diff_trace_id else b"trace123"

    # Mock spans
    mock_span1 = mock.MagicMock(spec=Span)
    mock_span1.trace_id = "trace123"
    mock_span1.to_otel_proto.return_value = otel_span1

    mock_span2 = mock.MagicMock(spec=Span)
    mock_span2.trace_id = "trace456" if diff_trace_id else "trace123"
    mock_span2.to_otel_proto.return_value = otel_span2

    return [mock_span1, mock_span2]


def _args(host_creds, endpoint, method, json_body, version, retry_timeout_seconds=None):
    res = {
        "host_creds": host_creds,
        "endpoint": f"/api/{version}/mlflow/{endpoint}",
        "method": method,
    }
    if retry_timeout_seconds is not None:
        res["retry_timeout_seconds"] = retry_timeout_seconds
    if method == "GET":
        res["params"] = json.loads(json_body)
    else:
        res["json"] = json.loads(json_body)
    return res


def _verify_requests(
    http_request,
    host_creds,
    endpoint,
    method,
    json_body,
    version="4.0",
    retry_timeout_seconds=None,
):
    """
    Verify HTTP requests in tests.

    Args:
        http_request: The mocked HTTP request object
        host_creds: MlflowHostCreds object
        endpoint: The endpoint being called (e.g., "traces/123")
        method: The HTTP method (e.g., "GET", "POST")
        json_body: The request body as a JSON string
        version: The version of the API to use (e.g., "2.0", "3.0", "4.0")
        retry_timeout_seconds: The retry timeout seconds to use for the request
    """
    http_request.assert_any_call(
        **(_args(host_creds, endpoint, method, json_body, version, retry_timeout_seconds))
    )


def test_create_trace_v4_uc_location(monkeypatch):
    monkeypatch.setenv(MLFLOW_ASYNC_TRACE_LOGGING_RETRY_TIMEOUT.name, "1")
    monkeypatch.setenv(MLFLOW_TRACING_SQL_WAREHOUSE_ID.name, "test-warehouse")

    creds = MlflowHostCreds("https://hello")
    store = DatabricksTracingRestStore(lambda: creds)

    trace_info = TraceInfo(
        trace_id="trace:/catalog.schema/123",
        trace_location=trace_location_from_databricks_uc_schema("catalog", "schema"),
        request_time=123,
        execution_duration=10,
        state=TraceState.OK,
        request_preview="",
        response_preview="",
        trace_metadata={},
    )

    # Mock successful v4 response
    response = mock.MagicMock()
    response.status_code = 200
    expected_trace_info = MessageToDict(
        trace_info_to_proto(trace_info), preserving_proto_field_name=True
    )
    # The returned trace_id in proto should be otel_trace_id
    expected_trace_info.update({"trace_id": "123"})
    response.text = json.dumps({"trace_info": expected_trace_info})

    expected_request = CreateTrace(
        trace_info=trace_info_to_proto(trace_info),
        sql_warehouse_id="test-warehouse",
    )

    with mock.patch("mlflow.utils.rest_utils.http_request", return_value=response) as mock_http:
        result = store.start_trace(trace_info)
        _verify_requests(
            mock_http,
            creds,
            "traces/catalog.schema",
            "POST",
            message_to_json(expected_request),
            version="4.0",
            retry_timeout_seconds=1,
        )
        assert result.trace_id == "trace:/catalog.schema/123"


def test_create_trace_v4_experiment_location(monkeypatch):
    monkeypatch.setenv(MLFLOW_ASYNC_TRACE_LOGGING_RETRY_TIMEOUT.name, "1")
    monkeypatch.setenv(MLFLOW_TRACING_SQL_WAREHOUSE_ID.name, "test-warehouse")

    creds = MlflowHostCreds("https://hello")
    store = DatabricksTracingRestStore(lambda: creds)

    trace_info = TraceInfo(
        trace_id="tr-123",
        trace_location=TraceLocation.from_experiment_id("123"),
        request_time=123,
        execution_duration=10,
        state=TraceState.OK,
        request_preview="",
        response_preview="",
        trace_metadata={},
    )

    # Mock successful v4 response
    response = mock.MagicMock()
    response.status_code = 200
    response.text = json.dumps({"trace_info": trace_info.to_dict()})

    expected_request = CreateTrace(
        trace_info=trace_info_to_proto(trace_info),
        sql_warehouse_id="test-warehouse",
    )

    with mock.patch("mlflow.utils.rest_utils.http_request", return_value=response) as mock_http:
        result = store.start_trace(trace_info)
        _verify_requests(
            mock_http,
            creds,
            "traces/123",
            "POST",
            message_to_json(expected_request),
            version="4.0",
            retry_timeout_seconds=1,
        )
        assert result.trace_id == "tr-123"


def test_create_trace_v4_fallback_to_v3(monkeypatch):
    monkeypatch.setenv(MLFLOW_ASYNC_TRACE_LOGGING_RETRY_TIMEOUT.name, "1")
    monkeypatch.setenv(MLFLOW_TRACING_SQL_WAREHOUSE_ID.name, "test-warehouse")

    creds = MlflowHostCreds("https://hello")
    store = DatabricksTracingRestStore(lambda: creds)

    trace_info = TraceInfo(
        trace_id="tr-456",
        trace_location=TraceLocation.from_experiment_id("456"),
        request_time=456,
        execution_duration=20,
        state=TraceState.OK,
        request_preview="preview",
        response_preview="response",
        trace_metadata={"key": "value"},
    )

    trace = Trace(info=trace_info, data=TraceData())

    v4_error = MlflowException("Endpoint not found", error_code=databricks_pb2.ENDPOINT_NOT_FOUND)
    v3_response = StartTraceV3.Response(trace=trace.to_proto())

    with mock.patch.object(store, "_call_endpoint") as mock_call_endpoint:
        mock_call_endpoint.side_effect = [v4_error, v3_response]

        result = store.start_trace(trace_info)

        assert mock_call_endpoint.call_count == 2
        first_call = mock_call_endpoint.call_args_list[0]
        assert first_call[0][0] == CreateTrace
        second_call = mock_call_endpoint.call_args_list[1]
        assert second_call[0][0] == StartTraceV3
        assert result.trace_id == "tr-456"


def test_get_trace_info(monkeypatch):
    with mlflow.start_span(name="test_span_v4") as span:
        span.set_inputs({"input": "test_value"})
        span.set_outputs({"output": "result"})

    trace = mlflow.get_trace(span.trace_id)
    mock_response = GetTraceInfo.Response(trace=trace_to_proto(trace))

    store = DatabricksTracingRestStore(lambda: MlflowHostCreds("https://test"))

    location = "catalog.schema"
    v4_trace_id = f"{TRACE_ID_V4_PREFIX}{location}/{span.trace_id}"

    monkeypatch.setenv("MLFLOW_TRACING_SQL_WAREHOUSE_ID", "test-warehouse")
    with mock.patch.object(store, "_call_endpoint", return_value=mock_response) as mock_call:
        result = store.get_trace_info(v4_trace_id)

        mock_call.assert_called_once()
        call_args = mock_call.call_args

        assert call_args[0][0] == GetTraceInfo

        request_body = call_args[0][1]
        request_data = json.loads(request_body)
        assert request_data["trace_id"] == span.trace_id
        assert request_data["location"] == location
        assert request_data["sql_warehouse_id"] == "test-warehouse"

        endpoint = call_args[1]["endpoint"]
        assert f"/traces/{location}/{span.trace_id}/info" in endpoint

        assert isinstance(result, TraceInfo)
        assert result.trace_id == span.trace_id


def test_get_trace_info_fallback_to_v3():
    with mlflow.start_span(name="test_span_v3") as span:
        span.set_inputs({"input": "test_value"})

    trace = mlflow.get_trace(span.trace_id)
    mock_v3_response = GetTraceInfoV3.Response(trace=trace.to_proto())

    store = DatabricksTracingRestStore(lambda: MlflowHostCreds("https://test"))

    with mock.patch.object(store, "_call_endpoint", return_value=mock_v3_response) as mock_call:
        result = store.get_trace_info(span.trace_id)

        mock_call.assert_called_once()
        call_args = mock_call.call_args
        assert call_args[0][0] == GetTraceInfoV3

        request_body = call_args[0][1]
        request_data = json.loads(request_body)
        assert request_data["trace_id"] == span.trace_id

        assert isinstance(result, TraceInfo)
        assert result.trace_id == span.trace_id


def test_set_trace_tag():
    creds = MlflowHostCreds("https://hello")
    store = DatabricksTracingRestStore(lambda: creds)
    response = mock.MagicMock()
    response.status_code = 200
    location = "catalog.schema"
    trace_id = "tr-1234"
    request = SetTraceTag(
        key="k",
        value="v",
    )
    response.text = "{}"

    with mock.patch("mlflow.utils.rest_utils.http_request", return_value=response) as mock_http:
        res = store.set_trace_tag(
            trace_id=f"{TRACE_ID_V4_PREFIX}{location}/{trace_id}",
            key=request.key,
            value=request.value,
        )
        expected_json = {
            "key": request.key,
            "value": request.value,
        }
        mock_http.assert_called_once_with(
            host_creds=creds,
            endpoint=f"/api/4.0/mlflow/traces/{location}/{trace_id}/tags",
            method="PATCH",
            json=expected_json,
        )
        assert res is None


def test_set_trace_tag_fallback():
    creds = MlflowHostCreds("https://hello")
    store = DatabricksTracingRestStore(lambda: creds)
    response = mock.MagicMock()
    response.status_code = 200
    trace_id = "tr-1234"
    response.text = "{}"

    with mock.patch.object(
        store, "_call_endpoint", return_value=SetTraceTagV3.Response()
    ) as mock_call:
        result = store.set_trace_tag(
            trace_id=trace_id,
            key="k",
            value="v",
        )

        mock_call.assert_called_once()
        call_args = mock_call.call_args
        assert call_args[0][0] == SetTraceTagV3

        request_body = call_args[0][1]
        request_data = json.loads(request_body)
        assert request_data["key"] == "k"
        assert request_data["value"] == "v"
        assert result is None


def test_delete_trace_tag(monkeypatch):
    creds = MlflowHostCreds("https://hello")
    store = DatabricksTracingRestStore(lambda: creds)
    response = mock.MagicMock()
    response.status_code = 200
    location = "catalog.schema"
    trace_id = "tr-1234"
    sql_warehouse_id = "warehouse_456"
    request = DeleteTraceTag(
        trace_id=trace_id,
        location=location,
        key="k",
    )
    response.text = "{}"

    monkeypatch.setenv("MLFLOW_TRACING_SQL_WAREHOUSE_ID", sql_warehouse_id)
    with mock.patch("mlflow.utils.rest_utils.http_request", return_value=response) as mock_http:
        res = store.delete_trace_tag(
            trace_id=f"{TRACE_ID_V4_PREFIX}{location}/{trace_id}",
            key=request.key,
        )
        expected_json = {
            "sql_warehouse_id": sql_warehouse_id,
        }
        mock_http.assert_called_once_with(
            host_creds=creds,
            endpoint=f"/api/4.0/mlflow/traces/{location}/{trace_id}/tags/{request.key}",
            method="DELETE",
            json=expected_json,
        )
        assert res is None


def test_delete_trace_tag_fallback():
    creds = MlflowHostCreds("https://hello")
    store = DatabricksTracingRestStore(lambda: creds)
    response = mock.MagicMock()
    response.status_code = 200
    trace_id = "tr-1234"
    response.text = "{}"

    with mock.patch.object(
        store, "_call_endpoint", return_value=DeleteTraceTagV3.Response()
    ) as mock_call:
        result = store.delete_trace_tag(
            trace_id=trace_id,
            key="k",
        )

        mock_call.assert_called_once()
        call_args = mock_call.call_args
        assert call_args[0][0] == DeleteTraceTagV3

        request_body = call_args[0][1]
        request_data = json.loads(request_body)
        assert request_data["key"] == "k"
        assert result is None


def test_get_traces(monkeypatch):
    monkeypatch.setenv(MLFLOW_TRACING_SQL_WAREHOUSE_ID.name, "test-warehouse")
    with mlflow.start_span(name="test_span_1") as span1:
        span1.set_inputs({"input": "test_value_1"})
        span1.set_outputs({"output": "result_1"})

    with mlflow.start_span(name="test_span_2") as span2:
        span2.set_inputs({"input": "test_value_2"})
        span2.set_outputs({"output": "result_2"})

    trace1 = mlflow.get_trace(span1.trace_id)
    trace2 = mlflow.get_trace(span2.trace_id)

    mock_response = GetTraces.Response()
    mock_response.traces.extend([trace_to_proto(trace1), trace_to_proto(trace2)])

    store = DatabricksTracingRestStore(lambda: MlflowHostCreds("https://test"))

    location = "catalog.schema"
    v4_trace_id_1 = f"{TRACE_ID_V4_PREFIX}{location}/{span1.trace_id}"
    v4_trace_id_2 = f"{TRACE_ID_V4_PREFIX}{location}/{span2.trace_id}"
    trace_ids = [v4_trace_id_1, v4_trace_id_2]

    with (
        mock.patch.object(store, "_call_endpoint", return_value=mock_response) as mock_call,
    ):
        result = store.get_traces(trace_ids)

        mock_call.assert_called_once()
        call_args = mock_call.call_args

        assert call_args[0][0] == GetTraces

        request_body = call_args[0][1]
        request_data = json.loads(request_body)
        assert request_data["sql_warehouse_id"] == "test-warehouse"
        assert "trace_ids" in request_data
        assert len(request_data["trace_ids"]) == 2

        endpoint = call_args[1]["endpoint"]
        assert endpoint == f"{_V4_TRACE_REST_API_PATH_PREFIX}/batch"

        assert isinstance(result, list)
        assert len(result) == 2
        assert all(isinstance(trace, Trace) for trace in result)
        assert result[0].info.trace_id == span1.trace_id
        assert result[1].info.trace_id == span2.trace_id


def test_search_traces():
    creds = MlflowHostCreds("https://hello")
    store = DatabricksTracingRestStore(lambda: creds)
    response = mock.MagicMock()
    response.status_code = 200

    # Format the response
    response.text = json.dumps(
        {
            "trace_infos": [
                {
                    "trace_id": "tr-1234",
                    "trace_location": {
                        "type": "MLFLOW_EXPERIMENT",
                        "mlflow_experiment": {"experiment_id": "1234"},
                    },
                    "request_time": "1970-01-01T00:00:00.123Z",
                    "execution_duration_ms": 456,
                    "state": "OK",
                    "trace_metadata": {"key": "value"},
                    "tags": {"k": "v"},
                }
            ],
            "next_page_token": "token",
        }
    )

    # Parameters for search_traces
    filter_string = "state = 'OK'"
    max_results = 10
    order_by = ["request_time DESC"]
    page_token = "12345abcde"
    locations = ["catalog.schema"]

    with mock.patch("mlflow.utils.rest_utils.http_request", return_value=response) as mock_http:
        trace_infos, token = store.search_traces(
            filter_string=filter_string,
            max_results=max_results,
            order_by=order_by,
            page_token=page_token,
            locations=locations,
        )

        # Verify the correct endpoint was called (now V4 by default)
        call_args = mock_http.call_args[1]
        assert call_args["endpoint"] == f"{_V4_TRACE_REST_API_PATH_PREFIX}/search"

        # Verify the correct parameters were passed
        json_body = call_args["json"]
        # The field name should now be 'locations' instead of 'trace_locations'
        assert "locations" in json_body
        # The experiment_ids are converted to trace_locations
        assert len(json_body["locations"]) == 1
        assert json_body["locations"][0]["uc_schema"]["catalog_name"] == "catalog"
        assert json_body["locations"][0]["uc_schema"]["schema_name"] == "schema"
        assert json_body["filter"] == filter_string
        assert json_body["max_results"] == max_results
        assert json_body["order_by"] == order_by
        assert json_body["page_token"] == page_token

    # Verify the correct parameters were passed and the correct trace info objects were returned
    # for either endpoint
    assert len(trace_infos) == 1
    assert isinstance(trace_infos[0], TraceInfo)
    assert trace_infos[0].trace_id == "tr-1234"
    assert trace_infos[0].experiment_id == "1234"
    assert trace_infos[0].request_time == 123
    # V3's state maps to V2's status
    assert trace_infos[0].state == TraceStatus.OK.to_state()
    # This is correct because TraceInfoV3.from_proto converts the repeated field tags to a dict
    assert trace_infos[0].tags == {"k": "v"}
    assert trace_infos[0].trace_metadata == {"key": "value", "mlflow.trace_schema.version": "3"}
    assert token == "token"


def test_search_traces_with_mixed_locations():
    creds = MlflowHostCreds("https://hello")
    store = DatabricksTracingRestStore(lambda: creds)
    response = mock.MagicMock()
    response.status_code = 200

    # Format the response
    response.text = json.dumps(
        {
            "trace_infos": [
                {
                    "trace_id": "tr-1234",
                    "trace_location": {
                        "type": "MLFLOW_EXPERIMENT",
                        "mlflow_experiment": {"experiment_id": "1234"},
                    },
                    "request_time": "1970-01-01T00:00:00.123Z",
                    "execution_duration_ms": 456,
                    "state": "OK",
                    "trace_metadata": {"key": "value"},
                    "tags": {"k": "v"},
                }
            ],
            "next_page_token": "token",
        }
    )

    # Parameters for search_traces
    filter_string = "state = 'OK'"
    max_results = 10
    order_by = ["request_time DESC"]
    page_token = "12345abcde"
    locations = ["1234", "catalog.schema"]
    trace_locations = []
    for location in locations:
        if "." not in location:
            trace_locations.append(
                trace_location_to_proto(TraceLocation.from_experiment_id(location))
            )
        else:
            catalog, schema = location.split(".")
            trace_locations.append(
                trace_location_to_proto(trace_location_from_databricks_uc_schema(catalog, schema))
            )

    expected_request = SearchTraces(
        locations=trace_locations,
        filter=filter_string,
        max_results=max_results,
        order_by=order_by,
        page_token=page_token,
    )

    with mock.patch("mlflow.utils.rest_utils.http_request", return_value=response) as mock_http:
        trace_infos, token = store.search_traces(
            filter_string=filter_string,
            max_results=max_results,
            order_by=order_by,
            page_token=page_token,
            locations=locations,
        )

        _verify_requests(
            mock_http,
            creds,
            "traces/search",
            "POST",
            message_to_json(expected_request),
            version="4.0",
        )

    # Verify the correct parameters were passed and the correct trace info objects were returned
    # for either endpoint
    assert len(trace_infos) == 1
    assert isinstance(trace_infos[0], TraceInfo)
    assert trace_infos[0].trace_id == "tr-1234"
    assert trace_infos[0].experiment_id == "1234"
    assert trace_infos[0].request_time == 123
    # V3's state maps to V2's status
    assert trace_infos[0].state == TraceStatus.OK.to_state()
    # This is correct because TraceInfoV3.from_proto converts the repeated field tags to a dict
    assert trace_infos[0].tags == {"k": "v"}
    assert trace_infos[0].trace_metadata == {"key": "value", "mlflow.trace_schema.version": "3"}
    assert token == "token"


def test_search_traces_errors():
    creds = MlflowHostCreds("https://hello")
    store = DatabricksTracingRestStore(lambda: creds)

    def mock_http_request(*args, **kwargs):
        if kwargs.get("endpoint") == f"{_V4_TRACE_REST_API_PATH_PREFIX}/search":
            raise MlflowException("V4 endpoint not supported", error_code=ENDPOINT_NOT_FOUND)
        return mock.MagicMock()

    with mock.patch("mlflow.utils.rest_utils.http_request", side_effect=mock_http_request):
        with pytest.raises(
            MlflowException,
            match="Searching traces by locations including UC schemas is not supported",
        ):
            store.search_traces(
                locations=["catalog.schema"],
            )


def test_search_traces_experiment_ids_deprecated():
    creds = MlflowHostCreds("https://hello")
    store = DatabricksTracingRestStore(lambda: creds)

    # Test that using experiment_ids raises error saying it's deprecated
    with pytest.raises(
        MlflowException,
        match="experiment_ids.*deprecated.*use.*locations",
    ):
        store.search_traces(
            experiment_ids=["123"],
        )


def test_search_traces_fallback_to_v3():
    creds = MlflowHostCreds("https://hello")
    store = DatabricksTracingRestStore(lambda: creds)
    response = mock.MagicMock()
    response.status_code = 200

    # Format the response
    response.text = json.dumps(
        {
            "traces": [
                # v3 API result only includes trace_info
                {
                    "trace_id": "tr-1234",
                    "trace_location": {
                        "type": "MLFLOW_EXPERIMENT",
                        "mlflow_experiment": {"experiment_id": "1234"},
                    },
                    "request_time": "1970-01-01T00:00:00.123Z",
                    "execution_duration_ms": 456,
                    "state": "OK",
                    "trace_metadata": {"key": "value"},
                    "tags": {"k": "v"},
                }
            ],
            "next_page_token": "token",
        }
    )

    # Parameters for search_traces
    experiment_ids = ["1234"]
    filter_string = "state = 'OK'"
    max_results = 10
    order_by = ["request_time DESC"]
    page_token = "12345abcde"

    def mock_http_request(*args, **kwargs):
        if kwargs.get("endpoint") == f"{_V4_TRACE_REST_API_PATH_PREFIX}/search":
            raise MlflowException("V4 endpoint not supported", error_code=ENDPOINT_NOT_FOUND)
        return response

    # Test with databricks tracking URI (using v3 endpoint)
    with mock.patch(
        "mlflow.utils.rest_utils.http_request", side_effect=mock_http_request
    ) as mock_http:
        trace_infos, token = store.search_traces(
            locations=experiment_ids,
            filter_string=filter_string,
            max_results=max_results,
            order_by=order_by,
            page_token=page_token,
        )

        # Verify the correct endpoint was called
        call_args = mock_http.call_args[1]
        assert call_args["endpoint"] == f"{_V3_TRACE_REST_API_PATH_PREFIX}/search"

        # Verify the correct parameters were passed
        json_body = call_args["json"]
        # The field name should now be 'locations' instead of 'trace_locations'
        assert "locations" in json_body
        # The experiment_ids are converted to trace_locations
        assert len(json_body["locations"]) == 1
        assert json_body["locations"][0]["mlflow_experiment"]["experiment_id"] == experiment_ids[0]
        assert json_body["filter"] == filter_string
        assert json_body["max_results"] == max_results
        assert json_body["order_by"] == order_by
        assert json_body["page_token"] == page_token

    # Verify the correct parameters were passed and the correct trace info objects were returned
    # for either endpoint
    assert len(trace_infos) == 1
    assert isinstance(trace_infos[0], TraceInfo)
    assert trace_infos[0].trace_id == "tr-1234"
    assert trace_infos[0].experiment_id == "1234"
    assert trace_infos[0].request_time == 123
    # V3's state maps to V2's status
    assert trace_infos[0].state == TraceStatus.OK.to_state()
    # This is correct because TraceInfoV3.from_proto converts the repeated field tags to a dict
    assert trace_infos[0].tags == {"k": "v"}
    assert trace_infos[0].trace_metadata == {"key": "value", "mlflow.trace_schema.version": "3"}
    assert token == "token"


def test_search_unified_traces():
    creds = MlflowHostCreds("https://hello")
    store = DatabricksTracingRestStore(lambda: creds)
    response = mock.MagicMock()
    response.status_code = 200

    # Format the response (using TraceInfo format for online path)
    response.text = json.dumps(
        {
            "traces": [
                {
                    "request_id": "tr-1234",
                    "experiment_id": "1234",
                    "timestamp_ms": 123,
                    "execution_time_ms": 456,
                    "status": "OK",
                    "tags": [
                        {"key": "k", "value": "v"},
                    ],
                    "request_metadata": [
                        {"key": "key", "value": "value"},
                    ],
                }
            ],
            "next_page_token": "token",
        }
    )

    # Parameters for search_traces
    experiment_ids = ["1234"]
    filter_string = "status = 'OK'"
    max_results = 10
    order_by = ["timestamp_ms DESC"]
    page_token = "12345abcde"
    sql_warehouse_id = "warehouse123"
    model_id = "model123"

    with mock.patch("mlflow.utils.rest_utils.http_request", return_value=response) as mock_http:
        trace_infos, token = store.search_traces(
            locations=experiment_ids,
            filter_string=filter_string,
            max_results=max_results,
            order_by=order_by,
            page_token=page_token,
            sql_warehouse_id=sql_warehouse_id,
            model_id=model_id,
        )

        # Verify the correct endpoint was called
        call_args = mock_http.call_args[1]
        assert call_args["endpoint"] == "/api/2.0/mlflow/unified-traces"

        # Verify the correct trace info objects were returned
        assert len(trace_infos) == 1
        assert isinstance(trace_infos[0], TraceInfo)
        assert trace_infos[0].trace_id == "tr-1234"
        assert trace_infos[0].experiment_id == "1234"
        assert trace_infos[0].request_time == 123
        # V3's state maps to V2's status
        assert trace_infos[0].state == TraceStatus.OK.to_state()
        assert trace_infos[0].tags == {"k": "v"}
        assert trace_infos[0].trace_metadata == {"key": "value", "mlflow.trace_schema.version": "3"}
        assert token == "token"


def test_set_experiment_trace_location():
    creds = MlflowHostCreds("https://hello")
    store = DatabricksTracingRestStore(lambda: creds)

    experiment_id = "123"
    uc_schema = UCSchemaLocation(catalog_name="test_catalog", schema_name="test_schema")
    sql_warehouse_id = "test-warehouse-id"

    # Mock response for CreateTraceUCStorageLocation
    create_location_response = mock.MagicMock()
    create_location_response.uc_schema = ProtoUCSchemaLocation(
        catalog_name="test_catalog",
        schema_name="test_schema",
        otel_spans_table_name="test_spans",
        otel_logs_table_name="test_logs",
    )

    # Mock response for LinkExperimentToUCTraceLocation
    link_response = mock.MagicMock()
    link_response.status_code = 200
    link_response.text = "{}"

    with mock.patch.object(store, "_call_endpoint") as mock_call:
        mock_call.side_effect = [create_location_response, link_response]

        result = store.set_experiment_trace_location(
            uc_schema=uc_schema,
            experiment_id=experiment_id,
            sql_warehouse_id=sql_warehouse_id,
        )

        assert mock_call.call_count == 2

        # Verify CreateTraceUCStorageLocation call
        first_call = mock_call.call_args_list[0]
        assert first_call[0][0] == CreateTraceUCStorageLocation
        create_request_body = json.loads(first_call[0][1])
        assert create_request_body["uc_schema"]["catalog_name"] == "test_catalog"
        assert create_request_body["uc_schema"]["schema_name"] == "test_schema"
        assert create_request_body["sql_warehouse_id"] == sql_warehouse_id
        assert first_call[1]["endpoint"] == f"{_V4_TRACE_REST_API_PATH_PREFIX}/location"

        # Verify LinkExperimentToUCTraceLocation call
        second_call = mock_call.call_args_list[1]
        assert second_call[0][0] == LinkExperimentToUCTraceLocation
        link_request_body = json.loads(second_call[0][1])
        assert link_request_body["experiment_id"] == experiment_id
        assert link_request_body["uc_schema"]["catalog_name"] == "test_catalog"
        assert link_request_body["uc_schema"]["schema_name"] == "test_schema"
        assert link_request_body["uc_schema"]["otel_spans_table_name"] == "test_spans"
        assert link_request_body["uc_schema"]["otel_logs_table_name"] == "test_logs"
        assert (
            second_call[1]["endpoint"]
            == f"{_V4_TRACE_REST_API_PATH_PREFIX}/location/{experiment_id}"
        )

        assert isinstance(result, UCSchemaLocation)
        assert result.catalog_name == "test_catalog"
        assert result.schema_name == "test_schema"
        assert result.otel_spans_table_name == "test_spans"
        assert result.otel_logs_table_name == "test_logs"


def test_set_experiment_trace_location_with_existing_location():
    creds = MlflowHostCreds("https://hello")
    store = DatabricksTracingRestStore(lambda: creds)

    experiment_id = "123"
    uc_schema = UCSchemaLocation(catalog_name="test_catalog", schema_name="test_schema")
    sql_warehouse_id = "test-warehouse-id"

    create_location_response = MlflowException(
        "Location already exists", error_code=databricks_pb2.ALREADY_EXISTS
    )

    # Mock response for LinkExperimentToUCTraceLocation
    link_response = mock.MagicMock()
    link_response.status_code = 200
    link_response.text = "{}"

    with mock.patch.object(store, "_call_endpoint") as mock_call:
        mock_call.side_effect = [create_location_response, link_response]

        result = store.set_experiment_trace_location(
            uc_schema=uc_schema,
            experiment_id=experiment_id,
            sql_warehouse_id=sql_warehouse_id,
        )

        assert mock_call.call_count == 2

        # Verify CreateTraceUCStorageLocation call
        first_call = mock_call.call_args_list[0]
        assert first_call[0][0] == CreateTraceUCStorageLocation
        create_request_body = json.loads(first_call[0][1])
        assert create_request_body["uc_schema"]["catalog_name"] == "test_catalog"
        assert create_request_body["uc_schema"]["schema_name"] == "test_schema"
        assert create_request_body["sql_warehouse_id"] == sql_warehouse_id
        assert first_call[1]["endpoint"] == f"{_V4_TRACE_REST_API_PATH_PREFIX}/location"

        # Verify LinkExperimentToUCTraceLocation call
        second_call = mock_call.call_args_list[1]
        assert second_call[0][0] == LinkExperimentToUCTraceLocation
        link_request_body = json.loads(second_call[0][1])
        assert link_request_body["experiment_id"] == experiment_id
        assert link_request_body["uc_schema"]["catalog_name"] == "test_catalog"
        assert link_request_body["uc_schema"]["schema_name"] == "test_schema"
        assert (
            second_call[1]["endpoint"]
            == f"{_V4_TRACE_REST_API_PATH_PREFIX}/location/{experiment_id}"
        )

        assert isinstance(result, UCSchemaLocation)
        assert result.catalog_name == "test_catalog"
        assert result.schema_name == "test_schema"


def test_unset_experiment_trace_location_with_uc_schema():
    creds = MlflowHostCreds("https://hello")
    store = DatabricksTracingRestStore(lambda: creds)

    experiment_id = "123"

    response = mock.MagicMock()
    response.status_code = 200
    response.text = "{}"

    with mock.patch.object(store, "_call_endpoint", return_value=response) as mock_call:
        store.unset_experiment_trace_location(
            experiment_id=experiment_id,
            location="test_catalog.test_schema",
        )

        mock_call.assert_called_once()
        call_args = mock_call.call_args

        assert call_args[0][0] == UnLinkExperimentToUCTraceLocation
        request_body = json.loads(call_args[0][1])
        assert request_body["experiment_id"] == experiment_id
        assert request_body["location"] == "test_catalog.test_schema"
        expected_endpoint = (
            f"{_V4_TRACE_REST_API_PATH_PREFIX}/location/{experiment_id}/test_catalog.test_schema"
        )
        assert call_args[1]["endpoint"] == expected_endpoint


<<<<<<< HEAD
def test_log_spans_to_uc_table_empty_spans():
    store = DatabricksTracingRestStore(lambda: MlflowHostCreds("http://localhost"))
    result = store.log_spans("catalog.schema.table", [], tracking_uri="databricks")
    assert result == []


@mock.patch("mlflow.store.tracking.databricks_rest_store.get_databricks_workspace_client_config")
@mock.patch("mlflow.store.tracking.databricks_rest_store.http_request")
@mock.patch("mlflow.store.tracking.databricks_rest_store.verify_rest_response")
@pytest.mark.parametrize("diff_trace_id", [True, False])
def test_log_spans_to_uc_table_success(
    mock_verify, mock_http_request, mock_get_config, diff_trace_id
):
    # Mock configuration
    mock_config = mock.MagicMock()
    mock_config.authenticate.return_value = {"Authorization": "Bearer token"}
    mock_get_config.return_value = mock_config

    spans = create_mock_spans(diff_trace_id)

    # Mock HTTP response
    mock_response = mock.MagicMock()
    mock_http_request.return_value = mock_response

    store = DatabricksTracingRestStore(lambda: MlflowHostCreds("http://localhost"))

    # Execute
    store.log_spans("catalog.schema.spans", spans, tracking_uri="databricks")

    # Verify calls
    mock_get_config.assert_called_once_with("databricks")
    mock_http_request.assert_called_once()
    mock_verify.assert_called_once_with(mock_response, "/api/2.0/tracing/otel/v1/traces")

    # Verify HTTP request details
    call_kwargs = mock_http_request.call_args
    assert call_kwargs[1]["method"] == "POST"
    assert call_kwargs[1]["endpoint"] == "/api/2.0/tracing/otel/v1/traces"
    assert "Content-Type" in call_kwargs[1]["extra_headers"]
    assert call_kwargs[1]["extra_headers"]["Content-Type"] == "application/x-protobuf"
    assert "X-Databricks-UC-Table-Name" in call_kwargs[1]["extra_headers"]
    assert call_kwargs[1]["extra_headers"]["X-Databricks-UC-Table-Name"] == "catalog.schema.spans"


@mock.patch("mlflow.store.tracking.databricks_rest_store.get_databricks_workspace_client_config")
def test_log_spans_to_uc_table_config_error(mock_get_config):
    mock_get_config.side_effect = Exception("Config failed")

    mock_span = mock.MagicMock(spec=Span, trace_id="trace123")
    spans = [mock_span]

    store = DatabricksTracingRestStore(lambda: MlflowHostCreds("http://localhost"))

    with pytest.raises(MlflowException, match="Failed to log spans to UC table"):
        store.log_spans("catalog.schema.spans", spans, tracking_uri="databricks")
=======
def test_create_assessment():
    creds = MlflowHostCreds("https://hello")
    store = DatabricksTracingRestStore(lambda: creds)
    response = mock.MagicMock()
    response.status_code = 200
    response.text = json.dumps(
        {
            "assessment": {
                "assessment_id": "1234",
                "assessment_name": "assessment_name",
                "trace_identifier": {
                    "uc_schema": {
                        "catalog_name": "catalog",
                        "schema_name": "schema",
                    },
                    "trace_id": "1234",
                },
                "source": {
                    "source_type": "LLM_JUDGE",
                    "source_id": "gpt-4o-mini",
                },
                "create_time": "2025-02-20T05:47:23Z",
                "last_update_time": "2025-02-20T05:47:23Z",
                "feedback": {"value": True},
                "rationale": "rationale",
                "metadata": {"model": "gpt-4o-mini"},
                "error": None,
                "span_id": None,
            }
        }
    )

    feedback = Feedback(
        trace_id="trace:/catalog.schema/1234",
        name="assessment_name",
        value=True,
        source=AssessmentSource(
            source_type=AssessmentSourceType.LLM_JUDGE, source_id="gpt-4o-mini"
        ),
        create_time_ms=int(time.time() * 1000),
        last_update_time_ms=int(time.time() * 1000),
        rationale="rationale",
        metadata={"model": "gpt-4o-mini"},
        span_id=None,
    )

    request = CreateAssessment(
        assessment=assessment_to_proto(feedback),
    )
    with mock.patch("mlflow.utils.rest_utils.http_request", return_value=response) as mock_http:
        res = store.create_assessment(
            assessment=feedback,
        )

        _verify_requests(
            mock_http,
            creds,
            "traces/catalog.schema/1234/assessment",
            "POST",
            message_to_json(request),
            version="4.0",
        )
        assert isinstance(res, Feedback)
        assert res.assessment_id is not None
        assert res.value == feedback.value


def test_get_assessment():
    creds = MlflowHostCreds("https://hello")
    store = DatabricksTracingRestStore(lambda: creds)
    response = mock.MagicMock()
    response.status_code = 200
    trace_id = "trace:/catalog.schema/1234"
    response.text = json.dumps(
        {
            "assessment": {
                "assessment_id": "1234",
                "assessment_name": "assessment_name",
                "trace_id": trace_id,
                "source": {
                    "source_type": "LLM_JUDGE",
                    "source_id": "gpt-4o-mini",
                },
                "create_time": "2025-02-20T05:47:23Z",
                "last_update_time": "2025-02-20T05:47:23Z",
                "feedback": {"value": True},
                "rationale": "rationale",
                "metadata": {"model": "gpt-4o-mini"},
                "error": None,
                "span_id": None,
            }
        }
    )
    request = GetAssessment()
    with mock.patch("mlflow.utils.rest_utils.http_request", return_value=response) as mock_http:
        res = store.get_assessment(
            trace_id=trace_id,
            assessment_id="1234",
        )

        _verify_requests(
            mock_http,
            creds,
            "traces/catalog.schema/1234/assessment/1234",
            "GET",
            message_to_json(request),
            version="4.0",
        )
        assert isinstance(res, Feedback)
        assert res.assessment_id == "1234"
        assert res.value is True


def test_update_assessment():
    creds = MlflowHostCreds("https://hello")
    store = DatabricksTracingRestStore(lambda: creds)
    response = mock.MagicMock()
    response.status_code = 200
    trace_id = "trace:/catalog.schema/1234"
    response.text = json.dumps(
        {
            "assessment": {
                "assessment_id": "1234",
                "assessment_name": "updated_assessment_name",
                "trace_location": {
                    "type": "UC_SCHEMA",
                    "uc_schema": {
                        "catalog_name": "catalog",
                        "schema_name": "schema",
                    },
                },
                "trace_id": "1234",
                "source": {
                    "source_type": "LLM_JUDGE",
                    "source_id": "gpt-4o-mini",
                },
                "create_time": "2025-02-20T05:47:23Z",
                "last_update_time": "2025-02-20T05:47:23Z",
                "feedback": {"value": False},
                "rationale": "updated_rationale",
                "metadata": {"model": "gpt-4o-mini"},
                "error": None,
                "span_id": None,
            }
        }
    )

    request = {
        "assessment": {
            "assessment_id": "1234",
            "trace_location": {
                "type": "UC_SCHEMA",
                "uc_schema": {
                    "catalog_name": "catalog",
                    "schema_name": "schema",
                },
            },
            "trace_id": "1234",
            "feedback": {"value": False},
            "rationale": "updated_rationale",
            "metadata": {"model": "gpt-4o-mini"},
        },
        "update_mask": "feedback,rationale,metadata",
    }
    with mock.patch("mlflow.utils.rest_utils.http_request", return_value=response) as mock_http:
        res = store.update_assessment(
            trace_id=trace_id,
            assessment_id="1234",
            feedback=FeedbackValue(value=False),
            rationale="updated_rationale",
            metadata={"model": "gpt-4o-mini"},
        )

        _verify_requests(
            mock_http,
            creds,
            "traces/catalog.schema/1234/assessment/1234",
            "PATCH",
            json.dumps(request),
            version="4.0",
        )
        assert isinstance(res, Feedback)
        assert res.assessment_id == "1234"
        assert res.value is False
        assert res.rationale == "updated_rationale"


def test_delete_assessment():
    creds = MlflowHostCreds("https://hello")
    store = DatabricksTracingRestStore(lambda: creds)
    response = mock.MagicMock()
    response.status_code = 200
    response.text = json.dumps({})
    trace_id = "trace:/catalog.schema/1234"
    request = DeleteAssessment()
    with mock.patch("mlflow.utils.rest_utils.http_request", return_value=response) as mock_http:
        store.delete_assessment(
            trace_id=trace_id,
            assessment_id="1234",
        )

        _verify_requests(
            mock_http,
            creds,
            "traces/catalog.schema/1234/assessment/1234",
            "DELETE",
            message_to_json(request),
            version="4.0",
        )
>>>>>>> 4e92dc33
<|MERGE_RESOLUTION|>--- conflicted
+++ resolved
@@ -7,16 +7,13 @@
 from opentelemetry.proto.trace.v1.trace_pb2 import Span as OTelProtoSpan
 
 import mlflow
-<<<<<<< HEAD
 from mlflow.entities import Span
-=======
 from mlflow.entities.assessment import (
     AssessmentSource,
     AssessmentSourceType,
     Feedback,
     FeedbackValue,
 )
->>>>>>> 4e92dc33
 from mlflow.entities.trace import Trace
 from mlflow.entities.trace_data import TraceData
 from mlflow.entities.trace_info import TraceInfo
@@ -967,7 +964,6 @@
         assert call_args[1]["endpoint"] == expected_endpoint
 
 
-<<<<<<< HEAD
 def test_log_spans_to_uc_table_empty_spans():
     store = DatabricksTracingRestStore(lambda: MlflowHostCreds("http://localhost"))
     result = store.log_spans("catalog.schema.table", [], tracking_uri="databricks")
@@ -1023,7 +1019,8 @@
 
     with pytest.raises(MlflowException, match="Failed to log spans to UC table"):
         store.log_spans("catalog.schema.spans", spans, tracking_uri="databricks")
-=======
+
+
 def test_create_assessment():
     creds = MlflowHostCreds("https://hello")
     store = DatabricksTracingRestStore(lambda: creds)
@@ -1232,5 +1229,4 @@
             "DELETE",
             message_to_json(request),
             version="4.0",
-        )
->>>>>>> 4e92dc33
+        )