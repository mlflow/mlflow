import shutil
import six
import unittest
import warnings

import mock
import time
import mlflow
import uuid

from mlflow.entities import ViewType, RunTag, SourceType, RunStatus, Experiment, Metric, Param, Config
from mlflow.protos.service_pb2 import SearchRuns, SearchExpression
from mlflow.protos.databricks_pb2 import ErrorCode, RESOURCE_DOES_NOT_EXIST,\
    INVALID_PARAMETER_VALUE, INTERNAL_ERROR
from mlflow.store import SEARCH_MAX_RESULTS_DEFAULT
from mlflow.store.dbmodels import models
from mlflow import entities
from mlflow.exceptions import MlflowException
from mlflow.store.sqlalchemy_store import SqlAlchemyStore
from mlflow.utils.file_utils import TempDir
from mlflow.utils.search_utils import SearchFilter
from mlflow.utils.mlflow_tags import MLFLOW_RUN_NAME, MLFLOW_PARENT_RUN_ID

DB_URI = 'sqlite://'
ARTIFACT_URI = 'artifact_folder'


class TestSqlAlchemyStoreSqliteInMemory(unittest.TestCase):

    def _setup_database(self, filename=''):
        # use a static file name to initialize sqllite to test retention.
        self.store = SqlAlchemyStore(DB_URI + filename, ARTIFACT_URI)

    def setUp(self):
        self.maxDiff = None  # print all differences on assert failures
        self.store = None
        self._setup_database()

    def tearDown(self):
        if self.store:
            models.Base.metadata.drop_all(self.store.engine)
        shutil.rmtree(ARTIFACT_URI)

    def _experiment_factory(self, names):
        if type(names) is list:
            return [self.store.create_experiment(name=name) for name in names]

        return self.store.create_experiment(name=names)

    def _verify_logged(self, run_uuid, metrics, params, tags):
        run = self.store.get_run(run_uuid)
        all_metrics = sum([self.store.get_metric_history(run_uuid, key)
                           for key in run.data.metrics], [])
        assert len(all_metrics) == len(metrics)
        logged_metrics = [(m.key, m.value, m.timestamp) for m in all_metrics]
        assert set(logged_metrics) == set([(m.key, m.value, m.timestamp) for m in metrics])
        logged_tags = set([(tag_key, tag_value) for tag_key, tag_value in run.data.tags.items()])
        assert set([(tag.key, tag.value) for tag in tags]) <= logged_tags
        assert len(run.data.params) == len(params)
        logged_params = [(param_key, param_val) for param_key, param_val in run.data.params.items()]
        assert set(logged_params) == set([(param.key, param.value) for param in params])

    def test_default_experiment(self):
        experiments = self.store.list_experiments()
        self.assertEqual(len(experiments), 1)

        first = experiments[0]
        self.assertEqual(first.experiment_id, 0)
        self.assertEqual(first.name, "Default")

    def test_default_experiment_lifecycle(self):
        with TempDir(chdr=True) as tmp:
            tmp_file_name = "sqlite_file_to_lifecycle_test_{}.db".format(int(time.time()))
            self._setup_database("/" + tmp.path(tmp_file_name))

            default_experiment = self.store.get_experiment(experiment_id=0)
            self.assertEqual(default_experiment.name, Experiment.DEFAULT_EXPERIMENT_NAME)
            self.assertEqual(default_experiment.lifecycle_stage, entities.LifecycleStage.ACTIVE)

            self._experiment_factory('aNothEr')
            all_experiments = [e.name for e in self.store.list_experiments()]
            six.assertCountEqual(self, set(['aNothEr', 'Default']), set(all_experiments))

            self.store.delete_experiment(0)

            six.assertCountEqual(self, ['aNothEr'], [e.name for e in self.store.list_experiments()])
            another = self.store.get_experiment(1)
            self.assertEqual('aNothEr', another.name)

            default_experiment = self.store.get_experiment(experiment_id=0)
            self.assertEqual(default_experiment.name, Experiment.DEFAULT_EXPERIMENT_NAME)
            self.assertEqual(default_experiment.lifecycle_stage, entities.LifecycleStage.DELETED)

            # destroy SqlStore and make a new one
            del self.store
            self._setup_database("/" + tmp.path(tmp_file_name))

            # test that default experiment is not reactivated
            default_experiment = self.store.get_experiment(experiment_id=0)
            self.assertEqual(default_experiment.name, Experiment.DEFAULT_EXPERIMENT_NAME)
            self.assertEqual(default_experiment.lifecycle_stage, entities.LifecycleStage.DELETED)

            six.assertCountEqual(self, ['aNothEr'], [e.name for e in self.store.list_experiments()])
            all_experiments = [e.name for e in self.store.list_experiments(ViewType.ALL)]
            six.assertCountEqual(self, set(['aNothEr', 'Default']), set(all_experiments))

            # ensure that experiment ID dor active experiment is unchanged
            another = self.store.get_experiment(1)
            self.assertEqual('aNothEr', another.name)

            self.store = None

    def test_raise_duplicate_experiments(self):
        with self.assertRaises(Exception):
            self._experiment_factory(['test', 'test'])

    def test_raise_experiment_dont_exist(self):
        with self.assertRaises(Exception):
            self.store.get_experiment(experiment_id=100)

    def test_delete_experiment(self):
        experiments = self._experiment_factory(['morty', 'rick', 'rick and morty'])

        all_experiments = self.store.list_experiments()
        self.assertEqual(len(all_experiments), len(experiments) + 1)  # default

        exp_id = experiments[0]
        self.store.delete_experiment(exp_id)

        updated_exp = self.store.get_experiment(exp_id)
        self.assertEqual(updated_exp.lifecycle_stage, entities.LifecycleStage.DELETED)

        self.assertEqual(len(self.store.list_experiments()), len(all_experiments) - 1)

    def test_get_experiment(self):
        name = 'goku'
        experiment_id = self._experiment_factory(name)
        actual = self.store.get_experiment(experiment_id)
        self.assertEqual(actual.name, name)
        self.assertEqual(actual.experiment_id, experiment_id)

        actual_by_name = self.store.get_experiment_by_name(name)
        self.assertEqual(actual_by_name.name, name)
        self.assertEqual(actual_by_name.experiment_id, experiment_id)

    def test_list_experiments(self):
        testnames = ['blue', 'red', 'green']

        experiments = self._experiment_factory(testnames)
        actual = self.store.list_experiments()

        self.assertEqual(len(experiments) + 1, len(actual))  # default

        with self.store.ManagedSessionMaker() as session:
            for experiment_id in experiments:
                res = session.query(models.SqlExperiment).filter_by(
                    experiment_id=experiment_id).first()
                self.assertIn(res.name, testnames)
                self.assertEqual(res.experiment_id, experiment_id)

    def test_create_experiments(self):
        with self.store.ManagedSessionMaker() as session:
            result = session.query(models.SqlExperiment).all()
            self.assertEqual(len(result), 1)

        experiment_id = self.store.create_experiment(name='test exp')

        with self.store.ManagedSessionMaker() as session:
            result = session.query(models.SqlExperiment).all()
            self.assertEqual(len(result), 2)

            test_exp = session.query(models.SqlExperiment).filter_by(name='test exp').first()
            self.assertEqual(test_exp.experiment_id, experiment_id)
            self.assertEqual(test_exp.name, 'test exp')

        actual = self.store.get_experiment(experiment_id)
        self.assertEqual(actual.experiment_id, experiment_id)
        self.assertEqual(actual.name, 'test exp')

    def test_run_tag_model(self):
        # Create a run whose UUID we can reference when creating tag models.
        # `run_uuid` is a foreign key in the tags table; therefore, in order
        # to insert a tag with a given run UUID, the UUID must be present in
        # the runs table
        run = self._run_factory()
        with self.store.ManagedSessionMaker() as session:
            new_tag = models.SqlTag(run_uuid=run.info.run_uuid, key='test', value='val')
            session.add(new_tag)
            session.commit()
            added_tags = [
                tag for tag in session.query(models.SqlTag).all()
                if tag.key == new_tag.key
            ]
            self.assertEqual(len(added_tags), 1)
            added_tag = added_tags[0].to_mlflow_entity()
            self.assertEqual(added_tag.value, new_tag.value)

    def test_metric_model(self):
        # Create a run whose UUID we can reference when creating metric models.
        # `run_uuid` is a foreign key in the tags table; therefore, in order
        # to insert a metric with a given run UUID, the UUID must be present in
        # the runs table
        run = self._run_factory()
        with self.store.ManagedSessionMaker() as session:
            new_metric = models.SqlMetric(run_uuid=run.info.run_uuid, key='accuracy', value=0.89)
            session.add(new_metric)
            session.commit()
            metrics = session.query(models.SqlMetric).all()
            self.assertEqual(len(metrics), 1)

            added_metric = metrics[0].to_mlflow_entity()
            self.assertEqual(added_metric.value, new_metric.value)
            self.assertEqual(added_metric.key, new_metric.key)

    def test_param_model(self):
        # Create a run whose UUID we can reference when creating parameter models.
        # `run_uuid` is a foreign key in the tags table; therefore, in order
        # to insert a parameter with a given run UUID, the UUID must be present in
        # the runs table
        run = self._run_factory()
        with self.store.ManagedSessionMaker() as session:
            new_param = models.SqlParam(
                run_uuid=run.info.run_uuid, key='accuracy', value='test param')
            session.add(new_param)
            session.commit()
            params = session.query(models.SqlParam).all()
            self.assertEqual(len(params), 1)

            added_param = params[0].to_mlflow_entity()
            self.assertEqual(added_param.value, new_param.value)
            self.assertEqual(added_param.key, new_param.key)

    def test_run_needs_uuid(self):
        # Depending on the implementation, a NULL identity key may result in different
        # exceptions, including IntegrityError (sqlite) and FlushError (MysQL).
        # Therefore, we check for the more generic 'SQLAlchemyError'
        with self.assertRaises(MlflowException) as exception_context:
            warnings.simplefilter("ignore")
            with self.store.ManagedSessionMaker() as session, warnings.catch_warnings():
                run = models.SqlRun()
                session.add(run)
                warnings.resetwarnings()
        assert exception_context.exception.error_code == ErrorCode.Name(INTERNAL_ERROR)

    def test_run_data_model(self):
        with self.store.ManagedSessionMaker() as session:
            m1 = models.SqlMetric(key='accuracy', value=0.89)
            m2 = models.SqlMetric(key='recal', value=0.89)
            p1 = models.SqlParam(key='loss', value='test param')
            p2 = models.SqlParam(key='blue', value='test param')

            session.add_all([m1, m2, p1, p2])

            run_data = models.SqlRun(run_uuid=uuid.uuid4().hex)
            run_data.params.append(p1)
            run_data.params.append(p2)
            run_data.metrics.append(m1)
            run_data.metrics.append(m2)

            session.add(run_data)
            session.commit()

            run_datums = session.query(models.SqlRun).all()
            actual = run_datums[0]
            self.assertEqual(len(run_datums), 1)
            self.assertEqual(len(actual.params), 2)
            self.assertEqual(len(actual.metrics), 2)

    def test_run_info(self):
        experiment_id = self._experiment_factory('test exp')
        config = {
            'experiment_id': experiment_id,
            'name': 'test run',
            'user_id': 'Anderson',
            'run_uuid': 'test',
            'status': RunStatus.to_string(RunStatus.SCHEDULED),
            'source_type': SourceType.to_string(SourceType.LOCAL),
            'source_name': 'Python application',
            'entry_point_name': 'main.py',
            'start_time': int(time.time()),
            'end_time': int(time.time()),
            'source_version': mlflow.__version__,
            'lifecycle_stage': entities.LifecycleStage.ACTIVE,
            'artifact_uri': '//'
        }
        run = models.SqlRun(**config).to_mlflow_entity()

        for k, v in config.items():
            v2 = getattr(run.info, k)
            if k == 'source_type':
                self.assertEqual(v, SourceType.to_string(v2))
            elif k == 'status':
                self.assertEqual(v, RunStatus.to_string(v2))
            else:
                self.assertEqual(v, v2)

    def _get_run_configs(self, name='test', experiment_id=None,
                         tags=(), parent_run_id=None, start_time=None):
        return {
            'experiment_id': experiment_id,
            'run_name': name,
            'user_id': 'Anderson',
            'source_type': SourceType.NOTEBOOK,
            'source_name': 'Python application',
            'entry_point_name': 'main.py',
            'start_time': start_time if start_time is not None else int(time.time()),
            'source_version': mlflow.__version__,
            'tags': tags,
            'parent_run_id': parent_run_id,
        }

    def _run_factory(self, config=None):
        if not config:
            config = self._get_run_configs()

        experiment_id = config.get("experiment_id", None)
        if not experiment_id:
            experiment_id = self._experiment_factory('test exp')
            config["experiment_id"] = experiment_id

        return self.store.create_run(**config)

    def test_create_run_with_tags(self):
        run_name = "test-run-1"
        experiment_id = self._experiment_factory('test_create_run')
        tags = [RunTag('3', '4'), RunTag('1', '2')]
        expected = self._get_run_configs(name=run_name, experiment_id=experiment_id, tags=tags)

        actual = self.store.create_run(**expected)

        self.assertEqual(actual.info.experiment_id, experiment_id)
        self.assertEqual(actual.info.user_id, expected["user_id"])
        self.assertEqual(actual.info.name, run_name)
        self.assertEqual(actual.info.source_type, expected["source_type"])
        self.assertEqual(actual.info.source_name, expected["source_name"])
        self.assertEqual(actual.info.source_version, expected["source_version"])
        self.assertEqual(actual.info.entry_point_name, expected["entry_point_name"])
        self.assertEqual(actual.info.start_time, expected["start_time"])

        # Run creation should add an additional tag containing the run name. Check for
        # its existence
        self.assertEqual(len(actual.data.tags), len(tags) + 1)
        name_tag = models.SqlTag(key=MLFLOW_RUN_NAME, value=run_name).to_mlflow_entity()
        expected_tags = {tag.key: tag.value for tag in tags}
        expected_tags[name_tag.key] = name_tag.value
        self.assertEqual(actual.data.tags, expected_tags)

    def test_create_run_with_parent_id(self):
        run_name = "test-run-1"
        parent_run_id = "parent_uuid_5"
        experiment_id = self._experiment_factory('test_create_run')
        expected = self._get_run_configs(
            name=run_name, experiment_id=experiment_id, parent_run_id=parent_run_id)

        actual = self.store.create_run(**expected)

        self.assertEqual(actual.info.experiment_id, experiment_id)
        self.assertEqual(actual.info.user_id, expected["user_id"])
        self.assertEqual(actual.info.name, run_name)
        self.assertEqual(actual.info.source_type, expected["source_type"])
        self.assertEqual(actual.info.source_name, expected["source_name"])
        self.assertEqual(actual.info.source_version, expected["source_version"])
        self.assertEqual(actual.info.entry_point_name, expected["entry_point_name"])
        self.assertEqual(actual.info.start_time, expected["start_time"])

        # Run creation should add two additional tags containing the run name and parent run id.
        # Check for the existence of these two tags
        self.assertEqual(
            actual.data.tags, {MLFLOW_PARENT_RUN_ID: parent_run_id, MLFLOW_RUN_NAME: run_name})

    def test_to_mlflow_entity(self):
        # Create a run and obtain an MLflow Run entity associated with the new run
        run = self._run_factory()

        self.assertIsInstance(run.info, entities.RunInfo)
        self.assertIsInstance(run.data, entities.RunData)

        for key, metric in run.data.metrics.items():
            self.assertEqual(metric.key, key)
            self.assertIsInstance(metric, entities.Metric)

        for param_key, param_val in run.data.params:
            self.assertIsInstance(param_key, str)
            self.assertIsInstance(param_val, str)

        for tag_key, tag_val in run.data.tags.items():
            self.assertIsInstance(tag_key, str)
            self.assertIsInstance(tag_val, str)

    def test_delete_run(self):
        run = self._run_factory()

        self.store.delete_run(run.info.run_uuid)

        with self.store.ManagedSessionMaker() as session:
            actual = session.query(models.SqlRun).filter_by(run_uuid=run.info.run_uuid).first()
            self.assertEqual(actual.lifecycle_stage, entities.LifecycleStage.DELETED)

            deleted_run = self.store.get_run(run.info.run_uuid)
            self.assertEqual(actual.run_uuid, deleted_run.info.run_uuid)

    def test_log_metric(self):
        run = self._run_factory()

        tkey = 'blahmetric'
        tval = 100.0
        metric = entities.Metric(tkey, tval, int(time.time()))
        metric2 = entities.Metric(tkey, tval, int(time.time()) + 2)
        self.store.log_metric(run.info.run_uuid, metric)
        self.store.log_metric(run.info.run_uuid, metric2)

        run = self.store.get_run(run.info.run_uuid)
        self.assertTrue(tkey in run.data.metrics and run.data.metrics[tkey] == tval)

        # SQL store _get_run method returns full history of recorded metrics.
        # Should return duplicates as well
        # MLflow RunData contains only the last reported values for metrics.
        with self.store.ManagedSessionMaker() as session:
            sql_run_metrics = self.store._get_run(session, run.info.run_uuid).metrics
            self.assertEqual(2, len(sql_run_metrics))
            self.assertEqual(1, len(run.data.metrics))

    def test_log_metric_allows_multiple_values_at_same_ts_and_run_data_uses_max_ts_value(self):
        run = self._run_factory()

        metric_name = "test-metric-1"
        timestamp_values_mapping = {
            1000: [float(i) for i in range(-20, 20)],
            2000: [float(i) for i in range(-10, 10)],
        }

        logged_values = []
        for timestamp, value_range in timestamp_values_mapping.items():
            for value in reversed(value_range):
                self.store.log_metric(run.info.run_uuid, Metric(metric_name, value, timestamp))
                logged_values.append(value)

        six.assertCountEqual(
            self,
            [metric.value for metric in
             self.store.get_metric_history(run.info.run_uuid, metric_name)],
            logged_values)

        run_metrics = self.store.get_run(run.info.run_uuid).data.metrics
        assert len(run_metrics) == 1
        logged_metric_val = run_metrics[metric_name]
        max_timestamp = max(timestamp_values_mapping)
        assert logged_metric_val == max(timestamp_values_mapping[max_timestamp])

    def test_log_null_metric(self):
        run = self._run_factory()

        tkey = 'blahmetric'
        tval = None
        metric = entities.Metric(tkey, tval, int(time.time()))

        warnings.simplefilter("ignore")
        with self.assertRaises(MlflowException) as exception_context, warnings.catch_warnings():
            self.store.log_metric(run.info.run_uuid, metric)
            warnings.resetwarnings()
        assert exception_context.exception.error_code == ErrorCode.Name(INTERNAL_ERROR)

    def test_log_param(self):
        run = self._run_factory()

        tkey = 'blahmetric'
        tval = '100.0'
        param = entities.Param(tkey, tval)
        param2 = entities.Param('new param', 'new key')
        self.store.log_param(run.info.run_uuid, param)
        self.store.log_param(run.info.run_uuid, param2)

        run = self.store.get_run(run.info.run_uuid)
        self.assertEqual(2, len(run.data.params))
        self.assertTrue(tkey in run.data.params and run.data.params[tkey] == tval)

    def test_log_param_uniqueness(self):
        run = self._run_factory()

        tkey = 'blahmetric'
        tval = '100.0'
        param = entities.Param(tkey, tval)
        param2 = entities.Param(tkey, 'newval')
        self.store.log_param(run.info.run_uuid, param)

        with self.assertRaises(MlflowException) as e:
            self.store.log_param(run.info.run_uuid, param2)
        self.assertIn("Changing param value is not allowed. Param with key=", e.exception.message)

    def test_log_empty_str(self):
        run = self._run_factory()

        tkey = 'blahmetric'
        tval = ''
        param = entities.Param(tkey, tval)
        param2 = entities.Param('new param', 'new key')
        self.store.log_param(run.info.run_uuid, param)
        self.store.log_param(run.info.run_uuid, param2)

        run = self.store.get_run(run.info.run_uuid)
        self.assertEqual(2, len(run.data.params))
        self.assertTrue(tkey in run.data.params and run.data.params[tkey] == tval)

    def test_log_null_param(self):
        run = self._run_factory()

        tkey = 'blahmetric'
        tval = None
        param = entities.Param(tkey, tval)

        with self.assertRaises(MlflowException) as exception_context:
            self.store.log_param(run.info.run_uuid, param)
        assert exception_context.exception.error_code == ErrorCode.Name(INTERNAL_ERROR)

    def test_set_tag(self):
        run = self._run_factory()

        tkey = 'test tag'
        tval = 'a boogie'
        tag = entities.RunTag(tkey, tval)
        self.store.set_tag(run.info.run_uuid, tag)

        run = self.store.get_run(run.info.run_uuid)
        self.assertTrue(tkey in run.data.tags and run.data.tags[tkey] == tval)

    def test_get_metric_history(self):
        run = self._run_factory()

        key = 'test'
        expected = [
            models.SqlMetric(key=key, value=0.6, timestamp=1).to_mlflow_entity(),
            models.SqlMetric(key=key, value=0.7, timestamp=2).to_mlflow_entity()
        ]

        for metric in expected:
            self.store.log_metric(run.info.run_uuid, metric)

        actual = self.store.get_metric_history(run.info.run_uuid, key)

        six.assertCountEqual(self,
                             [(m.key, m.value, m.timestamp) for m in expected],
                             [(m.key, m.value, m.timestamp) for m in actual])

    def test_list_run_infos(self):
        experiment_id = self._experiment_factory('test_exp')
        r1 = self._run_factory(config=self._get_run_configs('t1', experiment_id)).info.run_uuid
        r2 = self._run_factory(config=self._get_run_configs('t2', experiment_id)).info.run_uuid

        def _runs(experiment_id, view_type):
            return [r.run_uuid for r in self.store.list_run_infos(experiment_id, view_type)]

        six.assertCountEqual(self, [r1, r2], _runs(experiment_id, ViewType.ALL))
        six.assertCountEqual(self, [r1, r2], _runs(experiment_id, ViewType.ACTIVE_ONLY))
        self.assertEqual(0, len(_runs(experiment_id, ViewType.DELETED_ONLY)))

        self.store.delete_run(r1)
        six.assertCountEqual(self, [r1, r2], _runs(experiment_id, ViewType.ALL))
        six.assertCountEqual(self, [r2], _runs(experiment_id, ViewType.ACTIVE_ONLY))
        six.assertCountEqual(self, [r1], _runs(experiment_id, ViewType.DELETED_ONLY))

    def test_rename_experiment(self):
        new_name = 'new name'
        experiment_id = self._experiment_factory('test name')
        self.store.rename_experiment(experiment_id, new_name)

        renamed_experiment = self.store.get_experiment(experiment_id)

        self.assertEqual(renamed_experiment.name, new_name)

    def test_update_run_info(self):
        run = self._run_factory()

        new_status = entities.RunStatus.FINISHED
        endtime = int(time.time())

        actual = self.store.update_run_info(run.info.run_uuid, new_status, endtime)

        self.assertEqual(actual.status, new_status)
        self.assertEqual(actual.end_time, endtime)

    def test_restore_experiment(self):
        experiment_id = self._experiment_factory('helloexp')
        exp = self.store.get_experiment(experiment_id)
        self.assertEqual(exp.lifecycle_stage, entities.LifecycleStage.ACTIVE)

        experiment_id = exp.experiment_id
        self.store.delete_experiment(experiment_id)

        deleted = self.store.get_experiment(experiment_id)
        self.assertEqual(deleted.experiment_id, experiment_id)
        self.assertEqual(deleted.lifecycle_stage, entities.LifecycleStage.DELETED)

        self.store.restore_experiment(exp.experiment_id)
        restored = self.store.get_experiment(exp.experiment_id)
        self.assertEqual(restored.experiment_id, experiment_id)
        self.assertEqual(restored.lifecycle_stage, entities.LifecycleStage.ACTIVE)

    def test_delete_restore_run(self):
        run = self._run_factory()
        self.assertEqual(run.info.lifecycle_stage, entities.LifecycleStage.ACTIVE)

        with self.assertRaises(MlflowException) as e:
            self.store.restore_run(run.info.run_uuid)
        self.assertIn("must be in 'deleted' state", e.exception.message)

        self.store.delete_run(run.info.run_uuid)
        with self.assertRaises(MlflowException) as e:
            self.store.delete_run(run.info.run_uuid)
        self.assertIn("must be in 'active' state", e.exception.message)

        deleted = self.store.get_run(run.info.run_uuid)
        self.assertEqual(deleted.info.run_uuid, run.info.run_uuid)
        self.assertEqual(deleted.info.lifecycle_stage, entities.LifecycleStage.DELETED)

        self.store.restore_run(run.info.run_uuid)
        with self.assertRaises(MlflowException) as e:
            self.store.restore_run(run.info.run_uuid)
            self.assertIn("must be in 'deleted' state", e.exception.message)
        restored = self.store.get_run(run.info.run_uuid)
        self.assertEqual(restored.info.run_uuid, run.info.run_uuid)
        self.assertEqual(restored.info.lifecycle_stage, entities.LifecycleStage.ACTIVE)

    def test_error_logging_to_deleted_run(self):
        exp = self._experiment_factory('error_logging')
        run_uuid = self._run_factory(self._get_run_configs(experiment_id=exp)).info.run_uuid

        self.store.delete_run(run_uuid)
        self.assertEqual(self.store.get_run(run_uuid).info.lifecycle_stage,
                         entities.LifecycleStage.DELETED)
        with self.assertRaises(MlflowException) as e:
            self.store.log_param(run_uuid, entities.Param("p1345", "v1"))
        self.assertIn("must be in 'active' state", e.exception.message)

        with self.assertRaises(MlflowException) as e:
            self.store.log_metric(run_uuid, entities.Metric("m1345", 1.0, 123))
        self.assertIn("must be in 'active' state", e.exception.message)

        with self.assertRaises(MlflowException) as e:
            self.store.set_tag(run_uuid, entities.RunTag("t1345", "tv1"))
        self.assertIn("must be in 'active' state", e.exception.message)

        # restore this run and try again
        self.store.restore_run(run_uuid)
        self.assertEqual(self.store.get_run(run_uuid).info.lifecycle_stage,
                         entities.LifecycleStage.ACTIVE)
        self.store.log_param(run_uuid, entities.Param("p1345", "v22"))
        self.store.log_metric(run_uuid, entities.Metric("m1345", 34.0, 85))  # earlier timestamp
        self.store.set_tag(run_uuid, entities.RunTag("t1345", "tv44"))

        run = self.store.get_run(run_uuid)
        self.assertEqual(run.data.params, {"p1345": "v22"})
        self.assertEqual(run.data.metrics, {"m1345": 34.0})
        metric_history = self.store.get_metric_history(run_uuid, "m1345")
        self.assertEqual(len(metric_history), 1)
        metric_obj = metric_history[0]
        self.assertEqual(metric_obj.key, "m1345")
        self.assertEqual(metric_obj.value, 34.0)
        self.assertEqual(metric_obj.timestamp, 85)
        self.assertTrue(set([("t1345", "tv44")]) <= set(run.data.tags.items()))

    # Tests for Search API
    def _search(self, experiment_id,
                metrics_expressions=None, param_expressions=None, filter_string=None,
                run_view_type=ViewType.ALL, max_results=SEARCH_MAX_RESULTS_DEFAULT):
        search_runs = SearchRuns()
        search_runs.anded_expressions.extend(metrics_expressions or [])
        search_runs.anded_expressions.extend(param_expressions or [])
        search_filter = SearchFilter(anded_expressions=search_runs.anded_expressions,
                                     filter_string=filter_string)
        return [r.info.run_uuid
                for r in self.store.search_runs([experiment_id], search_filter,
                                                run_view_type, max_results)]

    def _param_expression(self, key, comparator, val):
        expr = SearchExpression()
        expr.parameter.key = key
        expr.parameter.string.comparator = comparator
        expr.parameter.string.value = val
        return expr

    def _metric_expression(self, key, comparator, val):
        expr = SearchExpression()
        expr.metric.key = key
        expr.metric.double.comparator = comparator
        expr.metric.double.value = val
        return expr

    def test_search_vanilla(self):
        exp = self._experiment_factory('search_vanilla')
        runs = [self._run_factory(self._get_run_configs('r_%d' % r, exp)).info.run_uuid
                for r in range(3)]

        six.assertCountEqual(self, runs, self._search(exp, run_view_type=ViewType.ALL))
        six.assertCountEqual(self, runs, self._search(exp, run_view_type=ViewType.ACTIVE_ONLY))
        six.assertCountEqual(self, [], self._search(exp, run_view_type=ViewType.DELETED_ONLY))

        first = runs[0]

        self.store.delete_run(first)
        six.assertCountEqual(self, runs, self._search(exp, run_view_type=ViewType.ALL))
        six.assertCountEqual(self, runs[1:], self._search(exp, run_view_type=ViewType.ACTIVE_ONLY))
        six.assertCountEqual(self, [first], self._search(exp, run_view_type=ViewType.DELETED_ONLY))

        self.store.restore_run(first)
        six.assertCountEqual(self, runs, self._search(exp, run_view_type=ViewType.ALL))
        six.assertCountEqual(self, runs, self._search(exp, run_view_type=ViewType.ACTIVE_ONLY))
        six.assertCountEqual(self, [], self._search(exp, run_view_type=ViewType.DELETED_ONLY))

    def test_search_params(self):
        experiment_id = self._experiment_factory('search_params')
        r1 = self._run_factory(self._get_run_configs('r1', experiment_id)).info.run_uuid
        r2 = self._run_factory(self._get_run_configs('r2', experiment_id)).info.run_uuid

        self.store.log_param(r1, entities.Param('generic_param', 'p_val'))
        self.store.log_param(r2, entities.Param('generic_param', 'p_val'))

        self.store.log_param(r1, entities.Param('generic_2', 'some value'))
        self.store.log_param(r2, entities.Param('generic_2', 'another value'))

        self.store.log_param(r1, entities.Param('p_a', 'abc'))
        self.store.log_param(r2, entities.Param('p_b', 'ABC'))

        # test search returns both runs
        expr = self._param_expression("generic_param", "=", "p_val")
        six.assertCountEqual(self, [r1, r2], self._search(experiment_id, param_expressions=[expr]))

        # test search returns appropriate run (same key different values per run)
        expr = self._param_expression("generic_2", "=", "some value")
        six.assertCountEqual(self, [r1], self._search(experiment_id, param_expressions=[expr]))
        expr = self._param_expression("generic_2", "=", "another value")
        six.assertCountEqual(self, [r2], self._search(experiment_id, param_expressions=[expr]))

        expr = self._param_expression("generic_param", "=", "wrong_val")
        six.assertCountEqual(self, [], self._search(experiment_id, param_expressions=[expr]))

        expr = self._param_expression("generic_param", "!=", "p_val")
        six.assertCountEqual(self, [], self._search(experiment_id, param_expressions=[expr]))

        expr = self._param_expression("generic_param", "!=", "wrong_val")
        six.assertCountEqual(self, [r1, r2], self._search(experiment_id, param_expressions=[expr]))
        expr = self._param_expression("generic_2", "!=", "wrong_val")
        six.assertCountEqual(self, [r1, r2], self._search(experiment_id, param_expressions=[expr]))

        expr = self._param_expression("p_a", "=", "abc")
        six.assertCountEqual(self, [r1], self._search(experiment_id, param_expressions=[expr]))

        expr = self._param_expression("p_b", "=", "ABC")
        six.assertCountEqual(self, [r2], self._search(experiment_id, param_expressions=[expr]))

    def test_search_tags(self):
        experiment_id = self._experiment_factory('search_tags')
        r1 = self._run_factory(self._get_run_configs('r1', experiment_id)).info.run_uuid
        r2 = self._run_factory(self._get_run_configs('r2', experiment_id)).info.run_uuid

        self.store.set_tag(r1, entities.RunTag('generic_tag', 'p_val'))
        self.store.set_tag(r2, entities.RunTag('generic_tag', 'p_val'))

        self.store.set_tag(r1, entities.RunTag('generic_2', 'some value'))
        self.store.set_tag(r2, entities.RunTag('generic_2', 'another value'))

        self.store.set_tag(r1, entities.RunTag('p_a', 'abc'))
        self.store.set_tag(r2, entities.RunTag('p_b', 'ABC'))

        # test search returns both runs
        six.assertCountEqual(self, [r1, r2],
                             self._search(experiment_id,
                                          filter_string="tags.generic_tag = 'p_val'"))
        # test search returns appropriate run (same key different values per run)
        six.assertCountEqual(self, [r1],
                             self._search(experiment_id,
                                          filter_string="tags.generic_2 = 'some value'"))
        six.assertCountEqual(self, [r2],
                             self._search(experiment_id,
                                          filter_string="tags.generic_2 = 'another value'"))
        six.assertCountEqual(self, [],
                             self._search(experiment_id,
                                          filter_string="tags.generic_tag = 'wrong_val'"))
        six.assertCountEqual(self, [],
                             self._search(experiment_id,
                                          filter_string="tags.generic_tag != 'p_val'"))
        six.assertCountEqual(self, [r1, r2],
                             self._search(experiment_id,
                                          filter_string="tags.generic_tag != 'wrong_val'"))
        six.assertCountEqual(self, [r1, r2],
                             self._search(experiment_id,
                                          filter_string="tags.generic_2 != 'wrong_val'"))
        six.assertCountEqual(self, [r1], self._search(experiment_id,
                                                      filter_string="tags.p_a = 'abc'"))
        six.assertCountEqual(self, [r2], self._search(experiment_id,
                                                      filter_string="tags.p_b = 'ABC'"))

    def test_search_metrics(self):
        experiment_id = self._experiment_factory('search_params')
        r1 = self._run_factory(self._get_run_configs('r1', experiment_id)).info.run_uuid
        r2 = self._run_factory(self._get_run_configs('r2', experiment_id)).info.run_uuid

        self.store.log_metric(r1, entities.Metric("common", 1.0, 1))
        self.store.log_metric(r2, entities.Metric("common", 1.0, 1))

        self.store.log_metric(r1, entities.Metric("measure_a", 1.0, 1))
        self.store.log_metric(r2, entities.Metric("measure_a", 200.0, 2))
        self.store.log_metric(r2, entities.Metric("measure_a", 400.0, 3))

        self.store.log_metric(r1, entities.Metric("m_a", 2.0, 2))
        self.store.log_metric(r2, entities.Metric("m_b", 3.0, 2))
        self.store.log_metric(r2, entities.Metric("m_b", 4.0, 8))  # this is last timestamp
        self.store.log_metric(r2, entities.Metric("m_b", 8.0, 3))

        expr = self._metric_expression("common", "=", 1.0)
        six.assertCountEqual(self, [r1, r2], self._search(experiment_id, param_expressions=[expr]))

        expr = self._metric_expression("common", ">", 0.0)
        six.assertCountEqual(self, [r1, r2], self._search(experiment_id, param_expressions=[expr]))

        expr = self._metric_expression("common", ">=", 0.0)
        six.assertCountEqual(self, [r1, r2], self._search(experiment_id, param_expressions=[expr]))

        expr = self._metric_expression("common", "<", 4.0)
        six.assertCountEqual(self, [r1, r2], self._search(experiment_id, param_expressions=[expr]))

        expr = self._metric_expression("common", "<=", 4.0)
        six.assertCountEqual(self, [r1, r2], self._search(experiment_id, param_expressions=[expr]))

        expr = self._metric_expression("common", "!=", 1.0)
        six.assertCountEqual(self, [], self._search(experiment_id, param_expressions=[expr]))

        expr = self._metric_expression("common", ">=", 3.0)
        six.assertCountEqual(self, [], self._search(experiment_id, param_expressions=[expr]))

        expr = self._metric_expression("common", "<=", 0.75)
        six.assertCountEqual(self, [], self._search(experiment_id, param_expressions=[expr]))

        # tests for same metric name across runs with different values and timestamps
        expr = self._metric_expression("measure_a", ">", 0.0)
        six.assertCountEqual(self, [r1, r2], self._search(experiment_id, param_expressions=[expr]))

        expr = self._metric_expression("measure_a", "<", 50.0)
        six.assertCountEqual(self, [r1], self._search(experiment_id, param_expressions=[expr]))

        expr = self._metric_expression("measure_a", "<", 1000.0)
        six.assertCountEqual(self, [r1, r2], self._search(experiment_id, param_expressions=[expr]))

        expr = self._metric_expression("measure_a", "!=", -12.0)
        six.assertCountEqual(self, [r1, r2], self._search(experiment_id, param_expressions=[expr]))

        expr = self._metric_expression("measure_a", ">", 50.0)
        six.assertCountEqual(self, [r2], self._search(experiment_id, param_expressions=[expr]))

        expr = self._metric_expression("measure_a", "=", 1.0)
        six.assertCountEqual(self, [r1], self._search(experiment_id, param_expressions=[expr]))

        expr = self._metric_expression("measure_a", "=", 400.0)
        six.assertCountEqual(self, [r2], self._search(experiment_id, param_expressions=[expr]))

        # test search with unique metric keys
        expr = self._metric_expression("m_a", ">", 1.0)
        six.assertCountEqual(self, [r1], self._search(experiment_id, param_expressions=[expr]))

        expr = self._metric_expression("m_b", ">", 1.0)
        six.assertCountEqual(self, [r2], self._search(experiment_id, param_expressions=[expr]))

        # there is a recorded metric this threshold but not last timestamp
        expr = self._metric_expression("m_b", ">", 5.0)
        six.assertCountEqual(self, [], self._search(experiment_id, param_expressions=[expr]))

        # metrics matches last reported timestamp for 'm_b'
        expr = self._metric_expression("m_b", "=", 4.0)
        six.assertCountEqual(self, [r2], self._search(experiment_id, param_expressions=[expr]))

    def test_search_full(self):
        experiment_id = self._experiment_factory('search_params')
        r1 = self._run_factory(self._get_run_configs('r1', experiment_id)).info.run_uuid
        r2 = self._run_factory(self._get_run_configs('r2', experiment_id)).info.run_uuid

        self.store.log_param(r1, entities.Param('generic_param', 'p_val'))
        self.store.log_param(r2, entities.Param('generic_param', 'p_val'))

        self.store.log_param(r1, entities.Param('p_a', 'abc'))
        self.store.log_param(r2, entities.Param('p_b', 'ABC'))

        self.store.log_metric(r1, entities.Metric("common", 1.0, 1))
        self.store.log_metric(r2, entities.Metric("common", 1.0, 1))

        self.store.log_metric(r1, entities.Metric("m_a", 2.0, 2))
        self.store.log_metric(r2, entities.Metric("m_b", 3.0, 2))
        self.store.log_metric(r2, entities.Metric("m_b", 4.0, 8))
        self.store.log_metric(r2, entities.Metric("m_b", 8.0, 3))

        self.store.log_config(r1, entities.Config("threshold", "0.5"))
        self.store.log_config(r2, entities.Config("threshold", "0.01"))

        p_expr = self._param_expression("generic_param", "=", "p_val")
        m_expr = self._metric_expression("common", "=", 1.0)
        six.assertCountEqual(self, [r1, r2], self._search(experiment_id,
                                                          param_expressions=[p_expr],
                                                          metrics_expressions=[m_expr]))

        # all params and metrics match
        p_expr = self._param_expression("generic_param", "=", "p_val")
        m1_expr = self._metric_expression("common", "=", 1.0)
        m2_expr = self._metric_expression("m_a", ">", 1.0)
        six.assertCountEqual(self, [r1], self._search(experiment_id,
                                                      param_expressions=[p_expr],
                                                      metrics_expressions=[m1_expr, m2_expr]))

        # test with mismatch param
        p_expr = self._param_expression("random_bad_name", "=", "p_val")
        m1_expr = self._metric_expression("common", "=", 1.0)
        m2_expr = self._metric_expression("m_a", ">", 1.0)
        six.assertCountEqual(self, [], self._search(experiment_id,
                                                    param_expressions=[p_expr],
                                                    metrics_expressions=[m1_expr, m2_expr]))

        # test with mismatch metric
        p_expr = self._param_expression("generic_param", "=", "p_val")
        m1_expr = self._metric_expression("common", "=", 1.0)
        m2_expr = self._metric_expression("m_a", ">", 100.0)
        six.assertCountEqual(self, [], self._search(experiment_id,
                                                    param_expressions=[p_expr],
                                                    metrics_expressions=[m1_expr, m2_expr]))

    def test_search_with_max_results(self):
        exp = self._experiment_factory('search_with_max_results')
        runs = [self._run_factory(self._get_run_configs('r_%d' % r, exp,
                                                        start_time=r)).info.run_uuid
                for r in range(1200)]
        # reverse the ordering, since we created in increasing order of start_time
        runs.reverse()

        assert(runs[:1000] == self._search(exp))
        for n in [0, 1, 2, 4, 8, 10, 20, 50, 100, 500, 1000, 1200, 2000]:
            assert(runs[:min(1200, n)] == self._search(exp, max_results=n))

        with self.assertRaises(MlflowException) as e:
            self._search(exp, max_results=int(1e10))
        self.assertIn("Invalid value for request parameter max_results. It ", e.exception.message)

    def test_search_with_deterministic_max_results(self):
        exp = self._experiment_factory('test_search_with_deterministic_max_results')
        # Create 10 runs with the same start_time.
        # Sort based on run_uuid
        runs = sorted([self._run_factory(self._get_run_configs('r_%d' % r, exp,
                                                               start_time=10)).info.run_uuid
                       for r in range(10)])
        for n in [0, 1, 2, 4, 8, 10, 20]:
            assert(runs[:min(10, n)] == self._search(exp, max_results=n))

    def test_log_batch(self):
        experiment_id = self._experiment_factory('log_batch')
        run_uuid = self._run_factory(self._get_run_configs('r1', experiment_id)).info.run_uuid
        metric_entities = [Metric("m1", 0.87, 12345), Metric("m2", 0.49, 12345)]
        param_entities = [Param("p1", "p1val"), Param("p2", "p2val")]
        tag_entities = [RunTag("t1", "t1val"), RunTag("t2", "t2val")]
        config_entites = [Config("c1", "c1val"), Config("c2", "c2val")]
        self.store.log_batch(
            run_id=run_uuid, metrics=metric_entities, params=param_entities, tags=tag_entities, configs=config_entites)
        run = self.store.get_run(run_uuid)
<<<<<<< HEAD
        tags = [(t.key, t.value) for t in run.data.tags]
        metrics = [(m.key, m.value, m.timestamp) for m in run.data.metrics]
        params = [(p.key, p.value) for p in run.data.params]
        configs = [(c.key, c.value) for c in run.data.configs]
        assert set([("t1", "t1val"), ("t2", "t2val")]) <= set(tags)
        assert set(metrics) == set([("m1", 0.87, 12345), ("m2", 0.49, 12345)])
        assert set(params) == set([("p1", "p1val"), ("p2", "p2val")])
        assert set(configs) == set([("c1", "c1val"), ("c2", "c2val")])
=======
        assert run.data.tags == {"t1": "t1val", "t2": "t2val", MLFLOW_RUN_NAME: "r1"}
        assert run.data.params == {"p1": "p1val", "p2": "p2val"}
        metric_histories = sum(
            [self.store.get_metric_history(run_uuid, key) for key in run.data.metrics], [])
        metrics = [(m.key, m.value, m.timestamp) for m in metric_histories]
        assert set(metrics) == set([("m1", 0.87, 12345), ("m2", 0.49, 12345)])
>>>>>>> 4702291e

    def test_log_batch_limits(self):
        # Test that log batch at the maximum allowed request size succeeds (i.e doesn't hit
        # SQL limitations, etc)
        experiment_id = self._experiment_factory('log_batch_limits')
        run_uuid = self._run_factory(self._get_run_configs('r1', experiment_id)).info.run_uuid
        metric_tuples = [("m%s" % i, i, 12345) for i in range(1000)]
        metric_entities = [Metric(*metric_tuple) for metric_tuple in metric_tuples]
        self.store.log_batch(run_id=run_uuid, metrics=metric_entities, params=[], tags=[])
        run = self.store.get_run(run_uuid)
        metric_histories = sum(
            [self.store.get_metric_history(run_uuid, key) for key in run.data.metrics], [])
        metrics = [(m.key, m.value, m.timestamp) for m in metric_histories]
        assert set(metrics) == set(metric_tuples)

    def test_log_batch_param_overwrite_disallowed(self):
        # Test that attempting to overwrite a param via log_batch results in an exception and that
        # no partial data is logged
        run = self._run_factory()
        tkey = 'my-param'
        param = entities.Param(tkey, 'orig-val')
        self.store.log_param(run.info.run_uuid, param)

        overwrite_param = entities.Param(tkey, 'newval')
        tag = entities.RunTag("tag-key", "tag-val")
        metric = entities.Metric("metric-key", 3.0, 12345)
        with self.assertRaises(MlflowException) as e:
            self.store.log_batch(run.info.run_uuid, metrics=[metric], params=[overwrite_param],
                                 tags=[tag])
        self.assertIn("Changing param value is not allowed. Param with key=", e.exception.message)
        assert e.exception.error_code == ErrorCode.Name(INVALID_PARAMETER_VALUE)
        self._verify_logged(run.info.run_uuid, metrics=[], params=[param], tags=[])

    def test_log_batch_param_overwrite_disallowed_single_req(self):
        # Test that attempting to overwrite a param via log_batch results in an exception
        run = self._run_factory()
        pkey = "common-key"
        param0 = entities.Param(pkey, "orig-val")
        param1 = entities.Param(pkey, 'newval')
        tag = entities.RunTag("tag-key", "tag-val")
        metric = entities.Metric("metric-key", 3.0, 12345)
        with self.assertRaises(MlflowException) as e:
            self.store.log_batch(run.info.run_uuid, metrics=[metric], params=[param0, param1],
                                 tags=[tag])
        self.assertIn("Changing param value is not allowed. Param with key=", e.exception.message)
        assert e.exception.error_code == ErrorCode.Name(INVALID_PARAMETER_VALUE)
        self._verify_logged(run.info.run_uuid, metrics=[], params=[param0], tags=[])

    def test_log_batch_accepts_empty_payload(self):
        run = self._run_factory()
        self.store.log_batch(run.info.run_uuid, metrics=[], params=[], tags=[])
        self._verify_logged(run.info.run_uuid, metrics=[], params=[], tags=[])

    def test_log_batch_internal_error(self):
        # Verify that internal errors during the DB save step for log_batch result in
        # MlflowExceptions
        run = self._run_factory()

        def _raise_exception_fn(*args, **kwargs):  # pylint: disable=unused-argument
            raise Exception("Some internal error")
        with mock.patch("mlflow.store.sqlalchemy_store.SqlAlchemyStore.log_metric") as metric_mock,\
                mock.patch(
                    "mlflow.store.sqlalchemy_store.SqlAlchemyStore.log_param") as param_mock,\
                mock.patch("mlflow.store.sqlalchemy_store.SqlAlchemyStore.set_tag") as tags_mock:
            metric_mock.side_effect = _raise_exception_fn
            param_mock.side_effect = _raise_exception_fn
            tags_mock.side_effect = _raise_exception_fn
            for kwargs in [{"metrics": [Metric("a", 3, 1)]}, {"params": [Param("b", "c")]},
                           {"tags": [RunTag("c", "d")]}]:
                log_batch_kwargs = {"metrics": [], "params": [], "tags": []}
                log_batch_kwargs.update(kwargs)
                with self.assertRaises(MlflowException) as e:
                    self.store.log_batch(run.info.run_uuid, **log_batch_kwargs)
                self.assertIn(str(e.exception.message), "Some internal error")

    def test_log_batch_nonexistent_run(self):
        nonexistent_run_uuid = uuid.uuid4().hex
        with self.assertRaises(MlflowException) as e:
            self.store.log_batch(nonexistent_run_uuid, [], [], [])
        assert e.exception.error_code == ErrorCode.Name(RESOURCE_DOES_NOT_EXIST)
        assert "Run with id=%s not found" % nonexistent_run_uuid in e.exception.message

    def test_log_batch_params_idempotency(self):
        run = self._run_factory()
        params = [Param("p-key", "p-val")]
        self.store.log_batch(run.info.run_uuid, metrics=[], params=params, tags=[])
        self.store.log_batch(run.info.run_uuid, metrics=[], params=params, tags=[])
        self._verify_logged(run.info.run_uuid, metrics=[], params=params, tags=[])

    def test_log_batch_tags_idempotency(self):
        run = self._run_factory()
        self.store.log_batch(
            run.info.run_uuid, metrics=[], params=[], tags=[RunTag("t-key", "t-val")])
        self.store.log_batch(
            run.info.run_uuid, metrics=[], params=[], tags=[RunTag("t-key", "t-val")])
        self._verify_logged(
            run.info.run_uuid, metrics=[], params=[], tags=[RunTag("t-key", "t-val")])

    def test_log_batch_allows_tag_overwrite(self):
        run = self._run_factory()
        self.store.log_batch(
            run.info.run_uuid, metrics=[], params=[], tags=[RunTag("t-key", "val")])
        self.store.log_batch(
            run.info.run_uuid, metrics=[], params=[], tags=[RunTag("t-key", "newval")])
        self._verify_logged(
            run.info.run_uuid, metrics=[], params=[], tags=[RunTag("t-key", "newval")])

    def test_log_batch_allows_tag_overwrite_single_req(self):
        run = self._run_factory()
        tags = [RunTag("t-key", "val"), RunTag("t-key", "newval")]
        self.store.log_batch(run.info.run_uuid, metrics=[], params=[], tags=tags)
        self._verify_logged(run.info.run_uuid, metrics=[], params=[], tags=[tags[-1]])

    def test_log_batch_same_metric_repeated_single_req(self):
        run = self._run_factory()
        metric0 = Metric(key="metric-key", value=1, timestamp=2)
        metric1 = Metric(key="metric-key", value=2, timestamp=3)
        self.store.log_batch(run.info.run_uuid, params=[], metrics=[metric0, metric1], tags=[])
        self._verify_logged(run.info.run_uuid, params=[], metrics=[metric0, metric1], tags=[])

    def test_log_batch_same_metric_repeated_multiple_reqs(self):
        run = self._run_factory()
        metric0 = Metric(key="metric-key", value=1, timestamp=2)
        metric1 = Metric(key="metric-key", value=2, timestamp=3)
        self.store.log_batch(run.info.run_uuid, params=[], metrics=[metric0], tags=[])
        self._verify_logged(run.info.run_uuid, params=[], metrics=[metric0], tags=[])
        self.store.log_batch(run.info.run_uuid, params=[], metrics=[metric1], tags=[])
        self._verify_logged(run.info.run_uuid, params=[], metrics=[metric0, metric1], tags=[])

    def test_log_config(self):
        run = self._run_factory()

        tkey = 'threshold'
        tval = '0.5'
        config = entities.Config(tkey, tval)
        config2 = entities.Config('new config', 'new key')
        self.store.log_config(run.info.run_uuid, config)
        self.store.log_config(run.info.run_uuid, config2)

        run = self.store.get_run(run.info.run_uuid)
        self.assertEqual(2, len(run.data.configs))

        found = False
        for m in run.data.configs:
            if m.key == tkey and m.value == tval:
                found = True

        self.assertTrue(found)<|MERGE_RESOLUTION|>--- conflicted
+++ resolved
@@ -8,7 +8,7 @@
 import mlflow
 import uuid
 
-from mlflow.entities import ViewType, RunTag, SourceType, RunStatus, Experiment, Metric, Param, Config
+from mlflow.entities import ViewType, RunTag, SourceType, RunStatus, Experiment, Metric, Param
 from mlflow.protos.service_pb2 import SearchRuns, SearchExpression
 from mlflow.protos.databricks_pb2 import ErrorCode, RESOURCE_DOES_NOT_EXIST,\
     INVALID_PARAMETER_VALUE, INTERNAL_ERROR
@@ -886,9 +886,6 @@
         self.store.log_metric(r2, entities.Metric("m_b", 4.0, 8))
         self.store.log_metric(r2, entities.Metric("m_b", 8.0, 3))
 
-        self.store.log_config(r1, entities.Config("threshold", "0.5"))
-        self.store.log_config(r2, entities.Config("threshold", "0.01"))
-
         p_expr = self._param_expression("generic_param", "=", "p_val")
         m_expr = self._metric_expression("common", "=", 1.0)
         six.assertCountEqual(self, [r1, r2], self._search(experiment_id,
@@ -951,27 +948,15 @@
         metric_entities = [Metric("m1", 0.87, 12345), Metric("m2", 0.49, 12345)]
         param_entities = [Param("p1", "p1val"), Param("p2", "p2val")]
         tag_entities = [RunTag("t1", "t1val"), RunTag("t2", "t2val")]
-        config_entites = [Config("c1", "c1val"), Config("c2", "c2val")]
         self.store.log_batch(
-            run_id=run_uuid, metrics=metric_entities, params=param_entities, tags=tag_entities, configs=config_entites)
+            run_id=run_uuid, metrics=metric_entities, params=param_entities, tags=tag_entities)
         run = self.store.get_run(run_uuid)
-<<<<<<< HEAD
-        tags = [(t.key, t.value) for t in run.data.tags]
-        metrics = [(m.key, m.value, m.timestamp) for m in run.data.metrics]
-        params = [(p.key, p.value) for p in run.data.params]
-        configs = [(c.key, c.value) for c in run.data.configs]
-        assert set([("t1", "t1val"), ("t2", "t2val")]) <= set(tags)
-        assert set(metrics) == set([("m1", 0.87, 12345), ("m2", 0.49, 12345)])
-        assert set(params) == set([("p1", "p1val"), ("p2", "p2val")])
-        assert set(configs) == set([("c1", "c1val"), ("c2", "c2val")])
-=======
         assert run.data.tags == {"t1": "t1val", "t2": "t2val", MLFLOW_RUN_NAME: "r1"}
         assert run.data.params == {"p1": "p1val", "p2": "p2val"}
         metric_histories = sum(
             [self.store.get_metric_history(run_uuid, key) for key in run.data.metrics], [])
         metrics = [(m.key, m.value, m.timestamp) for m in metric_histories]
         assert set(metrics) == set([("m1", 0.87, 12345), ("m2", 0.49, 12345)])
->>>>>>> 4702291e
 
     def test_log_batch_limits(self):
         # Test that log batch at the maximum allowed request size succeeds (i.e doesn't hit
@@ -1099,24 +1084,4 @@
         self.store.log_batch(run.info.run_uuid, params=[], metrics=[metric0], tags=[])
         self._verify_logged(run.info.run_uuid, params=[], metrics=[metric0], tags=[])
         self.store.log_batch(run.info.run_uuid, params=[], metrics=[metric1], tags=[])
-        self._verify_logged(run.info.run_uuid, params=[], metrics=[metric0, metric1], tags=[])
-
-    def test_log_config(self):
-        run = self._run_factory()
-
-        tkey = 'threshold'
-        tval = '0.5'
-        config = entities.Config(tkey, tval)
-        config2 = entities.Config('new config', 'new key')
-        self.store.log_config(run.info.run_uuid, config)
-        self.store.log_config(run.info.run_uuid, config2)
-
-        run = self.store.get_run(run.info.run_uuid)
-        self.assertEqual(2, len(run.data.configs))
-
-        found = False
-        for m in run.data.configs:
-            if m.key == tkey and m.value == tval:
-                found = True
-
-        self.assertTrue(found)+        self._verify_logged(run.info.run_uuid, params=[], metrics=[metric0, metric1], tags=[])