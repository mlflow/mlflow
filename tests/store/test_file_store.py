#!/usr/bin/env python
# -*- coding: utf-8 -*-
import os
import shutil
import time
import unittest
import uuid

import mock
import pytest

from mlflow.entities import Experiment, Metric, Param, RunTag, ViewType, LifecycleStage
from mlflow.exceptions import MlflowException, MissingConfigException
from mlflow.store.file_store import FileStore
from mlflow.utils.file_utils import write_yaml, read_yaml
from mlflow.protos.databricks_pb2 import ErrorCode, RESOURCE_DOES_NOT_EXIST, INTERNAL_ERROR
from mlflow.utils.mlflow_tags import MLFLOW_PARENT_RUN_ID
from tests.helper_functions import random_int, random_str


class TestFileStore(unittest.TestCase):
    ROOT_LOCATION = "/tmp"

    def setUp(self):
        self._create_root(TestFileStore.ROOT_LOCATION)
        self.maxDiff = None

    def _create_root(self, root):
        self.test_root = os.path.join(root, "test_file_store_%d" % random_int())
        os.mkdir(self.test_root)
        self.experiments = [random_int(100, int(1e9)) for _ in range(3)]
        self.exp_data = {}
        self.run_data = {}
        # Include default experiment
        self.experiments.append(Experiment.DEFAULT_EXPERIMENT_ID)
        for exp in self.experiments:
            # create experiment
            exp_folder = os.path.join(self.test_root, str(exp))
            os.makedirs(exp_folder)
            d = {"experiment_id": exp, "name": random_str(), "artifact_location": exp_folder}
            self.exp_data[exp] = d
            write_yaml(exp_folder, FileStore.META_DATA_FILE_NAME, d)
            # add runs
            self.exp_data[exp]["runs"] = []
            for _ in range(2):
                run_uuid = uuid.uuid4().hex
                self.exp_data[exp]["runs"].append(run_uuid)
                run_folder = os.path.join(exp_folder, run_uuid)
                os.makedirs(run_folder)
                run_info = {"run_uuid": run_uuid,
                            "experiment_id": exp,
                            "name": random_str(random_int(10, 40)),
                            "source_type": random_int(1, 4),
                            "source_name": random_str(random_int(100, 300)),
                            "entry_point_name": random_str(random_int(100, 300)),
                            "user_id": random_str(random_int(10, 25)),
                            "status": random_int(1, 5),
                            "start_time": random_int(1, 10),
                            "end_time": random_int(20, 30),
                            "source_version": random_str(random_int(10, 30)),
                            "tags": [],
                            "artifact_uri": "%s/%s" % (run_folder, FileStore.ARTIFACTS_FOLDER_NAME),
                            }
                write_yaml(run_folder, FileStore.META_DATA_FILE_NAME, run_info)
                self.run_data[run_uuid] = run_info
                # params
                params_folder = os.path.join(run_folder, FileStore.PARAMS_FOLDER_NAME)
                os.makedirs(params_folder)
                params = {}
                for _ in range(5):
                    param_name = random_str(random_int(4, 12))
                    param_value = random_str(random_int(10, 15))
                    param_file = os.path.join(params_folder, param_name)
                    with open(param_file, 'w') as f:
                        f.write(param_value)
                    params[param_name] = param_value
                self.run_data[run_uuid]["params"] = params
                # metrics
                metrics_folder = os.path.join(run_folder, FileStore.METRICS_FOLDER_NAME)
                os.makedirs(metrics_folder)
                metrics = {}
                for _ in range(3):
                    metric_name = random_str(random_int(6, 10))
                    timestamp = int(time.time())
                    metric_file = os.path.join(metrics_folder, metric_name)
                    values = []
                    for _ in range(10):
                        metric_value = random_int(100, 2000)
                        timestamp += random_int(10000, 2000000)
                        values.append((timestamp, metric_value))
                        with open(metric_file, 'a') as f:
                            f.write("%d %d\n" % (timestamp, metric_value))
                    metrics[metric_name] = values
                self.run_data[run_uuid]["metrics"] = metrics
                # artifacts
                os.makedirs(os.path.join(run_folder, FileStore.ARTIFACTS_FOLDER_NAME))

    def tearDown(self):
        shutil.rmtree(self.test_root, ignore_errors=True)

    def test_valid_root(self):
        # Test with valid root
        file_store = FileStore(self.test_root)
        try:
            file_store._check_root_dir()
        except Exception as e:  # pylint: disable=broad-except
            self.fail("test_valid_root raised exception '%s'" % e.message)

        # Test removing root
        second_file_store = FileStore(self.test_root)
        shutil.rmtree(self.test_root)
        with self.assertRaises(Exception):
            second_file_store._check_root_dir()

    def test_list_experiments(self):
        fs = FileStore(self.test_root)
        for exp in fs.list_experiments():
            exp_id = exp.experiment_id
            self.assertTrue(exp_id in self.experiments)
            self.assertEqual(exp.name, self.exp_data[exp_id]["name"])
            self.assertEqual(exp.artifact_location, self.exp_data[exp_id]["artifact_location"])

    def test_get_experiment(self):
        fs = FileStore(self.test_root)
        for exp_id in self.experiments:
            exp = fs.get_experiment(exp_id)
            self.assertEqual(exp.experiment_id, exp_id)
            self.assertEqual(exp.name, self.exp_data[exp_id]["name"])
            self.assertEqual(exp.artifact_location, self.exp_data[exp_id]["artifact_location"])

        # test that fake experiments dont exist.
        # look for random experiment ids between 8000, 15000 since created ones are (100, 2000)
        for exp_id in set(random_int(8000, 15000) for x in range(20)):
            with self.assertRaises(Exception):
                fs.get_experiment(exp_id)

    def test_get_experiment_by_name(self):
        fs = FileStore(self.test_root)
        for exp_id in self.experiments:
            name = self.exp_data[exp_id]["name"]
            exp = fs.get_experiment_by_name(name)
            self.assertEqual(exp.experiment_id, exp_id)
            self.assertEqual(exp.name, self.exp_data[exp_id]["name"])
            self.assertEqual(exp.artifact_location, self.exp_data[exp_id]["artifact_location"])

        # test that fake experiments dont exist.
        # look up experiments with names of length 15 since created ones are of length 10
        for exp_names in set(random_str(15) for x in range(20)):
            exp = fs.get_experiment_by_name(exp_names)
            self.assertIsNone(exp)

    def test_create_first_experiment(self):
        fs = FileStore(self.test_root)
        fs.list_experiments = mock.Mock(return_value=[])
        fs._create_experiment_with_id = mock.Mock()
        fs.create_experiment(random_str(1))
        fs._create_experiment_with_id.assert_called_once()
        experiment_id = fs._create_experiment_with_id.call_args[0][1]
        self.assertEqual(experiment_id, 0)

    def test_create_experiment(self):
        fs = FileStore(self.test_root)

        # Error cases
        with self.assertRaises(Exception):
            fs.create_experiment(None)
        with self.assertRaises(Exception):
            fs.create_experiment("")

        next_id = max(self.experiments) + 1
        name = random_str(25)  # since existing experiments are 10 chars long
        created_id = fs.create_experiment(name)
        # test that newly created experiment matches expected id
        self.assertEqual(created_id, next_id)

        # get the new experiment (by id) and verify (by name)
        exp1 = fs.get_experiment(created_id)
        self.assertEqual(exp1.name, name)

        # get the new experiment (by name) and verify (by id)
        exp2 = fs.get_experiment_by_name(name)
        self.assertEqual(exp2.experiment_id, created_id)

    def test_create_duplicate_experiments(self):
        fs = FileStore(self.test_root)
        for exp_id in self.experiments:
            name = self.exp_data[exp_id]["name"]
            with self.assertRaises(Exception):
                fs.create_experiment(name)

    def _extract_ids(self, experiments):
        return [e.experiment_id for e in experiments]

    def test_delete_restore_experiment(self):
        fs = FileStore(self.test_root)
        exp_id = self.experiments[random_int(0, len(self.experiments) - 1)]
        exp_name = self.exp_data[exp_id]["name"]

        # delete it
        fs.delete_experiment(exp_id)
        self.assertTrue(exp_id not in self._extract_ids(fs.list_experiments(ViewType.ACTIVE_ONLY)))
        self.assertTrue(exp_id in self._extract_ids(fs.list_experiments(ViewType.DELETED_ONLY)))
        self.assertTrue(exp_id in self._extract_ids(fs.list_experiments(ViewType.ALL)))
        self.assertEqual(fs.get_experiment(exp_id).lifecycle_stage, LifecycleStage.DELETED)

        # restore it
        fs.restore_experiment(exp_id)
        restored_1 = fs.get_experiment(exp_id)
        self.assertEqual(restored_1.experiment_id, exp_id)
        self.assertEqual(restored_1.name, exp_name)
        restored_2 = fs.get_experiment_by_name(exp_name)
        self.assertEqual(restored_2.experiment_id, exp_id)
        self.assertEqual(restored_2.name, exp_name)
        self.assertTrue(exp_id in self._extract_ids(fs.list_experiments(ViewType.ACTIVE_ONLY)))
        self.assertTrue(exp_id not in self._extract_ids(fs.list_experiments(ViewType.DELETED_ONLY)))
        self.assertTrue(exp_id in self._extract_ids(fs.list_experiments(ViewType.ALL)))
        self.assertEqual(fs.get_experiment(exp_id).lifecycle_stage, LifecycleStage.ACTIVE)

    def test_rename_experiment(self):
        fs = FileStore(self.test_root)
        exp_id = self.experiments[random_int(0, len(self.experiments) - 1)]
        exp_name = self.exp_data[exp_id]["name"]
        new_name = exp_name + "!!!"
        self.assertNotEqual(exp_name, new_name)
        self.assertEqual(fs.get_experiment(exp_id).name, exp_name)
        fs.rename_experiment(exp_id, new_name)
        self.assertEqual(fs.get_experiment(exp_id).name, new_name)

        # Ensure that we cannot rename deleted experiments.
        fs.delete_experiment(exp_id)
        with pytest.raises(Exception) as e:
            fs.rename_experiment(exp_id, exp_name)
        assert 'non-active lifecycle' in str(e.value)
        self.assertEqual(fs.get_experiment(exp_id).name, new_name)

        # Restore the experiment, and confirm that we acn now rename it.
        fs.restore_experiment(exp_id)
        self.assertEqual(fs.get_experiment(exp_id).name, new_name)
        fs.rename_experiment(exp_id, exp_name)
        self.assertEqual(fs.get_experiment(exp_id).name, exp_name)

    def test_delete_restore_run(self):
        fs = FileStore(self.test_root)
        exp_id = self.experiments[random_int(0, len(self.experiments) - 1)]
        run_id = self.exp_data[exp_id]['runs'][0]
        # Should not throw.
        assert fs.get_run(run_id).info.lifecycle_stage == 'active'
        fs.delete_run(run_id)
        assert fs.get_run(run_id).info.lifecycle_stage == 'deleted'
        fs.restore_run(run_id)
        assert fs.get_run(run_id).info.lifecycle_stage == 'active'

    def test_create_run_in_deleted_experiment(self):
        fs = FileStore(self.test_root)
        exp_id = self.experiments[random_int(0, len(self.experiments) - 1)]
        # delete it
        fs.delete_experiment(exp_id)
        with pytest.raises(Exception):
            fs.create_run(exp_id, 'user', 'name', 'source_type', 'source_name', 'entry_point_name',
                          0, None, [], None)

    def test_get_run(self):
        fs = FileStore(self.test_root)
        for exp_id in self.experiments:
            runs = self.exp_data[exp_id]["runs"]
            for run_uuid in runs:
                run = fs.get_run(run_uuid)
                run_info = self.run_data[run_uuid]
                run_info.pop("metrics")
                run_info.pop("params")
                run_info.pop("tags")
                run_info['lifecycle_stage'] = LifecycleStage.ACTIVE
                self.assertEqual(run_info, dict(run.info))

    def test_list_run_infos(self):
        fs = FileStore(self.test_root)
        for exp_id in self.experiments:
            run_infos = fs.list_run_infos(exp_id, run_view_type=ViewType.ALL)
            for run_info in run_infos:
                run_uuid = run_info.run_uuid
                dict_run_info = self.run_data[run_uuid]
                dict_run_info.pop("metrics")
                dict_run_info.pop("params")
                dict_run_info.pop("tags")
                dict_run_info['lifecycle_stage'] = LifecycleStage.ACTIVE
                self.assertEqual(dict_run_info, dict(run_info))

    def test_get_all_metrics(self):
        fs = FileStore(self.test_root)
        for exp_id in self.experiments:
            runs = self.exp_data[exp_id]["runs"]
            for run_uuid in runs:
                run_info = self.run_data[run_uuid]
                metrics = fs.get_all_metrics(run_uuid)
                metrics_dict = run_info.pop("metrics")
                for metric in metrics:
                    # just the last recorded value
                    timestamp, metric_value = metrics_dict[metric.key][-1]
                    self.assertEqual(metric.timestamp, timestamp)
                    self.assertEqual(metric.value, metric_value)

    def test_get_metric_history(self):
        fs = FileStore(self.test_root)
        for exp_id in self.experiments:
            runs = self.exp_data[exp_id]["runs"]
            for run_uuid in runs:
                run_info = self.run_data[run_uuid]
                metrics = run_info.pop("metrics")
                for metric_name, values in metrics.items():
                    metric_history = fs.get_metric_history(run_uuid, metric_name)
                    sorted_values = sorted(values, reverse=True)
                    for metric in metric_history:
                        timestamp, metric_value = sorted_values.pop()
                        self.assertEqual(metric.timestamp, timestamp)
                        self.assertEqual(metric.key, metric_name)
                        self.assertEqual(metric.value, metric_value)

    def test_search_runs(self):
        # replace with test with code is implemented
        fs = FileStore(self.test_root)
        # Expect 2 runs for each experiment
        assert len(fs.search_runs([self.experiments[0]], None, ViewType.ACTIVE_ONLY)) == 2
        assert len(fs.search_runs([self.experiments[0]], None, ViewType.ALL)) == 2
        assert len(fs.search_runs([self.experiments[0]], None, ViewType.DELETED_ONLY)) == 0

    def test_weird_param_names(self):
        WEIRD_PARAM_NAME = "this is/a weird/but valid param"
        fs = FileStore(self.test_root)
        run_uuid = self.exp_data[0]["runs"][0]
        fs.log_param(run_uuid, Param(WEIRD_PARAM_NAME, "Value"))
        run = fs.get_run(run_uuid)
        my_params = [p for p in run.data.params if p.key == WEIRD_PARAM_NAME]
        assert len(my_params) == 1
        param = my_params[0]
        assert param.key == WEIRD_PARAM_NAME
        assert param.value == "Value"

    def test_weird_metric_names(self):
        WEIRD_METRIC_NAME = "this is/a weird/but valid metric"
        fs = FileStore(self.test_root)
        run_uuid = self.exp_data[0]["runs"][0]
        fs.log_metric(run_uuid, Metric(WEIRD_METRIC_NAME, 10, 1234))
        run = fs.get_run(run_uuid)
        my_metrics = [m for m in run.data.metrics if m.key == WEIRD_METRIC_NAME]
        assert len(my_metrics) == 1
        metric = my_metrics[0]
        assert metric.key == WEIRD_METRIC_NAME
        assert metric.value == 10
        assert metric.timestamp == 1234

    def test_weird_tag_names(self):
        WEIRD_TAG_NAME = "this is/a weird/but valid tag"
        fs = FileStore(self.test_root)
        run_uuid = self.exp_data[0]["runs"][0]
        fs.set_tag(run_uuid, RunTag(WEIRD_TAG_NAME, "Muhahaha!"))
        tag = fs.get_run(run_uuid).data.tags[0]
        assert tag.key == WEIRD_TAG_NAME
        assert tag.value == "Muhahaha!"

    def test_set_tags(self):
        fs = FileStore(self.test_root)
        run_uuid = self.exp_data[0]["runs"][0]
        fs.set_tag(run_uuid, RunTag("tag0", "value0"))
        fs.set_tag(run_uuid, RunTag("tag1", "value1"))
        tags = [(t.key, t.value) for t in fs.get_run(run_uuid).data.tags]
        assert set(tags) == {
            ("tag0", "value0"),
            ("tag1", "value1"),
        }

        # Can overwrite tags.
        fs.set_tag(run_uuid, RunTag("tag0", "value2"))
        tags = [(t.key, t.value) for t in fs.get_run(run_uuid).data.tags]
        assert set(tags) == {
            ("tag0", "value2"),
            ("tag1", "value1"),
        }

        # Can set multiline tags.
        fs.set_tag(run_uuid, RunTag("multiline_tag", "value2\nvalue2\nvalue2"))
        tags = [(t.key, t.value) for t in fs.get_run(run_uuid).data.tags]
        assert set(tags) == {
            ("tag0", "value2"),
            ("tag1", "value1"),
            ("multiline_tag", "value2\nvalue2\nvalue2"),
        }

    def test_unicode_tag(self):
        fs = FileStore(self.test_root)
        run_uuid = self.exp_data[0]["runs"][0]
        value = u"𝐼 𝓈𝑜𝓁𝑒𝓂𝓃𝓁𝓎 𝓈𝓌𝑒𝒶𝓇 𝓉𝒽𝒶𝓉 𝐼 𝒶𝓂 𝓊𝓅 𝓉𝑜 𝓃𝑜 𝑔𝑜𝑜𝒹"
        fs.set_tag(run_uuid, RunTag("message", value))
        tag = fs.get_run(run_uuid).data.tags[0]
        assert tag.key == "message"
        assert tag.value == value

    def test_get_deleted_run(self):
        """
        Getting metrics/tags/params/run info should be allowed on deleted runs.
        """
        fs = FileStore(self.test_root)
        exp_id = self.experiments[random_int(0, len(self.experiments) - 1)]
        run_id = self.exp_data[exp_id]['runs'][0]
        fs.delete_run(run_id)
        assert fs.get_run(run_id)

    def test_set_deleted_run(self):
        """
        Setting metrics/tags/params/updating run info should not be allowed on deleted runs.
        """
        fs = FileStore(self.test_root)
        exp_id = self.experiments[random_int(0, len(self.experiments) - 1)]
        run_id = self.exp_data[exp_id]['runs'][0]
        fs.delete_run(run_id)

        assert fs.get_run(run_id).info.lifecycle_stage == LifecycleStage.DELETED
        with pytest.raises(MlflowException):
            fs.set_tag(run_id, RunTag('a', 'b'))
        with pytest.raises(MlflowException):
            fs.log_metric(run_id, Metric('a', 0.0, timestamp=0))
        with pytest.raises(MlflowException):
            fs.log_param(run_id, Param('a', 'b'))

    def test_create_run_with_parent_id(self):
        fs = FileStore(self.test_root)
        exp_id = self.experiments[random_int(0, len(self.experiments) - 1)]
        run = fs.create_run(exp_id, 'user', 'name', 'source_type', 'source_name',
                            'entry_point_name', 0, None, [], 'test_parent_run_id')
        assert any([t.key == MLFLOW_PARENT_RUN_ID and t.value == 'test_parent_run_id'
                    for t in fs.get_all_tags(run.info.run_uuid)])

    def test_default_experiment_initialization(self):
        fs = FileStore(self.test_root)
        fs.delete_experiment(Experiment.DEFAULT_EXPERIMENT_ID)
        fs = FileStore(self.test_root)
        assert fs.get_experiment(0).lifecycle_stage == LifecycleStage.DELETED

    def test_malformed_experiment(self):
        fs = FileStore(self.test_root)
        exp_0 = fs.get_experiment(Experiment.DEFAULT_EXPERIMENT_ID)
        assert exp_0.experiment_id == Experiment.DEFAULT_EXPERIMENT_ID

        experiments = len(fs.list_experiments(ViewType.ALL))

        # delete metadata file.
        path = os.path.join(self.test_root, str(exp_0.experiment_id), "meta.yaml")
        os.remove(path)
        with pytest.raises(MissingConfigException) as e:
            fs.get_experiment(Experiment.DEFAULT_EXPERIMENT_ID)
            assert e.message.contains("does not exist")

        assert len(fs.list_experiments(ViewType.ALL)) == experiments - 1

    def test_malformed_run(self):
        fs = FileStore(self.test_root)
        exp_0 = fs.get_experiment(Experiment.DEFAULT_EXPERIMENT_ID)
        all_runs = fs.search_runs([exp_0.experiment_id], None, ViewType.ALL)

        all_run_ids = self.exp_data[exp_0.experiment_id]["runs"]
        assert len(all_runs) == len(all_run_ids)

        # delete metadata file.
        bad_run_id = self.exp_data[exp_0.experiment_id]['runs'][0]
        path = os.path.join(self.test_root, str(exp_0.experiment_id), str(bad_run_id), "meta.yaml")
        os.remove(path)
        with pytest.raises(MissingConfigException) as e:
            fs.get_run(bad_run_id)
            assert e.message.contains("does not exist")

        valid_runs = fs.search_runs([exp_0.experiment_id], None, ViewType.ALL)
        assert len(valid_runs) == len(all_runs) - 1

        for rid in all_run_ids:
            if rid != bad_run_id:
                fs.get_run(rid)

    def test_mismatching_experiment_id(self):
        fs = FileStore(self.test_root)
        exp_0 = fs.get_experiment(Experiment.DEFAULT_EXPERIMENT_ID)
        assert exp_0.experiment_id == Experiment.DEFAULT_EXPERIMENT_ID

        experiments = len(fs.list_experiments(ViewType.ALL))

        # mv experiment folder
        target = 1
        path_orig = os.path.join(self.test_root, str(exp_0.experiment_id))
        path_new = os.path.join(self.test_root, str(target))
        os.rename(path_orig, path_new)

        with pytest.raises(MlflowException) as e:
            fs.get_experiment(Experiment.DEFAULT_EXPERIMENT_ID)
            assert e.message.contains("Could not find experiment with ID")

        with pytest.raises(MlflowException) as e:
            fs.get_experiment(target)
            assert e.message.contains("does not exist")
        assert len(fs.list_experiments(ViewType.ALL)) == experiments - 1

    def test_bad_experiment_id_recorded_for_run(self):
        fs = FileStore(self.test_root)
        exp_0 = fs.get_experiment(Experiment.DEFAULT_EXPERIMENT_ID)
        all_runs = fs.search_runs([exp_0.experiment_id], None, ViewType.ALL)

        all_run_ids = self.exp_data[exp_0.experiment_id]["runs"]
        assert len(all_runs) == len(all_run_ids)

        # change experiment pointer in run
        bad_run_id = str(self.exp_data[exp_0.experiment_id]['runs'][0])
        path = os.path.join(self.test_root, str(exp_0.experiment_id), bad_run_id)
        experiment_data = read_yaml(path, "meta.yaml")
        experiment_data["experiment_id"] = 1
        write_yaml(path, "meta.yaml", experiment_data, True)

        with pytest.raises(MlflowException) as e:
            fs.get_run(bad_run_id)
            assert e.message.contains("not found")

        valid_runs = fs.search_runs([exp_0.experiment_id], None, ViewType.ALL)
        assert len(valid_runs) == len(all_runs) - 1

        for rid in all_run_ids:
            if rid != bad_run_id:
                fs.get_run(rid)

    def test_log_batch(self):
        fs = FileStore(self.test_root)
        run = fs.create_run(
            experiment_id=Experiment.DEFAULT_EXPERIMENT_ID, user_id='user', run_name=None,
            source_type='source_type', source_name='source_name',
            entry_point_name='entry_point_name', start_time=0, source_version=None, tags=[],
            parent_run_id=None)
        run_uuid = run.info.run_uuid
        metric_entities = [Metric("m1", 0.87, 12345), Metric("m2", 0.49, 12345)]
        param_entities = [Param("p1", "p1val"), Param("p2", "p2val")]
        tag_entities = [RunTag("t1", "t1val"), RunTag("t2", "t2val")]
        fs.log_batch(
            run_uuid=run_uuid, metrics=metric_entities, params=param_entities, tags=tag_entities)
        run = fs.get_run(run_uuid)
        tags = [(t.key, t.value) for t in run.data.tags]
        metrics = [(m.key, m.value, m.timestamp) for m in run.data.metrics]
        params = [(p.key, p.value) for p in run.data.params]
        assert set(tags) == set([("t1", "t1val"), ("t2", "t2val")])
        assert set(metrics) == set([("m1", 0.87, 12345), ("m2", 0.49, 12345)])
<<<<<<< HEAD
        assert set(params) == set([("p1", "p1val"), ("p2", "p2val")])
=======
        assert set(params) == set([("p1", "p1val"), ("p2", "p2val")])

    def _create_run(self, fs):
        return fs.create_run(
            experiment_id=Experiment.DEFAULT_EXPERIMENT_ID, user_id='user', run_name=None,
            source_type='source_type', source_name='source_name',
            entry_point_name='entry_point_name', start_time=0, source_version=None, tags=[],
            parent_run_id=None)

    def _verify_logged(self, fs, run_uuid, metrics, params, tags):
        run = fs.get_run(run_uuid)
        all_metrics = sum([fs.get_metric_history(run_uuid, m.key)
                           for m in run.data.metrics], [])
        assert len(all_metrics) == len(metrics)
        logged_metrics = [(m.key, m.value, m.timestamp) for m in all_metrics]
        assert set(logged_metrics) == set([(m.key, m.value, m.timestamp) for m in metrics])
        assert len(run.data.tags) == len(tags)
        logged_tags = [(tag.key, tag.value) for tag in run.data.tags]
        assert set(logged_tags) == set([(tag.key, tag.value) for tag in tags])
        assert len(run.data.params) == len(params)
        logged_params = [(param.key, param.value) for param in run.data.params]
        assert set(logged_params) == set([(param.key, param.value) for param in params])

    # def test_log_batch_param_overwrite_disallowed(self):
    #     # Test that attempting to overwrite a param via log_batch results in an exception and that
    #     # no partial data is logged
    #     fs = FileStore(self.test_root)
    #     run = self._create_run(fs)
    #     tkey = 'my-param'
    #     param = Param(tkey, 'orig-val')
    #     fs.log_param(run.info.run_uuid, param)
    #
    #     overwrite_param = Param(tkey, 'newval')
    #     tag = RunTag("tag-key", "tag-val")
    #     metric = Metric("metric-key", 3.0, 12345)
    #     with self.assertRaises(MlflowException) as e:
    #         fs.log_batch(run.info.run_uuid, metrics=[metric], params=[overwrite_param],
    #                              tags=[tag])
    #     self.assertIn("Changing param value is not allowed. Param with key=", e.exception.message)
    #     logged_run = fs.get_run(run.info.run_uuid)
    #     assert len(logged_run.data.metrics) == 0
    #     assert len(logged_run.data.params) == 1

    def test_log_batch_internal_error(self):
        # Verify that internal errors during log_batch result in MlflowExceptions
        fs = FileStore(self.test_root)
        run = self._create_run(fs)

        def _raise_exception_fn(*args, **kwargs):  # pylint: disable=unused-argument
            raise Exception("Some internal error")
        with mock.patch("mlflow.store.file_store.FileStore.log_metric") as log_metric_mock, \
                mock.patch("mlflow.store.file_store.FileStore.log_param") as log_param_mock, \
                mock.patch("mlflow.store.file_store.FileStore.set_tag") as set_tag_mock:
            log_metric_mock.side_effect = _raise_exception_fn
            log_param_mock.side_effect = _raise_exception_fn
            set_tag_mock.side_effect = _raise_exception_fn
            for kwargs in [{"metrics": [Metric("a", 3, 1)]}, {"params": [Param("b", "c")]},
                           {"tags": [RunTag("c", "d")]}]:
                log_batch_kwargs = {"metrics": [], "params": [], "tags": []}
                log_batch_kwargs.update(kwargs)
                print(log_batch_kwargs)
                with self.assertRaises(MlflowException) as e:
                    fs.log_batch(run.info.run_uuid, **log_batch_kwargs)
                self.assertIn(str(e.exception.message), "Some internal error")
                assert e.exception.error_code == ErrorCode.Name(INTERNAL_ERROR)

    def test_log_batch_nonexistent_run(self):
        fs = FileStore(self.test_root)
        nonexistent_uuid = uuid.uuid4().hex
        with self.assertRaises(MlflowException) as e:
            fs.log_batch(nonexistent_uuid, [], [], [])
        assert e.exception.error_code == ErrorCode.Name(RESOURCE_DOES_NOT_EXIST)
        assert ("Run '%s' not found" % nonexistent_uuid) in e.exception.message

    def test_log_batch_params_idempotency(self):
        fs = FileStore(self.test_root)
        run = self._create_run(fs)
        params = [Param("p-key", "p-val")]
        fs.log_batch(run.info.run_uuid, metrics=[], params=params, tags=[])
        fs.log_batch(run.info.run_uuid, metrics=[], params=params, tags=[])
        self._verify_logged(fs, run.info.run_uuid, metrics=[], params=params, tags=[])

    def test_log_batch_tags_idempotency(self):
        fs = FileStore(self.test_root)
        run = self._create_run(fs)
        fs.log_batch(run.info.run_uuid, metrics=[], params=[], tags=[RunTag("t-key", "t-val")])
        fs.log_batch(run.info.run_uuid, metrics=[], params=[], tags=[RunTag("t-key", "t-val")])
        self._verify_logged(fs, run.info.run_uuid, metrics=[], params=[],
                            tags=[RunTag("t-key", "t-val")])

    def test_log_batch_allows_tag_overwrite(self):
        fs = FileStore(self.test_root)
        run = self._create_run(fs)
        fs.log_batch(run.info.run_uuid, metrics=[], params=[], tags=[RunTag("t-key", "val")])
        fs.log_batch(run.info.run_uuid, metrics=[], params=[], tags=[RunTag("t-key", "newval")])
        self._verify_logged(fs, run.info.run_uuid, metrics=[], params=[],
                            tags=[RunTag("t-key", "newval")])

    def test_log_batch_same_metric_repeated_single_req(self):
        fs = FileStore(self.test_root)
        run = self._create_run(fs)
        metric0 = Metric(key="metric-key", value=1, timestamp=2)
        metric1 = Metric(key="metric-key", value=2, timestamp=3)
        fs.log_batch(run.info.run_uuid, params=[], metrics=[metric0, metric1], tags=[])
        self._verify_logged(fs, run.info.run_uuid, params=[], metrics=[metric0, metric1], tags=[])

    def test_log_batch_same_metric_repeated_multiple_reqs(self):
        fs = FileStore(self.test_root)
        run = self._create_run(fs)
        metric0 = Metric(key="metric-key", value=1, timestamp=2)
        metric1 = Metric(key="metric-key", value=2, timestamp=3)
        fs.log_batch(run.info.run_uuid, params=[], metrics=[metric0], tags=[])
        self._verify_logged(fs, run.info.run_uuid, params=[], metrics=[metric0], tags=[])
        fs.log_batch(run.info.run_uuid, params=[], metrics=[metric1], tags=[])
        self._verify_logged(fs, run.info.run_uuid, params=[], metrics=[metric0, metric1], tags=[])
>>>>>>> a35768c3
<|MERGE_RESOLUTION|>--- conflicted
+++ resolved
@@ -541,9 +541,6 @@
         params = [(p.key, p.value) for p in run.data.params]
         assert set(tags) == set([("t1", "t1val"), ("t2", "t2val")])
         assert set(metrics) == set([("m1", 0.87, 12345), ("m2", 0.49, 12345)])
-<<<<<<< HEAD
-        assert set(params) == set([("p1", "p1val"), ("p2", "p2val")])
-=======
         assert set(params) == set([("p1", "p1val"), ("p2", "p2val")])
 
     def _create_run(self, fs):
@@ -658,5 +655,4 @@
         fs.log_batch(run.info.run_uuid, params=[], metrics=[metric0], tags=[])
         self._verify_logged(fs, run.info.run_uuid, params=[], metrics=[metric0], tags=[])
         fs.log_batch(run.info.run_uuid, params=[], metrics=[metric1], tags=[])
-        self._verify_logged(fs, run.info.run_uuid, params=[], metrics=[metric0, metric1], tags=[])
->>>>>>> a35768c3
+        self._verify_logged(fs, run.info.run_uuid, params=[], metrics=[metric0, metric1], tags=[])