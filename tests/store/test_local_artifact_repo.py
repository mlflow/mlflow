--- conflicted
+++ resolved
@@ -1,126 +1,13 @@
 import os
 import pytest
-<<<<<<< HEAD
 
-import ntpath
-
-from mlflow import tracking
-
-from mlflow.store.artifact_repository_registry import get_artifact_repository
-=======
 
 from mlflow.exceptions import MlflowException
->>>>>>> 25dcf038
 from mlflow.store.local_artifact_repo import LocalArtifactRepository
 from mlflow.utils.file_utils import TempDir
 
 
-<<<<<<< HEAD
-class TestLocalArtifactRepo(object):
-    def _get_contents(self, repo, dir_name):
-        return sorted([(f.path, f.is_dir, f.file_size) for f in repo.list_artifacts(dir_name)])
 
-    @pytest.mark.parametrize(
-        "prefix", [tracking.utils._LOCAL_FS_URI_PREFIX, "file:", ""])
-    def test_basic_functions(self, prefix):
-
-        if prefix == "" and os.path == ntpath:
-            pytest.skip("skipping direct path as artifact_uri, not supported on windows")
-
-        with TempDir() as test_root, TempDir() as tmp:
-            repo = get_artifact_repository(prefix + test_root.path())
-            assert isinstance(repo, LocalArtifactRepository)
-            assert repo.list_artifacts() == []
-            with pytest.raises(Exception):
-                open(repo.download_artifacts("test.txt")).read()
-
-            # Create and log a test.txt file directly
-            artifact_name = "test.txt"
-            local_file = tmp.path(artifact_name)
-            with open(local_file, "w") as f:
-                f.write("Hello world!")
-            repo.log_artifact(local_file)
-            text = open(repo.download_artifacts(artifact_name)).read()
-            assert text == "Hello world!"
-            # Check that it actually got written in the expected place
-            text = open(os.path.join(test_root.path(), artifact_name)).read()
-            assert text == "Hello world!"
-
-            # log artifact in subdir
-            repo.log_artifact(local_file, "aaa")
-            text = open(repo.download_artifacts(os.path.join("aaa", artifact_name))).read()
-            assert text == "Hello world!"
-
-            # log a hidden artifact
-            hidden_file = tmp.path(".mystery")
-            with open(hidden_file, 'w') as f:
-                f.write("42")
-            repo.log_artifact(hidden_file, "aaa")
-            hidden_text = open(repo.download_artifacts(os.path.join("aaa", hidden_file))).read()
-            assert hidden_text == "42"
-
-            # log artifacts in deep nested subdirs
-            nested_subdir = os.path.normpath("bbb/ccc/ddd/eee/fghi")
-            repo.log_artifact(local_file, nested_subdir)
-            text = open(repo.download_artifacts(os.path.join(nested_subdir, artifact_name))).read()
-            assert text == "Hello world!"
-
-            for bad_path in ["/", "//", "/tmp", "/bad_path", ".", "../terrible_path"]:
-                with pytest.raises(Exception):
-                    repo.log_artifact(local_file, bad_path)
-
-            # Create a subdirectory for log_artifacts
-            os.mkdir(tmp.path("subdir"))
-            os.mkdir(tmp.path("subdir", "nested"))
-            with open(tmp.path("subdir", "a.txt"), "w") as f:
-                f.write("A")
-            with open(tmp.path("subdir", "b.txt"), "w") as f:
-                f.write("B")
-            with open(tmp.path("subdir", "nested", "c.txt"), "w") as f:
-                f.write("C")
-            repo.log_artifacts(tmp.path("subdir"))
-            text = open(repo.download_artifacts("a.txt")).read()
-            assert text == "A"
-            text = open(repo.download_artifacts("b.txt")).read()
-            assert text == "B"
-            text = open(repo.download_artifacts(os.path.normpath("nested/c.txt"))).read()
-            assert text == "C"
-            infos = self._get_contents(repo, None)
-            assert infos == [
-                ("a.txt", False, 1),
-                ("aaa", True, None),
-                ("b.txt", False, 1),
-                ("bbb", True, None),
-                ("nested", True, None),
-                ("test.txt", False, 12),
-            ]
-
-            # Verify contents of subdirectories
-            path = os.path.normpath("nested/c.txt")
-            assert self._get_contents(repo, "nested") == [(path, False, 1)]
-
-            infos = self._get_contents(repo, "aaa")
-            assert infos == [
-                (os.path.normpath("aaa/.mystery"), False, 2),
-                (os.path.normpath("aaa/test.txt"), False, 12)
-            ]
-            assert self._get_contents(repo, "bbb") == [(os.path.normpath("bbb/ccc"), True, None)]
-            assert self._get_contents(repo, os.path.normpath("bbb/ccc")) == [
-                (os.path.normpath("bbb/ccc/ddd"), True, None)
-            ]
-
-            infos = self._get_contents(repo, os.path.normpath("bbb/ccc/ddd/eee"))
-            assert infos == [(os.path.normpath("bbb/ccc/ddd/eee/fghi"), True, None)]
-
-            infos = self._get_contents(repo, os.path.normpath("bbb/ccc/ddd/eee/fghi"))
-            assert infos == [(os.path.normpath("bbb/ccc/ddd/eee/fghi/test.txt"), False, 12)]
-
-            # Download a subdirectory
-            downloaded_dir = repo.download_artifacts("nested")
-            assert os.path.basename(downloaded_dir) == "nested"
-            text = open(os.path.join(downloaded_dir, "c.txt")).read()
-            assert text == "C"
-=======
 @pytest.fixture
 def local_artifact_root(tmpdir):
     return str(tmpdir)
@@ -128,7 +15,8 @@
 
 @pytest.fixture
 def local_artifact_repo(local_artifact_root):
-    return LocalArtifactRepository(artifact_uri=local_artifact_root)
+    from mlflow.utils.file_utils import path_to_local_file_uri
+    return LocalArtifactRepository(artifact_uri=path_to_local_file_uri(local_artifact_root))
 
 
 def test_list_artifacts(local_artifact_repo, local_artifact_root):
@@ -250,4 +138,3 @@
             f.write("42")
         local_artifact_repo.log_artifact(hidden_file)
         assert open(local_artifact_repo.download_artifacts(hidden_file)).read() == "42"
->>>>>>> 25dcf038
