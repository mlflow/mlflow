--- conflicted
+++ resolved
@@ -14,10 +14,6 @@
     SqlModelVersion,
     SqlModelVersionTag,
 )
-<<<<<<< HEAD
-from mlflow.environment_variables import MLFLOW_TRACKING_URI
-=======
->>>>>>> c254a8d6
 from mlflow.protos.databricks_pb2 import (
     ErrorCode,
     RESOURCE_DOES_NOT_EXIST,
