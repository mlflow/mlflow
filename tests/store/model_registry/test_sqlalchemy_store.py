--- conflicted
+++ resolved
@@ -49,9 +49,6 @@
         return self.store.create_registered_model(name, tags, description)
 
     def _mv_maker(
-<<<<<<< HEAD
-        self, name, source="path/to/source", run_id=uuid.uuid4().hex, tags=None, run_link=None,
-=======
         self,
         name,
         source="path/to/source",
@@ -59,7 +56,6 @@
         tags=None,
         run_link=None,
         description=None,
->>>>>>> 3936705d
     ):
         return self.store.create_model_version(
             name, source, run_id, tags, run_link=run_link, description=description
