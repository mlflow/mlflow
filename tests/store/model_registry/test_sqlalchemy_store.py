--- conflicted
+++ resolved
@@ -1018,13 +1018,8 @@
         assert rms == names[4:]
 
         # case-insensitive postfix search with ILIKE
-<<<<<<< HEAD
-        rms, _ = self._search_registered_models("name ILIKE '%RM4a'")
+        rms, _ = self._search_registered_models("name ILIKE '%RM4a%'")
         assert rms == names[4:]
-=======
-        rms, _ = self._search_registered_models("name ILIKE '%RM4a%'")
-        self.assertEqual(rms, names[4:])
->>>>>>> bce8b44e
 
         # case-insensitive prefix search using ILIKE should return both rm5 and rm6
         rms, _ = self._search_registered_models("name ILIKE '{}%'".format(prefix + "cats"))
@@ -1038,13 +1033,8 @@
         rms, _ = self._search_registered_models("name iLike '%%'")
         assert rms == names
 
-<<<<<<< HEAD
-        rms, _ = self._search_registered_models("name ilike '%RM4a'")
+        rms, _ = self._search_registered_models("name ilike '%RM4a%'")
         assert rms == names[4:]
-=======
-        rms, _ = self._search_registered_models("name ilike '%RM4a%'")
-        self.assertEqual(rms, names[4:])
->>>>>>> bce8b44e
 
         # cannot search by invalid comparator types
         with self.assertRaisesRegex(
