import os
from operator import itemgetter
from typing import Any, Dict, List, Optional
from unittest import mock

import pandas as pd
import pytest
from langchain.chains.llm import LLMChain
from langchain.document_loaders import TextLoader
from langchain.llms import OpenAI
from langchain.prompts import PromptTemplate
from langchain.schema.runnable.config import RunnableConfig
from langchain.text_splitter import CharacterTextSplitter
from langchain_core.callbacks.base import (
    AsyncCallbackHandler,
    BaseCallbackHandler,
    BaseCallbackManager,
)
from test_langchain_model_export import FAISS, DeterministicDummyEmbeddings

import mlflow
from mlflow import MlflowClient
from mlflow.entities.trace_status import TraceStatus
from mlflow.langchain._langchain_autolog import (
    INFERENCE_FILE_NAME,
    UNSUPPORT_LOG_MODEL_MESSAGE,
    _combine_input_and_output,
    _resolve_tags,
)
from mlflow.langchain.langchain_tracer import MlflowLangchainTracer
from mlflow.models import Model
from mlflow.models.dependencies_schemas import DependenciesSchemasType, set_retriever_schema
from mlflow.models.signature import infer_signature
from mlflow.models.utils import _read_example
from mlflow.pyfunc.context import Context, set_prediction_context
from mlflow.tracing.constant import TraceMetadataKey, TraceTagKey
from mlflow.utils.openai_utils import (
    TEST_CONTENT,
    _mock_chat_completion_response,
    _mock_openai_arequest,
    _mock_request,
    _MockResponse,
)

from tests.tracing.helper import get_traces

MODEL_DIR = "model"
TEST_CONTENT = "test"

from langchain_community.callbacks.mlflow_callback import (
    get_text_complexity_metrics,
    mlflow_callback_metrics,
)

MLFLOW_CALLBACK_METRICS = mlflow_callback_metrics()
TEXT_COMPLEXITY_METRICS = get_text_complexity_metrics()


def get_mlflow_model(artifact_uri, model_subpath=MODEL_DIR):
    model_conf_path = os.path.join(artifact_uri, model_subpath, "MLmodel")
    return Model.load(model_conf_path)


def create_openai_llmchain():
    llm = OpenAI(temperature=0.9)
    prompt = PromptTemplate(
        input_variables=["product"],
        template="What is a good name for a company that makes {product}?",
    )
    return LLMChain(llm=llm, prompt=prompt)


def create_openai_llmagent():
    from langchain.agents import AgentType, initialize_agent, load_tools

    llm = OpenAI(temperature=0)
    tools = load_tools(["serpapi", "llm-math"], llm=llm)
    model = initialize_agent(
        tools,
        llm,
        agent=AgentType.ZERO_SHOT_REACT_DESCRIPTION,
        verbose=True,
        return_intermediate_steps=False,
    )
    agent_input = {
        "input": "What was the high temperature in SF yesterday in Fahrenheit?"
        "What is that number raised to the .023 power?"
    }
    mock_response = {
        "id": "chatcmpl-123",
        "object": "chat.completion",
        "created": 1677652288,
        "choices": [
            {
                "index": 0,
                "finish_reason": "stop",
                "text": f"Final Answer: {TEST_CONTENT}",
            }
        ],
        "usage": {"prompt_tokens": 9, "completion_tokens": 12, "total_tokens": 21},
    }
    return model, agent_input, mock_response


def create_retriever(tmp_path):
    # Create the vector db, persist the db to a local fs folder
    loader = TextLoader("tests/langchain/state_of_the_union.txt")
    documents = loader.load()
    text_splitter = CharacterTextSplitter(chunk_size=1000, chunk_overlap=0)
    docs = text_splitter.split_documents(documents)
    embeddings = DeterministicDummyEmbeddings(size=5)
    db = FAISS.from_documents(docs, embeddings)
    persist_dir = str(tmp_path / "faiss_index")
    db.save_local(persist_dir)
    query = "What did the president say about Ketanji Brown Jackson"
    return db.as_retriever(), query


def create_fake_chat_model():
    from langchain.callbacks.manager import CallbackManagerForLLMRun
    from langchain.chat_models.base import SimpleChatModel
    from langchain.schema.messages import BaseMessage

    class FakeChatModel(SimpleChatModel):
        """Fake Chat Model wrapper for testing purposes."""

        def _call(
            self,
            messages: List[BaseMessage],
            stop: Optional[List[str]] = None,
            run_manager: Optional[CallbackManagerForLLMRun] = None,
            **kwargs: Any,
        ) -> str:
            return TEST_CONTENT

        @property
        def _llm_type(self) -> str:
            return "fake chat model"

    return FakeChatModel()


def create_runnable_sequence():
    from langchain.schema.output_parser import StrOutputParser
    from langchain.schema.runnable import RunnableLambda

    prompt_with_history_str = """
    Here is a history between you and a human: {chat_history}

    Now, please answer this question: {question}
    """
    prompt_with_history = PromptTemplate(
        input_variables=["chat_history", "question"], template=prompt_with_history_str
    )

    def extract_question(input):
        return input[-1]["content"]

    def extract_history(input):
        return input[:-1]

    chat_model = create_fake_chat_model()
    chain_with_history = (
        {
            "question": itemgetter("messages") | RunnableLambda(extract_question),
            "chat_history": itemgetter("messages") | RunnableLambda(extract_history),
        }
        | prompt_with_history
        | chat_model
        | StrOutputParser()
    )
    input_example = {"messages": [{"role": "user", "content": "Who owns MLflow?"}]}
    return chain_with_history, input_example


def test_autolog_manage_run():
    mlflow.langchain.autolog(log_models=True, extra_tags={"test_tag": "test"})
    run = mlflow.start_run()
    with _mock_request(return_value=_mock_chat_completion_response()):
        model = create_openai_llmchain()
        model.invoke("MLflow")
        assert model.run_id == run.info.run_id

        # The run_id should be propagated to the second call via model instance to
        # avoid duplicate logging
        model.invoke("MLflow")
        assert model.run_id == run.info.run_id

    # Active run created by an user should not be terminated
    assert mlflow.active_run() is not None
    assert run.info.status != "FINISHED"

    assert MlflowClient().get_run(run.info.run_id).data.tags["test_tag"] == "test"
    assert MlflowClient().get_run(run.info.run_id).data.tags["mlflow.autologging"] == "langchain"
    mlflow.end_run()

    traces = get_traces()
    assert len(traces) == 2
    for trace in traces:
        span = trace.data.spans[0]
        assert span.span_type == "CHAIN"
        assert span.inputs == {"product": "MLflow"}
        assert span.outputs == {"text": TEST_CONTENT}


def test_autolog_manage_run_no_active_run():
    mlflow.langchain.autolog(log_models=True, extra_tags={"test_tag": "test"})
    assert mlflow.active_run() is None

    with _mock_request(return_value=_mock_chat_completion_response()):
        model = create_openai_llmchain()
        model.invoke("MLflow")

        # A new run should be created, and terminated after the inference
        run = MlflowClient().get_run(model.run_id)
        assert run.info.run_name.startswith("langchain-")
        assert run.info.status == "FINISHED"

        # The run_id should be propagated to the second call via model instance to
        # avoid duplicate logging
        model.invoke("MLflow")
        assert model.run_id == run.info.run_id

    assert mlflow.active_run() is None
    assert run.data.tags["test_tag"] == "test"
    assert run.data.tags["mlflow.autologging"] == "langchain"


def test_resolve_tags():
    extra_tags = {"test_tag": "test"}
    # System tags and extra tags should be logged
    actual_tags = set(_resolve_tags(extra_tags).keys())
    assert actual_tags == {
        "mlflow.autologging",
        "mlflow.source.name",
        "mlflow.source.type",
        "mlflow.user",
        "test_tag",
    }

    with mlflow.start_run() as run:
        actual_tags = set(_resolve_tags(extra_tags, run).keys())

    # The immutable tags starts with 'mlflow.' in the run should not be overridden
    assert actual_tags == {
        "mlflow.autologging",
        "test_tag",
    }


def test_autolog_record_exception():
    from langchain.schema.runnable import RunnableLambda

    def always_fail(input):
        raise Exception("Error!")

    model = RunnableLambda(always_fail)

    mlflow.langchain.autolog()

    with pytest.raises(Exception, match="Error!"):
        model.invoke("test")

    traces = get_traces()
    assert len(traces) == 1
    trace = traces[0]
    assert trace.info.status == "ERROR"
    assert len(trace.data.spans) == 1
    assert trace.data.spans[0].name == "always_fail"


def test_llmchain_autolog():
    mlflow.langchain.autolog(log_models=True)
    question = "MLflow"
    answer = {"product": "MLflow", "text": TEST_CONTENT}
    with _mock_request(return_value=_mock_chat_completion_response()):
        model = create_openai_llmchain()
        with mock.patch("mlflow.langchain.log_model") as log_model_mock:
            assert model.invoke(question) == answer
            # Call twice to test that the model is only logged once
            assert model.invoke(question) == answer
            log_model_mock.assert_called_once()

    traces = get_traces()
    assert len(traces) == 2
    for trace in traces:
        spans = trace.data.spans
        assert len(spans) == 2  # chain + llm
        assert spans[0].name == "LLMChain"
        assert spans[0].span_type == "CHAIN"
        assert spans[0].inputs == {"product": "MLflow"}
        assert spans[0].outputs == {"text": TEST_CONTENT}
        assert spans[1].name == "OpenAI"
        assert spans[1].parent_id == spans[0].span_id
        assert spans[1].span_type == "LLM"
        assert spans[1].inputs == ["What is a good name for a company that makes MLflow?"]
        assert spans[1].outputs["generations"][0][0]["text"] == "test"
        attrs = spans[1].attributes
<<<<<<< HEAD
        assert attrs[SpanAttributeKey.SPAN_TYPE] == "LLM"
        assert attrs[SpanAttributeKey.INPUTS] == [
            "What is a good name for a company that makes MLflow?"
        ]
        assert attrs[SpanAttributeKey.OUTPUTS]["generations"][0][0]["text"] == "test"
        assert attrs["invocation_params"]["model_name"] == "gpt-4o-mini"
=======
        assert attrs["invocation_params"]["model_name"] == "gpt-3.5-turbo-instruct"
>>>>>>> bda5dd58
        assert attrs["invocation_params"]["temperature"] == 0.9


def test_llmchain_autolog_should_not_generate_trace_while_saving_models(tmp_path):
    mlflow.langchain.autolog()
    question = "MLflow"

    with _mock_request(return_value=_mock_chat_completion_response()):
        model = create_openai_llmchain()
        # Either save_model or log_model should not generate traces
        mlflow.langchain.save_model(model, path=tmp_path / "model", input_example=question)
        with mlflow.start_run():
            mlflow.langchain.log_model(model, "model", input_example=question)

    traces = get_traces()
    assert len(traces) == 0


def test_llmchain_autolog_no_optional_artifacts_by_default():
    mlflow.langchain.autolog()
    question = "MLflow"
    answer = {"product": "MLflow", "text": TEST_CONTENT}
    with _mock_request(return_value=_mock_chat_completion_response()):
        model = create_openai_llmchain()
        with mock.patch("mlflow.MlflowClient.create_run") as create_run_mock:
            assert model.invoke(question) == answer
            create_run_mock.assert_not_called()

    traces = get_traces()
    assert len(traces) == 1
    spans = traces[0].data.spans
    assert len(spans) == 2


def test_llmchain_autolog_with_registered_model_name():
    registered_model_name = "llmchain"
    mlflow.langchain.autolog(log_models=True, registered_model_name=registered_model_name)
    with _mock_request(return_value=_mock_chat_completion_response()):
        model = create_openai_llmchain()
        model.invoke("MLflow")
        registered_model = MlflowClient().get_registered_model(registered_model_name)
        assert registered_model.name == registered_model_name


def test_loaded_llmchain_autolog():
    mlflow.langchain.autolog(log_models=True, log_input_examples=True)
    model = create_openai_llmchain()
    question = {"product": "MLflow"}
    answer = {"product": "MLflow", "text": TEST_CONTENT}
    with _mock_request(return_value=_mock_chat_completion_response()):
        with mlflow.start_run() as run:
            assert model.invoke(question) == answer
        with mock.patch("mlflow.langchain.log_model") as log_model_mock:
            loaded_model = mlflow.langchain.load_model(f"runs:/{run.info.run_id}/model")
            assert loaded_model.invoke(question) == answer
            log_model_mock.assert_not_called()

            mlflow_model = get_mlflow_model(run.info.artifact_uri)
            model_path = os.path.join(run.info.artifact_uri, MODEL_DIR)
            input_example = _read_example(mlflow_model, model_path)
            assert input_example == question

            pyfunc_model = mlflow.pyfunc.load_model(f"runs:/{run.info.run_id}/model")
            # _TestLangChainWrapper mocks this result
            assert pyfunc_model.predict(question) == [TEST_CONTENT]
            log_model_mock.assert_not_called()

            signature = mlflow_model.signature
            assert signature == infer_signature(question, [TEST_CONTENT])


def test_llmchain_autolog_log_inputs_outputs():
    mlflow.langchain.autolog(log_models=True, log_inputs_outputs=True)
    question = {"product": "MLflow"}
    answer = {"product": "MLflow", "text": TEST_CONTENT}
    with _mock_request(return_value=_mock_chat_completion_response()), mock.patch(
        "mlflow.langchain._langchain_autolog._logger.warning"
    ) as mock_warning:
        model = create_openai_llmchain()
        with mlflow.start_run() as run:
            model.invoke(question)
        mock_warning.assert_called_once()
        assert (
            "The log_inputs_outputs option is deprecated and will be removed in a future release"
            in mock_warning.call_args[0][0]
        )
        loaded_table = mlflow.load_table(INFERENCE_FILE_NAME, run_ids=[run.info.run_id])
        loaded_dict = loaded_table.to_dict("records")
        assert len(loaded_dict) == 1
        assert loaded_dict[0]["input-product"] == question["product"]
        assert loaded_dict[0]["output-text"] == answer["text"]
        session_id = loaded_dict[0]["session_id"]

        # inference history is appended to the same table
        with mlflow.start_run(run.info.run_id):
            model.invoke(question)
        with mlflow.start_run():
            model.invoke(question)
        model.invoke(question)
        loaded_table = mlflow.load_table(INFERENCE_FILE_NAME, run_ids=[run.info.run_id])
        loaded_dict = loaded_table.to_dict("records")
        assert (
            loaded_dict
            == [
                {
                    "input-product": question["product"],
                    "output-product": answer["product"],
                    "output-text": answer["text"],
                    "session_id": session_id,
                }
            ]
            * 4
        )

        # A different inference session adds a different session_id
        loaded_model = mlflow.langchain.load_model(f"runs:/{run.info.run_id}/model")
        loaded_model.invoke(question)
        loaded_table = mlflow.load_table(INFERENCE_FILE_NAME, run_ids=[run.info.run_id])
        loaded_dict = loaded_table.to_dict("records")
        assert len(loaded_dict) == 5
        new_session_id = loaded_dict[-1]["session_id"]
        assert new_session_id != session_id


@mock.patch("mlflow.tracing.export.mlflow.get_display_handler")
def test_loaded_llmchain_within_model_evaluation(mock_get_display, tmp_path):
    # Disable autolog here as it is enabled in other tests.
    mlflow.langchain.autolog(disable=True)

    model = create_openai_llmchain()
    model_path = tmp_path / "model"
    mlflow.langchain.save_model(model, path=model_path)
    loaded_model = mlflow.pyfunc.load_model(model_path)

    request_id = "eval-123"
    with mlflow.start_run(run_name="eval-run") as run:
        run_id = run.info.run_id
        with set_prediction_context(Context(request_id=request_id, is_evaluate=True)):
            with _mock_request(return_value=_mock_chat_completion_response()):
                response = loaded_model.predict({"product": "MLflow"})

    assert response == ["test"]
    trace = mlflow.get_trace(request_id)
    assert trace.info.tags[TraceTagKey.EVAL_REQUEST_ID] == request_id
    assert trace.info.request_metadata[TraceMetadataKey.SOURCE_RUN] == run_id

    # Trace should not be displayed in the notebook cell if it is in evaluation
    mock_display_handler = mock_get_display.return_value
    mock_display_handler.display_traces.assert_not_called()


def test_agent_autolog():
    mlflow.langchain.autolog(log_models=True)
    model, input, mock_response = create_openai_llmagent()
    with _mock_request(return_value=_MockResponse(200, mock_response)), mock.patch(
        "mlflow.langchain.log_model"
    ) as log_model_mock:
        # ensure __call__ is patched
        assert model(input, return_only_outputs=True) == {"output": TEST_CONTENT}
        assert model(input, return_only_outputs=True) == {"output": TEST_CONTENT}
        log_model_mock.assert_called_once()

    model, input, mock_response = create_openai_llmagent()
    with _mock_request(return_value=_MockResponse(200, mock_response)), mock.patch(
        "mlflow.langchain.log_model"
    ) as log_model_mock:
        # ensure invoke is patched
        assert model.invoke(input, return_only_outputs=True) == {"output": TEST_CONTENT}
        assert model.invoke(input, return_only_outputs=True) == {"output": TEST_CONTENT}
        log_model_mock.assert_called_once()

    traces = get_traces()
    assert len(traces) == 4
    for trace in traces:
        spans = [(s.name, s.span_type) for s in trace.data.spans]
        assert spans == [
            ("AgentExecutor", "CHAIN"),
            ("LLMChain", "CHAIN"),
            ("OpenAI", "LLM"),
        ]
        assert trace.data.spans[0].inputs == input
        assert trace.data.spans[0].outputs == {"output": TEST_CONTENT}


def test_loaded_agent_autolog():
    mlflow.langchain.autolog(log_models=True, log_input_examples=True)
    model, input, mock_response = create_openai_llmagent()
    with _mock_request(return_value=_MockResponse(200, mock_response)):
        with mlflow.start_run() as run:
            assert model(input, return_only_outputs=True) == {"output": TEST_CONTENT}
        with mock.patch("mlflow.langchain.log_model") as log_model_mock:
            loaded_model = mlflow.langchain.load_model(f"runs:/{run.info.run_id}/model")
            assert loaded_model(input, return_only_outputs=True) == {"output": TEST_CONTENT}
            log_model_mock.assert_not_called()

            mlflow_model = get_mlflow_model(run.info.artifact_uri)
            model_path = os.path.join(run.info.artifact_uri, MODEL_DIR)
            input_example = _read_example(mlflow_model, model_path)
            assert input_example == input

            pyfunc_model = mlflow.pyfunc.load_model(f"runs:/{run.info.run_id}/model")
            assert pyfunc_model.predict(input) == [TEST_CONTENT]
            log_model_mock.assert_not_called()

            signature = mlflow_model.signature
            assert signature == infer_signature(input, [TEST_CONTENT])


def test_agent_autolog_log_inputs_outputs():
    mlflow.langchain.autolog(log_inputs_outputs=True)
    model, input, mock_response = create_openai_llmagent()
    output = {"output": TEST_CONTENT}
    with _mock_request(return_value=_MockResponse(200, mock_response)):
        with mlflow.start_run() as run:
            assert model(input, return_only_outputs=True) == output
        loaded_table = mlflow.load_table(INFERENCE_FILE_NAME, run_ids=[run.info.run_id])
        loaded_dict = loaded_table.to_dict("records")
        assert len(loaded_dict) == 1
        assert loaded_dict[0]["input-input"] == input["input"]
        assert loaded_dict[0]["output-output"] == output["output"]
        session_id = loaded_dict[0]["session_id"]

        with mlflow.start_run(run.info.run_id):
            model.invoke(input, return_only_outputs=True)
        loaded_table = mlflow.load_table(INFERENCE_FILE_NAME, run_ids=[run.info.run_id])
        loaded_dict = loaded_table.to_dict("records")
        assert (
            loaded_dict
            == [
                {
                    "input-input": input["input"],
                    "output-output": output["output"],
                    "session_id": session_id,
                }
            ]
            * 2
        )


def test_runnable_sequence_autolog():
    mlflow.langchain.autolog(log_models=True)
    chain, input_example = create_runnable_sequence()
    with mock.patch("mlflow.langchain.log_model") as log_model_mock:
        assert chain.invoke(input_example) == TEST_CONTENT
        assert chain.invoke(input_example) == TEST_CONTENT
        log_model_mock.assert_called_once()

    traces = get_traces()
    assert len(traces) == 2
    for trace in traces:
        spans = {(s.name, s.span_type) for s in trace.data.spans}
        # Since the chain includes parallel execution, the order of some
        # spans is not deterministic.
        assert spans == {
            ("RunnableSequence_1", "CHAIN"),
            ("RunnableParallel<question,chat_history>", "CHAIN"),
            ("RunnableSequence_2", "CHAIN"),
            ("RunnableLambda_1", "CHAIN"),
            ("extract_question", "CHAIN"),
            ("RunnableSequence_3", "CHAIN"),
            ("RunnableLambda_2", "CHAIN"),
            ("extract_history", "CHAIN"),
            ("PromptTemplate", "CHAIN"),
            ("FakeChatModel", "CHAT_MODEL"),
            ("StrOutputParser", "CHAIN"),
        }


def test_loaded_runnable_sequence_autolog():
    mlflow.langchain.autolog(log_models=True, log_input_examples=True)
    chain, input_example = create_runnable_sequence()
    with mlflow.start_run() as run:
        assert chain.invoke(input_example) == TEST_CONTENT
    with mock.patch("mlflow.langchain.log_model") as log_model_mock:
        loaded_model = mlflow.langchain.load_model(f"runs:/{run.info.run_id}/model")
        assert loaded_model.invoke(input_example) == TEST_CONTENT
        log_model_mock.assert_not_called()

        mlflow_model = get_mlflow_model(run.info.artifact_uri)
        model_path = os.path.join(run.info.artifact_uri, MODEL_DIR)
        saved_example = _read_example(mlflow_model, model_path)
        assert saved_example == input_example

        pyfunc_model = mlflow.pyfunc.load_model(f"runs:/{run.info.run_id}/model")
        assert pyfunc_model.predict(input_example) == [TEST_CONTENT]
        log_model_mock.assert_not_called()

        signature = mlflow_model.signature
        assert signature == infer_signature(input_example, [TEST_CONTENT])


def test_runnable_sequence_autolog_log_inputs_outputs():
    mlflow.langchain.autolog(log_inputs_outputs=True)
    chain, input_example = create_runnable_sequence()
    output = TEST_CONTENT
    with mlflow.start_run() as run:
        assert chain.invoke(input_example) == output
    loaded_table = mlflow.load_table(INFERENCE_FILE_NAME, run_ids=[run.info.run_id])
    loaded_dict = loaded_table.to_dict("records")
    assert len(loaded_dict) == 1
    assert loaded_dict[0]["input-messages"] == input_example["messages"][0]
    assert loaded_dict[0]["output"] == output
    session_id = loaded_dict[0]["session_id"]

    with mlflow.start_run(run.info.run_id):
        chain.invoke(input_example)
    loaded_table = mlflow.load_table(INFERENCE_FILE_NAME, run_ids=[run.info.run_id])
    loaded_dict = loaded_table.to_dict("records")
    assert (
        loaded_dict
        == [
            {
                "input-messages": input_example["messages"][0],
                "output": output,
                "session_id": session_id,
            }
        ]
        * 2
    )


def test_retriever_autolog(tmp_path):
    mlflow.langchain.autolog(log_models=True)
    model, query = create_retriever(tmp_path)
    with mock.patch("mlflow.langchain.log_model") as log_model_mock, mock.patch(
        "mlflow.langchain._langchain_autolog._logger.info"
    ) as logger_mock:
        model.get_relevant_documents(query)
        log_model_mock.assert_not_called()
        logger_mock.assert_called_once_with(UNSUPPORT_LOG_MODEL_MESSAGE)

    traces = get_traces()
    assert len(traces) == 1
    spans = traces[0].data.spans
    assert len(spans) == 1
    assert spans[0].name == "VectorStoreRetriever"
    assert spans[0].span_type == "RETRIEVER"
    assert spans[0].inputs == query
    assert spans[0].outputs[0]["metadata"] == {"source": "tests/langchain/state_of_the_union.txt"}


def test_retriever_autlog_inputs_outputs(tmp_path):
    mlflow.langchain.autolog(log_inputs_outputs=True)
    model, query = create_retriever(tmp_path)
    with mlflow.start_run() as run:
        documents = model.get_relevant_documents(query)
        documents = [
            {"page_content": doc.page_content, "metadata": doc.metadata} for doc in documents
        ]
    loaded_table = mlflow.load_table(INFERENCE_FILE_NAME, run_ids=[run.info.run_id])
    loaded_dict = loaded_table.to_dict("records")
    assert len(loaded_dict) == 1
    assert loaded_dict[0]["input"] == query
    assert loaded_dict[0]["output"] == documents
    session_id = loaded_dict[0]["session_id"]

    with mlflow.start_run(run.info.run_id):
        model.get_relevant_documents(query)
    loaded_table = mlflow.load_table(INFERENCE_FILE_NAME, run_ids=[run.info.run_id])
    loaded_dict = loaded_table.to_dict("records")
    assert loaded_dict == [{"input": query, "output": documents, "session_id": session_id}] * 2


def test_unsupported_log_model_models_autolog(tmp_path):
    from langchain.prompts import ChatPromptTemplate
    from langchain.schema.output_parser import StrOutputParser
    from langchain.schema.runnable import RunnablePassthrough

    mlflow.langchain.autolog(log_models=True)
    retriever, _ = create_retriever(tmp_path)
    prompt = ChatPromptTemplate.from_template(
        "Answer the following question based on the context: {context}\nQuestion: {question}"
    )
    chat_model = create_fake_chat_model()
    retrieval_chain = (
        {
            "context": retriever,
            "question": RunnablePassthrough(),
        }
        | prompt
        | chat_model
        | StrOutputParser()
    )
    question = "What is a good name for a company that makes MLflow?"
    with _mock_request(return_value=_mock_chat_completion_response()), mock.patch(
        "mlflow.langchain._langchain_autolog._logger.info"
    ) as logger_mock, mock.patch("mlflow.langchain.log_model") as log_model_mock:
        assert retrieval_chain.invoke(question) == TEST_CONTENT
        logger_mock.assert_called_once_with(UNSUPPORT_LOG_MODEL_MESSAGE)
        log_model_mock.assert_not_called()


@pytest.mark.parametrize(
    ("input", "output", "expected"),
    [
        ("data", "result", {"input": ["data"], "output": ["result"], "session_id": ["session_id"]}),
        (
            "data",
            {"result": "some_result"},
            {"input": ["data"], "output-result": "some_result", "session_id": ["session_id"]},
        ),
        (
            "data",
            ["some_result"],
            {"input": ["data"], "output": ["some_result"], "session_id": ["session_id"]},
        ),
        (
            ["data"],
            "some_result",
            {"input": ["data"], "output": ["some_result"], "session_id": ["session_id"]},
        ),
        (
            {"data": "some_data"},
            ["some_result"],
            {"input-data": "some_data", "output": ["some_result"], "session_id": ["session_id"]},
        ),
        (
            {"data": "some_data"},
            {"result": "some_result"},
            {
                "input-data": "some_data",
                "output-result": "some_result",
                "session_id": ["session_id"],
            },
        ),
        (
            [{"data": "some_data"}],
            {"result": "some_result"},
            {
                "input": [{"data": "some_data"}],
                "output-result": "some_result",
                "session_id": ["session_id"],
            },
        ),
    ],
)
def test_combine_input_and_output(input, output, expected):
    assert (
        _combine_input_and_output(input, output, session_id="session_id", func_name="") == expected
    )
    with mlflow.start_run() as run:
        mlflow.log_table(expected, INFERENCE_FILE_NAME, run.info.run_id)
    loaded_table = mlflow.load_table(INFERENCE_FILE_NAME, run_ids=[run.info.run_id])
    pdf = pd.DataFrame(expected)
    pd.testing.assert_frame_equal(loaded_table, pdf)


class CustomCallbackHandler(BaseCallbackHandler):
    def __init__(self):
        self.logs = []

    def on_chain_start(
        self, serialized: Dict[str, Any], inputs: Dict[str, Any], **kwargs: Any
    ) -> None:
        self.logs.append("chain_start")

    def on_chain_end(self, outputs: Dict[str, Any], **kwargs: Any) -> None:
        self.logs.append("chain_end")


class AsyncCustomCallbackHandler(AsyncCallbackHandler):
    def __init__(self):
        self.logs = []

    async def on_chain_start(
        self, serialized: Dict[str, Any], inputs: Dict[str, Any], **kwargs: Any
    ) -> None:
        self.logs.append("chain_start")

    async def on_chain_end(self, outputs: Dict[str, Any], **kwargs: Any) -> None:
        self.logs.append("chain_end")


@pytest.mark.parametrize("invoke_arg", ["args", "kwargs", None])
@pytest.mark.parametrize(
    "generate_callbacks",
    [
        lambda: [CustomCallbackHandler()],
        lambda: BaseCallbackManager([CustomCallbackHandler()]),
        lambda: None,
    ],
)
def test_langchain_autolog_callback_injection_in_invoke(invoke_arg, generate_callbacks):
    mlflow.langchain.autolog(log_models=True, extra_tags={"test_tag": "test"})
    callbacks = generate_callbacks()
    with mlflow.start_run() as run, _mock_request(return_value=_mock_chat_completion_response()):
        model = create_openai_llmchain()
        if invoke_arg == "args":
            model.invoke("MLflow", RunnableConfig(callbacks=callbacks))
        elif invoke_arg == "kwargs":
            model.invoke("MLflow", config=RunnableConfig(callbacks=callbacks))
        elif invoke_arg is None:
            model.invoke("MLflow")
        assert mlflow.active_run() is not None
    run_data = MlflowClient().get_run(run.info.run_id).data
    assert run_data.tags["test_tag"] == "test"
    assert run_data.tags["mlflow.autologging"] == "langchain"
    if invoke_arg and callbacks:
        if isinstance(callbacks, BaseCallbackManager):
            assert callbacks.handlers[0].logs == ["chain_start", "chain_end"]
            assert len(callbacks.handlers) == 1
        else:
            assert callbacks[0].logs == ["chain_start", "chain_end"]
            assert len(callbacks) == 1


@pytest.mark.parametrize("invoke_arg", ["args", "kwargs", None])
@pytest.mark.parametrize(
    "generate_callbacks",
    [
        lambda: [CustomCallbackHandler()],
        lambda: BaseCallbackManager([CustomCallbackHandler()]),
        lambda: None,
        lambda: [AsyncCustomCallbackHandler()],
        lambda: BaseCallbackManager([AsyncCustomCallbackHandler()]),
    ],
)
@pytest.mark.asyncio
async def test_langchain_autolog_callback_injection_in_ainvoke(invoke_arg, generate_callbacks):
    mlflow.langchain.autolog(
        log_models=True,
        extra_tags={"test_tag": "test"},
        log_inputs_outputs=True,
    )
    callbacks = generate_callbacks()

    with mlflow.start_run() as run, _mock_openai_arequest():
        model = create_openai_llmchain()
        if invoke_arg == "args":
            await model.ainvoke("MLflow", RunnableConfig(callbacks=callbacks))
        elif invoke_arg == "kwargs":
            await model.ainvoke("MLflow", config=RunnableConfig(callbacks=callbacks))
        elif invoke_arg is None:
            await model.ainvoke("MLflow")
        assert mlflow.active_run() is not None
    run_data = MlflowClient().get_run(run.info.run_id).data
    assert run_data.tags["test_tag"] == "test"
    assert run_data.tags["mlflow.autologging"] == "langchain"
    # original callback still works as expected
    if invoke_arg and callbacks:
        if isinstance(callbacks, BaseCallbackManager):
            assert callbacks.handlers[0].logs == ["chain_start", "chain_end"]
        else:
            assert callbacks[0].logs == ["chain_start", "chain_end"]


@pytest.mark.parametrize("invoke_arg", ["args", "kwargs"])
@pytest.mark.parametrize(
    "generate_config",
    [
        lambda: RunnableConfig(callbacks=[CustomCallbackHandler()]),
        lambda: RunnableConfig(callbacks=BaseCallbackManager([CustomCallbackHandler()])),
        lambda: RunnableConfig(callbacks=None),
        lambda: [
            RunnableConfig(callbacks=[CustomCallbackHandler()]),
            RunnableConfig(callbacks=[CustomCallbackHandler()]),
        ],
        lambda: [
            RunnableConfig(callbacks=BaseCallbackManager([CustomCallbackHandler()])),
            RunnableConfig(callbacks=BaseCallbackManager([CustomCallbackHandler()])),
        ],
        lambda: [
            RunnableConfig(callbacks=None),
            RunnableConfig(callbacks=None),
        ],
    ],
)
def test_langchain_autolog_callback_injection_in_batch(invoke_arg, generate_config):
    mlflow.langchain.autolog(
        log_models=True, extra_tags={"test_tag": "test"}, log_inputs_outputs=True
    )
    config = generate_config()
    with mlflow.start_run() as run, _mock_request(return_value=_mock_chat_completion_response()):
        model = create_openai_llmchain()
        inputs = ["MLflow"] * 2
        if invoke_arg == "args":
            model.batch(inputs, config)
        elif invoke_arg == "kwargs":
            model.batch(inputs, config=config)
        elif invoke_arg is None:
            model.batch(inputs)
        assert mlflow.active_run() is not None
    run_data = MlflowClient().get_run(run.info.run_id).data
    assert run_data.tags["test_tag"] == "test"
    assert run_data.tags["mlflow.autologging"] == "langchain"
    if isinstance(config, list):
        callbacks = config[0]["callbacks"]
        expected_logs = sorted(["chain_start", "chain_end"])
    else:
        callbacks = config["callbacks"]
        expected_logs = sorted(["chain_start", "chain_end"] * 2)
    if invoke_arg and callbacks:
        if isinstance(callbacks, BaseCallbackManager):
            assert sorted(callbacks.handlers[0].logs) == expected_logs
            assert len(callbacks.handlers) == 1
        else:
            assert sorted(callbacks[0].logs) == expected_logs
            assert len(callbacks) == 1


@pytest.mark.parametrize("invoke_arg", ["args", "kwargs", None])
@pytest.mark.parametrize(
    "generate_config",
    [
        lambda: RunnableConfig(callbacks=[CustomCallbackHandler()]),
        lambda: RunnableConfig(callbacks=[AsyncCustomCallbackHandler()]),
        lambda: RunnableConfig(callbacks=None),
        lambda: RunnableConfig(callbacks=BaseCallbackManager([CustomCallbackHandler()])),
        lambda: RunnableConfig(callbacks=BaseCallbackManager([AsyncCustomCallbackHandler()])),
        lambda: [
            RunnableConfig(callbacks=[CustomCallbackHandler()]),
            RunnableConfig(callbacks=[CustomCallbackHandler()]),
        ],
        lambda: [
            RunnableConfig(callbacks=[AsyncCustomCallbackHandler()]),
            RunnableConfig(callbacks=[AsyncCustomCallbackHandler()]),
        ],
        lambda: [
            RunnableConfig(callbacks=BaseCallbackManager([CustomCallbackHandler()])),
            RunnableConfig(callbacks=BaseCallbackManager([CustomCallbackHandler()])),
        ],
        lambda: [
            RunnableConfig(callbacks=BaseCallbackManager([AsyncCustomCallbackHandler()])),
            RunnableConfig(callbacks=BaseCallbackManager([AsyncCustomCallbackHandler()])),
        ],
        lambda: [
            RunnableConfig(callbacks=None),
            RunnableConfig(callbacks=None),
        ],
    ],
)
@pytest.mark.asyncio
async def test_langchain_autolog_callback_injection_in_abatch(invoke_arg, generate_config):
    mlflow.langchain.autolog(
        log_models=True,
        extra_tags={"test_tag": "test"},
        log_inputs_outputs=True,
    )
    config = generate_config()
    with mlflow.start_run() as run, _mock_openai_arequest():
        model = create_openai_llmchain()
        inputs = ["MLflow"] * 2
        if invoke_arg == "args":
            await model.abatch(inputs, config)
        elif invoke_arg == "kwargs":
            await model.abatch(inputs, config=config)
        elif invoke_arg is None:
            await model.abatch(inputs)
        assert mlflow.active_run() is not None
    run_data = MlflowClient().get_run(run.info.run_id).data
    assert run_data.tags["test_tag"] == "test"
    assert run_data.tags["mlflow.autologging"] == "langchain"
    if isinstance(config, list):
        callbacks = config[0]["callbacks"]
        expected_logs = sorted(["chain_start", "chain_end"])
    else:
        callbacks = config["callbacks"]
        expected_logs = sorted(["chain_start", "chain_end"] * 2)
    if invoke_arg and callbacks:
        if isinstance(callbacks, BaseCallbackManager):
            assert sorted(callbacks.handlers[0].logs) == expected_logs
        else:
            assert sorted(callbacks[0].logs) == expected_logs


@pytest.mark.parametrize("invoke_arg", ["args", "kwargs", None])
@pytest.mark.parametrize(
    "generate_config",
    [
        lambda: RunnableConfig(callbacks=[CustomCallbackHandler()]),
        lambda: RunnableConfig(callbacks=BaseCallbackManager([CustomCallbackHandler()])),
        lambda: RunnableConfig(callbacks=None),
    ],
)
def test_langchain_autolog_callback_injection_in_stream(invoke_arg, generate_config):
    mlflow.langchain.autolog(log_models=True, extra_tags={"test_tag": "test"})
    config = generate_config()
    with mlflow.start_run() as run, _mock_request(return_value=_mock_chat_completion_response()):
        model = create_openai_llmchain()
        # convert iterator to list to materialize the stream compute
        if invoke_arg == "args":
            next(model.stream("MLflow", config))
        elif invoke_arg == "kwargs":
            next(model.stream("MLflow", config=config))
        elif invoke_arg is None:
            next(model.stream("MLflow"))
    run_data = MlflowClient().get_run(run.info.run_id).data
    assert run_data.tags["test_tag"] == "test"
    assert run_data.tags["mlflow.autologging"] == "langchain"
    callbacks = config["callbacks"]
    expected_logs = ["chain_start", "chain_end"]
    if invoke_arg and callbacks:
        if isinstance(callbacks, BaseCallbackManager):
            assert callbacks.handlers[0].logs == expected_logs
            # original callbacks should not be modified
            assert (
                sum(isinstance(handler, MlflowLangchainTracer) for handler in callbacks.handlers)
                == 0
            )
            assert len(callbacks.handlers) == 1
        else:
            assert callbacks[0].logs == expected_logs
            assert sum(isinstance(handler, MlflowLangchainTracer) for handler in callbacks) == 0
            assert len(callbacks) == 1


@pytest.mark.parametrize("invoke_arg", ["args", "kwargs", None])
@pytest.mark.parametrize(
    "generate_config",
    [
        lambda: RunnableConfig(callbacks=[CustomCallbackHandler()]),
        lambda: RunnableConfig(callbacks=[AsyncCustomCallbackHandler()]),
        lambda: RunnableConfig(callbacks=BaseCallbackManager([CustomCallbackHandler()])),
        lambda: RunnableConfig(callbacks=BaseCallbackManager([AsyncCustomCallbackHandler()])),
        lambda: RunnableConfig(callbacks=None),
    ],
)
@pytest.mark.asyncio
async def test_langchain_autolog_callback_injection_in_astream(invoke_arg, generate_config):
    mlflow.langchain.autolog(log_models=True, extra_tags={"test_tag": "test"})
    config = generate_config()

    async def _test_astream(model, invoke_arg, config):
        if invoke_arg == "args":
            async for result in model.astream("MLflow", config):
                return result
        elif invoke_arg == "kwargs":
            async for result in model.astream("MLflow", config=config):
                return result
        elif invoke_arg is None:
            async for result in model.astream("MLflow"):
                return result

    with mlflow.start_run() as run, _mock_openai_arequest():
        model = create_openai_llmchain()
        await _test_astream(model, invoke_arg, config)
    run_data = MlflowClient().get_run(run.info.run_id).data
    assert run_data.tags["test_tag"] == "test"
    assert run_data.tags["mlflow.autologging"] == "langchain"
    callbacks = config["callbacks"]
    expected_logs = ["chain_start", "chain_end"]
    if invoke_arg and callbacks:
        if isinstance(callbacks, BaseCallbackManager):
            assert callbacks.handlers[0].logs == expected_logs
            assert (
                sum(isinstance(handler, MlflowLangchainTracer) for handler in callbacks.handlers)
                == 0
            )
        else:
            assert callbacks[0].logs == expected_logs
            assert sum(isinstance(handler, MlflowLangchainTracer) for handler in callbacks) == 0


def test_langchain_autolog_produces_expected_traces_with_streaming(tmp_path):
    from langchain.prompts import ChatPromptTemplate
    from langchain.schema.output_parser import StrOutputParser
    from langchain.schema.runnable import RunnablePassthrough

    mlflow.langchain.autolog()
    retriever, _ = create_retriever(tmp_path)
    prompt = ChatPromptTemplate.from_template(
        "Answer the following question based on the context: {context}\nQuestion: {question}"
    )
    chat_model = create_fake_chat_model()
    retrieval_chain = (
        {
            "context": retriever,
            "question": RunnablePassthrough(),
        }
        | prompt
        | chat_model
        | StrOutputParser()
    )
    question = "What is a good name for a company that makes MLflow?"
    with _mock_request(return_value=_mock_chat_completion_response()):
        list(retrieval_chain.stream(question))
        retrieval_chain.invoke(question)

    traces = get_traces()
    assert len(traces) == 2
    stream_trace = traces[0]
    invoke_trace = traces[1]

    assert stream_trace.info.status == invoke_trace.info.status == TraceStatus.OK
    assert stream_trace.data.request == invoke_trace.data.request
    assert stream_trace.data.response == invoke_trace.data.response
    assert len(stream_trace.data.spans) == len(invoke_trace.data.spans)


@pytest.mark.parametrize("log_traces", [True, False, None])
def test_langchain_tracer_injection_for_arbitrary_runnables(log_traces):
    from langchain.schema.runnable import RouterRunnable, RunnableLambda

    should_log_traces = log_traces is not False

    if log_traces is not None:
        mlflow.langchain.autolog(log_traces=log_traces)
    else:
        mlflow.langchain.autolog()

    add = RunnableLambda(func=lambda x: x + 1)
    square = RunnableLambda(func=lambda x: x**2)
    model = RouterRunnable(runnables={"add": add, "square": square})

    with mock.patch("mlflow.langchain._langchain_autolog._logger.debug") as mock_debug:
        model.invoke({"key": "square", "input": 3})
        if should_log_traces:
            mock_debug.assert_called_once_with("Injected MLflow callbacks into the model.")
        else:
            mock_debug.assert_not_called()
    traces = get_traces()
    if should_log_traces:
        assert len(traces) == 1
        assert traces[0].data.spans[0].span_type == "CHAIN"
    else:
        assert len(traces) == 0


def test_langchain_autolog_extra_model_classes_no_duplicate_patching():
    from langchain.schema.runnable import Runnable

    class CustomRunnable(Runnable):
        def invoke(self, input, config=None):
            return "test"

        def _type(self):
            return "CHAIN"

    class AnotherRunnable(CustomRunnable):
        def invoke(self, input, config=None):
            return super().invoke(input)

        def _type(self):
            return "CHAT_MODEL"

    mlflow.langchain.autolog(extra_model_classes=[CustomRunnable, AnotherRunnable])
    model = AnotherRunnable()
    with mock.patch("mlflow.langchain._langchain_autolog._logger.debug") as mock_debug:
        assert model.invoke("test") == "test"
        mock_debug.assert_called_once_with("Injected MLflow callbacks into the model.")
        assert mock_debug.call_count == 1


def test_langchain_autolog_extra_model_classes_warning():
    from langchain.schema.runnable import Runnable

    class NotARunnable:
        def __init__(self, x):
            self.x = x

    with mock.patch("mlflow.langchain.logger.warning") as mock_warning:
        mlflow.langchain.autolog(extra_model_classes=[NotARunnable])
        mock_warning.assert_called_once_with(
            "Unsupported classes found in extra_model_classes: ['NotARunnable']. "
            "Only subclasses of Runnable are supported."
        )
        mock_warning.reset_mock()

        mlflow.langchain.autolog(extra_model_classes=[Runnable])
        mock_warning.assert_not_called()


@pytest.mark.skip(reason="This test is not thread safe, please run locally")
def test_set_retriever_schema_work_for_langchain_model():
    set_retriever_schema(
        primary_key="primary-key",
        text_column="text-column",
        doc_uri="doc-uri",
        other_columns=["column1", "column2"],
    )

    model = create_openai_llmchain()
    with _mock_request(return_value=_mock_chat_completion_response()):
        with mlflow.start_run():
            model_info = mlflow.langchain.log_model(model, "model", input_example="MLflow")

        mlflow.langchain.autolog()

        pyfunc_model = mlflow.pyfunc.load_model(model_info.model_uri)
        pyfunc_model.predict("MLflow")

    trace = mlflow.get_last_active_trace()
    assert DependenciesSchemasType.RETRIEVERS.value in trace.info.tags<|MERGE_RESOLUTION|>--- conflicted
+++ resolved
@@ -296,16 +296,7 @@
         assert spans[1].inputs == ["What is a good name for a company that makes MLflow?"]
         assert spans[1].outputs["generations"][0][0]["text"] == "test"
         attrs = spans[1].attributes
-<<<<<<< HEAD
-        assert attrs[SpanAttributeKey.SPAN_TYPE] == "LLM"
-        assert attrs[SpanAttributeKey.INPUTS] == [
-            "What is a good name for a company that makes MLflow?"
-        ]
-        assert attrs[SpanAttributeKey.OUTPUTS]["generations"][0][0]["text"] == "test"
         assert attrs["invocation_params"]["model_name"] == "gpt-4o-mini"
-=======
-        assert attrs["invocation_params"]["model_name"] == "gpt-3.5-turbo-instruct"
->>>>>>> bda5dd58
         assert attrs["invocation_params"]["temperature"] == 0.9
 
 
