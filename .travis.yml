--- conflicted
+++ resolved
@@ -90,26 +90,10 @@
   #     echo "Sagemaker container build failed, output:";
   #     cat $SAGEMAKER_OUT;
   #   fi
+  - pytest --cov=mlflow --verbose --ignore=tests/h2o --ignore=tests/keras
+    --ignore=tests/pytorch --ignore=tests/pyfunc --ignore=tests/sagemaker --ignore=tests/sklearn
+    --ignore=tests/spark --ignore=tests/tensorflow
   # Run tests that don't leverage specific ML frameworks
-<<<<<<< HEAD
-  - pytest --cov=mlflow --verbose --ignore=tests/h2o --ignore=tests/keras
-    --ignore=tests/pytorch --ignore=tests/pyfunc--ignore=tests/sagemaker --ignore=tests/sklearn
-    --ignore=tests/spark --ignore=tests/tensorflow
-  - pytest --cov=mlflow --verbose --ignore=tests/h2o --ignore=tests/keras
-    --ignore=tests/pytorch --ignore=tests/pyfunc--ignore=tests/sagemaker --ignore=tests/sklearn
-    --ignore=tests/spark --ignore=tests/tensorflow
-  # Run ML framework tests in their own Python processes. TODO: find a better method of isolating
-  # tests.
-#  - pytest --verbose tests/h2o --large
-#  - pytest --verbose tests/keras --large
-#  - pytest --verbose tests/pytorch --large
-#  - pytest --verbose tests/pyfunc --large
-#  - pytest --verbose tests/sagemaker --large
-#  - pytest --verbose tests/sagemaker/mock --large
-#  - pytest --verbose tests/sklearn --large
-#  - pytest --verbose tests/spark --large
-#  - pytest --verbose tests/tensorflow --large
-=======
   - pytest --cov=mlflow --verbose --large --ignore=tests/h2o --ignore=tests/keras
     --ignore=tests/pytorch --ignore=tests/pyfunc --ignore=tests/sagemaker --ignore=tests/sklearn
     --ignore=tests/spark --ignore=tests/tensorflow
@@ -118,11 +102,10 @@
   - pytest --verbose tests/h2o --large
   # TODO(smurching): Re-enable Keras tests once they're no longer flaky
   # - pytest --verbose tests/keras --large
-  - pytest --verbose tests/pytorch --large
-  - pytest --verbose tests/pyfunc --large
-  - pytest --verbose tests/sagemaker --large
-  - pytest --verbose tests/sagemaker/mock --large
-  - pytest --verbose tests/sklearn --large
-  - pytest --verbose tests/spark --large
-  - pytest --verbose tests/tensorflow --large
->>>>>>> b353845b
+#  - pytest --verbose tests/pytorch --large
+#  - pytest --verbose tests/pyfunc --large
+#  - pytest --verbose tests/sagemaker --large
+#  - pytest --verbose tests/sagemaker/mock --large
+#  - pytest --verbose tests/sklearn --large
+#  - pytest --verbose tests/spark --large
+#  - pytest --verbose tests/tensorflow --large