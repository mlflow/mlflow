--- conflicted
+++ resolved
@@ -81,15 +81,6 @@
   - pip list
   - which mlflow
   - echo $MLFLOW_HOME
-<<<<<<< HEAD
-  - SAGEMAKER_OUT=$(mktemp)
-  - if travis_wait mlflow sagemaker build-and-push-container --no-push --mlflow-home .; then
-      echo "Sagemaker container build succeeded.";
-    else
-      echo "Sagemaker container build failed, output:";
-      cat $SAGEMAKER_OUT;
-    fi
-=======
   # TODO(czumar): Re-enable container building and associated SageMaker tests once the container
   # build process is no longer hanging
   # - SAGEMAKER_OUT=$(mktemp)
@@ -99,7 +90,6 @@
   #     echo "Sagemaker container build failed, output:";
   #     cat $SAGEMAKER_OUT;
   #   fi
->>>>>>> 5858489d
   # Run tests that don't leverage specific ML frameworks
   - pytest --cov=mlflow --verbose --large --ignore=tests/h2o --ignore=tests/keras
     --ignore=tests/pytorch --ignore=tests/pyfunc--ignore=tests/sagemaker --ignore=tests/sklearn
