--- conflicted
+++ resolved
@@ -1989,21 +1989,17 @@
         Returns:
             Model predictions.
         """
-<<<<<<< HEAD
         check_messages_and_apply_chat_template(
             data, self.pipeline.tokenizer, self.llm_inference_task
         )
         params = preprocess_llm_inference_params(data, params, self.flavor_config)
 
-        self._override_model_config(params)
-=======
         # NB: This `predict` method updates the model_config several times. To make the predict
         # call idempotent, we keep the original self.model_config immutable and creates a deep
         # copy of it at every predict call.
         model_config = copy.deepcopy(dict(self.model_config))
 
         model_config = self._merge_model_config_with_params(model_config, params)
->>>>>>> dc090202
 
         if isinstance(data, pd.DataFrame):
             input_data = self._convert_pandas_to_dict(data)
