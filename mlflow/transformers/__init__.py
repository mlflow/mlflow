--- conflicted
+++ resolved
@@ -2761,11 +2761,11 @@
                 data_str = f"Received (truncated): {input_str[:20]}..."
             raise MlflowException(
                 "An invalid string input was provided. String inputs to "
-<<<<<<< HEAD
+
                 "audio or image files must be either a file location or a uri.",
-=======
+
                 f"audio files must be either a file location or a uri. {data_str}",
->>>>>>> 412b9007
+
                 error_code=BAD_REQUEST,
             )
 
