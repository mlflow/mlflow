import logging
import threading
from collections import defaultdict
from functools import wraps
from typing import Any

import dspy
from dspy.dsp.utils import settings as dsp_settings
from dspy.utils.callback import BaseCallback

import mlflow
from mlflow.dspy.constant import FLAVOR_NAME
from mlflow.dspy.util import log_dspy_module_params, save_dspy_module_state
from mlflow.entities import SpanStatusCode, SpanType
from mlflow.entities.run_status import RunStatus
from mlflow.entities.span_event import SpanEvent
from mlflow.exceptions import MlflowException
from mlflow.tracing.constant import SpanAttributeKey, TokenUsageKey
from mlflow.tracing.fluent import start_span_no_context
from mlflow.tracing.provider import detach_span_from_context, set_span_in_context
from mlflow.tracing.utils import maybe_set_prediction_context
from mlflow.tracing.utils.token import SpanWithToken
from mlflow.utils import _get_fully_qualified_class_name
from mlflow.utils.autologging_utils import (
    get_autologging_config,
)
from mlflow.version import IS_TRACING_SDK_ONLY

_logger = logging.getLogger(__name__)
_lock = threading.Lock()


def skip_if_trace_disabled(func):
    @wraps(func)
    def wrapper(*args, **kwargs):
        if get_autologging_config(FLAVOR_NAME, "log_traces"):
            func(*args, **kwargs)

    return wrapper


def _convert_signature(val):
    # serialization of dspy.Signature is quite slow, so we should convert it to string
    if isinstance(val, type) and issubclass(val, dspy.Signature):
        return repr(val)
    return val


class MlflowCallback(BaseCallback):
    """Callback for generating MLflow traces for DSPy components"""

    def __init__(self, dependencies_schema: dict[str, Any] | None = None):
        self._dependencies_schema = dependencies_schema
        # call_id: (LiveSpan, OTel token)
        self._call_id_to_span: dict[str, SpanWithToken] = {}
<<<<<<< HEAD
        self._call_id_to_module: dict[str, Any] = {}
=======
        self._call_id_to_instance: dict[str, Any] = {}
>>>>>>> a89144c9

        ###### state management for optimization process ######
        # The current callback logic assumes there is no optimization running in parallel.
        # The state management may not work when multiple optimizations are running in parallel.
        # optimizer_stack_level is used to determine if the callback is called within compile
        # we cannot use boolean flag because the callback can be nested
        self.optimizer_stack_level = 0
        # call_id: (key, step)
        self._call_id_to_metric_key: dict[str, tuple[str, int]] = {}
        self._evaluation_counter = defaultdict(int)

    def set_dependencies_schema(self, dependencies_schema: dict[str, Any]):
        if self._dependencies_schema:
            raise MlflowException(
                "Dependencies schema should be set only once to the callback.",
                error_code=MlflowException.INVALID_PARAMETER_VALUE,
            )
        self._dependencies_schema = dependencies_schema

    @skip_if_trace_disabled
    def on_module_start(self, call_id: str, instance: Any, inputs: dict[str, Any]):
        span_type = self._get_span_type_for_module(instance)
        attributes = self._get_span_attribute_for_module(instance)

        # The __call__ method of dspy.Module has a signature of (self, *args, **kwargs),
        # while all built-in modules only accepts keyword arguments. To avoid recording
        # empty "args" key in the inputs, we remove it if it's empty.
        if "args" in inputs and not inputs["args"]:
            inputs.pop("args")

        self._start_span(
            call_id,
            name=f"{instance.__class__.__name__}.forward",
            span_type=span_type,
            inputs=self._unpack_kwargs(inputs),
            attributes=attributes,
        )
        self._call_id_to_module[call_id] = instance

    @skip_if_trace_disabled
<<<<<<< HEAD
    def on_module_end(self, call_id: str, outputs: Any | None, exception: Exception | None = None):
        instance = self._call_id_to_module.pop(call_id)

        if _get_fully_qualified_class_name(instance) == "dspy.retrieve.databricks_rm.DatabricksRM":
            from mlflow.entities.document import Document

            if isinstance(outputs, dspy.Prediction):
                # Convert outputs to MLflow document format to make it compatible with
                # agent evaluation.
                num_docs = len(outputs.doc_ids)
                doc_uris = outputs.doc_uris if outputs.doc_uris is not None else [None] * num_docs
                outputs = [
                    Document(
                        page_content=doc_content,
                        metadata={
                            "doc_id": doc_id,
                            "doc_uri": doc_uri,
                        }
                        | extra_column_dict,
                        id=doc_id,
                    ).to_dict()
                    for doc_content, doc_id, doc_uri, extra_column_dict in zip(
                        outputs.docs,
                        outputs.doc_ids,
                        doc_uris,
                        outputs.extra_columns,
                    )
                ]
        else:
            # NB: DSPy's Prediction object is a customized dictionary-like object, but its repr
            # is not easy to read on UI. Therefore, we unpack it to a dictionary.
            # https://github.com/stanfordnlp/dspy/blob/6fe693528323c9c10c82d90cb26711a985e18b29/dspy/primitives/prediction.py#L21-L28
            if isinstance(outputs, dspy.Prediction):
                outputs = outputs.toDict()

=======
    def on_module_end(
        self, call_id: str, outputs: Optional[Any], exception: Optional[Exception] = None
    ):
        # NB: DSPy's Prediction object is a customized dictionary-like object, but its repr
        # is not easy to read on UI. Therefore, we unpack it to a dictionary.
        # https://github.com/stanfordnlp/dspy/blob/6fe693528323c9c10c82d90cb26711a985e18b29/dspy/primitives/prediction.py#L21-L28
        if isinstance(outputs, dspy.Prediction):
            outputs = outputs.toDict()
        st = self._call_id_to_span.get(call_id)
        try:
            tracker = getattr(dsp_settings, "usage_tracker", None)
            if tracker:
                usage_by_model = tracker.get_total_tokens()
            for lm_name, usage in usage_by_model.items():
                st.span.set_attribute(
                    SpanAttributeKey.CHAT_USAGE,
                    {
                        TokenUsageKey.INPUT_TOKENS: usage.get("prompt_tokens", 0),
                        TokenUsageKey.OUTPUT_TOKENS: usage.get("completion_tokens", 0),
                        TokenUsageKey.TOTAL_TOKENS: usage.get("total_tokens", 0),
                    },
                )
        except Exception as e:
            _logger.debug(f"Failed to extract token usage for {call_id}: {e}")
>>>>>>> a89144c9
        self._end_span(call_id, outputs, exception)

    @skip_if_trace_disabled
    def on_lm_start(self, call_id: str, instance: Any, inputs: dict[str, Any]):
        span_type = (
            SpanType.CHAT_MODEL if getattr(instance, "model_type", None) == "chat" else SpanType.LLM
        )
<<<<<<< HEAD

        filtered_kwargs = {
            key: value
            for key, value in instance.kwargs.items()
            if key not in {"api_key", "api_base"}
        }
=======
        self._call_id_to_instance = {call_id: instance}
>>>>>>> a89144c9
        attributes = {
            **filtered_kwargs,
            "model": instance.model,
            "model_type": instance.model_type,
            "cache": instance.cache,
            SpanAttributeKey.MESSAGE_FORMAT: "dspy",
        }

        inputs = self._unpack_kwargs(inputs)

        self._start_span(
            call_id,
            name=f"{instance.__class__.__name__}.__call__",
            span_type=span_type,
            inputs=inputs,
            attributes=attributes,
        )

    @skip_if_trace_disabled
<<<<<<< HEAD
    def on_lm_end(self, call_id: str, outputs: Any | None, exception: Exception | None = None):
=======
    def on_lm_end(
        self, call_id: str, outputs: Optional[Any], exception: Optional[Exception] = None
    ):
        st = self._call_id_to_span.get(call_id)
        lm = self._call_id_to_instance.get(call_id)
        try:
            if history := getattr(lm, "history"):
                for hist in history:
                    usage = hist.get("usage")
                    st.span.set_attribute(
                        SpanAttributeKey.CHAT_USAGE,
                        {
                            TokenUsageKey.INPUT_TOKENS: usage.get("prompt_tokens", 0),
                            TokenUsageKey.OUTPUT_TOKENS: usage.get("completion_tokens", 0),
                            TokenUsageKey.TOTAL_TOKENS: usage.get("total_tokens", 0),
                        },
                    )
        except Exception as e:
            _logger.debug(f"Failed to extract token usage for {call_id}: {e}")
>>>>>>> a89144c9
        self._end_span(call_id, outputs, exception)

    @skip_if_trace_disabled
    def on_adapter_format_start(self, call_id: str, instance: Any, inputs: dict[str, Any]):
        self._start_span(
            call_id,
            name=f"{instance.__class__.__name__}.format",
            span_type=SpanType.PARSER,
            inputs=self._unpack_kwargs(inputs),
            attributes={},
        )

    @skip_if_trace_disabled
    def on_adapter_format_end(
        self, call_id: str, outputs: Any | None, exception: Exception | None = None
    ):
        self._end_span(call_id, outputs, exception)

    @skip_if_trace_disabled
    def on_adapter_parse_start(self, call_id: str, instance: Any, inputs: dict[str, Any]):
        self._start_span(
            call_id,
            name=f"{instance.__class__.__name__}.parse",
            span_type=SpanType.PARSER,
            inputs=self._unpack_kwargs(inputs),
            attributes={},
        )

    @skip_if_trace_disabled
    def on_adapter_parse_end(
        self, call_id: str, outputs: Any | None, exception: Exception | None = None
    ):
        self._end_span(call_id, outputs, exception)

    @skip_if_trace_disabled
    def on_tool_start(self, call_id: str, instance: Any, inputs: dict[str, Any]):
        # DSPy uses the special "finish" tool to signal the end of the agent.
        if instance.name == "finish":
            return

        inputs = self._unpack_kwargs(inputs)
        # Tools are always called with keyword arguments only.
        inputs.pop("args", None)

        self._start_span(
            call_id,
            name=f"Tool.{instance.name}",
            span_type=SpanType.TOOL,
            inputs=inputs,
            attributes={
                "name": instance.name,
                "description": instance.desc,
                "args": instance.args,
            },
        )

    @skip_if_trace_disabled
    def on_tool_end(self, call_id: str, outputs: Any | None, exception: Exception | None = None):
        if call_id in self._call_id_to_span:
            self._end_span(call_id, outputs, exception)

    def on_evaluate_start(self, call_id: str, instance: Any, inputs: dict[str, Any]):
        """
        Callback handler at the beginning of evaluation call. Available with DSPy>=2.6.9.
        This callback starts a nested run for each evaluation call inside optimization.
        If called outside optimization and no active run exists, it creates a new run.
        """
        if not get_autologging_config(FLAVOR_NAME, "log_evals"):
            return

        key = "eval"
        if callback_metadata := inputs.get("callback_metadata"):
            if "metric_key" in callback_metadata:
                key = callback_metadata["metric_key"]
        if self.optimizer_stack_level > 0:
            with _lock:
                # we may want to include optimizer_stack_level in the key
                # to handle nested optimization
                step = self._evaluation_counter[key]
                self._evaluation_counter[key] += 1
            self._call_id_to_metric_key[call_id] = (key, step)
            mlflow.start_run(run_name=f"{key}_{step}", nested=True)
        else:
            mlflow.start_run(run_name=key, nested=True)
        if program := inputs.get("program"):
            save_dspy_module_state(program, "model.json")
            log_dspy_module_params(program)

    def on_evaluate_end(
        self,
        call_id: str,
        outputs: Any,
        exception: Exception | None = None,
    ):
        """
        Callback handler at the end of evaluation call. Available with DSPy>=2.6.9.
        This callback logs the evaluation score to the individual run
        and add eval metric to the parent run if called inside optimization.
        """
        if not get_autologging_config(FLAVOR_NAME, "log_evals"):
            return
        if exception:
            mlflow.end_run(status=RunStatus.to_string(RunStatus.FAILED))
            return
        score = None
        if isinstance(outputs, float):
            score = outputs
        elif isinstance(outputs, tuple):
            score = outputs[0]
        elif isinstance(outputs, dspy.Prediction):
            score = float(outputs)
            try:
                mlflow.log_table(self._generate_result_table(outputs.results), "result_table.json")
            except Exception:
                _logger.debug("Failed to log result table.", exc_info=True)
        if score is not None:
            mlflow.log_metric("eval", score)

        mlflow.end_run()
        # Log the evaluation score to the parent run if called inside optimization
        if self.optimizer_stack_level > 0 and mlflow.active_run() is not None:
            if call_id not in self._call_id_to_metric_key:
                return
            key, step = self._call_id_to_metric_key.pop(call_id)
            if score is not None:
                mlflow.log_metric(
                    key,
                    score,
                    step=step,
                )

    def reset(self):
        self._call_id_to_metric_key: dict[str, tuple[str, int]] = {}
        self._evaluation_counter = defaultdict(int)

    def _start_span(
        self,
        call_id: str,
        name: str,
        span_type: SpanType,
        inputs: dict[str, Any],
        attributes: dict[str, Any],
    ):
        if not IS_TRACING_SDK_ONLY:
            from mlflow.pyfunc.context import get_prediction_context

            prediction_context = get_prediction_context()
            if prediction_context and self._dependencies_schema:
                prediction_context.update(**self._dependencies_schema)
        else:
            prediction_context = None

        with maybe_set_prediction_context(prediction_context):
            span = start_span_no_context(
                name=name,
                span_type=span_type,
                parent_span=mlflow.get_current_active_span(),
                inputs=inputs,
                attributes=attributes,
            )

        token = set_span_in_context(span)
        self._call_id_to_span[call_id] = SpanWithToken(span, token)

        return span

    def _end_span(
        self,
        call_id: str,
        outputs: Any | None,
        exception: Exception | None = None,
    ):
        st = self._call_id_to_span.pop(call_id, None)

        if not st.span:
            _logger.warning(f"Failed to end a span. Span not found for call_id: {call_id}")
            return

        status = SpanStatusCode.OK if exception is None else SpanStatusCode.ERROR

        if exception:
            st.span.add_event(SpanEvent.from_exception(exception))

        try:
            st.span.end(outputs=outputs, status=status)
        finally:
            detach_span_from_context(st.token)

    def _get_span_type_for_module(self, instance):
        if isinstance(instance, dspy.Retrieve):
            return SpanType.RETRIEVER
        elif isinstance(instance, dspy.ReAct):
            return SpanType.AGENT
        elif isinstance(instance, dspy.Predict):
            return SpanType.LLM
        elif isinstance(instance, dspy.Adapter):
            return SpanType.PARSER
        else:
            return SpanType.CHAIN

    def _get_span_attribute_for_module(self, instance):
        if isinstance(instance, dspy.Predict):
            return {"signature": instance.signature.signature}
        elif isinstance(instance, dspy.ChainOfThought):
            if hasattr(instance, "signature"):
                signature = instance.signature.signature
            else:
                signature = instance.predict.signature.signature

            attributes = {"signature": signature}
            if hasattr(instance, "extended_signature"):
                attributes["extended_signature"] = instance.extended_signature.signature
            return attributes
        return {}

    def _unpack_kwargs(self, inputs: dict[str, Any]) -> dict[str, Any]:
        """Unpacks the kwargs from the inputs dictionary"""
        # NB: Not using pop() to avoid modifying the original inputs dictionary
        kwargs = inputs.get("kwargs", {})
        inputs_wo_kwargs = {k: v for k, v in inputs.items() if k != "kwargs"}
        merged = {**inputs_wo_kwargs, **kwargs}
        return {k: _convert_signature(v) for k, v in merged.items()}

    def _generate_result_table(
        self, outputs: list[tuple[dspy.Example, dspy.Prediction, Any]]
    ) -> dict[str, list[Any]]:
        result = {"score": []}
        for i, (example, prediction, score) in enumerate(outputs):
            for k, v in example.items():
                if f"example_{k}" not in result:
                    result[f"example_{k}"] = [None] * i
                result[f"example_{k}"].append(v)

            for k, v in prediction.items():
                if f"pred_{k}" not in result:
                    result[f"pred_{k}"] = [None] * i
                result[f"pred_{k}"].append(v)

            result["score"].append(score)

            for k, v in result.items():
                if len(v) != i + 1:
                    result[k].append(None)

        return result<|MERGE_RESOLUTION|>--- conflicted
+++ resolved
@@ -53,11 +53,7 @@
         self._dependencies_schema = dependencies_schema
         # call_id: (LiveSpan, OTel token)
         self._call_id_to_span: dict[str, SpanWithToken] = {}
-<<<<<<< HEAD
         self._call_id_to_module: dict[str, Any] = {}
-=======
-        self._call_id_to_instance: dict[str, Any] = {}
->>>>>>> a89144c9
 
         ###### state management for optimization process ######
         # The current callback logic assumes there is no optimization running in parallel.
@@ -98,7 +94,6 @@
         self._call_id_to_module[call_id] = instance
 
     @skip_if_trace_disabled
-<<<<<<< HEAD
     def on_module_end(self, call_id: str, outputs: Any | None, exception: Exception | None = None):
         instance = self._call_id_to_module.pop(call_id)
 
@@ -134,10 +129,7 @@
             if isinstance(outputs, dspy.Prediction):
                 outputs = outputs.toDict()
 
-=======
-    def on_module_end(
-        self, call_id: str, outputs: Optional[Any], exception: Optional[Exception] = None
-    ):
+    def on_module_end(self, call_id: str, outputs: Any | None, exception: Exception | None = None):
         # NB: DSPy's Prediction object is a customized dictionary-like object, but its repr
         # is not easy to read on UI. Therefore, we unpack it to a dictionary.
         # https://github.com/stanfordnlp/dspy/blob/6fe693528323c9c10c82d90cb26711a985e18b29/dspy/primitives/prediction.py#L21-L28
@@ -159,7 +151,6 @@
                 )
         except Exception as e:
             _logger.debug(f"Failed to extract token usage for {call_id}: {e}")
->>>>>>> a89144c9
         self._end_span(call_id, outputs, exception)
 
     @skip_if_trace_disabled
@@ -167,16 +158,13 @@
         span_type = (
             SpanType.CHAT_MODEL if getattr(instance, "model_type", None) == "chat" else SpanType.LLM
         )
-<<<<<<< HEAD
 
         filtered_kwargs = {
             key: value
             for key, value in instance.kwargs.items()
             if key not in {"api_key", "api_base"}
         }
-=======
         self._call_id_to_instance = {call_id: instance}
->>>>>>> a89144c9
         attributes = {
             **filtered_kwargs,
             "model": instance.model,
@@ -196,12 +184,7 @@
         )
 
     @skip_if_trace_disabled
-<<<<<<< HEAD
     def on_lm_end(self, call_id: str, outputs: Any | None, exception: Exception | None = None):
-=======
-    def on_lm_end(
-        self, call_id: str, outputs: Optional[Any], exception: Optional[Exception] = None
-    ):
         st = self._call_id_to_span.get(call_id)
         lm = self._call_id_to_instance.get(call_id)
         try:
@@ -218,7 +201,6 @@
                     )
         except Exception as e:
             _logger.debug(f"Failed to extract token usage for {call_id}: {e}")
->>>>>>> a89144c9
         self._end_span(call_id, outputs, exception)
 
     @skip_if_trace_disabled
