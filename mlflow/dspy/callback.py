import logging
import threading
from collections import defaultdict
from functools import wraps
<<<<<<< HEAD
from typing import Any, Optional
=======
from typing import Any
>>>>>>> 3e5f3478

import dspy
from dspy.utils.callback import BaseCallback

import mlflow
from mlflow.dspy.constant import FLAVOR_NAME
from mlflow.dspy.util import log_dspy_module_params, save_dspy_module_state
from mlflow.entities import SpanStatusCode, SpanType
from mlflow.entities.run_status import RunStatus
from mlflow.entities.span_event import SpanEvent
from mlflow.exceptions import MlflowException
from mlflow.tracing.constant import SpanAttributeKey
from mlflow.tracing.fluent import start_span_no_context
from mlflow.tracing.provider import detach_span_from_context, set_span_in_context
from mlflow.tracing.utils import maybe_set_prediction_context
from mlflow.tracing.utils.token import SpanWithToken
from mlflow.utils import _get_fully_qualified_class_name
from mlflow.utils.autologging_utils import (
    get_autologging_config,
)
from mlflow.version import IS_TRACING_SDK_ONLY

_logger = logging.getLogger(__name__)
_lock = threading.Lock()


def skip_if_trace_disabled(func):
    @wraps(func)
    def wrapper(*args, **kwargs):
        if get_autologging_config(FLAVOR_NAME, "log_traces"):
            func(*args, **kwargs)

    return wrapper


class MlflowCallback(BaseCallback):
    """Callback for generating MLflow traces for DSPy components"""

    def __init__(self, dependencies_schema: dict[str, Any] | None = None):
        self._dependencies_schema = dependencies_schema
        # call_id: (LiveSpan, OTel token)
        self._call_id_to_span: dict[str, SpanWithToken] = {}
        self._call_id_to_module: dict[str, Any] = {}

        ###### state management for optimization process ######
        # The current callback logic assumes there is no optimization running in parallel.
        # The state management may not work when multiple optimizations are running in parallel.
        # optimizer_stack_level is used to determine if the callback is called within compile
        # we cannot use boolean flag because the callback can be nested
        self.optimizer_stack_level = 0
        # call_id: (key, step)
        self._call_id_to_metric_key: dict[str, tuple[str, int]] = {}
        self._evaluation_counter = defaultdict(int)

    def set_dependencies_schema(self, dependencies_schema: dict[str, Any]):
        if self._dependencies_schema:
            raise MlflowException(
                "Dependencies schema should be set only once to the callback.",
                error_code=MlflowException.INVALID_PARAMETER_VALUE,
            )
        self._dependencies_schema = dependencies_schema

    @skip_if_trace_disabled
    def on_module_start(self, call_id: str, instance: Any, inputs: dict[str, Any]):
        span_type = self._get_span_type_for_module(instance)
        attributes = self._get_span_attribute_for_module(instance)

        # The __call__ method of dspy.Module has a signature of (self, *args, **kwargs),
        # while all built-in modules only accepts keyword arguments. To avoid recording
        # empty "args" key in the inputs, we remove it if it's empty.
        if "args" in inputs and not inputs["args"]:
            inputs.pop("args")

        self._start_span(
            call_id,
            name=f"{instance.__class__.__name__}.forward",
            span_type=span_type,
            inputs=self._unpack_kwargs(inputs),
            attributes=attributes,
        )
        self._call_id_to_module[call_id] = instance

    @skip_if_trace_disabled
<<<<<<< HEAD
    def on_module_end(
        self, call_id: str, outputs: Optional[Any], exception: Optional[Exception] = None
    ):
=======
    def on_module_end(self, call_id: str, outputs: Any | None, exception: Exception | None = None):
>>>>>>> 3e5f3478
        instance = self._call_id_to_module.pop(call_id)

        if _get_fully_qualified_class_name(instance) == "dspy.retrieve.databricks_rm.DatabricksRM":
            from mlflow.entities.document import Document

            if isinstance(outputs, dspy.Prediction):
                # Convert outputs to MLflow document format to make it compatible with
                # agent evaluation.
                num_docs = len(outputs.doc_ids)
                doc_uris = outputs.doc_uris if outputs.doc_uris is not None else [None] * num_docs
                outputs = [
                    Document(
                        page_content=doc_content,
                        metadata={
                            "doc_id": doc_id,
                            "doc_uri": doc_uri,
                        }
                        | extra_column_dict,
                        id=doc_id,
                    ).to_dict()
                    for doc_content, doc_id, doc_uri, extra_column_dict in zip(
                        outputs.docs,
                        outputs.doc_ids,
                        doc_uris,
                        outputs.extra_columns,
                    )
                ]
        else:
            # NB: DSPy's Prediction object is a customized dictionary-like object, but its repr
            # is not easy to read on UI. Therefore, we unpack it to a dictionary.
            # https://github.com/stanfordnlp/dspy/blob/6fe693528323c9c10c82d90cb26711a985e18b29/dspy/primitives/prediction.py#L21-L28
            if isinstance(outputs, dspy.Prediction):
                outputs = outputs.toDict()

        self._end_span(call_id, outputs, exception)

    @skip_if_trace_disabled
    def on_lm_start(self, call_id: str, instance: Any, inputs: dict[str, Any]):
        span_type = (
            SpanType.CHAT_MODEL if getattr(instance, "model_type", None) == "chat" else SpanType.LLM
        )

        filtered_kwargs = {
            key: value
            for key, value in instance.kwargs.items()
            if key not in {"api_key", "api_base"}
        }
        attributes = {
            **filtered_kwargs,
            "model": instance.model,
            "model_type": instance.model_type,
            "cache": instance.cache,
            SpanAttributeKey.MESSAGE_FORMAT: "dspy",
        }

        inputs = self._unpack_kwargs(inputs)

        self._start_span(
            call_id,
            name=f"{instance.__class__.__name__}.__call__",
            span_type=span_type,
            inputs=inputs,
            attributes=attributes,
        )

    @skip_if_trace_disabled
<<<<<<< HEAD
    def on_lm_end(
        self, call_id: str, outputs: Optional[Any], exception: Optional[Exception] = None
    ):
=======
    def on_lm_end(self, call_id: str, outputs: Any | None, exception: Exception | None = None):
>>>>>>> 3e5f3478
        self._end_span(call_id, outputs, exception)

    @skip_if_trace_disabled
    def on_adapter_format_start(self, call_id: str, instance: Any, inputs: dict[str, Any]):
        self._start_span(
            call_id,
            name=f"{instance.__class__.__name__}.format",
            span_type=SpanType.PARSER,
            inputs=self._unpack_kwargs(inputs),
            attributes={},
        )

    @skip_if_trace_disabled
    def on_adapter_format_end(
        self, call_id: str, outputs: Any | None, exception: Exception | None = None
    ):
        self._end_span(call_id, outputs, exception)

    @skip_if_trace_disabled
    def on_adapter_parse_start(self, call_id: str, instance: Any, inputs: dict[str, Any]):
        self._start_span(
            call_id,
            name=f"{instance.__class__.__name__}.parse",
            span_type=SpanType.PARSER,
            inputs=self._unpack_kwargs(inputs),
            attributes={},
        )

    @skip_if_trace_disabled
    def on_adapter_parse_end(
        self, call_id: str, outputs: Any | None, exception: Exception | None = None
    ):
        self._end_span(call_id, outputs, exception)

    @skip_if_trace_disabled
    def on_tool_start(self, call_id: str, instance: Any, inputs: dict[str, Any]):
        # DSPy uses the special "finish" tool to signal the end of the agent.
        if instance.name == "finish":
            return

        inputs = self._unpack_kwargs(inputs)
        # Tools are always called with keyword arguments only.
        inputs.pop("args", None)

        self._start_span(
            call_id,
            name=f"Tool.{instance.name}",
            span_type=SpanType.TOOL,
            inputs=inputs,
            attributes={
                "name": instance.name,
                "description": instance.desc,
                "args": instance.args,
            },
        )

    @skip_if_trace_disabled
    def on_tool_end(self, call_id: str, outputs: Any | None, exception: Exception | None = None):
        if call_id in self._call_id_to_span:
            self._end_span(call_id, outputs, exception)

    def on_evaluate_start(self, call_id: str, instance: Any, inputs: dict[str, Any]):
        """
        Callback handler at the beginning of evaluation call. Available with DSPy>=2.6.9.
        This callback starts a nested run for each evaluation call inside optimization.
        If called outside optimization and no active run exists, it creates a new run.
        """
        if not get_autologging_config(FLAVOR_NAME, "log_evals"):
            return

        key = "eval"
        if callback_metadata := inputs.get("callback_metadata"):
            if "metric_key" in callback_metadata:
                key = callback_metadata["metric_key"]
        if self.optimizer_stack_level > 0:
            with _lock:
                # we may want to include optimizer_stack_level in the key
                # to handle nested optimization
                step = self._evaluation_counter[key]
                self._evaluation_counter[key] += 1
            self._call_id_to_metric_key[call_id] = (key, step)
            mlflow.start_run(run_name=f"{key}_{step}", nested=True)
        else:
            mlflow.start_run(run_name=key, nested=True)
        if program := inputs.get("program"):
            save_dspy_module_state(program, "model.json")
            log_dspy_module_params(program)

    def on_evaluate_end(
        self,
        call_id: str,
        outputs: Any,
        exception: Exception | None = None,
    ):
        """
        Callback handler at the end of evaluation call. Available with DSPy>=2.6.9.
        This callback logs the evaluation score to the individual run
        and add eval metric to the parent run if called inside optimization.
        """
        if not get_autologging_config(FLAVOR_NAME, "log_evals"):
            return
        if exception:
            mlflow.end_run(status=RunStatus.to_string(RunStatus.FAILED))
            return
        score = None
        if isinstance(outputs, float):
            score = outputs
        elif isinstance(outputs, tuple):
            score = outputs[0]
        elif isinstance(outputs, dspy.Prediction):
            score = float(outputs)
            try:
                mlflow.log_table(self._generate_result_table(outputs.results), "result_table.json")
            except Exception:
                _logger.debug("Failed to log result table.", exc_info=True)
        if score is not None:
            mlflow.log_metric("eval", score)

        mlflow.end_run()
        # Log the evaluation score to the parent run if called inside optimization
        if self.optimizer_stack_level > 0 and mlflow.active_run() is not None:
            if call_id not in self._call_id_to_metric_key:
                return
            key, step = self._call_id_to_metric_key.pop(call_id)
            if score is not None:
                mlflow.log_metric(
                    key,
                    score,
                    step=step,
                )

    def reset(self):
        self._call_id_to_metric_key: dict[str, tuple[str, int]] = {}
        self._evaluation_counter = defaultdict(int)

    def _start_span(
        self,
        call_id: str,
        name: str,
        span_type: SpanType,
        inputs: dict[str, Any],
        attributes: dict[str, Any],
    ):
        if not IS_TRACING_SDK_ONLY:
            from mlflow.pyfunc.context import get_prediction_context

            prediction_context = get_prediction_context()
            if prediction_context and self._dependencies_schema:
                prediction_context.update(**self._dependencies_schema)
        else:
            prediction_context = None

        with maybe_set_prediction_context(prediction_context):
            span = start_span_no_context(
                name=name,
                span_type=span_type,
                parent_span=mlflow.get_current_active_span(),
                inputs=inputs,
                attributes=attributes,
            )

        token = set_span_in_context(span)
        self._call_id_to_span[call_id] = SpanWithToken(span, token)

        return span

    def _end_span(
        self,
        call_id: str,
        outputs: Any | None,
        exception: Exception | None = None,
    ):
        st = self._call_id_to_span.pop(call_id, None)

        if not st.span:
            _logger.warning(f"Failed to end a span. Span not found for call_id: {call_id}")
            return

        status = SpanStatusCode.OK if exception is None else SpanStatusCode.ERROR

        if exception:
            st.span.add_event(SpanEvent.from_exception(exception))

        try:
            st.span.end(outputs=outputs, status=status)
        finally:
            detach_span_from_context(st.token)

    def _get_span_type_for_module(self, instance):
        if isinstance(instance, dspy.Retrieve):
            return SpanType.RETRIEVER
        elif isinstance(instance, dspy.ReAct):
            return SpanType.AGENT
        elif isinstance(instance, dspy.Predict):
            return SpanType.LLM
        elif isinstance(instance, dspy.Adapter):
            return SpanType.PARSER
        else:
            return SpanType.CHAIN

    def _get_span_attribute_for_module(self, instance):
        if isinstance(instance, dspy.Predict):
            return {"signature": instance.signature.signature}
        elif isinstance(instance, dspy.ChainOfThought):
            if hasattr(instance, "signature"):
                signature = instance.signature.signature
            else:
                signature = instance.predict.signature.signature

            attributes = {"signature": signature}
            if hasattr(instance, "extended_signature"):
                attributes["extended_signature"] = instance.extended_signature.signature
            return attributes
        return {}

    def _unpack_kwargs(self, inputs: dict[str, Any]) -> dict[str, Any]:
        """Unpacks the kwargs from the inputs dictionary"""
        # NB: Not using pop() to avoid modifying the original inputs dictionary
        kwargs = inputs.get("kwargs", {})
        inputs_wo_kwargs = {k: v for k, v in inputs.items() if k != "kwargs"}
        return {**inputs_wo_kwargs, **kwargs}

    def _generate_result_table(
        self, outputs: list[tuple[dspy.Example, dspy.Prediction, Any]]
    ) -> dict[str, list[Any]]:
        result = {"score": []}
        for i, (example, prediction, score) in enumerate(outputs):
            for k, v in example.items():
                if f"example_{k}" not in result:
                    result[f"example_{k}"] = [None] * i
                result[f"example_{k}"].append(v)

            for k, v in prediction.items():
                if f"pred_{k}" not in result:
                    result[f"pred_{k}"] = [None] * i
                result[f"pred_{k}"].append(v)

            result["score"].append(score)

            for k, v in result.items():
                if len(v) != i + 1:
                    result[k].append(None)

        return result<|MERGE_RESOLUTION|>--- conflicted
+++ resolved
@@ -2,11 +2,7 @@
 import threading
 from collections import defaultdict
 from functools import wraps
-<<<<<<< HEAD
-from typing import Any, Optional
-=======
 from typing import Any
->>>>>>> 3e5f3478
 
 import dspy
 from dspy.utils.callback import BaseCallback
@@ -90,13 +86,7 @@
         self._call_id_to_module[call_id] = instance
 
     @skip_if_trace_disabled
-<<<<<<< HEAD
-    def on_module_end(
-        self, call_id: str, outputs: Optional[Any], exception: Optional[Exception] = None
-    ):
-=======
     def on_module_end(self, call_id: str, outputs: Any | None, exception: Exception | None = None):
->>>>>>> 3e5f3478
         instance = self._call_id_to_module.pop(call_id)
 
         if _get_fully_qualified_class_name(instance) == "dspy.retrieve.databricks_rm.DatabricksRM":
@@ -163,13 +153,7 @@
         )
 
     @skip_if_trace_disabled
-<<<<<<< HEAD
-    def on_lm_end(
-        self, call_id: str, outputs: Optional[Any], exception: Optional[Exception] = None
-    ):
-=======
     def on_lm_end(self, call_id: str, outputs: Any | None, exception: Exception | None = None):
->>>>>>> 3e5f3478
         self._end_span(call_id, outputs, exception)
 
     @skip_if_trace_disabled
