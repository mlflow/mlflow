--- conflicted
+++ resolved
@@ -144,16 +144,12 @@
 
 
 def _patched_compile(original, self, *args, **kwargs):
-<<<<<<< HEAD
     from mlflow.dspy.util import (
         log_dspy_dataset,
         log_dspy_lm_state,
         log_dummy_model_outputs,
         save_dspy_module_state,
     )
-=======
-    from mlflow.dspy.util import log_dspy_dataset, log_dspy_lm_state, save_dspy_module_state
->>>>>>> e350520f
 
     # NB: Since calling mlflow.dspy.autolog() again does not unpatch a function, we need to
     # check this flag at runtime to determine if we should generate traces.
@@ -181,15 +177,12 @@
     if not get_autologging_config(FLAVOR_NAME, "log_compiles"):
         return _compile_fn(self, *args, **kwargs)
 
-<<<<<<< HEAD
     # NB: Log a dummy run outputs such that "Run" tab is shown in the UI. Currently, the
     # GenAI experiment does not show the "Run" tab without this, which is critical gap for
     # DSPy users. This should be done BEFORE the compile call, because Run page is used
     # for tracking the compile progress, not only after finishing the compile.
     log_dummy_model_outputs()
 
-=======
->>>>>>> e350520f
     program = _compile_fn(self, *args, **kwargs)
     # Save the state of the best model in json format
     # so that users can see the demonstrations and instructions.
@@ -270,11 +263,8 @@
 
         try:
             if isinstance(score, dspy.Prediction):
-<<<<<<< HEAD
-=======
                 # GEPA metric returns a Prediction object with score and feedback attributes.
                 # https://dspy.ai/tutorials/gepa_aime/
->>>>>>> e350520f
                 value = getattr(score, "score", None)
                 rationale = getattr(score, "feedback", None)
             else:
