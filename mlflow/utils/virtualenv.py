--- conflicted
+++ resolved
@@ -217,20 +217,6 @@
     return activate_cmd
 
 
-<<<<<<< HEAD
-def _get_virtualenv_name(python_env, base_dir, env_id=None):
-    requirements = _parse_requirements(
-        python_env.dependencies,
-        is_constraint=False,
-        base_dir=base_dir,
-    )
-    return _get_mlflow_env_name(
-        str(python_env) + "".join(map(lambda x: x.req_str, requirements)) + (env_id or "")
-    )
-
-
-def _get_or_create_virtualenv(local_model_path, env_id=None):
-=======
 def _get_virtualenv_extra_env_vars(env_root_dir=None):
     extra_env = {
         # PIP_NO_INPUT=1 makes pip run in non-interactive mode,
@@ -250,7 +236,6 @@
 def _get_or_create_virtualenv(
     local_model_path, env_id=None, env_root_dir=None, capture_output=False
 ):
->>>>>>> bc1aa863
     """
     Restores an MLflow model's environment with pyenv and virtualenv and returns a command
     to activate it.
@@ -284,13 +269,6 @@
     virtual_envs_root_path.mkdir(parents=True, exist_ok=True)
 
     # Create an environment
-<<<<<<< HEAD
-    python_bin_path = _install_python(python_env.python)
-    env_root = Path(_get_mlflow_virtualenv_root())
-    env_root.mkdir(parents=True, exist_ok=True)
-    env_name = _get_virtualenv_name(python_env, local_model_path, env_id)
-    env_dir = env_root / env_name
-=======
     python_bin_path = _install_python(
         python_env.python, pyenv_root=pyenv_root_dir, capture_output=capture_output
     )
@@ -303,7 +281,6 @@
         str(python_env) + "".join(map(lambda x: x.req_str, requirements)) + (env_id or "")
     )
     env_dir = virtual_envs_root_path / env_name
->>>>>>> bc1aa863
     try:
         return _create_virtualenv(
             local_model_path,
