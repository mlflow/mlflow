import base64
import json
import logging
import random
import time
import warnings
from functools import lru_cache
from typing import Any, Callable

import requests

from mlflow.environment_variables import (
    _MLFLOW_HTTP_REQUEST_MAX_BACKOFF_FACTOR_LIMIT,
    _MLFLOW_HTTP_REQUEST_MAX_RETRIES_LIMIT,
    MLFLOW_DATABRICKS_ENDPOINT_HTTP_RETRY_TIMEOUT,
    MLFLOW_ENABLE_DB_SDK,
    MLFLOW_HTTP_REQUEST_BACKOFF_FACTOR,
    MLFLOW_HTTP_REQUEST_BACKOFF_JITTER,
    MLFLOW_HTTP_REQUEST_MAX_RETRIES,
    MLFLOW_HTTP_REQUEST_TIMEOUT,
    MLFLOW_HTTP_RESPECT_RETRY_AFTER_HEADER,
)
from mlflow.exceptions import (
    CUSTOMER_UNAUTHORIZED,
    ERROR_CODE_TO_HTTP_STATUS,
    INVALID_PARAMETER_VALUE,
    InvalidUrlException,
    MlflowException,
    RestException,
    get_error_code,
)
from mlflow.protos import databricks_pb2
from mlflow.protos.databricks_pb2 import ENDPOINT_NOT_FOUND, ErrorCode
from mlflow.utils.proto_json_utils import parse_dict
from mlflow.utils.request_utils import (
    _TRANSIENT_FAILURE_RESPONSE_CODES,
    _get_http_response_with_retries,
    augmented_raise_for_status,  # noqa: F401
    cloud_storage_http_request,  # noqa: F401
)
from mlflow.utils.string_utils import strip_suffix

_logger = logging.getLogger(__name__)

RESOURCE_NON_EXISTENT = "RESOURCE_DOES_NOT_EXIST"
_REST_API_PATH_PREFIX = "/api/2.0"
_UC_OSS_REST_API_PATH_PREFIX = "/api/2.1"
_TRACE_REST_API_PATH_PREFIX = f"{_REST_API_PATH_PREFIX}/mlflow/traces"
_V3_REST_API_PATH_PREFIX = "/api/3.0"
_V3_TRACE_REST_API_PATH_PREFIX = f"{_V3_REST_API_PATH_PREFIX}/mlflow/traces"
_ARMERIA_OK = "200 OK"
_DATABRICKS_SDK_RETRY_AFTER_SECS_DEPRECATION_WARNING = (
    "The 'retry_after_secs' parameter of DatabricksError is deprecated"
)


def http_request(
    host_creds,
    endpoint,
    method,
    max_retries=None,
    backoff_factor=None,
    backoff_jitter=None,
    extra_headers=None,
    retry_codes=_TRANSIENT_FAILURE_RESPONSE_CODES,
    timeout=None,
    raise_on_status=True,
    respect_retry_after_header=None,
    retry_timeout_seconds=None,
    **kwargs,
):
    """Makes an HTTP request with the specified method to the specified hostname/endpoint. Transient
    errors such as Rate-limited (429), service unavailable (503) and internal error (500) are
    retried with an exponential back off with backoff_factor * (1, 2, 4, ... seconds).
    The function parses the API response (assumed to be JSON) into a Python object and returns it.

    Args:
        host_creds: A :py:class:`mlflow.rest_utils.MlflowHostCreds` object containing
            hostname and optional authentication.
        endpoint: A string for service endpoint, e.g. "/path/to/object".
        method: A string indicating the method to use, e.g. "GET", "POST", "PUT".
        max_retries: Maximum number of retries before throwing an exception.
        backoff_factor: A time factor for exponential backoff. e.g. value 5 means the HTTP
            request will be retried with interval 5, 10, 20... seconds. A value of 0 turns off the
            exponential backoff.
        backoff_jitter: A random jitter to add to the backoff interval.
        extra_headers: A dict of HTTP header name-value pairs to be included in the request.
        retry_codes: A list of HTTP response error codes that qualifies for retry.
        timeout: Wait for timeout seconds for response from remote server for connect and
            read request.
        raise_on_status: Whether to raise an exception, or return a response, if status falls
            in retry_codes range and retries have been exhausted.
        respect_retry_after_header: Whether to respect Retry-After header on status codes defined
            as Retry.RETRY_AFTER_STATUS_CODES or not.
        retry_timeout_seconds: Timeout for retires. Only effective when using Databricks SDK.
        kwargs: Additional keyword arguments to pass to `requests.Session.request()`

    Returns:
        requests.Response object.
    """
    cleaned_hostname = strip_suffix(host_creds.host, "/")
    url = f"{cleaned_hostname}{endpoint}"

    # Set defaults for retry parameters from environment variables if not specified
    max_retries = MLFLOW_HTTP_REQUEST_MAX_RETRIES.get() if max_retries is None else max_retries
    backoff_factor = (
        MLFLOW_HTTP_REQUEST_BACKOFF_FACTOR.get() if backoff_factor is None else backoff_factor
    )
    backoff_jitter = (
        MLFLOW_HTTP_REQUEST_BACKOFF_JITTER.get() if backoff_jitter is None else backoff_jitter
    )

    if host_creds.use_databricks_sdk:
        from databricks.sdk.errors import DatabricksError

        ws_client = get_workspace_client(
            host_creds.use_secret_scope_token,
            host_creds.host,
            host_creds.token,
            host_creds.databricks_auth_profile,
            retry_timeout_seconds=retry_timeout_seconds,
            timeout=timeout,
        )

        def make_sdk_call():
            # Databricks SDK `APIClient.do` API is for making request using
            # HTTP
            # https://github.com/databricks/databricks-sdk-py/blob/a714146d9c155dd1e3567475be78623f72028ee0/databricks/sdk/core.py#L134
            # suppress the warning due to https://github.com/databricks/databricks-sdk-py/issues/963
            with warnings.catch_warnings():
                warnings.filterwarnings(
                    "ignore", message=f".*{_DATABRICKS_SDK_RETRY_AFTER_SECS_DEPRECATION_WARNING}.*"
                )
                raw_response = ws_client.api_client.do(
                    method=method,
                    path=endpoint,
                    headers=extra_headers,
                    raw=True,
                    query=kwargs.get("params"),
                    body=kwargs.get("json"),
                    files=kwargs.get("files"),
                    data=kwargs.get("data"),
                )
                return raw_response["contents"]._response

        try:
            # We retry the SDK call with exponential backoff because the Databricks SDK default
            # retry behavior does not handle all transient errors that we want to retry, and it
            # does not support a customizable retry policy based on HTTP response status codes.
            # Note that, in uncommon cases (due to the limited set if HTTP status codes and
            # response strings that Databricks SDK retries on), the SDK may retry internally,
            # and MLflow may retry on top of that, leading to more retries than specified by
            # `max_retries`. This is acceptable, given the enforcement of an overall request
            # timeout via `retry_timeout_seconds`.
            #
            # TODO: Update transient error handling defaults in Databricks SDK to match standard
            # practices (e.g. retrying on 429, 500, 503, etc.), support custom retries in Databricks
            # SDK, and remove this custom retry wrapper from MLflow
            return _retry_databricks_sdk_call_with_exponential_backoff(
                call_func=make_sdk_call,
                retry_codes=retry_codes,
                retry_timeout_seconds=(
                    retry_timeout_seconds
                    if retry_timeout_seconds is not None
                    else MLFLOW_DATABRICKS_ENDPOINT_HTTP_RETRY_TIMEOUT.get()
                ),
                backoff_factor=backoff_factor,
                backoff_jitter=backoff_jitter,
                max_retries=max_retries,
            )
        except DatabricksError as e:
            response = requests.Response()
            response.url = url
            response.status_code = ERROR_CODE_TO_HTTP_STATUS.get(e.error_code, 500)
            response.reason = str(e)
            response.encoding = "UTF-8"
            response._content = json.dumps(
                {
                    "error_code": e.error_code,
                    "message": str(e),
                }
            ).encode("UTF-8")
            return response

    _validate_max_retries(max_retries)
    _validate_backoff_factor(backoff_factor)
    respect_retry_after_header = (
        MLFLOW_HTTP_RESPECT_RETRY_AFTER_HEADER.get()
        if respect_retry_after_header is None
        else respect_retry_after_header
    )

    timeout = MLFLOW_HTTP_REQUEST_TIMEOUT.get() if timeout is None else timeout
    auth_str = None
    if host_creds.username and host_creds.password:
        basic_auth_str = f"{host_creds.username}:{host_creds.password}".encode()
        auth_str = "Basic " + base64.standard_b64encode(basic_auth_str).decode("utf-8")
    elif host_creds.token:
        auth_str = f"Bearer {host_creds.token}"
    elif host_creds.client_secret:
        raise MlflowException(
            "To use OAuth authentication, set environmental variable "
            f"'{MLFLOW_ENABLE_DB_SDK.name}' to true",
            error_code=CUSTOMER_UNAUTHORIZED,
        )

    from mlflow.tracking.request_header.registry import resolve_request_headers

    headers = dict(**resolve_request_headers())
    if extra_headers:
        headers = dict(**headers, **extra_headers)

    if auth_str:
        headers["Authorization"] = auth_str

    if host_creds.client_cert_path is not None:
        kwargs["cert"] = host_creds.client_cert_path

    if host_creds.aws_sigv4:
        # will overwrite the Authorization header
        from requests_auth_aws_sigv4 import AWSSigV4

        kwargs["auth"] = AWSSigV4("execute-api")
    elif host_creds.auth:
        from mlflow.tracking.request_auth.registry import fetch_auth

        kwargs["auth"] = fetch_auth(host_creds.auth)

    try:
        return _get_http_response_with_retries(
            method,
            url,
            max_retries,
            backoff_factor,
            backoff_jitter,
            retry_codes,
            raise_on_status,
            headers=headers,
            verify=host_creds.verify,
            timeout=timeout,
            respect_retry_after_header=respect_retry_after_header,
            **kwargs,
        )
    except requests.exceptions.Timeout as to:
        raise MlflowException(
            f"API request to {url} failed with timeout exception {to}."
            " To increase the timeout, set the environment variable "
            f"{MLFLOW_HTTP_REQUEST_TIMEOUT!s} to a larger value."
        ) from to
    except requests.exceptions.InvalidURL as iu:
        raise InvalidUrlException(f"Invalid url: {url}") from iu
    except Exception as e:
        raise MlflowException(f"API request to {url} failed with exception {e}")


@lru_cache(maxsize=5)
def get_workspace_client(
    use_secret_scope_token,
    host,
    token,
    databricks_auth_profile,
    retry_timeout_seconds=None,
    timeout=None,
):
    from databricks.sdk import WorkspaceClient
    from databricks.sdk.config import Config

    if use_secret_scope_token:
        kwargs = {"host": host, "token": token}
    else:
        kwargs = {"profile": databricks_auth_profile}
    if timeout is not None:
        kwargs["http_timeout_seconds"] = timeout
    config = Config(
        **kwargs,
        retry_timeout_seconds=retry_timeout_seconds
        or MLFLOW_DATABRICKS_ENDPOINT_HTTP_RETRY_TIMEOUT.get(),
    )
    # Note: If we use `config` param, all SDK configurations must be set in `config` object.
    return WorkspaceClient(config=config)


def _can_parse_as_json_object(string):
    try:
        return isinstance(json.loads(string), dict)
    except Exception:
        return False


def http_request_safe(host_creds, endpoint, method, **kwargs):
    """
    Wrapper around ``http_request`` that also verifies that the request succeeds with code 200.
    """
    response = http_request(host_creds=host_creds, endpoint=endpoint, method=method, **kwargs)
    return verify_rest_response(response, endpoint)


def verify_rest_response(response, endpoint):
    """Verify the return code and format, raise exception if the request was not successful."""
    # Handle Armeria-specific response case where response text is "200 OK"
    if response.status_code == 200 and response.text.strip() == _ARMERIA_OK:
        response._content = b"{}"  # Update response content to be an empty JSON dictionary
        return response

    # Handle non-200 status codes
    if response.status_code != 200:
        if _can_parse_as_json_object(response.text):
            raise RestException(json.loads(response.text))
        else:
            base_msg = (
                f"API request to endpoint {endpoint} "
                f"failed with error code {response.status_code} != 200"
            )
            raise MlflowException(
                f"{base_msg}. Response body: '{response.text}'",
                error_code=get_error_code(response.status_code),
            )

    # Skip validation for endpoints (e.g. DBFS file-download API) which may return a non-JSON
    # response
    if endpoint.startswith(_REST_API_PATH_PREFIX) and not _can_parse_as_json_object(response.text):
        base_msg = (
            "API request to endpoint was successful but the response body was not "
            "in a valid JSON format"
        )
        raise MlflowException(f"{base_msg}. Response body: '{response.text}'")

    return response


def _validate_max_retries(max_retries):
    max_retry_limit = _MLFLOW_HTTP_REQUEST_MAX_RETRIES_LIMIT.get()

    if max_retry_limit < 0:
        raise MlflowException(
            message=f"The current maximum retry limit is invalid ({max_retry_limit}). "
            "Cannot be negative.",
            error_code=INVALID_PARAMETER_VALUE,
        )
    if max_retries >= max_retry_limit:
        raise MlflowException(
            message=f"The configured max_retries value ({max_retries}) is "
            f"in excess of the maximum allowable retries ({max_retry_limit})",
            error_code=INVALID_PARAMETER_VALUE,
        )

    if max_retries < 0:
        raise MlflowException(
            message=f"The max_retries value must be either 0 a positive integer. Got {max_retries}",
            error_code=INVALID_PARAMETER_VALUE,
        )


def _validate_backoff_factor(backoff_factor):
    max_backoff_factor_limit = _MLFLOW_HTTP_REQUEST_MAX_BACKOFF_FACTOR_LIMIT.get()

    if max_backoff_factor_limit < 0:
        raise MlflowException(
            message="The current maximum backoff factor limit is invalid "
            f"({max_backoff_factor_limit}). Cannot be negative.",
            error_code=INVALID_PARAMETER_VALUE,
        )

    if backoff_factor >= max_backoff_factor_limit:
        raise MlflowException(
            message=f"The configured backoff_factor value ({backoff_factor}) is in excess "
            "of the maximum allowable backoff_factor limit "
            f"({max_backoff_factor_limit})",
            error_code=INVALID_PARAMETER_VALUE,
        )

    if backoff_factor < 0:
        raise MlflowException(
            message="The backoff_factor value must be either 0 a positive integer. "
            f"Got {backoff_factor}",
            error_code=INVALID_PARAMETER_VALUE,
        )


def _time_sleep(seconds: float) -> None:
    """
    This function is specifically mocked in `test_rest_utils.py` to test the backoff logic in
    isolation. We avoid wrapping `time.sleep` globally to prevent interfering with unrelated sleep
    calls elsewhere in the codebase or in third-party libraries.
    """
    time.sleep(seconds)


def _retry_databricks_sdk_call_with_exponential_backoff(
    *,
    call_func: Callable[..., Any],
    retry_codes: list[int],
    retry_timeout_seconds: int,
    backoff_factor: int,
    backoff_jitter: float,
    max_retries: int,
):
    """
    Retry a Databricks SDK call with exponential backoff until timeout or max retries reached.

    Args:
        call_func: Function to call that may raise DatabricksError
        retry_codes: Set of HTTP status codes that should trigger retries
        retry_timeout_seconds: Maximum time to spend retrying in seconds
        backoff_factor: Factor for exponential backoff
        backoff_jitter: Random jitter to add to backoff
        max_retries: Maximum number of retry attempts

    Returns:
        The result of call_func() on success

    Raises:
        DatabricksError: If all retries are exhausted or non-retryable error occurs
    """
    from databricks.sdk.errors import STATUS_CODE_MAPPING, DatabricksError

    start_time = time.time()
    attempt = 0

    while attempt <= max_retries:
        try:
            return call_func()
        except DatabricksError as e:
            # Get HTTP status code from the error
            status_code = next(
                (code for code, cls in STATUS_CODE_MAPPING.items() if isinstance(e, cls)), 500
            )
            # Check if this is a retryable error
            if status_code not in retry_codes:
                raise

            # Check if we've exceeded max retries
            if attempt >= max_retries:
                _logger.warning(f"Max retries ({max_retries}) exceeded: {e}")
                raise

            # Calculate backoff time with exponential backoff and jitter
            # NB: Ideally, we'd use urllib3.Retry to compute the jitter, check whether we've
            # exceed max retries, etc. However, urllib3.Retry in urllib3 version 1.x, which MLflow
            # maintains compatibility with, doesn't support retries with jitter
            if attempt <= 0:
                backoff_time = 0  # No backoff on first retry attempt
            else:
                backoff_time = backoff_factor * (2**attempt)
                if backoff_jitter > 0:
                    backoff_time += random.random() * backoff_jitter

            # Check if we've exceeded or would exceed timeout
            elapsed_time = time.time() - start_time
            if elapsed_time + backoff_time >= retry_timeout_seconds:
                _logger.warning(f"Retry timeout ({retry_timeout_seconds}s) exceeded: {e}")
                raise

            _logger.debug(
                f"Databricks SDK call failed with retryable error (status {status_code}): {e}. "
                f"Retrying in {backoff_time:.2f} seconds (attempt {attempt + 1})"
            )

            _time_sleep(backoff_time)
            attempt += 1


def _get_path(path_prefix, endpoint_path):
    return f"{path_prefix}{endpoint_path}"


def extract_api_info_for_service(service, path_prefix):
    """Return a dictionary mapping each API method to a tuple (path, HTTP method)"""
    service_methods = service.DESCRIPTOR.methods
    res = {}
    for service_method in service_methods:
        endpoints = service_method.GetOptions().Extensions[databricks_pb2.rpc].endpoints
        endpoint = endpoints[0]
        endpoint_path = _get_path(path_prefix, endpoint.path)
        res[service().GetRequestClass(service_method)] = (endpoint_path, endpoint.method)
    return res


def extract_all_api_info_for_service(service, path_prefix):
    """Return a dictionary mapping each API method to a list of tuples [(path, HTTP method)]"""
    service_methods = service.DESCRIPTOR.methods
    res = {}
    for service_method in service_methods:
        endpoints = service_method.GetOptions().Extensions[databricks_pb2.rpc].endpoints
        res[service().GetRequestClass(service_method)] = [
            (_get_path(path_prefix, endpoint.path), endpoint.method) for endpoint in endpoints
        ]
    return res


def get_single_trace_endpoint(request_id, use_v3=True):
    """
    Get the endpoint for a single trace.
    For Databricks tracking URIs, use the V3 API.
    For all other tracking URIs, use the V2 API.

    Args:
        request_id: The trace ID.
        use_v3: Whether to use the V3 API. If True, use the V3 API. If False, use the V2 API.
    """
    if use_v3:
        return f"{_V3_TRACE_REST_API_PATH_PREFIX}/{request_id}"
    return f"{_TRACE_REST_API_PATH_PREFIX}/{request_id}"


def get_logged_model_endpoint(model_id: str) -> str:
    return f"{_REST_API_PATH_PREFIX}/mlflow/logged-models/{model_id}"


def get_single_assessment_endpoint(trace_id: str, assessment_id: str) -> str:
    """
    Get the endpoint for a single assessment.

    Args:
        trace_id: The trace ID.
        assessment_id: The assessment ID.
    """
    return f"{_V3_TRACE_REST_API_PATH_PREFIX}/{trace_id}/assessments/{assessment_id}"


def get_trace_tag_endpoint(trace_id):
    """Get the endpoint for trace tags. Always use v2 endpoint."""
    return f"{_REST_API_PATH_PREFIX}/mlflow/traces/{trace_id}/tags"


def call_endpoint(
    host_creds,
    endpoint,
    method,
    json_body,
    response_proto,
    extra_headers=None,
    retry_timeout_seconds=None,
):
    # Convert json string to json dictionary, to pass to requests
    if json_body is not None:
        json_body = json.loads(json_body)
    call_kwargs = {
        "host_creds": host_creds,
        "endpoint": endpoint,
        "method": method,
    }
    if extra_headers is not None:
        call_kwargs["extra_headers"] = extra_headers
    if retry_timeout_seconds is not None:
        call_kwargs["retry_timeout_seconds"] = retry_timeout_seconds
    if method == "GET":
        call_kwargs["params"] = json_body
        response = http_request(**call_kwargs)
    else:
        call_kwargs["json"] = json_body
        response = http_request(**call_kwargs)

    response = verify_rest_response(response, endpoint)
    response_to_parse = response.text
    try:
        js_dict = json.loads(response_to_parse)
    except json.JSONDecodeError:
        if len(response_to_parse) > 50:
            response_to_parse = response_to_parse[:50] + "..."
        _logger.warning(f"Response is not a valid JSON object: {response_to_parse}")
        raise

    parse_dict(js_dict=js_dict, message=response_proto)
    return response_proto


def call_endpoints(host_creds, endpoints, json_body, response_proto, extra_headers=None):
    # The order that the endpoints are called in is defined by the order
    # specified in ModelRegistryService in model_registry.proto
    for i, (endpoint, method) in enumerate(endpoints):
        try:
            return call_endpoint(
                host_creds, endpoint, method, json_body, response_proto, extra_headers
            )
        except RestException as e:
            if e.error_code != ErrorCode.Name(ENDPOINT_NOT_FOUND) or i == len(endpoints) - 1:
                raise e


class MlflowHostCreds:
    """
    Provides a hostname and optional authentication for talking to an MLflow tracking server.

    Args:
        host: Hostname (e.g., http://localhost:5000) to MLflow server. Required.
        username: Username to use with Basic authentication when talking to server.
            If this is specified, password must also be specified.
        password: Password to use with Basic authentication when talking to server.
            If this is specified, username must also be specified.
        token: Token to use with Bearer authentication when talking to server.
            If provided, user/password authentication will be ignored.
        aws_sigv4: If true, we will create a signature V4 to be added for any outgoing request.
            Keys for signing the request can be passed via ENV variables,
            or will be fetched via boto3 session.
        auth: If set, the auth will be added for any outgoing request.
            Keys for signing the request can be passed via ENV variables,
        ignore_tls_verification: If true, we will not verify the server's hostname or TLS
            certificate. This is useful for certain testing situations, but should never be
            true in production.
            If this is set to true ``server_cert_path`` must not be set.
        client_cert_path: Path to ssl client cert file (.pem).
            Sets the cert param of the ``requests.request``
            function (see https://requests.readthedocs.io/en/master/api/).
        server_cert_path: Path to a CA bundle to use.
            Sets the verify param of the ``requests.request``
            function (see https://requests.readthedocs.io/en/master/api/).
            If this is set ``ignore_tls_verification`` must be false.
        use_databricks_sdk: A boolean value represent whether using Databricks SDK for
            authentication.
        databricks_auth_profile: The name of the profile used by Databricks SDK for
            authentication.
        client_id: The client ID used by Databricks OAuth
        client_secret: The client secret used by Databricks OAuth
    """

    def __init__(
        self,
        host,
        username=None,
        password=None,
        token=None,
        aws_sigv4=False,
        auth=None,
        ignore_tls_verification=False,
        client_cert_path=None,
        server_cert_path=None,
        use_databricks_sdk=False,
        databricks_auth_profile=None,
        client_id=None,
        client_secret=None,
        use_secret_scope_token=False,
    ):
        if not host:
            raise MlflowException(
                message="host is a required parameter for MlflowHostCreds",
                error_code=INVALID_PARAMETER_VALUE,
            )
        if ignore_tls_verification and (server_cert_path is not None):
            raise MlflowException(
                message=(
                    "When 'ignore_tls_verification' is true then 'server_cert_path' "
                    "must not be set! This error may have occurred because the "
                    "'MLFLOW_TRACKING_INSECURE_TLS' and 'MLFLOW_TRACKING_SERVER_CERT_PATH' "
                    "environment variables are both set - only one of these environment "
                    "variables may be set."
                ),
                error_code=INVALID_PARAMETER_VALUE,
            )
        self.host = host
        self.username = username
        self.password = password
        self.token = token
        self.aws_sigv4 = aws_sigv4
        self.auth = auth
        self.ignore_tls_verification = ignore_tls_verification
        self.client_cert_path = client_cert_path
        self.server_cert_path = server_cert_path
        self.use_databricks_sdk = use_databricks_sdk
        self.databricks_auth_profile = databricks_auth_profile
        self.client_id = client_id
        self.client_secret = client_secret
        self.use_secret_scope_token = use_secret_scope_token

    def __eq__(self, other):
        if isinstance(other, self.__class__):
            return self.__dict__ == other.__dict__
        return NotImplemented

    def __hash__(self):
<<<<<<< HEAD
        # Create a hash from the frozen dict representation
=======
>>>>>>> 3dd6170e
        return hash(frozenset(self.__dict__.items()))

    @property
    def verify(self):
        if self.use_databricks_sdk:
            # Let databricks-sdk set HTTP request `verify` param.
            return None
        if self.server_cert_path is None:
            return not self.ignore_tls_verification
        else:
            return self.server_cert_path<|MERGE_RESOLUTION|>--- conflicted
+++ resolved
@@ -668,10 +668,6 @@
         return NotImplemented
 
     def __hash__(self):
-<<<<<<< HEAD
-        # Create a hash from the frozen dict representation
-=======
->>>>>>> 3dd6170e
         return hash(frozenset(self.__dict__.items()))
 
     @property
