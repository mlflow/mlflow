--- conflicted
+++ resolved
@@ -66,19 +66,6 @@
     }
 
 
-<<<<<<< HEAD
-def databricks_api_request(endpoint, method, json=None):
-    final_endpoint = "/api/2.0/%s" % endpoint
-    # Warning: before refactoring this to take arbitrary databricks profiles, we must also
-    # refactor the logic to set "mlflow.databricks.webappURL" in mlflow/projects/databricks.py
-    # to respect the profile as well.
-    request_params = get_databricks_http_request_kwargs_or_fail()
-    response = http_request(endpoint=final_endpoint, method=method, json=json, **request_params)
-    return loads(response.text)
-
-
-=======
->>>>>>> e04677f7
 def http_request(hostname, endpoint, retries=3, retry_interval=3, **kwargs):
     """
     Makes an HTTP request with the specified method to the specified hostname/endpoint. Retries
