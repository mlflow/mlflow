--- conflicted
+++ resolved
@@ -18,16 +18,8 @@
     throw_on_error -- if true, raises an Exception if the exit code of the program is nonzero
     env -- additional environment variables to be defined when running the child process
     cwd -- working directory for child process
-<<<<<<< HEAD
-    capture_output -- If True, captures command stdout/stderr output and when conda command
-                      failed, attach captured stdout/stderr output to exception message and
-                      raise exception; if False, does not capture command stdout/stderr output
-                      and when command failed, raise exception without stdout/stderr
-                      output attached.
-=======
     capture_output -- If True, stdout and stderr will be captured and included in an exception
                       message on failure; if False, these streams won't be captured.
->>>>>>> 27769b28
     cmd_stdin -- if specified, passes the specified string as stdin to the child process.
 
     Note on the return value: If stream_output is true, then only the exit code is returned. If
