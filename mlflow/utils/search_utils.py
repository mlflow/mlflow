import base64
import json
import operator
import re
import ast
import shlex

import sqlparse
from sqlparse.sql import (
    Identifier,
    Token,
    Comparison,
    Statement,
    Parenthesis,
    TokenList,
    IdentifierList,
)
from sqlparse.tokens import Token as TokenType

from mlflow.entities import RunInfo
from mlflow.exceptions import MlflowException
from mlflow.protos.databricks_pb2 import INVALID_PARAMETER_VALUE
from mlflow.store.db.db_types import MYSQL, MSSQL

import math


def _case_sensitive_match(string, pattern):
    return re.match(pattern, string) is not None


def _case_insensitive_match(string, pattern):
    return re.match(pattern, string, flags=re.IGNORECASE) is not None


class SearchUtils:
    LIKE_OPERATOR = "LIKE"
    ILIKE_OPERATOR = "ILIKE"
    ASC_OPERATOR = "asc"
    DESC_OPERATOR = "desc"
    VALID_ORDER_BY_TAGS = [ASC_OPERATOR, DESC_OPERATOR]
    VALID_METRIC_COMPARATORS = set([">", ">=", "!=", "=", "<", "<="])
    VALID_PARAM_COMPARATORS = set(["!=", "=", LIKE_OPERATOR, ILIKE_OPERATOR])
    VALID_TAG_COMPARATORS = set(["!=", "=", LIKE_OPERATOR, ILIKE_OPERATOR])
    VALID_STRING_ATTRIBUTE_COMPARATORS = set(["!=", "=", LIKE_OPERATOR, ILIKE_OPERATOR])
    VALID_NUMERIC_ATTRIBUTE_COMPARATORS = VALID_METRIC_COMPARATORS
    NUMERIC_ATTRIBUTES = set(["start_time"])
    CASE_INSENSITIVE_STRING_COMPARISON_OPERATORS = set([LIKE_OPERATOR, ILIKE_OPERATOR])
    VALID_REGISTERED_MODEL_SEARCH_COMPARATORS = CASE_INSENSITIVE_STRING_COMPARISON_OPERATORS.union(
        {"="}
    )
    VALID_MODEL_VERSIONS_SEARCH_COMPARATORS = set(["=", "IN"])
    VALID_SEARCH_ATTRIBUTE_KEYS = set(RunInfo.get_searchable_attributes())
    VALID_ORDER_BY_ATTRIBUTE_KEYS = set(RunInfo.get_orderable_attributes())
    _METRIC_IDENTIFIER = "metric"
    _ALTERNATE_METRIC_IDENTIFIERS = set(["metrics"])
    _PARAM_IDENTIFIER = "parameter"
    _ALTERNATE_PARAM_IDENTIFIERS = set(["parameters", "param", "params"])
    _TAG_IDENTIFIER = "tag"
    _ALTERNATE_TAG_IDENTIFIERS = set(["tags"])
    _ATTRIBUTE_IDENTIFIER = "attribute"
    _ALTERNATE_ATTRIBUTE_IDENTIFIERS = set(["attr", "attributes", "run"])
    _IDENTIFIERS = [_METRIC_IDENTIFIER, _PARAM_IDENTIFIER, _TAG_IDENTIFIER, _ATTRIBUTE_IDENTIFIER]
    _VALID_IDENTIFIERS = set(
        _IDENTIFIERS
        + list(_ALTERNATE_METRIC_IDENTIFIERS)
        + list(_ALTERNATE_PARAM_IDENTIFIERS)
        + list(_ALTERNATE_TAG_IDENTIFIERS)
        + list(_ALTERNATE_ATTRIBUTE_IDENTIFIERS)
    )
    STRING_VALUE_TYPES = set([TokenType.Literal.String.Single])
    DELIMITER_VALUE_TYPES = set([TokenType.Punctuation])
    WHITESPACE_VALUE_TYPE = TokenType.Text.Whitespace
    NUMERIC_VALUE_TYPES = set([TokenType.Literal.Number.Integer, TokenType.Literal.Number.Float])
    # Registered Models Constants
    ORDER_BY_KEY_TIMESTAMP = "timestamp"
    ORDER_BY_KEY_LAST_UPDATED_TIMESTAMP = "last_updated_timestamp"
    ORDER_BY_KEY_MODEL_NAME = "name"
    VALID_ORDER_BY_KEYS_REGISTERED_MODELS = set(
        [ORDER_BY_KEY_TIMESTAMP, ORDER_BY_KEY_LAST_UPDATED_TIMESTAMP, ORDER_BY_KEY_MODEL_NAME]
    )
    VALID_TIMESTAMP_ORDER_BY_KEYS = set(
        [ORDER_BY_KEY_TIMESTAMP, ORDER_BY_KEY_LAST_UPDATED_TIMESTAMP]
    )
    # We encourage users to use timestamp for order-by
    RECOMMENDED_ORDER_BY_KEYS_REGISTERED_MODELS = set(
        [ORDER_BY_KEY_MODEL_NAME, ORDER_BY_KEY_TIMESTAMP]
    )

    filter_ops = {
        ">": operator.gt,
        ">=": operator.ge,
        "=": operator.eq,
        "!=": operator.ne,
        "<=": operator.le,
        "<": operator.lt,
        "LIKE": _case_sensitive_match,
        "ILIKE": _case_insensitive_match,
    }

    @classmethod
    def get_sql_filter_ops(cls, column, operator, dialect):
        import sqlalchemy as sa

        col = f"{column.class_.__tablename__}.{column.key}"

        # Use case-sensitive collation for MSSQL
        if dialect == MSSQL:
            column = column.collate("Japanese_Bushu_Kakusu_100_CS_AS_KS_WS")

        # Use non-binary ahead of binary comparison for runtime performance
        # Use non-binary ahead of binary comparison for runtime performance
        def case_sensitive_mysql_eq(value):
            return sa.text(f"({col} = :value AND BINARY {col} = :value)").bindparams(
                sa.bindparam("value", value=value, unique=True)
            )

        def case_sensitive_mysql_ne(value):
            return sa.text(f"({col} != :value OR BINARY {col} != :value)").bindparams(
                sa.bindparam("value", value=value, unique=True)
            )

        def case_sensitive_mysql_like(value):
            return sa.text(f"({col} LIKE :value AND BINARY {col} LIKE :value)").bindparams(
                sa.bindparam("value", value=value, unique=True)
            )

        sql_filter_ops = {
            "=": case_sensitive_mysql_eq if dialect == MYSQL else column.__eq__,
            "!=": case_sensitive_mysql_ne if dialect == MYSQL else column.__ne__,
            "LIKE": case_sensitive_mysql_like if dialect == MYSQL else column.like,
            "ILIKE": column.ilike,
        }
        return sql_filter_ops[operator]

    @classmethod
    def _trim_ends(cls, string_value):
        return string_value[1:-1]

    @classmethod
    def _is_quoted(cls, value, pattern):
        return len(value) >= 2 and value.startswith(pattern) and value.endswith(pattern)

    @classmethod
    def _trim_backticks(cls, entity_type):
        """Remove backticks from identifier like `param`, if they exist."""
        if cls._is_quoted(entity_type, "`"):
            return cls._trim_ends(entity_type)
        return entity_type

    @classmethod
    def _strip_quotes(cls, value, expect_quoted_value=False):
        """
        Remove quotes for input string.
        Values of type strings are expected to have quotes.
        Keys containing special characters are also expected to be enclose in quotes.
        """
        if cls._is_quoted(value, "'") or cls._is_quoted(value, '"'):
            return cls._trim_ends(value)
        elif expect_quoted_value:
            raise MlflowException(
                "Parameter value is either not quoted or unidentified quote "
                "types used for string value %s. Use either single or double "
                "quotes." % value,
                error_code=INVALID_PARAMETER_VALUE,
            )
        else:
            return value

    @classmethod
    def _valid_entity_type(cls, entity_type):
        entity_type = cls._trim_backticks(entity_type)
        if entity_type not in cls._VALID_IDENTIFIERS:
            raise MlflowException(
                "Invalid entity type '%s'. "
                "Valid values are %s" % (entity_type, cls._IDENTIFIERS),
                error_code=INVALID_PARAMETER_VALUE,
            )

        if entity_type in cls._ALTERNATE_PARAM_IDENTIFIERS:
            return cls._PARAM_IDENTIFIER
        elif entity_type in cls._ALTERNATE_METRIC_IDENTIFIERS:
            return cls._METRIC_IDENTIFIER
        elif entity_type in cls._ALTERNATE_TAG_IDENTIFIERS:
            return cls._TAG_IDENTIFIER
        elif entity_type in cls._ALTERNATE_ATTRIBUTE_IDENTIFIERS:
            return cls._ATTRIBUTE_IDENTIFIER
        else:
            # one of ("metric", "parameter", "tag", or "attribute") since it a valid type
            return entity_type

    @classmethod
    def _get_identifier(cls, identifier, valid_attributes):
        try:
            entity_type, key = identifier.split(".", 1)
        except ValueError:
            raise MlflowException(
                "Invalid identifier '%s'. Columns should be specified as "
                "'attribute.<key>', 'metric.<key>', 'tag.<key>', or "
                "'param.'." % identifier,
                error_code=INVALID_PARAMETER_VALUE,
            )
        identifier = cls._valid_entity_type(entity_type)
        key = cls._trim_backticks(cls._strip_quotes(key))
        if identifier == cls._ATTRIBUTE_IDENTIFIER and key not in valid_attributes:
            raise MlflowException.invalid_parameter_value(
                "Invalid attribute key '{}' specified. Valid keys "
                "are '{}'".format(key, valid_attributes)
            )
        return {"type": identifier, "key": key}

    @classmethod
    def _get_value(cls, identifier_type, key, token):
        if identifier_type == cls._METRIC_IDENTIFIER:
            if token.ttype not in cls.NUMERIC_VALUE_TYPES:
                raise MlflowException(
                    "Expected numeric value type for metric. Found {}".format(token.value),
                    error_code=INVALID_PARAMETER_VALUE,
                )
            return token.value
        elif identifier_type == cls._PARAM_IDENTIFIER or identifier_type == cls._TAG_IDENTIFIER:
            if token.ttype in cls.STRING_VALUE_TYPES or isinstance(token, Identifier):
                return cls._strip_quotes(token.value, expect_quoted_value=True)
            raise MlflowException(
                "Expected a quoted string value for "
                "{identifier_type} (e.g. 'my-value'). Got value "
                "{value}".format(identifier_type=identifier_type, value=token.value),
                error_code=INVALID_PARAMETER_VALUE,
            )
        elif identifier_type == cls._ATTRIBUTE_IDENTIFIER:
            if key in cls.NUMERIC_ATTRIBUTES:
                if token.ttype not in cls.NUMERIC_VALUE_TYPES:
                    raise MlflowException(
                        "Expected numeric value type for numeric attribute: {}. "
                        "Found {}".format(key, token.value),
                        error_code=INVALID_PARAMETER_VALUE,
                    )
                return token.value
            elif token.ttype in cls.STRING_VALUE_TYPES or isinstance(token, Identifier):
                return cls._strip_quotes(token.value, expect_quoted_value=True)
            else:
                raise MlflowException(
                    "Expected a quoted string value for attributes. "
                    "Got value {value}".format(value=token.value),
                    error_code=INVALID_PARAMETER_VALUE,
                )
        else:
            # Expected to be either "param" or "metric".
            raise MlflowException(
                "Invalid identifier type. Expected one of "
                "{}.".format([cls._METRIC_IDENTIFIER, cls._PARAM_IDENTIFIER])
            )

    @classmethod
    def _validate_comparison(cls, tokens):
        base_error_string = "Invalid comparison clause"
        if len(tokens) != 3:
            raise MlflowException(
                "{}. Expected 3 tokens found {}".format(base_error_string, len(tokens)),
                error_code=INVALID_PARAMETER_VALUE,
            )
        if not isinstance(tokens[0], Identifier):
            raise MlflowException(
                "{}. Expected 'Identifier' found '{}'".format(base_error_string, str(tokens[0])),
                error_code=INVALID_PARAMETER_VALUE,
            )
        if not isinstance(tokens[1], Token) and tokens[1].ttype != TokenType.Operator.Comparison:
            raise MlflowException(
                "{}. Expected comparison found '{}'".format(base_error_string, str(tokens[1])),
                error_code=INVALID_PARAMETER_VALUE,
            )
        if not isinstance(tokens[2], Token) and (
            tokens[2].ttype not in cls.STRING_VALUE_TYPES.union(cls.NUMERIC_VALUE_TYPES)
            or isinstance(tokens[2], Identifier)
        ):
            raise MlflowException(
                "{}. Expected value token found '{}'".format(base_error_string, str(tokens[2])),
                error_code=INVALID_PARAMETER_VALUE,
            )

    @classmethod
    def _get_comparison(cls, comparison):
        stripped_comparison = [token for token in comparison.tokens if not token.is_whitespace]
        cls._validate_comparison(stripped_comparison)
        comp = cls._get_identifier(stripped_comparison[0].value, cls.VALID_SEARCH_ATTRIBUTE_KEYS)
        comp["comparator"] = stripped_comparison[1].value
        comp["value"] = cls._get_value(comp.get("type"), comp.get("key"), stripped_comparison[2])
        return comp

    @classmethod
    def _invalid_statement_token_search_runs(cls, token):
        if isinstance(token, Comparison):
            return False
        elif token.is_whitespace:
            return False
        elif token.match(ttype=TokenType.Keyword, values=["AND"]):
            return False
        else:
            return True

    @classmethod
    def _process_statement(cls, statement):
        # check validity
        invalids = list(filter(cls._invalid_statement_token_search_runs, statement.tokens))
        if len(invalids) > 0:
            invalid_clauses = ", ".join("'%s'" % token for token in invalids)
            raise MlflowException(
                "Invalid clause(s) in filter string: %s" % invalid_clauses,
                error_code=INVALID_PARAMETER_VALUE,
            )
        return [cls._get_comparison(si) for si in statement.tokens if isinstance(si, Comparison)]

    @classmethod
    def parse_search_filter(cls, filter_string):
        if not filter_string:
            return []
        try:
            parsed = sqlparse.parse(filter_string)
        except Exception:
            raise MlflowException(
                "Error on parsing filter '%s'" % filter_string, error_code=INVALID_PARAMETER_VALUE
            )
        if len(parsed) == 0 or not isinstance(parsed[0], Statement):
            raise MlflowException(
                "Invalid filter '%s'. Could not be parsed." % filter_string,
                error_code=INVALID_PARAMETER_VALUE,
            )
        elif len(parsed) > 1:
            raise MlflowException(
                "Search filter contained multiple expression '%s'. "
                "Provide AND-ed expression list." % filter_string,
                error_code=INVALID_PARAMETER_VALUE,
            )
        return cls._process_statement(parsed[0])

    @classmethod
    def is_metric(cls, key_type, comparator):
        if key_type == cls._METRIC_IDENTIFIER:
            if comparator not in cls.VALID_METRIC_COMPARATORS:
                raise MlflowException(
                    "Invalid comparator '%s' "
                    "not one of '%s" % (comparator, cls.VALID_METRIC_COMPARATORS),
                    error_code=INVALID_PARAMETER_VALUE,
                )
            return True
        return False

    @classmethod
    def is_param(cls, key_type, comparator):
        if key_type == cls._PARAM_IDENTIFIER:
            if comparator not in cls.VALID_PARAM_COMPARATORS:
                raise MlflowException(
                    "Invalid comparator '%s' "
                    "not one of '%s'" % (comparator, cls.VALID_PARAM_COMPARATORS),
                    error_code=INVALID_PARAMETER_VALUE,
                )
            return True
        return False

    @classmethod
    def is_tag(cls, key_type, comparator):
        if key_type == cls._TAG_IDENTIFIER:
            if comparator not in cls.VALID_TAG_COMPARATORS:
                raise MlflowException(
                    "Invalid comparator '%s' "
                    "not one of '%s" % (comparator, cls.VALID_TAG_COMPARATORS)
                )
            return True
        return False

    @classmethod
    def is_string_attribute(cls, key_type, key_name, comparator):
        if key_type == cls._ATTRIBUTE_IDENTIFIER and key_name not in cls.NUMERIC_ATTRIBUTES:
            if comparator not in cls.VALID_STRING_ATTRIBUTE_COMPARATORS:
                raise MlflowException(
                    "Invalid comparator '{}' not one of "
                    "'{}".format(comparator, cls.VALID_STRING_ATTRIBUTE_COMPARATORS)
                )
            return True
        return False

    @classmethod
    def is_numeric_attribute(cls, key_type, key_name, comparator):
        if key_type == cls._ATTRIBUTE_IDENTIFIER and key_name in cls.NUMERIC_ATTRIBUTES:
            if comparator not in cls.VALID_NUMERIC_ATTRIBUTE_COMPARATORS:
                raise MlflowException(
                    "Invalid comparator '{}' not one of "
                    "'{}".format(comparator, cls.VALID_STRING_ATTRIBUTE_COMPARATORS)
                )
            return True
        return False

    @classmethod
    def _convert_like_pattern_to_regex(cls, pattern):
        if not pattern.startswith("%"):
            pattern = "^" + pattern
        if not pattern.endswith("%"):
            pattern = pattern + "$"
        return pattern.replace("_", ".").replace("%", ".*")

    @classmethod
    def _does_run_match_clause(cls, run, sed):
        key_type = sed.get("type")
        key = sed.get("key")
        value = sed.get("value")
        comparator = sed.get("comparator").upper()

        if cls.is_metric(key_type, comparator):
            lhs = run.data.metrics.get(key, None)
            value = float(value)
        elif cls.is_param(key_type, comparator):
            lhs = run.data.params.get(key, None)
        elif cls.is_tag(key_type, comparator):
            lhs = run.data.tags.get(key, None)
        elif cls.is_string_attribute(key_type, key, comparator):
            lhs = getattr(run.info, key)
        elif cls.is_numeric_attribute(key_type, key, comparator):
            lhs = getattr(run.info, key)
            value = int(value)
        else:
            raise MlflowException(
                "Invalid search expression type '%s'" % key_type, error_code=INVALID_PARAMETER_VALUE
            )
        if lhs is None:
            return False

        if comparator in cls.CASE_INSENSITIVE_STRING_COMPARISON_OPERATORS:
            value = cls._convert_like_pattern_to_regex(value)

        if comparator in cls.filter_ops.keys():
            return cls.filter_ops.get(comparator)(lhs, value)
        else:
            return False

    @classmethod
    def filter(cls, runs, filter_string):
        """Filters a set of runs based on a search filter string."""
        if not filter_string:
            return runs
        parsed = cls.parse_search_filter(filter_string)

        def run_matches(run):
            return all(cls._does_run_match_clause(run, s) for s in parsed)

        return [run for run in runs if run_matches(run)]

    @classmethod
    def _validate_order_by_and_generate_token(cls, order_by):
        try:
            parsed = sqlparse.parse(order_by)
        except Exception:
            raise MlflowException(
                "Error on parsing order_by clause '{}'".format(order_by),
                error_code=INVALID_PARAMETER_VALUE,
            )
        if len(parsed) != 1 or not isinstance(parsed[0], Statement):
            raise MlflowException(
                "Invalid order_by clause '{}'. Could not be parsed.".format(order_by),
                error_code=INVALID_PARAMETER_VALUE,
            )
        statement = parsed[0]
        if len(statement.tokens) == 1 and isinstance(statement[0], Identifier):
            token_value = statement.tokens[0].value
        elif len(statement.tokens) == 1 and statement.tokens[0].match(
            ttype=TokenType.Keyword, values=[cls.ORDER_BY_KEY_TIMESTAMP]
        ):
            token_value = cls.ORDER_BY_KEY_TIMESTAMP
        elif (
            statement.tokens[0].match(ttype=TokenType.Keyword, values=[cls.ORDER_BY_KEY_TIMESTAMP])
            and all(token.is_whitespace for token in statement.tokens[1:-1])
            and statement.tokens[-1].ttype == TokenType.Keyword.Order
        ):
            token_value = cls.ORDER_BY_KEY_TIMESTAMP + " " + statement.tokens[-1].value
        else:
            raise MlflowException(
                "Invalid order_by clause '{}'. Could not be parsed.".format(order_by),
                error_code=INVALID_PARAMETER_VALUE,
            )
        return token_value

    @classmethod
    def _parse_order_by_string(cls, order_by):
        token_value = cls._validate_order_by_and_generate_token(order_by)
        is_ascending = True
        tokens = shlex.split(token_value.replace("`", '"'))
        if len(tokens) > 2:
            raise MlflowException(
                "Invalid order_by clause '{}'. Could not be parsed.".format(order_by),
                error_code=INVALID_PARAMETER_VALUE,
            )
        elif len(tokens) == 2:
            order_token = tokens[1].lower()
            if order_token not in cls.VALID_ORDER_BY_TAGS:
                raise MlflowException(
                    "Invalid ordering key in order_by clause '{}'.".format(order_by),
                    error_code=INVALID_PARAMETER_VALUE,
                )
            is_ascending = order_token == cls.ASC_OPERATOR
            token_value = tokens[0]
        return token_value, is_ascending

    @classmethod
    def parse_order_by_for_search_runs(cls, order_by):
        token_value, is_ascending = cls._parse_order_by_string(order_by)
        identifier = cls._get_identifier(token_value.strip(), cls.VALID_ORDER_BY_ATTRIBUTE_KEYS)
        return identifier["type"], identifier["key"], is_ascending

    @classmethod
    def parse_order_by_for_search_registered_models(cls, order_by):
        token_value, is_ascending = cls._parse_order_by_string(order_by)
        token_value = token_value.strip()
        if token_value not in cls.VALID_ORDER_BY_KEYS_REGISTERED_MODELS:
            raise MlflowException(
                "Invalid order by key '{}' specified. Valid keys ".format(token_value)
                + "are '{}'".format(cls.RECOMMENDED_ORDER_BY_KEYS_REGISTERED_MODELS),
                error_code=INVALID_PARAMETER_VALUE,
            )
        return token_value, is_ascending

    @classmethod
    def _get_value_for_sort(cls, run, key_type, key, ascending):
        """Returns a tuple suitable to be used as a sort key for runs."""
        sort_value = None
        if key_type == cls._METRIC_IDENTIFIER:
            sort_value = run.data.metrics.get(key)
        elif key_type == cls._PARAM_IDENTIFIER:
            sort_value = run.data.params.get(key)
        elif key_type == cls._TAG_IDENTIFIER:
            sort_value = run.data.tags.get(key)
        elif key_type == cls._ATTRIBUTE_IDENTIFIER:
            sort_value = getattr(run.info, key)
        else:
            raise MlflowException(
                "Invalid order_by entity type '%s'" % key_type, error_code=INVALID_PARAMETER_VALUE
            )

        # Return a key such that None values are always at the end.
        is_none = sort_value is None
        is_nan = isinstance(sort_value, float) and math.isnan(sort_value)
        fill_value = (1 if ascending else -1) * math.inf

        if is_none:
            sort_value = fill_value
        elif is_nan:
            sort_value = -fill_value

        is_none_or_nan = is_none or is_nan

        return (is_none_or_nan, sort_value) if ascending else (not is_none_or_nan, sort_value)

    @classmethod
    def sort(cls, runs, order_by_list):
        """Sorts a set of runs based on their natural ordering and an overriding set of order_bys.
        Runs are naturally ordered first by start time descending, then by run id for tie-breaking.
        """
        runs = sorted(runs, key=lambda run: (-run.info.start_time, run.info.run_uuid))
        if not order_by_list:
            return runs
        # NB: We rely on the stability of Python's sort function, so that we can apply
        # the ordering conditions in reverse order.
        for order_by_clause in reversed(order_by_list):
            (key_type, key, ascending) = cls.parse_order_by_for_search_runs(order_by_clause)
            # pylint: disable=cell-var-from-loop
            runs = sorted(
                runs,
                key=lambda run: cls._get_value_for_sort(run, key_type, key, ascending),
                reverse=not ascending,
            )
        return runs

    @classmethod
    def parse_start_offset_from_page_token(cls, page_token):
        # Note: the page_token is expected to be a base64-encoded JSON that looks like
        # { "offset": xxx }. However, this format is not stable, so it should not be
        # relied upon outside of this method.
        if not page_token:
            return 0

        try:
            decoded_token = base64.b64decode(page_token)
        except TypeError:
            raise MlflowException(
                "Invalid page token, could not base64-decode", error_code=INVALID_PARAMETER_VALUE
            )
        except base64.binascii.Error:
            raise MlflowException(
                "Invalid page token, could not base64-decode", error_code=INVALID_PARAMETER_VALUE
            )

        try:
            parsed_token = json.loads(decoded_token)
        except ValueError:
            raise MlflowException(
                "Invalid page token, decoded value=%s" % decoded_token,
                error_code=INVALID_PARAMETER_VALUE,
            )

        offset_str = parsed_token.get("offset")
        if not offset_str:
            raise MlflowException(
                "Invalid page token, parsed value=%s" % parsed_token,
                error_code=INVALID_PARAMETER_VALUE,
            )

        try:
            offset = int(offset_str)
        except ValueError:
            raise MlflowException(
                "Invalid page token, not stringable %s" % offset_str,
                error_code=INVALID_PARAMETER_VALUE,
            )

        return offset

    @classmethod
    def create_page_token(cls, offset):
        return base64.b64encode(json.dumps({"offset": offset}).encode("utf-8"))

    @classmethod
    def paginate(cls, runs, page_token, max_results):
        """Paginates a set of runs based on an offset encoded into the page_token and a max
        results limit. Returns a pair containing the set of paginated runs, followed by
        an optional next_page_token if there are further results that need to be returned.
        """
        start_offset = cls.parse_start_offset_from_page_token(page_token)
        final_offset = start_offset + max_results

        paginated_runs = runs[start_offset:final_offset]
        next_page_token = None
        if final_offset < len(runs):
            next_page_token = cls.create_page_token(final_offset)
        return (paginated_runs, next_page_token)

    # Model Registry specific parser
    # TODO: Tech debt. Refactor search code into common utils, tracking server, and model
    #       registry specific code.

    VALID_SEARCH_KEYS_FOR_MODEL_VERSIONS = set(["name", "run_id", "source_path"])
    VALID_SEARCH_KEYS_FOR_REGISTERED_MODELS = set(["name"])

    @classmethod
    def _check_valid_identifier_list(cls, value_token):
        if len(value_token._groupable_tokens) == 0:
            raise MlflowException(
                "While parsing a list in the query,"
                " expected a non-empty list of string values, but got empty list",
                error_code=INVALID_PARAMETER_VALUE,
            )
        elif not isinstance(value_token._groupable_tokens[0], IdentifierList):
            raise MlflowException(
                "While parsing a list in the query,"
                " expected a non-empty list of string values, but got ill-formed list.",
                error_code=INVALID_PARAMETER_VALUE,
            )
        elif not all(
            map(
                lambda token: token.ttype
                in {*cls.STRING_VALUE_TYPES, *cls.DELIMITER_VALUE_TYPES, cls.WHITESPACE_VALUE_TYPE},
                value_token._groupable_tokens[0].tokens,
            )
        ):
            raise MlflowException(
                "While parsing a list in the query, expected string value, punctuation, "
                "or whitespace, but got different type in list: {value_token}".format(
                    value_token=value_token
                ),
                error_code=INVALID_PARAMETER_VALUE,
            )

    @classmethod
    def _parse_list_from_sql_token(cls, token):
        try:
            return ast.literal_eval(token.value)
        except SyntaxError:
            raise MlflowException(
                "While parsing a list in the query,"
                " expected a non-empty list of string values, but got ill-formed list.",
                error_code=INVALID_PARAMETER_VALUE,
            )

<<<<<<< HEAD
=======
    @classmethod
    def _get_comparison_for_model_registry(cls, comparison, valid_search_keys):
        stripped_comparison = [token for token in comparison.tokens if not token.is_whitespace]
        cls._validate_comparison(stripped_comparison)
        key = stripped_comparison[0].value
        if key not in valid_search_keys:
            raise MlflowException(
                "Invalid attribute key '{}' specified. Valid keys "
                "are '{}'".format(key, valid_search_keys),
                error_code=INVALID_PARAMETER_VALUE,
            )
        value_token = stripped_comparison[2]
        if (
            not isinstance(value_token, Parenthesis)
            and value_token.ttype not in cls.STRING_VALUE_TYPES
        ):
            raise MlflowException(
                "Expected a quoted string value for attributes. "
                "Got value {value} with type {type}".format(
                    value=value_token.value, type=type(value_token)
                ),
                error_code=INVALID_PARAMETER_VALUE,
            )
        elif isinstance(value_token, Parenthesis):
            cls._check_valid_identifier_list(value_token)
            value = cls._parse_list_from_sql_token(value_token)
        else:
            value = cls._strip_quotes(value_token.value, expect_quoted_value=True)

        comp = {
            "key": key,
            "comparator": stripped_comparison[1].value,
            "value": value,
        }
        return comp

    @classmethod
    def _is_list_component_token(cls, token):
        return isinstance(token, (Identifier, Parenthesis))

    @classmethod
    def _process_statement_tokens(cls, statement_tokens, filter_string):
        """
        This function processes the tokens in a statement to ensure that the correct parsing
        behavior occurs. In typical cases, the statement tokens will contain just the comparison -
        in this case, no additional processing occurs. In the case when a filter string contains the
        IN operator, this function parses those tokens into a Comparison object, which will be
        parsed by _get_comparison_for_model_registry.
        :param statement_tokens: List of tokens from a statement
        :param filter_string: Filter string from which the parsed statement tokens originate. Used
        for informative logging
        :return: List of tokens
        """
        expected = "Expected search filter with single comparison operator. e.g. name='myModelName'"
        token_list = []
        if len(statement_tokens) == 0:
            raise MlflowException(
                "Invalid filter '%s'. Could not be parsed. %s" % (filter_string, expected),
                error_code=INVALID_PARAMETER_VALUE,
            )
        elif len(statement_tokens) == 1:
            if isinstance(statement_tokens[0], Comparison):
                token_list = statement_tokens
            else:
                raise MlflowException(
                    "Invalid filter '%s'. Could not be parsed. %s" % (filter_string, expected),
                    error_code=INVALID_PARAMETER_VALUE,
                )
        elif len(statement_tokens) > 1:
            comparison_subtokens = []
            for token in statement_tokens:
                if isinstance(token, Comparison):
                    raise MlflowException(
                        "Search filter '%s' contains multiple expressions. "
                        "%s " % (filter_string, expected),
                        error_code=INVALID_PARAMETER_VALUE,
                    )
                elif cls._is_list_component_token(token):
                    comparison_subtokens.append(token)
                elif not token.is_whitespace:
                    break
            # if we have fewer than 3, that means we have an incomplete statement.
            if len(comparison_subtokens) == 3:
                token_list = [Comparison(TokenList(comparison_subtokens))]
            else:
                raise MlflowException(
                    "Invalid filter '%s'. Could not be parsed. %s" % (filter_string, expected),
                    error_code=INVALID_PARAMETER_VALUE,
                )
        return token_list

>>>>>>> d16d7cb6

class SearchExperimentsUtils(SearchUtils):
    VALID_SEARCH_ATTRIBUTE_KEYS = ("name",)
    VALID_ORDER_BY_ATTRIBUTE_KEYS = ("name", "experiment_id")

    @classmethod
    def _invalid_statement_token_search_experiments(cls, token):
        if isinstance(token, (Comparison, Identifier, Parenthesis)):
            return False
        elif token.is_whitespace:
            return False
        elif token.match(ttype=TokenType.Keyword, values=["AND"]):
            return False
        else:
            return True

    @classmethod
    def _process_statement(cls, statement):
        invalids = list(filter(cls._invalid_statement_token_search_experiments, statement.tokens))
        if len(invalids) > 0:
            invalid_clauses = ", ".join(map(str, invalids))
            raise MlflowException.invalid_parameter_value(
                "Invalid clause(s) in filter string: %s" % invalid_clauses
            )
        return [cls._get_comparison(t) for t in statement.tokens if isinstance(t, Comparison)]

    @classmethod
    def _get_identifier(cls, identifier, valid_attributes):
        tokens = identifier.split(".", maxsplit=1)
        if len(tokens) == 1:
            key = tokens[0]
            identifier = cls._ATTRIBUTE_IDENTIFIER
        else:
            entity_type, key = tokens
            valid_entity_types = ("attribute", "tag", "tags")
            if entity_type not in valid_entity_types:
                raise MlflowException.invalid_parameter_value(
                    f"Invalid entity type '{entity_type}'. "
                    f"Valid entity types are {valid_entity_types}"
                )
            identifier = cls._valid_entity_type(entity_type)

        key = cls._trim_backticks(cls._strip_quotes(key))
        if identifier == cls._ATTRIBUTE_IDENTIFIER and key not in valid_attributes:
            raise MlflowException.invalid_parameter_value(
                "Invalid attribute key '{}' specified. Valid keys "
                "are '{}'".format(key, valid_attributes)
            )
        return {"type": identifier, "key": key}

    @classmethod
    def _get_comparison(cls, comparison):
        stripped_comparison = [token for token in comparison.tokens if not token.is_whitespace]
        cls._validate_comparison(stripped_comparison)
        left, comparator, right = stripped_comparison
        comp = cls._get_identifier(left.value, cls.VALID_SEARCH_ATTRIBUTE_KEYS)
        comp["comparator"] = comparator.value
        comp["value"] = cls._get_value(comp.get("type"), comp.get("key"), right)
        return comp

    @classmethod
    def parse_order_by_for_search_experiments(cls, order_by):
        token_value, is_ascending = cls._parse_order_by_string(order_by)
        identifier = cls._get_identifier(token_value.strip(), cls.VALID_ORDER_BY_ATTRIBUTE_KEYS)
        return identifier["type"], identifier["key"], is_ascending

    @classmethod
    def is_attribute(cls, key_type, comparator):
        if key_type == cls._ATTRIBUTE_IDENTIFIER:
            if comparator not in cls.VALID_STRING_ATTRIBUTE_COMPARATORS:
                raise MlflowException(
                    "Invalid comparator '{}' not one of "
                    "'{}".format(comparator, cls.VALID_STRING_ATTRIBUTE_COMPARATORS)
                )
            return True
        return False

    @classmethod
    def _does_experiment_match_clause(cls, experiment, sed):  # pylint: disable=arguments-renamed
        key_type = sed.get("type")
        key = sed.get("key")
        value = sed.get("value")
        comparator = sed.get("comparator").upper()

        if cls.is_attribute(key_type, comparator):
            lhs = getattr(experiment, key)
        elif cls.is_tag(key_type, comparator):
            if key not in experiment.tags:
                return False
            lhs = experiment.tags.get(key, None)
            if lhs is None:
                return experiment
        else:
            raise MlflowException(
                "Invalid search expression type '%s'" % key_type, error_code=INVALID_PARAMETER_VALUE
            )

        if comparator in cls.CASE_INSENSITIVE_STRING_COMPARISON_OPERATORS:
            value = cls._convert_like_pattern_to_regex(value)

        if comparator in cls.filter_ops.keys():
            return cls.filter_ops.get(comparator)(lhs, value)
        else:
            return False

    @classmethod
    def filter(cls, experiments, filter_string):  # pylint: disable=arguments-renamed
        if not filter_string:
            return experiments
        parsed = cls.parse_search_filter(filter_string)

        def experiment_matches(experiment):
            return all(cls._does_experiment_match_clause(experiment, s) for s in parsed)

        return list(filter(experiment_matches, experiments))

    @classmethod
    def _get_sort_key(cls, order_by_list):
        order_by = []
        parsed_order_by = map(cls.parse_order_by_for_search_experiments, order_by_list or [])
        for type_, key, ascending in parsed_order_by:
            if type_ == "attribute":
                order_by.append((key, ascending))
            else:
                raise MlflowException.invalid_parameter_value(f"Invalid order_by entity: {type_}")

        # Add a tie-breaker
        if not any(key == "experiment_id" for key, _ in order_by):
            order_by.append(("experiment_id", False))

        # https://stackoverflow.com/a/56842689
        class _Reversor:
            def __init__(self, obj):
                self.obj = obj

            # Only need < and == are needed for use as a key parameter in the sorted function
            def __eq__(self, other):
                return other.obj == self.obj

            def __lt__(self, other):
                return other.obj < self.obj

        def _apply_reversor(experiment, key, ascending):
            attr = getattr(experiment, key)
            return attr if ascending else _Reversor(attr)

        return lambda experiment: tuple(
            _apply_reversor(experiment, k, asc) for (k, asc) in order_by
        )

    @classmethod
    def sort(cls, experiments, order_by_list):  # pylint: disable=arguments-renamed
        return sorted(experiments, key=cls._get_sort_key(order_by_list))


class SearchModelUtils(SearchUtils):
    @classmethod
    def _process_statement(cls, statement):
        invalids = list(
            filter(cls._invalid_statement_token_search_model_registry, statement.tokens)
        )
        if len(invalids) > 0:
            invalid_clauses = ", ".join(map(str, invalids))
            raise MlflowException.invalid_parameter_value(
                "Invalid clause(s) in filter string: %s" % invalid_clauses
            )
        return [cls._get_comparison(t) for t in statement.tokens if isinstance(t, Comparison)]

    @classmethod
    def _get_model_search_identifier(cls, identifier):
        tokens = identifier.split(".", maxsplit=1)
        if len(tokens) == 1:
            key = tokens[0]
            identifier = cls._ATTRIBUTE_IDENTIFIER
        else:
            entity_type, key = tokens
            valid_entity_types = ("attribute", "tag", "tags")
            if entity_type not in valid_entity_types:
                raise MlflowException.invalid_parameter_value(
                    f"Invalid entity type '{entity_type}'. "
                    f"Valid entity types are {valid_entity_types}"
                )
            identifier = (
                cls._TAG_IDENTIFIER if entity_type in ("tag", "tags") else cls._ATTRIBUTE_IDENTIFIER
            )

        key = cls._trim_backticks(cls._strip_quotes(key))
        return {"type": identifier, "key": key}

    @classmethod
    def _get_comparison(cls, comparison):
        stripped_comparison = [token for token in comparison.tokens if not token.is_whitespace]
        cls._validate_comparison(stripped_comparison)
        left, comparator, right = stripped_comparison
        comp = cls._get_model_search_identifier(left.value)
        comp["comparator"] = comparator.value.upper()
        comp["value"] = cls._get_value(comp.get("type"), comp.get("key"), right)
        return comp

    @classmethod
    def _get_value(cls, identifier_type, key, token):
        if identifier_type == cls._TAG_IDENTIFIER:
            if token.ttype in cls.STRING_VALUE_TYPES or isinstance(token, Identifier):
                return cls._strip_quotes(token.value, expect_quoted_value=True)
            raise MlflowException(
                "Expected a quoted string value for "
                "{identifier_type} (e.g. 'my-value'). Got value "
                "{value}".format(identifier_type=identifier_type, value=token.value),
                error_code=INVALID_PARAMETER_VALUE,
            )
        elif identifier_type == cls._ATTRIBUTE_IDENTIFIER:
            if token.ttype in cls.STRING_VALUE_TYPES or isinstance(token, Identifier):
                return cls._strip_quotes(token.value, expect_quoted_value=True)
            elif isinstance(token, Parenthesis):
                cls._check_valid_identifier_list(token)
                if key != "run_id":
                    raise MlflowException(
                        "Only run_id attribute support compare with a list of quoted string "
                        "values.",
                        error_code=INVALID_PARAMETER_VALUE,
                    )
                run_id_list = cls._parse_list_from_sql_token(token)
                # Because MySQL IN clause is case-insensitive, but all run_ids only contain lower
                # case letters, so that we filter out run_ids containing upper case letters here.
                run_id_list = [run_id for run_id in run_id_list if run_id.islower()]
                return run_id_list
            else:
                raise MlflowException(
                    "Expected a quoted string value or a list of quoted string values for "
                    "attributes. Got value {value}".format(value=token.value),
                    error_code=INVALID_PARAMETER_VALUE,
                )
        else:
            # Expected to be either "param" or "metric".
            raise MlflowException(
                "Invalid identifier type. Expected one of "
                "{}.".format([cls._ATTRIBUTE_IDENTIFIER, cls._TAG_IDENTIFIER]),
                error_code=INVALID_PARAMETER_VALUE,
            )

    @classmethod
    def _invalid_statement_token_search_model_registry(cls, token):
        if isinstance(token, (Comparison, Identifier, Parenthesis)):
            return False
        elif token.is_whitespace:
            return False
        elif token.match(ttype=TokenType.Keyword, values=["AND", "IN"]):
            return False
        else:
            return True<|MERGE_RESOLUTION|>--- conflicted
+++ resolved
@@ -12,7 +12,6 @@
     Comparison,
     Statement,
     Parenthesis,
-    TokenList,
     IdentifierList,
 )
 from sqlparse.tokens import Token as TokenType
@@ -678,100 +677,6 @@
                 error_code=INVALID_PARAMETER_VALUE,
             )
 
-<<<<<<< HEAD
-=======
-    @classmethod
-    def _get_comparison_for_model_registry(cls, comparison, valid_search_keys):
-        stripped_comparison = [token for token in comparison.tokens if not token.is_whitespace]
-        cls._validate_comparison(stripped_comparison)
-        key = stripped_comparison[0].value
-        if key not in valid_search_keys:
-            raise MlflowException(
-                "Invalid attribute key '{}' specified. Valid keys "
-                "are '{}'".format(key, valid_search_keys),
-                error_code=INVALID_PARAMETER_VALUE,
-            )
-        value_token = stripped_comparison[2]
-        if (
-            not isinstance(value_token, Parenthesis)
-            and value_token.ttype not in cls.STRING_VALUE_TYPES
-        ):
-            raise MlflowException(
-                "Expected a quoted string value for attributes. "
-                "Got value {value} with type {type}".format(
-                    value=value_token.value, type=type(value_token)
-                ),
-                error_code=INVALID_PARAMETER_VALUE,
-            )
-        elif isinstance(value_token, Parenthesis):
-            cls._check_valid_identifier_list(value_token)
-            value = cls._parse_list_from_sql_token(value_token)
-        else:
-            value = cls._strip_quotes(value_token.value, expect_quoted_value=True)
-
-        comp = {
-            "key": key,
-            "comparator": stripped_comparison[1].value,
-            "value": value,
-        }
-        return comp
-
-    @classmethod
-    def _is_list_component_token(cls, token):
-        return isinstance(token, (Identifier, Parenthesis))
-
-    @classmethod
-    def _process_statement_tokens(cls, statement_tokens, filter_string):
-        """
-        This function processes the tokens in a statement to ensure that the correct parsing
-        behavior occurs. In typical cases, the statement tokens will contain just the comparison -
-        in this case, no additional processing occurs. In the case when a filter string contains the
-        IN operator, this function parses those tokens into a Comparison object, which will be
-        parsed by _get_comparison_for_model_registry.
-        :param statement_tokens: List of tokens from a statement
-        :param filter_string: Filter string from which the parsed statement tokens originate. Used
-        for informative logging
-        :return: List of tokens
-        """
-        expected = "Expected search filter with single comparison operator. e.g. name='myModelName'"
-        token_list = []
-        if len(statement_tokens) == 0:
-            raise MlflowException(
-                "Invalid filter '%s'. Could not be parsed. %s" % (filter_string, expected),
-                error_code=INVALID_PARAMETER_VALUE,
-            )
-        elif len(statement_tokens) == 1:
-            if isinstance(statement_tokens[0], Comparison):
-                token_list = statement_tokens
-            else:
-                raise MlflowException(
-                    "Invalid filter '%s'. Could not be parsed. %s" % (filter_string, expected),
-                    error_code=INVALID_PARAMETER_VALUE,
-                )
-        elif len(statement_tokens) > 1:
-            comparison_subtokens = []
-            for token in statement_tokens:
-                if isinstance(token, Comparison):
-                    raise MlflowException(
-                        "Search filter '%s' contains multiple expressions. "
-                        "%s " % (filter_string, expected),
-                        error_code=INVALID_PARAMETER_VALUE,
-                    )
-                elif cls._is_list_component_token(token):
-                    comparison_subtokens.append(token)
-                elif not token.is_whitespace:
-                    break
-            # if we have fewer than 3, that means we have an incomplete statement.
-            if len(comparison_subtokens) == 3:
-                token_list = [Comparison(TokenList(comparison_subtokens))]
-            else:
-                raise MlflowException(
-                    "Invalid filter '%s'. Could not be parsed. %s" % (filter_string, expected),
-                    error_code=INVALID_PARAMETER_VALUE,
-                )
-        return token_list
-
->>>>>>> d16d7cb6
 
 class SearchExperimentsUtils(SearchUtils):
     VALID_SEARCH_ATTRIBUTE_KEYS = ("name",)
