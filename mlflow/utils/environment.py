--- conflicted
+++ resolved
@@ -1,12 +1,9 @@
 import yaml
 import os
 import logging
-<<<<<<< HEAD
 import sys
 import re
 import json
-=======
->>>>>>> 14d2000c
 from enum import Enum
 
 from mlflow.utils import PYTHON_VERSION
