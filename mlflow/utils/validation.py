"""
Utilities for validating user inputs such as metric names and parameter names.
"""
import numbers
import os.path
import re

import numpy as np

from mlflow.exceptions import MlflowException
from mlflow.protos.databricks_pb2 import INVALID_PARAMETER_VALUE

_VALID_PARAM_AND_METRIC_NAMES = re.compile(r"^[/\w.\- ]*$")

# Regex for valid run IDs: must be a 32-character hex string.
_RUN_ID_REGEX = re.compile(r"^[0-9a-f]{32}$")

_BAD_CHARACTERS_MESSAGE = (
    "Names may only contain alphanumerics, underscores (_), dashes (-), periods (.),"
    " spaces ( ), and slashes (/)."
)

MAX_PARAMS_TAGS_PER_BATCH = 100
MAX_METRICS_PER_BATCH = 1000
MAX_ENTITIES_PER_BATCH = 1000
MAX_BATCH_LOG_REQUEST_SIZE = int(1e7)
MAX_PARAM_LENGTH = 500
MAX_TAG_LENGTH = (1 << 16) - 1
MAX_ENTITY_KEY_LENGTH = 250


def bad_path_message(name):
    return (
        "Names may be treated as files in certain cases, and must not resolve to other names"
        " when treated as such. This name would resolve to '%s'"
    ) % os.path.normpath(name)


def path_not_unique(name):
    norm = os.path.normpath(name)
    return norm != name or norm == '.' or norm.startswith('..') or norm.startswith('/')


def _validate_metric_name(name):
    """Check that `name` is a valid metric name and raise an exception if it isn't."""
    if not _VALID_PARAM_AND_METRIC_NAMES.match(name):
        raise MlflowException("Invalid metric name: '%s'. %s" % (name, _BAD_CHARACTERS_MESSAGE),
                              INVALID_PARAMETER_VALUE)
    if path_not_unique(name):
<<<<<<< HEAD
        raise Exception("Invalid metric name: '%s'. %s" % (name, bad_path_message(name)))
    _validate_length_limit("Metric name", MAX_ENTITY_KEY_LENGTH, name)
=======
        raise MlflowException("Invalid metric name: '%s'. %s" % (name, bad_path_message(name)),
                              INVALID_PARAMETER_VALUE)


def _validate_metric(key, value, timestamp):
    _validate_metric_name(key)
    if not isinstance(value, numbers.Number) or value > np.finfo(np.float64).max \
            or value < np.finfo(np.float64).min:
        raise MlflowException(
            "Got invalid value %s for metric '%s' (timestamp=%s). Please specify value as a valid "
            "double (64-bit floating point)" % (value, key, timestamp),
            INVALID_PARAMETER_VALUE)

    if not isinstance(timestamp, numbers.Number) or timestamp < 0 or \
            timestamp < np.iinfo(np.int64).min:
        raise MlflowException(
            "Got invalid timestamp %s for metric '%s' (value=%s). Timestamp must be a nonnegative "
            "long (64-bit integer) " % (timestamp, key, value),
            INVALID_PARAMETER_VALUE)
>>>>>>> cf05c5bd


def _validate_param_name(name):
    """Check that `name` is a valid parameter name and raise an exception if it isn't."""
    if not _VALID_PARAM_AND_METRIC_NAMES.match(name):
        raise MlflowException("Invalid parameter name: '%s'. %s" % (name, _BAD_CHARACTERS_MESSAGE),
                              INVALID_PARAMETER_VALUE)
    if path_not_unique(name):
<<<<<<< HEAD
        raise Exception("Invalid parameter name: '%s'. %s" % (name, bad_path_message(name)))
    _validate_length_limit("Param name", MAX_ENTITY_KEY_LENGTH, name)
=======
        raise MlflowException("Invalid parameter name: '%s'. %s" % (name, bad_path_message(name)),
                              INVALID_PARAMETER_VALUE)
>>>>>>> cf05c5bd


def _validate_tag_name(name):
    """Check that `name` is a valid tag name and raise an exception if it isn't."""
    # Reuse param & metric check.
    if not _VALID_PARAM_AND_METRIC_NAMES.match(name):
        raise MlflowException("Invalid tag name: '%s'. %s" % (name, _BAD_CHARACTERS_MESSAGE),
                              INVALID_PARAMETER_VALUE)
    if path_not_unique(name):
<<<<<<< HEAD
        raise Exception("Invalid tag name: '%s'. %s" % (name, bad_path_message(name)))
    _validate_length_limit("Tag name", MAX_ENTITY_KEY_LENGTH, name)


def _validate_length_limit(entity_name, limit, value):
    if len(value) > limit:
        raise MlflowException(
            "%s %s had length %s, which exceeded length limit of %s" %
            (entity_name, value, len(value), limit))


def _validate_param_value(value):
    _validate_length_limit("Param value", MAX_PARAM_LENGTH, value)


def _validate_tag_value(value):
    _validate_length_limit("Tag value", MAX_PARAM_LENGTH, value)
=======
        raise MlflowException("Invalid tag name: '%s'. %s" % (name, bad_path_message(name)),
                              INVALID_PARAMETER_VALUE)
>>>>>>> cf05c5bd


def _validate_run_id(run_id):
    """Check that `run_id` is a valid run ID and raise an exception if it isn't."""
    if _RUN_ID_REGEX.match(run_id) is None:
        raise MlflowException("Invalid run ID: '%s'" % run_id, error_code=INVALID_PARAMETER_VALUE)


def _validate_experiment_id(exp_id):
    """Check that `experiment_id`is a valid integer and raise an exception if it isn't."""
    try:
        int(exp_id)
    except ValueError:
        raise MlflowException("Invalid experiment ID: '%s'" % exp_id,
                              error_code=INVALID_PARAMETER_VALUE)


def _validate_batch_limit(entity_name, limit, length):
    if length > limit:
        error_msg = ("A batch logging request can contain at most {limit} {name}. "
                     "Got {count} {name}. Please split up {name} across multiple requests and try "
                     "again.").format(name=entity_name, count=length, limit=limit)
        raise MlflowException(error_msg, error_code=INVALID_PARAMETER_VALUE)


def _validate_batch_log_limits(metrics, params, tags):
    """Validate that the provided batched logging arguments are within expected limits."""
    _validate_batch_limit(entity_name="metrics", limit=MAX_METRICS_PER_BATCH, length=len(metrics))
    _validate_batch_limit(entity_name="params", limit=MAX_PARAMS_TAGS_PER_BATCH, length=len(params))
    _validate_batch_limit(entity_name="tags", limit=MAX_PARAMS_TAGS_PER_BATCH, length=len(tags))
    total_length = len(metrics) + len(params) + len(tags)
    _validate_batch_limit(entity_name="metrics, params, and tags",
                          limit=MAX_ENTITIES_PER_BATCH, length=total_length)


def _validate_batch_log_data(metrics, params, tags):
    for metric in metrics:
        _validate_metric_name(metric.key)
    for param in params:
        _validate_param_name(param.key)
        _validate_param_value(param.value)
    for tag in tags:
        _validate_tag_name(tag.key)
        _validate_tag_value(tag.value)
    # Verify upfront that the user isn't attempting to overwrite any params within their
    # batched logging request
    param_map = {}
    for param in params:
        if param.key not in param_map:
            param_map[param.key] = param.value
        elif param.key in param_map and param_map[param.key] != param.value:
            raise MlflowException("Param %s had existing value %s, refusing to overwrite with "
                                  "new value %s. Please log the new param value under a different "
                                  "param name." % (param.key, param_map[param.key], param.value))


def _validate_batch_log_api_req(json_req):
    if len(json_req) > MAX_BATCH_LOG_REQUEST_SIZE:
        error_msg = ("Batched logging API requests must be at most {limit} bytes, got "
                     "request of size {size}.").format(
            limit=MAX_BATCH_LOG_REQUEST_SIZE, size=len(json_req))
        raise MlflowException(error_msg, error_code=INVALID_PARAMETER_VALUE)


def _validate_experiment_name(experiment_name):
    """Check that `experiment_name` is a valid string and raise an exception if it isn't."""
    if experiment_name == "" or experiment_name is None:
        raise MlflowException("Invalid experiment name: '%s'" % experiment_name,
                              error_code=INVALID_PARAMETER_VALUE)
    if not isinstance(experiment_name, str):
        raise MlflowException("Invalid experiment name: %s. Expects a string." % experiment_name,
                              error_code=INVALID_PARAMETER_VALUE)<|MERGE_RESOLUTION|>--- conflicted
+++ resolved
@@ -47,12 +47,9 @@
         raise MlflowException("Invalid metric name: '%s'. %s" % (name, _BAD_CHARACTERS_MESSAGE),
                               INVALID_PARAMETER_VALUE)
     if path_not_unique(name):
-<<<<<<< HEAD
-        raise Exception("Invalid metric name: '%s'. %s" % (name, bad_path_message(name)))
-    _validate_length_limit("Metric name", MAX_ENTITY_KEY_LENGTH, name)
-=======
         raise MlflowException("Invalid metric name: '%s'. %s" % (name, bad_path_message(name)),
                               INVALID_PARAMETER_VALUE)
+    _validate_length_limit("Metric name", MAX_ENTITY_KEY_LENGTH, name)
 
 
 def _validate_metric(key, value, timestamp):
@@ -70,7 +67,6 @@
             "Got invalid timestamp %s for metric '%s' (value=%s). Timestamp must be a nonnegative "
             "long (64-bit integer) " % (timestamp, key, value),
             INVALID_PARAMETER_VALUE)
->>>>>>> cf05c5bd
 
 
 def _validate_param_name(name):
@@ -79,13 +75,9 @@
         raise MlflowException("Invalid parameter name: '%s'. %s" % (name, _BAD_CHARACTERS_MESSAGE),
                               INVALID_PARAMETER_VALUE)
     if path_not_unique(name):
-<<<<<<< HEAD
-        raise Exception("Invalid parameter name: '%s'. %s" % (name, bad_path_message(name)))
-    _validate_length_limit("Param name", MAX_ENTITY_KEY_LENGTH, name)
-=======
         raise MlflowException("Invalid parameter name: '%s'. %s" % (name, bad_path_message(name)),
                               INVALID_PARAMETER_VALUE)
->>>>>>> cf05c5bd
+    _validate_length_limit("Param name", MAX_ENTITY_KEY_LENGTH, name)
 
 
 def _validate_tag_name(name):
@@ -95,8 +87,8 @@
         raise MlflowException("Invalid tag name: '%s'. %s" % (name, _BAD_CHARACTERS_MESSAGE),
                               INVALID_PARAMETER_VALUE)
     if path_not_unique(name):
-<<<<<<< HEAD
-        raise Exception("Invalid tag name: '%s'. %s" % (name, bad_path_message(name)))
+        raise MlflowException("Invalid tag name: '%s'. %s" % (name, bad_path_message(name)),
+                              INVALID_PARAMETER_VALUE)
     _validate_length_limit("Tag name", MAX_ENTITY_KEY_LENGTH, name)
 
 
@@ -113,10 +105,6 @@
 
 def _validate_tag_value(value):
     _validate_length_limit("Tag value", MAX_PARAM_LENGTH, value)
-=======
-        raise MlflowException("Invalid tag name: '%s'. %s" % (name, bad_path_message(name)),
-                              INVALID_PARAMETER_VALUE)
->>>>>>> cf05c5bd
 
 
 def _validate_run_id(run_id):
