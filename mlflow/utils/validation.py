"""
Utilities for validating user inputs such as metric names and parameter names.
"""
import numbers
import os.path
import re

import numpy as np

from mlflow.exceptions import MlflowException
from mlflow.protos.databricks_pb2 import INVALID_PARAMETER_VALUE

_VALID_PARAM_AND_METRIC_NAMES = re.compile(r"^[/\w.\- ]*$")

# Regex for valid run IDs: must be an alphanumeric string of length 1 to 256.
_RUN_ID_REGEX = re.compile(r"^[a-zA-Z0-9][\w\-]{0,255}$")

_EXPERIMENT_ID_REGEX = re.compile(r"^[a-zA-Z0-9][\w\-]{0,63}$")

_BAD_CHARACTERS_MESSAGE = (
    "Names may only contain alphanumerics, underscores (_), dashes (-), periods (.),"
    " spaces ( ), and slashes (/)."
)

MAX_PARAMS_TAGS_PER_BATCH = 100
MAX_METRICS_PER_BATCH = 1000
MAX_ENTITIES_PER_BATCH = 1000
MAX_BATCH_LOG_REQUEST_SIZE = int(1e6)
MAX_PARAM_VAL_LENGTH = 250
MAX_TAG_VAL_LENGTH = 250
MAX_ENTITY_KEY_LENGTH = 250


def bad_path_message(name):
    return (
        "Names may be treated as files in certain cases, and must not resolve to other names"
        " when treated as such. This name would resolve to '%s'"
    ) % os.path.normpath(name)


def path_not_unique(name):
    norm = os.path.normpath(name)
    return norm != name or norm == '.' or norm.startswith('..') or norm.startswith('/')


def _validate_metric_name(name):
    """Check that `name` is a valid metric name and raise an exception if it isn't."""
    if not _VALID_PARAM_AND_METRIC_NAMES.match(name):
        raise MlflowException("Invalid metric name: '%s'. %s" % (name, _BAD_CHARACTERS_MESSAGE),
                              INVALID_PARAMETER_VALUE)
    if path_not_unique(name):
        raise MlflowException("Invalid metric name: '%s'. %s" % (name, bad_path_message(name)),
                              INVALID_PARAMETER_VALUE)


def _validate_metric(key, value, timestamp, step):
    """
    Check that a param with the specified key, value, timestamp is valid and raise an exception if
    it isn't.
    """
    _validate_metric_name(key)
    if not isinstance(value, numbers.Number) or value > np.finfo(np.float64).max \
            or value < np.finfo(np.float64).min:
        raise MlflowException(
            "Got invalid value %s for metric '%s' (timestamp=%s). Please specify value as a valid "
            "double (64-bit floating point)" % (value, key, timestamp),
            INVALID_PARAMETER_VALUE)

    if not isinstance(timestamp, numbers.Number) or timestamp < 0:
        raise MlflowException(
            "Got invalid timestamp %s for metric '%s' (value=%s). Timestamp must be a nonnegative "
            "long (64-bit integer) " % (timestamp, key, value),
            INVALID_PARAMETER_VALUE)

    if not isinstance(step, numbers.Number):
        raise MlflowException(
            "Got invalid step %s for metric '%s' (value=%s). Step must be a valid long "
<<<<<<< HEAD
            "(64-bit integer) " % (step, key, value),
=======
            "(64-bit integer)." % (step, key, value),
>>>>>>> bae6bc53
            INVALID_PARAMETER_VALUE)


def _validate_param(key, value):
    """
    Check that a param with the specified key & value is valid and raise an exception if it
    isn't.
    """
    _validate_param_name(key)
    _validate_length_limit("Param key", MAX_ENTITY_KEY_LENGTH, key)
    _validate_length_limit("Param value", MAX_PARAM_VAL_LENGTH, value)


def _validate_tag(key, value):
    """
    Check that a tag with the specified key & value is valid and raise an exception if it isn't.
    """
    _validate_tag_name(key)
    _validate_length_limit("Tag key", MAX_ENTITY_KEY_LENGTH, key)
    _validate_length_limit("Tag value", MAX_TAG_VAL_LENGTH, value)


def _validate_param_name(name):
    """Check that `name` is a valid parameter name and raise an exception if it isn't."""
    if not _VALID_PARAM_AND_METRIC_NAMES.match(name):
        raise MlflowException("Invalid parameter name: '%s'. %s" % (name, _BAD_CHARACTERS_MESSAGE),
                              INVALID_PARAMETER_VALUE)
    if path_not_unique(name):
        raise MlflowException("Invalid parameter name: '%s'. %s" % (name, bad_path_message(name)),
                              INVALID_PARAMETER_VALUE)


def _validate_tag_name(name):
    """Check that `name` is a valid tag name and raise an exception if it isn't."""
    # Reuse param & metric check.
    if not _VALID_PARAM_AND_METRIC_NAMES.match(name):
        raise MlflowException("Invalid tag name: '%s'. %s" % (name, _BAD_CHARACTERS_MESSAGE),
                              INVALID_PARAMETER_VALUE)
    if path_not_unique(name):
        raise MlflowException("Invalid tag name: '%s'. %s" % (name, bad_path_message(name)),
                              INVALID_PARAMETER_VALUE)


def _validate_length_limit(entity_name, limit, value):
    if len(value) > limit:
        raise MlflowException(
            "%s '%s' had length %s, which exceeded length limit of %s" %
            (entity_name, value, len(value), limit))


def _validate_run_id(run_id):
    """Check that `run_id` is a valid run ID and raise an exception if it isn't."""
    if _RUN_ID_REGEX.match(run_id) is None:
        raise MlflowException("Invalid run ID: '%s'" % run_id, error_code=INVALID_PARAMETER_VALUE)


def _validate_experiment_id(exp_id):
    """Check that `experiment_id`is a valid string or None, raise an exception if it isn't."""
    if exp_id is not None and _EXPERIMENT_ID_REGEX.match(exp_id) is None:
        raise MlflowException("Invalid experiment ID: '%s'" % exp_id,
                              error_code=INVALID_PARAMETER_VALUE)


def _validate_batch_limit(entity_name, limit, length):
    if length > limit:
        error_msg = ("A batch logging request can contain at most {limit} {name}. "
                     "Got {count} {name}. Please split up {name} across multiple requests and try "
                     "again.").format(name=entity_name, count=length, limit=limit)
        raise MlflowException(error_msg, error_code=INVALID_PARAMETER_VALUE)


def _validate_batch_log_limits(metrics, params, tags):
    """Validate that the provided batched logging arguments are within expected limits."""
    _validate_batch_limit(entity_name="metrics", limit=MAX_METRICS_PER_BATCH, length=len(metrics))
    _validate_batch_limit(entity_name="params", limit=MAX_PARAMS_TAGS_PER_BATCH, length=len(params))
    _validate_batch_limit(entity_name="tags", limit=MAX_PARAMS_TAGS_PER_BATCH, length=len(tags))
    total_length = len(metrics) + len(params) + len(tags)
    _validate_batch_limit(entity_name="metrics, params, and tags",
                          limit=MAX_ENTITIES_PER_BATCH, length=total_length)


def _validate_batch_log_data(metrics, params, tags):
    for metric in metrics:
        _validate_metric(metric.key, metric.value, metric.timestamp, metric.step)
        # TODO: move _validate_length_limit calls into _validate_metric etc. This would be a
        # breaking change as _validate_metric is also used in the single-entry log_metric API. Thus
        # we defer it for now to allow for a release of the batched logging APIs without breaking
        # changes to other APIs. See related discussion in
        # https://github.com/mlflow/mlflow/issues/985
        _validate_length_limit("Metric name", MAX_ENTITY_KEY_LENGTH, metric.key)
    for param in params:
        _validate_param(param.key, param.value)
    for tag in tags:
        _validate_tag(tag.key, tag.value)


def _validate_batch_log_api_req(json_req):
    if len(json_req) > MAX_BATCH_LOG_REQUEST_SIZE:
        error_msg = ("Batched logging API requests must be at most {limit} bytes, got a "
                     "request of size {size}.").format(
            limit=MAX_BATCH_LOG_REQUEST_SIZE, size=len(json_req))
        raise MlflowException(error_msg, error_code=INVALID_PARAMETER_VALUE)


def _validate_experiment_name(experiment_name):
    """Check that `experiment_name` is a valid string and raise an exception if it isn't."""
    if experiment_name == "" or experiment_name is None:
        raise MlflowException("Invalid experiment name: '%s'" % experiment_name,
                              error_code=INVALID_PARAMETER_VALUE)
    if not isinstance(experiment_name, str):
        raise MlflowException("Invalid experiment name: %s. Expects a string." % experiment_name,
                              error_code=INVALID_PARAMETER_VALUE)<|MERGE_RESOLUTION|>--- conflicted
+++ resolved
@@ -75,11 +75,7 @@
     if not isinstance(step, numbers.Number):
         raise MlflowException(
             "Got invalid step %s for metric '%s' (value=%s). Step must be a valid long "
-<<<<<<< HEAD
-            "(64-bit integer) " % (step, key, value),
-=======
             "(64-bit integer)." % (step, key, value),
->>>>>>> bae6bc53
             INVALID_PARAMETER_VALUE)
 
 
