--- conflicted
+++ resolved
@@ -53,16 +53,11 @@
 MAX_MODEL_REGISTRY_TAG_VALUE_LENGTH = 5000
 MAX_EXPERIMENTS_LISTED_PER_PAGE = 50000
 MAX_DATASET_NAME_SIZE = 500
-<<<<<<< HEAD
 MAX_DATASET_DIGEST_SIZE = 44
-MAX_DATASET_SCHEMA_SIZE = 65535  # 64KB -1 (the db limit for TEXT column)
-=======
-MAX_DATASET_DIGEST_SIZE = 36
 # 1MB -1, the db limit for MEDIUMTEXT column is 16MB, but
 # we restrict to 1MB because user might log lots of datasets
 # to a single run, 16MB increases burden on db
 MAX_DATASET_SCHEMA_SIZE = 1048575
->>>>>>> 0866e4c4
 MAX_DATASET_SOURCE_SIZE = 65535  # 64KB -1 (the db limit for TEXT column)
 MAX_DATASET_PROFILE_SIZE = 16777215  # 16MB -1 (the db limit for MEDIUMTEXT column)
 MAX_INPUT_TAG_KEY_SIZE = 255
