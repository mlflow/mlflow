"""
Utilities for validating user inputs such as metric names and parameter names.
"""

import json
import logging
import numbers
import posixpath
import re
<<<<<<< HEAD
import urllib.parse
from typing import Optional
=======
>>>>>>> 9cb7444c

from mlflow.entities import Dataset, DatasetInput, InputTag, Param, RunTag
from mlflow.entities.model_registry.prompt_version import PROMPT_TEXT_TAG_KEY
from mlflow.entities.webhook import WebhookEvent
from mlflow.environment_variables import (
    _MLFLOW_WEBHOOK_ALLOWED_SCHEMES,
    MLFLOW_ARTIFACT_LOCATION_MAX_LENGTH,
    MLFLOW_TRUNCATE_LONG_VALUES,
)
from mlflow.exceptions import MlflowException
from mlflow.protos.databricks_pb2 import INVALID_PARAMETER_VALUE
from mlflow.utils.os import is_windows
from mlflow.utils.string_utils import is_string_type

_logger = logging.getLogger(__name__)

# Regex for valid run IDs: must be an alphanumeric string of length 1 to 256.
_RUN_ID_REGEX = re.compile(r"^[a-zA-Z0-9][\w\-]{0,255}$")

# Regex: starting with an alphanumeric, optionally followed by up to 63 characters
# including alphanumerics, underscores, or dashes.
_EXPERIMENT_ID_REGEX = re.compile(r"^[a-zA-Z0-9][\w\-]{0,63}$")

# Regex for valid registered model alias names: may only contain alphanumerics,
# underscores, and dashes.
_REGISTERED_MODEL_ALIAS_REGEX = re.compile(r"^[\w\-]*$")

# Regex for valid registered model alias to prevent conflict with version aliases.
_REGISTERED_MODEL_ALIAS_VERSION_REGEX = re.compile(r"^[vV]\d+$")

_BAD_ALIAS_CHARACTERS_MESSAGE = (
    "Names may only contain alphanumerics, underscores (_), and dashes (-)."
)

_MISSING_KEY_NAME_MESSAGE = "A key name must be provided."

MAX_PARAMS_TAGS_PER_BATCH = 100
MAX_METRICS_PER_BATCH = 1000
MAX_DATASETS_PER_BATCH = 1000
MAX_ENTITIES_PER_BATCH = 1000
MAX_BATCH_LOG_REQUEST_SIZE = int(1e6)
MAX_PARAM_VAL_LENGTH = 6000
MAX_TAG_VAL_LENGTH = 8000
MAX_EXPERIMENT_NAME_LENGTH = 500
MAX_EXPERIMENT_TAG_KEY_LENGTH = 250
MAX_EXPERIMENT_TAG_VAL_LENGTH = 5000
MAX_ENTITY_KEY_LENGTH = 250
MAX_MODEL_REGISTRY_TAG_KEY_LENGTH = 250
MAX_MODEL_REGISTRY_TAG_VALUE_LENGTH = 100_000
MAX_EXPERIMENTS_LISTED_PER_PAGE = 50000
MAX_DATASET_NAME_SIZE = 500
MAX_DATASET_DIGEST_SIZE = 36
# 1MB -1, the db limit for MEDIUMTEXT column is 16MB, but
# we restrict to 1MB because user might log lots of datasets
# to a single run, 16MB increases burden on db
MAX_DATASET_SCHEMA_SIZE = 1048575
MAX_DATASET_SOURCE_SIZE = 65535  # 64KB -1 (the db limit for TEXT column)
MAX_DATASET_PROFILE_SIZE = 16777215  # 16MB -1 (the db limit for MEDIUMTEXT column)
MAX_INPUT_TAG_KEY_SIZE = 255
MAX_INPUT_TAG_VALUE_SIZE = 500
MAX_REGISTERED_MODEL_ALIAS_LENGTH = 255
MAX_TRACE_TAG_KEY_LENGTH = 250
MAX_TRACE_TAG_VAL_LENGTH = 8000

PARAM_VALIDATION_MSG = """

The cause of this error is typically due to repeated calls
to an individual run_id event logging.

Incorrect Example:
---------------------------------------
with mlflow.start_run():
    mlflow.log_param("depth", 3)
    mlflow.log_param("depth", 5)
---------------------------------------

Which will throw an MlflowException for overwriting a
logged parameter.

Correct Example:
---------------------------------------
with mlflow.start_run():
    with mlflow.start_run(nested=True):
        mlflow.log_param("depth", 3)
    with mlflow.start_run(nested=True):
        mlflow.log_param("depth", 5)
---------------------------------------

Which will create a new nested run for each individual
model and prevent parameter key collisions within the
tracking store."""


def invalid_value(path, value, message=None):
    """
    Compose a standardized error message for invalid parameter values.
    """
    formattedValue = json.dumps(value, sort_keys=True, separators=(",", ":"))

    if message:
        return f"Invalid value {formattedValue} for parameter '{path}' supplied: {message}"
    else:
        return f"Invalid value {formattedValue} for parameter '{path}' supplied."


def missing_value(path):
    return f"Missing value for required parameter '{path}'."


def not_integer_value(path, value):
    return f"Parameter '{path}' must be an integer, got '{value}'."


def exceeds_maximum_length(path, limit):
    return f"'{path}' exceeds the maximum length of {limit} characters"


def append_to_json_path(currentPath, value):
    if not currentPath:
        return value

    if value.startswith("["):
        return f"{currentPath}{value}"

    return f"{currentPath}.{value}"


def bad_path_message(name):
    return (
        "Names may be treated as files in certain cases, and must not resolve to other names"
        f" when treated as such. This name would resolve to {posixpath.normpath(name)!r}"
    )


def validate_param_and_metric_name(name):
    # In windows system valid param and metric names: may only contain slashes, alphanumerics,
    # underscores, periods, dashes, and spaces.
    if is_windows():
        return re.match(r"^[/\w.\- ]*$", name)

    # For other system valid param and metric names: may only contain slashes, alphanumerics,
    # underscores, periods, dashes, colons, and spaces.
    return re.match(r"^[/\w.\- :]*$", name)


def bad_character_message():
    # Valid param and metric names may only contain slashes, alphanumerics, underscores,
    # periods, dashes, colons, and spaces. For windows param and metric names can not contain colon
    msg = (
        "Names may only contain alphanumerics, underscores (_), dashes (-), periods (.),"
        " spaces ( ){} and slashes (/)."
    )
    return msg.format("") if is_windows() else msg.format(", colon(:)")


def path_not_unique(name):
    norm = posixpath.normpath(name)
    return norm != name or norm == "." or norm.startswith("..") or norm.startswith("/")


def _validate_metric_name(name, path="name"):
    """Check that `name` is a valid metric name and raise an exception if it isn't."""
    if name is None:
        raise MlflowException(
            invalid_value(path, name, f"Metric name cannot be None. {_MISSING_KEY_NAME_MESSAGE}"),
            error_code=INVALID_PARAMETER_VALUE,
        )
    if not validate_param_and_metric_name(name):
        raise MlflowException(
            invalid_value(path, name, bad_character_message()),
            INVALID_PARAMETER_VALUE,
        )
    if path_not_unique(name):
        raise MlflowException(
            invalid_value(path, name, bad_path_message(name)),
            INVALID_PARAMETER_VALUE,
        )


def _is_numeric(value):
    """
    Returns True if the passed-in value is numeric.
    """
    # Note that `isinstance(bool_value, numbers.Number)` returns `True` because `bool` is a
    # subclass of `int`.
    return not isinstance(value, bool) and isinstance(value, numbers.Number)


def _validate_metric(key, value, timestamp, step, path=""):
    """
    Check that a metric with the specified key, value, timestamp, and step is valid and raise an
    exception if it isn't.
    """
    _validate_metric_name(key, append_to_json_path(path, "name"))

    # If invocated via log_metric, no prior validation of the presence of the value was done.
    if value is None:
        raise MlflowException(
            missing_value(append_to_json_path(path, "value")),
            INVALID_PARAMETER_VALUE,
        )

    # value must be a Number
    # since bool is an instance of Number check for bool additionally
    if not _is_numeric(value):
        raise MlflowException(
            invalid_value(
                append_to_json_path(path, "value"),
                value,
                f"(timestamp={timestamp}). "
                f"Please specify value as a valid double (64-bit floating point)",
            ),
            INVALID_PARAMETER_VALUE,
        )

    if not isinstance(timestamp, numbers.Number) or timestamp < 0:
        raise MlflowException(
            invalid_value(
                append_to_json_path(path, "timestamp"),
                timestamp,
                f"metric '{key}' (value={value}). "
                f"Timestamp must be a nonnegative long (64-bit integer) ",
            ),
            INVALID_PARAMETER_VALUE,
        )

    if not isinstance(step, numbers.Number):
        raise MlflowException(
            invalid_value(
                append_to_json_path(path, "step"),
                step,
                f"metric '{key}' (value={value}). Step must be a valid long (64-bit integer).",
            ),
            INVALID_PARAMETER_VALUE,
        )

    _validate_length_limit("Metric name", MAX_ENTITY_KEY_LENGTH, key)


def _validate_param(key, value, path=""):
    """
    Check that a param with the specified key & value is valid and raise an exception if it
    isn't.
    """
    _validate_param_name(key, append_to_json_path(path, "key"))
    return Param(
        _validate_length_limit("Param key", MAX_ENTITY_KEY_LENGTH, key),
        _validate_length_limit("Param value", MAX_PARAM_VAL_LENGTH, value, truncate=True),
    )


def _validate_tag(key, value, path=""):
    """
    Check that a tag with the specified key & value is valid and raise an exception if it isn't.
    """
    _validate_tag_name(key, append_to_json_path(path, "key"))
    return RunTag(
        _validate_length_limit(append_to_json_path(path, "key"), MAX_ENTITY_KEY_LENGTH, key),
        _validate_length_limit(
            append_to_json_path(path, "value"), MAX_TAG_VAL_LENGTH, value, truncate=True
        ),
    )


def _validate_experiment_tag(key, value):
    """
    Check that a tag with the specified key & value is valid and raise an exception if it isn't.
    """
    _validate_tag_name(key)
    _validate_length_limit("key", MAX_EXPERIMENT_TAG_KEY_LENGTH, key)
    _validate_length_limit("value", MAX_EXPERIMENT_TAG_VAL_LENGTH, value)


def _validate_registered_model_tag(key, value):
    """
    Check that a tag with the specified key & value is valid and raise an exception if it isn't.
    """
    _validate_tag_name(key)
    _validate_length_limit("key", MAX_MODEL_REGISTRY_TAG_KEY_LENGTH, key)
    _validate_length_limit("value", MAX_MODEL_REGISTRY_TAG_VALUE_LENGTH, value)


def _validate_model_version_tag(key, value):
    """
    Check that a tag with the specified key & value is valid and raise an exception if it isn't.
    """
    _validate_tag_name(key)
    _validate_tag_value(value)
    _validate_length_limit("key", MAX_MODEL_REGISTRY_TAG_KEY_LENGTH, key)

    # Check prompt text tag particularly for showing friendly error message
    if key == PROMPT_TEXT_TAG_KEY and len(value) > MAX_MODEL_REGISTRY_TAG_VALUE_LENGTH:
        raise MlflowException.invalid_parameter_value(
            f"Prompt text exceeds max length of {MAX_MODEL_REGISTRY_TAG_VALUE_LENGTH} characters.",
        )

    _validate_length_limit("value", MAX_MODEL_REGISTRY_TAG_VALUE_LENGTH, value)


def _validate_param_keys_unique(params):
    """Ensures that duplicate param keys are not present in the `log_batch()` params argument"""
    unique_keys = []
    dupe_keys = []
    for param in params:
        if param.key not in unique_keys:
            unique_keys.append(param.key)
        else:
            dupe_keys.append(param.key)

    if dupe_keys:
        raise MlflowException(
            f"Duplicate parameter keys have been submitted: {dupe_keys}. Please ensure "
            "the request contains only one param value per param key.",
            INVALID_PARAMETER_VALUE,
        )


def _validate_param_name(name, path="key"):
    """Check that `name` is a valid parameter name and raise an exception if it isn't."""
    if name is None:
        raise MlflowException(
            invalid_value(path, "", _MISSING_KEY_NAME_MESSAGE),
            error_code=INVALID_PARAMETER_VALUE,
        )
    if not validate_param_and_metric_name(name):
        raise MlflowException(
            invalid_value(path, name, bad_character_message()),
            INVALID_PARAMETER_VALUE,
        )
    if path_not_unique(name):
        raise MlflowException(
            invalid_value(path, name, bad_path_message(name)),
            INVALID_PARAMETER_VALUE,
        )


def _validate_tag_name(name, path="key"):
    """Check that `name` is a valid tag name and raise an exception if it isn't."""
    # Reuse param & metric check.
    if name is None:
        raise MlflowException(
            missing_value(path),
            error_code=INVALID_PARAMETER_VALUE,
        )
    if not validate_param_and_metric_name(name):
        raise MlflowException(
            invalid_value(path, name, bad_character_message()),
            INVALID_PARAMETER_VALUE,
        )
    if path_not_unique(name):
        raise MlflowException(
            invalid_value(path, name, bad_path_message(name)),
            INVALID_PARAMETER_VALUE,
        )


def _validate_length_limit(entity_name, limit, value, *, truncate=False):
    if value is None:
        return None

    if len(value) <= limit:
        return value

    if truncate and MLFLOW_TRUNCATE_LONG_VALUES.get():
        _logger.warning(
            f"{entity_name} '{value[:100]}...' ({len(value)} characters) is truncated to "
            f"{limit} characters to meet the length limit."
        )
        return value[:limit]

    raise MlflowException(
        exceeds_maximum_length(entity_name, limit),
        error_code=INVALID_PARAMETER_VALUE,
    )


def _validate_run_id(run_id, path="run_id"):
    """Check that `run_id` is a valid run ID and raise an exception if it isn't."""
    if _RUN_ID_REGEX.match(run_id) is None:
        raise MlflowException(invalid_value(path, run_id), error_code=INVALID_PARAMETER_VALUE)


def _validate_experiment_id(exp_id):
    """Check that `experiment_id`is a valid string or None, raise an exception if it isn't."""
    if exp_id is not None and _EXPERIMENT_ID_REGEX.match(exp_id) is None:
        raise MlflowException(
            f"Invalid experiment ID: '{exp_id}'", error_code=INVALID_PARAMETER_VALUE
        )


def _validate_batch_limit(entity_name, limit, length):
    if length > limit:
        error_msg = (
            f"A batch logging request can contain at most {limit} {entity_name}. "
            f"Got {length} {entity_name}. Please split up {entity_name} across multiple"
            " requests and try again."
        )
        raise MlflowException(error_msg, error_code=INVALID_PARAMETER_VALUE)


def _validate_batch_log_limits(metrics, params, tags):
    """Validate that the provided batched logging arguments are within expected limits."""
    _validate_batch_limit(entity_name="metrics", limit=MAX_METRICS_PER_BATCH, length=len(metrics))
    _validate_batch_limit(entity_name="params", limit=MAX_PARAMS_TAGS_PER_BATCH, length=len(params))
    _validate_batch_limit(entity_name="tags", limit=MAX_PARAMS_TAGS_PER_BATCH, length=len(tags))
    total_length = len(metrics) + len(params) + len(tags)
    _validate_batch_limit(
        entity_name="metrics, params, and tags",
        limit=MAX_ENTITIES_PER_BATCH,
        length=total_length,
    )


def _validate_batch_log_data(metrics, params, tags):
    for index, metric in enumerate(metrics):
        path = f"metrics[{index}]"
        _validate_metric(metric.key, metric.value, metric.timestamp, metric.step, path=path)
    return (
        metrics,
        [_validate_param(p.key, p.value, path=f"params[{idx}]") for (idx, p) in enumerate(params)],
        [_validate_tag(t.key, t.value, path=f"tags[{idx}]") for (idx, t) in enumerate(tags)],
    )


def _validate_batch_log_api_req(json_req):
    if len(json_req) > MAX_BATCH_LOG_REQUEST_SIZE:
        error_msg = (
            "Batched logging API requests must be at most {limit} bytes, got a "
            "request of size {size}."
        ).format(limit=MAX_BATCH_LOG_REQUEST_SIZE, size=len(json_req))
        raise MlflowException(error_msg, error_code=INVALID_PARAMETER_VALUE)


def _validate_experiment_name(experiment_name):
    """Check that `experiment_name` is a valid string and raise an exception if it isn't."""
    if experiment_name == "" or experiment_name is None:
        raise MlflowException(
            f"Invalid experiment name: '{experiment_name}'",
            error_code=INVALID_PARAMETER_VALUE,
        )

    if not is_string_type(experiment_name):
        raise MlflowException(
            f"Invalid experiment name: {experiment_name}. Expects a string.",
            error_code=INVALID_PARAMETER_VALUE,
        )

    if len(experiment_name) > MAX_EXPERIMENT_NAME_LENGTH:
        raise MlflowException.invalid_parameter_value(
            exceeds_maximum_length("name", MAX_EXPERIMENT_NAME_LENGTH)
        )


def _validate_experiment_id_type(experiment_id):
    """
    Check that a user-provided experiment_id is either a string, int, or None and raise an
    exception if it isn't.
    """
    if experiment_id is not None and not isinstance(experiment_id, (str, int)):
        raise MlflowException(
            f"Invalid experiment id: {experiment_id} of type {type(experiment_id)}. "
            "Must be one of str, int, or None.",
            error_code=INVALID_PARAMETER_VALUE,
        )


def _validate_model_name(model_name):
    if model_name is None or model_name == "":
        raise MlflowException(missing_value("name"), error_code=INVALID_PARAMETER_VALUE)


def _validate_model_renaming(model_new_name):
    if model_new_name is None or model_new_name == "":
        raise MlflowException(missing_value("new_name"), error_code=INVALID_PARAMETER_VALUE)


def _validate_model_version(model_version):
    try:
        model_version = int(model_version)
    except ValueError:
        raise MlflowException(
            not_integer_value("version", model_version), error_code=INVALID_PARAMETER_VALUE
        )


def _validate_model_alias_name(model_alias_name):
    if model_alias_name is None or model_alias_name == "":
        raise MlflowException(
            "Registered model alias name cannot be empty.", INVALID_PARAMETER_VALUE
        )
    if not _REGISTERED_MODEL_ALIAS_REGEX.match(model_alias_name):
        raise MlflowException(
            f"Invalid alias name: '{model_alias_name}'. {_BAD_ALIAS_CHARACTERS_MESSAGE}",
            INVALID_PARAMETER_VALUE,
        )
    _validate_length_limit(
        "Registered model alias name",
        MAX_REGISTERED_MODEL_ALIAS_LENGTH,
        model_alias_name,
    )
    if model_alias_name.lower() == "latest":
        raise MlflowException(
            "'latest' alias name (case insensitive) is reserved.",
            INVALID_PARAMETER_VALUE,
        )
    if _REGISTERED_MODEL_ALIAS_VERSION_REGEX.match(model_alias_name):
        raise MlflowException(
            f"Version alias name '{model_alias_name}' is reserved.",
            INVALID_PARAMETER_VALUE,
        )


def _validate_experiment_artifact_location(artifact_location):
    if artifact_location is not None and artifact_location.startswith("runs:"):
        raise MlflowException(
            f"Artifact location cannot be a runs:/ URI. Given: '{artifact_location}'",
            error_code=INVALID_PARAMETER_VALUE,
        )


def _validate_db_type_string(db_type):
    """validates db_type parsed from DB URI is supported"""
    from mlflow.store.db.db_types import DATABASE_ENGINES

    if db_type not in DATABASE_ENGINES:
        error_msg = (
            f"Invalid database engine: '{db_type}'. "
            f"Supported database engines are {', '.join(DATABASE_ENGINES)}"
        )
        raise MlflowException(error_msg, INVALID_PARAMETER_VALUE)


def _validate_model_version_or_stage_exists(version, stage):
    if version and stage:
        raise MlflowException("version and stage cannot be set together", INVALID_PARAMETER_VALUE)

    if not (version or stage):
        raise MlflowException("version or stage must be set", INVALID_PARAMETER_VALUE)


def _validate_tag_value(value):
    if value is None:
        raise MlflowException("Tag value cannot be None", INVALID_PARAMETER_VALUE)


def _validate_dataset_inputs(dataset_inputs: list[DatasetInput]):
    for dataset_input in dataset_inputs:
        _validate_dataset(dataset_input.dataset)
        _validate_input_tags(dataset_input.tags)


def _validate_dataset(dataset: Dataset):
    if dataset is None:
        raise MlflowException("Dataset cannot be None", INVALID_PARAMETER_VALUE)
    if dataset.name is None:
        raise MlflowException("Dataset name cannot be None", INVALID_PARAMETER_VALUE)
    if dataset.digest is None:
        raise MlflowException("Dataset digest cannot be None", INVALID_PARAMETER_VALUE)
    if dataset.source_type is None:
        raise MlflowException("Dataset source_type cannot be None", INVALID_PARAMETER_VALUE)
    if dataset.source is None:
        raise MlflowException("Dataset source cannot be None", INVALID_PARAMETER_VALUE)
    if len(dataset.name) > MAX_DATASET_NAME_SIZE:
        raise MlflowException(
            exceeds_maximum_length("name", MAX_DATASET_NAME_SIZE),
            INVALID_PARAMETER_VALUE,
        )
    if len(dataset.digest) > MAX_DATASET_DIGEST_SIZE:
        raise MlflowException(
            exceeds_maximum_length("digest", MAX_DATASET_DIGEST_SIZE),
            INVALID_PARAMETER_VALUE,
        )
    if len(dataset.source) > MAX_DATASET_SOURCE_SIZE:
        raise MlflowException(
            exceeds_maximum_length("source", MAX_DATASET_SOURCE_SIZE),
            INVALID_PARAMETER_VALUE,
        )
    if dataset.schema is not None and len(dataset.schema) > MAX_DATASET_SCHEMA_SIZE:
        raise MlflowException(
            exceeds_maximum_length("schema", MAX_DATASET_SCHEMA_SIZE),
            INVALID_PARAMETER_VALUE,
        )
    if dataset.profile is not None and len(dataset.profile) > MAX_DATASET_PROFILE_SIZE:
        raise MlflowException(
            exceeds_maximum_length("profile", MAX_DATASET_PROFILE_SIZE),
            INVALID_PARAMETER_VALUE,
        )


def _validate_input_tags(input_tags: list[InputTag]):
    for input_tag in input_tags:
        _validate_input_tag(input_tag)


def _validate_input_tag(input_tag: InputTag):
    if input_tag is None:
        raise MlflowException("InputTag cannot be None", INVALID_PARAMETER_VALUE)
    if input_tag.key is None:
        raise MlflowException("InputTag key cannot be None", INVALID_PARAMETER_VALUE)
    if input_tag.value is None:
        raise MlflowException("InputTag value cannot be None", INVALID_PARAMETER_VALUE)
    if len(input_tag.key) > MAX_INPUT_TAG_KEY_SIZE:
        raise MlflowException(
            exceeds_maximum_length("key", MAX_INPUT_TAG_KEY_SIZE),
            INVALID_PARAMETER_VALUE,
        )
    if len(input_tag.value) > MAX_INPUT_TAG_VALUE_SIZE:
        raise MlflowException(
            exceeds_maximum_length("value", MAX_INPUT_TAG_VALUE_SIZE),
            INVALID_PARAMETER_VALUE,
        )


def _validate_username(username):
    if username is None or username == "":
        raise MlflowException("Username cannot be empty.", INVALID_PARAMETER_VALUE)


def _validate_password(password) -> None:
    if password is None or len(password) < 12:
        raise MlflowException.invalid_parameter_value(
            "Password must be a string longer than 12 characters."
        )


def _validate_trace_tag(key, value):
    _validate_tag_name(key)
    key = _validate_length_limit("key", MAX_TRACE_TAG_KEY_LENGTH, key)
    value = _validate_length_limit("value", MAX_TRACE_TAG_VAL_LENGTH, value, truncate=True)
    return key, value


def _validate_experiment_artifact_location_length(artifact_location: str):
    max_length = MLFLOW_ARTIFACT_LOCATION_MAX_LENGTH.get()
    if len(artifact_location) > max_length:
        raise MlflowException(
            "Invalid artifact path length. The length of the artifact path cannot be "
            f"greater than {max_length} characters. To configure this limit, please set the "
            "MLFLOW_ARTIFACT_LOCATION_MAX_LENGTH environment variable.",
            INVALID_PARAMETER_VALUE,
        )


def _validate_logged_model_name(name: str | None) -> None:
    if name is None:
        return

    bad_chars = ("/", ":", ".", "%", '"', "'")
    if not name or any(c in name for c in bad_chars):
        raise MlflowException(
            f"Invalid model name ({name!r}) provided. Model name must be a non-empty string "
            f"and cannot contain the following characters: {bad_chars}",
            INVALID_PARAMETER_VALUE,
        )


_WEBHOOK_NAME_REGEX = re.compile(
    r"^(?=.{1,63}$)"  # Total length between 1 and 63 characters
    r"[a-z0-9]"  # Must start with letter or digit
    r"([a-z0-9._-]*[a-z0-9])?$",  # Optional middle + end with letter/digit
    re.IGNORECASE,
)


def _validate_webhook_name(name: str) -> None:
    if not isinstance(name, str):
        raise MlflowException.invalid_parameter_value(
            f"Webhook name must be a string, got {type(name).__name__!r}"
        )

    if not _WEBHOOK_NAME_REGEX.fullmatch(name):
        raise MlflowException.invalid_parameter_value(
            f"Webhook name {name!r} is invalid. It must start and end with a letter or digit, "
            "be less than 63 characters long, and contain only letters, digits, dots (.), "
            "underscores (_), and hyphens (-)."
        )


def _validate_webhook_url(url: str) -> None:
    if not isinstance(url, str):
        raise MlflowException.invalid_parameter_value(
            f"Webhook URL must be a string, got {type(url).__name__!r}"
        )

    if not url.strip():
        raise MlflowException.invalid_parameter_value(
            f"Webhook URL cannot be empty or just whitespace: {url!r}"
        )

    try:
        parsed_url = urllib.parse.urlparse(url)
    except ValueError as e:
        raise MlflowException.invalid_parameter_value(f"Invalid webhook URL {url!r}: {e!r}") from e
    schemes = _MLFLOW_WEBHOOK_ALLOWED_SCHEMES.get()
    if parsed_url.scheme not in schemes:
        raise MlflowException.invalid_parameter_value(
            f"Invalid webhook URL scheme: {parsed_url.scheme!r}. "
            f"Allowed schemes are: {', '.join(schemes)}."
        )


def _validate_webhook_events(events: list[WebhookEvent]) -> None:
    if (
        not events
        or not isinstance(events, list)
        or not all(isinstance(e, WebhookEvent) for e in events)
    ):
        raise MlflowException.invalid_parameter_value(
            f"Webhook events must be a non-empty list of WebhookEvent objects: {events}."
        )<|MERGE_RESOLUTION|>--- conflicted
+++ resolved
@@ -7,11 +7,7 @@
 import numbers
 import posixpath
 import re
-<<<<<<< HEAD
 import urllib.parse
-from typing import Optional
-=======
->>>>>>> 9cb7444c
 
 from mlflow.entities import Dataset, DatasetInput, InputTag, Param, RunTag
 from mlflow.entities.model_registry.prompt_version import PROMPT_TEXT_TAG_KEY
