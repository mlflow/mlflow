--- conflicted
+++ resolved
@@ -6,21 +6,19 @@
 from mlflow.store.db.db_types import DATABASE_ENGINES
 from mlflow.utils.validation import _validate_db_type_string
 
-_INVALID_DB_URI_MSG = (
-    "Please refer to https://mlflow.org/docs/latest/tracking.html#storage for "
-    "format specifications."
-)
+_INVALID_DB_URI_MSG = "Please refer to https://mlflow.org/docs/latest/tracking.html#storage for " \
+                      "format specifications."
 
 
 def is_local_uri(uri):
     """Returns true if this is a local file path (/foo or file:/foo)."""
     scheme = urllib.parse.urlparse(uri).scheme
-    return uri != "databricks" and (scheme == "" or scheme == "file")
+    return uri != 'databricks' and (scheme == '' or scheme == 'file')
 
 
 def is_http_uri(uri):
     scheme = urllib.parse.urlparse(uri).scheme
-    return scheme == "http" or scheme == "https"
+    return scheme == 'http' or scheme == 'https'
 
 
 def is_databricks_uri(uri):
@@ -29,12 +27,12 @@
     or 'databricks://secret_scope:secret_key_prefix'.
     """
     scheme = urllib.parse.urlparse(uri).scheme
-    return scheme == "databricks" or uri == "databricks"
+    return scheme == 'databricks' or uri == 'databricks'
 
 
 def construct_db_uri_from_profile(profile):
     if profile:
-        return "databricks://" + profile
+        return 'databricks://' + profile
 
 
 def get_db_info_from_uri(uri):
@@ -44,7 +42,7 @@
     """
     parsed_uri = urllib.parse.urlparse(uri)
     if parsed_uri.scheme == "databricks":
-        parsed_path = parsed_uri.path.lstrip("/") or None
+        parsed_path = parsed_uri.path.lstrip('/') or None
         parsed_profile = parsed_uri.netloc
         return parsed_profile, parsed_path
     return None, None
@@ -115,12 +113,12 @@
     supported. If a driver is specified, confirm it passes a plausible regex.
     """
     scheme = urllib.parse.urlparse(db_uri).scheme
-    scheme_plus_count = scheme.count("+")
+    scheme_plus_count = scheme.count('+')
 
     if scheme_plus_count == 0:
         db_type = scheme
     elif scheme_plus_count == 1:
-        db_type, _ = scheme.split("+")
+        db_type, _ = scheme.split('+')
     else:
         error_msg = "Invalid database URI: '%s'. %s" % (db_uri, _INVALID_DB_URI_MSG)
         raise MlflowException(error_msg, INVALID_PARAMETER_VALUE)
@@ -216,17 +214,11 @@
 
 def construct_run_url(hostname, experiment_id, run_id, workspace_id=None):
     if not hostname or not experiment_id or not run_id:
-        raise MlflowException(
-            "Hostname, experiment ID, and run ID are all required to construct" "a run URL"
-        )
+        raise MlflowException('Hostname, experiment ID, and run ID are all required to construct'
+                              'a run URL')
     prefix = hostname
-    if workspace_id and workspace_id != "0":
+    if workspace_id and workspace_id != '0':
         prefix += "?o=" + workspace_id
-<<<<<<< HEAD
-    return prefix + "#mlflow/experiments/{experiment_id}/runs/{run_id}".format(
-        experiment_id=experiment_id, run_id=run_id
-    )
-=======
     return prefix + '#mlflow/experiments/{experiment_id}/runs/{run_id}'.format(
         experiment_id=experiment_id,
         run_id=run_id)
@@ -237,5 +229,4 @@
     if parsed.scheme != 'dbfs':
         return False
     db_profile_uri = get_databricks_profile_uri_from_artifact_uri(uri)
-    return not parsed.netloc or db_profile_uri is not None
->>>>>>> c02b7888
+    return not parsed.netloc or db_profile_uri is not None