--- conflicted
+++ resolved
@@ -127,10 +127,6 @@
     return scheme == _DATABRICKS_UNITY_CATALOG_SCHEME or uri == _DATABRICKS_UNITY_CATALOG_SCHEME
 
 
-<<<<<<< HEAD
-# Update scheme parsing if changes are made to the OSS URI (this is an initial proof of concept)
-=======
->>>>>>> 7b857144
 def is_oss_unity_catalog_uri(uri):
     scheme = urllib.parse.urlparse(uri).scheme
     return scheme == "uc"
