--- conflicted
+++ resolved
@@ -1441,12 +1441,7 @@
     """
     Decorator that disables an API method when used with Databricks.
 
-<<<<<<< HEAD
-    This decorator checks if the method is being called with Databricks authentication
-    (via the use_databricks_sdk flag) and raises an error if so.
-=======
     This decorator checks if the tracking URI is a Databricks URI and raises an error if so.
->>>>>>> 51a425d8
 
     Args:
         api_name: Name of the API for the error message.
@@ -1459,16 +1454,6 @@
     def decorator(func: Callable[..., Any]) -> Callable[..., Any]:
         @functools.wraps(func)
         def wrapper(self, *args, **kwargs):
-<<<<<<< HEAD
-            if not hasattr(self, "get_host_creds"):
-                return func(self, *args, **kwargs)
-
-            host_creds = self.get_host_creds()
-            if not host_creds or not getattr(host_creds, "use_databricks_sdk", False):
-                return func(self, *args, **kwargs)
-
-            # If we're here, we're in Databricks - raise the error
-=======
             from mlflow.tracking import get_tracking_uri
             from mlflow.utils.uri import is_databricks_uri
 
@@ -1476,7 +1461,6 @@
             if not is_databricks_uri(tracking_uri):
                 return func(self, *args, **kwargs)
 
->>>>>>> 51a425d8
             error_msg = f"{api_name} is not supported in Databricks environments."
             if alternative:
                 error_msg += f" {alternative}"
