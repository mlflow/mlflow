--- conflicted
+++ resolved
@@ -174,19 +174,18 @@
         return _get_context_tag("orgId")
 
 
+def get_browser_hostname():
+    try:
+        return _get_command_context().browserHostName().get()
+    except Exception:  # pylint: disable=broad-except
+        return _get_context_tag("browserHostName")
+
+
 def get_workspace_info_from_dbutils():
     dbutils = _get_dbutils()
     if dbutils:
-<<<<<<< HEAD
-        workspace_host = get_webapp_url()
+        workspace_host = get_browser_hostname()
         workspace_id = get_workspace_id()
-=======
-        context = json.loads(
-            dbutils.notebook.entry_point.getDbutils().notebook().getContext().toJson()
-        )
-        workspace_host = "https://" + context["tags"]["browserHostName"]
-        workspace_id = context["tags"]["orgId"]
->>>>>>> 768c8d9b
         return workspace_host, workspace_id
     return None, None
 
