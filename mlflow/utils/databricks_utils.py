--- conflicted
+++ resolved
@@ -1072,9 +1072,6 @@
     return model_version_url
 
 
-<<<<<<< HEAD
-def _get_databricks_creds_config(tracking_uri, use_databricks_sdk=False):
-=======
 def _construct_databricks_logged_model_url(
     workspace_url: str, experiment_id: str, model_id: str, workspace_id: str | None = None
 ) -> str:
@@ -1134,8 +1131,7 @@
     return job_url
 
 
-def _get_databricks_creds_config(tracking_uri):
->>>>>>> bf96f444
+def _get_databricks_creds_config(tracking_uri, use_databricks_sdk=False):
     # Note:
     # `_get_databricks_creds_config` reads credential token values or password and
     # returns a `DatabricksConfig` object
