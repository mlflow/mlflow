--- conflicted
+++ resolved
@@ -154,7 +154,6 @@
     return code_dir_subpath
 
 
-<<<<<<< HEAD
 def _validate_path_exists(path, name):
     if path and not os.path.exists(path):
         raise MlflowException(
@@ -169,14 +168,10 @@
 
 
 def _validate_and_copy_model_code_and_config_paths(code_path, config_path, path):
-=======
-def _validate_and_copy_model_code_path(code_path, path, default_subpath="model_code"):
->>>>>>> a990a303
     """Copies the model code from code_path to a directory.
 
     Args:
         code_path: A file containing model code that should be logged as an artifact.
-<<<<<<< HEAD
         config_path: A file containing model config code that should be logged as an artifact.
         path: The local model path.
     """
@@ -199,15 +194,6 @@
             ),
             error_code=INVALID_PARAMETER_VALUE,
         ) from e
-=======
-        path: The local model path.
-        default_subpath: The default directory name used to store model code artifacts.
-    """
-    if code_path:
-        return _validate_and_copy_code_paths([code_path], path, default_subpath)
-    else:
-        return None
->>>>>>> a990a303
 
 
 def _add_code_to_system_path(code_path):
