--- conflicted
+++ resolved
@@ -156,7 +156,6 @@
     return code_dir_subpath
 
 
-<<<<<<< HEAD
 def _infer_and_copy_code_paths(flavor, path, default_subpath="code"):
     # Capture all imported modules with full module name during loading model.
     modules = _capture_imported_modules(path, flavor, record_full_module=True)
@@ -215,7 +214,8 @@
         return _infer_and_copy_code_paths(flavor, path, default_subpath)
     else:
         return _validate_and_copy_code_paths(code_paths, path, default_subpath)
-=======
+
+
 def _validate_path_exists(path, name):
     if path and not os.path.exists(path):
         raise MlflowException(
@@ -255,7 +255,6 @@
             ),
             error_code=INVALID_PARAMETER_VALUE,
         ) from e
->>>>>>> a56e94c2
 
 
 def _add_code_to_system_path(code_path):
