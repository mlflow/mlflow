--- conflicted
+++ resolved
@@ -12,11 +12,7 @@
 import os
 from concurrent.futures import ThreadPoolExecutor
 from itertools import zip_longest
-<<<<<<< HEAD
-from typing import TYPE_CHECKING, Any, NamedTuple, Optional, Union
-=======
 from typing import TYPE_CHECKING, Any, NamedTuple, Optional
->>>>>>> 3e5f3478
 
 from mlflow.entities import Metric, Param, RunTag
 from mlflow.entities.dataset_input import DatasetInput
@@ -41,16 +37,6 @@
 
 class _PendingCreateRun(NamedTuple):
     experiment_id: str
-<<<<<<< HEAD
-    start_time: Optional[int]
-    tags: list[RunTag]
-    run_name: Optional[str]
-
-
-class _PendingSetTerminated(NamedTuple):
-    status: Optional[str]
-    end_time: Optional[int]
-=======
     start_time: int | None
     tags: list[RunTag]
     run_name: str | None
@@ -59,7 +45,6 @@
 class _PendingSetTerminated(NamedTuple):
     status: str | None
     end_time: int | None
->>>>>>> 3e5f3478
 
 
 class PendingRunId:
