--- conflicted
+++ resolved
@@ -256,12 +256,8 @@
     scoped_token: TemporaryCredentialsOSS,
     base_credential_refresh_def: Callable[[], TemporaryCredentialsOSS],
 ) -> ArtifactRepository:
-<<<<<<< HEAD
-    # OSS Temp Credential does not have a one of credential field, so we need to check for the individual cloud credentials
-=======
     # OSS Temp Credential doesn't have a oneof credential field
     # So, we must check for the individual cloud credentials
->>>>>>> 7b857144
     if scoped_token.aws_temp_credentials:
         # Verify upfront that boto3 is importable
         import boto3  # noqa: F401
