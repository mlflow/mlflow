--- conflicted
+++ resolved
@@ -373,13 +373,11 @@
         Experimental: This parameter may change or be removed in a future release without warning.
             """
         ),
-<<<<<<< HEAD
         "params": "A dictionary of parameters to log with the model.",
         "tags": "A dictionary of tags to log with the model.",
         "model_type": "The type of the model.",
         "step": "The step at which to log the model outputs and metrics",
         "model_id": "The ID of the model.",
-=======
         "prompts": """\
 A list of prompt URIs registered in the MLflow Prompt Registry, to be associated with the model.
 Each prompt URI should be in the form ``prompt:/<name>/<version>``. The prompts should be
@@ -412,7 +410,6 @@
     # Load the prompt
     prompt = mlflow.load_prompt(model_info.prompts[0])
 """,
->>>>>>> 45c2902b
     }
 )
 
