--- conflicted
+++ resolved
@@ -360,7 +360,6 @@
     its commit hash are logged instead.
 """
         ),
-<<<<<<< HEAD
         "prompts": """\
 A list of prompt URIs registered in the MLflow Prompt Registry, to be associated with the model.
 Each prompt URI should be in the form ``prompt:/<name>/<version>``. The prompts should be
@@ -393,7 +392,6 @@
     # Load the prompt
     prompt = mlflow.load_prompt(model_info.prompts[0])
 """,
-=======
         "auth_policy": (
             """Specifies the authentication policy for the model, which includes two key components.
             Note that only one of `auth_policy` or `resources` should be defined.
@@ -406,7 +404,6 @@
         Experimental: This parameter may change or be removed in a future release without warning.
             """
         ),
->>>>>>> 8e8d9d61
     }
 )
 
