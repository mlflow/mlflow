--- conflicted
+++ resolved
@@ -12,14 +12,11 @@
 from itertools import filterfalse, chain
 from collections import namedtuple
 
-<<<<<<< HEAD
 from mlflow.exceptions import MlflowException
 from mlflow.tracking.artifact_utils import _download_artifact_from_uri
 from mlflow.utils.autologging_utils.versioning import _strip_dev_version_suffix
 from mlflow.utils.databricks_utils import is_in_databricks_runtime
-=======
 from packaging.version import Version, InvalidVersion
->>>>>>> b1c7ef3a
 
 
 def _is_comment(line):
@@ -117,7 +114,6 @@
             yield _Requirement(line, is_constraint)
 
 
-<<<<<<< HEAD
 def _flatten(iterable):
     return chain.from_iterable(iterable)
 
@@ -182,9 +178,9 @@
         raise MlflowException(msg)
 
 
-def _get_package_version(package):
-    """
-    Returns the version of the specified package.
+def _get_package_version_from_metadata(package):
+    """
+    Obtains the version of the specified package from its metadata.
     """
     version = importlib_metadata.version(package)
 
@@ -241,8 +237,9 @@
     ]
     packages = set(packages) - set(excluded_packages)
     packages = _prune_packages(packages)
-    return ["{}=={}".format(p, _get_package_version(p)) for p in sorted(packages)]
-=======
+    return ["{}=={}".format(p, _get_package_version_from_metadata(p)) for p in sorted(packages)]
+
+
 def _strip_local_version_identifier(version):
     """
     Strips a local version identifer in `version`.
@@ -287,5 +284,4 @@
     module = module or package
     version = version or _get_installed_version(module)
     version = _strip_local_version_identifier(version)
-    return f"{package}=={version}"
->>>>>>> b1c7ef3a
+    return f"{package}=={version}"