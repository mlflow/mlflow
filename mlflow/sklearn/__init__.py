"""
The ``mlflow.sklearn`` module provides an API for logging and loading scikit-learn models. This
module exports scikit-learn models with the following flavors:

Python (native) `pickle <https://scikit-learn.org/stable/modules/model_persistence.html>`_ format
    This is the main flavor that can be loaded back into scikit-learn.

:py:mod:`mlflow.pyfunc`
    Produced for use by generic pyfunc-based deployment tools and batch inference.
    NOTE: The `mlflow.pyfunc` flavor is only added for scikit-learn models that define `predict()`,
    since `predict()` is required for pyfunc model inference.
"""
import os
import logging
import pickle
import yaml
import warnings

import mlflow
from mlflow import pyfunc
from mlflow.exceptions import MlflowException
from mlflow.models import Model
from mlflow.models.model import MLMODEL_FILE_NAME
from mlflow.models.signature import ModelSignature
from mlflow.models.utils import ModelInputExample, _save_example
from mlflow.protos.databricks_pb2 import INVALID_PARAMETER_VALUE, INTERNAL_ERROR
from mlflow.protos.databricks_pb2 import RESOURCE_ALREADY_EXISTS
from mlflow.tracking.artifact_utils import _download_artifact_from_uri
from mlflow.utils.annotations import experimental
from mlflow.utils.environment import _mlflow_conda_env
from mlflow.utils.model_utils import _get_flavor_configuration
from mlflow.utils.autologging_utils import (
    autologging_integration,
    safe_patch,
<<<<<<< HEAD
=======
    try_mlflow_log,
    INPUT_EXAMPLE_SAMPLE_ROWS,
    resolve_input_example_and_signature,
    _get_new_training_session_class,
>>>>>>> c603c377
)
from mlflow.tracking._model_registry import DEFAULT_AWAIT_MAX_SLEEP_SECONDS

FLAVOR_NAME = "sklearn"

SERIALIZATION_FORMAT_PICKLE = "pickle"
SERIALIZATION_FORMAT_CLOUDPICKLE = "cloudpickle"

SUPPORTED_SERIALIZATION_FORMATS = [SERIALIZATION_FORMAT_PICKLE, SERIALIZATION_FORMAT_CLOUDPICKLE]

_logger = logging.getLogger(__name__)
_SklearnTrainingSession = _get_new_training_session_class()


def get_default_conda_env(include_cloudpickle=False):
    """
    :return: The default Conda environment for MLflow Models produced by calls to
             :func:`save_model()` and :func:`log_model()`.
    """
    import sklearn

    pip_deps = ["scikit-learn=={}".format(sklearn.__version__)]
    if include_cloudpickle:
        import cloudpickle

        pip_deps += ["cloudpickle=={}".format(cloudpickle.__version__)]
    return _mlflow_conda_env(additional_pip_deps=pip_deps, additional_conda_channels=None)


def save_model(
    sk_model,
    path,
    conda_env=None,
    mlflow_model=None,
    serialization_format=SERIALIZATION_FORMAT_CLOUDPICKLE,
    signature: ModelSignature = None,
    input_example: ModelInputExample = None,
):
    """
    Save a scikit-learn model to a path on the local file system. Produces an MLflow Model
    containing the following flavors:

        - :py:mod:`mlflow.sklearn`
        - :py:mod:`mlflow.pyfunc`. NOTE: This flavor is only included for scikit-learn models
          that define `predict()`, since `predict()` is required for pyfunc model inference.

    :param sk_model: scikit-learn model to be saved.
    :param path: Local path where the model is to be saved.
    :param conda_env: Either a dictionary representation of a Conda environment or the path to a
                      Conda environment yaml file. If provided, this decsribes the environment
                      this model should be run in. At minimum, it should specify the dependencies
                      contained in :func:`get_default_conda_env()`. If `None`, the default
                      :func:`get_default_conda_env()` environment is added to the model.
                      The following is an *example* dictionary representation of a Conda
                      environment::

                        {
                            'name': 'mlflow-env',
                            'channels': ['defaults'],
                            'dependencies': [
                                'python=3.7.0',
                                'scikit-learn=0.19.2'
                            ]
                        }

    :param mlflow_model: :py:mod:`mlflow.models.Model` this flavor is being added to.
    :param serialization_format: The format in which to serialize the model. This should be one of
                                 the formats listed in
                                 ``mlflow.sklearn.SUPPORTED_SERIALIZATION_FORMATS``. The Cloudpickle
                                 format, ``mlflow.sklearn.SERIALIZATION_FORMAT_CLOUDPICKLE``,
                                 provides better cross-system compatibility by identifying and
                                 packaging code dependencies with the serialized model.

    :param signature: (Experimental) :py:class:`ModelSignature <mlflow.models.ModelSignature>`
                      describes model input and output :py:class:`Schema <mlflow.types.Schema>`.
                      The model signature can be :py:func:`inferred <mlflow.models.infer_signature>`
                      from datasets with valid model input (e.g. the training dataset with target
                      column omitted) and valid model output (e.g. model predictions generated on
                      the training dataset), for example:

                      .. code-block:: python

                        from mlflow.models.signature import infer_signature
                        train = df.drop_column("target_label")
                        predictions = ... # compute model predictions
                        signature = infer_signature(train, predictions)
    :param input_example: (Experimental) Input example provides one or several instances of valid
                          model input. The example can be used as a hint of what data to feed the
                          model. The given example will be converted to a Pandas DataFrame and then
                          serialized to json using the Pandas split-oriented format. Bytes are
                          base64-encoded.


    .. code-block:: python
        :caption: Example

        import mlflow.sklearn
        from sklearn.datasets import load_iris
        from sklearn import tree

        iris = load_iris()
        sk_model = tree.DecisionTreeClassifier()
        sk_model = sk_model.fit(iris.data, iris.target)

        # Save the model in cloudpickle format
        # set path to location for persistence
        sk_path_dir_1 = ...
        mlflow.sklearn.save_model(
                sk_model, sk_path_dir_1,
                serialization_format=mlflow.sklearn.SERIALIZATION_FORMAT_CLOUDPICKLE)

        # save the model in pickle format
        # set path to location for persistence
        sk_path_dir_2 = ...
        mlflow.sklearn.save_model(sk_model, sk_path_dir_2,
                                  serialization_format=mlflow.sklearn.SERIALIZATION_FORMAT_PICKLE)
    """
    import sklearn

    if serialization_format not in SUPPORTED_SERIALIZATION_FORMATS:
        raise MlflowException(
            message=(
                "Unrecognized serialization format: {serialization_format}. Please specify one"
                " of the following supported formats: {supported_formats}.".format(
                    serialization_format=serialization_format,
                    supported_formats=SUPPORTED_SERIALIZATION_FORMATS,
                )
            ),
            error_code=INVALID_PARAMETER_VALUE,
        )

    if os.path.exists(path):
        raise MlflowException(
            message="Path '{}' already exists".format(path), error_code=RESOURCE_ALREADY_EXISTS
        )
    os.makedirs(path)
    if mlflow_model is None:
        mlflow_model = Model()
    if signature is not None:
        mlflow_model.signature = signature
    if input_example is not None:
        _save_example(mlflow_model, input_example, path)

    model_data_subpath = "model.pkl"
    _save_model(
        sk_model=sk_model,
        output_path=os.path.join(path, model_data_subpath),
        serialization_format=serialization_format,
    )

    conda_env_subpath = "conda.yaml"
    if conda_env is None:
        conda_env = get_default_conda_env(
            include_cloudpickle=serialization_format == SERIALIZATION_FORMAT_CLOUDPICKLE
        )
    elif not isinstance(conda_env, dict):
        with open(conda_env, "r") as f:
            conda_env = yaml.safe_load(f)
    with open(os.path.join(path, conda_env_subpath), "w") as f:
        yaml.safe_dump(conda_env, stream=f, default_flow_style=False)

    # `PyFuncModel` only works for sklearn models that define `predict()`.
    if hasattr(sk_model, "predict"):
        pyfunc.add_to_model(
            mlflow_model,
            loader_module="mlflow.sklearn",
            model_path=model_data_subpath,
            env=conda_env_subpath,
        )
    mlflow_model.add_flavor(
        FLAVOR_NAME,
        pickled_model=model_data_subpath,
        sklearn_version=sklearn.__version__,
        serialization_format=serialization_format,
    )
    mlflow_model.save(os.path.join(path, MLMODEL_FILE_NAME))


def log_model(
    sk_model,
    artifact_path,
    conda_env=None,
    serialization_format=SERIALIZATION_FORMAT_CLOUDPICKLE,
    registered_model_name=None,
    signature: ModelSignature = None,
    input_example: ModelInputExample = None,
    await_registration_for=DEFAULT_AWAIT_MAX_SLEEP_SECONDS,
):
    """
    Log a scikit-learn model as an MLflow artifact for the current run. Produces an MLflow Model
    containing the following flavors:

        - :py:mod:`mlflow.sklearn`
        - :py:mod:`mlflow.pyfunc`. NOTE: This flavor is only included for scikit-learn models
          that define `predict()`, since `predict()` is required for pyfunc model inference.

    :param sk_model: scikit-learn model to be saved.
    :param artifact_path: Run-relative artifact path.
    :param conda_env: Either a dictionary representation of a Conda environment or the path to a
                      Conda environment yaml file. If provided, this decsribes the environment
                      this model should be run in. At minimum, it should specify the dependencies
                      contained in :func:`get_default_conda_env()`. If `None`, the default
                      :func:`get_default_conda_env()` environment is added to the model.
                      The following is an *example* dictionary representation of a Conda
                      environment::

                        {
                            'name': 'mlflow-env',
                            'channels': ['defaults'],
                            'dependencies': [
                                'python=3.7.0',
                                'scikit-learn=0.19.2'
                            ]
                        }

    :param serialization_format: The format in which to serialize the model. This should be one of
                                 the formats listed in
                                 ``mlflow.sklearn.SUPPORTED_SERIALIZATION_FORMATS``. The Cloudpickle
                                 format, ``mlflow.sklearn.SERIALIZATION_FORMAT_CLOUDPICKLE``,
                                 provides better cross-system compatibility by identifying and
                                 packaging code dependencies with the serialized model.
    :param registered_model_name: (Experimental) If given, create a model version under
                                  ``registered_model_name``, also creating a registered model if one
                                  with the given name does not exist.

    :param signature: (Experimental) :py:class:`ModelSignature <mlflow.models.ModelSignature>`
                      describes model input and output :py:class:`Schema <mlflow.types.Schema>`.
                      The model signature can be :py:func:`inferred <mlflow.models.infer_signature>`
                      from datasets with valid model input (e.g. the training dataset with target
                      column omitted) and valid model output (e.g. model predictions generated on
                      the training dataset), for example:

                      .. code-block:: python

                        from mlflow.models.signature import infer_signature
                        train = df.drop_column("target_label")
                        predictions = ... # compute model predictions
                        signature = infer_signature(train, predictions)
    :param input_example: (Experimental) Input example provides one or several instances of valid
                          model input. The example can be used as a hint of what data to feed the
                          model. The given example will be converted to a Pandas DataFrame and then
                          serialized to json using the Pandas split-oriented format. Bytes are
                          base64-encoded.
    :param await_registration_for: Number of seconds to wait for the model version to finish
                            being created and is in ``READY`` status. By default, the function
                            waits for five minutes. Specify 0 or None to skip waiting.


    .. code-block:: python
        :caption: Example

        import mlflow
        import mlflow.sklearn
        from sklearn.datasets import load_iris
        from sklearn import tree

        iris = load_iris()
        sk_model = tree.DecisionTreeClassifier()
        sk_model = sk_model.fit(iris.data, iris.target)
        # set the artifact_path to location where experiment artifacts will be saved

        #log model params
        mlflow.log_param("criterion", sk_model.criterion)
        mlflow.log_param("splitter", sk_model.splitter)

        # log model
        mlflow.sklearn.log_model(sk_model, "sk_models")
    """
    return Model.log(
        artifact_path=artifact_path,
        flavor=mlflow.sklearn,
        sk_model=sk_model,
        conda_env=conda_env,
        serialization_format=serialization_format,
        registered_model_name=registered_model_name,
        signature=signature,
        input_example=input_example,
        await_registration_for=await_registration_for,
    )


def _load_model_from_local_file(path, serialization_format):
    """Load a scikit-learn model saved as an MLflow artifact on the local file system.

    :param path: Local filesystem path to the MLflow Model saved with the ``sklearn`` flavor
    :param serialization_format: The format in which the model was serialized. This should be one of
                                 the following: ``mlflow.sklearn.SERIALIZATION_FORMAT_PICKLE`` or
                                 ``mlflow.sklearn.SERIALIZATION_FORMAT_CLOUDPICKLE``.
    """
    # TODO: we could validate the scikit-learn version here
    if serialization_format not in SUPPORTED_SERIALIZATION_FORMATS:
        raise MlflowException(
            message=(
                "Unrecognized serialization format: {serialization_format}. Please specify one"
                " of the following supported formats: {supported_formats}.".format(
                    serialization_format=serialization_format,
                    supported_formats=SUPPORTED_SERIALIZATION_FORMATS,
                )
            ),
            error_code=INVALID_PARAMETER_VALUE,
        )
    with open(path, "rb") as f:
        # Models serialized with Cloudpickle cannot necessarily be deserialized using Pickle;
        # That's why we check the serialization format of the model before deserializing
        if serialization_format == SERIALIZATION_FORMAT_PICKLE:
            return pickle.load(f)
        elif serialization_format == SERIALIZATION_FORMAT_CLOUDPICKLE:
            import cloudpickle

            return cloudpickle.load(f)


def _load_pyfunc(path):
    """
    Load PyFunc implementation. Called by ``pyfunc.load_pyfunc``.

    :param path: Local filesystem path to the MLflow Model with the ``sklearn`` flavor.
    """
    if os.path.isfile(path):
        # Scikit-learn models saved in older versions of MLflow (<= 1.9.1) specify the ``data``
        # field within the pyfunc flavor configuration. For these older models, the ``path``
        # parameter of ``_load_pyfunc()`` refers directly to a serialized scikit-learn model
        # object. In this case, we assume that the serialization format is ``pickle``, since
        # the model loading procedure in older versions of MLflow used ``pickle.load()``.
        serialization_format = SERIALIZATION_FORMAT_PICKLE
    else:
        # In contrast, scikit-learn models saved in versions of MLflow > 1.9.1 do not
        # specify the ``data`` field within the pyfunc flavor configuration. For these newer
        # models, the ``path`` parameter of ``load_pyfunc()`` refers to the top-level MLflow
        # Model directory. In this case, we parse the model path from the MLmodel's pyfunc
        # flavor configuration and attempt to fetch the serialization format from the
        # scikit-learn flavor configuration
        try:
            sklearn_flavor_conf = _get_flavor_configuration(
                model_path=path, flavor_name=FLAVOR_NAME
            )
            serialization_format = sklearn_flavor_conf.get(
                "serialization_format", SERIALIZATION_FORMAT_PICKLE
            )
        except MlflowException:
            _logger.warning(
                "Could not find scikit-learn flavor configuration during model loading process."
                " Assuming 'pickle' serialization format."
            )
            serialization_format = SERIALIZATION_FORMAT_PICKLE

        pyfunc_flavor_conf = _get_flavor_configuration(
            model_path=path, flavor_name=pyfunc.FLAVOR_NAME
        )
        path = os.path.join(path, pyfunc_flavor_conf["model_path"])

    return _load_model_from_local_file(path=path, serialization_format=serialization_format)


def _save_model(sk_model, output_path, serialization_format):
    """
    :param sk_model: The scikit-learn model to serialize.
    :param output_path: The file path to which to write the serialized model.
    :param serialization_format: The format in which to serialize the model. This should be one of
                                 the following: ``mlflow.sklearn.SERIALIZATION_FORMAT_PICKLE`` or
                                 ``mlflow.sklearn.SERIALIZATION_FORMAT_CLOUDPICKLE``.
    """
    with open(output_path, "wb") as out:
        if serialization_format == SERIALIZATION_FORMAT_PICKLE:
            pickle.dump(sk_model, out)
        elif serialization_format == SERIALIZATION_FORMAT_CLOUDPICKLE:
            import cloudpickle

            cloudpickle.dump(sk_model, out)
        else:
            raise MlflowException(
                message="Unrecognized serialization format: {serialization_format}".format(
                    serialization_format=serialization_format
                ),
                error_code=INTERNAL_ERROR,
            )


def load_model(model_uri):
    """
    Load a scikit-learn model from a local file or a run.

    :param model_uri: The location, in URI format, of the MLflow model, for example:

                      - ``/Users/me/path/to/local/model``
                      - ``relative/path/to/local/model``
                      - ``s3://my_bucket/path/to/model``
                      - ``runs:/<mlflow_run_id>/run-relative/path/to/model``
                      - ``models:/<model_name>/<model_version>``
                      - ``models:/<model_name>/<stage>``

                      For more information about supported URI schemes, see
                      `Referencing Artifacts <https://www.mlflow.org/docs/latest/concepts.html#
                      artifact-locations>`_.

    :return: A scikit-learn model.

    .. code-block:: python
        :caption: Example

        import mlflow.sklearn
        sk_model = mlflow.sklearn.load_model("runs:/96771d893a5e46159d9f3b49bf9013e2/sk_models")

        # use Pandas DataFrame to make predictions
        pandas_df = ...
        predictions = sk_model.predict(pandas_df)
    """
    local_model_path = _download_artifact_from_uri(artifact_uri=model_uri)
    flavor_conf = _get_flavor_configuration(model_path=local_model_path, flavor_name=FLAVOR_NAME)
    sklearn_model_artifacts_path = os.path.join(local_model_path, flavor_conf["pickled_model"])
    serialization_format = flavor_conf.get("serialization_format", SERIALIZATION_FORMAT_PICKLE)
    return _load_model_from_local_file(
        path=sklearn_model_artifacts_path, serialization_format=serialization_format
    )


@experimental
@autologging_integration(FLAVOR_NAME)
def autolog(
    log_input_examples=False,
    log_model_signatures=True,
    log_models=True,
    disable=False,
    exclusive=False,
    disable_for_unsupported_versions=False,
    silent=False,
):  # pylint: disable=unused-argument
    """
    Enables (or disables) and configures autologging for scikit-learn estimators.

    **When is autologging performed?**
      Autologging is performed when you call:

      - ``estimator.fit()``
      - ``estimator.fit_predict()``
      - ``estimator.fit_transform()``

    **Logged information**
      **Parameters**
        - Parameters obtained by ``estimator.get_params(deep=True)``. Note that ``get_params``
          is called with ``deep=True``. This means when you fit a meta estimator that chains
          a series of estimators, the parameters of these child estimators are also logged.

      **Metrics**
        - A training score obtained by ``estimator.score``. Note that the training score is
          computed using parameters given to ``fit()``.
        - Common metrics for classifier:

          - `precision score`_

          .. _precision score:
              https://scikit-learn.org/stable/modules/generated/sklearn.metrics.precision_score.html

          - `recall score`_

          .. _recall score:
              https://scikit-learn.org/stable/modules/generated/sklearn.metrics.recall_score.html

          - `f1 score`_

          .. _f1 score:
              https://scikit-learn.org/stable/modules/generated/sklearn.metrics.f1_score.html

          - `accuracy score`_

          .. _accuracy score:
              https://scikit-learn.org/stable/modules/generated/sklearn.metrics.accuracy_score.html

          If the classifier has method ``predict_proba``, we additionally log:

          - `log loss`_

          .. _log loss:
              https://scikit-learn.org/stable/modules/generated/sklearn.metrics.log_loss.html

          - `roc auc score`_

          .. _roc auc score:
              https://scikit-learn.org/stable/modules/generated/sklearn.metrics.roc_auc_score.html

        - Common metrics for regressor:

          - `mean squared error`_

          .. _mean squared error:
              https://scikit-learn.org/stable/modules/generated/sklearn.metrics.mean_squared_error.html

          - root mean squared error

          - `mean absolute error`_

          .. _mean absolute error:
              https://scikit-learn.org/stable/modules/generated/sklearn.metrics.mean_absolute_error.html

          - `r2 score`_

          .. _r2 score:
              https://scikit-learn.org/stable/modules/generated/sklearn.metrics.r2_score.html

      **Tags**
        - An estimator class name (e.g. "LinearRegression").
        - A fully qualified estimator class name
          (e.g. "sklearn.linear_model._base.LinearRegression").

      **Artifacts**
        - An MLflow Model with the :py:mod:`mlflow.sklearn` flavor containing a fitted estimator
          (logged by :py:func:`mlflow.sklearn.log_model()`). The Model also contains the
          :py:mod:`mlflow.pyfunc` flavor when the scikit-learn estimator defines `predict()`.

    **How does autologging work for meta estimators?**
      When a meta estimator (e.g. `Pipeline`_, `GridSearchCV`_) calls ``fit()``, it internally calls
      ``fit()`` on its child estimators. Autologging does NOT perform logging on these constituent
      ``fit()`` calls.

      **Parameter search**
          In addition to recording the information discussed above, autologging for parameter
          search meta estimators (`GridSearchCV`_ and `RandomizedSearchCV`_) records child runs
          with metrics for each set of explored parameters, as well as artifacts and parameters
          for the best model (if available).

    **Supported estimators**
      - All estimators obtained by `sklearn.utils.all_estimators`_ (including meta estimators).
      - `Pipeline`_
      - Parameter search estimators (`GridSearchCV`_ and `RandomizedSearchCV`_)

    .. _sklearn.utils.all_estimators:
        https://scikit-learn.org/stable/modules/generated/sklearn.utils.all_estimators.html

    .. _Pipeline:
        https://scikit-learn.org/stable/modules/generated/sklearn.pipeline.Pipeline.html

    .. _GridSearchCV:
        https://scikit-learn.org/stable/modules/generated/sklearn.model_selection.GridSearchCV.html

    .. _RandomizedSearchCV:
        https://scikit-learn.org/stable/modules/generated/sklearn.model_selection.RandomizedSearchCV.html

    **Example**

    `See more examples <https://github.com/mlflow/mlflow/blob/master/examples/sklearn_autolog>`_

    .. code-block:: python

        from pprint import pprint
        import numpy as np
        from sklearn.linear_model import LinearRegression
        import mlflow

        def fetch_logged_data(run_id):
            client = mlflow.tracking.MlflowClient()
            data = client.get_run(run_id).data
            tags = {k: v for k, v in data.tags.items() if not k.startswith("mlflow.")}
            artifacts = [f.path for f in client.list_artifacts(run_id, "model")]
            return data.params, data.metrics, tags, artifacts

        # enable autologging
        mlflow.sklearn.autolog()

        # prepare training data
        X = np.array([[1, 1], [1, 2], [2, 2], [2, 3]])
        y = np.dot(X, np.array([1, 2])) + 3

        # train a model
        model = LinearRegression()
        with mlflow.start_run() as run:
            model.fit(X, y)

        # fetch logged data
        params, metrics, tags, artifacts = fetch_logged_data(run.info.run_id)

        pprint(params)
        # {'copy_X': 'True',
        #  'fit_intercept': 'True',
        #  'n_jobs': 'None',
        #  'normalize': 'False'}

        pprint(metrics)
        # {'training_score': 1.0,
           'training_mae': 2.220446049250313e-16,
           'training_mse': 1.9721522630525295e-31,
           'training_r2_score': 1.0,
           'training_rmse': 4.440892098500626e-16}

        pprint(tags)
        # {'estimator_class': 'sklearn.linear_model._base.LinearRegression',
        #  'estimator_name': 'LinearRegression'}

        pprint(artifacts)
        # ['model/MLmodel', 'model/conda.yaml', 'model/model.pkl']

    :param log_input_examples: If ``True``, input examples from training datasets are collected and
                               logged along with scikit-learn model artifacts during training. If
                               ``False``, input examples are not logged.
                               Note: Input examples are MLflow model attributes
                               and are only collected if ``log_models`` is also ``True``.
    :param log_model_signatures: If ``True``,
                                 :py:class:`ModelSignatures <mlflow.models.ModelSignature>`
                                 describing model inputs and outputs are collected and logged along
                                 with scikit-learn model artifacts during training. If ``False``,
                                 signatures are not logged.
                                 Note: Model signatures are MLflow model attributes
                                 and are only collected if ``log_models`` is also ``True``.
    :param log_models: If ``True``, trained models are logged as MLflow model artifacts.
                       If ``False``, trained models are not logged.
                       Input examples and model signatures, which are attributes of MLflow models,
                       are also omitted when ``log_models`` is ``False``.
    :param disable: If ``True``, disables the scikit-learn autologging integration. If ``False``,
                    enables the scikit-learn autologging integration.
    :param exclusive: If ``True``, autologged content is not logged to user-created fluent runs.
                      If ``False``, autologged content is logged to the active fluent run,
                      which may be user-created.
    :param disable_for_unsupported_versions: If ``True``, disable autologging for versions of
                      scikit-learn that have not been tested against this version of the MLflow
                      client or are incompatible.
    :param silent: If ``True``, suppress all event logs and warnings from MLflow during scikit-learn
                   autologging. If ``False``, show all events and warnings during scikit-learn
                   autologging.
    """
    import sklearn

    from mlflow.sklearn.utils import (
        _MIN_SKLEARN_VERSION,
        _TRAINING_PREFIX,
        _is_supported_version,
        _chunk_dict,
        _get_args_for_metrics,
        _log_pretraining_metadata,
        _log_posttraining_metadata,
        _all_estimators,
        _truncate_dict,
        _get_arg_names,
        _get_estimator_info_tags,
        _get_meta_estimators_for_autologging,
        _is_parameter_search_estimator,
        _log_parameter_search_results_as_artifact,
        _create_child_runs_for_parameter_search,
    )

    if not _is_supported_version():
        warnings.warn(
            "Autologging utilities may not work properly on scikit-learn < {} ".format(
                _MIN_SKLEARN_VERSION
            )
            + "(current version: {})".format(sklearn.__version__),
            stacklevel=2,
        )

    def fit_mlflow(original, self, *args, **kwargs):
        """
        Autologging function that performs model training by executing the training method
        referred to be `func_name` on the instance of `clazz` referred to by `self` & records
        MLflow parameters, metrics, tags, and artifacts to a corresponding MLflow Run.
        """
        _log_pretraining_metadata(self, *args, **kwargs)
        fit_output = original(self, *args, **kwargs)
        _log_posttraining_metadata(self, *args, **kwargs)
        return fit_output

    def patched_fit(original, self, *args, **kwargs):
        """
        Autologging patch function to be applied to a sklearn model class that defines a `fit`
        method and inherits from `BaseEstimator` (thereby defining the `get_params()` method)

        :param clazz: The scikit-learn model class to which this patch function is being applied for
                      autologging (e.g., `sklearn.linear_model.LogisticRegression`)
        :param func_name: The function name on the specified `clazz` that this patch is overriding
                          for autologging (e.g., specify "fit" in order to indicate that
                          `sklearn.linear_model.LogisticRegression.fit()` is being patched)
        """
        with _SklearnTrainingSession(clazz=self.__class__, allow_children=False) as t:
            if t.should_log():
                return fit_mlflow(original, self, *args, **kwargs)
            else:
                return original(self, *args, **kwargs)

    _, estimators_to_patch = zip(*_all_estimators())
    # Ensure that relevant meta estimators (e.g. GridSearchCV, Pipeline) are selected
    # for patching if they are not already included in the output of `all_estimators()`
    estimators_to_patch = set(estimators_to_patch).union(
        set(_get_meta_estimators_for_autologging())
    )
    # Exclude certain preprocessing & feature manipulation estimators from patching. These
    # estimators represent data manipulation routines (e.g., normalization, label encoding)
    # rather than ML algorithms. Accordingly, we should not create MLflow runs and log
    # parameters / metrics for these routines, unless they are captured as part of an ML pipeline
    # (via `sklearn.pipeline.Pipeline`)
    excluded_module_names = [
        "sklearn.preprocessing",
        "sklearn.impute",
        "sklearn.feature_extraction",
        "sklearn.feature_selection",
    ]

    estimators_to_patch = [
        estimator
        for estimator in estimators_to_patch
        if not any(
            [
                estimator.__module__.startswith(excluded_module_name)
                for excluded_module_name in excluded_module_names
            ]
        )
    ]

    for class_def in estimators_to_patch:
        for func_name in ["fit", "fit_transform", "fit_predict"]:
            if hasattr(class_def, func_name):
                original = getattr(class_def, func_name)

                # A couple of estimators use property methods to return fitting functions,
                # rather than defining the fitting functions on the estimator class directly.
                #
                # Example: https://github.com/scikit-learn/scikit-learn/blob/0.23.2/sklearn/neighbors/_lof.py#L183  # noqa
                #
                # We currently exclude these property fitting methods from patching because
                # it's challenging to patch them correctly.
                #
                # Excluded fitting methods:
                # - sklearn.cluster._agglomerative.FeatureAgglomeration.fit_predict
                # - sklearn.neighbors._lof.LocalOutlierFactor.fit_predict
                #
                # You can list property fitting methods by inserting "print(class_def, func_name)"
                # in the if clause below.
                if isinstance(original, property):
                    continue

                safe_patch(
                    FLAVOR_NAME, class_def, func_name, patched_fit, manage_run=True,
                )


def eval_and_log_metrics(model, X, y_true, *, prefix, sample_weight=None):
    """
    Computes and logs metrics (and artifacts) for the given model and labeled dataset.
    The metrics/artifacts mirror what is auto-logged when training a model
    (see mlflow.sklearn.autolog).

    :param model: The model to be evaluated.
    :param X: The features for the evaluation dataset.
    :param y_true: The labels for the evaluation dataset.
    :param prefix: Prefix used to name metrics and artifacts.
    :param sample_weight: Per-sample weights to apply in the computation of metrics/artifacts.
    :return: The dict of logged metrics. Artifacts can be retrieved by inspecting the run.

    ** Example **

    .. code-block:: python

        from sklearn.linear_model import LinearRegression
        import mlflow

        # enable autologging
        mlflow.sklearn.autolog()

        # prepare training data
        X = np.array([[1, 1], [1, 2], [2, 2], [2, 3]])
        y = np.dot(X, np.array([1, 2])) + 3

        # prepare evaluation data
        X_eval = np.array([[3, 3], [3, 4]])
        y_eval = np.dot(X_eval, np.array([1,2])) + 3

        # train a model
        model = LinearRegression()
        with mlflow.start_run() as run:
            model.fit(X, y)
            metrics = mlflow.sklearn.eval_and_log_metrics(model, X_eval, y_eval, prefix="val_")


    Each metric's and artifact's name is prefixed with `prefix`, e.g., in the previous example the
    metrics and artifacts are named 'val_XXXXX'. Note that training-time metrics are auto-logged
    as 'training_XXXXX'. Metrics and artifacts are logged under the currently active run if one
    exists, otherwise a new run is started and left active.

    Raises an error if:
      - prefix is empty
      - model is not an sklearn estimator or does not support the 'predict' method
    """
    from mlflow.sklearn.utils import _log_estimator_content
    from sklearn.base import BaseEstimator

    if prefix is None or prefix == "":
        raise ValueError("Must specify a non-empty prefix")

    if not isinstance(model, BaseEstimator):
        raise ValueError(
            "The provided model was not a sklearn estimator. Please ensure the passed-in model is "
            "a sklearn estimator subclassing sklearn.base.BaseEstimator"
        )

    if not hasattr(model, "predict"):
        raise ValueError(
            "Model does not support predictions. Please pass a model object defining a predict() "
            "method"
        )

    active_run = mlflow.active_run()
    run = active_run if active_run is not None else mlflow.start_run()

    metrics = _log_estimator_content(
        estimator=model,
        run_id=run.info.run_id,
        prefix=prefix,
        X=X,
        y_true=y_true,
        sample_weight=sample_weight,
    )

    return metrics<|MERGE_RESOLUTION|>--- conflicted
+++ resolved
@@ -32,13 +32,7 @@
 from mlflow.utils.autologging_utils import (
     autologging_integration,
     safe_patch,
-<<<<<<< HEAD
-=======
-    try_mlflow_log,
-    INPUT_EXAMPLE_SAMPLE_ROWS,
-    resolve_input_example_and_signature,
     _get_new_training_session_class,
->>>>>>> c603c377
 )
 from mlflow.tracking._model_registry import DEFAULT_AWAIT_MAX_SLEEP_SECONDS
 
