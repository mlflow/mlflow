--- conflicted
+++ resolved
@@ -719,16 +719,11 @@
                        If ``False``, trained models are not logged.
                        Input examples and model signatures, which are attributes of MLflow models,
                        are also omitted when ``log_models`` is ``False``.
-<<<<<<< HEAD
     :param disable: If ``True``, disables the scikit-learn autologging integration. If ``False``,
                     enables the scikit-learn autologging integration.
-=======
-    :param disable: If ``True``, disables all supported autologging integrations. If ``False``,
-                    enables all supported autologging integrations.
     :param exclusive: If ``True``, autologged content is not logged to user-created fluent runs.
                       If ``False``, autologged content is logged to the active fluent run,
                       which may be user-created.
->>>>>>> dcbd84a8
     """
     import pandas as pd
     import sklearn
