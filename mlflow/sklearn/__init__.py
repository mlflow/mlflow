"""
The ``mlflow.sklearn`` module provides an API for logging and loading scikit-learn models. This
module exports scikit-learn models with the following flavors:

Python (native) `pickle <https://scikit-learn.org/stable/modules/model_persistence.html>`_ format
    This is the main flavor that can be loaded back into scikit-learn.

:py:mod:`mlflow.pyfunc`
    Produced for use by generic pyfunc-based deployment tools and batch inference.
    NOTE: The `mlflow.pyfunc` flavor is only added for scikit-learn models that define `predict()`,
    since `predict()` is required for pyfunc model inference.
"""
import inspect
import functools
import os
import logging
import numpy as np
import pickle
import yaml
import warnings
import weakref
from collections import defaultdict, OrderedDict
from packaging.version import Version

import mlflow
from mlflow import pyfunc
from mlflow.exceptions import MlflowException
from mlflow.models import Model
from mlflow.models.model import MLMODEL_FILE_NAME
from mlflow.models.signature import ModelSignature
from mlflow.models.utils import ModelInputExample, _save_example
from mlflow.protos.databricks_pb2 import INVALID_PARAMETER_VALUE, INTERNAL_ERROR
from mlflow.protos.databricks_pb2 import RESOURCE_ALREADY_EXISTS
from mlflow.tracking.artifact_utils import _download_artifact_from_uri
from mlflow.utils import _inspect_original_var_name
from mlflow.utils.autologging_utils import get_instance_method_first_arg_value
from mlflow.utils.environment import (
    _mlflow_conda_env,
    _validate_env_arguments,
    _process_pip_requirements,
    _process_conda_env,
    _CONDA_ENV_FILE_NAME,
    _REQUIREMENTS_FILE_NAME,
    _CONSTRAINTS_FILE_NAME,
)
from mlflow.utils import gorilla
from mlflow.utils.requirements_utils import _get_pinned_requirement
from mlflow.utils.file_utils import write_to
from mlflow.utils.docstring_utils import format_docstring, LOG_MODEL_PARAM_DOCS
from mlflow.utils.mlflow_tags import MLFLOW_AUTOLOGGING
from mlflow.utils.model_utils import _get_flavor_configuration
from mlflow.utils.autologging_utils import (
    autologging_integration,
    safe_patch,
    INPUT_EXAMPLE_SAMPLE_ROWS,
    resolve_input_example_and_signature,
    _get_new_training_session_class,
    MlflowAutologgingQueueingClient,
    disable_autologging,
    update_wrapper_extended,
)
from mlflow.tracking._model_registry import DEFAULT_AWAIT_MAX_SLEEP_SECONDS

FLAVOR_NAME = "sklearn"

SERIALIZATION_FORMAT_PICKLE = "pickle"
SERIALIZATION_FORMAT_CLOUDPICKLE = "cloudpickle"

SUPPORTED_SERIALIZATION_FORMATS = [SERIALIZATION_FORMAT_PICKLE, SERIALIZATION_FORMAT_CLOUDPICKLE]

_logger = logging.getLogger(__name__)
_SklearnTrainingSession = _get_new_training_session_class()


def _gen_estimators_to_patch():
    from mlflow.sklearn.utils import (
        _all_estimators,
        _get_meta_estimators_for_autologging,
    )

    _, estimators_to_patch = zip(*_all_estimators())
    # Ensure that relevant meta estimators (e.g. GridSearchCV, Pipeline) are selected
    # for patching if they are not already included in the output of `all_estimators()`
    estimators_to_patch = set(estimators_to_patch).union(
        set(_get_meta_estimators_for_autologging())
    )
    # Exclude certain preprocessing & feature manipulation estimators from patching. These
    # estimators represent data manipulation routines (e.g., normalization, label encoding)
    # rather than ML algorithms. Accordingly, we should not create MLflow runs and log
    # parameters / metrics for these routines, unless they are captured as part of an ML pipeline
    # (via `sklearn.pipeline.Pipeline`)
    excluded_module_names = [
        "sklearn.preprocessing",
        "sklearn.impute",
        "sklearn.feature_extraction",
        "sklearn.feature_selection",
    ]

    excluded_class_names = [
        "sklearn.compose._column_transformer.ColumnTransformer",
    ]

    return [
        estimator
        for estimator in estimators_to_patch
        if not any(
            estimator.__module__.startswith(excluded_module_name)
            or (estimator.__module__ + "." + estimator.__name__) in excluded_class_names
            for excluded_module_name in excluded_module_names
        )
    ]


def get_default_pip_requirements(include_cloudpickle=False):
    """
    :return: A list of default pip requirements for MLflow Models produced by this flavor.
             Calls to :func:`save_model()` and :func:`log_model()` produce a pip environment
             that, at minimum, contains these requirements.
    """
    pip_deps = [_get_pinned_requirement("scikit-learn", module="sklearn")]
    if include_cloudpickle:
        pip_deps += [_get_pinned_requirement("cloudpickle")]

    return pip_deps


def get_default_conda_env(include_cloudpickle=False):
    """
    :return: The default Conda environment for MLflow Models produced by calls to
             :func:`save_model()` and :func:`log_model()`.
    """
    return _mlflow_conda_env(additional_pip_deps=get_default_pip_requirements(include_cloudpickle))


@format_docstring(LOG_MODEL_PARAM_DOCS.format(package_name="scikit-learn"))
def save_model(
    sk_model,
    path,
    conda_env=None,
    mlflow_model=None,
    serialization_format=SERIALIZATION_FORMAT_CLOUDPICKLE,
    signature: ModelSignature = None,
    input_example: ModelInputExample = None,
    pip_requirements=None,
    extra_pip_requirements=None,
):
    """
    Save a scikit-learn model to a path on the local file system. Produces an MLflow Model
    containing the following flavors:

        - :py:mod:`mlflow.sklearn`
        - :py:mod:`mlflow.pyfunc`. NOTE: This flavor is only included for scikit-learn models
          that define `predict()`, since `predict()` is required for pyfunc model inference.

    :param sk_model: scikit-learn model to be saved.
    :param path: Local path where the model is to be saved.
    :param conda_env: {{ conda_env }}
    :param mlflow_model: :py:mod:`mlflow.models.Model` this flavor is being added to.
    :param serialization_format: The format in which to serialize the model. This should be one of
                                 the formats listed in
                                 ``mlflow.sklearn.SUPPORTED_SERIALIZATION_FORMATS``. The Cloudpickle
                                 format, ``mlflow.sklearn.SERIALIZATION_FORMAT_CLOUDPICKLE``,
                                 provides better cross-system compatibility by identifying and
                                 packaging code dependencies with the serialized model.

    :param signature: :py:class:`ModelSignature <mlflow.models.ModelSignature>`
                      describes model input and output :py:class:`Schema <mlflow.types.Schema>`.
                      The model signature can be :py:func:`inferred <mlflow.models.infer_signature>`
                      from datasets with valid model input (e.g. the training dataset with target
                      column omitted) and valid model output (e.g. model predictions generated on
                      the training dataset), for example:

                      .. code-block:: python

                        from mlflow.models.signature import infer_signature
                        train = df.drop_column("target_label")
                        predictions = ... # compute model predictions
                        signature = infer_signature(train, predictions)
    :param input_example: Input example provides one or several instances of valid
                          model input. The example can be used as a hint of what data to feed the
                          model. The given example will be converted to a Pandas DataFrame and then
                          serialized to json using the Pandas split-oriented format. Bytes are
                          base64-encoded.
    :param pip_requirements: {{ pip_requirements }}
    :param extra_pip_requirements: {{ extra_pip_requirements }}

    .. code-block:: python
        :caption: Example

        import mlflow.sklearn
        from sklearn.datasets import load_iris
        from sklearn import tree

        iris = load_iris()
        sk_model = tree.DecisionTreeClassifier()
        sk_model = sk_model.fit(iris.data, iris.target)

        # Save the model in cloudpickle format
        # set path to location for persistence
        sk_path_dir_1 = ...
        mlflow.sklearn.save_model(
                sk_model, sk_path_dir_1,
                serialization_format=mlflow.sklearn.SERIALIZATION_FORMAT_CLOUDPICKLE)

        # save the model in pickle format
        # set path to location for persistence
        sk_path_dir_2 = ...
        mlflow.sklearn.save_model(sk_model, sk_path_dir_2,
                                  serialization_format=mlflow.sklearn.SERIALIZATION_FORMAT_PICKLE)
    """
    import sklearn

    _validate_env_arguments(conda_env, pip_requirements, extra_pip_requirements)

    if serialization_format not in SUPPORTED_SERIALIZATION_FORMATS:
        raise MlflowException(
            message=(
                "Unrecognized serialization format: {serialization_format}. Please specify one"
                " of the following supported formats: {supported_formats}.".format(
                    serialization_format=serialization_format,
                    supported_formats=SUPPORTED_SERIALIZATION_FORMATS,
                )
            ),
            error_code=INVALID_PARAMETER_VALUE,
        )

    if os.path.exists(path):
        raise MlflowException(
            message="Path '{}' already exists".format(path), error_code=RESOURCE_ALREADY_EXISTS
        )
    os.makedirs(path)
    if mlflow_model is None:
        mlflow_model = Model()
    if signature is not None:
        mlflow_model.signature = signature
    if input_example is not None:
        _save_example(mlflow_model, input_example, path)

    model_data_subpath = "model.pkl"
    model_data_path = os.path.join(path, model_data_subpath)
    _save_model(
        sk_model=sk_model,
        output_path=model_data_path,
        serialization_format=serialization_format,
    )

    # `PyFuncModel` only works for sklearn models that define `predict()`.
    if hasattr(sk_model, "predict"):
        pyfunc.add_to_model(
            mlflow_model,
            loader_module="mlflow.sklearn",
            model_path=model_data_subpath,
            env=_CONDA_ENV_FILE_NAME,
        )
    mlflow_model.add_flavor(
        FLAVOR_NAME,
        pickled_model=model_data_subpath,
        sklearn_version=sklearn.__version__,
        serialization_format=serialization_format,
    )
    mlflow_model.save(os.path.join(path, MLMODEL_FILE_NAME))

    if conda_env is None:
        if pip_requirements is None:
            include_cloudpickle = serialization_format == SERIALIZATION_FORMAT_CLOUDPICKLE
            default_reqs = get_default_pip_requirements(include_cloudpickle)
            # To ensure `_load_pyfunc` can successfully load the model during the dependency
            # inference, `mlflow_model.save` must be called beforehand to save an MLmodel file.
            inferred_reqs = mlflow.models.infer_pip_requirements(
                model_data_path,
                FLAVOR_NAME,
                fallback=default_reqs,
            )
            default_reqs = sorted(set(inferred_reqs).union(default_reqs))
        else:
            default_reqs = None
        conda_env, pip_requirements, pip_constraints = _process_pip_requirements(
            default_reqs,
            pip_requirements,
            extra_pip_requirements,
        )
    else:
        conda_env, pip_requirements, pip_constraints = _process_conda_env(conda_env)

    with open(os.path.join(path, _CONDA_ENV_FILE_NAME), "w") as f:
        yaml.safe_dump(conda_env, stream=f, default_flow_style=False)

    # Save `constraints.txt` if necessary
    if pip_constraints:
        write_to(os.path.join(path, _CONSTRAINTS_FILE_NAME), "\n".join(pip_constraints))

    # Save `requirements.txt`
    write_to(os.path.join(path, _REQUIREMENTS_FILE_NAME), "\n".join(pip_requirements))


@format_docstring(LOG_MODEL_PARAM_DOCS.format(package_name="scikit-learn"))
def log_model(
    sk_model,
    artifact_path,
    conda_env=None,
    serialization_format=SERIALIZATION_FORMAT_CLOUDPICKLE,
    registered_model_name=None,
    signature: ModelSignature = None,
    input_example: ModelInputExample = None,
    await_registration_for=DEFAULT_AWAIT_MAX_SLEEP_SECONDS,
    pip_requirements=None,
    extra_pip_requirements=None,
):
    """
    Log a scikit-learn model as an MLflow artifact for the current run. Produces an MLflow Model
    containing the following flavors:

        - :py:mod:`mlflow.sklearn`
        - :py:mod:`mlflow.pyfunc`. NOTE: This flavor is only included for scikit-learn models
          that define `predict()`, since `predict()` is required for pyfunc model inference.

    :param sk_model: scikit-learn model to be saved.
    :param artifact_path: Run-relative artifact path.
    :param conda_env: {{ conda_env }}
    :param serialization_format: The format in which to serialize the model. This should be one of
                                 the formats listed in
                                 ``mlflow.sklearn.SUPPORTED_SERIALIZATION_FORMATS``. The Cloudpickle
                                 format, ``mlflow.sklearn.SERIALIZATION_FORMAT_CLOUDPICKLE``,
                                 provides better cross-system compatibility by identifying and
                                 packaging code dependencies with the serialized model.
    :param registered_model_name: If given, create a model version under
                                  ``registered_model_name``, also creating a registered model if one
                                  with the given name does not exist.

    :param signature: :py:class:`ModelSignature <mlflow.models.ModelSignature>`
                      describes model input and output :py:class:`Schema <mlflow.types.Schema>`.
                      The model signature can be :py:func:`inferred <mlflow.models.infer_signature>`
                      from datasets with valid model input (e.g. the training dataset with target
                      column omitted) and valid model output (e.g. model predictions generated on
                      the training dataset), for example:

                      .. code-block:: python

                        from mlflow.models.signature import infer_signature
                        train = df.drop_column("target_label")
                        predictions = ... # compute model predictions
                        signature = infer_signature(train, predictions)
    :param input_example: Input example provides one or several instances of valid
                          model input. The example can be used as a hint of what data to feed the
                          model. The given example will be converted to a Pandas DataFrame and then
                          serialized to json using the Pandas split-oriented format. Bytes are
                          base64-encoded.
    :param await_registration_for: Number of seconds to wait for the model version to finish
                            being created and is in ``READY`` status. By default, the function
                            waits for five minutes. Specify 0 or None to skip waiting.
    :param pip_requirements: {{ pip_requirements }}
    :param extra_pip_requirements: {{ extra_pip_requirements }}

    .. code-block:: python
        :caption: Example

        import mlflow
        import mlflow.sklearn
        from sklearn.datasets import load_iris
        from sklearn import tree

        iris = load_iris()
        sk_model = tree.DecisionTreeClassifier()
        sk_model = sk_model.fit(iris.data, iris.target)
        # set the artifact_path to location where experiment artifacts will be saved

        #log model params
        mlflow.log_param("criterion", sk_model.criterion)
        mlflow.log_param("splitter", sk_model.splitter)

        # log model
        mlflow.sklearn.log_model(sk_model, "sk_models")
    """
    Model.log(
        artifact_path=artifact_path,
        flavor=mlflow.sklearn,
        sk_model=sk_model,
        conda_env=conda_env,
        serialization_format=serialization_format,
        registered_model_name=registered_model_name,
        signature=signature,
        input_example=input_example,
        await_registration_for=await_registration_for,
        pip_requirements=pip_requirements,
        extra_pip_requirements=extra_pip_requirements,
    )


def _load_model_from_local_file(path, serialization_format):
    """Load a scikit-learn model saved as an MLflow artifact on the local file system.

    :param path: Local filesystem path to the MLflow Model saved with the ``sklearn`` flavor
    :param serialization_format: The format in which the model was serialized. This should be one of
                                 the following: ``mlflow.sklearn.SERIALIZATION_FORMAT_PICKLE`` or
                                 ``mlflow.sklearn.SERIALIZATION_FORMAT_CLOUDPICKLE``.
    """
    # TODO: we could validate the scikit-learn version here
    if serialization_format not in SUPPORTED_SERIALIZATION_FORMATS:
        raise MlflowException(
            message=(
                "Unrecognized serialization format: {serialization_format}. Please specify one"
                " of the following supported formats: {supported_formats}.".format(
                    serialization_format=serialization_format,
                    supported_formats=SUPPORTED_SERIALIZATION_FORMATS,
                )
            ),
            error_code=INVALID_PARAMETER_VALUE,
        )
    with open(path, "rb") as f:
        # Models serialized with Cloudpickle cannot necessarily be deserialized using Pickle;
        # That's why we check the serialization format of the model before deserializing
        if serialization_format == SERIALIZATION_FORMAT_PICKLE:
            return pickle.load(f)
        elif serialization_format == SERIALIZATION_FORMAT_CLOUDPICKLE:
            import cloudpickle

            return cloudpickle.load(f)


def _load_pyfunc(path):
    """
    Load PyFunc implementation. Called by ``pyfunc.load_pyfunc``.

    :param path: Local filesystem path to the MLflow Model with the ``sklearn`` flavor.
    """
    if os.path.isfile(path):
        # Scikit-learn models saved in older versions of MLflow (<= 1.9.1) specify the ``data``
        # field within the pyfunc flavor configuration. For these older models, the ``path``
        # parameter of ``_load_pyfunc()`` refers directly to a serialized scikit-learn model
        # object. In this case, we assume that the serialization format is ``pickle``, since
        # the model loading procedure in older versions of MLflow used ``pickle.load()``.
        serialization_format = SERIALIZATION_FORMAT_PICKLE
    else:
        # In contrast, scikit-learn models saved in versions of MLflow > 1.9.1 do not
        # specify the ``data`` field within the pyfunc flavor configuration. For these newer
        # models, the ``path`` parameter of ``load_pyfunc()`` refers to the top-level MLflow
        # Model directory. In this case, we parse the model path from the MLmodel's pyfunc
        # flavor configuration and attempt to fetch the serialization format from the
        # scikit-learn flavor configuration
        try:
            sklearn_flavor_conf = _get_flavor_configuration(
                model_path=path, flavor_name=FLAVOR_NAME
            )
            serialization_format = sklearn_flavor_conf.get(
                "serialization_format", SERIALIZATION_FORMAT_PICKLE
            )
        except MlflowException:
            _logger.warning(
                "Could not find scikit-learn flavor configuration during model loading process."
                " Assuming 'pickle' serialization format."
            )
            serialization_format = SERIALIZATION_FORMAT_PICKLE

        pyfunc_flavor_conf = _get_flavor_configuration(
            model_path=path, flavor_name=pyfunc.FLAVOR_NAME
        )
        path = os.path.join(path, pyfunc_flavor_conf["model_path"])

    return _load_model_from_local_file(path=path, serialization_format=serialization_format)


class _SklearnCustomModelPicklingError(pickle.PicklingError):
    """
    Exception for describing error raised during pickling custom sklearn estimator
    """

    def __init__(self, sk_model, original_exception):
        """
        :param sk_model: The custom sklearn model to be pickled
        :param original_exception: The original exception raised
        """
        super(_SklearnCustomModelPicklingError, self).__init__(
            f"Pickling custom sklearn model {sk_model.__class__.__name__} failed "
            f"when saving model: {str(original_exception)}"
        )
        self.original_exception = original_exception


def _dump_model(pickle_lib, sk_model, out):
    try:
        pickle_lib.dump(sk_model, out)
    except (pickle.PicklingError, TypeError, AttributeError) as e:
        if sk_model.__class__ not in _gen_estimators_to_patch():
            raise _SklearnCustomModelPicklingError(sk_model, e)
        else:
            raise


def _save_model(sk_model, output_path, serialization_format):
    """
    :param sk_model: The scikit-learn model to serialize.
    :param output_path: The file path to which to write the serialized model.
    :param serialization_format: The format in which to serialize the model. This should be one of
                                 the following: ``mlflow.sklearn.SERIALIZATION_FORMAT_PICKLE`` or
                                 ``mlflow.sklearn.SERIALIZATION_FORMAT_CLOUDPICKLE``.
    """
    with open(output_path, "wb") as out:
        if serialization_format == SERIALIZATION_FORMAT_PICKLE:
            _dump_model(pickle, sk_model, out)
        elif serialization_format == SERIALIZATION_FORMAT_CLOUDPICKLE:
            import cloudpickle

            _dump_model(cloudpickle, sk_model, out)
        else:
            raise MlflowException(
                message="Unrecognized serialization format: {serialization_format}".format(
                    serialization_format=serialization_format
                ),
                error_code=INTERNAL_ERROR,
            )


def load_model(model_uri, dst_path=None):
    """
    Load a scikit-learn model from a local file or a run.

    :param model_uri: The location, in URI format, of the MLflow model, for example:

                      - ``/Users/me/path/to/local/model``
                      - ``relative/path/to/local/model``
                      - ``s3://my_bucket/path/to/model``
                      - ``runs:/<mlflow_run_id>/run-relative/path/to/model``
                      - ``models:/<model_name>/<model_version>``
                      - ``models:/<model_name>/<stage>``

                      For more information about supported URI schemes, see
                      `Referencing Artifacts <https://www.mlflow.org/docs/latest/concepts.html#
                      artifact-locations>`_.
    :param dst_path: The local filesystem path to which to download the model artifact.
                     This directory must already exist. If unspecified, a local output
                     path will be created.

    :return: A scikit-learn model.

    .. code-block:: python
        :caption: Example

        import mlflow.sklearn
        sk_model = mlflow.sklearn.load_model("runs:/96771d893a5e46159d9f3b49bf9013e2/sk_models")

        # use Pandas DataFrame to make predictions
        pandas_df = ...
        predictions = sk_model.predict(pandas_df)
    """
    local_model_path = _download_artifact_from_uri(artifact_uri=model_uri, output_path=dst_path)
    flavor_conf = _get_flavor_configuration(model_path=local_model_path, flavor_name=FLAVOR_NAME)
    sklearn_model_artifacts_path = os.path.join(local_model_path, flavor_conf["pickled_model"])
    serialization_format = flavor_conf.get("serialization_format", SERIALIZATION_FORMAT_PICKLE)
    return _load_model_from_local_file(
        path=sklearn_model_artifacts_path, serialization_format=serialization_format
    )


# The `_apis_autologging_disabled` contains APIs which is incompatible with autologging,
# when user call these APIs, autolog is temporarily disabled.
_apis_autologging_disabled = [
    "cross_validate",
    "cross_val_predict",
    "cross_val_score",
    "learning_curve",
    "permutation_test_score",
    "validation_curve",
]


class _AutologgingMetricsManager:
    """
    This class is designed for holding information which is used by autologging metrics
    It will hold information of:
    (1) a map of "prediction result object id" to a tuple of dataset name(the dataset is
       the one which generate the prediction result) and run_id.
       Note: We need this map instead of setting the run_id into the "prediction result object"
       because the object maybe a numpy array which does not support additional attribute
       assignment.
    (2) _log_post_training_metrics_enabled flag, in the following method scope:
       `model.fit`, `eval_and_log_metrics`, `model.score`,
       in order to avoid nested/duplicated autologging metric, when run into these scopes,
       we need temporarily disable the metric autologging.
    (3) _eval_dataset_info_map, it is a double level map:
       `_eval_dataset_info_map[run_id][eval_dataset_var_name]` will get a list, each
       element in the list is an id of "eval_dataset" instance.
       This data structure is used for:
        * generating unique dataset name key when autologging metric. For each eval dataset object,
          if they have the same eval_dataset_var_name, but object ids are different,
          then they will be assigned different name (via appending index to the
          eval_dataset_var_name) when autologging.
    (4) _metric_api_call_info, it is a double level map:
       `_metric_api_call_info[run_id][metric_name]` wil get a list of tuples, each tuple is:
         (logged_metric_key, metric_call_command_string)
        each call command string is like `metric_fn(arg1, arg2, ...)`
        This data structure is used for:
         * storing the call arguments dict for each metric call, we need log them into metric_info
           artifact file.

    Note: this class is not thread-safe.
    Design rule for this class:
     Because this class instance is a global instance, in order to prevent memory leak, it should
     only holds IDs and other small objects references. This class internal data structure should
     avoid reference to user dataset variables or model variables.
    """

    def __init__(self):
        self._pred_result_id_to_dataset_name_and_run_id = {}
        self._eval_dataset_info_map = defaultdict(lambda: defaultdict(list))
        self._metric_api_call_info = defaultdict(lambda: defaultdict(list))
        self._log_post_training_metrics_enabled = True
        self._metric_info_artifact_need_update = defaultdict(lambda: False)

    def should_log_post_training_metrics(self):
        """
        Check whether we should run patching code for autologging post training metrics.
        This checking should surround the whole patched code due to the safe guard checking,
        See following note.

        Note: It includes checking `_SklearnTrainingSession.is_active()`, This is a safe guarding
        for meta-estimator (e.g. GridSearchCV) case:
          running GridSearchCV.fit, the nested `estimator.fit` will be called in parallel,
          but, the _autolog_training_status is a global status without thread-safe lock protecting.
          This safe guarding will prevent code run into this case.
        """
        return not _SklearnTrainingSession.is_active() and self._log_post_training_metrics_enabled

    def disable_log_post_training_metrics(self):
        class LogPostTrainingMetricsDisabledScope:
            def __enter__(inner_self):  # pylint: disable=no-self-argument
                # pylint: disable=attribute-defined-outside-init
                inner_self.old_status = self._log_post_training_metrics_enabled
                self._log_post_training_metrics_enabled = False

            # pylint: disable=no-self-argument
            def __exit__(inner_self, exc_type, exc_val, exc_tb):
                self._log_post_training_metrics_enabled = inner_self.old_status

        return LogPostTrainingMetricsDisabledScope()

    @staticmethod
    def get_run_id_for_model(model):
        return getattr(model, "_mlflow_run_id", None)

    @staticmethod
    def is_metric_value_loggable(metric_value):
        """
        check whether the specified `metric_value` is a numeric value which can be logged
        as an MLflow metric.
        """
        return isinstance(metric_value, (int, float, np.number)) and not isinstance(
            metric_value, (bool, np.bool)
        )

    def register_model(self, model, run_id):
        """
        In `patched_fit`, we need register the model with the run_id used in `patched_fit`
        So that in following metric autologging, the metric will be logged into the registered
        run_id
        """
        model._mlflow_run_id = run_id

    @staticmethod
    def gen_name_with_index(name, index):
        assert index >= 0
        if index == 0:
            return name
        else:
            # Use '-' as the separator between name and index,
            # The '-' is not valid character in python var name
            # so it can prevent name conflicts after appending index.
            return f"{name}-{index + 1}"

    def register_prediction_input_dataset(self, model, eval_dataset):
        """
        Register prediction input dataset into eval_dataset_info_map, it will do:
         1. inspect eval dataset var name.
         2. check whether eval_dataset_info_map already registered this eval dataset.
            will check by object id.
         3. register eval dataset with id.
         4. return eval dataset name with index.

        Note: this method include inspecting argument variable name.
         So should be called directly from the "patched method", to ensure it capture
         correct argument variable name.
        """
        eval_dataset_name = _inspect_original_var_name(
            eval_dataset, fallback_name="unknown_dataset"
        )
        eval_dataset_id = id(eval_dataset)

        run_id = self.get_run_id_for_model(model)
        registered_dataset_list = self._eval_dataset_info_map[run_id][eval_dataset_name]

        for i, id_i in enumerate(registered_dataset_list):
            if eval_dataset_id == id_i:
                index = i
                break
        else:
            index = len(registered_dataset_list)

        if index == len(registered_dataset_list):
            # register new eval dataset
            registered_dataset_list.append(eval_dataset_id)

        return self.gen_name_with_index(eval_dataset_name, index)

    def register_prediction_result(self, run_id, eval_dataset_name, predict_result):
        """
        Register the relationship
         id(prediction_result) --> (eval_dataset_name, run_id)
        into map `_pred_result_id_to_dataset_name_and_run_id`
        """
        value = (eval_dataset_name, run_id)
        prediction_result_id = id(predict_result)
        self._pred_result_id_to_dataset_name_and_run_id[prediction_result_id] = value

        def clean_id(id_):
            _AUTOLOGGING_METRICS_MANAGER._pred_result_id_to_dataset_name_and_run_id.pop(id_, None)

        # When the `predict_result` object being GCed, its ID may be reused, so register a finalizer
        # to clear the ID from the dict for preventing wrong ID mapping.
        weakref.finalize(predict_result, clean_id, prediction_result_id)

    @staticmethod
    def gen_metric_call_command(self_obj, metric_fn, *call_pos_args, **call_kwargs):
        """
        Generate metric function call command string like `metric_fn(arg1, arg2, ...)`
        Note: this method include inspecting argument variable name.
         So should be called directly from the "patched method", to ensure it capture
         correct argument variable name.

        :param self_obj: If the metric_fn is a method of an instance (e.g. `model.score`),
           the `self_obj` represent the instance.
        :param metric_fn: metric function.
        :param call_pos_args: the positional arguments of the metric function call. If `metric_fn`
          is instance method, then the `call_pos_args` should exclude the first `self` argument.
        :param call_kwargs: the keyword arguments ofthe metric function call.
        """

        arg_list = []

        def arg_to_str(arg):
            if arg is None or np.isscalar(arg):
                if isinstance(arg, str) and len(arg) > 32:
                    # truncate too long string
                    return repr(arg[:32] + "...")
                return repr(arg)
            else:
                # dataset arguments or other non-scalar type argument
                return _inspect_original_var_name(arg, fallback_name=f"<{arg.__class__.__name__}>")

        param_sig = inspect.signature(metric_fn).parameters
        arg_names = list(param_sig.keys())

        if self_obj is not None:
            # If metric_fn is a method of an instance, e.g. `model.score`,
            # then the first argument is `self` which we need exclude it.
            arg_names.pop(0)

        if self_obj is not None:
            call_fn_name = f"{self_obj.__class__.__name__}.{metric_fn.__name__}"
        else:
            call_fn_name = metric_fn.__name__

        # Attach param signature key for positinal param values
        for arg_name, arg in zip(arg_names, call_pos_args):
            arg_list.append(f"{arg_name}={arg_to_str(arg)}")

        for arg_name, arg in call_kwargs.items():
            arg_list.append(f"{arg_name}={arg_to_str(arg)}")

        arg_list_str = ", ".join(arg_list)

        return f"{call_fn_name}({arg_list_str})"

    def register_metric_api_call(self, run_id, metric_name, dataset_name, call_command):
        """
        This method will do:
        (1) Generate and return metric key, format is:
          {metric_name}[-{call_index}]_{eval_dataset_name}
          metric_name is generated by metric function name, if multiple calls on the same
          metric API happen, the following calls will be assigned with an increasing "call index".
        (2) Register the metric key with the "call command" information into
          `_AUTOLOGGING_METRICS_MANAGER`. See doc of `gen_metric_call_command` method for
          details of "call command".
        """

        call_cmd_list = self._metric_api_call_info[run_id][metric_name]

        index = len(call_cmd_list)
        metric_name_with_index = self.gen_name_with_index(metric_name, index)
        metric_key = f"{metric_name_with_index}_{dataset_name}"

        call_cmd_list.append((metric_key, call_command))

        # Set the flag to true, represent the metric info in this run need update.
        # Later when `log_eval_metric` called, it will generate a new metric_info artifact
        # and overwrite the old artifact.
        self._metric_info_artifact_need_update[run_id] = True
        return metric_key

    def get_run_id_and_dataset_name_for_metric_api_call(self, call_pos_args, call_kwargs):
        """
        Given a metric api call (include the called metric function, and call arguments)
        Register the call information (arguments dict) into the `metric_api_call_arg_dict_list_map`
        and return a tuple of (run_id, eval_dataset_name)
        """
        call_arg_list = list(call_pos_args) + list(call_kwargs.values())

        dataset_id_list = self._pred_result_id_to_dataset_name_and_run_id.keys()

        # Note: some metric API the arguments is not like `y_true`, `y_pred`
        #  e.g.
        #    https://scikit-learn.org/stable/modules/generated/sklearn.metrics.roc_auc_score.html#sklearn.metrics.roc_auc_score
        #    https://scikit-learn.org/stable/modules/generated/sklearn.metrics.silhouette_score.html#sklearn.metrics.silhouette_score
        for arg in call_arg_list:
            if arg is not None and not np.isscalar(arg) and id(arg) in dataset_id_list:
                dataset_name, run_id = self._pred_result_id_to_dataset_name_and_run_id[id(arg)]
                break
        else:
            return None, None

        return run_id, dataset_name

    def log_post_training_metric(self, run_id, key, value):
        """
        Log the metric into the specified mlflow run.
        and it will also update the metric_info artifact if needed.
        """
        # Note: if the case log the same metric key multiple times,
        #  newer value will overwrite old value
        client = mlflow.tracking.MlflowClient()
        client.log_metric(run_id=run_id, key=key, value=value)
        if self._metric_info_artifact_need_update[run_id]:
            call_commands_list = []
            for v in self._metric_api_call_info[run_id].values():
                call_commands_list.extend(v)

            call_commands_list.sort(key=lambda x: x[0])
            dict_to_log = OrderedDict(call_commands_list)
            client.log_dict(run_id=run_id, dictionary=dict_to_log, artifact_file="metric_info.json")
            self._metric_info_artifact_need_update[run_id] = False


# The global `_AutologgingMetricsManager` instance which holds information used in
# post-training metric autologging. See doc of class `_AutologgingMetricsManager` for details.
_AUTOLOGGING_METRICS_MANAGER = _AutologgingMetricsManager()


_metric_api_excluding_list = ["check_scoring", "get_scorer", "make_scorer"]


def _get_metric_name_list():
    """
    Return metric function name list in `sklearn.metrics` module
    """
    from sklearn import metrics

    metric_list = []
    for metric_method_name in metrics.__all__:
        # excludes plot_* methods
        # exclude class (e.g. metrics.ConfusionMatrixDisplay)
        metric_method = getattr(metrics, metric_method_name)
        if (
            metric_method_name not in _metric_api_excluding_list
            and not inspect.isclass(metric_method)
            and callable(metric_method)
            and not metric_method_name.startswith("plot_")
        ):
            metric_list.append(metric_method_name)
    return metric_list


def _patch_estimator_method_if_available(flavor_name, class_def, func_name, patched_fn, manage_run):
    if not hasattr(class_def, func_name):
        return

    original = gorilla.get_original_attribute(
        class_def, func_name, bypass_descriptor_protocol=False
    )
    # Retrieve raw attribute while bypassing the descriptor protocol
    raw_original_obj = gorilla.get_original_attribute(
        class_def, func_name, bypass_descriptor_protocol=True
    )
    if raw_original_obj == original and (callable(original) or isinstance(original, property)):
        # normal method or property decorated method
        safe_patch(flavor_name, class_def, func_name, patched_fn, manage_run=manage_run)
    elif hasattr(raw_original_obj, "delegate_names") or hasattr(raw_original_obj, "check"):
        # sklearn delegated method
        safe_patch(flavor_name, raw_original_obj, "fn", patched_fn, manage_run=manage_run)
    else:
        # unsupported method type. skip patching
        pass


@autologging_integration(FLAVOR_NAME)
def autolog(
    log_input_examples=False,
    log_model_signatures=True,
    log_models=True,
    disable=False,
    exclusive=False,
    disable_for_unsupported_versions=False,
    silent=False,
    max_tuning_runs=5,
    log_post_training_metrics=True,
):  # pylint: disable=unused-argument
    """
    Enables (or disables) and configures autologging for scikit-learn estimators.

    **When is autologging performed?**
      Autologging is performed when you call:

      - ``estimator.fit()``
      - ``estimator.fit_predict()``
      - ``estimator.fit_transform()``

    **Logged information**
      **Parameters**
        - Parameters obtained by ``estimator.get_params(deep=True)``. Note that ``get_params``
          is called with ``deep=True``. This means when you fit a meta estimator that chains
          a series of estimators, the parameters of these child estimators are also logged.

      **Training metrics**
        - A training score obtained by ``estimator.score``. Note that the training score is
          computed using parameters given to ``fit()``.
        - Common metrics for classifier:

          - `precision score`_

          .. _precision score:
              https://scikit-learn.org/stable/modules/generated/sklearn.metrics.precision_score.html

          - `recall score`_

          .. _recall score:
              https://scikit-learn.org/stable/modules/generated/sklearn.metrics.recall_score.html

          - `f1 score`_

          .. _f1 score:
              https://scikit-learn.org/stable/modules/generated/sklearn.metrics.f1_score.html

          - `accuracy score`_

          .. _accuracy score:
              https://scikit-learn.org/stable/modules/generated/sklearn.metrics.accuracy_score.html

          If the classifier has method ``predict_proba``, we additionally log:

          - `log loss`_

          .. _log loss:
              https://scikit-learn.org/stable/modules/generated/sklearn.metrics.log_loss.html

          - `roc auc score`_

          .. _roc auc score:
              https://scikit-learn.org/stable/modules/generated/sklearn.metrics.roc_auc_score.html

        - Common metrics for regressor:

          - `mean squared error`_

          .. _mean squared error:
              https://scikit-learn.org/stable/modules/generated/sklearn.metrics.mean_squared_error.html

          - root mean squared error

          - `mean absolute error`_

          .. _mean absolute error:
              https://scikit-learn.org/stable/modules/generated/sklearn.metrics.mean_absolute_error.html

          - `r2 score`_

          .. _r2 score:
              https://scikit-learn.org/stable/modules/generated/sklearn.metrics.r2_score.html

      .. _post training metrics:

      **Post training metrics**
        When users call metric APIs after model training, MLflow tries to capture the metric API
        results and log them as MLflow metrics to the Run associated with the model. The following
        types of scikit-learn metric APIs are supported:

        - model.score
        - metric APIs defined in the `sklearn.metrics` module

        For post training metrics autologging, the metric key format is:
        "{metric_name}[-{call_index}]_{dataset_name}"

        - If the metric function is from `sklearn.metrics`, the MLflow "metric_name" is the
          metric function name. If the metric function is `model.score`, then "metric_name" is
          "{model_class_name}_score".
        - If multiple calls are made to the same scikit-learn metric API, each subsequent call
          adds a "call_index" (starting from 2) to the metric key.
        - MLflow uses the prediction input dataset variable name as the "dataset_name" in the
          metric key. The "prediction input dataset variable" refers to the variable which was
          used as the first argument of the associated `model.predict` or `model.score` call.
          Note: MLflow captures the "prediction input dataset" instance in the outermost call
          frame and fetches the variable name in the outermost call frame. If the "prediction
          input dataset" instance is an intermediate expression without a defined variable
          name, the dataset name is set to "unknown_dataset". If multiple "prediction input
          dataset" instances have the same variable name, then subsequent ones will append an
          index (starting from 2) to the inspected dataset name.

        **Limitations**
           - MLflow can only map the original prediction result object returned by a model
             prediction API (including predict / predict_proba / predict_log_proba / transform,
             but excluding fit_predict / fit_transform.) to an MLflow run.
             MLflow cannot find run information
             for other objects derived from a given prediction result (e.g. by copying or selecting
             a subset of the prediction result). scikit-learn metric APIs invoked on derived objects
             do not log metrics to MLflow.
           - Autologging must be enabled before scikit-learn metric APIs are imported from
             `sklearn.metrics`. Metric APIs imported before autologging is enabled do not log
             metrics to MLflow runs.
           - If user define a scorer which is not based on metric APIs in `sklearn.metrics`, then
             then post training metric autologging for the scorer is invalid.

        **Tags**
          - An estimator class name (e.g. "LinearRegression").
          - A fully qualified estimator class name
            (e.g. "sklearn.linear_model._base.LinearRegression").

        **Artifacts**
          - An MLflow Model with the :py:mod:`mlflow.sklearn` flavor containing a fitted estimator
            (logged by :py:func:`mlflow.sklearn.log_model()`). The Model also contains the
            :py:mod:`mlflow.pyfunc` flavor when the scikit-learn estimator defines `predict()`.
          - For post training metrics API calls, a "metric_info.json" artifact is logged. This is a
            JSON object whose keys are MLflow post training metric names
            (see "Post training metrics" section for the key format) and whose values are the
            corresponding metric call commands that produced the metrics, e.g.
            ``accuracy_score(y_true=test_iris_y, y_pred=pred_iris_y, normalize=False)``.

    **How does autologging work for meta estimators?**
      When a meta estimator (e.g. `Pipeline`_, `GridSearchCV`_) calls ``fit()``, it internally calls
      ``fit()`` on its child estimators. Autologging does NOT perform logging on these constituent
      ``fit()`` calls.

      **Parameter search**
          In addition to recording the information discussed above, autologging for parameter
          search meta estimators (`GridSearchCV`_ and `RandomizedSearchCV`_) records child runs
          with metrics for each set of explored parameters, as well as artifacts and parameters
          for the best model (if available).

    **Supported estimators**
      - All estimators obtained by `sklearn.utils.all_estimators`_ (including meta estimators).
      - `Pipeline`_
      - Parameter search estimators (`GridSearchCV`_ and `RandomizedSearchCV`_)

    .. _sklearn.utils.all_estimators:
        https://scikit-learn.org/stable/modules/generated/sklearn.utils.all_estimators.html

    .. _Pipeline:
        https://scikit-learn.org/stable/modules/generated/sklearn.pipeline.Pipeline.html

    .. _GridSearchCV:
        https://scikit-learn.org/stable/modules/generated/sklearn.model_selection.GridSearchCV.html

    .. _RandomizedSearchCV:
        https://scikit-learn.org/stable/modules/generated/sklearn.model_selection.RandomizedSearchCV.html

    **Example**

    `See more examples <https://github.com/mlflow/mlflow/blob/master/examples/sklearn_autolog>`_

    .. code-block:: python

        from pprint import pprint
        import numpy as np
        from sklearn.linear_model import LinearRegression
        import mlflow

        def fetch_logged_data(run_id):
            client = mlflow.tracking.MlflowClient()
            data = client.get_run(run_id).data
            tags = {k: v for k, v in data.tags.items() if not k.startswith("mlflow.")}
            artifacts = [f.path for f in client.list_artifacts(run_id, "model")]
            return data.params, data.metrics, tags, artifacts

        # enable autologging
        mlflow.sklearn.autolog()

        # prepare training data
        X = np.array([[1, 1], [1, 2], [2, 2], [2, 3]])
        y = np.dot(X, np.array([1, 2])) + 3

        # train a model
        model = LinearRegression()
        with mlflow.start_run() as run:
            model.fit(X, y)

        # fetch logged data
        params, metrics, tags, artifacts = fetch_logged_data(run.info.run_id)

        pprint(params)
        # {'copy_X': 'True',
        #  'fit_intercept': 'True',
        #  'n_jobs': 'None',
        #  'normalize': 'False'}

        pprint(metrics)
        # {'training_score': 1.0,
           'training_mae': 2.220446049250313e-16,
           'training_mse': 1.9721522630525295e-31,
           'training_r2_score': 1.0,
           'training_rmse': 4.440892098500626e-16}

        pprint(tags)
        # {'estimator_class': 'sklearn.linear_model._base.LinearRegression',
        #  'estimator_name': 'LinearRegression'}

        pprint(artifacts)
        # ['model/MLmodel', 'model/conda.yaml', 'model/model.pkl']

    :param log_input_examples: If ``True``, input examples from training datasets are collected and
                               logged along with scikit-learn model artifacts during training. If
                               ``False``, input examples are not logged.
                               Note: Input examples are MLflow model attributes
                               and are only collected if ``log_models`` is also ``True``.
    :param log_model_signatures: If ``True``,
                                 :py:class:`ModelSignatures <mlflow.models.ModelSignature>`
                                 describing model inputs and outputs are collected and logged along
                                 with scikit-learn model artifacts during training. If ``False``,
                                 signatures are not logged.
                                 Note: Model signatures are MLflow model attributes
                                 and are only collected if ``log_models`` is also ``True``.
    :param log_models: If ``True``, trained models are logged as MLflow model artifacts.
                       If ``False``, trained models are not logged.
                       Input examples and model signatures, which are attributes of MLflow models,
                       are also omitted when ``log_models`` is ``False``.
    :param disable: If ``True``, disables the scikit-learn autologging integration. If ``False``,
                    enables the scikit-learn autologging integration.
    :param exclusive: If ``True``, autologged content is not logged to user-created fluent runs.
                      If ``False``, autologged content is logged to the active fluent run,
                      which may be user-created.
    :param disable_for_unsupported_versions: If ``True``, disable autologging for versions of
                      scikit-learn that have not been tested against this version of the MLflow
                      client or are incompatible.
    :param silent: If ``True``, suppress all event logs and warnings from MLflow during scikit-learn
                   autologging. If ``False``, show all events and warnings during scikit-learn
                   autologging.
    :param max_tuning_runs: The maximum number of child Mlflow runs created for hyperparameter
                            search estimators. To create child runs for the best `k` results from
                            the search, set `max_tuning_runs` to `k`. The default value is to track
                            the best 5 search parameter sets. If `max_tuning_runs=None`, then
                            a child run is created for each search parameter set. Note: The best k
                            results is based on ordering in `rank_test_score`. In the case of
                            multi-metric evaluation with a custom scorer, the first scorer’s
                            `rank_test_score_<scorer_name>` will be used to select the best k
                            results. To change metric used for selecting best k results, change
                            ordering of dict passed as `scoring` parameter for estimator.
    :param log_post_training_metrics: If ``True``, post training metrics are logged. Defaults to
                                      ``True``. See the `post training metrics`_ section for more
                                      details.
    """
    _autolog(
        flavor_name=FLAVOR_NAME,
        log_input_examples=log_input_examples,
        log_model_signatures=log_model_signatures,
        log_models=log_models,
        disable=disable,
        exclusive=exclusive,
        disable_for_unsupported_versions=disable_for_unsupported_versions,
        silent=silent,
        max_tuning_runs=max_tuning_runs,
        log_post_training_metrics=log_post_training_metrics,
    )


def _autolog(
    flavor_name=FLAVOR_NAME,
    log_input_examples=False,
    log_model_signatures=True,
    log_models=True,
    disable=False,
    exclusive=False,
    disable_for_unsupported_versions=False,
    silent=False,
    max_tuning_runs=5,
    log_post_training_metrics=True,
):  # pylint: disable=unused-argument
    """
    Internal autologging function for scikit-learn models.
    :param flavor_name: A string value. Enable a ``mlflow.sklearn`` autologging routine
                        for a flavor. By default it enables autologging for original
                        scikit-learn models, as ``mlflow.sklearn.autolog()`` does. If
                        the argument is `xgboost`, autologging for XGBoost scikit-learn
                        models is enabled.
    """
    import pandas as pd
    import sklearn
    import sklearn.metrics
    import sklearn.model_selection

    from mlflow.models import infer_signature
    from mlflow.sklearn.utils import (
        _MIN_SKLEARN_VERSION,
        _TRAINING_PREFIX,
        _is_supported_version,
<<<<<<< HEAD
        _get_X_y_and_sample_weight,
=======
        _gen_xgboost_sklearn_estimators_to_patch,
        _get_args_for_metrics,
>>>>>>> db52c8e2
        _log_estimator_content,
        _all_estimators,
        _get_estimator_info_tags,
        _get_meta_estimators_for_autologging,
        _is_parameter_search_estimator,
        _log_parameter_search_results_as_artifact,
        _create_child_runs_for_parameter_search,
    )
    from mlflow.tracking.context import registry as context_registry

    if max_tuning_runs is not None and max_tuning_runs < 0:
        raise MlflowException(
            message=(
                "`max_tuning_runs` must be non-negative, instead got {}.".format(max_tuning_runs)
            ),
            error_code=INVALID_PARAMETER_VALUE,
        )

    if not _is_supported_version():
        warnings.warn(
            "Autologging utilities may not work properly on scikit-learn < {} ".format(
                _MIN_SKLEARN_VERSION
            )
            + "(current version: {})".format(sklearn.__version__),
            stacklevel=2,
        )

    def fit_mlflow_xgboost(original, self, *args, **kwargs):
        """
        Autologging function for XGBoost scikit-learn models
        """
        # parameter, metric, and non-model artifact logging
        # are done in `train()` in `mlflow.xgboost.autolog()`
        fit_output = original(self, *args, **kwargs)
        # log models after training
        X = _get_args_for_metrics(self.fit, args, kwargs)[0]
        if log_models:
            input_example, signature = resolve_input_example_and_signature(
                lambda: X[:INPUT_EXAMPLE_SAMPLE_ROWS],
                lambda input_example: infer_signature(input_example, self.predict(input_example)),
                log_input_examples,
                log_model_signatures,
                _logger,
            )
            mlflow.xgboost.log_model(
                self,
                artifact_path="model",
                signature=signature,
                input_example=input_example,
            )
        return fit_output

    def fit_mlflow(original, self, *args, **kwargs):
        """
        Autologging function that performs model training by executing the training method
        referred to be `func_name` on the instance of `clazz` referred to by `self` & records
        MLflow parameters, metrics, tags, and artifacts to a corresponding MLflow Run.
        """
        autologging_client = MlflowAutologgingQueueingClient()
        _log_pretraining_metadata(autologging_client, self, *args, **kwargs)
        params_logging_future = autologging_client.flush(synchronous=False)
        fit_output = original(self, *args, **kwargs)
        _log_posttraining_metadata(autologging_client, self, *args, **kwargs)
        autologging_client.flush(synchronous=True)
        params_logging_future.await_completion()
        return fit_output

    def _log_pretraining_metadata(
        autologging_client, estimator, *args, **kwargs
    ):  # pylint: disable=unused-argument
        """
        Records metadata (e.g., params and tags) for a scikit-learn estimator prior to training.
        This is intended to be invoked within a patched scikit-learn training routine
        (e.g., `fit()`, `fit_transform()`, ...) and assumes the existence of an active
        MLflow run that can be referenced via the fluent Tracking API.

        :param autologging_client: An instance of `MlflowAutologgingQueueingClient` used for
                                   efficiently logging run data to MLflow Tracking.
        :param estimator: The scikit-learn estimator for which to log metadata.
        :param args: The arguments passed to the scikit-learn training routine (e.g.,
                     `fit()`, `fit_transform()`, ...).
        :param kwargs: The keyword arguments passed to the scikit-learn training routine.
        """
        # Deep parameter logging includes parameters from children of a given
        # estimator. For some meta estimators (e.g., pipelines), recording
        # these parameters is desirable. For parameter search estimators,
        # however, child estimators act as seeds for the parameter search
        # process; accordingly, we avoid logging initial, untuned parameters
        # for these seed estimators.
        should_log_params_deeply = not _is_parameter_search_estimator(estimator)
        run_id = mlflow.active_run().info.run_id
        autologging_client.log_params(
            run_id=mlflow.active_run().info.run_id,
            params=estimator.get_params(deep=should_log_params_deeply),
        )
        autologging_client.set_tags(
            run_id=run_id,
            tags=_get_estimator_info_tags(estimator),
        )

    def _log_posttraining_metadata(autologging_client, estimator, *args, **kwargs):
        """
        Records metadata for a scikit-learn estimator after training has completed.
        This is intended to be invoked within a patched scikit-learn training routine
        (e.g., `fit()`, `fit_transform()`, ...) and assumes the existence of an active
        MLflow run that can be referenced via the fluent Tracking API.

        :param autologging_client: An instance of `MlflowAutologgingQueueingClient` used for
                                   efficiently logging run data to MLflow Tracking.
        :param estimator: The scikit-learn estimator for which to log metadata.
        :param args: The arguments passed to the scikit-learn training routine (e.g.,
                     `fit()`, `fit_transform()`, ...).
        :param kwargs: The keyword arguments passed to the scikit-learn training routine.
        """

        def infer_model_signature(input_example):
            if not hasattr(estimator, "predict"):
                raise Exception(
                    "the trained model does not specify a `predict` function, "
                    + "which is required in order to infer the signature"
                )

            return infer_signature(input_example, estimator.predict(input_example))

        (X, y_true, sample_weight) = _get_X_y_and_sample_weight(estimator.fit, args, kwargs)

        # log common metrics and artifacts for estimators (classifier, regressor)
        logged_metrics = _log_estimator_content(
            autologging_client=autologging_client,
            estimator=estimator,
            prefix=_TRAINING_PREFIX,
            run_id=mlflow.active_run().info.run_id,
            X=X,
            y_true=y_true,
            sample_weight=sample_weight,
        )
        if y_true is None and not logged_metrics:
            _logger.warning(
                "Training metrics will not be recorded because training labels were not specified."
                " To automatically record training metrics, provide training labels as inputs to"
                " the model training function."
            )

        def get_input_example():
            # Fetch an input example using the first several rows of the array-like
            # training data supplied to the training routine (e.g., `fit()`)
            input_example = X[:INPUT_EXAMPLE_SAMPLE_ROWS]
            return input_example

        def _log_model_with_except_handling(*args, **kwargs):
            try:
                return log_model(*args, **kwargs)
            except _SklearnCustomModelPicklingError as e:
                _logger.warning(str(e))

        if log_models:
            # Will only resolve `input_example` and `signature` if `log_models` is `True`.
            input_example, signature = resolve_input_example_and_signature(
                get_input_example,
                infer_model_signature,
                log_input_examples,
                log_model_signatures,
                _logger,
            )

            _log_model_with_except_handling(
                estimator,
                artifact_path="model",
                signature=signature,
                input_example=input_example,
            )

        if _is_parameter_search_estimator(estimator):
            if hasattr(estimator, "best_estimator_") and log_models:
                _log_model_with_except_handling(
                    estimator.best_estimator_,
                    artifact_path="best_estimator",
                    signature=signature,
                    input_example=input_example,
                )

            if hasattr(estimator, "best_score_"):
                autologging_client.log_metrics(
                    run_id=mlflow.active_run().info.run_id,
                    metrics={"best_cv_score": estimator.best_score_},
                )

            if hasattr(estimator, "best_params_"):
                best_params = {
                    "best_{param_name}".format(param_name=param_name): param_value
                    for param_name, param_value in estimator.best_params_.items()
                }
                autologging_client.log_params(
                    run_id=mlflow.active_run().info.run_id,
                    params=best_params,
                )

            if hasattr(estimator, "cv_results_"):
                try:
                    # Fetch environment-specific tags (e.g., user and source) to ensure that lineage
                    # information is consistent with the parent run
                    child_tags = context_registry.resolve_tags()
                    child_tags.update({MLFLOW_AUTOLOGGING: flavor_name})
                    _create_child_runs_for_parameter_search(
                        autologging_client=autologging_client,
                        cv_estimator=estimator,
                        parent_run=mlflow.active_run(),
                        max_tuning_runs=max_tuning_runs,
                        child_tags=child_tags,
                    )
                except Exception as e:

                    msg = (
                        "Encountered exception during creation of child runs for parameter search."
                        " Child runs may be missing. Exception: {}".format(str(e))
                    )
                    _logger.warning(msg)

                try:
                    cv_results_df = pd.DataFrame.from_dict(estimator.cv_results_)
                    _log_parameter_search_results_as_artifact(
                        cv_results_df, mlflow.active_run().info.run_id
                    )
                except Exception as e:

                    msg = (
                        "Failed to log parameter search results as an artifact."
                        " Exception: {}".format(str(e))
                    )
                    _logger.warning(msg)

    def patched_fit(fit_impl, original, self, *args, **kwargs):
        """
        Autologging patch function to be applied to a sklearn model class that defines a `fit`
        method and inherits from `BaseEstimator` (thereby defining the `get_params()` method)

        :param clazz: The scikit-learn model class to which this patch function is being applied for
                      autologging (e.g., `sklearn.linear_model.LogisticRegression`)
        :param func_name: The function name on the specified `clazz` that this patch is overriding
                          for autologging (e.g., specify "fit" in order to indicate that
                          `sklearn.linear_model.LogisticRegression.fit()` is being patched)
        """
        should_log_post_training_metrics = (
            log_post_training_metrics
            and _AUTOLOGGING_METRICS_MANAGER.should_log_post_training_metrics()
        )

        with _SklearnTrainingSession(clazz=self.__class__, allow_children=False) as t:
            if t.should_log():
                # In `fit_mlflow` call, it will also call metric API for computing training metrics
                # so we need temporarily disable the post_training_metrics patching.
                with _AUTOLOGGING_METRICS_MANAGER.disable_log_post_training_metrics():
                    result = fit_impl(original, self, *args, **kwargs)
                if should_log_post_training_metrics:
                    _AUTOLOGGING_METRICS_MANAGER.register_model(
                        self, mlflow.active_run().info.run_id
                    )
                return result
            else:
                return original(self, *args, **kwargs)

    def patched_predict(original, self, *args, **kwargs):
        """
        In `patched_predict`, register the prediction result instance with the run id and
         eval dataset name. e.g.
        ```
        prediction_result = model_1.predict(eval_X)
        ```
        then we need register the following relatinoship into the `_AUTOLOGGING_METRICS_MANAGER`:
        id(prediction_result) --> (eval_dataset_name, run_id)

        Note: we cannot set additional attributes "eval_dataset_name" and "run_id" into
        the prediction_result object, because certain dataset type like numpy does not support
        additional attribute assignment.
        """
        run_id = _AUTOLOGGING_METRICS_MANAGER.get_run_id_for_model(self)
        if _AUTOLOGGING_METRICS_MANAGER.should_log_post_training_metrics() and run_id:
            # Avoid nested patch when nested inference calls happens.
            with _AUTOLOGGING_METRICS_MANAGER.disable_log_post_training_metrics():
                predict_result = original(self, *args, **kwargs)
            eval_dataset = get_instance_method_first_arg_value(original, args, kwargs)
            eval_dataset_name = _AUTOLOGGING_METRICS_MANAGER.register_prediction_input_dataset(
                self, eval_dataset
            )
            _AUTOLOGGING_METRICS_MANAGER.register_prediction_result(
                run_id, eval_dataset_name, predict_result
            )
            return predict_result
        else:
            return original(self, *args, **kwargs)

    def patched_metric_api(original, *args, **kwargs):
        if _AUTOLOGGING_METRICS_MANAGER.should_log_post_training_metrics():
            # one metric api may call another metric api,
            # to avoid this, call disable_log_post_training_metrics to avoid nested patch
            with _AUTOLOGGING_METRICS_MANAGER.disable_log_post_training_metrics():
                metric = original(*args, **kwargs)

            if _AUTOLOGGING_METRICS_MANAGER.is_metric_value_loggable(metric):
                metric_name = original.__name__
                call_command = _AUTOLOGGING_METRICS_MANAGER.gen_metric_call_command(
                    None, original, *args, **kwargs
                )

                (
                    run_id,
                    dataset_name,
                ) = _AUTOLOGGING_METRICS_MANAGER.get_run_id_and_dataset_name_for_metric_api_call(
                    args, kwargs
                )
                if run_id and dataset_name:
                    metric_key = _AUTOLOGGING_METRICS_MANAGER.register_metric_api_call(
                        run_id, metric_name, dataset_name, call_command
                    )
                    _AUTOLOGGING_METRICS_MANAGER.log_post_training_metric(
                        run_id, metric_key, metric
                    )

            return metric
        else:
            return original(*args, **kwargs)

    # we need patch model.score method because:
    #  some model.score() implementation won't call metric APIs in `sklearn.metrics`
    #  e.g.
    #  https://github.com/scikit-learn/scikit-learn/blob/82df48934eba1df9a1ed3be98aaace8eada59e6e/sklearn/covariance/_empirical_covariance.py#L220
    def patched_model_score(original, self, *args, **kwargs):
        run_id = _AUTOLOGGING_METRICS_MANAGER.get_run_id_for_model(self)
        if _AUTOLOGGING_METRICS_MANAGER.should_log_post_training_metrics() and run_id:
            # `model.score` may call metric APIs internally, in order to prevent nested metric call
            # being logged, temporarily disable post_training_metrics patching.
            with _AUTOLOGGING_METRICS_MANAGER.disable_log_post_training_metrics():
                score_value = original(self, *args, **kwargs)

            if _AUTOLOGGING_METRICS_MANAGER.is_metric_value_loggable(score_value):
                metric_name = f"{self.__class__.__name__}_score"
                call_command = _AUTOLOGGING_METRICS_MANAGER.gen_metric_call_command(
                    self, original, *args, **kwargs
                )

                eval_dataset = get_instance_method_first_arg_value(original, args, kwargs)
                eval_dataset_name = _AUTOLOGGING_METRICS_MANAGER.register_prediction_input_dataset(
                    self, eval_dataset
                )
                metric_key = _AUTOLOGGING_METRICS_MANAGER.register_metric_api_call(
                    run_id, metric_name, eval_dataset_name, call_command
                )
                _AUTOLOGGING_METRICS_MANAGER.log_post_training_metric(
                    run_id, metric_key, score_value
                )

            return score_value
        else:
            return original(self, *args, **kwargs)

    def _apply_sklearn_descriptor_unbound_method_call_fix():
        import sklearn

        if Version(sklearn.__version__) <= Version("0.24.2"):
            import sklearn.utils.metaestimators

            # pylint: disable=redefined-builtin,unused-argument
            def patched_IffHasAttrDescriptor__get__(self, obj, type=None):
                """
                For sklearn version <= 0.24.2, `_IffHasAttrDescriptor.__get__` method does not
                support unbound method call.
                See https://github.com/scikit-learn/scikit-learn/issues/20614
                This patched function is for hot patch.
                """

                # raise an AttributeError if the attribute is not present on the object
                if obj is not None:
                    # delegate only on instances, not the classes.
                    # this is to allow access to the docstrings.
                    for delegate_name in self.delegate_names:
                        try:
                            delegate = sklearn.utils.metaestimators.attrgetter(delegate_name)(obj)
                        except AttributeError:
                            continue
                        else:
                            getattr(delegate, self.attribute_name)
                            break
                    else:
                        sklearn.utils.metaestimators.attrgetter(self.delegate_names[-1])(obj)

                    def out(*args, **kwargs):
                        return self.fn(obj, *args, **kwargs)

                else:
                    # This makes it possible to use the decorated method as an unbound method,
                    # for instance when monkeypatching.
                    def out(*args, **kwargs):
                        return self.fn(*args, **kwargs)

                # update the docstring of the returned function
                functools.update_wrapper(out, self.fn)
                return out

            update_wrapper_extended(
                patched_IffHasAttrDescriptor__get__,
                sklearn.utils.metaestimators._IffHasAttrDescriptor.__get__,
            )

            sklearn.utils.metaestimators._IffHasAttrDescriptor.__get__ = (
                patched_IffHasAttrDescriptor__get__
            )

    _apply_sklearn_descriptor_unbound_method_call_fix()

    if flavor_name == mlflow.xgboost.FLAVOR_NAME:
        estimators_to_patch = _gen_xgboost_sklearn_estimators_to_patch()
        patched_fit_impl = fit_mlflow_xgboost
    else:
        estimators_to_patch = _gen_estimators_to_patch()
        patched_fit_impl = fit_mlflow

    for class_def in estimators_to_patch:
        # Patch fitting methods
        for func_name in ["fit", "fit_transform", "fit_predict"]:
            _patch_estimator_method_if_available(
                flavor_name,
                class_def,
                func_name,
                functools.partial(patched_fit, patched_fit_impl),
                manage_run=True,
            )

        # Patch inference methods
        for func_name in ["predict", "predict_proba", "transform", "predict_log_proba"]:
            _patch_estimator_method_if_available(
                flavor_name,
                class_def,
                func_name,
                patched_predict,
                manage_run=False,
            )

        # Patch scoring methods
        _patch_estimator_method_if_available(
            flavor_name,
            class_def,
            "score",
            patched_model_score,
            manage_run=False,
        )

    if log_post_training_metrics:
        for metric_name in _get_metric_name_list():
            safe_patch(
                flavor_name, sklearn.metrics, metric_name, patched_metric_api, manage_run=False
            )

        for scorer in sklearn.metrics.SCORERS.values():
            safe_patch(flavor_name, scorer, "_score_func", patched_metric_api, manage_run=False)

    def patched_fn_with_autolog_disabled(original, *args, **kwargs):
        with disable_autologging():
            return original(*args, **kwargs)

    for disable_autolog_func_name in _apis_autologging_disabled:
        safe_patch(
            flavor_name,
            sklearn.model_selection,
            disable_autolog_func_name,
            patched_fn_with_autolog_disabled,
            manage_run=False,
        )


def eval_and_log_metrics(model, X, y_true, *, prefix, sample_weight=None):
    """
    Computes and logs metrics (and artifacts) for the given model and labeled dataset.
    The metrics/artifacts mirror what is auto-logged when training a model
    (see mlflow.sklearn.autolog).

    :param model: The model to be evaluated.
    :param X: The features for the evaluation dataset.
    :param y_true: The labels for the evaluation dataset.
    :param prefix: Prefix used to name metrics and artifacts.
    :param sample_weight: Per-sample weights to apply in the computation of metrics/artifacts.
    :return: The dict of logged metrics. Artifacts can be retrieved by inspecting the run.

    ** Example **

    .. code-block:: python

        from sklearn.linear_model import LinearRegression
        import mlflow

        # enable autologging
        mlflow.sklearn.autolog()

        # prepare training data
        X = np.array([[1, 1], [1, 2], [2, 2], [2, 3]])
        y = np.dot(X, np.array([1, 2])) + 3

        # prepare evaluation data
        X_eval = np.array([[3, 3], [3, 4]])
        y_eval = np.dot(X_eval, np.array([1,2])) + 3

        # train a model
        model = LinearRegression()
        with mlflow.start_run() as run:
            model.fit(X, y)
            metrics = mlflow.sklearn.eval_and_log_metrics(model, X_eval, y_eval, prefix="val_")


    Each metric's and artifact's name is prefixed with `prefix`, e.g., in the previous example the
    metrics and artifacts are named 'val_XXXXX'. Note that training-time metrics are auto-logged
    as 'training_XXXXX'. Metrics and artifacts are logged under the currently active run if one
    exists, otherwise a new run is started and left active.

    Raises an error if:
      - prefix is empty
      - model is not an sklearn estimator or does not support the 'predict' method
    """
    metrics_manager = _AUTOLOGGING_METRICS_MANAGER
    with metrics_manager.disable_log_post_training_metrics():
        return _eval_and_log_metrics_impl(
            model, X, y_true, prefix=prefix, sample_weight=sample_weight
        )


def _eval_and_log_metrics_impl(model, X, y_true, *, prefix, sample_weight=None):
    from mlflow.sklearn.utils import _log_estimator_content
    from sklearn.base import BaseEstimator

    if prefix is None or prefix == "":
        raise ValueError("Must specify a non-empty prefix")

    if not isinstance(model, BaseEstimator):
        raise ValueError(
            "The provided model was not a sklearn estimator. Please ensure the passed-in model is "
            "a sklearn estimator subclassing sklearn.base.BaseEstimator"
        )

    if not hasattr(model, "predict"):
        raise ValueError(
            "Model does not support predictions. Please pass a model object defining a predict() "
            "method"
        )

    active_run = mlflow.active_run()
    run = active_run if active_run is not None else mlflow.start_run()

    with MlflowAutologgingQueueingClient() as autologging_client:
        metrics = _log_estimator_content(
            autologging_client=autologging_client,
            estimator=model,
            run_id=run.info.run_id,
            prefix=prefix,
            X=X,
            y_true=y_true,
            sample_weight=sample_weight,
        )

    return metrics<|MERGE_RESOLUTION|>--- conflicted
+++ resolved
@@ -1196,12 +1196,8 @@
         _MIN_SKLEARN_VERSION,
         _TRAINING_PREFIX,
         _is_supported_version,
-<<<<<<< HEAD
         _get_X_y_and_sample_weight,
-=======
         _gen_xgboost_sklearn_estimators_to_patch,
-        _get_args_for_metrics,
->>>>>>> db52c8e2
         _log_estimator_content,
         _all_estimators,
         _get_estimator_info_tags,
@@ -1237,7 +1233,7 @@
         # are done in `train()` in `mlflow.xgboost.autolog()`
         fit_output = original(self, *args, **kwargs)
         # log models after training
-        X = _get_args_for_metrics(self.fit, args, kwargs)[0]
+        X = _get_X_y_and_sample_weight(self.fit, args, kwargs)[0]
         if log_models:
             input_example, signature = resolve_input_example_and_signature(
                 lambda: X[:INPUT_EXAMPLE_SAMPLE_ROWS],
