--- conflicted
+++ resolved
@@ -1358,19 +1358,11 @@
         the prediction_result object, because certain dataset type like numpy does not support
         additional attribute assignment.
         """
-<<<<<<< HEAD
         metrics_manager = _get_autologging_metrics_manager()
-        if metrics_manager.should_log_post_training_metrics() and metrics_manager.get_run_id_for_model(
-            self
-        ):
-            predict_result = original(self, *args, **kwargs)
-=======
-        status = _get_autologging_metrics_manager()
-        if status.should_log_post_training_metrics() and status.get_run_id_for_model(self):
+        if metrics_manager.should_log_post_training_metrics() and metrics_manager.get_run_id_for_model(self):
             # Avoid nested patch when nested inference calls happens.
-            with status.disable_log_post_training_metrics():
+            with metrics_manager.disable_log_post_training_metrics():
                 predict_result = original(self, *args, **kwargs)
->>>>>>> a429640a
             eval_dataset = get_instance_method_first_arg_value(original, args, kwargs)
             eval_dataset_name = metrics_manager.register_prediction_input_dataset(
                 self, eval_dataset
