import logging
from typing import Any, Optional

import mlflow
import mlflow.anthropic
from mlflow.anthropic.chat import convert_tool_to_mlflow_chat_tool
from mlflow.entities import SpanType
from mlflow.entities.span import LiveSpan
from mlflow.tracing.constant import SpanAttributeKey, TokenUsageKey
from mlflow.tracing.fluent import start_span_no_context
from mlflow.tracing.utils import (
    construct_full_inputs,
    set_span_chat_tools,
)
from mlflow.utils.autologging_utils.config import AutoLoggingConfig

_logger = logging.getLogger(__name__)


def patched_class_call(original, self, *args, **kwargs):
    with TracingSession(original, self, args, kwargs) as manager:
        output = original(self, *args, **kwargs)
        manager.output = output
        return output


async def async_patched_class_call(original, self, *args, **kwargs):
    async with TracingSession(original, self, args, kwargs) as manager:
        output = await original(self, *args, **kwargs)
        manager.output = output
        return output


class TracingSession:
    """Context manager for handling MLflow spans in both sync and async contexts."""

    def __init__(self, original, instance, args, kwargs):
        self.original = original
        self.instance = instance
        self.inputs = construct_full_inputs(original, instance, *args, **kwargs)

        # These attributes are set outside the constructor.
        self.span = None
        self.output = None

    def __enter__(self):
        return self._enter_impl()

    def __exit__(self, exc_type, exc_val, exc_tb):
        self._exit_impl(exc_type, exc_val, exc_tb)

    async def __aenter__(self):
        return self._enter_impl()

    async def __aexit__(self, exc_type, exc_val, exc_tb):
        self._exit_impl(exc_type, exc_val, exc_tb)

    def _enter_impl(self):
        config = AutoLoggingConfig.init(flavor_name=mlflow.anthropic.FLAVOR_NAME)

        if config.log_traces:
            self.span = start_span_no_context(
                name=f"{self.instance.__class__.__name__}.{self.original.__name__}",
                span_type=_get_span_type(self.original.__name__),
                inputs=self.inputs,
                attributes={SpanAttributeKey.MESSAGE_FORMAT: "anthropic"},
            )
            _set_tool_attribute(self.span, self.inputs)

        return self

    def _exit_impl(self, exc_type, exc_val, exc_tb) -> None:
        if self.span:
            if exc_val:
                self.span.record_exception(exc_val)

<<<<<<< HEAD
            _set_token_usage_attribute(self.span, self.output)
            self.span.end(status=status, outputs=self.output)
=======
            _set_chat_message_attribute(self.span, self.inputs, self.output)
            self.span.end(outputs=self.output)
>>>>>>> be61b6df


def _get_span_type(task_name: str) -> str:
    # Anthropic has a few APIs in beta, e.g., count_tokens.
    # Once they are stable, we can add them to the mapping.
    span_type_mapping = {
        "create": SpanType.CHAT_MODEL,
    }
    return span_type_mapping.get(task_name, SpanType.UNKNOWN)


def _set_tool_attribute(span: LiveSpan, inputs: dict[str, Any]):
    if (tools := inputs.get("tools")) is not None:
        try:
            tools = [convert_tool_to_mlflow_chat_tool(tool) for tool in tools]
            set_span_chat_tools(span, tools)
        except Exception as e:
            _logger.debug(f"Failed to set tools for {span}. Error: {e}")


def _set_token_usage_attribute(span: LiveSpan, output: Any):
    try:
        if usage := _parse_usage(output):
            span.set_attribute(SpanAttributeKey.CHAT_USAGE, usage)
    except Exception as e:
        _logger.debug(f"Failed to set token usage for {span}. Error: {e}")


def _parse_usage(output: Any) -> Optional[dict[str, int]]:
    try:
        usage = getattr(output, "usage", None)
        if usage:
            return {
                TokenUsageKey.INPUT_TOKENS: usage.input_tokens,
                TokenUsageKey.OUTPUT_TOKENS: usage.output_tokens,
                TokenUsageKey.TOTAL_TOKENS: usage.input_tokens + usage.output_tokens,
            }
    except Exception as e:
        _logger.debug(f"Failed to parse token usage from output: {e}")
    return None<|MERGE_RESOLUTION|>--- conflicted
+++ resolved
@@ -74,13 +74,8 @@
             if exc_val:
                 self.span.record_exception(exc_val)
 
-<<<<<<< HEAD
             _set_token_usage_attribute(self.span, self.output)
-            self.span.end(status=status, outputs=self.output)
-=======
-            _set_chat_message_attribute(self.span, self.inputs, self.output)
             self.span.end(outputs=self.output)
->>>>>>> be61b6df
 
 
 def _get_span_type(task_name: str) -> str:
