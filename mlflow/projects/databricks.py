import hashlib
import json
import os
import shutil
import tempfile
import textwrap
import time
import logging
import posixpath

from six.moves import shlex_quote

from mlflow import tracking
from mlflow.entities import RunStatus
from mlflow.exceptions import MlflowException
from mlflow.projects.submitted_run import SubmittedRun
from mlflow.projects.utils import MLFLOW_LOCAL_BACKEND_RUN_ID_CONFIG
from mlflow.protos.databricks_pb2 import INVALID_PARAMETER_VALUE
from mlflow.utils import rest_utils, file_utils, databricks_utils
from mlflow.exceptions import ExecutionException
from mlflow.utils.mlflow_tags import (
    MLFLOW_DATABRICKS_RUN_URL,
    MLFLOW_DATABRICKS_SHELL_JOB_ID,
    MLFLOW_DATABRICKS_SHELL_JOB_RUN_ID,
    MLFLOW_DATABRICKS_WEBAPP_URL,
)
from mlflow.utils.uri import is_databricks_uri, is_http_uri
from mlflow.version import VERSION

# Base directory within driver container for storing files related to MLflow
DB_CONTAINER_BASE = "/databricks/mlflow"
# Base directory within driver container for storing project archives
DB_TARFILE_BASE = posixpath.join(DB_CONTAINER_BASE, "project-tars")
# Base directory directory within driver container for storing extracted project directories
DB_PROJECTS_BASE = posixpath.join(DB_CONTAINER_BASE, "projects")
# Name to use for project directory when archiving it for upload to DBFS; the TAR will contain
# a single directory with this name
DB_TARFILE_ARCHIVE_NAME = "mlflow-project"
# Base directory within DBFS for storing code for project runs for experiments
DBFS_EXPERIMENT_DIR_BASE = "mlflow-experiments"


_logger = logging.getLogger(__name__)


def before_run_validations(tracking_uri, backend_config):
    """Validations to perform before running a project on Databricks."""
    if backend_config is None:
        raise ExecutionException(
            "Backend spec must be provided when launching MLflow project " "runs on Databricks."
        )
    elif "existing_cluster_id" in backend_config:
        raise MlflowException(
            message=(
                "MLflow Project runs on Databricks must provide a *new cluster* specification."
                " Project execution against existing clusters is not currently supported. For more"
                " information, see https://mlflow.org/docs/latest/projects.html"
                "#run-an-mlflow-project-on-databricks"
            ),
            error_code=INVALID_PARAMETER_VALUE,
        )
    if not is_databricks_uri(tracking_uri) and not is_http_uri(tracking_uri):
        raise ExecutionException(
            "When running on Databricks, the MLflow tracking URI must be of the form "
            "'databricks' or 'databricks://profile', or a remote HTTP URI accessible to both the "
            "current client and code running on Databricks. Got local tracking URI %s. "
            "Please specify a valid tracking URI via mlflow.set_tracking_uri or by setting the "
            "MLFLOW_TRACKING_URI environment variable." % tracking_uri
        )


class DatabricksJobRunner(object):
    """
    Helper class for running an MLflow project as a Databricks Job.
    :param databricks_profile: Optional Databricks CLI profile to use to fetch hostname &
           authentication information when making Databricks API requests.
    """

    def __init__(self, databricks_profile_uri):
        self.databricks_profile_uri = databricks_profile_uri

    def _databricks_api_request(self, endpoint, method, **kwargs):
        host_creds = databricks_utils.get_databricks_host_creds(self.databricks_profile_uri)
        return rest_utils.http_request_safe(
            host_creds=host_creds, endpoint=endpoint, method=method, **kwargs
        )

    def _jobs_runs_submit(self, req_body):
        response = self._databricks_api_request(
            endpoint="/api/2.0/jobs/runs/submit", method="POST", json=req_body
        )
        return json.loads(response.text)

    def _upload_to_dbfs(self, src_path, dbfs_fuse_uri):
        """
        Upload the file at `src_path` to the specified DBFS URI within the Databricks workspace
        corresponding to the default Databricks CLI profile.
        """
        _logger.info("=== Uploading project to DBFS path %s ===", dbfs_fuse_uri)
        http_endpoint = dbfs_fuse_uri
        with open(src_path, "rb") as f:
            try:
                self._databricks_api_request(endpoint=http_endpoint, method="POST", data=f)
            except MlflowException as e:
                if "Error 409" in e.message and "File already exists" in e.message:
                    _logger.info("=== Did not overwrite existing DBFS path %s ===", dbfs_fuse_uri)
                else:
                    raise e

    def _dbfs_path_exists(self, dbfs_path):
        """
        Return True if the passed-in path exists in DBFS for the workspace corresponding to the
        default Databricks CLI profile. The path is expected to be a relative path to the DBFS root
        directory, e.g. 'path/to/file'.
        """
        host_creds = databricks_utils.get_databricks_host_creds(self.databricks_profile_uri)
        response = rest_utils.http_request(
            host_creds=host_creds,
            endpoint="/api/2.0/dbfs/get-status",
            method="GET",
            json={"path": "/%s" % dbfs_path},
        )
        try:
            json_response_obj = json.loads(response.text)
        except Exception:  # pylint: disable=broad-except
            raise MlflowException(
                "API request to check existence of file at DBFS path %s failed with status code "
                "%s. Response body: %s" % (dbfs_path, response.status_code, response.text)
            )
        # If request fails with a RESOURCE_DOES_NOT_EXIST error, the file does not exist on DBFS
        error_code_field = "error_code"
        if error_code_field in json_response_obj:
            if json_response_obj[error_code_field] == "RESOURCE_DOES_NOT_EXIST":
                return False
            raise ExecutionException(
                "Got unexpected error response when checking whether file %s "
                "exists in DBFS: %s" % (dbfs_path, json_response_obj)
            )
        return True

    def _upload_project_to_dbfs(self, project_dir, experiment_id):
        """
        Tars a project directory into an archive in a temp dir and uploads it to DBFS, returning
        the HDFS-style URI of the tarball in DBFS (e.g. dbfs:/path/to/tar).

        :param project_dir: Path to a directory containing an MLflow project to upload to DBFS (e.g.
                            a directory containing an MLproject file).
        """
        temp_tarfile_dir = tempfile.mkdtemp()
        temp_tar_filename = os.path.join(temp_tarfile_dir, "project.tar.gz")

        def custom_filter(x):
            return None if os.path.basename(x.name) == "mlruns" else x

        try:
            file_utils.make_tarfile(
                temp_tar_filename,
                project_dir,
                DB_TARFILE_ARCHIVE_NAME,
                custom_filter=custom_filter,
            )
            with open(temp_tar_filename, "rb") as tarred_project:
                tarfile_hash = hashlib.sha256(tarred_project.read()).hexdigest()
            # TODO: Get subdirectory for experiment from the tracking server
            dbfs_path = posixpath.join(
                DBFS_EXPERIMENT_DIR_BASE,
                str(experiment_id),
                "projects-code",
                "%s.tar.gz" % tarfile_hash,
            )
            dbfs_fuse_uri = posixpath.join("/dbfs", dbfs_path)
            if not self._dbfs_path_exists(dbfs_path):
                self._upload_to_dbfs(temp_tar_filename, dbfs_fuse_uri)
                _logger.info("=== Finished uploading project to %s ===", dbfs_fuse_uri)
            else:
                _logger.info("=== Project already exists in DBFS ===")
        finally:
            shutil.rmtree(temp_tarfile_dir)
        return dbfs_fuse_uri

    def _run_shell_command_job(self, project_uri, command, env_vars, cluster_spec):
        """
        Run the specified shell command on a Databricks cluster.

        :param project_uri: URI of the project from which the shell command originates.
        :param command: Shell command to run.
        :param env_vars: Environment variables to set in the process running ``command``.
        :param cluster_spec: Dictionary containing a `Databricks cluster specification
                             <https://docs.databricks.com/dev-tools/api/latest/jobs.html#clusterspec>`_
                             or a `Databricks new cluster specification
                             <https://docs.databricks.com/dev-tools/api/latest/jobs.html#jobsclusterspecnewcluster>`_
                             to use when launching a run. If you specify libraries, this function
                             will add MLflow to the library list. This function does not support
                             installation of conda environment libraries on the workers.
        :return: ID of the Databricks job run. Can be used to query the run's status via the
                 Databricks
                 `Runs Get <https://docs.databricks.com/api/latest/jobs.html#runs-get>`_ API.
        """
        # NB: We use <= on the version specifier to allow running projects on pre-release
        # versions, where we will select the most up-to-date mlflow version available.
        # Also note, that we escape this so '<' is not treated as a shell pipe.
        libraries = [{"pypi": {"package": "'mlflow<=%s'" % VERSION}}]

        # Check syntax of JSON - if it contains libraries and new_cluster, pull those out
        if "new_cluster" in cluster_spec:
            # Libraries are optional, so we don't require that this be specified
            if "libraries" in cluster_spec:
                libraries.extend(cluster_spec["libraries"])
            cluster_spec = cluster_spec["new_cluster"]

        # Make jobs API request to launch run.
        req_body_json = {
            "run_name": "MLflow Run for %s" % project_uri,
            "new_cluster": cluster_spec,
            "shell_command_task": {"command": command, "env_vars": env_vars},
            "libraries": libraries,
        }
        run_submit_res = self._jobs_runs_submit(req_body_json)
        databricks_run_id = run_submit_res["run_id"]
        return databricks_run_id

    def run_databricks(
        self, uri, entry_point, work_dir, parameters, experiment_id, cluster_spec, run_id,
    ):
        tracking_uri = _get_tracking_uri_for_run()
        dbfs_fuse_uri = self._upload_project_to_dbfs(work_dir, experiment_id)
        env_vars = {
            tracking._TRACKING_URI_ENV_VAR: tracking_uri,
            tracking._EXPERIMENT_ID_ENV_VAR: experiment_id,
        }
        _logger.info(
            "=== Running entry point %s of project %s on Databricks ===", entry_point, uri,
        )
        # Launch run on Databricks
        command = _get_databricks_run_cmd(dbfs_fuse_uri, run_id, entry_point, parameters)
        return self._run_shell_command_job(uri, command, env_vars, cluster_spec)

    def _get_status(self, databricks_run_id):
        run_state = self.get_run_result_state(databricks_run_id)
        if run_state is None:
            return RunStatus.RUNNING
        if run_state == "SUCCESS":
            return RunStatus.FINISHED
        return RunStatus.FAILED

    def get_status(self, databricks_run_id):
        return RunStatus.to_string(self._get_status(databricks_run_id))

    def get_run_result_state(self, databricks_run_id):
        """
        Get the run result state (string) of a Databricks job run.

        :param databricks_run_id: Integer Databricks job run ID.
        :returns `RunResultState
        <https://docs.databricks.com/api/latest/jobs.html#runresultstate>`_ or None if
        the run is still active.
        """
        res = self.jobs_runs_get(databricks_run_id)
        return res["state"].get("result_state", None)

    def jobs_runs_cancel(self, databricks_run_id):
        response = self._databricks_api_request(
            endpoint="/api/2.0/jobs/runs/cancel", method="POST", json={"run_id": databricks_run_id},
        )
        return json.loads(response.text)

    def jobs_runs_get(self, databricks_run_id):
        response = self._databricks_api_request(
<<<<<<< HEAD
            endpoint="/api/2.0/jobs/runs/get", method="GET", json={"run_id": databricks_run_id},
        )
=======
            endpoint="/api/2.0/jobs/runs/get", method="GET", params={"run_id": databricks_run_id})
>>>>>>> c02b7888
        return json.loads(response.text)


def _get_tracking_uri_for_run():
    uri = tracking.get_tracking_uri()
    if uri.startswith("databricks"):
        return "databricks"
    return uri


def _get_cluster_mlflow_run_cmd(project_dir, run_id, entry_point, parameters):
    mlflow_run_arr = list(
        map(shlex_quote, ["mlflow", "run", project_dir, "--entry-point", entry_point])
    )
    if run_id:
        mlflow_run_arr.extend(["-c", json.dumps({MLFLOW_LOCAL_BACKEND_RUN_ID_CONFIG: run_id})])
    if parameters:
        for key, value in parameters.items():
            mlflow_run_arr.extend(["-P", "%s=%s" % (key, value)])
    return mlflow_run_arr


def _get_databricks_run_cmd(dbfs_fuse_tar_uri, run_id, entry_point, parameters):
    """
    Generate MLflow CLI command to run on Databricks cluster in order to launch a run on Databricks.
    """
    # Strip ".gz" and ".tar" file extensions from base filename of the tarfile
    tar_hash = posixpath.splitext(posixpath.splitext(posixpath.basename(dbfs_fuse_tar_uri))[0])[0]
    container_tar_path = posixpath.abspath(
        posixpath.join(DB_TARFILE_BASE, posixpath.basename(dbfs_fuse_tar_uri))
    )
    project_dir = posixpath.join(DB_PROJECTS_BASE, tar_hash)

    mlflow_run_arr = _get_cluster_mlflow_run_cmd(project_dir, run_id, entry_point, parameters)
    mlflow_run_cmd = " ".join([shlex_quote(elem) for elem in mlflow_run_arr])
    shell_command = textwrap.dedent(
        """
    export PATH=$PATH:$DB_HOME/python/bin &&
    mlflow --version &&
    # Make local directories in the container into which to copy/extract the tarred project
    mkdir -p {tarfile_base} {projects_base} &&
    # Rsync from DBFS FUSE to avoid copying archive into local filesystem if it already exists
    rsync -a -v --ignore-existing {dbfs_fuse_tar_path} {tarfile_base} &&
    # Extract project into a temporary directory. We don't extract directly into the desired
    # directory as tar extraction isn't guaranteed to be atomic
    cd $(mktemp -d) &&
    tar --no-same-owner -xzvf {container_tar_path} &&
    # Atomically move the extracted project into the desired directory
    mv -T {tarfile_archive_name} {work_dir} &&
    {mlflow_run}
    """.format(
            tarfile_base=DB_TARFILE_BASE,
            projects_base=DB_PROJECTS_BASE,
            dbfs_fuse_tar_path=dbfs_fuse_tar_uri,
            container_tar_path=container_tar_path,
            tarfile_archive_name=DB_TARFILE_ARCHIVE_NAME,
            work_dir=project_dir,
            mlflow_run=mlflow_run_cmd,
        )
    )
    return ["bash", "-c", shell_command]


def run_databricks(remote_run, uri, entry_point, work_dir, parameters, experiment_id, cluster_spec):
    """
    Run the project at the specified URI on Databricks, returning a ``SubmittedRun`` that can be
    used to query the run's status or wait for the resulting Databricks Job run to terminate.
    """
    run_id = remote_run.info.run_id
    db_job_runner = DatabricksJobRunner(databricks_profile_uri=tracking.get_tracking_uri())
    db_run_id = db_job_runner.run_databricks(
        uri, entry_point, work_dir, parameters, experiment_id, cluster_spec, run_id
    )
    submitted_run = DatabricksSubmittedRun(db_run_id, run_id, db_job_runner)
    submitted_run._print_description_and_log_tags()
    return submitted_run


class DatabricksSubmittedRun(SubmittedRun):
    """
    Instance of SubmittedRun corresponding to a Databricks Job run launched to run an MLflow
    project. Note that run_id may be None, e.g. if we did not launch the run against a tracking
    server accessible to the local client.
    :param databricks_run_id: Run ID of the launched Databricks Job.
    :param mlflow_run_id: ID of the MLflow project run.
    :param databricks_job_runner: Instance of ``DatabricksJobRunner`` used to make Databricks API
                                  requests.
    """

    # How often to poll run status when waiting on a run
    POLL_STATUS_INTERVAL = 30

    def __init__(self, databricks_run_id, mlflow_run_id, databricks_job_runner):
        super(DatabricksSubmittedRun, self).__init__()
        self._databricks_run_id = databricks_run_id
        self._mlflow_run_id = mlflow_run_id
        self._job_runner = databricks_job_runner

    def _print_description_and_log_tags(self):
        _logger.info(
            "=== Launched MLflow run as Databricks job run with ID %s."
            " Getting run status page URL... ===",
            self._databricks_run_id,
        )
        run_info = self._job_runner.jobs_runs_get(self._databricks_run_id)
        jobs_page_url = run_info["run_page_url"]
        _logger.info("=== Check the run's status at %s ===", jobs_page_url)
        host_creds = databricks_utils.get_databricks_host_creds(
            self._job_runner.databricks_profile_uri
        )
        tracking.MlflowClient().set_tag(
            self._mlflow_run_id, MLFLOW_DATABRICKS_RUN_URL, jobs_page_url
        )
        tracking.MlflowClient().set_tag(
            self._mlflow_run_id, MLFLOW_DATABRICKS_SHELL_JOB_RUN_ID, self._databricks_run_id,
        )
        tracking.MlflowClient().set_tag(
            self._mlflow_run_id, MLFLOW_DATABRICKS_WEBAPP_URL, host_creds.host
        )
        job_id = run_info.get("job_id")
        # In some releases of Databricks we do not return the job ID. We start including it in DB
        # releases 2.80 and above.
        if job_id is not None:
            tracking.MlflowClient().set_tag(
                self._mlflow_run_id, MLFLOW_DATABRICKS_SHELL_JOB_ID, job_id
            )

    @property
    def run_id(self):
        return self._mlflow_run_id

    def wait(self):
        result_state = self._job_runner.get_run_result_state(self._databricks_run_id)
        while result_state is None:
            time.sleep(self.POLL_STATUS_INTERVAL)
            result_state = self._job_runner.get_run_result_state(self._databricks_run_id)
        return result_state == "SUCCESS"

    def cancel(self):
        self._job_runner.jobs_runs_cancel(self._databricks_run_id)
        self.wait()

    def get_status(self):
        return self._job_runner.get_status(self._databricks_run_id)<|MERGE_RESOLUTION|>--- conflicted
+++ resolved
@@ -18,12 +18,8 @@
 from mlflow.protos.databricks_pb2 import INVALID_PARAMETER_VALUE
 from mlflow.utils import rest_utils, file_utils, databricks_utils
 from mlflow.exceptions import ExecutionException
-from mlflow.utils.mlflow_tags import (
-    MLFLOW_DATABRICKS_RUN_URL,
-    MLFLOW_DATABRICKS_SHELL_JOB_ID,
-    MLFLOW_DATABRICKS_SHELL_JOB_RUN_ID,
-    MLFLOW_DATABRICKS_WEBAPP_URL,
-)
+from mlflow.utils.mlflow_tags import MLFLOW_DATABRICKS_RUN_URL, MLFLOW_DATABRICKS_SHELL_JOB_ID, \
+    MLFLOW_DATABRICKS_SHELL_JOB_RUN_ID, MLFLOW_DATABRICKS_WEBAPP_URL
 from mlflow.utils.uri import is_databricks_uri, is_http_uri
 from mlflow.version import VERSION
 
@@ -46,27 +42,24 @@
 def before_run_validations(tracking_uri, backend_config):
     """Validations to perform before running a project on Databricks."""
     if backend_config is None:
-        raise ExecutionException(
-            "Backend spec must be provided when launching MLflow project " "runs on Databricks."
-        )
+        raise ExecutionException("Backend spec must be provided when launching MLflow project "
+                                 "runs on Databricks.")
     elif "existing_cluster_id" in backend_config:
         raise MlflowException(
             message=(
                 "MLflow Project runs on Databricks must provide a *new cluster* specification."
                 " Project execution against existing clusters is not currently supported. For more"
                 " information, see https://mlflow.org/docs/latest/projects.html"
-                "#run-an-mlflow-project-on-databricks"
-            ),
-            error_code=INVALID_PARAMETER_VALUE,
-        )
-    if not is_databricks_uri(tracking_uri) and not is_http_uri(tracking_uri):
+                "#run-an-mlflow-project-on-databricks"),
+            error_code=INVALID_PARAMETER_VALUE)
+    if not is_databricks_uri(tracking_uri) and \
+            not is_http_uri(tracking_uri):
         raise ExecutionException(
             "When running on Databricks, the MLflow tracking URI must be of the form "
             "'databricks' or 'databricks://profile', or a remote HTTP URI accessible to both the "
             "current client and code running on Databricks. Got local tracking URI %s. "
             "Please specify a valid tracking URI via mlflow.set_tracking_uri or by setting the "
-            "MLFLOW_TRACKING_URI environment variable." % tracking_uri
-        )
+            "MLFLOW_TRACKING_URI environment variable." % tracking_uri)
 
 
 class DatabricksJobRunner(object):
@@ -75,20 +68,17 @@
     :param databricks_profile: Optional Databricks CLI profile to use to fetch hostname &
            authentication information when making Databricks API requests.
     """
-
     def __init__(self, databricks_profile_uri):
         self.databricks_profile_uri = databricks_profile_uri
 
     def _databricks_api_request(self, endpoint, method, **kwargs):
         host_creds = databricks_utils.get_databricks_host_creds(self.databricks_profile_uri)
         return rest_utils.http_request_safe(
-            host_creds=host_creds, endpoint=endpoint, method=method, **kwargs
-        )
+            host_creds=host_creds, endpoint=endpoint, method=method, **kwargs)
 
     def _jobs_runs_submit(self, req_body):
         response = self._databricks_api_request(
-            endpoint="/api/2.0/jobs/runs/submit", method="POST", json=req_body
-        )
+            endpoint="/api/2.0/jobs/runs/submit", method="POST", json=req_body)
         return json.loads(response.text)
 
     def _upload_to_dbfs(self, src_path, dbfs_fuse_uri):
@@ -98,9 +88,9 @@
         """
         _logger.info("=== Uploading project to DBFS path %s ===", dbfs_fuse_uri)
         http_endpoint = dbfs_fuse_uri
-        with open(src_path, "rb") as f:
+        with open(src_path, 'rb') as f:
             try:
-                self._databricks_api_request(endpoint=http_endpoint, method="POST", data=f)
+                self._databricks_api_request(endpoint=http_endpoint, method='POST', data=f)
             except MlflowException as e:
                 if "Error 409" in e.message and "File already exists" in e.message:
                     _logger.info("=== Did not overwrite existing DBFS path %s ===", dbfs_fuse_uri)
@@ -115,27 +105,21 @@
         """
         host_creds = databricks_utils.get_databricks_host_creds(self.databricks_profile_uri)
         response = rest_utils.http_request(
-            host_creds=host_creds,
-            endpoint="/api/2.0/dbfs/get-status",
-            method="GET",
-            json={"path": "/%s" % dbfs_path},
-        )
+            host_creds=host_creds, endpoint="/api/2.0/dbfs/get-status", method="GET",
+            json={"path": "/%s" % dbfs_path})
         try:
             json_response_obj = json.loads(response.text)
         except Exception:  # pylint: disable=broad-except
             raise MlflowException(
                 "API request to check existence of file at DBFS path %s failed with status code "
-                "%s. Response body: %s" % (dbfs_path, response.status_code, response.text)
-            )
+                "%s. Response body: %s" % (dbfs_path, response.status_code, response.text))
         # If request fails with a RESOURCE_DOES_NOT_EXIST error, the file does not exist on DBFS
         error_code_field = "error_code"
         if error_code_field in json_response_obj:
             if json_response_obj[error_code_field] == "RESOURCE_DOES_NOT_EXIST":
                 return False
-            raise ExecutionException(
-                "Got unexpected error response when checking whether file %s "
-                "exists in DBFS: %s" % (dbfs_path, json_response_obj)
-            )
+            raise ExecutionException("Got unexpected error response when checking whether file %s "
+                                     "exists in DBFS: %s" % (dbfs_path, json_response_obj))
         return True
 
     def _upload_project_to_dbfs(self, project_dir, experiment_id):
@@ -153,21 +137,13 @@
             return None if os.path.basename(x.name) == "mlruns" else x
 
         try:
-            file_utils.make_tarfile(
-                temp_tar_filename,
-                project_dir,
-                DB_TARFILE_ARCHIVE_NAME,
-                custom_filter=custom_filter,
-            )
+            file_utils.make_tarfile(temp_tar_filename, project_dir, DB_TARFILE_ARCHIVE_NAME,
+                                    custom_filter=custom_filter)
             with open(temp_tar_filename, "rb") as tarred_project:
                 tarfile_hash = hashlib.sha256(tarred_project.read()).hexdigest()
             # TODO: Get subdirectory for experiment from the tracking server
-            dbfs_path = posixpath.join(
-                DBFS_EXPERIMENT_DIR_BASE,
-                str(experiment_id),
-                "projects-code",
-                "%s.tar.gz" % tarfile_hash,
-            )
+            dbfs_path = posixpath.join(DBFS_EXPERIMENT_DIR_BASE, str(experiment_id),
+                                       "projects-code", "%s.tar.gz" % tarfile_hash)
             dbfs_fuse_uri = posixpath.join("/dbfs", dbfs_path)
             if not self._dbfs_path_exists(dbfs_path):
                 self._upload_to_dbfs(temp_tar_filename, dbfs_fuse_uri)
@@ -202,35 +178,35 @@
         libraries = [{"pypi": {"package": "'mlflow<=%s'" % VERSION}}]
 
         # Check syntax of JSON - if it contains libraries and new_cluster, pull those out
-        if "new_cluster" in cluster_spec:
+        if 'new_cluster' in cluster_spec:
             # Libraries are optional, so we don't require that this be specified
-            if "libraries" in cluster_spec:
-                libraries.extend(cluster_spec["libraries"])
-            cluster_spec = cluster_spec["new_cluster"]
+            if 'libraries' in cluster_spec:
+                libraries.extend(cluster_spec['libraries'])
+            cluster_spec = cluster_spec['new_cluster']
 
         # Make jobs API request to launch run.
         req_body_json = {
-            "run_name": "MLflow Run for %s" % project_uri,
-            "new_cluster": cluster_spec,
-            "shell_command_task": {"command": command, "env_vars": env_vars},
+            'run_name': 'MLflow Run for %s' % project_uri,
+            'new_cluster': cluster_spec,
+            'shell_command_task': {
+                'command': command,
+                "env_vars": env_vars
+            },
             "libraries": libraries,
         }
         run_submit_res = self._jobs_runs_submit(req_body_json)
         databricks_run_id = run_submit_res["run_id"]
         return databricks_run_id
 
-    def run_databricks(
-        self, uri, entry_point, work_dir, parameters, experiment_id, cluster_spec, run_id,
-    ):
+    def run_databricks(self, uri, entry_point, work_dir, parameters, experiment_id, cluster_spec,
+                       run_id):
         tracking_uri = _get_tracking_uri_for_run()
         dbfs_fuse_uri = self._upload_project_to_dbfs(work_dir, experiment_id)
         env_vars = {
             tracking._TRACKING_URI_ENV_VAR: tracking_uri,
             tracking._EXPERIMENT_ID_ENV_VAR: experiment_id,
         }
-        _logger.info(
-            "=== Running entry point %s of project %s on Databricks ===", entry_point, uri,
-        )
+        _logger.info("=== Running entry point %s of project %s on Databricks ===", entry_point, uri)
         # Launch run on Databricks
         command = _get_databricks_run_cmd(dbfs_fuse_uri, run_id, entry_point, parameters)
         return self._run_shell_command_job(uri, command, env_vars, cluster_spec)
@@ -260,18 +236,12 @@
 
     def jobs_runs_cancel(self, databricks_run_id):
         response = self._databricks_api_request(
-            endpoint="/api/2.0/jobs/runs/cancel", method="POST", json={"run_id": databricks_run_id},
-        )
+            endpoint="/api/2.0/jobs/runs/cancel", method="POST", json={"run_id": databricks_run_id})
         return json.loads(response.text)
 
     def jobs_runs_get(self, databricks_run_id):
         response = self._databricks_api_request(
-<<<<<<< HEAD
-            endpoint="/api/2.0/jobs/runs/get", method="GET", json={"run_id": databricks_run_id},
-        )
-=======
             endpoint="/api/2.0/jobs/runs/get", method="GET", params={"run_id": databricks_run_id})
->>>>>>> c02b7888
         return json.loads(response.text)
 
 
@@ -283,9 +253,8 @@
 
 
 def _get_cluster_mlflow_run_cmd(project_dir, run_id, entry_point, parameters):
-    mlflow_run_arr = list(
-        map(shlex_quote, ["mlflow", "run", project_dir, "--entry-point", entry_point])
-    )
+    mlflow_run_arr = list(map(shlex_quote, ["mlflow", "run", project_dir,
+                                            "--entry-point", entry_point]))
     if run_id:
         mlflow_run_arr.extend(["-c", json.dumps({MLFLOW_LOCAL_BACKEND_RUN_ID_CONFIG: run_id})])
     if parameters:
@@ -300,15 +269,13 @@
     """
     # Strip ".gz" and ".tar" file extensions from base filename of the tarfile
     tar_hash = posixpath.splitext(posixpath.splitext(posixpath.basename(dbfs_fuse_tar_uri))[0])[0]
-    container_tar_path = posixpath.abspath(
-        posixpath.join(DB_TARFILE_BASE, posixpath.basename(dbfs_fuse_tar_uri))
-    )
+    container_tar_path = posixpath.abspath(posixpath.join(DB_TARFILE_BASE,
+                                                          posixpath.basename(dbfs_fuse_tar_uri)))
     project_dir = posixpath.join(DB_PROJECTS_BASE, tar_hash)
 
     mlflow_run_arr = _get_cluster_mlflow_run_cmd(project_dir, run_id, entry_point, parameters)
     mlflow_run_cmd = " ".join([shlex_quote(elem) for elem in mlflow_run_arr])
-    shell_command = textwrap.dedent(
-        """
+    shell_command = textwrap.dedent("""
     export PATH=$PATH:$DB_HOME/python/bin &&
     mlflow --version &&
     # Make local directories in the container into which to copy/extract the tarred project
@@ -322,16 +289,10 @@
     # Atomically move the extracted project into the desired directory
     mv -T {tarfile_archive_name} {work_dir} &&
     {mlflow_run}
-    """.format(
-            tarfile_base=DB_TARFILE_BASE,
-            projects_base=DB_PROJECTS_BASE,
-            dbfs_fuse_tar_path=dbfs_fuse_tar_uri,
-            container_tar_path=container_tar_path,
-            tarfile_archive_name=DB_TARFILE_ARCHIVE_NAME,
-            work_dir=project_dir,
-            mlflow_run=mlflow_run_cmd,
-        )
-    )
+    """.format(tarfile_base=DB_TARFILE_BASE, projects_base=DB_PROJECTS_BASE,
+               dbfs_fuse_tar_path=dbfs_fuse_tar_uri, container_tar_path=container_tar_path,
+               tarfile_archive_name=DB_TARFILE_ARCHIVE_NAME, work_dir=project_dir,
+               mlflow_run=mlflow_run_cmd))
     return ["bash", "-c", shell_command]
 
 
@@ -343,8 +304,7 @@
     run_id = remote_run.info.run_id
     db_job_runner = DatabricksJobRunner(databricks_profile_uri=tracking.get_tracking_uri())
     db_run_id = db_job_runner.run_databricks(
-        uri, entry_point, work_dir, parameters, experiment_id, cluster_spec, run_id
-    )
+        uri, entry_point, work_dir, parameters, experiment_id, cluster_spec, run_id)
     submitted_run = DatabricksSubmittedRun(db_run_id, run_id, db_job_runner)
     submitted_run._print_description_and_log_tags()
     return submitted_run
@@ -360,7 +320,6 @@
     :param databricks_job_runner: Instance of ``DatabricksJobRunner`` used to make Databricks API
                                   requests.
     """
-
     # How often to poll run status when waiting on a run
     POLL_STATUS_INTERVAL = 30
 
@@ -374,30 +333,24 @@
         _logger.info(
             "=== Launched MLflow run as Databricks job run with ID %s."
             " Getting run status page URL... ===",
-            self._databricks_run_id,
-        )
+            self._databricks_run_id)
         run_info = self._job_runner.jobs_runs_get(self._databricks_run_id)
         jobs_page_url = run_info["run_page_url"]
         _logger.info("=== Check the run's status at %s ===", jobs_page_url)
         host_creds = databricks_utils.get_databricks_host_creds(
-            self._job_runner.databricks_profile_uri
-        )
-        tracking.MlflowClient().set_tag(
-            self._mlflow_run_id, MLFLOW_DATABRICKS_RUN_URL, jobs_page_url
-        )
-        tracking.MlflowClient().set_tag(
-            self._mlflow_run_id, MLFLOW_DATABRICKS_SHELL_JOB_RUN_ID, self._databricks_run_id,
-        )
-        tracking.MlflowClient().set_tag(
-            self._mlflow_run_id, MLFLOW_DATABRICKS_WEBAPP_URL, host_creds.host
-        )
-        job_id = run_info.get("job_id")
+            self._job_runner.databricks_profile_uri)
+        tracking.MlflowClient().set_tag(self._mlflow_run_id,
+                                        MLFLOW_DATABRICKS_RUN_URL, jobs_page_url)
+        tracking.MlflowClient().set_tag(self._mlflow_run_id,
+                                        MLFLOW_DATABRICKS_SHELL_JOB_RUN_ID, self._databricks_run_id)
+        tracking.MlflowClient().set_tag(self._mlflow_run_id,
+                                        MLFLOW_DATABRICKS_WEBAPP_URL, host_creds.host)
+        job_id = run_info.get('job_id')
         # In some releases of Databricks we do not return the job ID. We start including it in DB
         # releases 2.80 and above.
         if job_id is not None:
-            tracking.MlflowClient().set_tag(
-                self._mlflow_run_id, MLFLOW_DATABRICKS_SHELL_JOB_ID, job_id
-            )
+            tracking.MlflowClient().set_tag(self._mlflow_run_id,
+                                            MLFLOW_DATABRICKS_SHELL_JOB_ID, job_id)
 
     @property
     def run_id(self):
