--- conflicted
+++ resolved
@@ -242,23 +242,7 @@
     """
     tracking_uri = tracking.get_tracking_uri()
     _before_run_validations(tracking_uri, cluster_spec)
-<<<<<<< HEAD
-    work_dir = _fetch_and_clean_project(
-        uri=uri, version=version, git_username=git_username, git_password=git_password)
-    project = _project_spec.load_project(work_dir)
-    project.get_entry_point(entry_point)._validate_parameters(parameters)
-    dbfs_project_uri = _upload_project_to_dbfs(work_dir, experiment_id)
-    remote_run = tracking._create_run(
-        experiment_id=experiment_id, source_name=_expand_uri(uri),
-        source_version=tracking._get_git_commit(work_dir), entry_point_name=entry_point,
-        source_type=SourceType.PROJECT)
-    if parameters is not None:
-        for key, value in parameters.items():
-            remote_run.log_param(Param(key, value))
-=======
-
     dbfs_fuse_uri = _upload_project_to_dbfs(work_dir, experiment_id)
->>>>>>> 9e48f728
     env_vars = {
          tracking._TRACKING_URI_ENV_VAR: tracking_uri,
          tracking._EXPERIMENT_ID_ENV_VAR: experiment_id,
