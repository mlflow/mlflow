"""APIs for running MLflow Projects locally or remotely."""

from __future__ import print_function

import hashlib
import json
import os
import re
import shutil
import signal
import sys
import subprocess
import tempfile

from distutils import dir_util

from mlflow.projects.submitted_run import LocalSubmittedRun
from mlflow.projects._project_spec import Project
from mlflow.entities.run_status import RunStatus
from mlflow.entities.source_type import SourceType
from mlflow.entities.param import Param
import mlflow.tracking as tracking


from mlflow.utils import file_utils, process
from mlflow.utils.logging_utils import eprint

# TODO: this should be restricted to just Git repos and not S3 and stuff like that
_GIT_URI_REGEX = re.compile(r"^[^/]*:")
# Environment variable indicating a path to a conda installation. MLflow will default to running
# "conda" if unset
MLFLOW_CONDA = "MLFLOW_CONDA"


class ExecutionException(Exception):
    """Exception thrown when executing a project fails."""
    pass


def _run(uri, entry_point="main", version=None, parameters=None, experiment_id=None,
         mode=None, cluster_spec=None, git_username=None, git_password=None, use_conda=True,
         use_temp_cwd=False, storage_dir=None, block=True, run_id=None):
    """
    Helper that delegates to the project-running method corresponding to the passed-in mode.
    Returns a `SubmittedRun` corresponding to the project run.
    """
    exp_id = experiment_id or tracking._get_experiment_id()
    if mode == "databricks":
        from mlflow.projects.databricks import run_databricks
        return run_databricks(
            uri=uri, entry_point=entry_point, version=version, parameters=parameters,
            experiment_id=exp_id, cluster_spec=cluster_spec, git_username=git_username,
            git_password=git_password)
    elif mode == "local" or mode is None:
        # Perform idempotent setup for run
        work_dir = _idempotent_run_setup(
            uri, entry_point, parameters, use_temp_cwd, version, git_username,
            git_password, use_conda)
        # Get or create run
        active_run = _get_or_create_run(run_id, uri, exp_id, work_dir, entry_point, parameters)
        if block:
            return _run_entry_point(
                work_dir=work_dir, entry_point=entry_point, parameters=parameters,
                storage_dir=storage_dir, use_conda=use_conda, active_run=active_run)
        return _run_local(
            work_dir=work_dir, entry_point=entry_point, parameters=parameters, experiment_id=exp_id,
            use_conda=use_conda, storage_dir=storage_dir, active_run=active_run)
    supported_modes = ["local", "databricks"]
    raise ExecutionException("Got unsupported execution mode %s. Supported "
                             "values: %s" % (mode, supported_modes))


def run(uri, entry_point="main", version=None, parameters=None, experiment_id=None,
        mode=None, cluster_spec=None, git_username=None, git_password=None,
        use_conda=True, use_temp_cwd=False, storage_dir=None, block=True, run_id=None):
    """
    Run an MLflow project from the given URI.

    Supports downloading projects from Git URIs with a specified version, or copying them from
    the file system. For Git-based projects, a commit can be specified as the `version`.

    Raises:
      `mlflow.projects.ExecutionException` if a run launched in blocking mode is unsuccessful.

    :param uri: URI of project to run. Expected to be either a relative/absolute local filesystem
                path or a git repository URI (e.g. https://github.com/databricks/mlflow-example)
                pointing to a project directory containing an MLproject file.
    :param entry_point: Entry point to run within the project. If no entry point with the specified
                        name is found, attempts to run the project file `entry_point` as a script,
                        using "python" to run .py files and the default shell (specified by
                        environment variable $SHELL) to run .sh files.
    :param experiment_id: ID of experiment under which to launch the run.
    :param mode: Execution mode for the run. Can be set to "local" or "databricks".
    :param cluster_spec: Path to JSON file describing the cluster to use when launching a run on
                         Databricks.
    :param git_username: Username for HTTP(S) authentication with Git.
    :param git_password: Password for HTTP(S) authentication with Git.
    :param use_conda: If True (the default), creates a new Conda environment for the run and
                      installs project dependencies within that environment. Otherwise, runs the
                      project in the current environment without installing any project
                      dependencies.
    :param use_temp_cwd: Only used if `mode` is "local" and `uri` is a local directory.
                         If True, copies project to a temporary working directory before running it.
                         Otherwise (the default), runs project using `uri` (the project's path) as
                         the working directory.
    :param storage_dir: Only used if `mode` is local. MLflow will download artifacts from
                        distributed URIs passed to parameters of type 'path' to subdirectories of
                        storage_dir.
    :param block: Whether or not to block while waiting for a run to complete. Defaults to True.
                  Note that if `block` is False and mode is "local", this method will return, but
                  the current process will block when exiting until the local run completes.
                  If the current process is interrupted, any asynchronous runs launched via this
                  method will be terminated.
    :param run_id: Note: this argument is used internally by the MLflow project APIs and should
                   not be specified. If specified, the given run ID will be used instead of
                   creating a new run.
    :return: A `SubmittedRun` exposing information (e.g. run ID) about the launched run. Note that
             the returned `SubmittedRun` is not thread-safe.
    """
    submitted_run_obj = _run(
        uri=uri, entry_point=entry_point, version=version, parameters=parameters,
        experiment_id=experiment_id, mode=mode, cluster_spec=cluster_spec,
        git_username=git_username, git_password=git_password, use_conda=use_conda,
        use_temp_cwd=use_temp_cwd, storage_dir=storage_dir, block=block, run_id=run_id)
    if block:
        if not submitted_run_obj.wait():
            raise ExecutionException(
                "=== Run (%s, MLflow run id: %s) was unsuccessful ===" %
                (submitted_run_obj.describe(), submitted_run_obj.run_id))
    return submitted_run_obj


<<<<<<< HEAD
def _load_project(project_dir):
    return Project(file_utils.read_yaml(project_dir, "MLproject"))
=======
def _load_project(work_dir, uri):
    return Project(_expand_uri(uri), file_utils.read_yaml(work_dir, "MLproject"))


def _run_local(uri, entry_point, version, parameters, experiment_id, use_conda, use_temp_cwd,
               storage_dir, git_username, git_password, block):
    """
    Run an MLflow project from the given URI in a new directory.

    Supports downloading projects from Git URIs with a specified version, or copying them from
    the file system. For Git-based projects, a commit can be specified as the `version`.
    """
    eprint("=== Fetching project from %s ===" % uri)
    # Separating the uri from the subdirectory requested.
    parsed_uri, subdirectory = _parse_subdirectory(uri)
    expanded_uri = _expand_uri(parsed_uri)
    # Get the directory to fetch the project into.
    dst_dir = _get_dest_dir(expanded_uri, use_temp_cwd)
    # Get the work directory for running the project and the uri to save in the project.
    work_dir = _fetch_project(expanded_uri, subdirectory, version, dst_dir, git_username,
                              git_password)
    final_uri = "%s#%s" % (expanded_uri, subdirectory) if subdirectory != '' else expanded_uri
    eprint("=== Work directory for this run: %s ===" % work_dir)
    # Load the MLproject file
    project = Project(final_uri, file_utils.read_yaml(work_dir, "MLproject"))
    return _run_project(
        project, entry_point, work_dir, parameters, use_conda, storage_dir, experiment_id, block)
>>>>>>> 96718e0f


def _parse_subdirectory(uri):
    # Parses a uri and returns the uri and subdirectory as separate values.
    # Uses '#' as a delimiter.
    subdirectory = ''
    parsed_uri = uri
    if '#' in uri:
        subdirectory = uri[uri.find('#')+1:]
        parsed_uri = uri[:uri.find('#')]
    if subdirectory and _GIT_URI_REGEX.match(parsed_uri) and '.' in subdirectory:
        raise ExecutionException("'.' and '..' are not allowed in Git URI subdirectory paths.")
    return parsed_uri, subdirectory


def _get_dest_dir(uri, use_temp_cwd):
    """
    Returns a directory to use for fetching the project with the specified URI.
    :param use_temp_cwd: Only used if `uri` is a local directory. If True, returns a temporary
                         working directory.
    """
    if _GIT_URI_REGEX.match(uri) or use_temp_cwd:
        # Create a temp directory to download and run the project in
        return tempfile.mkdtemp(prefix="mlflow-")
    return os.path.abspath(uri)


def _get_storage_dir(storage_dir):
    if storage_dir is not None and not os.path.exists(storage_dir):
        os.makedirs(storage_dir)
    return tempfile.mkdtemp(dir=storage_dir)


def _expand_uri(uri):
    if _GIT_URI_REGEX.match(uri):
        return uri
    return os.path.abspath(uri)


def _fetch_project(uri, subdirectory, version, dst_dir, git_username, git_password):
    """
    Fetches the project from the uri. Makes sure the uri contains a valid MLproject file.
    Returns the working directory for running the project.
    """
    # Download a project to the target `dst_dir` from a Git URI or local path.
    if _GIT_URI_REGEX.match(uri):
        # Use Git to clone the project
        _fetch_git_repo(uri, version, dst_dir, git_username, git_password)
    else:
        if version is not None:
            raise ExecutionException("Setting a version is only supported for Git project URIs")
        # TODO: don't copy mlruns directory here
        # Note: uri might be equal to dst_dir, e.g. if we're not using a temporary work dir
        if uri != dst_dir:
            dir_util.copy_tree(src=uri, dst=dst_dir)

    # Make sure they don't have an outputs or mlruns directory (will need to change if we change
    # how we log results locally)
    shutil.rmtree(os.path.join(dst_dir, "outputs"), ignore_errors=True)
    shutil.rmtree(os.path.join(dst_dir, "mlruns"), ignore_errors=True)

    # Make sure there is a MLproject file in the specified working directory.
    if not os.path.isfile(os.path.join(dst_dir, subdirectory, "MLproject")):
        if subdirectory == '':
            raise ExecutionException("No MLproject file found in %s" % uri)
        else:
            raise ExecutionException("No MLproject file found in subdirectory %s of %s" %
                                     (subdirectory, uri))

    return os.path.join(dst_dir, subdirectory)


def _fetch_git_repo(uri, version, dst_dir, git_username, git_password):
    """
    Clones the git repo at `uri` into `dst_dir`, checking out commit `version` (or defaulting
    to the head commit of the repository's master branch if version is unspecified). If git_username
    and git_password are specified, uses them to authenticate while fetching the repo. Otherwise,
    assumes authentication parameters are specified by the environment, e.g. by a Git credential
    helper.
    """
    # We defer importing git until the last moment, because the import requires that the git
    # executable is availble on the PATH, so we only want to fail if we actually need it.
    import git
    repo = git.Repo.init(dst_dir)
    origin = repo.create_remote("origin", uri)
    git_args = [git_username, git_password]
    if not (all(arg is not None for arg in git_args) or all(arg is None for arg in git_args)):
        raise ExecutionException("Either both or neither of git_username and git_password must be "
                                 "specified.")
    if git_username:
        git_credentials = "url=%s\nusername=%s\npassword=%s" % (uri, git_username, git_password)
        repo.git.config("--local", "credential.helper", "cache")
        process.exec_cmd(cmd=["git", "credential-cache", "store"], cwd=dst_dir,
                         cmd_stdin=git_credentials)
    origin.fetch()
    if version is not None:
        repo.git.checkout(version)
    else:
        repo.create_head("master", origin.refs.master)
        repo.heads.master.checkout()


def _get_conda_env_name(conda_env_path):
    with open(conda_env_path) as conda_env_file:
        conda_env_hash = hashlib.sha1(conda_env_file.read().encode("utf-8")).hexdigest()
    return "mlflow-%s" % conda_env_hash


def _conda_executable():
    """
    Returns path to a conda executable. Configurable via the mlflow.projects.MLFLOW_CONDA
    environment variable.
    """
    return os.environ.get(MLFLOW_CONDA, "conda")


def _maybe_create_conda_env(conda_env_path):
    conda_env = _get_conda_env_name(conda_env_path)
    conda_path = _conda_executable()
    try:
        process.exec_cmd([conda_path, "--help"], throw_on_error=False)
    except EnvironmentError:
        raise ExecutionException("Could not find conda executable at {0}. "
                                 "Please ensure conda is installed as per the instructions "
                                 "at https://conda.io/docs/user-guide/install/index.html. You may "
                                 "also configure MLflow to look for a specific conda executable "
                                 "by setting the {1} environment variable to the path of the conda "
                                 "executable".format(conda_path, MLFLOW_CONDA))
    (_, stdout, _) = process.exec_cmd([conda_path, "env", "list", "--json"])
    env_names = [os.path.basename(env) for env in json.loads(stdout)['envs']]

    conda_action = 'create'
    if conda_env not in env_names:
        eprint('=== Creating conda environment %s ===' % conda_env)
        process.exec_cmd([conda_path, "env", conda_action, "-n", conda_env, "--file",
                          conda_env_path], stream_output=True)


def _maybe_set_run_terminated(active_run, status):
    """
    If the passed-in active run is defined and still running (i.e. hasn't already been terminated
    within user code), mark it as terminated with the passed-in status.
    """
    if active_run and not RunStatus.is_terminated(active_run.get_run().info.status):
        active_run.set_terminated(status)


def _get_entry_point_command(project_dir, entry_point, use_conda, parameters, storage_dir):
    project = _load_project(project_dir=project_dir)
    storage_dir_for_run = _get_storage_dir(storage_dir)
    eprint("=== Created directory %s for downloading remote URIs passed to arguments of "
           "type 'path' ===" % storage_dir_for_run)
    commands = []
    if use_conda:
        conda_env_path = os.path.abspath(os.path.join(project_dir, project.conda_env))
        _maybe_create_conda_env(conda_env_path)
        commands.append("source activate %s" % _get_conda_env_name(conda_env_path))
    commands.append(
        project.get_entry_point(entry_point).compute_command(parameters, storage_dir_for_run))
    return " && ".join(commands)


def _run_entry_point(work_dir, entry_point, use_conda, parameters, storage_dir, active_run):
    """
    Runs an entry point command locally & reports its status to the tracking server.
    """
    command = _get_entry_point_command(work_dir, entry_point, use_conda, parameters, storage_dir)
    run_id = active_run.run_info.run_uuid

    eprint("=== Running command '%s' in run with ID '%s' === " % (command, run_id))
    # Set up signal handler to terminate the subprocess running the entry-point command
    process = None

    def handle_cancellation(signum, frame):  # pylint: disable=unused-argument
        eprint("=== Shell command '%s' interrupted, cancelling... ===" % command)
        if process is not None and process.poll() is None:
            try:
                process.terminate()
            except OSError:
                pass
            process.wait()
        # Mark the run as terminated if it hasn't already finished
        _maybe_set_run_terminated(active_run, "FAILED")
        sys.exit(process.poll() if process is not None else 1)
    signal.signal(signal.SIGTERM, handle_cancellation)
    process = subprocess.Popen(
        ["bash", "-c", command], close_fds=True, cwd=work_dir, preexec_fn=os.setsid)
    exit_code = process.wait()
    if exit_code == 0:
        eprint("=== Shell command '%s' succeeded ===" % command)
        _maybe_set_run_terminated(active_run, "FINISHED")
    else:
        eprint("=== Shell command '%s' failed with exit code %s ===" % (command, exit_code))
        _maybe_set_run_terminated(active_run, "FAILED")
    return LocalSubmittedRun(run_id, process, entry_point)


def _build_mlflow_run_cmd(uri, entry_point, storage_dir, use_conda, run_id, parameters):
    mlflow_run_arr = ["mlflow", "run", uri, "-e", entry_point]
    if storage_dir is not None:
        mlflow_run_arr.extend(["--storage-dir", storage_dir])
    if not use_conda:
        mlflow_run_arr.append("--no-conda")
    if run_id:
        mlflow_run_arr.extend(["--run-id", run_id])
    if parameters:
        for key, value in parameters.items():
            mlflow_run_arr.extend(["-P", "%s=%s" % (key, value)])
    return mlflow_run_arr


def _run_mlflow_run_cmd(mlflow_run_arr, env_map):
    """
    Invokes `mlflow run` in a subprocess using a special entry-point mode, which will in turn run
    the entry point in a child process. Returns a handle to the subprocess.Popen launched to invoke
    `mlflow run`.
    """
    final_env = os.environ.copy()
    final_env.update(env_map)
    return subprocess.Popen(
        mlflow_run_arr, env=final_env, universal_newlines=True,
        stderr=open(os.devnull, "w"), stdout=open(os.devnull, "w"))


def _get_project(uri, work_dir, version, git_username, git_password):
    """Fetches a project into a local directory"""
    _fetch_project(uri, version, work_dir, git_username, git_password)
    # Load the MLproject file
    if not os.path.isfile(os.path.join(work_dir, "MLproject")):
        raise ExecutionException("No MLproject file found in %s" % uri)
    return _load_project(project_dir=work_dir)


def _idempotent_run_setup(
        uri, entry_point, parameters, use_temp_cwd, version, git_username, git_password, use_conda):
    eprint("=== Fetching project from %s ===" % uri)
    # Get the working directory to use for running the project & download it there
    work_dir = _get_work_dir(uri, use_temp_cwd)
    eprint("=== Work directory for this run: %s ===" % work_dir)
    project = _get_project(uri, work_dir, version, git_username, git_password)
    # Validate that the user properly specified parameters for the entry point
    project.get_entry_point(entry_point)._validate_parameters(parameters)
    # Synchronously create the conda env before attempting to run the project to mitigate the risk
    # of failures due to concurrent attempts to create the same conda environment.
    if use_conda:
        _maybe_create_conda_env(conda_env_path=os.path.join(work_dir, project.conda_env))
    return work_dir


def _get_or_create_run(run_id, uri, experiment_id, work_dir, entry_point, parameters):
    if run_id:
        return tracking._get_existing_run(run_id)
    active_run = tracking._create_run(
        experiment_id=experiment_id, source_name=_expand_uri(uri),
        source_version=tracking._get_git_commit(work_dir), entry_point_name=entry_point,
        source_type=SourceType.PROJECT)
    if parameters is not None:
        for key, value in parameters.items():
            active_run.log_param(Param(key, value))
    return active_run


def _run_local(
        work_dir, entry_point, parameters, experiment_id, use_conda, storage_dir, active_run):
    """
    Run an MLflow project from the given URI in a new directory.

    Supports downloading projects from Git URIs with a specified version, or copying them from
    the file system. For Git-based projects, a commit can be specified as the `version`.
    """
    project = _load_project(work_dir)
    # Synchronously create the conda env before attempting to run the project to mitigate the risk
    # of failures due to concurrent attempts to create the same conda environment.
    if use_conda:
        _maybe_create_conda_env(conda_env_path=os.path.join(work_dir, project.conda_env))

    # Add the run id into a magic environment variable that the subprocess will read,
    # causing it to reuse the run.
    env_map = {
        tracking._RUN_ID_ENV_VAR: active_run.run_info.run_uuid,
        tracking._TRACKING_URI_ENV_VAR: tracking.get_tracking_uri(),
        tracking._EXPERIMENT_ID_ENV_VAR: str(experiment_id),
    }
    # Invoke `mlflow run` with a special mode, which will in turn run the entry point command in
    # a child process and monitor it.
    mlflow_run_arr = _build_mlflow_run_cmd(
        uri=work_dir, entry_point=entry_point, storage_dir=storage_dir, use_conda=use_conda,
        run_id=active_run.run_info.run_uuid, parameters=parameters)
    mlflow_run_subprocess = _run_mlflow_run_cmd(mlflow_run_arr, env_map)
    return LocalSubmittedRun(active_run.run_info.run_uuid, mlflow_run_subprocess, entry_point)<|MERGE_RESOLUTION|>--- conflicted
+++ resolved
@@ -52,19 +52,30 @@
             experiment_id=exp_id, cluster_spec=cluster_spec, git_username=git_username,
             git_password=git_password)
     elif mode == "local" or mode is None:
-        # Perform idempotent setup for run
-        work_dir = _idempotent_run_setup(
-            uri, entry_point, parameters, use_temp_cwd, version, git_username,
-            git_password, use_conda)
-        # Get or create run
-        active_run = _get_or_create_run(run_id, uri, exp_id, work_dir, entry_point, parameters)
+        # Fetch project into a working directory
+        work_dir = _get_project(uri, use_temp_cwd, version, git_username, git_password)
+        project = _load_project(project_dir=work_dir)
+        # Validate we specified correct params for the project
+        project.get_entry_point(entry_point)._validate_parameters(parameters)
+        if use_conda:
+            _maybe_create_conda_env(conda_env_path=os.path.join(work_dir, project.conda_env))
+        # Get or create ActiveRun; we use this to obtain a run UUID to expose to the caller / to
+        # send status updates to the tracking server
+        if run_id:
+            active_run = tracking._get_existing_run(run_id)
+        else:
+            active_run = _create_run(uri, exp_id, work_dir, entry_point, parameters)
+        # In blocking mode, run the entry point command in blocking fashion, sending status updates
+        # to the tracking server when finished. Note that the run state may not be persisted to the
+        # tracking server if interrupted
         if block:
-            return _run_entry_point(
-                work_dir=work_dir, entry_point=entry_point, parameters=parameters,
-                storage_dir=storage_dir, use_conda=use_conda, active_run=active_run)
+            command = _get_entry_point_command(
+                work_dir, entry_point, use_conda, parameters, storage_dir)
+            return _run_entry_point(command, work_dir, active_run=active_run)
+        # Otherwise, invoke `mlflow run` in a subprocess
         return _run_local(
             work_dir=work_dir, entry_point=entry_point, parameters=parameters, experiment_id=exp_id,
-            use_conda=use_conda, storage_dir=storage_dir, active_run=active_run)
+            use_conda=use_conda, storage_dir=storage_dir, run_id=active_run.run_info.run_uuid)
     supported_modes = ["local", "databricks"]
     raise ExecutionException("Got unsupported execution mode %s. Supported "
                              "values: %s" % (mode, supported_modes))
@@ -122,6 +133,7 @@
         experiment_id=experiment_id, mode=mode, cluster_spec=cluster_spec,
         git_username=git_username, git_password=git_password, use_conda=use_conda,
         use_temp_cwd=use_temp_cwd, storage_dir=storage_dir, block=block, run_id=run_id)
+    # Note: local, blocking runs will already have completed by the time we reach this block.
     if block:
         if not submitted_run_obj.wait():
             raise ExecutionException(
@@ -130,38 +142,8 @@
     return submitted_run_obj
 
 
-<<<<<<< HEAD
 def _load_project(project_dir):
     return Project(file_utils.read_yaml(project_dir, "MLproject"))
-=======
-def _load_project(work_dir, uri):
-    return Project(_expand_uri(uri), file_utils.read_yaml(work_dir, "MLproject"))
-
-
-def _run_local(uri, entry_point, version, parameters, experiment_id, use_conda, use_temp_cwd,
-               storage_dir, git_username, git_password, block):
-    """
-    Run an MLflow project from the given URI in a new directory.
-
-    Supports downloading projects from Git URIs with a specified version, or copying them from
-    the file system. For Git-based projects, a commit can be specified as the `version`.
-    """
-    eprint("=== Fetching project from %s ===" % uri)
-    # Separating the uri from the subdirectory requested.
-    parsed_uri, subdirectory = _parse_subdirectory(uri)
-    expanded_uri = _expand_uri(parsed_uri)
-    # Get the directory to fetch the project into.
-    dst_dir = _get_dest_dir(expanded_uri, use_temp_cwd)
-    # Get the work directory for running the project and the uri to save in the project.
-    work_dir = _fetch_project(expanded_uri, subdirectory, version, dst_dir, git_username,
-                              git_password)
-    final_uri = "%s#%s" % (expanded_uri, subdirectory) if subdirectory != '' else expanded_uri
-    eprint("=== Work directory for this run: %s ===" % work_dir)
-    # Load the MLproject file
-    project = Project(final_uri, file_utils.read_yaml(work_dir, "MLproject"))
-    return _run_project(
-        project, entry_point, work_dir, parameters, use_conda, storage_dir, experiment_id, block)
->>>>>>> 96718e0f
 
 
 def _parse_subdirectory(uri):
@@ -317,46 +299,36 @@
     commands = []
     if use_conda:
         conda_env_path = os.path.abspath(os.path.join(project_dir, project.conda_env))
-        _maybe_create_conda_env(conda_env_path)
         commands.append("source activate %s" % _get_conda_env_name(conda_env_path))
     commands.append(
         project.get_entry_point(entry_point).compute_command(parameters, storage_dir_for_run))
     return " && ".join(commands)
 
 
-def _run_entry_point(work_dir, entry_point, use_conda, parameters, storage_dir, active_run):
-    """
-    Runs an entry point command locally & reports its status to the tracking server.
-    """
-    command = _get_entry_point_command(work_dir, entry_point, use_conda, parameters, storage_dir)
+def _run_entry_point(command, work_dir, active_run):
+    """
+    Runs an entry point command in a subprocess, waits on the subprocess to finish, & reports its
+    status to the tracking server.
+    """
     run_id = active_run.run_info.run_uuid
-
     eprint("=== Running command '%s' in run with ID '%s' === " % (command, run_id))
-    # Set up signal handler to terminate the subprocess running the entry-point command
-    process = None
-
-    def handle_cancellation(signum, frame):  # pylint: disable=unused-argument
-        eprint("=== Shell command '%s' interrupted, cancelling... ===" % command)
-        if process is not None and process.poll() is None:
-            try:
-                process.terminate()
-            except OSError:
-                pass
-            process.wait()
-        # Mark the run as terminated if it hasn't already finished
+    # We launch the entry point command under the assumption it will run in the same process group
+    # as the current process. Thus if the current process group is interrupted (via CTRL + C) or
+    # terminated (e.g. via SubmittedRun.cancel()), the signal will be forwarded to the child process
+    try:
+        process = subprocess.Popen(["bash", "-c", command], close_fds=True, cwd=work_dir)
+        exit_code = process.wait()
+        if exit_code == 0:
+            eprint("=== Shell command '%s' succeeded ===" % command)
+            _maybe_set_run_terminated(active_run, "FINISHED")
+        else:
+            eprint("=== Shell command '%s' failed with exit code %s ===" % (command, exit_code))
+            _maybe_set_run_terminated(active_run, "FAILED")
+    except KeyboardInterrupt:
+        eprint("=== Run of shell command '%s' interrupted, cancelling... ===" % command)
         _maybe_set_run_terminated(active_run, "FAILED")
-        sys.exit(process.poll() if process is not None else 1)
-    signal.signal(signal.SIGTERM, handle_cancellation)
-    process = subprocess.Popen(
-        ["bash", "-c", command], close_fds=True, cwd=work_dir, preexec_fn=os.setsid)
-    exit_code = process.wait()
-    if exit_code == 0:
-        eprint("=== Shell command '%s' succeeded ===" % command)
-        _maybe_set_run_terminated(active_run, "FINISHED")
-    else:
-        eprint("=== Shell command '%s' failed with exit code %s ===" % (command, exit_code))
-        _maybe_set_run_terminated(active_run, "FAILED")
-    return LocalSubmittedRun(run_id, process, entry_point)
+        raise
+    return LocalSubmittedRun(run_id, process, description="shell command: %s" % command)
 
 
 def _build_mlflow_run_cmd(uri, entry_point, storage_dir, use_conda, run_id, parameters):
@@ -381,39 +353,26 @@
     """
     final_env = os.environ.copy()
     final_env.update(env_map)
+    # Note: We launch this subprocess in its own pgroup so that interrupts don't affect it &
+    # it can be properly interrupted via cancel() etc.
     return subprocess.Popen(
         mlflow_run_arr, env=final_env, universal_newlines=True,
-        stderr=open(os.devnull, "w"), stdout=open(os.devnull, "w"))
-
-
-def _get_project(uri, work_dir, version, git_username, git_password):
-    """Fetches a project into a local directory"""
-    _fetch_project(uri, version, work_dir, git_username, git_password)
-    # Load the MLproject file
-    if not os.path.isfile(os.path.join(work_dir, "MLproject")):
-        raise ExecutionException("No MLproject file found in %s" % uri)
-    return _load_project(project_dir=work_dir)
-
-
-def _idempotent_run_setup(
-        uri, entry_point, parameters, use_temp_cwd, version, git_username, git_password, use_conda):
+        stderr=open(os.devnull, "w"), stdout=open(os.devnull, "w"), preexec_fn=os.setsid)
+
+
+def _get_project(uri, use_temp_cwd, version, git_username, git_password):
+    """Fetches a project into a local directory. Wrapper around _fetch_project."""
     eprint("=== Fetching project from %s ===" % uri)
-    # Get the working directory to use for running the project & download it there
-    work_dir = _get_work_dir(uri, use_temp_cwd)
-    eprint("=== Work directory for this run: %s ===" % work_dir)
-    project = _get_project(uri, work_dir, version, git_username, git_password)
-    # Validate that the user properly specified parameters for the entry point
-    project.get_entry_point(entry_point)._validate_parameters(parameters)
-    # Synchronously create the conda env before attempting to run the project to mitigate the risk
-    # of failures due to concurrent attempts to create the same conda environment.
-    if use_conda:
-        _maybe_create_conda_env(conda_env_path=os.path.join(work_dir, project.conda_env))
-    return work_dir
-
-
-def _get_or_create_run(run_id, uri, experiment_id, work_dir, entry_point, parameters):
-    if run_id:
-        return tracking._get_existing_run(run_id)
+    # Separating the uri from the subdirectory requested.
+    parsed_uri, subdirectory = _parse_subdirectory(uri)
+    # Get the directory to fetch the project into.
+    dst_dir = _get_dest_dir(parsed_uri, use_temp_cwd)
+    # Get the work directory for running the project and the uri to save in the project.
+    return _fetch_project(parsed_uri, subdirectory, version, dst_dir, git_username,
+                          git_password)
+
+
+def _create_run(uri, experiment_id, work_dir, entry_point, parameters):
     active_run = tracking._create_run(
         experiment_id=experiment_id, source_name=_expand_uri(uri),
         source_version=tracking._get_git_commit(work_dir), entry_point_name=entry_point,
@@ -425,23 +384,17 @@
 
 
 def _run_local(
-        work_dir, entry_point, parameters, experiment_id, use_conda, storage_dir, active_run):
+        work_dir, entry_point, parameters, experiment_id, use_conda, storage_dir, run_id):
     """
     Run an MLflow project from the given URI in a new directory.
 
     Supports downloading projects from Git URIs with a specified version, or copying them from
     the file system. For Git-based projects, a commit can be specified as the `version`.
     """
-    project = _load_project(work_dir)
-    # Synchronously create the conda env before attempting to run the project to mitigate the risk
-    # of failures due to concurrent attempts to create the same conda environment.
-    if use_conda:
-        _maybe_create_conda_env(conda_env_path=os.path.join(work_dir, project.conda_env))
-
     # Add the run id into a magic environment variable that the subprocess will read,
     # causing it to reuse the run.
     env_map = {
-        tracking._RUN_ID_ENV_VAR: active_run.run_info.run_uuid,
+        tracking._RUN_ID_ENV_VAR: run_id,
         tracking._TRACKING_URI_ENV_VAR: tracking.get_tracking_uri(),
         tracking._EXPERIMENT_ID_ENV_VAR: str(experiment_id),
     }
@@ -449,6 +402,6 @@
     # a child process and monitor it.
     mlflow_run_arr = _build_mlflow_run_cmd(
         uri=work_dir, entry_point=entry_point, storage_dir=storage_dir, use_conda=use_conda,
-        run_id=active_run.run_info.run_uuid, parameters=parameters)
+        run_id=run_id, parameters=parameters)
     mlflow_run_subprocess = _run_mlflow_run_cmd(mlflow_run_arr, env_map)
-    return LocalSubmittedRun(active_run.run_info.run_uuid, mlflow_run_subprocess, entry_point)+    return LocalSubmittedRun(run_id, mlflow_run_subprocess, "MLflow run command")