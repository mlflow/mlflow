"""APIs for running MLflow Projects locally or remotely."""

from __future__ import print_function

import hashlib
import json
import os
import re
import shutil
import tempfile

from distutils import dir_util


from mlflow.projects._project_spec import Project
from mlflow.entities.run_status import RunStatus
from mlflow.entities.source_type import SourceType
from mlflow.entities.param import Param
import mlflow.tracking as tracking
from mlflow.projects.submitted_run import SubmittedRun


from mlflow.utils import file_utils, process
from mlflow.utils.logging_utils import eprint

# TODO: this should be restricted to just Git repos and not S3 and stuff like that
_GIT_URI_REGEX = re.compile(r"^[^/]*:")
# Environment variable indicating a path to a conda installation. MLflow will default to running
# "conda" if unset
MLFLOW_CONDA = "MLFLOW_MLFLOW_CONDA"


class ExecutionException(Exception):
    """Exception thrown when executing a project fails."""
    pass


def _run(uri, entry_point="main", version=None, parameters=None, experiment_id=None,
         mode=None, cluster_spec=None, git_username=None, git_password=None, use_conda=True,
         use_temp_cwd=False, storage_dir=None, block=True):
    exp_id = experiment_id or tracking._get_experiment_id()
    if mode is None or mode == "local":
        return _run_local(
            uri=uri, entry_point=entry_point, version=version, parameters=parameters,
            experiment_id=exp_id, use_conda=use_conda, use_temp_cwd=use_temp_cwd,
            storage_dir=storage_dir, git_username=git_username, git_password=git_password,
            block=block)
    if mode == "databricks":
        from mlflow.projects.databricks import run_databricks
        return run_databricks(
            uri=uri, entry_point=entry_point, version=version, parameters=parameters,
            experiment_id=exp_id, cluster_spec=cluster_spec, git_username=git_username,
            git_password=git_password)
    supported_modes = ["local", "databricks"]
    raise ExecutionException("Got unsupported execution mode %s. Supported "
                             "values: %s" % (mode, supported_modes))


def run(uri, entry_point="main", version=None, parameters=None, experiment_id=None,
        mode=None, cluster_spec=None, git_username=None, git_password=None,
        use_conda=True, use_temp_cwd=False, storage_dir=None, block=True):
    """
    Run an MLflow project from the given URI.

    Supports downloading projects from Git URIs with a specified version, or copying them from
    the file system. For Git-based projects, a commit can be specified as the `version`.

    Raises:
      `mlflow.projects.ExecutionException` if a run launched in blocking mode is unsuccessful.

    :param uri: URI of project to run. Expected to be either a relative/absolute local filesystem
                path or a git repository URI (e.g. https://github.com/databricks/mlflow-example)
                pointing to a project directory containing an MLproject file.
    :param entry_point: Entry point to run within the project. If no entry point with the specified
                        name is found, attempts to run the project file `entry_point` as a script,
                        using "python" to run .py files and the default shell (specified by
                        environment variable $SHELL) to run .sh files.
    :param experiment_id: ID of experiment under which to launch the run.
    :param mode: Execution mode for the run. Can be set to "local" or "databricks".
    :param cluster_spec: Path to JSON file describing the cluster to use when launching a run on
                         Databricks.
    :param git_username: Username for HTTP(S) authentication with Git.
    :param git_password: Password for HTTP(S) authentication with Git.
    :param use_conda: If True (the default), creates a new Conda environment for the run and
                      installs project dependencies within that environment. Otherwise, runs the
                      project in the current environment without installing any project
                      dependencies.
    :param use_temp_cwd: Only used if `mode` is "local" and `uri` is a local directory.
                         If True, copies project to a temporary working directory before running it.
                         Otherwise (the default), runs project using `uri` (the project's path) as
                         the working directory.
    :param storage_dir: Only used if `mode` is local. MLflow will download artifacts from
                        distributed URIs passed to parameters of type 'path' to subdirectories of
                        storage_dir.
    :param block: Whether or not to block while waiting for a run to complete. Defaults to True.
                  Note that if `block` is False and mode is "local", this method will return, but
                  the current process will block when exiting until the local run completes.
                  If the current process is interrupted, any asynchronous runs launched via this
                  method will be terminated.
    :return: A `SubmittedRun` exposing information (e.g. run ID) about the launched run.
    """
    submitted_run_obj = _run(uri=uri, entry_point=entry_point, version=version,
                             parameters=parameters,
                             experiment_id=experiment_id,
                             mode=mode, cluster_spec=cluster_spec, git_username=git_username,
                             git_password=git_password, use_conda=use_conda,
                             use_temp_cwd=use_temp_cwd, storage_dir=storage_dir, block=block)
    if block:
        submitted_run_obj.wait()
        run_status = submitted_run_obj.get_status()
        if run_status and RunStatus.from_string(run_status) != RunStatus.FINISHED:
            raise ExecutionException("=== Run %s was unsuccessful, status: '%s' ===" %
                                     (submitted_run_obj.run_id, run_status))
    return submitted_run_obj


def _load_project(work_dir, uri):
    return Project(_expand_uri(uri), file_utils.read_yaml(work_dir, "MLproject"))


def _run_local(uri, entry_point, version, parameters, experiment_id, use_conda, use_temp_cwd,
               storage_dir, git_username, git_password, block):
    """
    Run an MLflow project from the given URI in a new directory.

    Supports downloading projects from Git URIs with a specified version, or copying them from
    the file system. For Git-based projects, a commit can be specified as the `version`.
    """
    eprint("=== Fetching project from %s ===" % uri)
    # Separating the uri from the subdirectory requested.
    parsed_uri, subdirectory = _parse_subdirectory(uri)
    expanded_uri = _expand_uri(parsed_uri)
    # Get the directory to fetch the project into.
    dst_dir = _get_dest_dir(expanded_uri, use_temp_cwd)
    # Get the work directory for running the project and the uri to save in the project.
    work_dir = _fetch_project(expanded_uri, subdirectory, version, dst_dir, git_username,
                              git_password)
    final_uri = "%s#%s" % (expanded_uri, subdirectory) if subdirectory != '' else expanded_uri
    eprint("=== Work directory for this run: %s ===" % work_dir)
    # Load the MLproject file
<<<<<<< HEAD
    project = Project(final_uri, file_utils.read_yaml(work_dir, "MLproject"))
=======
    if not os.path.isfile(os.path.join(work_dir, "MLproject")):
        raise ExecutionException("No MLproject file found in %s" % uri)
    project = _load_project(work_dir, uri)
>>>>>>> c7633f22
    return _run_project(
        project, entry_point, work_dir, parameters, use_conda, storage_dir, experiment_id, block)


def _parse_subdirectory(uri):
    # Parses a uri and returns the uri and subdirectory as separate values.
    # Uses '#' as a delimiter.
    subdirectory = ''
    parsed_uri = uri
    if '#' in uri:
        subdirectory = uri[uri.find('#')+1:]
        parsed_uri = uri[:uri.find('#')]
    if subdirectory and _GIT_URI_REGEX.match(parsed_uri) and '.' in subdirectory:
        raise ExecutionException("'.' and '..' are not allowed in Git URI subdirectory paths.")
    return parsed_uri, subdirectory


def _get_dest_dir(uri, use_temp_cwd):
    """
    Returns a directory to use for fetching the project with the specified URI.
    :param use_temp_cwd: Only used if `uri` is a local directory. If True, returns a temporary
                         working directory.
    """
    if _GIT_URI_REGEX.match(uri) or use_temp_cwd:
        # Create a temp directory to download and run the project in
        return tempfile.mkdtemp(prefix="mlflow-")
    return os.path.abspath(uri)


def _get_storage_dir(storage_dir):
    if storage_dir is not None and not os.path.exists(storage_dir):
        os.makedirs(storage_dir)
    return tempfile.mkdtemp(dir=storage_dir)


def _expand_uri(uri):
    if _GIT_URI_REGEX.match(uri):
        return uri
    return os.path.abspath(uri)


def _fetch_project(uri, subdirectory, version, dst_dir, git_username, git_password):
    """
    Fetches the project from the uri. Makes sure the uri contains a valid MLproject file.
    Returns the working directory for running the project.
    """
    # Download a project to the target `dst_dir` from a Git URI or local path.
    if _GIT_URI_REGEX.match(uri):
        # Use Git to clone the project
        _fetch_git_repo(uri, version, dst_dir, git_username, git_password)
    else:
        if version is not None:
            raise ExecutionException("Setting a version is only supported for Git project URIs")
        # TODO: don't copy mlruns directory here
        # Note: uri might be equal to dst_dir, e.g. if we're not using a temporary work dir
        if uri != dst_dir:
            dir_util.copy_tree(src=uri, dst=dst_dir)

    # Make sure they don't have an outputs or mlruns directory (will need to change if we change
    # how we log results locally)
    shutil.rmtree(os.path.join(dst_dir, "outputs"), ignore_errors=True)
    shutil.rmtree(os.path.join(dst_dir, "mlruns"), ignore_errors=True)

    # Make sure there is a MLproject file in the specified working directory.
    if not os.path.isfile(os.path.join(dst_dir, subdirectory, "MLproject")):
        if subdirectory == '':
            raise ExecutionException("No MLproject file found in %s" % uri)
        else:
            raise ExecutionException("No MLproject file found in subdirectory %s of %s" %
                                     (subdirectory, uri))

    return os.path.join(dst_dir, subdirectory)


def _fetch_git_repo(uri, version, dst_dir, git_username, git_password):
    """
    Clones the git repo at `uri` into `dst_dir`, checking out commit `version` (or defaulting
    to the head commit of the repository's master branch if version is unspecified). If git_username
    and git_password are specified, uses them to authenticate while fetching the repo. Otherwise,
    assumes authentication parameters are specified by the environment, e.g. by a Git credential
    helper.
    """
    # We defer importing git until the last moment, because the import requires that the git
    # executable is availble on the PATH, so we only want to fail if we actually need it.
    import git
    repo = git.Repo.init(dst_dir)
    origin = repo.create_remote("origin", uri)
    git_args = [git_username, git_password]
    if not (all(arg is not None for arg in git_args) or all(arg is None for arg in git_args)):
        raise ExecutionException("Either both or neither of git_username and git_password must be "
                                 "specified.")
    if git_username:
        git_credentials = "url=%s\nusername=%s\npassword=%s" % (uri, git_username, git_password)
        repo.git.config("--local", "credential.helper", "cache")
        process.exec_cmd(cmd=["git", "credential-cache", "store"], cwd=dst_dir,
                         cmd_stdin=git_credentials)
    origin.fetch()
    if version is not None:
        repo.git.checkout(version)
    else:
        repo.create_head("master", origin.refs.master)
        repo.heads.master.checkout()


def _get_conda_env_name(conda_env_path):
    with open(conda_env_path) as conda_env_file:
        conda_env_hash = hashlib.sha1(conda_env_file.read().encode("utf-8")).hexdigest()
    return "mlflow-%s" % conda_env_hash


def _conda_executable():
    """
    Returns path to a conda executable. Configurable via the mlflow.projects.MLFLOW_CONDA
    environment variable.
    """
    return os.environ.get(MLFLOW_CONDA, "conda")


def _maybe_create_conda_env(conda_env_path):
    conda_env = _get_conda_env_name(conda_env_path)
    conda_path = _conda_executable()
    try:
        process.exec_cmd([conda_path, "--help"], throw_on_error=False)
    except EnvironmentError:
        raise ExecutionException("Could not find conda executable at {0}. "
                                 "Please ensure conda is installed as per the instructions "
                                 "at https://conda.io/docs/user-guide/install/index.html. You may "
                                 "also configure MLflow to look for a specific conda executable "
                                 "by setting the {1} environment variable to the path of the conda "
                                 "executable".format(conda_path, MLFLOW_CONDA))
    (_, stdout, _) = process.exec_cmd([conda_path, "env", "list", "--json"])
    env_names = [os.path.basename(env) for env in json.loads(stdout)['envs']]

    conda_action = 'create'
    if conda_env not in env_names:
        eprint('=== Creating conda environment %s ===' % conda_env)
        process.exec_cmd([conda_path, "env", conda_action, "-n", conda_env, "--file",
                          conda_env_path], stream_output=True)


def _launch_local_run(active_run, command, work_dir, env_map, stream_output):
    """
    Runs an entry point by launching its command in a subprocess, updating the tracking server with
    the run's exit status.

    :param active_run: `ActiveRun` to which to post status updates for the launched run
    :param command: Entry point command to execute
    :param work_dir: Working directory to use when executing `command`
    :param env_map: Dict of environment variable key-value pairs to set in the process for `command`
    :return `SubmittedRun` corresponding to the launched run.
    """
    from mlflow.projects.pollable_run import LocalPollableRun
    pollable_run = LocalPollableRun(
        command=command, work_dir=work_dir, env_map=env_map, stream_output=stream_output)
    return SubmittedRun(active_run, pollable_run)


def _run_project(project, entry_point, work_dir, parameters, use_conda, storage_dir,
                 experiment_id, block):
    """Locally run a project that has been checked out in `work_dir`."""
    storage_dir_for_run = _get_storage_dir(storage_dir)
    eprint("=== Created directory %s for downloading remote URIs passed to arguments of "
           "type 'path' ===" % storage_dir_for_run)
    # Try to build the command first in case the user mis-specified parameters
    run_project_command = project.get_entry_point(entry_point)\
        .compute_command(parameters, storage_dir_for_run)
    commands = []
    if use_conda:
        conda_env_path = os.path.abspath(os.path.join(work_dir, project.conda_env))
        _maybe_create_conda_env(conda_env_path)
        commands.append("source activate %s" % _get_conda_env_name(conda_env_path))

    # Create a new run and log every provided parameter into it.
    active_run = tracking._create_run(
        experiment_id=experiment_id, source_name=project.uri,
        source_version=tracking._get_git_commit(work_dir), entry_point_name=entry_point,
        source_type=SourceType.PROJECT)
    if parameters is not None:
        for key, value in parameters.items():
            active_run.log_param(Param(key, value))
    # Add the run id into a magic environment variable that the subprocess will read,
    # causing it to reuse the run.
    env_map = {
        tracking._RUN_ID_ENV_VAR: active_run.run_info.run_uuid,
        tracking._TRACKING_URI_ENV_VAR: tracking.get_tracking_uri(),
        tracking._EXPERIMENT_ID_ENV_VAR: str(experiment_id),
    }

    commands.append(run_project_command)
    command = " && ".join(commands)
    eprint("=== Running command '%s' in run with ID '%s' === "
           % (command, active_run.run_info.run_uuid))

    return _launch_local_run(
        active_run, command, work_dir, env_map, stream_output=block)<|MERGE_RESOLUTION|>--- conflicted
+++ resolved
@@ -138,13 +138,7 @@
     final_uri = "%s#%s" % (expanded_uri, subdirectory) if subdirectory != '' else expanded_uri
     eprint("=== Work directory for this run: %s ===" % work_dir)
     # Load the MLproject file
-<<<<<<< HEAD
     project = Project(final_uri, file_utils.read_yaml(work_dir, "MLproject"))
-=======
-    if not os.path.isfile(os.path.join(work_dir, "MLproject")):
-        raise ExecutionException("No MLproject file found in %s" % uri)
-    project = _load_project(work_dir, uri)
->>>>>>> c7633f22
     return _run_project(
         project, entry_point, work_dir, parameters, use_conda, storage_dir, experiment_id, block)
 
