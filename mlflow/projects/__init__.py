--- conflicted
+++ resolved
@@ -62,13 +62,8 @@
         # tracking server if interrupted
         if block:
             command = _get_entry_point_command(
-<<<<<<< HEAD
-                project, entry_point, use_conda, parameters, storage_dir)
-            return _run_entry_point(command, work_dir, run_id=active_run.run_info.run_uuid)
-=======
                 work_dir, entry_point, use_conda, parameters, storage_dir)
             return _run_entry_point(command, work_dir, exp_id, run_id=active_run.run_info.run_uuid)
->>>>>>> f7d2ef47
         # Otherwise, invoke `mlflow run` in a subprocess
         return _invoke_mlflow_run_subprocess(
             work_dir=work_dir, entry_point=entry_point, parameters=parameters, experiment_id=exp_id,
