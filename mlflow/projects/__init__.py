--- conflicted
+++ resolved
@@ -45,14 +45,9 @@
             experiment_id=exp_id, cluster_spec=cluster_spec, git_username=git_username,
             git_password=git_password)
     elif mode == "local" or mode is None:
-<<<<<<< HEAD
-        work_dir = _fetch_project(uri, use_temp_cwd, version, git_username, git_password)
-        project = _project_spec.load_project(work_dir)
-=======
         work_dir = _fetch_project(uri=uri, force_tempdir=False, version=version,
                                   git_username=git_username, git_password=git_password)
-        project = _load_project(project_dir=work_dir)
->>>>>>> 888a6d6c
+        project = _project_spec.load_project(work_dir)
         project.get_entry_point(entry_point)._validate_parameters(parameters)
         # Synchronously create a conda environment (even though this may take some time) to avoid
         # failures due to multiple concurrent attempts to create the same conda env.
@@ -201,23 +196,10 @@
     else:
         assert _GIT_URI_REGEX.match(parsed_uri), "Non-local URI %s should be a Git URI" % parsed_uri
         _fetch_git_repo(parsed_uri, version, dst_dir, git_username, git_password)
-
-<<<<<<< HEAD
     res = os.path.join(dst_dir, subdirectory)
     if not os.path.exists(res):
         raise ExecutionException("Could not find subdirectory %s of %s" % (subdirectory, dst_dir))
     return res
-=======
-    # Make sure there is a MLproject file in the specified working directory.
-    if not os.path.isfile(os.path.join(dst_dir, subdirectory, "MLproject")):
-        if subdirectory == '':
-            raise ExecutionException("No MLproject file found in %s" % uri)
-        else:
-            raise ExecutionException("No MLproject file found in subdirectory %s of %s" %
-                                     (subdirectory, parsed_uri))
-
-    return os.path.abspath(os.path.join(dst_dir, subdirectory))
->>>>>>> 888a6d6c
 
 
 def _fetch_git_repo(uri, version, dst_dir, git_username, git_password):
@@ -271,14 +253,8 @@
     return executable_name
 
 
-<<<<<<< HEAD
 def _maybe_create_conda_env(project_dir):
-    conda_path = _conda_executable()
-=======
-def _maybe_create_conda_env(conda_env_path):
-    conda_env = _get_conda_env_name(conda_env_path)
     conda_path = _get_conda_bin_executable("conda")
->>>>>>> 888a6d6c
     try:
         process.exec_cmd([conda_path, "--help"], throw_on_error=False)
     except EnvironmentError:
@@ -317,13 +293,8 @@
            "type 'path' ===" % storage_dir_for_run)
     commands = []
     if use_conda:
-<<<<<<< HEAD
-        commands.append("source activate %s" % _get_conda_env_name(project))
-=======
-        conda_env_path = os.path.abspath(os.path.join(project_dir, project.conda_env))
         activate_path = _get_conda_bin_executable("activate")
         commands.append("source %s %s" % (activate_path, _get_conda_env_name(conda_env_path)))
->>>>>>> 888a6d6c
     commands.append(
         project.get_entry_point(entry_point).compute_command(parameters, storage_dir_for_run))
     return " && ".join(commands)
