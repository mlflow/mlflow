--- conflicted
+++ resolved
@@ -4,12 +4,9 @@
 import tempfile
 import urllib.parse
 import pathlib
-<<<<<<< HEAD
 import shutil
-=======
 import zipfile
 from io import BytesIO
->>>>>>> 8654ed52
 
 from mlflow.utils.git_utils import get_git_repo_url, get_git_commit
 from mlflow.entities import SourceType, Param
