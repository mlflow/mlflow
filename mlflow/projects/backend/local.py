--- conflicted
+++ resolved
@@ -134,11 +134,7 @@
 
 
 def _build_mlflow_run_cmd(
-<<<<<<< HEAD
     uri, entry_point, docker_args, storage_dir, use_conda, run_id, parameters
-=======
-        uri, entry_point, docker_args, storage_dir, use_conda, run_id, parameters
->>>>>>> 242c3810
 ):
     """
     Build and return an array containing an ``mlflow run`` command that can be invoked to locally
@@ -147,7 +143,8 @@
     mlflow_run_arr = ["mlflow", "run", uri, "-e", entry_point, "--run-id", run_id]
     if docker_args is not None:
         for key, value in docker_args.items():
-            mlflow_run_arr.extend(["--docker-args", "%s=%s" % (key, value)])
+            args = key if isinstance(value, bool) else "%s=%s" % (key, value)
+            mlflow_run_arr.extend(["--docker-args", args])
     if storage_dir is not None:
         mlflow_run_arr.extend(["--storage-dir", storage_dir])
     if not use_conda:
