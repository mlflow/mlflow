"""Internal utilities for parsing MLproject YAML files."""

import os
import yaml

import six
from six.moves import shlex_quote

from mlflow import data
from mlflow.exceptions import ExecutionException
from mlflow.utils.file_utils import get_local_path_or_none


MLPROJECT_FILE_NAME = "mlproject"
DEFAULT_CONDA_FILE_NAME = "conda.yaml"


def _find_mlproject(directory):
    filenames = os.listdir(directory)
    for filename in filenames:
        if filename.lower() == MLPROJECT_FILE_NAME:
            return os.path.join(directory, filename)
    return None


def load_project(directory):
    mlproject_path = _find_mlproject(directory)

    # TODO: Validate structure of YAML loaded from the file
    yaml_obj = {}
    if mlproject_path is not None:
        with open(mlproject_path) as mlproject_file:
            yaml_obj = yaml.safe_load(mlproject_file)

    project_name = yaml_obj.get("name")

    # Validate config if docker_env parameter is present
    docker_env = yaml_obj.get("docker_env")
<<<<<<< HEAD
    if docker_env:
        if not docker_env.get("image"):
            raise ExecutionException("Docker environment specified but no image "
                                     "attribute found.")
        if docker_env.get("volumes"):
            if not (isinstance(docker_env["volumes"], list)
                    and all([isinstance(i, str) for i in docker_env["volumes"]])):
                raise ExecutionException("Docker volumes must be a list of strings, "
                                         """e.g.: '["/path1/:/path1", "/path2/:/path2"])""")
        if docker_env.get("environment"):
            if not (isinstance(docker_env["environment"], list)
                    and all([isinstance(i, list) for i in docker_env["environment"]])):
                raise ExecutionException("environment must be list of lists of string pairs, "
                                         """e.g.: '[["VAR1", "value1"], ["VAR2", "value2"]])""")
=======
    if docker_env and not docker_env.get("image"):
        raise ExecutionException("Docker environment specified but no image "
                                 "attribute found.")

    # Validate config if conda_env parameter is present
    conda_path = yaml_obj.get("conda_env")
>>>>>>> de660382
    if conda_path and docker_env:
        raise ExecutionException("Project cannot contain both a docker and "
                                 "conda environment.")

    # Parse entry points
    entry_points = {}
    for name, entry_point_yaml in yaml_obj.get("entry_points", {}).items():
        parameters = entry_point_yaml.get("parameters", {})
        command = entry_point_yaml.get("command")
        entry_points[name] = EntryPoint(name, parameters, command)

    if conda_path:
        conda_env_path = os.path.join(directory, conda_path)
        if not os.path.exists(conda_env_path):
            raise ExecutionException("Project specified conda environment file %s, but no such "
                                     "file was found." % conda_env_path)
        return Project(conda_env_path=conda_env_path, entry_points=entry_points,
                       docker_env=docker_env, name=project_name,)

    default_conda_path = os.path.join(directory, DEFAULT_CONDA_FILE_NAME)
    if os.path.exists(default_conda_path):
        return Project(conda_env_path=default_conda_path, entry_points=entry_points,
                       docker_env=docker_env, name=project_name)

    return Project(conda_env_path=None, entry_points=entry_points,
                   docker_env=docker_env, name=project_name)


class Project(object):
    """A project specification loaded from an MLproject file in the passed-in directory."""
    def __init__(self, conda_env_path, entry_points, docker_env, name):
        self.conda_env_path = conda_env_path
        self._entry_points = entry_points
        self.docker_env = docker_env
        self.name = name

    def get_entry_point(self, entry_point):
        if entry_point in self._entry_points:
            return self._entry_points[entry_point]
        _, file_extension = os.path.splitext(entry_point)
        ext_to_cmd = {".py": "python", ".sh": os.environ.get("SHELL", "bash")}
        if file_extension in ext_to_cmd:
            command = "%s %s" % (ext_to_cmd[file_extension], shlex_quote(entry_point))
            if type(command) not in six.string_types:
                command = command.encode("utf-8")
            return EntryPoint(name=entry_point, parameters={}, command=command)
        elif file_extension == ".R":
            command = "Rscript -e \"mlflow::mlflow_source('%s')\" --args" % shlex_quote(entry_point)
            return EntryPoint(name=entry_point, parameters={}, command=command)
        raise ExecutionException("Could not find {0} among entry points {1} or interpret {0} as a "
                                 "runnable script. Supported script file extensions: "
                                 "{2}".format(entry_point, list(self._entry_points.keys()),
                                              list(ext_to_cmd.keys())))


class EntryPoint(object):
    """An entry point in an MLproject specification."""
    def __init__(self, name, parameters, command):
        self.name = name
        self.parameters = {k: Parameter(k, v) for (k, v) in parameters.items()}
        self.command = command

    def _validate_parameters(self, user_parameters):
        missing_params = []
        for name in self.parameters:
            if (name not in user_parameters and self.parameters[name].default is None):
                missing_params.append(name)
        if missing_params:
            raise ExecutionException(
                "No value given for missing parameters: %s" %
                ", ".join(["'%s'" % name for name in missing_params]))

    def compute_parameters(self, user_parameters, storage_dir):
        """
        Given a dict mapping user-specified param names to values, computes parameters to
        substitute into the command for this entry point. Returns a tuple (params, extra_params)
        where `params` contains key-value pairs for parameters specified in the entry point
        definition, and `extra_params` contains key-value pairs for additional parameters passed
        by the user.

        Note that resolving parameter values can be a heavy operation, e.g. if a remote URI is
        passed for a parameter of type `path`, we download the URI to a local path within
        `storage_dir` and substitute in the local path as the parameter value.

        If `storage_dir` is `None`, report path will be return as parameter.
        """
        if user_parameters is None:
            user_parameters = {}
        # Validate params before attempting to resolve parameter values
        self._validate_parameters(user_parameters)
        final_params = {}
        extra_params = {}

        for key, param_obj in self.parameters.items():
            value = user_parameters[key] if key in user_parameters else self.parameters[key].default
            final_params[key] = param_obj.compute_value(value, storage_dir)
        for key in user_parameters:
            if key not in final_params:
                extra_params[key] = user_parameters[key]
        return self._sanitize_param_dict(final_params), self._sanitize_param_dict(extra_params)

    def compute_command(self, user_parameters, storage_dir):
        params, extra_params = self.compute_parameters(user_parameters, storage_dir)
        command_with_params = self.command.format(**params)
        command_arr = [command_with_params]
        command_arr.extend(["--%s %s" % (key, value) for key, value in extra_params.items()])
        return " ".join(command_arr)

    @staticmethod
    def _sanitize_param_dict(param_dict):
        return {str(key): shlex_quote(str(value)) for key, value in param_dict.items()}


class Parameter(object):
    """A parameter in an MLproject entry point."""
    def __init__(self, name, yaml_obj):
        self.name = name
        if isinstance(yaml_obj, str):
            self.type = yaml_obj
            self.default = None
        else:
            self.type = yaml_obj.get("type", "string")
            self.default = yaml_obj.get("default")

    def _compute_uri_value(self, user_param_value):
        if not data.is_uri(user_param_value):
            raise ExecutionException("Expected URI for parameter %s but got "
                                     "%s" % (self.name, user_param_value))
        return user_param_value

    def _compute_path_value(self, user_param_value, storage_dir):
        local_path = get_local_path_or_none(user_param_value)
        if local_path:
            if not os.path.exists(local_path):
                raise ExecutionException("Got value %s for parameter %s, but no such file or "
                                         "directory was found." % (user_param_value, self.name))
            return os.path.abspath(local_path)
        basename = os.path.basename(user_param_value)
        dest_path = os.path.join(storage_dir, basename)
        if dest_path != user_param_value:
            data.download_uri(uri=user_param_value, output_path=dest_path)
        return os.path.abspath(dest_path)

    def compute_value(self, param_value, storage_dir):
        if storage_dir and self.type == "path":
            return self._compute_path_value(param_value, storage_dir)
        elif self.type == "uri":
            return self._compute_uri_value(param_value)
        else:
            return param_value<|MERGE_RESOLUTION|>--- conflicted
+++ resolved
@@ -36,7 +36,6 @@
 
     # Validate config if docker_env parameter is present
     docker_env = yaml_obj.get("docker_env")
-<<<<<<< HEAD
     if docker_env:
         if not docker_env.get("image"):
             raise ExecutionException("Docker environment specified but no image "
@@ -51,14 +50,9 @@
                     and all([isinstance(i, list) for i in docker_env["environment"]])):
                 raise ExecutionException("environment must be list of lists of string pairs, "
                                          """e.g.: '[["VAR1", "value1"], ["VAR2", "value2"]])""")
-=======
-    if docker_env and not docker_env.get("image"):
-        raise ExecutionException("Docker environment specified but no image "
-                                 "attribute found.")
 
     # Validate config if conda_env parameter is present
     conda_path = yaml_obj.get("conda_env")
->>>>>>> de660382
     if conda_path and docker_env:
         raise ExecutionException("Project cannot contain both a docker and "
                                  "conda environment.")
