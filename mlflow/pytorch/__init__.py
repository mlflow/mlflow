--- conflicted
+++ resolved
@@ -130,12 +130,6 @@
 
         .. warning::
 
-<<<<<<< HEAD
-            Log the model with signature to avoid inference errors.
-            Pytorch float precision default is float32, while numpy float precision default is float64.
-            Adding the signature will ensure correct precision is used when the model is logged and model can be queried accurately.
-            
-=======
             Log the model with a signature to avoid inference errors.
             If the model is logged without a signature, the MLflow Model Server relies on the
             default inferred data type from NumPy. However, PyTorch often expects different
@@ -143,7 +137,6 @@
             that the model is logged with the correct data type so that the MLflow model server
             can correctly provide valid input.
 
->>>>>>> 13896834
     :param pytorch_model: PyTorch model to be saved. Can be either an eager model (subclass of
                           ``torch.nn.Module``) or scripted model prepared via ``torch.jit.script``
                           or ``torch.jit.trace``.
