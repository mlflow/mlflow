--- conflicted
+++ resolved
@@ -15,11 +15,7 @@
 import posixpath
 import shutil
 from functools import partial
-<<<<<<< HEAD
-from typing import TYPE_CHECKING, Any, Optional, Union
-=======
 from typing import Any
->>>>>>> f8e84d18
 
 import numpy as np
 import pandas as pd
@@ -66,10 +62,6 @@
 )
 from mlflow.utils.requirements_utils import _get_pinned_requirement
 
-if TYPE_CHECKING:
-    from torch import Tensor
-    from torch.nn import Module
-
 FLAVOR_NAME = "pytorch"
 
 _SERIALIZED_TORCH_MODEL_FILE_NAME = "model.pth"
@@ -707,7 +699,7 @@
     predict(data: dict[str, np.ndarray]) -> model's output as dict
     """
 
-    def __init__(self, pytorch_model: "Module", device: str):
+    def __init__(self, pytorch_model, device: str):
         self.pytorch_model = pytorch_model
         self.device = device
         import torch
@@ -720,25 +712,17 @@
         """
         return self.pytorch_model
 
-<<<<<<< HEAD
     def predict(
         self,
-        data: Union[np.ndarray, list["Tensor"], pd.DataFrame],
-        params: Optional[dict[str, Any]] = None,
-    ) -> Union[np.ndarray, pd.DataFrame, dict[str, np.ndarray]]:
-=======
-    def predict(self, data: Any, params: dict[str, Any] | None = None) -> Any:
->>>>>>> f8e84d18
+        data: np.ndarray | list[Any] | pd.DataFrame | dict[str, Any],
+        params: dict[str, Any] | None = None,
+    ) -> np.ndarray | pd.DataFrame | dict[str, np.ndarray]:
         """
         Overrides the predict method to handle dict and list of dict inputs.
 
         Args:
             data: Input data, which can be pandas DataFrame, numpy ndarray,
-<<<<<<< HEAD
-                dict of numpy arrays, or list of dicts of numpy arrays.
-=======
                   dict of numpy arrays, or list of dicts of numpy arrays.
->>>>>>> f8e84d18
             params: Additional parameters for inference (currently not used).
 
         Returns:
@@ -755,66 +739,6 @@
 
         input_tensor = self._preprocess_input(data)
 
-<<<<<<< HEAD
-        # Perform inference
-        with torch.no_grad():
-            preds = self.pytorch_model(input_tensor)
-
-        return self._postprocess_output(preds, data)
-
-    def _preprocess_input(
-        self, data: Union[np.ndarray, pd.DataFrame, dict[str, np.ndarray]]
-    ) -> Union["Tensor", dict[str, "Tensor"]]:
-        """
-        Preprocesses input data to convert it into torch.Tensors suitable for the model.
-
-        Args:
-            data: Input data.
-
-        Returns:
-            Torch tensor or dictionary of torch tensors suitable for model input.
-        """
-        import torch
-
-        device = self.device
-
-        if isinstance(data, np.ndarray):
-            # Convert ndarray to tensor
-            return torch.from_numpy(data).to(device)
-
-        if isinstance(data, pd.DataFrame):
-            tensor = torch.from_numpy(data.values).to(device)
-            # check if dtype is float and convert to float32.
-            # since it is the most common dtype for torch models.
-            # For other dtypes we can not support this conversion
-            # as the pandas dataframes only support lists of floats
-            if torch.is_floating_point(tensor):
-                tensor = tensor.float()
-            return tensor
-
-        if isinstance(data, dict) and all(isinstance(v, np.ndarray) for v in data.values()):
-            # Convert each value in the dict to tensor
-            return {k: torch.from_numpy(v).to(device) for k, v in data.items()}
-        elif isinstance(data, dict):
-            raise TypeError(
-                "Input data must be a dict of numpy arrays. Remember to define the input signature "
-                "in order to cast your input data to the correct format."
-            )
-
-        raise TypeError("Input data must be a pd.DataFrame, np.ndarray, dict[str, np.ndarray]")
-
-    def _postprocess_output(
-        self,
-        preds: Union["Tensor", dict[str, "Tensor"]],
-        data: Union[np.ndarray, pd.DataFrame, dict[str, np.ndarray]],
-    ) -> Union[np.ndarray, pd.DataFrame, dict[str, np.ndarray]]:
-        """
-        Converts model outputs to numpy arrays or pandas DataFrames as appropriate.
-
-        If the input data is a pandas DataFrame, the output will be a pandas DataFrame.
-        When the output is a dictionary, the output can be either a dictionary of numpy arrays
-        or a pandas DataFrame depending on the input data type. Note that, for a pandas DataFrame
-=======
         import torch
 
         device = self.device
@@ -830,7 +754,7 @@
 
         return self._postprocess_output(preds, data)
 
-    def _preprocess_input(self, data: Any):
+    def _preprocess_input(self, data: np.ndarray | list[Any] | pd.DataFrame | dict[str, Any]):
         """
         Preprocesses input data to convert it into torch.Tensors suitable for the model.
 
@@ -871,7 +795,7 @@
         else:
             # Check if it's a plain list (not list of dicts) to provide backward-compatible error
             if isinstance(data, list):
-                raise TypeError("The PyTorch flavor does not support List input types")
+                raise TypeError("The PyTorch flavor does not support List types")
             # For scalars and other unsupported types, use backward-compatible message
             elif isinstance(data, (int, float, complex, str, bool)) or np.isscalar(data):
                 raise TypeError("Input data should be pandas.DataFrame or numpy.ndarray")
@@ -880,10 +804,11 @@
                     "Input data must be a pandas DataFrame, numpy ndarray, dict, or list of dicts."
                 )
 
-    def _postprocess_output(self, preds: Any, data: Any) -> Any:
+    def _postprocess_output(
+        self, preds, data: np.ndarray | list[Any] | pd.DataFrame | dict[str, Any]
+    ):
         """
         Converts model outputs to numpy arrays or pandas DataFrames as appropriate.
->>>>>>> f8e84d18
 
         Args:
             preds: Model predictions.
@@ -894,32 +819,6 @@
         """
         import torch
 
-<<<<<<< HEAD
-        # check types and convert to numpy arrays or dict of numpy arrays
-        if isinstance(preds, torch.Tensor):
-            if self.device != _TORCH_CPU_DEVICE_NAME:
-                preds = preds.to(_TORCH_CPU_DEVICE_NAME)
-            preds = preds.detach().numpy()
-
-        elif isinstance(preds, dict) and all(isinstance(v, torch.Tensor) for v in preds.values()):
-            if self.device != _TORCH_CPU_DEVICE_NAME:
-                preds = {k: v.to(_TORCH_CPU_DEVICE_NAME) for k, v in preds.items()}
-            preds = {k: v.detach().numpy() for k, v in preds.items()}
-
-        else:
-            raise TypeError("Model output must be a torch.Tensor or a dict[str,torch.Tensor]")
-
-        # return either a pandas DataFrame, a named pandas Dataframe,
-        # a dict of numpy arrays, or a numpy array
-        if isinstance(data, pd.DataFrame):
-            # in the end, this ends up being passed through json,
-            # so the datatype of float is not preserved. This
-            # allows me to convert all to a list of floats
-            # I think we may need to revisit this if we end up supporting binary data
-            return pd.DataFrame(preds.tolist(), index=data.index)
-
-        return preds
-=======
         if isinstance(preds, torch.Tensor):
             preds = preds.cpu().detach().numpy()
             if isinstance(data, pd.DataFrame):
@@ -927,14 +826,13 @@
             else:
                 return preds
         elif isinstance(preds, dict):
-            preds = {k: v.cpu().numpy() for k, v in preds.items()}
+            preds = {k: v.cpu().detach().numpy() for k, v in preds.items()}
             if isinstance(data, pd.DataFrame):
                 return {k: pd.DataFrame(v, index=data.index) for k, v in preds.items()}
             else:
                 return preds
         else:
             raise TypeError("Model output must be a torch.Tensor or a dict of torch.Tensors.")
->>>>>>> f8e84d18
 
 
 def log_state_dict(state_dict, artifact_path, **kwargs):
