--- conflicted
+++ resolved
@@ -10,9 +10,7 @@
 
 logging.basicConfig(level=logging.ERROR)
 
-<<<<<<< HEAD
 every_n_iter = 1
-=======
 # autolog module uses `try_mlflow_log` - mlflow utility to log param/metrics/artifacts into mlflow
 # Eventhough the same can be achieved using MlflowLogger(Pytorch Lightning's inbuild class), following are the
 # downsides in using MlflowLogger.
@@ -21,7 +19,6 @@
 # and the library expects `mlflow` object to be instantiated.
 # In case of MlflowLogger, Run management is completely controlled by the class and hence, mlflow object needs to be
 # reinstantiated by setting tracking uri, experiment_id and run_id which may lead to a race condition.
->>>>>>> acc7ca98
 
 
 def autolog(log_every_n_iter=1):
