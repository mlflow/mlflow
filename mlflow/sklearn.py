"""
The ``mlflow.sklearn`` module provides an API for logging and loading scikit-learn models. This
module exports scikit-learn models with the following flavors:

Python (native) `pickle <http://scikit-learn.org/stable/modules/model_persistence.html>`_ format
    This is the main flavor that can be loaded back into scikit-learn.

:py:mod:`mlflow.pyfunc`
    Produced for use by generic pyfunc-based deployment tools and batch inference.
"""

from __future__ import absolute_import

import os
import pickle
import shutil

import sklearn

<<<<<<< HEAD
from mlflow.utils import cli_args
from mlflow.utils.environment import _mlflow_conda_env
from mlflow.utils.model_utils import _get_flavor_configuration
=======
>>>>>>> 2d1c36be
from mlflow import pyfunc
from mlflow.exceptions import MlflowException
from mlflow.models import Model
from mlflow.protos.databricks_pb2 import INVALID_PARAMETER_VALUE, INTERNAL_ERROR
import mlflow.tracking

FLAVOR_NAME = "sklearn"

DEFAULT_CONDA_ENV = _mlflow_conda_env(
    additional_conda_deps=[
        "scikit-learn={}".format(sklearn.__version__),
    ],
    additional_pip_deps=None,
    additional_conda_channels=None
)

SERIALIZATION_FORMAT_PICKLE = "pickle"
SERIALIZATION_FORMAT_CLOUDPICKLE = "cloudpickle"

SUPPORTED_SERIALIZATION_FORMATS = [
    SERIALIZATION_FORMAT_PICKLE,
    SERIALIZATION_FORMAT_CLOUDPICKLE
]


def save_model(sk_model, path, conda_env=None, mlflow_model=Model(),
               serialization_format=SERIALIZATION_FORMAT_CLOUDPICKLE):
    """
    Save a scikit-learn model to a path on the local file system.

    :param sk_model: scikit-learn model to be saved.
    :param path: Local path where the model is to be saved.
    :param conda_env: Path to a Conda environment file. If provided, this decribes the environment
                      this model should be run in. At minimum, it should specify the dependencies
                      contained in ``mlflow.sklearn.DEFAULT_CONDA_ENV``. If `None`, the default
                      ``mlflow.sklearn.DEFAULT_CONDA_ENV`` environment will be added to the model.
    :param mlflow_model: :py:mod:`mlflow.models.Model` this flavor is being added to.
    :param serialization_format: The format in which to serialize the model. This should be one of
                                 the formats listed in
<<<<<<< HEAD
                                 ``mlflow.sklearn.SUPPORTED_SERIALIZATION_FORMATS``. The Cloudpickle
                                 format, ``mlflow.sklearn.SERIALIZATION_FORMAT_CLOUDPICKLE``,
                                 provides better cross-system compatibility by identifying and
                                 packaging code dependencies with the serialized model.
=======
                                 `mlflow.sklearn.SUPPORTED_SERIALIZATION_FORMATS`. The Cloudpickle
                                 format, `mlflow.sklearn.SERIALIZATION_FORMAT_CLOUDPICKLE`, provides
                                 better cross-system compatibility by identifying and packaging
                                 code dependencies with the serialized model.

>>>>>>> 2d1c36be
    >>> import mlflow.sklearn
    >>> from sklearn.datasets import load_iris
    >>> from sklearn import tree
    >>> iris = load_iris()
    >>> sk_model = tree.DecisionTreeClassifier()
    >>> sk_model = sk_model.fit(iris.data, iris.target)
    >>> #Save the model in cloudpickle format
    >>> #set path to location for persistence
    >>> sk_path_dir_1 = ...
    >>> mlflow.sklearn.save_model(
    >>>         sk_model, sk_path_dir_1,
    >>>         serialization_format=mlflow.sklearn.SERIALIZATION_FORMAT_CLOUDPICKLE)
    >>>
    >>> #Save the model in pickle format
    >>> #set path to location for persistence
    >>> sk_path_dir_2 = ...
    >>> mlflow.sklearn.save_model(sk_model, sk_path_dir_2,
    >>>                           serialization_format=mlflow.sklearn.SERIALIZATION_FORMAT_PICKLE)
    """
    if serialization_format not in SUPPORTED_SERIALIZATION_FORMATS:
        raise MlflowException(
                message=(
                    "Unrecognized serialization format: {serialization_format}. Please specify one"
                    " of the following supported formats: {supported_formats}.".format(
                        serialization_format=serialization_format,
                        supported_formats=SUPPORTED_SERIALIZATION_FORMATS)),
                error_code=INVALID_PARAMETER_VALUE)

    if os.path.exists(path):
        raise Exception("Path '{}' already exists".format(path))
    os.makedirs(path)
    model_data_subpath = "model.pkl"
    _save_model(sk_model=sk_model, output_path=os.path.join(path, model_data_subpath),
                serialization_format=serialization_format)

    conda_env_subpath = "conda.yaml"
    if conda_env is not None:
        shutil.copyfile(conda_env, os.path.join(path, conda_env_subpath))
    else:
        with open(os.path.join(path, conda_env_subpath), "w") as f:
            f.write(DEFAULT_CONDA_ENV)

    pyfunc.add_to_model(mlflow_model, loader_module="mlflow.sklearn", data=model_data_subpath,
                        env=conda_env_subpath)
    mlflow_model.add_flavor(FLAVOR_NAME,
                            pickled_model=model_data_subpath,
                            sklearn_version=sklearn.__version__,
                            serialization_format=serialization_format)
    mlflow_model.save(os.path.join(path, "MLmodel"))


def log_model(sk_model, artifact_path, conda_env=None,
              serialization_format=SERIALIZATION_FORMAT_PICKLE):
    """
    Log a scikit-learn model as an MLflow artifact for the current run.

    :param sk_model: scikit-learn model to be saved.
    :param artifact_path: Run-relative artifact path.
    :param conda_env: Path to a Conda environment file. If provided, this decribes the environment
                      this model should be run in. At minimum, it should specify the dependencies
                      contained in ``mlflow.sklearn.DEFAULT_CONDA_ENV``. If `None`, the default
                      ``mlflow.sklearn.DEFAULT_CONDA_ENV`` environment will be added to the model.
    :param serialization_format: The format in which to serialize the model. This should be one of
                                 the formats listed in
                                 ``mlflow.sklearn.SUPPORTED_SERIALIZATION_FORMATS``. The Cloudpickle
                                 format, ``mlflow.sklearn.SERIALIZATION_FORMAT_CLOUDPICKLE``,
                                 provides better cross-system compatibility by identifying and
                                 packaging code dependencies with the serialized model.

    >>> import mlflow
    >>> import mlflow.sklearn
    >>> from sklearn.datasets import load_iris
    >>> from sklearn import tree
    >>> iris = load_iris()
    >>> sk_model = tree.DecisionTreeClassifier()
    >>> sk_model = sk_model.fit(iris.data, iris.target)
    >>> #set the artifact_path to location where experiment artifacts will be saved
    >>> #log model params
    >>> mlflow.log_param("criterion", sk_model.criterion)
    >>> mlflow.log_param("splitter", sk_model.splitter)
    >>> #log model
    >>> mlflow.sklearn.log_model(sk_model, "sk_models")
    """
    return Model.log(artifact_path=artifact_path,
                     flavor=mlflow.sklearn,
                     sk_model=sk_model,
                     conda_env=conda_env,
                     serialization_format=serialization_format)


def _load_model_from_local_file(path):
    """Load a scikit-learn model saved as an MLflow artifact on the local file system."""
    # TODO: we could validate the SciKit-Learn version here
    with open(path) as f:
        # Models serialized with Cloudpickle can be deserialized using Pickle; in fact,
        # Cloudpickle.load() is just a redefinition of pickle.load(). Therefore, we do
        # not need to check the serialization format of the model before deserializing.
        return pickle.load(f)


def _load_pyfunc(path):
    """
    Load PyFunc implementation. Called by ``pyfunc.load_pyfunc``.
    """
    with open(path, "rb") as f:
        return pickle.load(f)


def _save_model(sk_model, output_path, serialization_format):
    """
    :param sk_model: The Scikit-learn model to serialize.
    :param output_path: The file path to which to write the serialized model.
    :param serialization_format: The format in which to serialize the model. This should be one of
                                 the following: `mlflow.sklearn.SERIALIZATION_FORMAT_PICKLE`,
                                 `mlflow.sklearn.SERIALIZATION_FORMAT_CLOUDPICKLE`.
    """
    with open(output_path, "wb") as out:
        if serialization_format == SERIALIZATION_FORMAT_PICKLE:
            pickle.dump(sk_model, out)
        elif serialization_format == SERIALIZATION_FORMAT_CLOUDPICKLE:
            import cloudpickle
            cloudpickle.dump(sk_model, out)
        else:
            raise MlflowException(
                    message="Unrecognized serialization format: {serialization_format}".format(
                        serialization_format=serialization_format),
                    error_code=INTERNAL_ERROR)


def load_model(path, run_id=None):
    """
    Load a scikit-learn model from a local file (if ``run_id`` is None) or a run.

    :param path: Local filesystem path or run-relative artifact path to the model saved
                 by :py:func:`mlflow.sklearn.save_model`.
    :param run_id: Run ID. If provided, combined with ``path`` to identify the model.

    >>> import mlflow.sklearn
    >>> sk_model = mlflow.sklearn.load_model("sk_models", run_id="96771d893a5e46159d9f3b49bf9013e2")
    >>> #use Pandas DataFrame to make predictions
    >>> pandas_df = ...
    >>> predictions = sk_model.predict(pandas_df)
    """
    if run_id is not None:
        path = mlflow.tracking.utils._get_model_log_dir(model_name=path, run_id=run_id)
<<<<<<< HEAD
    path = os.path.abspath(path)
    flavor_conf = _get_flavor_configuration(model_path=path, flavor_name=FLAVOR_NAME)
    sklearn_model_artifacts_path = os.path.join(path, flavor_conf['pickled_model'])
    return _load_model_from_local_file(path=sklearn_model_artifacts_path)


@click.group("sklearn")
def commands():
    """
    Serve scikit-learn models locally.

    To serve a model associated with a run on a tracking server, set the MLFLOW_TRACKING_URI
    environment variable to the URL of the desired server.
    """
    pass


@commands.command("serve")
@cli_args.MODEL_PATH
@click.option("--run_id", "-r", metavar="RUN_ID", help="Run ID to look for the model in.")
@click.option("--port", "-p", default=5000, help="Server port. [default: 5000]")
@click.option("--host", default="127.0.0.1",
              help="The networking interface on which the prediction server listens. Defaults to "
                   "127.0.0.1.  Use 0.0.0.0 to bind to all addresses, which is useful for running "
                   "inside of docker.")
def serve_model(model_path, run_id=None, port=None, host="127.0.0.1"):
    """
    Serve a scikit-learn model saved with MLflow.

    If ``run_id`` is specified, ``model_path`` is treated as an artifact path within that run;
    otherwise it is treated as a local path.
    """
    model = load_model(run_id=run_id, path=model_path)
    app = flask.Flask(__name__)

    @app.route('/invocations', methods=['POST'])
    def predict():  # pylint: disable=unused-variable
        if flask.request.content_type != 'application/json':
            return flask.Response(status=415, response='JSON data expected', mimetype='text/plain')
        data = flask.request.data.decode('utf-8')
        records = pandas.read_json(data, orient="records")
        predictions = model.predict(records)
        result = json.dumps({"predictions": predictions.tolist()})
        return flask.Response(status=200, response=result + "\n", mimetype='application/json')

    app.run(host, port=port)
=======
    return _load_model_from_local_file(path)
>>>>>>> 2d1c36be
<|MERGE_RESOLUTION|>--- conflicted
+++ resolved
@@ -17,12 +17,6 @@
 
 import sklearn
 
-<<<<<<< HEAD
-from mlflow.utils import cli_args
-from mlflow.utils.environment import _mlflow_conda_env
-from mlflow.utils.model_utils import _get_flavor_configuration
-=======
->>>>>>> 2d1c36be
 from mlflow import pyfunc
 from mlflow.exceptions import MlflowException
 from mlflow.models import Model
@@ -62,18 +56,10 @@
     :param mlflow_model: :py:mod:`mlflow.models.Model` this flavor is being added to.
     :param serialization_format: The format in which to serialize the model. This should be one of
                                  the formats listed in
-<<<<<<< HEAD
                                  ``mlflow.sklearn.SUPPORTED_SERIALIZATION_FORMATS``. The Cloudpickle
                                  format, ``mlflow.sklearn.SERIALIZATION_FORMAT_CLOUDPICKLE``,
                                  provides better cross-system compatibility by identifying and
                                  packaging code dependencies with the serialized model.
-=======
-                                 `mlflow.sklearn.SUPPORTED_SERIALIZATION_FORMATS`. The Cloudpickle
-                                 format, `mlflow.sklearn.SERIALIZATION_FORMAT_CLOUDPICKLE`, provides
-                                 better cross-system compatibility by identifying and packaging
-                                 code dependencies with the serialized model.
-
->>>>>>> 2d1c36be
     >>> import mlflow.sklearn
     >>> from sklearn.datasets import load_iris
     >>> from sklearn import tree
@@ -219,53 +205,4 @@
     """
     if run_id is not None:
         path = mlflow.tracking.utils._get_model_log_dir(model_name=path, run_id=run_id)
-<<<<<<< HEAD
-    path = os.path.abspath(path)
-    flavor_conf = _get_flavor_configuration(model_path=path, flavor_name=FLAVOR_NAME)
-    sklearn_model_artifacts_path = os.path.join(path, flavor_conf['pickled_model'])
-    return _load_model_from_local_file(path=sklearn_model_artifacts_path)
-
-
-@click.group("sklearn")
-def commands():
-    """
-    Serve scikit-learn models locally.
-
-    To serve a model associated with a run on a tracking server, set the MLFLOW_TRACKING_URI
-    environment variable to the URL of the desired server.
-    """
-    pass
-
-
-@commands.command("serve")
-@cli_args.MODEL_PATH
-@click.option("--run_id", "-r", metavar="RUN_ID", help="Run ID to look for the model in.")
-@click.option("--port", "-p", default=5000, help="Server port. [default: 5000]")
-@click.option("--host", default="127.0.0.1",
-              help="The networking interface on which the prediction server listens. Defaults to "
-                   "127.0.0.1.  Use 0.0.0.0 to bind to all addresses, which is useful for running "
-                   "inside of docker.")
-def serve_model(model_path, run_id=None, port=None, host="127.0.0.1"):
-    """
-    Serve a scikit-learn model saved with MLflow.
-
-    If ``run_id`` is specified, ``model_path`` is treated as an artifact path within that run;
-    otherwise it is treated as a local path.
-    """
-    model = load_model(run_id=run_id, path=model_path)
-    app = flask.Flask(__name__)
-
-    @app.route('/invocations', methods=['POST'])
-    def predict():  # pylint: disable=unused-variable
-        if flask.request.content_type != 'application/json':
-            return flask.Response(status=415, response='JSON data expected', mimetype='text/plain')
-        data = flask.request.data.decode('utf-8')
-        records = pandas.read_json(data, orient="records")
-        predictions = model.predict(records)
-        result = json.dumps({"predictions": predictions.tolist()})
-        return flask.Response(status=200, response=result + "\n", mimetype='application/json')
-
-    app.run(host, port=port)
-=======
-    return _load_model_from_local_file(path)
->>>>>>> 2d1c36be
+    return _load_model_from_local_file(path)