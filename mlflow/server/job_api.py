"""
Internal job APIs for UI invocation
"""

import json
from typing import Any

from fastapi import APIRouter, HTTPException
from pydantic import BaseModel

from mlflow.entities._job import Job as JobEntity
from mlflow.exceptions import MlflowException

job_api_router = APIRouter(prefix="/ajax-api/3.0/jobs", tags=["Job"])


class Job(BaseModel):
    """
    Pydantic model for job query response.
    """

    job_id: str
    creation_time: int
    function_fullname: str
    params: dict[str, Any]
    timeout: float | None
    status: str
    result: Any
    retry_count: int

    @classmethod
    def from_job_entity(cls, job: JobEntity) -> "Job":
        return cls(
            job_id=job.job_id,
            creation_time=job.creation_time,
            function_fullname=job.function_fullname,
            params=json.loads(job.params),
            timeout=job.timeout,
            status=str(job.status),
            result=job.parsed_result,
            retry_count=job.retry_count,
        )


@job_api_router.get("/{job_id}", response_model=Job)
def get_job(job_id: str) -> Job:
    from mlflow.server.jobs import get_job

    job = get_job(job_id)
    return Job.from_job_entity(job)


class SubmitJobPayload(BaseModel):
    function_fullname: str
    params: dict[str, Any]
    timeout: float | None = None


@job_api_router.post("/", response_model=Job)
def submit_job(payload: SubmitJobPayload) -> Job:
    from mlflow.server.jobs import submit_job
    from mlflow.server.jobs.job_runner import _load_function

    function_fullname = payload.function_fullname
<<<<<<< HEAD
    try:
        function = _load_function(function_fullname)
        job = submit_job(function, payload.params, payload.timeout)
        return Job.from_job_entity(job)
    except MlflowException as e:
=======
    function = _load_function(function_fullname)

    try:
        job = submit_job(function, payload.params, payload.timeout)
        return Job.from_job_entity(job)
    except MlflowException as e:
        # Invalid function fullname format
>>>>>>> 1dd717c3
        raise HTTPException(
            status_code=e.get_http_status_code(),
            detail=e.message,
        )<|MERGE_RESOLUTION|>--- conflicted
+++ resolved
@@ -62,21 +62,11 @@
     from mlflow.server.jobs.job_runner import _load_function
 
     function_fullname = payload.function_fullname
-<<<<<<< HEAD
     try:
         function = _load_function(function_fullname)
         job = submit_job(function, payload.params, payload.timeout)
         return Job.from_job_entity(job)
     except MlflowException as e:
-=======
-    function = _load_function(function_fullname)
-
-    try:
-        job = submit_job(function, payload.params, payload.timeout)
-        return Job.from_job_entity(job)
-    except MlflowException as e:
-        # Invalid function fullname format
->>>>>>> 1dd717c3
         raise HTTPException(
             status_code=e.get_http_status_code(),
             detail=e.message,
