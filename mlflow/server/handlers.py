# Define all the service endpoint handlers here.
import json
import os
import re
import tempfile
import posixpath
import urllib

import logging
from functools import wraps

from flask import Response, request, current_app, send_file
from google.protobuf import descriptor
from google.protobuf.json_format import ParseError

from mlflow.entities import Metric, Param, RunTag, ViewType, ExperimentTag, FileInfo
from mlflow.entities.model_registry import RegisteredModelTag, ModelVersionTag
from mlflow.exceptions import MlflowException
from mlflow.models import Model
from mlflow.models.model import MLMODEL_FILE_NAME
from mlflow.projects._project_spec import MLPROJECT_FILE_NAME
from mlflow.protos import databricks_pb2
from mlflow.protos.service_pb2 import (
    CreateExperiment,
    MlflowService,
    GetExperiment,
    GetRun,
    SearchRuns,
    ListArtifacts,
    GetMetricHistory,
    CreateRun,
    UpdateRun,
    LogMetric,
    LogParam,
    SetTag,
    SearchExperiments,
    DeleteExperiment,
    RestoreExperiment,
    RestoreRun,
    DeleteRun,
    UpdateExperiment,
    LogBatch,
    DeleteTag,
    SetExperimentTag,
    GetExperimentByName,
    LogModel,
)
from mlflow.protos.model_registry_pb2 import (
    ModelRegistryService,
    CreateRegisteredModel,
    UpdateRegisteredModel,
    DeleteRegisteredModel,
    GetRegisteredModel,
    GetLatestVersions,
    CreateModelVersion,
    UpdateModelVersion,
    DeleteModelVersion,
    GetModelVersion,
    GetModelVersionDownloadUri,
    SearchModelVersions,
    RenameRegisteredModel,
    TransitionModelVersionStage,
    SearchRegisteredModels,
    SetRegisteredModelTag,
    DeleteRegisteredModelTag,
    SetModelVersionTag,
    DeleteModelVersionTag,
)
from mlflow.protos.mlflow_artifacts_pb2 import (
    MlflowArtifactsService,
    DownloadArtifact,
    UploadArtifact,
    ListArtifacts as ListArtifactsMlflowArtifacts,
    DeleteArtifact,
)
from mlflow.protos.databricks_pb2 import RESOURCE_DOES_NOT_EXIST, INVALID_PARAMETER_VALUE
from mlflow.store.artifact.artifact_repository_registry import get_artifact_repository
from mlflow.store.db.db_types import DATABASE_ENGINES
from mlflow.tracking._model_registry.registry import ModelRegistryStoreRegistry
from mlflow.tracking._tracking_service.registry import TrackingStoreRegistry
from mlflow.utils.proto_json_utils import message_to_json, parse_dict
from mlflow.utils.validation import _validate_batch_log_api_req
from mlflow.utils.string_utils import is_string_type
from mlflow.tracking.registry import UnsupportedModelRegistryStoreURIException

_logger = logging.getLogger(__name__)
_tracking_store = None
_model_registry_store = None
_artifact_repo = None
STATIC_PREFIX_ENV_VAR = "_MLFLOW_STATIC_PREFIX"


class TrackingStoreRegistryWrapper(TrackingStoreRegistry):
    def __init__(self):
        super().__init__()
        self.register("", self._get_file_store)
        self.register("file", self._get_file_store)
        for scheme in DATABASE_ENGINES:
            self.register(scheme, self._get_sqlalchemy_store)
        self.register_entrypoints()

    @classmethod
    def _get_file_store(cls, store_uri, artifact_uri):
        from mlflow.store.tracking.file_store import FileStore

        return FileStore(store_uri, artifact_uri)

    @classmethod
    def _get_sqlalchemy_store(cls, store_uri, artifact_uri):
        from mlflow.store.tracking.sqlalchemy_store import SqlAlchemyStore

        return SqlAlchemyStore(store_uri, artifact_uri)


class ModelRegistryStoreRegistryWrapper(ModelRegistryStoreRegistry):
    def __init__(self):
        super().__init__()
        self.register("", self._get_file_store)
        self.register("file", self._get_file_store)
        for scheme in DATABASE_ENGINES:
            self.register(scheme, self._get_sqlalchemy_store)
        self.register_entrypoints()

    @classmethod
    def _get_file_store(cls, store_uri):
        from mlflow.store.model_registry.file_store import FileStore

        return FileStore(store_uri)

    @classmethod
    def _get_sqlalchemy_store(cls, store_uri):
        from mlflow.store.model_registry.sqlalchemy_store import SqlAlchemyStore

        return SqlAlchemyStore(store_uri)


_tracking_store_registry = TrackingStoreRegistryWrapper()
_model_registry_store_registry = ModelRegistryStoreRegistryWrapper()


def _get_artifact_repo_mlflow_artifacts():
    """
    Get an artifact repository specified by ``--artifacts-destination`` option for ``mlflow server``
    command.
    """
    from mlflow.server import ARTIFACTS_DESTINATION_ENV_VAR

    global _artifact_repo
    if _artifact_repo is None:
        _artifact_repo = get_artifact_repository(os.environ[ARTIFACTS_DESTINATION_ENV_VAR])
    return _artifact_repo


def _is_serving_proxied_artifacts():
    """
    :return: ``True`` if the MLflow server is serving proxied artifacts (i.e. acting as a proxy for
             artifact upload / download / list operations), as would be enabled by specifying the
             ``--serve-artifacts`` configuration option. ``False`` otherwise.
    """
    from mlflow.server import SERVE_ARTIFACTS_ENV_VAR

    return os.environ.get(SERVE_ARTIFACTS_ENV_VAR, "false") == "true"


def _is_servable_proxied_run_artifact_root(run_artifact_root):
    """
    Determines whether or not the following are true:

    - The specified Run artifact root is a proxied artifact root (i.e. an artifact root with scheme
      ``http``, ``https``, or ``mlflow-artifacts``).

    - The MLflow server is capable of resolving and accessing the underlying storage location
      corresponding to the proxied artifact root, allowing it to fulfill artifact list and
      download requests by using this storage location directly.

    :param run_artifact_root: The Run artifact root location (URI).
    :return: ``True`` if the specified Run artifact root refers to proxied artifacts that can be
             served by this MLflow server (i.e. the server has access to the destination and
             can respond to list and download requests for the artifact). ``False`` otherwise.
    """
    parsed_run_artifact_root = urllib.parse.urlparse(run_artifact_root)
    # NB: If the run artifact root is a proxied artifact root (has scheme `http`, `https`, or
    # `mlflow-artifacts`) *and* the MLflow server is configured to serve artifacts, the MLflow
    # server always assumes that it has access to the underlying storage location for the proxied
    # artifacts. This may not always be accurate. For example:
    #
    # An organization may initially use the MLflow server to serve Tracking API requests and proxy
    # access to artifacts stored in Location A (via `mlflow server --serve-artifacts`). Then, for
    # scalability and / or security purposes, the organization may decide to store artifacts in a
    # new location B and set up a separate server (e.g. `mlflow server --artifacts-only`) to proxy
    # access to artifacts stored in Location B.
    #
    # In this scenario, requests for artifacts stored in Location B that are sent to the original
    # MLflow server will fail if the original MLflow server does not have access to Location B
    # because it will assume that it can serve all proxied artifacts regardless of the underlying
    # location. Such failures can be remediated by granting the original MLflow server access to
    # Location B.
    return (
        parsed_run_artifact_root.scheme in ["http", "https", "mlflow-artifacts"]
        and _is_serving_proxied_artifacts()
    )


def _get_proxied_run_artifact_destination_path(proxied_artifact_root, relative_path=None):
    """
    Resolves the specified proxied artifact location within a Run to a concrete storage location.

    :param proxied_artifact_root: The Run artifact root location (URI) with scheme ``http``,
                                  ``https``, or `mlflow-artifacts` that can be resolved by the
                                  MLflow server to a concrete storage location.
    :param relative_path: The relative path of the destination within the specified
                          ``proxied_artifact_root``. If ``None``, the destination is assumed to be
                          the resolved ``proxied_artifact_root``.
    :return: The storage location of the specified artifact.
    """
    parsed_proxied_artifact_root = urllib.parse.urlparse(proxied_artifact_root)
    assert parsed_proxied_artifact_root.scheme in ["http", "https", "mlflow-artifacts"]

    if parsed_proxied_artifact_root.scheme == "mlflow-artifacts":
        # If the proxied artifact root is an `mlflow-artifacts` URI, the run artifact root path is
        # simply the path component of the URI, since the fully-qualified format of an
        # `mlflow-artifacts` URI is `mlflow-artifacts://<netloc>/path/to/artifact`
        proxied_run_artifact_root_path = parsed_proxied_artifact_root.path.lstrip("/")
    else:
        # In this case, the proxied artifact root is an HTTP(S) URL referring to an mlflow-artifacts
        # API route that can be used to download the artifact. These routes are always anchored at
        # `/api/2.0/mlflow-artifacts/artifacts`. Accordingly, we split the path on this route anchor
        # and interpret the rest of the path (everything after the route anchor) as the run artifact
        # root path
        mlflow_artifacts_http_route_anchor = "/api/2.0/mlflow-artifacts/artifacts/"
        assert mlflow_artifacts_http_route_anchor in parsed_proxied_artifact_root.path

        proxied_run_artifact_root_path = parsed_proxied_artifact_root.path.split(
            mlflow_artifacts_http_route_anchor
        )[1].lstrip("/")

    return (
        posixpath.join(proxied_run_artifact_root_path, relative_path)
        if relative_path is not None
        else proxied_run_artifact_root_path
    )


def _get_tracking_store(backend_store_uri=None, default_artifact_root=None):
    from mlflow.server import BACKEND_STORE_URI_ENV_VAR, ARTIFACT_ROOT_ENV_VAR

    global _tracking_store
    if _tracking_store is None:
        store_uri = backend_store_uri or os.environ.get(BACKEND_STORE_URI_ENV_VAR, None)
        artifact_root = default_artifact_root or os.environ.get(ARTIFACT_ROOT_ENV_VAR, None)
        _tracking_store = _tracking_store_registry.get_store(store_uri, artifact_root)
    return _tracking_store


def _get_model_registry_store(registry_store_uri=None):
    from mlflow.server import REGISTRY_STORE_URI_ENV_VAR, BACKEND_STORE_URI_ENV_VAR

    global _model_registry_store
    if _model_registry_store is None:
        store_uri = (
            registry_store_uri
            or os.environ.get(REGISTRY_STORE_URI_ENV_VAR, None)
            or os.environ.get(BACKEND_STORE_URI_ENV_VAR, None)
        )
        _model_registry_store = _model_registry_store_registry.get_store(store_uri)
    return _model_registry_store


def initialize_backend_stores(
    backend_store_uri=None, registry_store_uri=None, default_artifact_root=None
):
    _get_tracking_store(backend_store_uri, default_artifact_root)
    try:
        _get_model_registry_store(registry_store_uri)
    except UnsupportedModelRegistryStoreURIException:
        pass


def _assert_string(x):
    assert isinstance(x, str)


def _assert_intlike(x):
    try:
        x = int(x)
    except ValueError:
        pass

    assert isinstance(x, int)


def _assert_bool(x):
    assert isinstance(x, bool)


def _assert_floatlike(x):
    try:
        x = float(x)
    except ValueError:
        pass

    assert isinstance(x, float)


def _assert_array(x):
    assert isinstance(x, list)


def _assert_required(x):
    assert x is not None
    # When parsing JSON payloads via proto, absent string fields
    # are expressed as empty strings
    assert x != ""


def _assert_less_than_or_equal(x, max_value):
    assert x <= max_value


def _assert_item_type_string(x):
    assert all(isinstance(item, str) for item in x)


_TYPE_VALIDATORS = {
    _assert_intlike,
    _assert_string,
    _assert_bool,
    _assert_floatlike,
    _assert_array,
    _assert_item_type_string,
}


def _validate_param_against_schema(schema, param, value, proto_parsing_succeeded=False):
    """
    Attempts to validate a single parameter against a specified schema.
    Examples of the elements of the schema are type assertions and checks for required parameters.
    Returns None on validation success. Otherwise, raises an MLFlowException if an assertion fails.
    This method is intended to be called for side effects.

            Parameters:
    :param schema: A list of functions to validate the parameter against.
    :param param: The string name of the parameter being validated.
    :param value: The corresponding value of the `param` being validated.
    :param proto_parsing_succeeded: A boolean value indicating whether proto parsing succeeded.
                                    If the proto was successfully parsed, we assume all of the types
                                    of the parameters in the request body were correctly specified,
                                    and thus we skip validating types. If proto parsing failed,
                                    then we validate types in addition to the rest of the schema.
                                    For details, see https://github.com/mlflow/mlflow/pull/
                                    5458#issuecomment-1080880870.
    """

    for f in schema:
        if f in _TYPE_VALIDATORS and proto_parsing_succeeded:
            continue

        try:
            f(value)
        except AssertionError:
            if f == _assert_required:
                message = f"Missing value for required parameter '{param}'."
            else:
                message = (
                    f"Invalid value {value} for parameter '{param}' supplied."
                    f" Hint: Value was of type '{type(value).__name__}'."
                )
            raise MlflowException(
                message=(
                    message + " See the API docs for more information about request parameters."
                ),
                error_code=INVALID_PARAMETER_VALUE,
            )

    return None


def _get_request_json(flask_request=request):
    return flask_request.get_json(force=True, silent=True)


def _get_request_message(request_message, flask_request=request, schema=None):
    from querystring_parser import parser

    if flask_request.method == "GET" and len(flask_request.query_string) > 0:
        # This is a hack to make arrays of length 1 work with the parser.
        # for example experiment_ids%5B%5D=0 should be parsed to {experiment_ids: [0]}
        # but it gets parsed to {experiment_ids: 0}
        # but it doesn't. However, experiment_ids%5B0%5D=0 will get parsed to the right
        # result.
        query_string = re.sub("%5B%5D", "%5B0%5D", flask_request.query_string.decode("utf-8"))
        request_dict = parser.parse(query_string, normalized=True)
        # Convert atomic values of repeated fields to lists before calling protobuf deserialization.
        # Context: We parse the parameter string into a dictionary outside of protobuf since
        # protobuf does not know how to read the query parameters directly. The query parser above
        # has no type information and hence any parameter that occurs exactly once is parsed as an
        # atomic value. Since protobuf requires that the values of repeated fields are lists,
        # deserialization will fail unless we do the fix below.
        for field in request_message.DESCRIPTOR.fields:
            if (
                field.label == descriptor.FieldDescriptor.LABEL_REPEATED
                and field.name in request_dict
            ):
                if not isinstance(request_dict[field.name], list):
                    request_dict[field.name] = [request_dict[field.name]]
        parse_dict(request_dict, request_message)
        return request_message

    request_json = _get_request_json(flask_request)

    # Older clients may post their JSON double-encoded as strings, so the get_json
    # above actually converts it to a string. Therefore, we check this condition
    # (which we can tell for sure because any proper request should be a dictionary),
    # and decode it a second time.
    if is_string_type(request_json):
        request_json = json.loads(request_json)

    # If request doesn't have json body then assume it's empty.
    if request_json is None:
        request_json = {}

    proto_parsing_succeeded = True
    try:
        parse_dict(request_json, request_message)
    except ParseError:
        proto_parsing_succeeded = False

    schema = schema or {}
    for schema_key, schema_validation_fns in schema.items():
        if schema_key in request_json or _assert_required in schema_validation_fns:
            value = request_json.get(schema_key)
            if schema_key == "run_id" and value is None and "run_uuid" in request_json:
                value = request_json.get("run_uuid")
            _validate_param_against_schema(
                schema=schema_validation_fns,
                param=schema_key,
                value=value,
                proto_parsing_succeeded=proto_parsing_succeeded,
            )

    return request_message


def _send_artifact(artifact_repository, path):
    filename = os.path.abspath(artifact_repository.download_artifacts(path))
    extension = os.path.splitext(filename)[-1].replace(".", "")
    # Always send artifacts as attachments to prevent the browser from displaying them on our web
    # server's domain, which might enable XSS.
    if extension in _TEXT_EXTENSIONS:
        return send_file(filename, mimetype="text/plain", as_attachment=True)
    else:
        return send_file(filename, as_attachment=True)


def catch_mlflow_exception(func):
    @wraps(func)
    def wrapper(*args, **kwargs):
        try:
            return func(*args, **kwargs)
        except MlflowException as e:
            response = Response(mimetype="application/json")
            response.set_data(e.serialize_as_json())
            response.status_code = e.get_http_status_code()
            return response

    return wrapper


_TEXT_EXTENSIONS = [
    "txt",
    "log",
    "err",
    "cfg",
    "conf",
    "cnf",
    "cf",
    "ini",
    "properties",
    "prop",
    "hocon",
    "toml",
    "yaml",
    "yml",
    "xml",
    "json",
    "js",
    "py",
    "py3",
    "csv",
    "tsv",
    "md",
    "rst",
    MLMODEL_FILE_NAME,
    MLPROJECT_FILE_NAME,
]


def _disable_unless_serve_artifacts(func):
    @wraps(func)
    def wrapper(*args, **kwargs):
        if not _is_serving_proxied_artifacts():
            return Response(
                (
                    f"Endpoint: {request.url_rule} disabled due to the mlflow server running "
                    "with `--no-serve-artifacts`. To enable artifacts server functionality, "
                    "run `mlflow server` with `--serve-artifacts`"
                ),
                503,
            )
        return func(*args, **kwargs)

    return wrapper


def _disable_if_artifacts_only(func):
    @wraps(func)
    def wrapper(*args, **kwargs):
        from mlflow.server import ARTIFACTS_ONLY_ENV_VAR

        if os.environ.get(ARTIFACTS_ONLY_ENV_VAR):
            return Response(
                (
                    f"Endpoint: {request.url_rule} disabled due to the mlflow server running "
                    "in `--artifacts-only` mode. To enable tracking server functionality, run "
                    "`mlflow server` without `--artifacts-only`"
                ),
                503,
            )
        return func(*args, **kwargs)

    return wrapper


_os_alt_seps = [sep for sep in [os.sep, os.path.altsep] if sep is not None and sep != "/"]


def validate_path_is_safe(path):
    """
    Validates that the specified path is safe to join with a trusted prefix. This is a security
    measure to prevent path traversal attacks. The implementation is based on
    `werkzeug.security.safe_join` (https://github.com/pallets/werkzeug/blob/a3005e6acda7246fe0a684c71921bf4882b4ba1c/src/werkzeug/security.py#L110).
    """
    if path != "":
        path = posixpath.normpath(path)
    if (
        any(sep in path for sep in _os_alt_seps)
        or os.path.isabs(path)
        or path == ".."
        or path.startswith("../")
    ):
        raise MlflowException(f"Invalid path: {path}", error_code=INVALID_PARAMETER_VALUE)


@catch_mlflow_exception
def get_artifact_handler():
    from querystring_parser import parser

    query_string = request.query_string.decode("utf-8")
    request_dict = parser.parse(query_string, normalized=True)
    run_id = request_dict.get("run_id") or request_dict.get("run_uuid")
    path = request_dict["path"]
    validate_path_is_safe(path)
    run = _get_tracking_store().get_run(run_id)

    if _is_servable_proxied_run_artifact_root(run.info.artifact_uri):
        artifact_repo = _get_artifact_repo_mlflow_artifacts()
        artifact_path = _get_proxied_run_artifact_destination_path(
            proxied_artifact_root=run.info.artifact_uri,
            relative_path=path,
        )
    else:
        artifact_repo = _get_artifact_repo(run)
        artifact_path = path

    return _send_artifact(artifact_repo, artifact_path)


def _not_implemented():
    response = Response()
    response.status_code = 404
    return response


# Tracking Server APIs


@catch_mlflow_exception
@_disable_if_artifacts_only
def _create_experiment():

    request_message = _get_request_message(
        CreateExperiment(),
        schema={
            "name": [_assert_required, _assert_string],
            "artifact_location": [_assert_string],
            "tags": [_assert_array],
        },
    )

    tags = [ExperimentTag(tag.key, tag.value) for tag in request_message.tags]
    experiment_id = _get_tracking_store().create_experiment(
        request_message.name, request_message.artifact_location, tags
    )
    response_message = CreateExperiment.Response()
    response_message.experiment_id = experiment_id
    response = Response(mimetype="application/json")
    response.set_data(message_to_json(response_message))
    return response


@catch_mlflow_exception
@_disable_if_artifacts_only
def _get_experiment():
    request_message = _get_request_message(
        GetExperiment(), schema={"experiment_id": [_assert_required, _assert_string]}
    )
    response_message = GetExperiment.Response()
    experiment = _get_tracking_store().get_experiment(request_message.experiment_id).to_proto()
    response_message.experiment.MergeFrom(experiment)
    response = Response(mimetype="application/json")
    response.set_data(message_to_json(response_message))
    return response


@catch_mlflow_exception
@_disable_if_artifacts_only
def _get_experiment_by_name():
    request_message = _get_request_message(
        GetExperimentByName(), schema={"experiment_name": [_assert_required, _assert_string]}
    )
    response_message = GetExperimentByName.Response()
    store_exp = _get_tracking_store().get_experiment_by_name(request_message.experiment_name)
    if store_exp is None:
        raise MlflowException(
            "Could not find experiment with name '%s'" % request_message.experiment_name,
            error_code=RESOURCE_DOES_NOT_EXIST,
        )
    experiment = store_exp.to_proto()
    response_message.experiment.MergeFrom(experiment)
    response = Response(mimetype="application/json")
    response.set_data(message_to_json(response_message))
    return response


@catch_mlflow_exception
@_disable_if_artifacts_only
def _delete_experiment():
    request_message = _get_request_message(
        DeleteExperiment(), schema={"experiment_id": [_assert_required, _assert_string]}
    )
    _get_tracking_store().delete_experiment(request_message.experiment_id)
    response_message = DeleteExperiment.Response()
    response = Response(mimetype="application/json")
    response.set_data(message_to_json(response_message))
    return response


@catch_mlflow_exception
@_disable_if_artifacts_only
def _restore_experiment():
    request_message = _get_request_message(
        RestoreExperiment(), schema={"experiment_id": [_assert_required, _assert_string]}
    )
    _get_tracking_store().restore_experiment(request_message.experiment_id)
    response_message = RestoreExperiment.Response()
    response = Response(mimetype="application/json")
    response.set_data(message_to_json(response_message))
    return response


@catch_mlflow_exception
@_disable_if_artifacts_only
def _update_experiment():
    request_message = _get_request_message(
        UpdateExperiment(),
        schema={
            "experiment_id": [_assert_required, _assert_string],
            "new_name": [_assert_string, _assert_required],
        },
    )
    if request_message.new_name:
        _get_tracking_store().rename_experiment(
            request_message.experiment_id, request_message.new_name
        )
    response_message = UpdateExperiment.Response()
    response = Response(mimetype="application/json")
    response.set_data(message_to_json(response_message))
    return response


@catch_mlflow_exception
@_disable_if_artifacts_only
def _create_run():
    request_message = _get_request_message(
        CreateRun(),
        schema={
            "experiment_id": [_assert_string],
            "start_time": [_assert_intlike],
            "run_name": [_assert_string],
        },
    )

    tags = [RunTag(tag.key, tag.value) for tag in request_message.tags]
    run = _get_tracking_store().create_run(
        experiment_id=request_message.experiment_id,
        user_id=request_message.user_id,
        start_time=request_message.start_time,
        tags=tags,
        run_name=request_message.run_name,
    )

    response_message = CreateRun.Response()
    response_message.run.MergeFrom(run.to_proto())
    response = Response(mimetype="application/json")
    response.set_data(message_to_json(response_message))
    return response


@catch_mlflow_exception
@_disable_if_artifacts_only
def _update_run():
    request_message = _get_request_message(
        UpdateRun(),
        schema={
            "run_id": [_assert_required, _assert_string],
            "end_time": [_assert_intlike],
            "status": [_assert_string],
            "run_name": [_assert_string],
        },
    )
    run_id = request_message.run_id or request_message.run_uuid
    updated_info = _get_tracking_store().update_run_info(
        run_id, request_message.status, request_message.end_time, request_message.run_name
    )
    response_message = UpdateRun.Response(run_info=updated_info.to_proto())
    response = Response(mimetype="application/json")
    response.set_data(message_to_json(response_message))
    return response


@catch_mlflow_exception
@_disable_if_artifacts_only
def _delete_run():
    request_message = _get_request_message(
        DeleteRun(), schema={"run_id": [_assert_required, _assert_string]}
    )
    _get_tracking_store().delete_run(request_message.run_id)
    response_message = DeleteRun.Response()
    response = Response(mimetype="application/json")
    response.set_data(message_to_json(response_message))
    return response


@catch_mlflow_exception
@_disable_if_artifacts_only
def _restore_run():
    request_message = _get_request_message(
        RestoreRun(), schema={"run_id": [_assert_required, _assert_string]}
    )
    _get_tracking_store().restore_run(request_message.run_id)
    response_message = RestoreRun.Response()
    response = Response(mimetype="application/json")
    response.set_data(message_to_json(response_message))
    return response


@catch_mlflow_exception
@_disable_if_artifacts_only
def _log_metric():
    request_message = _get_request_message(
        LogMetric(),
        schema={
            "run_id": [_assert_required, _assert_string],
            "key": [_assert_required, _assert_string],
            "value": [_assert_required, _assert_floatlike],
            "timestamp": [_assert_intlike, _assert_required],
            "step": [_assert_intlike],
        },
    )
    metric = Metric(
        request_message.key, request_message.value, request_message.timestamp, request_message.step
    )
    run_id = request_message.run_id or request_message.run_uuid
    _get_tracking_store().log_metric(run_id, metric)
    response_message = LogMetric.Response()
    response = Response(mimetype="application/json")
    response.set_data(message_to_json(response_message))
    return response


@catch_mlflow_exception
@_disable_if_artifacts_only
def _log_param():
    request_message = _get_request_message(
        LogParam(),
        schema={
            "run_id": [_assert_required, _assert_string],
            "key": [_assert_required, _assert_string],
            "value": [_assert_string],
        },
    )
    param = Param(request_message.key, request_message.value)
    run_id = request_message.run_id or request_message.run_uuid
    _get_tracking_store().log_param(run_id, param)
    response_message = LogParam.Response()
    response = Response(mimetype="application/json")
    response.set_data(message_to_json(response_message))
    return response


@catch_mlflow_exception
@_disable_if_artifacts_only
def _set_experiment_tag():
    request_message = _get_request_message(
        SetExperimentTag(),
        schema={
            "experiment_id": [_assert_required, _assert_string],
            "key": [_assert_required, _assert_string],
            "value": [_assert_string],
        },
    )
    tag = ExperimentTag(request_message.key, request_message.value)
    _get_tracking_store().set_experiment_tag(request_message.experiment_id, tag)
    response_message = SetExperimentTag.Response()
    response = Response(mimetype="application/json")
    response.set_data(message_to_json(response_message))
    return response


@catch_mlflow_exception
@_disable_if_artifacts_only
def _set_tag():
    request_message = _get_request_message(
        SetTag(),
        schema={
            "run_id": [_assert_required, _assert_string],
            "key": [_assert_required, _assert_string],
            "value": [_assert_string],
        },
    )
    tag = RunTag(request_message.key, request_message.value)
    run_id = request_message.run_id or request_message.run_uuid
    _get_tracking_store().set_tag(run_id, tag)
    response_message = SetTag.Response()
    response = Response(mimetype="application/json")
    response.set_data(message_to_json(response_message))
    return response


@catch_mlflow_exception
@_disable_if_artifacts_only
def _delete_tag():
    request_message = _get_request_message(
        DeleteTag(),
        schema={
            "run_id": [_assert_required, _assert_string],
            "key": [_assert_required, _assert_string],
        },
    )
    _get_tracking_store().delete_tag(request_message.run_id, request_message.key)
    response_message = DeleteTag.Response()
    response = Response(mimetype="application/json")
    response.set_data(message_to_json(response_message))
    return response


@catch_mlflow_exception
@_disable_if_artifacts_only
def _get_run():
    request_message = _get_request_message(
        GetRun(), schema={"run_id": [_assert_required, _assert_string]}
    )
    response_message = GetRun.Response()
    run_id = request_message.run_id or request_message.run_uuid
    response_message.run.MergeFrom(_get_tracking_store().get_run(run_id).to_proto())
    response = Response(mimetype="application/json")
    response.set_data(message_to_json(response_message))
    return response


@catch_mlflow_exception
@_disable_if_artifacts_only
def _search_runs():

    request_message = _get_request_message(
        SearchRuns(),
        schema={
            "experiment_ids": [_assert_array],
            "filter": [_assert_string],
            "max_results": [_assert_intlike, lambda x: _assert_less_than_or_equal(x, 50000)],
            "order_by": [_assert_array, _assert_item_type_string],
        },
    )
    response_message = SearchRuns.Response()
    run_view_type = ViewType.ACTIVE_ONLY
    if request_message.HasField("run_view_type"):
        run_view_type = ViewType.from_proto(request_message.run_view_type)
    filter_string = request_message.filter
    max_results = request_message.max_results
    experiment_ids = request_message.experiment_ids
    order_by = request_message.order_by
    page_token = request_message.page_token
    run_entities = _get_tracking_store().search_runs(
        experiment_ids, filter_string, run_view_type, max_results, order_by, page_token
    )
    response_message.runs.extend([r.to_proto() for r in run_entities])
    if run_entities.token:
        response_message.next_page_token = run_entities.token
    response = Response(mimetype="application/json")
    response.set_data(message_to_json(response_message))
    return response


@catch_mlflow_exception
@_disable_if_artifacts_only
def _list_artifacts():
    request_message = _get_request_message(
        ListArtifacts(),
        schema={
            "run_id": [_assert_string, _assert_required],
            "path": [_assert_string],
            "page_token": [_assert_string],
        },
    )
    response_message = ListArtifacts.Response()
    if request_message.HasField("path"):
        path = request_message.path
        validate_path_is_safe(path)
    else:
        path = None
    run_id = request_message.run_id or request_message.run_uuid
    run = _get_tracking_store().get_run(run_id)

    if _is_servable_proxied_run_artifact_root(run.info.artifact_uri):
        artifact_entities = _list_artifacts_for_proxied_run_artifact_root(
            proxied_artifact_root=run.info.artifact_uri,
            relative_path=path,
        )
    else:
        artifact_entities = _get_artifact_repo(run).list_artifacts(path)

    response_message.files.extend([a.to_proto() for a in artifact_entities])
    response_message.root_uri = run.info.artifact_uri
    response = Response(mimetype="application/json")
    response.set_data(message_to_json(response_message))
    return response


@catch_mlflow_exception
def _list_artifacts_for_proxied_run_artifact_root(proxied_artifact_root, relative_path=None):
    """
    Lists artifacts from the specified ``relative_path`` within the specified proxied Run artifact
    root (i.e. a Run artifact root with scheme ``http``, ``https``, or ``mlflow-artifacts``).

    :param proxied_artifact_root: The Run artifact root location (URI) with scheme ``http``,
                                  ``https``, or ``mlflow-artifacts`` that can be resolved by the
                                  MLflow server to a concrete storage location.
    :param relative_path: The relative path within the specified ``proxied_artifact_root`` under
                          which to list artifact contents. If ``None``, artifacts are listed from
                          the ``proxied_artifact_root`` directory.
    """
    parsed_proxied_artifact_root = urllib.parse.urlparse(proxied_artifact_root)
    assert parsed_proxied_artifact_root.scheme in ["http", "https", "mlflow-artifacts"]

    artifact_destination_repo = _get_artifact_repo_mlflow_artifacts()
    artifact_destination_path = _get_proxied_run_artifact_destination_path(
        proxied_artifact_root=proxied_artifact_root,
        relative_path=relative_path,
    )

    artifact_entities = []
    for file_info in artifact_destination_repo.list_artifacts(artifact_destination_path):
        basename = posixpath.basename(file_info.path)
        run_relative_artifact_path = (
            posixpath.join(relative_path, basename) if relative_path else basename
        )
        artifact_entities.append(
            FileInfo(run_relative_artifact_path, file_info.is_dir, file_info.file_size)
        )

    return artifact_entities


@catch_mlflow_exception
@_disable_if_artifacts_only
def _get_metric_history():
    request_message = _get_request_message(
        GetMetricHistory(),
        schema={
            "run_id": [_assert_string, _assert_required],
            "metric_key": [_assert_string, _assert_required],
        },
    )
    response_message = GetMetricHistory.Response()
    run_id = request_message.run_id or request_message.run_uuid
    metric_entities = _get_tracking_store().get_metric_history(run_id, request_message.metric_key)
    response_message.metrics.extend([m.to_proto() for m in metric_entities])
    response = Response(mimetype="application/json")
    response.set_data(message_to_json(response_message))
    return response


@catch_mlflow_exception
@_disable_if_artifacts_only
def get_metric_history_bulk_handler():
    MAX_HISTORY_RESULTS = 25000
    MAX_RUN_IDS_PER_REQUEST = 20
<<<<<<< HEAD
    request_params = request.args.to_dict(flat=False)
    run_ids = request_params.get("run_id", [])
=======
    run_ids = request.args.to_dict(flat=False).get("run_id", [])
>>>>>>> 004a25bd
    if not run_ids:
        raise MlflowException(
            message="GetMetricHistoryBulk request must specify at least one run_id.",
            error_code=INVALID_PARAMETER_VALUE,
        )
    if len(run_ids) > MAX_RUN_IDS_PER_REQUEST:
        raise MlflowException(
            message=(
                f"GetMetricHistoryBulk request cannot specify more than {MAX_RUN_IDS_PER_REQUEST}"
                f" run_ids. Received {len(run_ids)} run_ids."
            ),
            error_code=INVALID_PARAMETER_VALUE,
        )

<<<<<<< HEAD
    metric_key = request_params.get("metric_key", [])
    if not metric_key:
=======
    metric_key = request.args.get("metric_key")
    if metric_key is None:
>>>>>>> 004a25bd
        raise MlflowException(
            message="GetMetricHistoryBulk request must specify a metric_key.",
            error_code=INVALID_PARAMETER_VALUE,
        )
<<<<<<< HEAD
    metric_key = metric_key[0]

    max_results = int(request_params.get("max_results", [MAX_HISTORY_RESULTS])[0])
    max_results = min(max_results, MAX_HISTORY_RESULTS)

    store = _get_tracking_store()

    def _default_history_bulk_impl():
        metrics_with_runids = []
        for run_id in sorted(run_ids):
            metrics_for_run = sorted(
                store.get_metric_history(
                    run_id=run_id,
                    metric_key=metric_key,
                    max_results=max_results,
                ),
                key=lambda metric: (metric.timestamp, metric.step, metric.value),
            )
            metrics_with_runids.extend(
                [
                    {
                        "key": metric.key,
                        "value": metric.value,
                        "timestamp": metric.timestamp,
                        "step": metric.step,
                        "run_id": run_id,
                    }
                    for metric in metrics_for_run
                ]
            )
        return metrics_with_runids

    if hasattr(store, "get_metric_history_bulk"):
        metrics_with_runids = [
            metric.to_dict()
            for metric in store.get_metric_history_bulk(
                run_ids=run_ids,
                metric_key=metric_key,
                max_results=max_results,
            )
        ]
    else:
        metrics_with_runids = _default_history_bulk_impl()

    return {
        "metrics": metrics_with_runids[:max_results],
=======

    max_results = int(request.args.get("max_results", MAX_HISTORY_RESULTS))
    max_results = min(max_results, MAX_HISTORY_RESULTS)

    store = _get_tracking_store()
    metrics_with_run_ids = []
    for run_id in sorted(run_ids):
        metrics_for_run = sorted(
            store.get_metric_history(run_id=run_id, metric_key=metric_key, max_results=max_results),
            key=lambda metric: (metric.timestamp, metric.step, metric.value),
        )
        metrics_with_run_ids.extend(
            [
                {
                    "key": metric.key,
                    "value": metric.value,
                    "timestamp": metric.timestamp,
                    "step": metric.step,
                    "run_id": run_id,
                }
                for metric in metrics_for_run
            ]
        )

    return {
        "metrics": metrics_with_run_ids[:max_results],
>>>>>>> 004a25bd
    }


@catch_mlflow_exception
@_disable_if_artifacts_only
def _search_experiments():
    request_message = _get_request_message(
        SearchExperiments(),
        schema={
            "view_type": [_assert_intlike],
            "max_results": [_assert_intlike],
            "order_by": [_assert_array],
            "filter": [_assert_string],
            "page_token": [_assert_string],
        },
    )
    experiment_entities = _get_tracking_store().search_experiments(
        view_type=request_message.view_type,
        max_results=request_message.max_results,
        order_by=request_message.order_by,
        filter_string=request_message.filter,
        page_token=request_message.page_token,
    )
    response_message = SearchExperiments.Response()
    response_message.experiments.extend([e.to_proto() for e in experiment_entities])
    if experiment_entities.token:
        response_message.next_page_token = experiment_entities.token
    response = Response(mimetype="application/json")
    response.set_data(message_to_json(response_message))
    return response


@catch_mlflow_exception
def _get_artifact_repo(run):
    return get_artifact_repository(run.info.artifact_uri)


@catch_mlflow_exception
@_disable_if_artifacts_only
def _log_batch():
    def _assert_metrics_fields_present(metrics):
        for m in metrics:
            _assert_required(m["key"])
            _assert_required(m["value"])
            _assert_required(m["timestamp"])
            _assert_required(m["step"])

    def _assert_params_tags_fields_present(params_or_tags):
        for param_or_tag in params_or_tags:
            _assert_required(param_or_tag["key"])

    _validate_batch_log_api_req(_get_request_json())
    request_message = _get_request_message(
        LogBatch(),
        schema={
            "run_id": [_assert_string, _assert_required],
            "metrics": [_assert_array, _assert_metrics_fields_present],
            "params": [_assert_array, _assert_params_tags_fields_present],
            "tags": [_assert_array, _assert_params_tags_fields_present],
        },
    )
    metrics = [Metric.from_proto(proto_metric) for proto_metric in request_message.metrics]
    params = [Param.from_proto(proto_param) for proto_param in request_message.params]
    tags = [RunTag.from_proto(proto_tag) for proto_tag in request_message.tags]
    _get_tracking_store().log_batch(
        run_id=request_message.run_id, metrics=metrics, params=params, tags=tags
    )
    response_message = LogBatch.Response()
    response = Response(mimetype="application/json")
    response.set_data(message_to_json(response_message))
    return response


@catch_mlflow_exception
@_disable_if_artifacts_only
def _log_model():
    request_message = _get_request_message(
        LogModel(),
        schema={
            "run_id": [_assert_string, _assert_required],
            "model_json": [_assert_string, _assert_required],
        },
    )
    try:
        model = json.loads(request_message.model_json)
    except Exception:
        raise MlflowException(
            "Malformed model info. \n {} \n is not a valid JSON.".format(
                request_message.model_json
            ),
            error_code=INVALID_PARAMETER_VALUE,
        )

    missing_fields = {"artifact_path", "flavors", "utc_time_created", "run_id"} - set(model.keys())

    if missing_fields:
        raise MlflowException(
            f"Model json is missing mandatory fields: {missing_fields}",
            error_code=INVALID_PARAMETER_VALUE,
        )
    _get_tracking_store().record_logged_model(
        run_id=request_message.run_id, mlflow_model=Model.from_dict(model)
    )
    response_message = LogModel.Response()
    response = Response(mimetype="application/json")
    response.set_data(message_to_json(response_message))
    return response


def _wrap_response(response_message):
    response = Response(mimetype="application/json")
    response.set_data(message_to_json(response_message))
    return response


# Model Registry APIs


@catch_mlflow_exception
@_disable_if_artifacts_only
def _create_registered_model():
    request_message = _get_request_message(
        CreateRegisteredModel(),
        schema={
            "name": [_assert_string, _assert_required],
            "tags": [_assert_array],
            "description": [_assert_string],
        },
    )
    registered_model = _get_model_registry_store().create_registered_model(
        name=request_message.name,
        tags=request_message.tags,
        description=request_message.description,
    )
    response_message = CreateRegisteredModel.Response(registered_model=registered_model.to_proto())
    return _wrap_response(response_message)


@catch_mlflow_exception
@_disable_if_artifacts_only
def _get_registered_model():
    request_message = _get_request_message(
        GetRegisteredModel(), schema={"name": [_assert_string, _assert_required]}
    )
    registered_model = _get_model_registry_store().get_registered_model(name=request_message.name)
    response_message = GetRegisteredModel.Response(registered_model=registered_model.to_proto())
    return _wrap_response(response_message)


@catch_mlflow_exception
@_disable_if_artifacts_only
def _update_registered_model():
    request_message = _get_request_message(
        UpdateRegisteredModel(),
        schema={"name": [_assert_string, _assert_required], "description": [_assert_string]},
    )
    name = request_message.name
    new_description = request_message.description
    registered_model = _get_model_registry_store().update_registered_model(
        name=name, description=new_description
    )
    response_message = UpdateRegisteredModel.Response(registered_model=registered_model.to_proto())
    return _wrap_response(response_message)


@catch_mlflow_exception
@_disable_if_artifacts_only
def _rename_registered_model():
    request_message = _get_request_message(
        RenameRegisteredModel(),
        schema={
            "name": [_assert_string, _assert_required],
            "new_name": [_assert_string, _assert_required],
        },
    )
    name = request_message.name
    new_name = request_message.new_name
    registered_model = _get_model_registry_store().rename_registered_model(
        name=name, new_name=new_name
    )
    response_message = RenameRegisteredModel.Response(registered_model=registered_model.to_proto())
    return _wrap_response(response_message)


@catch_mlflow_exception
@_disable_if_artifacts_only
def _delete_registered_model():
    request_message = _get_request_message(
        DeleteRegisteredModel(), schema={"name": [_assert_string, _assert_required]}
    )
    _get_model_registry_store().delete_registered_model(name=request_message.name)
    return _wrap_response(DeleteRegisteredModel.Response())


@catch_mlflow_exception
@_disable_if_artifacts_only
def _search_registered_models():

    request_message = _get_request_message(
        SearchRegisteredModels(),
        schema={
            "filter": [_assert_string],
            "max_results": [_assert_intlike, lambda x: _assert_less_than_or_equal(x, 1000)],
            "order_by": [_assert_array, _assert_item_type_string],
            "page_token": [_assert_string],
        },
    )
    store = _get_model_registry_store()
    registered_models = store.search_registered_models(
        filter_string=request_message.filter,
        max_results=request_message.max_results,
        order_by=request_message.order_by,
        page_token=request_message.page_token,
    )
    response_message = SearchRegisteredModels.Response()
    response_message.registered_models.extend([e.to_proto() for e in registered_models])
    if registered_models.token:
        response_message.next_page_token = registered_models.token
    return _wrap_response(response_message)


@catch_mlflow_exception
@_disable_if_artifacts_only
def _get_latest_versions():
    request_message = _get_request_message(
        GetLatestVersions(),
        schema={
            "name": [_assert_string, _assert_required],
            "stages": [_assert_array, _assert_item_type_string],
        },
    )
    latest_versions = _get_model_registry_store().get_latest_versions(
        name=request_message.name, stages=request_message.stages
    )
    response_message = GetLatestVersions.Response()
    response_message.model_versions.extend([e.to_proto() for e in latest_versions])
    return _wrap_response(response_message)


@catch_mlflow_exception
@_disable_if_artifacts_only
def _set_registered_model_tag():
    request_message = _get_request_message(
        SetRegisteredModelTag(),
        schema={
            "name": [_assert_string, _assert_required],
            "key": [_assert_string, _assert_required],
            "value": [_assert_string],
        },
    )
    tag = RegisteredModelTag(key=request_message.key, value=request_message.value)
    _get_model_registry_store().set_registered_model_tag(name=request_message.name, tag=tag)
    return _wrap_response(SetRegisteredModelTag.Response())


@catch_mlflow_exception
@_disable_if_artifacts_only
def _delete_registered_model_tag():
    request_message = _get_request_message(
        DeleteRegisteredModelTag(),
        schema={
            "name": [_assert_string, _assert_required],
            "key": [_assert_string, _assert_required],
        },
    )
    _get_model_registry_store().delete_registered_model_tag(
        name=request_message.name, key=request_message.key
    )
    return _wrap_response(DeleteRegisteredModelTag.Response())


@catch_mlflow_exception
@_disable_if_artifacts_only
def _create_model_version():
    request_message = _get_request_message(
        CreateModelVersion(),
        schema={
            "name": [_assert_string, _assert_required],
            "source": [_assert_string, _assert_required],
            "run_id": [_assert_string],
            "tags": [_assert_array],
            "run_link": [_assert_string],
            "description": [_assert_string],
        },
    )
    model_version = _get_model_registry_store().create_model_version(
        name=request_message.name,
        source=request_message.source,
        run_id=request_message.run_id,
        run_link=request_message.run_link,
        tags=request_message.tags,
        description=request_message.description,
    )
    response_message = CreateModelVersion.Response(model_version=model_version.to_proto())
    return _wrap_response(response_message)


@catch_mlflow_exception
@_disable_if_artifacts_only
def get_model_version_artifact_handler():
    from querystring_parser import parser

    query_string = request.query_string.decode("utf-8")
    request_dict = parser.parse(query_string, normalized=True)
    name = request_dict.get("name")
    version = request_dict.get("version")
    path = request_dict["path"]
    validate_path_is_safe(path)
    artifact_uri = _get_model_registry_store().get_model_version_download_uri(name, version)
    if _is_servable_proxied_run_artifact_root(artifact_uri):
        artifact_repo = _get_artifact_repo_mlflow_artifacts()
        artifact_path = _get_proxied_run_artifact_destination_path(
            proxied_artifact_root=artifact_uri,
            relative_path=path,
        )
    else:
        artifact_repo = get_artifact_repository(artifact_uri)
        artifact_path = path

    return _send_artifact(artifact_repo, artifact_path)


@catch_mlflow_exception
@_disable_if_artifacts_only
def _get_model_version():
    request_message = _get_request_message(
        GetModelVersion(),
        schema={
            "name": [_assert_string, _assert_required],
            "version": [_assert_string, _assert_required],
        },
    )
    model_version = _get_model_registry_store().get_model_version(
        name=request_message.name, version=request_message.version
    )
    response_proto = model_version.to_proto()
    response_message = GetModelVersion.Response(model_version=response_proto)
    return _wrap_response(response_message)


@catch_mlflow_exception
@_disable_if_artifacts_only
def _update_model_version():
    request_message = _get_request_message(
        UpdateModelVersion(),
        schema={
            "name": [_assert_string, _assert_required],
            "version": [_assert_string, _assert_required],
            "description": [_assert_string],
        },
    )
    new_description = None
    if request_message.HasField("description"):
        new_description = request_message.description
    model_version = _get_model_registry_store().update_model_version(
        name=request_message.name, version=request_message.version, description=new_description
    )
    return _wrap_response(UpdateModelVersion.Response(model_version=model_version.to_proto()))


@catch_mlflow_exception
@_disable_if_artifacts_only
def _transition_stage():
    request_message = _get_request_message(
        TransitionModelVersionStage(),
        schema={
            "name": [_assert_string, _assert_required],
            "version": [_assert_string, _assert_required],
            "stage": [_assert_string, _assert_required],
            "archive_existing_versions": [_assert_bool],
        },
    )
    model_version = _get_model_registry_store().transition_model_version_stage(
        name=request_message.name,
        version=request_message.version,
        stage=request_message.stage,
        archive_existing_versions=request_message.archive_existing_versions,
    )
    return _wrap_response(
        TransitionModelVersionStage.Response(model_version=model_version.to_proto())
    )


@catch_mlflow_exception
@_disable_if_artifacts_only
def _delete_model_version():
    request_message = _get_request_message(
        DeleteModelVersion(),
        schema={
            "name": [_assert_string, _assert_required],
            "version": [_assert_string, _assert_required],
        },
    )
    _get_model_registry_store().delete_model_version(
        name=request_message.name, version=request_message.version
    )
    return _wrap_response(DeleteModelVersion.Response())


@catch_mlflow_exception
@_disable_if_artifacts_only
def _get_model_version_download_uri():
    request_message = _get_request_message(GetModelVersionDownloadUri())
    download_uri = _get_model_registry_store().get_model_version_download_uri(
        name=request_message.name, version=request_message.version
    )
    response_message = GetModelVersionDownloadUri.Response(artifact_uri=download_uri)
    return _wrap_response(response_message)


@catch_mlflow_exception
@_disable_if_artifacts_only
def _search_model_versions():
    request_message = _get_request_message(SearchModelVersions())
    model_versions = _get_model_registry_store().search_model_versions(request_message.filter)
    response_message = SearchModelVersions.Response()
    response_message.model_versions.extend([e.to_proto() for e in model_versions])
    return _wrap_response(response_message)


@catch_mlflow_exception
@_disable_if_artifacts_only
def _set_model_version_tag():
    request_message = _get_request_message(
        SetModelVersionTag(),
        schema={
            "name": [_assert_string, _assert_required],
            "version": [_assert_string, _assert_required],
            "key": [_assert_string, _assert_required],
            "value": [_assert_string],
        },
    )
    tag = ModelVersionTag(key=request_message.key, value=request_message.value)
    _get_model_registry_store().set_model_version_tag(
        name=request_message.name, version=request_message.version, tag=tag
    )
    return _wrap_response(SetModelVersionTag.Response())


@catch_mlflow_exception
@_disable_if_artifacts_only
def _delete_model_version_tag():
    request_message = _get_request_message(
        DeleteModelVersionTag(),
        schema={
            "name": [_assert_string, _assert_required],
            "version": [_assert_string, _assert_required],
            "key": [_assert_string, _assert_required],
        },
    )
    _get_model_registry_store().delete_model_version_tag(
        name=request_message.name, version=request_message.version, key=request_message.key
    )
    return _wrap_response(DeleteModelVersionTag.Response())


# MLflow Artifacts APIs


@catch_mlflow_exception
@_disable_unless_serve_artifacts
def _download_artifact(artifact_path):
    """
    A request handler for `GET /mlflow-artifacts/artifacts/<artifact_path>` to download an artifact
    from `artifact_path` (a relative path from the root artifact directory).
    """
    basename = posixpath.basename(artifact_path)
    tmp_dir = tempfile.TemporaryDirectory()
    artifact_repo = _get_artifact_repo_mlflow_artifacts()
    dst = artifact_repo.download_artifacts(artifact_path, tmp_dir.name)

    # Ref: https://stackoverflow.com/a/24613980/6943581
    file_handle = open(dst, "rb")

    def stream_and_remove_file():
        yield from file_handle
        file_handle.close()
        tmp_dir.cleanup()

    return current_app.response_class(
        stream_and_remove_file(),
        headers={"Content-Disposition": "attachment", "filename": basename},
    )


@catch_mlflow_exception
@_disable_unless_serve_artifacts
def _upload_artifact(artifact_path):
    """
    A request handler for `PUT /mlflow-artifacts/artifacts/<artifact_path>` to upload an artifact
    to `artifact_path` (a relative path from the root artifact directory).
    """
    head, tail = posixpath.split(artifact_path)
    with tempfile.TemporaryDirectory() as tmp_dir:
        tmp_path = os.path.join(tmp_dir, tail)
        with open(tmp_path, "wb") as f:
            chunk_size = 1024 * 1024  # 1 MB
            while True:
                chunk = request.stream.read(chunk_size)
                if len(chunk) == 0:
                    break
                f.write(chunk)

        artifact_repo = _get_artifact_repo_mlflow_artifacts()
        artifact_repo.log_artifact(tmp_path, artifact_path=head or None)

    return _wrap_response(UploadArtifact.Response())


@catch_mlflow_exception
@_disable_unless_serve_artifacts
def _list_artifacts_mlflow_artifacts():
    """
    A request handler for `GET /mlflow-artifacts/artifacts?path=<value>` to list artifacts in `path`
    (a relative path from the root artifact directory).
    """
    request_message = _get_request_message(ListArtifactsMlflowArtifacts())
    path = request_message.path if request_message.HasField("path") else None
    artifact_repo = _get_artifact_repo_mlflow_artifacts()
    files = []
    for file_info in artifact_repo.list_artifacts(path):
        basename = posixpath.basename(file_info.path)
        new_file_info = FileInfo(basename, file_info.is_dir, file_info.file_size)
        files.append(new_file_info.to_proto())
    response_message = ListArtifacts.Response()
    response_message.files.extend(files)
    response = Response(mimetype="application/json")
    response.set_data(message_to_json(response_message))
    return response


@catch_mlflow_exception
@_disable_unless_serve_artifacts
def _delete_artifact_mflflow_artifacts(artifact_path):
    """
    A request handler for `DELETE /mlflow-artifacts/artifacts?path=<value>` to delete artifacts in
    `path` (a relative path from the root artifact directory).
    """
    _get_request_message(DeleteArtifact())
    artifact_repo = _get_artifact_repo_mlflow_artifacts()
    artifact_repo.delete_artifacts(artifact_path)
    response_message = DeleteArtifact.Response()
    response = Response(mimetype="application/json")
    response.set_data(message_to_json(response_message))
    return response


def _add_static_prefix(route):
    prefix = os.environ.get(STATIC_PREFIX_ENV_VAR)
    if prefix:
        return prefix + route
    return route


def _get_paths(base_path):
    """
    A service endpoints base path is typically something like /mlflow/experiment.
    We should register paths like /api/2.0/mlflow/experiment and
    /ajax-api/2.0/mlflow/experiment in the Flask router.
    """
    return [f"/api/2.0{base_path}", _add_static_prefix(f"/ajax-api/2.0{base_path}")]


def get_handler(request_class):
    """
    :param request_class: The type of protobuf message
    :return:
    """
    return HANDLERS.get(request_class, _not_implemented)


def get_endpoints():
    """
    :return: List of tuples (path, handler, methods)
    """

    def get_service_endpoints(service):
        ret = []
        for service_method in service.DESCRIPTOR.methods:
            endpoints = service_method.GetOptions().Extensions[databricks_pb2.rpc].endpoints
            for endpoint in endpoints:
                for http_path in _get_paths(endpoint.path):
                    handler = get_handler(service().GetRequestClass(service_method))
                    ret.append((http_path, handler, [endpoint.method]))
        return ret

    return (
        get_service_endpoints(MlflowService)
        + get_service_endpoints(ModelRegistryService)
        + get_service_endpoints(MlflowArtifactsService)
    )


HANDLERS = {
    # Tracking Server APIs
    CreateExperiment: _create_experiment,
    GetExperiment: _get_experiment,
    GetExperimentByName: _get_experiment_by_name,
    DeleteExperiment: _delete_experiment,
    RestoreExperiment: _restore_experiment,
    UpdateExperiment: _update_experiment,
    CreateRun: _create_run,
    UpdateRun: _update_run,
    DeleteRun: _delete_run,
    RestoreRun: _restore_run,
    LogParam: _log_param,
    LogMetric: _log_metric,
    SetExperimentTag: _set_experiment_tag,
    SetTag: _set_tag,
    DeleteTag: _delete_tag,
    LogBatch: _log_batch,
    LogModel: _log_model,
    GetRun: _get_run,
    SearchRuns: _search_runs,
    ListArtifacts: _list_artifacts,
    GetMetricHistory: _get_metric_history,
    SearchExperiments: _search_experiments,
    # Model Registry APIs
    CreateRegisteredModel: _create_registered_model,
    GetRegisteredModel: _get_registered_model,
    DeleteRegisteredModel: _delete_registered_model,
    UpdateRegisteredModel: _update_registered_model,
    RenameRegisteredModel: _rename_registered_model,
    SearchRegisteredModels: _search_registered_models,
    GetLatestVersions: _get_latest_versions,
    CreateModelVersion: _create_model_version,
    GetModelVersion: _get_model_version,
    DeleteModelVersion: _delete_model_version,
    UpdateModelVersion: _update_model_version,
    TransitionModelVersionStage: _transition_stage,
    GetModelVersionDownloadUri: _get_model_version_download_uri,
    SearchModelVersions: _search_model_versions,
    SetRegisteredModelTag: _set_registered_model_tag,
    DeleteRegisteredModelTag: _delete_registered_model_tag,
    SetModelVersionTag: _set_model_version_tag,
    DeleteModelVersionTag: _delete_model_version_tag,
    # MLflow Artifacts APIs
    DownloadArtifact: _download_artifact,
    UploadArtifact: _upload_artifact,
    ListArtifactsMlflowArtifacts: _list_artifacts_mlflow_artifacts,
    DeleteArtifact: _delete_artifact_mflflow_artifacts,
}<|MERGE_RESOLUTION|>--- conflicted
+++ resolved
@@ -1005,12 +1005,7 @@
 def get_metric_history_bulk_handler():
     MAX_HISTORY_RESULTS = 25000
     MAX_RUN_IDS_PER_REQUEST = 20
-<<<<<<< HEAD
-    request_params = request.args.to_dict(flat=False)
-    run_ids = request_params.get("run_id", [])
-=======
     run_ids = request.args.to_dict(flat=False).get("run_id", [])
->>>>>>> 004a25bd
     if not run_ids:
         raise MlflowException(
             message="GetMetricHistoryBulk request must specify at least one run_id.",
@@ -1025,27 +1020,20 @@
             error_code=INVALID_PARAMETER_VALUE,
         )
 
-<<<<<<< HEAD
-    metric_key = request_params.get("metric_key", [])
-    if not metric_key:
-=======
     metric_key = request.args.get("metric_key")
     if metric_key is None:
->>>>>>> 004a25bd
         raise MlflowException(
             message="GetMetricHistoryBulk request must specify a metric_key.",
             error_code=INVALID_PARAMETER_VALUE,
         )
-<<<<<<< HEAD
-    metric_key = metric_key[0]
-
-    max_results = int(request_params.get("max_results", [MAX_HISTORY_RESULTS])[0])
+
+    max_results = int(request.args.get("max_results", MAX_HISTORY_RESULTS))
     max_results = min(max_results, MAX_HISTORY_RESULTS)
 
     store = _get_tracking_store()
 
     def _default_history_bulk_impl():
-        metrics_with_runids = []
+        metrics_with_run_ids = []
         for run_id in sorted(run_ids):
             metrics_for_run = sorted(
                 store.get_metric_history(
@@ -1055,7 +1043,7 @@
                 ),
                 key=lambda metric: (metric.timestamp, metric.step, metric.value),
             )
-            metrics_with_runids.extend(
+            metrics_with_run_ids.extend(
                 [
                     {
                         "key": metric.key,
@@ -1067,10 +1055,10 @@
                     for metric in metrics_for_run
                 ]
             )
-        return metrics_with_runids
+        return metrics_with_run_ids
 
     if hasattr(store, "get_metric_history_bulk"):
-        metrics_with_runids = [
+        metrics_with_run_ids = [
             metric.to_dict()
             for metric in store.get_metric_history_bulk(
                 run_ids=run_ids,
@@ -1079,38 +1067,10 @@
             )
         ]
     else:
-        metrics_with_runids = _default_history_bulk_impl()
-
-    return {
-        "metrics": metrics_with_runids[:max_results],
-=======
-
-    max_results = int(request.args.get("max_results", MAX_HISTORY_RESULTS))
-    max_results = min(max_results, MAX_HISTORY_RESULTS)
-
-    store = _get_tracking_store()
-    metrics_with_run_ids = []
-    for run_id in sorted(run_ids):
-        metrics_for_run = sorted(
-            store.get_metric_history(run_id=run_id, metric_key=metric_key, max_results=max_results),
-            key=lambda metric: (metric.timestamp, metric.step, metric.value),
-        )
-        metrics_with_run_ids.extend(
-            [
-                {
-                    "key": metric.key,
-                    "value": metric.value,
-                    "timestamp": metric.timestamp,
-                    "step": metric.step,
-                    "run_id": run_id,
-                }
-                for metric in metrics_for_run
-            ]
-        )
+        metrics_with_run_ids = _default_history_bulk_impl()
 
     return {
         "metrics": metrics_with_run_ids[:max_results],
->>>>>>> 004a25bd
     }
 
 
