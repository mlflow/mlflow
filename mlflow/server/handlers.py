# Define all the service endpoint handlers here.
import io
import json
import logging
import os
import pathlib
import posixpath
import re
import tempfile
import time
import urllib
from functools import partial, wraps
from typing import Any

import requests
from flask import Response, current_app, jsonify, request, send_file
from google.protobuf import descriptor
from google.protobuf.json_format import ParseError

from mlflow.entities import (
    Assessment,
    DatasetInput,
    Expectation,
    ExperimentTag,
    Feedback,
    FileInfo,
    GatewayEndpointTag,
    GatewayResourceType,
    Metric,
    Param,
    RunTag,
    ViewType,
)
from mlflow.entities.logged_model import LoggedModel
from mlflow.entities.logged_model_input import LoggedModelInput
from mlflow.entities.logged_model_output import LoggedModelOutput
from mlflow.entities.logged_model_parameter import LoggedModelParameter
from mlflow.entities.logged_model_status import LoggedModelStatus
from mlflow.entities.logged_model_tag import LoggedModelTag
from mlflow.entities.model_registry import ModelVersionTag, RegisteredModelTag
from mlflow.entities.model_registry.prompt_version import IS_PROMPT_TAG_KEY
from mlflow.entities.multipart_upload import MultipartUploadPart
from mlflow.entities.trace_info import TraceInfo
from mlflow.entities.trace_info_v2 import TraceInfoV2
from mlflow.entities.trace_status import TraceStatus
from mlflow.entities.webhook import WebhookAction, WebhookEntity, WebhookEvent, WebhookStatus
from mlflow.environment_variables import (
    MLFLOW_CREATE_MODEL_VERSION_SOURCE_VALIDATION_REGEX,
    MLFLOW_DEPLOYMENTS_TARGET,
)
from mlflow.exceptions import (
    MlflowException,
    MlflowNotImplementedException,
    MlflowTracingException,
    _UnsupportedMultipartUploadException,
)
from mlflow.models import Model
from mlflow.prompt.constants import PROMPT_TEXT_TAG_KEY, PROMPT_TYPE_TAG_KEY
from mlflow.protos import databricks_pb2
from mlflow.protos.databricks_pb2 import (
    BAD_REQUEST,
    INVALID_PARAMETER_VALUE,
    RESOURCE_DOES_NOT_EXIST,
)
from mlflow.protos.mlflow_artifacts_pb2 import (
    AbortMultipartUpload,
    CompleteMultipartUpload,
    CreateMultipartUpload,
    DeleteArtifact,
    DownloadArtifact,
    MlflowArtifactsService,
    UploadArtifact,
)
from mlflow.protos.mlflow_artifacts_pb2 import (
    ListArtifacts as ListArtifactsMlflowArtifacts,
)
from mlflow.protos.model_registry_pb2 import (
    CreateModelVersion,
    CreateRegisteredModel,
    DeleteModelVersion,
    DeleteModelVersionTag,
    DeleteRegisteredModel,
    DeleteRegisteredModelAlias,
    DeleteRegisteredModelTag,
    GetLatestVersions,
    GetModelVersion,
    GetModelVersionByAlias,
    GetModelVersionDownloadUri,
    GetRegisteredModel,
    ModelRegistryService,
    RenameRegisteredModel,
    SearchModelVersions,
    SearchRegisteredModels,
    SetModelVersionTag,
    SetRegisteredModelAlias,
    SetRegisteredModelTag,
    TransitionModelVersionStage,
    UpdateModelVersion,
    UpdateRegisteredModel,
)
from mlflow.protos.service_pb2 import (
    AddDatasetToExperiments,
    AttachModelToGatewayEndpoint,
    BatchGetTraces,
    CalculateTraceFilterCorrelation,
    CreateAssessment,
    CreateDataset,
    CreateExperiment,
    CreateGatewayEndpoint,
    CreateGatewayEndpointBinding,
    CreateGatewayModelDefinition,
    CreateGatewaySecret,
    CreateLoggedModel,
    CreateRun,
    DeleteAssessment,
    DeleteDataset,
    DeleteDatasetTag,
    DeleteEndpointTag,
    DeleteExperiment,
    DeleteExperimentTag,
    DeleteGatewayEndpoint,
    DeleteGatewayEndpointBinding,
    DeleteGatewayModelDefinition,
    DeleteGatewaySecret,
    DeleteLoggedModel,
    DeleteLoggedModelTag,
    DeleteRun,
    DeleteScorer,
    DeleteTag,
    DeleteTraces,
    DeleteTracesV3,
    DeleteTraceTag,
    DeleteTraceTagV3,
    DetachModelFromGatewayEndpoint,
    EndTrace,
    FinalizeLoggedModel,
    GetAssessmentRequest,
    GetDataset,
    GetDatasetExperimentIds,
    GetDatasetRecords,
    GetExperiment,
    GetExperimentByName,
    GetGatewayEndpoint,
    GetGatewayModelDefinition,
    GetGatewaySecretInfo,
    GetLoggedModel,
    GetMetricHistory,
    GetMetricHistoryBulkInterval,
    GetRun,
    GetScorer,
    GetSecretsConfig,
    GetTrace,
    GetTraceInfo,
    GetTraceInfoV3,
    LinkPromptsToTrace,
    LinkTracesToRun,
    ListArtifacts,
    ListGatewayEndpointBindings,
    ListGatewayEndpoints,
    ListGatewayModelDefinitions,
    ListGatewaySecretInfos,
    ListLoggedModelArtifacts,
    ListScorers,
    ListScorerVersions,
    LogBatch,
    LogInputs,
    LogLoggedModelParamsRequest,
    LogMetric,
    LogModel,
    LogOutputs,
    LogParam,
    MlflowService,
    RegisterScorer,
    RemoveDatasetFromExperiments,
    RestoreExperiment,
    RestoreRun,
    SearchDatasets,
    SearchEvaluationDatasets,
    SearchExperiments,
    SearchLoggedModels,
    SearchRuns,
    SearchTraces,
    SearchTracesV3,
    SetDatasetTags,
    SetEndpointTag,
    SetExperimentTag,
    SetLoggedModelTags,
    SetTag,
    SetTraceTag,
    SetTraceTagV3,
    StartTrace,
    StartTraceV3,
    UpdateAssessment,
    UpdateExperiment,
    UpdateGatewayEndpoint,
    UpdateGatewayModelDefinition,
    UpdateGatewaySecret,
    UpdateRun,
    UpsertDatasetRecords,
)
from mlflow.protos.service_pb2 import Trace as ProtoTrace
from mlflow.protos.webhooks_pb2 import (
    CreateWebhook,
    DeleteWebhook,
    GetWebhook,
    ListWebhooks,
    TestWebhook,
    UpdateWebhook,
    WebhookService,
)
from mlflow.server.validation import _validate_content_type
from mlflow.store.artifact.artifact_repo import MultipartUploadMixin
from mlflow.store.artifact.artifact_repository_registry import get_artifact_repository
from mlflow.store.db.db_types import DATABASE_ENGINES
from mlflow.store.jobs.abstract_store import AbstractJobStore
from mlflow.store.model_registry.abstract_store import AbstractStore as AbstractModelRegistryStore
from mlflow.store.model_registry.rest_store import RestStore as ModelRegistryRestStore
from mlflow.store.tracking.abstract_store import AbstractStore as AbstractTrackingStore
from mlflow.store.tracking.databricks_rest_store import DatabricksTracingRestStore
from mlflow.tracing.utils.artifact_utils import (
    TRACE_DATA_FILE_NAME,
    get_artifact_uri_for_trace,
)
from mlflow.tracking._model_registry import utils as registry_utils
from mlflow.tracking._model_registry.registry import ModelRegistryStoreRegistry
from mlflow.tracking._tracking_service import utils
from mlflow.tracking._tracking_service.registry import TrackingStoreRegistry
from mlflow.tracking.registry import UnsupportedModelRegistryStoreURIException
from mlflow.utils.databricks_utils import get_databricks_host_creds
from mlflow.utils.file_utils import local_file_uri_to_path
from mlflow.utils.mime_type_utils import _guess_mime_type
from mlflow.utils.promptlab_utils import _create_promptlab_run_impl
from mlflow.utils.proto_json_utils import message_to_json, parse_dict
from mlflow.utils.providers import get_all_providers, get_models, get_provider_config_response
from mlflow.utils.string_utils import is_string_type
from mlflow.utils.uri import is_local_uri, validate_path_is_safe, validate_query_string
from mlflow.utils.validation import (
    _validate_batch_log_api_req,
    invalid_value,
    missing_value,
)
from mlflow.webhooks.delivery import deliver_webhook, test_webhook
from mlflow.webhooks.types import (
    ModelVersionAliasCreatedPayload,
    ModelVersionAliasDeletedPayload,
    ModelVersionCreatedPayload,
    ModelVersionTagDeletedPayload,
    ModelVersionTagSetPayload,
    PromptAliasCreatedPayload,
    PromptAliasDeletedPayload,
    PromptCreatedPayload,
    PromptTagDeletedPayload,
    PromptTagSetPayload,
    PromptVersionCreatedPayload,
    PromptVersionTagDeletedPayload,
    PromptVersionTagSetPayload,
    RegisteredModelCreatedPayload,
)

_logger = logging.getLogger(__name__)
_tracking_store = None
_model_registry_store = None
_job_store = None
_artifact_repo = None
STATIC_PREFIX_ENV_VAR = "_MLFLOW_STATIC_PREFIX"
MAX_RUNS_GET_METRIC_HISTORY_BULK = 100
MAX_RESULTS_PER_RUN = 2500


class TrackingStoreRegistryWrapper(TrackingStoreRegistry):
    def __init__(self):
        super().__init__()
        self.register("", self._get_file_store)
        self.register("file", self._get_file_store)
        for scheme in DATABASE_ENGINES:
            self.register(scheme, self._get_sqlalchemy_store)
        # Add support for Databricks tracking store
        self.register("databricks", self._get_databricks_rest_store)
        self.register_entrypoints()

    @classmethod
    def _get_file_store(cls, store_uri, artifact_uri):
        from mlflow.store.tracking.file_store import FileStore

        return FileStore(store_uri, artifact_uri)

    @classmethod
    def _get_sqlalchemy_store(cls, store_uri, artifact_uri):
        from mlflow.store.tracking.sqlalchemy_store import SqlAlchemyStore

        return SqlAlchemyStore(store_uri, artifact_uri)

    @classmethod
    def _get_databricks_rest_store(cls, store_uri, artifact_uri):
        return DatabricksTracingRestStore(partial(get_databricks_host_creds, store_uri))


class ModelRegistryStoreRegistryWrapper(ModelRegistryStoreRegistry):
    def __init__(self):
        super().__init__()
        self.register("", self._get_file_store)
        self.register("file", self._get_file_store)
        for scheme in DATABASE_ENGINES:
            self.register(scheme, self._get_sqlalchemy_store)
        # Add support for Databricks registries
        self.register("databricks", self._get_databricks_rest_store)
        self.register("databricks-uc", self._get_databricks_uc_rest_store)
        self.register_entrypoints()

    @classmethod
    def _get_file_store(cls, store_uri):
        from mlflow.store.model_registry.file_store import FileStore

        return FileStore(store_uri)

    @classmethod
    def _get_sqlalchemy_store(cls, store_uri):
        from mlflow.store.model_registry.sqlalchemy_store import SqlAlchemyStore

        return SqlAlchemyStore(store_uri)

    @classmethod
    def _get_databricks_rest_store(cls, store_uri):
        return ModelRegistryRestStore(partial(get_databricks_host_creds, store_uri))

    @classmethod
    def _get_databricks_uc_rest_store(cls, store_uri):
        from mlflow.environment_variables import MLFLOW_TRACKING_URI
        from mlflow.store._unity_catalog.registry.rest_store import UcModelRegistryStore

        # Get tracking URI from environment or use "databricks-uc" as default
        tracking_uri = MLFLOW_TRACKING_URI.get() or "databricks-uc"
        return UcModelRegistryStore(store_uri, tracking_uri)


_tracking_store_registry = TrackingStoreRegistryWrapper()
_model_registry_store_registry = ModelRegistryStoreRegistryWrapper()


def _get_artifact_repo_mlflow_artifacts():
    """
    Get an artifact repository specified by ``--artifacts-destination`` option for ``mlflow server``
    command.
    """
    from mlflow.server import ARTIFACTS_DESTINATION_ENV_VAR

    global _artifact_repo
    if _artifact_repo is None:
        _artifact_repo = get_artifact_repository(os.environ[ARTIFACTS_DESTINATION_ENV_VAR])
    return _artifact_repo


def _get_trace_artifact_repo(trace_info: TraceInfo):
    """
    Resolve the artifact repository for fetching data for the given trace.

    Args:
        trace_info: The trace info object containing metadata about the trace.
    """
    artifact_uri = get_artifact_uri_for_trace(trace_info)

    if _is_servable_proxied_run_artifact_root(artifact_uri):
        # If the artifact location is a proxied run artifact root (e.g. mlflow-artifacts://...),
        # we need to resolve it to the actual artifact location.
        from mlflow.server import ARTIFACTS_DESTINATION_ENV_VAR

        path = _get_proxied_run_artifact_destination_path(artifact_uri)
        if not path:
            raise MlflowException(
                f"Failed to resolve the proxied run artifact URI: {artifact_uri}. ",
                "Trace artifact URI must contain subpath to the trace data directory.",
                error_code=BAD_REQUEST,
            )
        root = os.environ[ARTIFACTS_DESTINATION_ENV_VAR]
        artifact_uri = posixpath.join(root, path)

        # We don't set it to global var unlike run artifact, because the artifact repo has
        # to be created with full trace artifact URI including request_id.
        # e.g. s3://<experiment_id>/traces/<request_id>
        artifact_repo = get_artifact_repository(artifact_uri)
    else:
        artifact_repo = get_artifact_repository(artifact_uri)
    return artifact_repo


def _is_serving_proxied_artifacts():
    """
    Returns:
        True if the MLflow server is serving proxied artifacts (i.e. acting as a proxy for
        artifact upload / download / list operations), as would be enabled by specifying the
        --serve-artifacts configuration option. False otherwise.
    """
    from mlflow.server import SERVE_ARTIFACTS_ENV_VAR

    return os.environ.get(SERVE_ARTIFACTS_ENV_VAR, "false") == "true"


def _is_servable_proxied_run_artifact_root(run_artifact_root):
    """
    Determines whether or not the following are true:

    - The specified Run artifact root is a proxied artifact root (i.e. an artifact root with scheme
      ``http``, ``https``, or ``mlflow-artifacts``).

    - The MLflow server is capable of resolving and accessing the underlying storage location
      corresponding to the proxied artifact root, allowing it to fulfill artifact list and
      download requests by using this storage location directly.

    Args:
        run_artifact_root: The Run artifact root location (URI).

    Returns:
        True if the specified Run artifact root refers to proxied artifacts that can be
        served by this MLflow server (i.e. the server has access to the destination and
        can respond to list and download requests for the artifact). False otherwise.
    """
    parsed_run_artifact_root = urllib.parse.urlparse(run_artifact_root)
    # NB: If the run artifact root is a proxied artifact root (has scheme `http`, `https`, or
    # `mlflow-artifacts`) *and* the MLflow server is configured to serve artifacts, the MLflow
    # server always assumes that it has access to the underlying storage location for the proxied
    # artifacts. This may not always be accurate. For example:
    #
    # An organization may initially use the MLflow server to serve Tracking API requests and proxy
    # access to artifacts stored in Location A (via `mlflow server --serve-artifacts`). Then, for
    # scalability and / or security purposes, the organization may decide to store artifacts in a
    # new location B and set up a separate server (e.g. `mlflow server --artifacts-only`) to proxy
    # access to artifacts stored in Location B.
    #
    # In this scenario, requests for artifacts stored in Location B that are sent to the original
    # MLflow server will fail if the original MLflow server does not have access to Location B
    # because it will assume that it can serve all proxied artifacts regardless of the underlying
    # location. Such failures can be remediated by granting the original MLflow server access to
    # Location B.
    return (
        parsed_run_artifact_root.scheme in ["http", "https", "mlflow-artifacts"]
        and _is_serving_proxied_artifacts()
    )


def _get_proxied_run_artifact_destination_path(proxied_artifact_root, relative_path=None):
    """
    Resolves the specified proxied artifact location within a Run to a concrete storage location.

    Args:
        proxied_artifact_root: The Run artifact root location (URI) with scheme ``http``,
            ``https``, or `mlflow-artifacts` that can be resolved by the MLflow server to a
            concrete storage location.
        relative_path: The relative path of the destination within the specified
            ``proxied_artifact_root``. If ``None``, the destination is assumed to be
            the resolved ``proxied_artifact_root``.

    Returns:
        The storage location of the specified artifact.
    """
    parsed_proxied_artifact_root = urllib.parse.urlparse(proxied_artifact_root)
    assert parsed_proxied_artifact_root.scheme in ["http", "https", "mlflow-artifacts"]

    if parsed_proxied_artifact_root.scheme == "mlflow-artifacts":
        # If the proxied artifact root is an `mlflow-artifacts` URI, the run artifact root path is
        # simply the path component of the URI, since the fully-qualified format of an
        # `mlflow-artifacts` URI is `mlflow-artifacts://<netloc>/path/to/artifact`
        proxied_run_artifact_root_path = parsed_proxied_artifact_root.path.lstrip("/")
    else:
        # In this case, the proxied artifact root is an HTTP(S) URL referring to an mlflow-artifacts
        # API route that can be used to download the artifact. These routes are always anchored at
        # `/api/2.0/mlflow-artifacts/artifacts`. Accordingly, we split the path on this route anchor
        # and interpret the rest of the path (everything after the route anchor) as the run artifact
        # root path
        mlflow_artifacts_http_route_anchor = "/api/2.0/mlflow-artifacts/artifacts/"
        assert mlflow_artifacts_http_route_anchor in parsed_proxied_artifact_root.path

        proxied_run_artifact_root_path = parsed_proxied_artifact_root.path.split(
            mlflow_artifacts_http_route_anchor
        )[1].lstrip("/")

    return (
        posixpath.join(proxied_run_artifact_root_path, relative_path)
        if relative_path is not None
        else proxied_run_artifact_root_path
    )


def _get_tracking_store(
    backend_store_uri: str | None = None,
    default_artifact_root: str | None = None,
) -> AbstractTrackingStore:
    from mlflow.server import ARTIFACT_ROOT_ENV_VAR, BACKEND_STORE_URI_ENV_VAR

    global _tracking_store
    if _tracking_store is None:
        store_uri = backend_store_uri or os.environ.get(BACKEND_STORE_URI_ENV_VAR, None)
        artifact_root = default_artifact_root or os.environ.get(ARTIFACT_ROOT_ENV_VAR, None)
        _tracking_store = _tracking_store_registry.get_store(store_uri, artifact_root)
        utils.set_tracking_uri(store_uri)
    return _tracking_store


def _get_model_registry_store(registry_store_uri: str | None = None) -> AbstractModelRegistryStore:
    from mlflow.server import BACKEND_STORE_URI_ENV_VAR, REGISTRY_STORE_URI_ENV_VAR

    global _model_registry_store
    if _model_registry_store is None:
        store_uri = (
            registry_store_uri
            or os.environ.get(REGISTRY_STORE_URI_ENV_VAR, None)
            or os.environ.get(BACKEND_STORE_URI_ENV_VAR, None)
        )
        _model_registry_store = _model_registry_store_registry.get_store(store_uri)
        registry_utils.set_registry_uri(store_uri)
    return _model_registry_store


def _get_job_store(backend_store_uri: str | None = None) -> AbstractJobStore:
    """
    Get a job store instance based on the backend store URI.

    Args:
        backend_store_uri: Optional backend store URI. If not provided,
                          uses environment variable.

    Returns:
        An instance of AbstractJobStore
    """
    from mlflow.server import BACKEND_STORE_URI_ENV_VAR
    from mlflow.store.jobs.sqlalchemy_store import SqlAlchemyJobStore
    from mlflow.utils.uri import extract_db_type_from_uri

    global _job_store
    if _job_store is None:
        store_uri = backend_store_uri or os.environ.get(BACKEND_STORE_URI_ENV_VAR, None)
        try:
            extract_db_type_from_uri(store_uri)
        except MlflowException:
            # Require a database backend URI for the job store
            raise ValueError("Job store requires a database backend URI")

        _job_store = SqlAlchemyJobStore(store_uri)
    return _job_store


def initialize_backend_stores(
    backend_store_uri: str | None = None,
    registry_store_uri: str | None = None,
    default_artifact_root: str | None = None,
) -> None:
    _get_tracking_store(backend_store_uri, default_artifact_root)
    try:
        _get_model_registry_store(registry_store_uri)
    except UnsupportedModelRegistryStoreURIException:
        pass


def _assert_string(x):
    assert isinstance(x, str)


def _assert_intlike(x):
    try:
        x = int(x)
    except ValueError:
        pass

    assert isinstance(x, int)


def _assert_bool(x):
    assert isinstance(x, bool)


def _assert_floatlike(x):
    try:
        x = float(x)
    except ValueError:
        pass

    assert isinstance(x, float)


def _assert_array(x):
    assert isinstance(x, list)


def _assert_map_key_present(x):
    _assert_array(x)
    for entry in x:
        _assert_required(entry.get("key"))


def _assert_required(x, path=None):
    if path is None:
        assert x is not None
        # When parsing JSON payloads via proto, absent string fields
        # are expressed as empty strings
        assert x != ""
    else:
        assert x is not None, missing_value(path)
        assert x != "", missing_value(path)


def _assert_less_than_or_equal(x, max_value, message=None):
    if x > max_value:
        raise AssertionError(message) if message else AssertionError()


def _assert_intlike_within_range(x, min_value, max_value, message=None):
    if not min_value <= x <= max_value:
        raise AssertionError(message) if message else AssertionError()


def _assert_item_type_string(x):
    assert all(isinstance(item, str) for item in x)


def _assert_secret_value(x):
    """Validate secret_value is a non-empty dict without ever printing the values in errors."""
    if not x:
        raise MlflowException(
            message="Missing value for required parameter 'secret_value'.",
            error_code=INVALID_PARAMETER_VALUE,
        )


_TYPE_VALIDATORS = {
    _assert_intlike,
    _assert_string,
    _assert_bool,
    _assert_floatlike,
    _assert_array,
    _assert_item_type_string,
}


def _validate_param_against_schema(schema, param, value, proto_parsing_succeeded=False):
    """
    Attempts to validate a single parameter against a specified schema. Examples of the elements of
    the schema are type assertions and checks for required parameters. Returns None on validation
    success.  Otherwise, raises an MLFlowException if an assertion fails. This method is intended
    to be called for side effects.

    Args:
        schema: A list of functions to validate the parameter against.
        param: The string name of the parameter being validated.
        value: The corresponding value of the `param` being validated.
        proto_parsing_succeeded: A boolean value indicating whether proto parsing succeeded.
            If the proto was successfully parsed, we assume all of the types of the parameters in
            the request body were correctly specified, and thus we skip validating types. If proto
            parsing failed, then we validate types in addition to the rest of the schema. For
            details, see https://github.com/mlflow/mlflow/pull/5458#issuecomment-1080880870.
    """

    for f in schema:
        if f in _TYPE_VALIDATORS and proto_parsing_succeeded:
            continue

        try:
            f(value)
        except AssertionError as e:
            if e.args:
                message = e.args[0]
            elif f == _assert_required:
                message = f"Missing value for required parameter '{param}'."
            else:
                message = invalid_value(
                    param, value, f" Hint: Value was of type '{type(value).__name__}'."
                )
            raise MlflowException(
                message=(
                    message + " See the API docs for more information about request parameters."
                ),
                error_code=INVALID_PARAMETER_VALUE,
            )

    return None


def _get_request_json(flask_request=request):
    _validate_content_type(flask_request, ["application/json"])
    return flask_request.get_json(force=True, silent=True)


def _get_request_message(request_message, flask_request=request, schema=None):
    if flask_request.method == "GET" and flask_request.args:
        # Convert atomic values of repeated fields to lists before calling protobuf deserialization.
        # Context: We parse the parameter string into a dictionary outside of protobuf since
        # protobuf does not know how to read the query parameters directly. The query parser above
        # has no type information and hence any parameter that occurs exactly once is parsed as an
        # atomic value. Since protobuf requires that the values of repeated fields are lists,
        # deserialization will fail unless we do the fix below.
        request_json = {}
        for field in request_message.DESCRIPTOR.fields:
            if field.name not in flask_request.args:
                continue

            # Use is_repeated property (preferred) with fallback to deprecated label
            try:
                is_repeated = field.is_repeated
            except AttributeError:
                is_repeated = field.label == descriptor.FieldDescriptor.LABEL_REPEATED

            if is_repeated:
                request_json[field.name] = flask_request.args.getlist(field.name)
            else:
                value = flask_request.args.get(field.name)
                if field.type == descriptor.FieldDescriptor.TYPE_BOOL and isinstance(value, str):
                    if value.lower() not in ["true", "false"]:
                        raise MlflowException.invalid_parameter_value(
                            f"Invalid boolean value: {value}, must be 'true' or 'false'.",
                        )
                    value = value.lower() == "true"
                request_json[field.name] = value
    else:
        request_json = _get_request_json(flask_request)

        # Older clients may post their JSON double-encoded as strings, so the get_json
        # above actually converts it to a string. Therefore, we check this condition
        # (which we can tell for sure because any proper request should be a dictionary),
        # and decode it a second time.
        if is_string_type(request_json):
            request_json = json.loads(request_json)

        # If request doesn't have json body then assume it's empty.
        if request_json is None:
            request_json = {}

    proto_parsing_succeeded = True
    try:
        parse_dict(request_json, request_message)
    except ParseError:
        proto_parsing_succeeded = False

    schema = schema or {}
    for schema_key, schema_validation_fns in schema.items():
        if schema_key in request_json or _assert_required in schema_validation_fns:
            value = request_json.get(schema_key)
            if schema_key == "run_id" and value is None and "run_uuid" in request_json:
                value = request_json.get("run_uuid")
            _validate_param_against_schema(
                schema=schema_validation_fns,
                param=schema_key,
                value=value,
                proto_parsing_succeeded=proto_parsing_succeeded,
            )

    return request_message


def _response_with_file_attachment_headers(file_path, response):
    mime_type = _guess_mime_type(file_path)
    filename = pathlib.Path(file_path).name
    response.mimetype = mime_type
    content_disposition_header_name = "Content-Disposition"
    if content_disposition_header_name not in response.headers:
        response.headers[content_disposition_header_name] = f"attachment; filename={filename}"
    response.headers["X-Content-Type-Options"] = "nosniff"
    response.headers["Content-Type"] = mime_type
    return response


def _send_artifact(artifact_repository, path):
    file_path = os.path.abspath(artifact_repository.download_artifacts(path))
    # Always send artifacts as attachments to prevent the browser from displaying them on our web
    # server's domain, which might enable XSS.
    mime_type = _guess_mime_type(file_path)
    file_sender_response = send_file(file_path, mimetype=mime_type, as_attachment=True)
    return _response_with_file_attachment_headers(file_path, file_sender_response)


def catch_mlflow_exception(func):
    @wraps(func)
    def wrapper(*args, **kwargs):
        try:
            return func(*args, **kwargs)
        except MlflowException as e:
            response = Response(mimetype="application/json")
            response.set_data(e.serialize_as_json())
            response.status_code = e.get_http_status_code()
            return response

    return wrapper


def _disable_unless_serve_artifacts(func):
    @wraps(func)
    def wrapper(*args, **kwargs):
        if not _is_serving_proxied_artifacts():
            return Response(
                (
                    f"Endpoint: {request.url_rule} disabled due to the mlflow server running "
                    "with `--no-serve-artifacts`. To enable artifacts server functionality, "
                    "run `mlflow server` with `--serve-artifacts`"
                ),
                503,
            )
        return func(*args, **kwargs)

    return wrapper


def _disable_if_artifacts_only(func):
    @wraps(func)
    def wrapper(*args, **kwargs):
        from mlflow.server import ARTIFACTS_ONLY_ENV_VAR

        if os.environ.get(ARTIFACTS_ONLY_ENV_VAR):
            return Response(
                (
                    f"Endpoint: {request.url_rule} disabled due to the mlflow server running "
                    "in `--artifacts-only` mode. To enable tracking server functionality, run "
                    "`mlflow server` without `--artifacts-only`"
                ),
                503,
            )
        return func(*args, **kwargs)

    return wrapper


@catch_mlflow_exception
def get_artifact_handler():
    run_id = request.args.get("run_id") or request.args.get("run_uuid")
    path = request.args["path"]
    path = validate_path_is_safe(path)
    run = _get_tracking_store().get_run(run_id)

    if _is_servable_proxied_run_artifact_root(run.info.artifact_uri):
        artifact_repo = _get_artifact_repo_mlflow_artifacts()
        artifact_path = _get_proxied_run_artifact_destination_path(
            proxied_artifact_root=run.info.artifact_uri,
            relative_path=path,
        )
    else:
        artifact_repo = _get_artifact_repo(run)
        artifact_path = path

    return _send_artifact(artifact_repo, artifact_path)


def _not_implemented():
    response = Response()
    response.status_code = 404
    return response


# Tracking Server APIs


@catch_mlflow_exception
@_disable_if_artifacts_only
def _create_experiment():
    request_message = _get_request_message(
        CreateExperiment(),
        schema={
            "name": [_assert_required, _assert_string],
            "artifact_location": [_assert_string],
            "tags": [_assert_array],
        },
    )

    tags = [ExperimentTag(tag.key, tag.value) for tag in request_message.tags]

    # Validate query string in artifact location to prevent attacks
    parsed_artifact_location = urllib.parse.urlparse(request_message.artifact_location)
    if parsed_artifact_location.fragment or parsed_artifact_location.params:
        raise MlflowException(
            "'artifact_location' URL can't include fragments or params.",
            error_code=INVALID_PARAMETER_VALUE,
        )
    validate_query_string(parsed_artifact_location.query)
    experiment_id = _get_tracking_store().create_experiment(
        request_message.name, request_message.artifact_location, tags
    )
    response_message = CreateExperiment.Response()
    response_message.experiment_id = experiment_id
    response = Response(mimetype="application/json")
    response.set_data(message_to_json(response_message))
    return response


@catch_mlflow_exception
@_disable_if_artifacts_only
def _get_experiment():
    request_message = _get_request_message(
        GetExperiment(), schema={"experiment_id": [_assert_required, _assert_string]}
    )
    response_message = get_experiment_impl(request_message)
    response = Response(mimetype="application/json")
    response.set_data(message_to_json(response_message))
    return response


def get_experiment_impl(request_message):
    response_message = GetExperiment.Response()
    experiment = _get_tracking_store().get_experiment(request_message.experiment_id).to_proto()
    response_message.experiment.MergeFrom(experiment)
    return response_message


@catch_mlflow_exception
@_disable_if_artifacts_only
def _get_experiment_by_name():
    request_message = _get_request_message(
        GetExperimentByName(),
        schema={"experiment_name": [_assert_required, _assert_string]},
    )
    response_message = GetExperimentByName.Response()
    store_exp = _get_tracking_store().get_experiment_by_name(request_message.experiment_name)
    if store_exp is None:
        raise MlflowException(
            f"Could not find experiment with name '{request_message.experiment_name}'",
            error_code=RESOURCE_DOES_NOT_EXIST,
        )
    experiment = store_exp.to_proto()
    response_message.experiment.MergeFrom(experiment)
    response = Response(mimetype="application/json")
    response.set_data(message_to_json(response_message))
    return response


@catch_mlflow_exception
@_disable_if_artifacts_only
def _delete_experiment():
    request_message = _get_request_message(
        DeleteExperiment(), schema={"experiment_id": [_assert_required, _assert_string]}
    )
    _get_tracking_store().delete_experiment(request_message.experiment_id)
    response_message = DeleteExperiment.Response()
    response = Response(mimetype="application/json")
    response.set_data(message_to_json(response_message))
    return response


@catch_mlflow_exception
@_disable_if_artifacts_only
def _restore_experiment():
    request_message = _get_request_message(
        RestoreExperiment(),
        schema={"experiment_id": [_assert_required, _assert_string]},
    )
    _get_tracking_store().restore_experiment(request_message.experiment_id)
    response_message = RestoreExperiment.Response()
    response = Response(mimetype="application/json")
    response.set_data(message_to_json(response_message))
    return response


@catch_mlflow_exception
@_disable_if_artifacts_only
def _update_experiment():
    request_message = _get_request_message(
        UpdateExperiment(),
        schema={
            "experiment_id": [_assert_required, _assert_string],
            "new_name": [_assert_string, _assert_required],
        },
    )
    if request_message.new_name:
        _get_tracking_store().rename_experiment(
            request_message.experiment_id, request_message.new_name
        )
    response_message = UpdateExperiment.Response()
    response = Response(mimetype="application/json")
    response.set_data(message_to_json(response_message))
    return response


@catch_mlflow_exception
@_disable_if_artifacts_only
def _create_run():
    request_message = _get_request_message(
        CreateRun(),
        schema={
            "experiment_id": [_assert_string],
            "start_time": [_assert_intlike],
            "run_name": [_assert_string],
        },
    )

    tags = [RunTag(tag.key, tag.value) for tag in request_message.tags]
    run = _get_tracking_store().create_run(
        experiment_id=request_message.experiment_id,
        user_id=request_message.user_id,
        start_time=request_message.start_time,
        tags=tags,
        run_name=request_message.run_name,
    )

    response_message = CreateRun.Response()
    response_message.run.MergeFrom(run.to_proto())
    response = Response(mimetype="application/json")
    response.set_data(message_to_json(response_message))
    return response


@catch_mlflow_exception
@_disable_if_artifacts_only
def _update_run():
    request_message = _get_request_message(
        UpdateRun(),
        schema={
            "run_id": [_assert_required, _assert_string],
            "end_time": [_assert_intlike],
            "status": [_assert_string],
            "run_name": [_assert_string],
        },
    )
    run_id = request_message.run_id or request_message.run_uuid
    run_name = request_message.run_name if request_message.HasField("run_name") else None
    end_time = request_message.end_time if request_message.HasField("end_time") else None
    status = request_message.status if request_message.HasField("status") else None
    updated_info = _get_tracking_store().update_run_info(run_id, status, end_time, run_name)
    response_message = UpdateRun.Response(run_info=updated_info.to_proto())
    response = Response(mimetype="application/json")
    response.set_data(message_to_json(response_message))
    return response


@catch_mlflow_exception
@_disable_if_artifacts_only
def _delete_run():
    request_message = _get_request_message(
        DeleteRun(), schema={"run_id": [_assert_required, _assert_string]}
    )
    _get_tracking_store().delete_run(request_message.run_id)
    response_message = DeleteRun.Response()
    response = Response(mimetype="application/json")
    response.set_data(message_to_json(response_message))
    return response


@catch_mlflow_exception
@_disable_if_artifacts_only
def _restore_run():
    request_message = _get_request_message(
        RestoreRun(), schema={"run_id": [_assert_required, _assert_string]}
    )
    _get_tracking_store().restore_run(request_message.run_id)
    response_message = RestoreRun.Response()
    response = Response(mimetype="application/json")
    response.set_data(message_to_json(response_message))
    return response


@catch_mlflow_exception
@_disable_if_artifacts_only
def _log_metric():
    request_message = _get_request_message(
        LogMetric(),
        schema={
            "run_id": [_assert_required, _assert_string],
            "key": [_assert_required, _assert_string],
            "value": [_assert_required, _assert_floatlike],
            "timestamp": [_assert_intlike, _assert_required],
            "step": [_assert_intlike],
            "model_id": [_assert_string],
            "dataset_name": [_assert_string],
            "dataset_digest": [_assert_string],
        },
    )
    metric = Metric(
        request_message.key,
        request_message.value,
        request_message.timestamp,
        request_message.step,
        request_message.model_id or None,
        request_message.dataset_name or None,
        request_message.dataset_digest or None,
        request_message.run_id or None,
    )
    run_id = request_message.run_id or request_message.run_uuid
    _get_tracking_store().log_metric(run_id, metric)
    response_message = LogMetric.Response()
    response = Response(mimetype="application/json")
    response.set_data(message_to_json(response_message))
    return response


@catch_mlflow_exception
@_disable_if_artifacts_only
def _log_param():
    request_message = _get_request_message(
        LogParam(),
        schema={
            "run_id": [_assert_required, _assert_string],
            "key": [_assert_required, _assert_string],
            "value": [_assert_string],
        },
    )
    param = Param(request_message.key, request_message.value)
    run_id = request_message.run_id or request_message.run_uuid
    _get_tracking_store().log_param(run_id, param)
    response_message = LogParam.Response()
    response = Response(mimetype="application/json")
    response.set_data(message_to_json(response_message))
    return response


@catch_mlflow_exception
@_disable_if_artifacts_only
def _log_inputs():
    request_message = _get_request_message(
        LogInputs(),
        schema={
            "run_id": [_assert_required, _assert_string],
            "datasets": [_assert_array],
            "models": [_assert_array],
        },
    )
    run_id = request_message.run_id
    datasets = [
        DatasetInput.from_proto(proto_dataset_input)
        for proto_dataset_input in request_message.datasets
    ]
    models = (
        [
            LoggedModelInput.from_proto(proto_logged_model_input)
            for proto_logged_model_input in request_message.models
        ]
        if request_message.models
        else None
    )

    _get_tracking_store().log_inputs(run_id, datasets=datasets, models=models)
    response_message = LogInputs.Response()
    response = Response(mimetype="application/json")
    response.set_data(message_to_json(response_message))
    return response


@catch_mlflow_exception
@_disable_if_artifacts_only
def _log_outputs():
    request_message = _get_request_message(
        LogOutputs(),
        schema={
            "run_id": [_assert_required, _assert_string],
            "models": [_assert_required, _assert_array],
        },
    )
    models = [LoggedModelOutput.from_proto(p) for p in request_message.models]
    _get_tracking_store().log_outputs(run_id=request_message.run_id, models=models)
    response_message = LogOutputs.Response()
    return _wrap_response(response_message)


@catch_mlflow_exception
@_disable_if_artifacts_only
def _set_experiment_tag():
    request_message = _get_request_message(
        SetExperimentTag(),
        schema={
            "experiment_id": [_assert_required, _assert_string],
            "key": [_assert_required, _assert_string],
            "value": [_assert_string],
        },
    )
    tag = ExperimentTag(request_message.key, request_message.value)
    _get_tracking_store().set_experiment_tag(request_message.experiment_id, tag)
    response_message = SetExperimentTag.Response()
    response = Response(mimetype="application/json")
    response.set_data(message_to_json(response_message))
    return response


@catch_mlflow_exception
@_disable_if_artifacts_only
def _delete_experiment_tag():
    request_message = _get_request_message(
        DeleteExperimentTag(),
        schema={
            "experiment_id": [_assert_required, _assert_string],
            "key": [_assert_required, _assert_string],
        },
    )
    _get_tracking_store().delete_experiment_tag(request_message.experiment_id, request_message.key)
    response_message = DeleteExperimentTag.Response()
    response = Response(mimetype="application/json")
    response.set_data(message_to_json(response_message))
    return response


@catch_mlflow_exception
@_disable_if_artifacts_only
def _set_tag():
    request_message = _get_request_message(
        SetTag(),
        schema={
            "run_id": [_assert_required, _assert_string],
            "key": [_assert_required, _assert_string],
            "value": [_assert_string],
        },
    )
    tag = RunTag(request_message.key, request_message.value)
    run_id = request_message.run_id or request_message.run_uuid
    _get_tracking_store().set_tag(run_id, tag)
    response_message = SetTag.Response()
    response = Response(mimetype="application/json")
    response.set_data(message_to_json(response_message))
    return response


@catch_mlflow_exception
@_disable_if_artifacts_only
def _delete_tag():
    request_message = _get_request_message(
        DeleteTag(),
        schema={
            "run_id": [_assert_required, _assert_string],
            "key": [_assert_required, _assert_string],
        },
    )
    _get_tracking_store().delete_tag(request_message.run_id, request_message.key)
    response_message = DeleteTag.Response()
    response = Response(mimetype="application/json")
    response.set_data(message_to_json(response_message))
    return response


@catch_mlflow_exception
@_disable_if_artifacts_only
def _get_run():
    request_message = _get_request_message(
        GetRun(), schema={"run_id": [_assert_required, _assert_string]}
    )
    response_message = get_run_impl(request_message)
    response = Response(mimetype="application/json")
    response.set_data(message_to_json(response_message))
    return response


def get_run_impl(request_message):
    response_message = GetRun.Response()
    run_id = request_message.run_id or request_message.run_uuid
    response_message.run.MergeFrom(_get_tracking_store().get_run(run_id).to_proto())
    return response_message


@catch_mlflow_exception
@_disable_if_artifacts_only
def _search_runs():
    request_message = _get_request_message(
        SearchRuns(),
        schema={
            "experiment_ids": [_assert_array],
            "filter": [_assert_string],
            "max_results": [
                _assert_intlike,
                lambda x: _assert_less_than_or_equal(int(x), 50000),
            ],
            "order_by": [_assert_array, _assert_item_type_string],
        },
    )
    response_message = search_runs_impl(request_message)
    response = Response(mimetype="application/json")
    response.set_data(message_to_json(response_message))
    return response


def search_runs_impl(request_message):
    response_message = SearchRuns.Response()
    run_view_type = ViewType.ACTIVE_ONLY
    if request_message.HasField("run_view_type"):
        run_view_type = ViewType.from_proto(request_message.run_view_type)
    filter_string = request_message.filter
    max_results = request_message.max_results
    experiment_ids = list(request_message.experiment_ids)

    # NB: Local import to avoid circular dependency (auth imports from handlers)
    try:
        from mlflow.server import auth

        if auth.auth_config:
            experiment_ids = auth.filter_experiment_ids(experiment_ids)
    except ImportError:
        # Auth module not available (Flask-WTF not installed), skip filtering
        pass

    order_by = request_message.order_by
    run_entities = _get_tracking_store().search_runs(
        experiment_ids=experiment_ids,
        filter_string=filter_string,
        run_view_type=run_view_type,
        max_results=max_results,
        order_by=order_by,
        page_token=request_message.page_token or None,
    )
    response_message.runs.extend([r.to_proto() for r in run_entities])
    if run_entities.token:
        response_message.next_page_token = run_entities.token
    return response_message


@catch_mlflow_exception
@_disable_if_artifacts_only
def _list_artifacts():
    request_message = _get_request_message(
        ListArtifacts(),
        schema={
            "run_id": [_assert_string, _assert_required],
            "path": [_assert_string],
            "page_token": [_assert_string],
        },
    )
    response_message = list_artifacts_impl(request_message)
    response = Response(mimetype="application/json")
    response.set_data(message_to_json(response_message))
    return response


def list_artifacts_impl(request_message):
    response_message = ListArtifacts.Response()
    if request_message.HasField("path"):
        path = request_message.path
        path = validate_path_is_safe(path)
    else:
        path = None
    run_id = request_message.run_id or request_message.run_uuid
    run = _get_tracking_store().get_run(run_id)

    if _is_servable_proxied_run_artifact_root(run.info.artifact_uri):
        artifact_entities = _list_artifacts_for_proxied_run_artifact_root(
            proxied_artifact_root=run.info.artifact_uri,
            relative_path=path,
        )
    else:
        artifact_entities = _get_artifact_repo(run).list_artifacts(path)

    response_message.files.extend([a.to_proto() for a in artifact_entities])
    response_message.root_uri = run.info.artifact_uri
    return response_message


def _list_artifacts_for_proxied_run_artifact_root(proxied_artifact_root, relative_path=None):
    """
    Lists artifacts from the specified ``relative_path`` within the specified proxied Run artifact
    root (i.e. a Run artifact root with scheme ``http``, ``https``, or ``mlflow-artifacts``).

    Args:
        proxied_artifact_root: The Run artifact root location (URI) with scheme ``http``,
                               ``https``, or ``mlflow-artifacts`` that can be resolved by the
                               MLflow server to a concrete storage location.
        relative_path: The relative path within the specified ``proxied_artifact_root`` under
                       which to list artifact contents. If ``None``, artifacts are listed from
                       the ``proxied_artifact_root`` directory.
    """
    parsed_proxied_artifact_root = urllib.parse.urlparse(proxied_artifact_root)
    assert parsed_proxied_artifact_root.scheme in ["http", "https", "mlflow-artifacts"]

    artifact_destination_repo = _get_artifact_repo_mlflow_artifacts()
    artifact_destination_path = _get_proxied_run_artifact_destination_path(
        proxied_artifact_root=proxied_artifact_root,
        relative_path=relative_path,
    )

    artifact_entities = []
    for file_info in artifact_destination_repo.list_artifacts(artifact_destination_path):
        basename = posixpath.basename(file_info.path)
        run_relative_artifact_path = (
            posixpath.join(relative_path, basename) if relative_path else basename
        )
        artifact_entities.append(
            FileInfo(run_relative_artifact_path, file_info.is_dir, file_info.file_size)
        )

    return artifact_entities


@catch_mlflow_exception
@_disable_if_artifacts_only
def _get_metric_history():
    request_message = _get_request_message(
        GetMetricHistory(),
        schema={
            "run_id": [_assert_string, _assert_required],
            "metric_key": [_assert_string, _assert_required],
            "page_token": [_assert_string],
        },
    )
    response_message = GetMetricHistory.Response()
    run_id = request_message.run_id or request_message.run_uuid

    max_results = request_message.max_results if request_message.max_results is not None else None

    metric_entities = _get_tracking_store().get_metric_history(
        run_id,
        request_message.metric_key,
        max_results=max_results,
        page_token=request_message.page_token or None,
    )
    response_message.metrics.extend([m.to_proto() for m in metric_entities])

    # Set next_page_token if available
    if next_page_token := metric_entities.token:
        response_message.next_page_token = next_page_token

    response = Response(mimetype="application/json")
    response.set_data(message_to_json(response_message))
    return response


@catch_mlflow_exception
@_disable_if_artifacts_only
def get_metric_history_bulk_handler():
    MAX_HISTORY_RESULTS = 25000
    MAX_RUN_IDS_PER_REQUEST = 100
    run_ids = request.args.to_dict(flat=False).get("run_id", [])
    if not run_ids:
        raise MlflowException(
            message="GetMetricHistoryBulk request must specify at least one run_id.",
            error_code=INVALID_PARAMETER_VALUE,
        )
    if len(run_ids) > MAX_RUN_IDS_PER_REQUEST:
        raise MlflowException(
            message=(
                f"GetMetricHistoryBulk request cannot specify more than {MAX_RUN_IDS_PER_REQUEST}"
                f" run_ids. Received {len(run_ids)} run_ids."
            ),
            error_code=INVALID_PARAMETER_VALUE,
        )

    metric_key = request.args.get("metric_key")
    if metric_key is None:
        raise MlflowException(
            message="GetMetricHistoryBulk request must specify a metric_key.",
            error_code=INVALID_PARAMETER_VALUE,
        )

    max_results = int(request.args.get("max_results", MAX_HISTORY_RESULTS))
    max_results = min(max_results, MAX_HISTORY_RESULTS)

    store = _get_tracking_store()

    def _default_history_bulk_impl():
        metrics_with_run_ids = []
        for run_id in sorted(run_ids):
            metrics_for_run = sorted(
                store.get_metric_history(
                    run_id=run_id,
                    metric_key=metric_key,
                    max_results=max_results,
                ),
                key=lambda metric: (metric.timestamp, metric.step, metric.value),
            )
            metrics_with_run_ids.extend(
                [
                    {
                        "key": metric.key,
                        "value": metric.value,
                        "timestamp": metric.timestamp,
                        "step": metric.step,
                        "run_id": run_id,
                    }
                    for metric in metrics_for_run
                ]
            )
        return metrics_with_run_ids

    if hasattr(store, "get_metric_history_bulk"):
        metrics_with_run_ids = [
            metric.to_dict()
            for metric in store.get_metric_history_bulk(
                run_ids=run_ids,
                metric_key=metric_key,
                max_results=max_results,
            )
        ]
    else:
        metrics_with_run_ids = _default_history_bulk_impl()

    return {
        "metrics": metrics_with_run_ids[:max_results],
    }


@catch_mlflow_exception
@_disable_if_artifacts_only
def get_metric_history_bulk_interval_handler():
    request_message = _get_request_message(
        GetMetricHistoryBulkInterval(),
        schema={
            "run_ids": [
                _assert_required,
                _assert_array,
                _assert_item_type_string,
                lambda x: _assert_less_than_or_equal(
                    len(x),
                    MAX_RUNS_GET_METRIC_HISTORY_BULK,
                    message=f"GetMetricHistoryBulkInterval request must specify at most "
                    f"{MAX_RUNS_GET_METRIC_HISTORY_BULK} run_ids. Received {len(x)} run_ids.",
                ),
            ],
            "metric_key": [_assert_required, _assert_string],
            "start_step": [_assert_intlike],
            "end_step": [_assert_intlike],
            "max_results": [
                _assert_intlike,
                lambda x: _assert_intlike_within_range(
                    int(x),
                    1,
                    MAX_RESULTS_PER_RUN,
                    message=f"max_results must be between 1 and {MAX_RESULTS_PER_RUN}.",
                ),
            ],
        },
    )
    response_message = get_metric_history_bulk_interval_impl(request_message)
    response = Response(mimetype="application/json")
    response.set_data(message_to_json(response_message))
    return response


def get_metric_history_bulk_interval_impl(request_message):
    args = request.args
    run_ids = request_message.run_ids
    metric_key = request_message.metric_key
    max_results = int(args.get("max_results", MAX_RESULTS_PER_RUN))
    start_step = args.get("start_step")
    end_step = args.get("end_step")
    if start_step is not None and end_step is not None:
        start_step = int(start_step)
        end_step = int(end_step)
        if start_step > end_step:
            raise MlflowException.invalid_parameter_value(
                "end_step must be greater than start_step. "
                f"Found start_step={start_step} and end_step={end_step}."
            )
    elif start_step is not None or end_step is not None:
        raise MlflowException.invalid_parameter_value(
            "If either start step or end step are specified, both must be specified."
        )

    store = _get_tracking_store()
    metrics_with_run_ids = store.get_metric_history_bulk_interval(
        run_ids=run_ids,
        metric_key=metric_key,
        max_results=max_results,
        start_step=start_step,
        end_step=end_step,
    )

    response_message = GetMetricHistoryBulkInterval.Response()
    response_message.metrics.extend([m.to_proto() for m in metrics_with_run_ids])
    return response_message


@catch_mlflow_exception
@_disable_if_artifacts_only
def _search_datasets_handler():
    request_message = _get_request_message(
        SearchDatasets(),
    )
    response_message = search_datasets_impl(request_message)
    response = Response(mimetype="application/json")
    response.set_data(message_to_json(response_message))
    return response


def search_datasets_impl(request_message):
    MAX_EXPERIMENT_IDS_PER_REQUEST = 20
    _validate_content_type(request, ["application/json"])
    experiment_ids = request_message.experiment_ids or []
    if not experiment_ids:
        raise MlflowException(
            message="SearchDatasets request must specify at least one experiment_id.",
            error_code=INVALID_PARAMETER_VALUE,
        )
    if len(experiment_ids) > MAX_EXPERIMENT_IDS_PER_REQUEST:
        raise MlflowException(
            message=(
                f"SearchDatasets request cannot specify more than {MAX_EXPERIMENT_IDS_PER_REQUEST}"
                f" experiment_ids. Received {len(experiment_ids)} experiment_ids."
            ),
            error_code=INVALID_PARAMETER_VALUE,
        )

    store = _get_tracking_store()

    if hasattr(store, "_search_datasets"):
        response_message = SearchDatasets.Response()
        response_message.dataset_summaries.extend(
            [summary.to_proto() for summary in store._search_datasets(experiment_ids)]
        )
        return response_message
    else:
        return _not_implemented()


def _validate_gateway_path(method: str, gateway_path: str) -> None:
    if not gateway_path:
        raise MlflowException(
            message="Deployments proxy request must specify a gateway_path.",
            error_code=INVALID_PARAMETER_VALUE,
        )
    elif method == "GET":
        if gateway_path.strip("/") != "api/2.0/endpoints":
            raise MlflowException(
                message=f"Invalid gateway_path: {gateway_path} for method: {method}",
                error_code=INVALID_PARAMETER_VALUE,
            )
    elif method == "POST":
        # For POST, gateway_path must be in the form of "gateway/{name}/invocations"
        if not re.fullmatch(r"gateway/[^/]+/invocations", gateway_path.strip("/")):
            raise MlflowException(
                message=f"Invalid gateway_path: {gateway_path} for method: {method}",
                error_code=INVALID_PARAMETER_VALUE,
            )


@catch_mlflow_exception
def gateway_proxy_handler():
    target_uri = MLFLOW_DEPLOYMENTS_TARGET.get()
    if not target_uri:
        # Pretend an empty gateway service is running
        return {"endpoints": []}

    args = request.args if request.method == "GET" else request.json
    gateway_path = args.get("gateway_path")
    _validate_gateway_path(request.method, gateway_path)
    json_data = args.get("json_data", None)
    response = requests.request(request.method, f"{target_uri}/{gateway_path}", json=json_data)
    if response.status_code == 200:
        return response.json()
    else:
        raise MlflowException(
            message=f"Deployments proxy request failed with error code {response.status_code}. "
            f"Error message: {response.text}",
            error_code=response.status_code,
        )


@catch_mlflow_exception
@_disable_if_artifacts_only
def create_promptlab_run_handler():
    def assert_arg_exists(arg_name, arg):
        if not arg:
            raise MlflowException(
                message=f"CreatePromptlabRun request must specify {arg_name}.",
                error_code=INVALID_PARAMETER_VALUE,
            )

    _validate_content_type(request, ["application/json"])

    args = request.json
    experiment_id = args.get("experiment_id")
    assert_arg_exists("experiment_id", experiment_id)
    run_name = args.get("run_name", None)
    tags = args.get("tags", [])
    prompt_template = args.get("prompt_template")
    assert_arg_exists("prompt_template", prompt_template)
    raw_prompt_parameters = args.get("prompt_parameters")
    assert_arg_exists("prompt_parameters", raw_prompt_parameters)
    prompt_parameters = [
        Param(param.get("key"), param.get("value")) for param in args.get("prompt_parameters")
    ]
    model_route = args.get("model_route")
    assert_arg_exists("model_route", model_route)
    raw_model_parameters = args.get("model_parameters", [])
    model_parameters = [
        Param(param.get("key"), param.get("value")) for param in raw_model_parameters
    ]
    model_input = args.get("model_input")
    assert_arg_exists("model_input", model_input)
    model_output = args.get("model_output", None)
    raw_model_output_parameters = args.get("model_output_parameters", [])
    model_output_parameters = [
        Param(param.get("key"), param.get("value")) for param in raw_model_output_parameters
    ]
    mlflow_version = args.get("mlflow_version")
    assert_arg_exists("mlflow_version", mlflow_version)
    user_id = args.get("user_id", "unknown")

    # use current time if not provided
    start_time = args.get("start_time", int(time.time() * 1000))

    store = _get_tracking_store()

    run = _create_promptlab_run_impl(
        store,
        experiment_id=experiment_id,
        run_name=run_name,
        tags=tags,
        prompt_template=prompt_template,
        prompt_parameters=prompt_parameters,
        model_route=model_route,
        model_parameters=model_parameters,
        model_input=model_input,
        model_output=model_output,
        model_output_parameters=model_output_parameters,
        mlflow_version=mlflow_version,
        user_id=user_id,
        start_time=start_time,
    )
    response_message = CreateRun.Response()
    response_message.run.MergeFrom(run.to_proto())
    response = Response(mimetype="application/json")
    response.set_data(message_to_json(response_message))
    return response


@catch_mlflow_exception
def upload_artifact_handler():
    args = request.args
    run_uuid = args.get("run_uuid")
    if not run_uuid:
        raise MlflowException(
            message="Request must specify run_uuid.",
            error_code=INVALID_PARAMETER_VALUE,
        )
    path = args.get("path")
    if not path:
        raise MlflowException(
            message="Request must specify path.",
            error_code=INVALID_PARAMETER_VALUE,
        )
    path = validate_path_is_safe(path)

    if request.content_length and request.content_length > 10 * 1024 * 1024:
        raise MlflowException(
            message="Artifact size is too large. Max size is 10MB.",
            error_code=INVALID_PARAMETER_VALUE,
        )

    data = request.data
    if not data:
        raise MlflowException(
            message="Request must specify data.",
            error_code=INVALID_PARAMETER_VALUE,
        )

    run = _get_tracking_store().get_run(run_uuid)
    artifact_dir = run.info.artifact_uri

    basename = posixpath.basename(path)
    dirname = posixpath.dirname(path)

    def _log_artifact_to_repo(file, run, dirname, artifact_dir):
        if _is_servable_proxied_run_artifact_root(run.info.artifact_uri):
            artifact_repo = _get_artifact_repo_mlflow_artifacts()
            path_to_log = (
                os.path.join(run.info.experiment_id, run.info.run_id, "artifacts", dirname)
                if dirname
                else os.path.join(run.info.experiment_id, run.info.run_id, "artifacts")
            )
        else:
            artifact_repo = get_artifact_repository(artifact_dir)
            path_to_log = dirname

        artifact_repo.log_artifact(file, path_to_log)

    with tempfile.TemporaryDirectory() as tmpdir:
        dir_path = os.path.join(tmpdir, dirname) if dirname else tmpdir
        file_path = os.path.join(dir_path, basename)

        os.makedirs(dir_path, exist_ok=True)

        with open(file_path, "wb") as f:
            f.write(data)

        _log_artifact_to_repo(file_path, run, dirname, artifact_dir)

    return Response(mimetype="application/json")


@catch_mlflow_exception
@_disable_if_artifacts_only
def _search_experiments():
    request_message = _get_request_message(
        SearchExperiments(),
        schema={
            "view_type": [_assert_intlike],
            "max_results": [_assert_intlike],
            "order_by": [_assert_array],
            "filter": [_assert_string],
            "page_token": [_assert_string],
        },
    )

    experiment_entities = _get_tracking_store().search_experiments(
        view_type=request_message.view_type,
        max_results=request_message.max_results,
        order_by=request_message.order_by,
        filter_string=request_message.filter,
        page_token=request_message.page_token or None,
    )
    response_message = SearchExperiments.Response()
    response_message.experiments.extend([e.to_proto() for e in experiment_entities])
    if experiment_entities.token:
        response_message.next_page_token = experiment_entities.token
    response = Response(mimetype="application/json")
    response.set_data(message_to_json(response_message))
    return response


@catch_mlflow_exception
def _get_artifact_repo(run):
    return get_artifact_repository(run.info.artifact_uri)


@catch_mlflow_exception
@_disable_if_artifacts_only
def _log_batch():
    def _assert_metrics_fields_present(metrics):
        for idx, m in enumerate(metrics):
            _assert_required(m.get("key"), path=f"metrics[{idx}].key")
            _assert_required(m.get("value"), path=f"metrics[{idx}].value")
            _assert_required(m.get("timestamp"), path=f"metrics[{idx}].timestamp")

    def _assert_params_fields_present(params):
        for idx, param in enumerate(params):
            _assert_required(param.get("key"), path=f"params[{idx}].key")

    def _assert_tags_fields_present(tags):
        for idx, tag in enumerate(tags):
            _assert_required(tag.get("key"), path=f"tags[{idx}].key")

    _validate_batch_log_api_req(_get_request_json())
    request_message = _get_request_message(
        LogBatch(),
        schema={
            "run_id": [_assert_string, _assert_required],
            "metrics": [_assert_array, _assert_metrics_fields_present],
            "params": [_assert_array, _assert_params_fields_present],
            "tags": [_assert_array, _assert_tags_fields_present],
        },
    )
    metrics = [Metric.from_proto(proto_metric) for proto_metric in request_message.metrics]
    params = [Param.from_proto(proto_param) for proto_param in request_message.params]
    tags = [RunTag.from_proto(proto_tag) for proto_tag in request_message.tags]
    _get_tracking_store().log_batch(
        run_id=request_message.run_id, metrics=metrics, params=params, tags=tags
    )
    response_message = LogBatch.Response()
    response = Response(mimetype="application/json")
    response.set_data(message_to_json(response_message))
    return response


@catch_mlflow_exception
@_disable_if_artifacts_only
def _log_model():
    request_message = _get_request_message(
        LogModel(),
        schema={
            "run_id": [_assert_string, _assert_required],
            "model_json": [_assert_string, _assert_required],
        },
    )
    try:
        model = json.loads(request_message.model_json)
    except Exception:
        raise MlflowException(
            f"Malformed model info. \n {request_message.model_json} \n is not a valid JSON.",
            error_code=INVALID_PARAMETER_VALUE,
        )

    missing_fields = {"artifact_path", "flavors", "utc_time_created", "run_id"} - set(model.keys())

    if missing_fields:
        raise MlflowException(
            f"Model json is missing mandatory fields: {missing_fields}",
            error_code=INVALID_PARAMETER_VALUE,
        )
    _get_tracking_store().record_logged_model(
        run_id=request_message.run_id, mlflow_model=Model.from_dict(model)
    )
    response_message = LogModel.Response()
    response = Response(mimetype="application/json")
    response.set_data(message_to_json(response_message))
    return response


def _wrap_response(response_message):
    response = Response(mimetype="application/json")
    response.set_data(message_to_json(response_message))
    return response


# Model Registry APIs


@catch_mlflow_exception
@_disable_if_artifacts_only
def _create_registered_model():
    request_message = _get_request_message(
        CreateRegisteredModel(),
        schema={
            "name": [_assert_string, _assert_required],
            "tags": [_assert_array],
            "description": [_assert_string],
        },
    )
    store = _get_model_registry_store()
    registered_model = store.create_registered_model(
        name=request_message.name,
        tags=request_message.tags,
        description=request_message.description,
    )
    response_message = CreateRegisteredModel.Response(registered_model=registered_model.to_proto())

    # Determine if this is a prompt based on the tags
    if _is_prompt_request(request_message):
        # Send prompt creation webhook
        deliver_webhook(
            event=WebhookEvent(WebhookEntity.PROMPT, WebhookAction.CREATED),
            payload=PromptCreatedPayload(
                name=request_message.name,
                tags={
                    t.key: t.value
                    for t in request_message.tags
                    if t.key not in {IS_PROMPT_TAG_KEY, PROMPT_TYPE_TAG_KEY}
                },
                description=request_message.description,
            ),
            store=store,
        )
    else:
        # Send regular model creation webhook
        deliver_webhook(
            event=WebhookEvent(WebhookEntity.REGISTERED_MODEL, WebhookAction.CREATED),
            payload=RegisteredModelCreatedPayload(
                name=request_message.name,
                tags={t.key: t.value for t in request_message.tags},
                description=request_message.description,
            ),
            store=store,
        )

    return _wrap_response(response_message)


@catch_mlflow_exception
@_disable_if_artifacts_only
def _get_registered_model():
    request_message = _get_request_message(
        GetRegisteredModel(), schema={"name": [_assert_string, _assert_required]}
    )
    registered_model = _get_model_registry_store().get_registered_model(name=request_message.name)
    response_message = GetRegisteredModel.Response(registered_model=registered_model.to_proto())
    return _wrap_response(response_message)


@catch_mlflow_exception
@_disable_if_artifacts_only
def _update_registered_model():
    request_message = _get_request_message(
        UpdateRegisteredModel(),
        schema={
            "name": [_assert_string, _assert_required],
            "description": [_assert_string],
        },
    )
    name = request_message.name
    new_description = request_message.description
    registered_model = _get_model_registry_store().update_registered_model(
        name=name, description=new_description
    )
    response_message = UpdateRegisteredModel.Response(registered_model=registered_model.to_proto())
    return _wrap_response(response_message)


@catch_mlflow_exception
@_disable_if_artifacts_only
def _rename_registered_model():
    request_message = _get_request_message(
        RenameRegisteredModel(),
        schema={
            "name": [_assert_string, _assert_required],
            "new_name": [_assert_string, _assert_required],
        },
    )
    name = request_message.name
    new_name = request_message.new_name
    registered_model = _get_model_registry_store().rename_registered_model(
        name=name, new_name=new_name
    )
    response_message = RenameRegisteredModel.Response(registered_model=registered_model.to_proto())
    return _wrap_response(response_message)


@catch_mlflow_exception
@_disable_if_artifacts_only
def _delete_registered_model():
    request_message = _get_request_message(
        DeleteRegisteredModel(), schema={"name": [_assert_string, _assert_required]}
    )
    _get_model_registry_store().delete_registered_model(name=request_message.name)
    return _wrap_response(DeleteRegisteredModel.Response())


@catch_mlflow_exception
@_disable_if_artifacts_only
def _search_registered_models():
    request_message = _get_request_message(
        SearchRegisteredModels(),
        schema={
            "filter": [_assert_string],
            "max_results": [
                _assert_intlike,
                lambda x: _assert_less_than_or_equal(int(x), 1000),
            ],
            "order_by": [_assert_array, _assert_item_type_string],
            "page_token": [_assert_string],
        },
    )
    store = _get_model_registry_store()
    registered_models = store.search_registered_models(
        filter_string=request_message.filter,
        max_results=request_message.max_results,
        order_by=request_message.order_by,
        page_token=request_message.page_token or None,
    )
    response_message = SearchRegisteredModels.Response()
    response_message.registered_models.extend([e.to_proto() for e in registered_models])
    if registered_models.token:
        response_message.next_page_token = registered_models.token
    return _wrap_response(response_message)


@catch_mlflow_exception
@_disable_if_artifacts_only
def _get_latest_versions():
    request_message = _get_request_message(
        GetLatestVersions(),
        schema={
            "name": [_assert_string, _assert_required],
            "stages": [_assert_array, _assert_item_type_string],
        },
    )
    latest_versions = _get_model_registry_store().get_latest_versions(
        name=request_message.name, stages=request_message.stages
    )
    response_message = GetLatestVersions.Response()
    response_message.model_versions.extend([e.to_proto() for e in latest_versions])
    return _wrap_response(response_message)


@catch_mlflow_exception
@_disable_if_artifacts_only
def _set_registered_model_tag():
    request_message = _get_request_message(
        SetRegisteredModelTag(),
        schema={
            "name": [_assert_string, _assert_required],
            "key": [_assert_string, _assert_required],
            "value": [_assert_string],
        },
    )
    tag = RegisteredModelTag(key=request_message.key, value=request_message.value)
    store = _get_model_registry_store()
    store.set_registered_model_tag(name=request_message.name, tag=tag)

    if _is_prompt(request_message.name):
        # Send prompt tag set webhook
        deliver_webhook(
            event=WebhookEvent(WebhookEntity.PROMPT_TAG, WebhookAction.SET),
            payload=PromptTagSetPayload(
                name=request_message.name,
                key=request_message.key,
                value=request_message.value,
            ),
            store=store,
        )

    return _wrap_response(SetRegisteredModelTag.Response())


@catch_mlflow_exception
@_disable_if_artifacts_only
def _delete_registered_model_tag():
    request_message = _get_request_message(
        DeleteRegisteredModelTag(),
        schema={
            "name": [_assert_string, _assert_required],
            "key": [_assert_string, _assert_required],
        },
    )
    store = _get_model_registry_store()
    store.delete_registered_model_tag(name=request_message.name, key=request_message.key)

    if _is_prompt(request_message.name):
        # Send prompt tag deleted webhook
        deliver_webhook(
            event=WebhookEvent(WebhookEntity.PROMPT_TAG, WebhookAction.DELETED),
            payload=PromptTagDeletedPayload(
                name=request_message.name,
                key=request_message.key,
            ),
            store=store,
        )

    return _wrap_response(DeleteRegisteredModelTag.Response())


def _validate_non_local_source_contains_relative_paths(source: str):
    """
    Validation check to ensure that sources that are provided that conform to the schemes:
    http, https, or mlflow-artifacts do not contain relative path designations that are intended
    to access local file system paths on the tracking server.

    Example paths that this validation function is intended to find and raise an Exception if
    passed:
    "mlflow-artifacts://host:port/../../../../"
    "http://host:port/api/2.0/mlflow-artifacts/artifacts/../../../../"
    "https://host:port/api/2.0/mlflow-artifacts/artifacts/../../../../"
    "/models/artifacts/../../../"
    "s3:/my_bucket/models/path/../../other/path"
    "file://path/to/../../../../some/where/you/should/not/be"
    "mlflow-artifacts://host:port/..%2f..%2f..%2f..%2f"
    "http://host:port/api/2.0/mlflow-artifacts/artifacts%00"
    """
    invalid_source_error_message = (
        f"Invalid model version source: '{source}'. If supplying a source as an http, https, "
        "local file path, ftp, objectstore, or mlflow-artifacts uri, an absolute path must be "
        "provided without relative path references present. "
        "Please provide an absolute path."
    )

    while (unquoted := urllib.parse.unquote_plus(source)) != source:
        source = unquoted
    source_path = re.sub(r"/+", "/", urllib.parse.urlparse(source).path.rstrip("/"))
    if "\x00" in source_path or any(p == ".." for p in source.split("/")):
        raise MlflowException(invalid_source_error_message, INVALID_PARAMETER_VALUE)
    resolved_source = pathlib.Path(source_path).resolve().as_posix()
    # NB: drive split is specifically for Windows since WindowsPath.resolve() will append the
    # drive path of the pwd to a given path. We don't care about the drive here, though.
    _, resolved_path = os.path.splitdrive(resolved_source)

    if resolved_path != source_path:
        raise MlflowException(invalid_source_error_message, INVALID_PARAMETER_VALUE)


def _validate_source_run(source: str, run_id: str) -> None:
    if is_local_uri(source):
        if run_id:
            store = _get_tracking_store()
            run = store.get_run(run_id)
            source = pathlib.Path(local_file_uri_to_path(source)).resolve()
            if is_local_uri(run.info.artifact_uri):
                run_artifact_dir = pathlib.Path(
                    local_file_uri_to_path(run.info.artifact_uri)
                ).resolve()
                if run_artifact_dir in [source, *source.parents]:
                    return

        raise MlflowException(
            f"Invalid model version source: '{source}'. To use a local path as a model version "
            "source, the run_id request parameter has to be specified and the local path has to be "
            "contained within the artifact directory of the run specified by the run_id.",
            INVALID_PARAMETER_VALUE,
        )

    # Checks if relative paths are present in the source (a security threat). If any are present,
    # raises an Exception.
    _validate_non_local_source_contains_relative_paths(source)


def _validate_source_model(source: str, model_id: str) -> None:
    if is_local_uri(source):
        if model_id:
            store = _get_tracking_store()
            model = store.get_logged_model(model_id)
            source = pathlib.Path(local_file_uri_to_path(source)).resolve()
            if is_local_uri(model.artifact_location):
                run_artifact_dir = pathlib.Path(
                    local_file_uri_to_path(model.artifact_location)
                ).resolve()
                if run_artifact_dir in [source, *source.parents]:
                    return

        raise MlflowException(
            f"Invalid model version source: '{source}'. To use a local path as a model version "
            "source, the model_id request parameter has to be specified and the local path has to "
            "be contained within the artifact directory of the run specified by the model_id.",
            INVALID_PARAMETER_VALUE,
        )

    # Checks if relative paths are present in the source (a security threat). If any are present,
    # raises an Exception.
    _validate_non_local_source_contains_relative_paths(source)


@catch_mlflow_exception
@_disable_if_artifacts_only
def _create_model_version():
    request_message = _get_request_message(
        CreateModelVersion(),
        schema={
            "name": [_assert_string, _assert_required],
            "source": [_assert_string, _assert_required],
            "run_id": [_assert_string],
            "tags": [_assert_array],
            "run_link": [_assert_string],
            "description": [_assert_string],
            "model_id": [_assert_string],
        },
    )

    if request_message.source and (
        regex := MLFLOW_CREATE_MODEL_VERSION_SOURCE_VALIDATION_REGEX.get()
    ):
        if not re.search(regex, request_message.source):
            raise MlflowException(
                f"Invalid model version source: '{request_message.source}'.",
                error_code=INVALID_PARAMETER_VALUE,
            )

    # If the model version is a prompt, we don't validate the source
    is_prompt = _is_prompt_request(request_message)
    if not is_prompt:
        if request_message.model_id:
            _validate_source_model(request_message.source, request_message.model_id)
        else:
            _validate_source_run(request_message.source, request_message.run_id)

    store = _get_model_registry_store()
    model_version = store.create_model_version(
        name=request_message.name,
        source=request_message.source,
        run_id=request_message.run_id,
        run_link=request_message.run_link,
        tags=request_message.tags,
        description=request_message.description,
        model_id=request_message.model_id,
    )
    if not is_prompt and request_message.model_id:
        tracking_store = _get_tracking_store()
        tracking_store.set_model_versions_tags(
            name=request_message.name,
            version=model_version.version,
            model_id=request_message.model_id,
        )
    response_message = CreateModelVersion.Response(model_version=model_version.to_proto())

    if is_prompt:
        # Convert tags to dict and extract template text efficiently
        tags_dict = {t.key: t.value for t in request_message.tags}
        template_text = tags_dict.pop(PROMPT_TEXT_TAG_KEY, None)
        # Remove internal prompt identification and type tags
        tags_dict.pop(IS_PROMPT_TAG_KEY, None)
        tags_dict.pop(PROMPT_TYPE_TAG_KEY, None)

        # Send prompt version creation webhook
        deliver_webhook(
            event=WebhookEvent(WebhookEntity.PROMPT_VERSION, WebhookAction.CREATED),
            payload=PromptVersionCreatedPayload(
                name=request_message.name,
                version=str(model_version.version),
                template=template_text,
                tags=tags_dict,
                description=request_message.description or None,
            ),
            store=store,
        )
    else:
        # Send regular model version creation webhook
        deliver_webhook(
            event=WebhookEvent(WebhookEntity.MODEL_VERSION, WebhookAction.CREATED),
            payload=ModelVersionCreatedPayload(
                name=request_message.name,
                version=str(model_version.version),
                source=request_message.source,
                run_id=request_message.run_id or None,
                tags={t.key: t.value for t in request_message.tags},
                description=request_message.description or None,
            ),
            store=store,
        )

    return _wrap_response(response_message)


def _is_prompt_request(request_message):
    return any(tag.key == IS_PROMPT_TAG_KEY for tag in request_message.tags)


def _is_prompt(name: str) -> bool:
    rm = _get_model_registry_store().get_registered_model(name=name)
    return rm._is_prompt()


@catch_mlflow_exception
@_disable_if_artifacts_only
def get_model_version_artifact_handler():
    name = request.args.get("name")
    version = request.args.get("version")
    path = request.args["path"]
    path = validate_path_is_safe(path)
    artifact_uri = _get_model_registry_store().get_model_version_download_uri(name, version)
    if _is_servable_proxied_run_artifact_root(artifact_uri):
        artifact_repo = _get_artifact_repo_mlflow_artifacts()
        artifact_path = _get_proxied_run_artifact_destination_path(
            proxied_artifact_root=artifact_uri,
            relative_path=path,
        )
    else:
        artifact_repo = get_artifact_repository(artifact_uri)
        artifact_path = path

    return _send_artifact(artifact_repo, artifact_path)


@catch_mlflow_exception
@_disable_if_artifacts_only
def _get_model_version():
    request_message = _get_request_message(
        GetModelVersion(),
        schema={
            "name": [_assert_string, _assert_required],
            "version": [_assert_string, _assert_required],
        },
    )
    model_version = _get_model_registry_store().get_model_version(
        name=request_message.name, version=request_message.version
    )
    response_proto = model_version.to_proto()
    response_message = GetModelVersion.Response(model_version=response_proto)
    return _wrap_response(response_message)


@catch_mlflow_exception
@_disable_if_artifacts_only
def _update_model_version():
    request_message = _get_request_message(
        UpdateModelVersion(),
        schema={
            "name": [_assert_string, _assert_required],
            "version": [_assert_string, _assert_required],
            "description": [_assert_string],
        },
    )
    new_description = None
    if request_message.HasField("description"):
        new_description = request_message.description
    model_version = _get_model_registry_store().update_model_version(
        name=request_message.name,
        version=request_message.version,
        description=new_description,
    )
    return _wrap_response(UpdateModelVersion.Response(model_version=model_version.to_proto()))


@catch_mlflow_exception
@_disable_if_artifacts_only
def _transition_stage():
    request_message = _get_request_message(
        TransitionModelVersionStage(),
        schema={
            "name": [_assert_string, _assert_required],
            "version": [_assert_string, _assert_required],
            "stage": [_assert_string, _assert_required],
            "archive_existing_versions": [_assert_bool],
        },
    )
    model_version = _get_model_registry_store().transition_model_version_stage(
        name=request_message.name,
        version=request_message.version,
        stage=request_message.stage,
        archive_existing_versions=request_message.archive_existing_versions,
    )
    return _wrap_response(
        TransitionModelVersionStage.Response(model_version=model_version.to_proto())
    )


@catch_mlflow_exception
@_disable_if_artifacts_only
def _delete_model_version():
    request_message = _get_request_message(
        DeleteModelVersion(),
        schema={
            "name": [_assert_string, _assert_required],
            "version": [_assert_string, _assert_required],
        },
    )
    _get_model_registry_store().delete_model_version(
        name=request_message.name, version=request_message.version
    )
    return _wrap_response(DeleteModelVersion.Response())


@catch_mlflow_exception
@_disable_if_artifacts_only
def _get_model_version_download_uri():
    request_message = _get_request_message(GetModelVersionDownloadUri())
    download_uri = _get_model_registry_store().get_model_version_download_uri(
        name=request_message.name, version=request_message.version
    )
    response_message = GetModelVersionDownloadUri.Response(artifact_uri=download_uri)
    return _wrap_response(response_message)


@catch_mlflow_exception
@_disable_if_artifacts_only
def _search_model_versions():
    request_message = _get_request_message(
        SearchModelVersions(),
        schema={
            "filter": [_assert_string],
            "max_results": [
                _assert_intlike,
                lambda x: _assert_less_than_or_equal(int(x), 200_000),
            ],
            "order_by": [_assert_array, _assert_item_type_string],
            "page_token": [_assert_string],
        },
    )
    response_message = search_model_versions_impl(request_message)
    return _wrap_response(response_message)


def search_model_versions_impl(request_message):
    store = _get_model_registry_store()
    model_versions = store.search_model_versions(
        filter_string=request_message.filter,
        max_results=request_message.max_results,
        order_by=request_message.order_by,
        page_token=request_message.page_token or None,
    )
    response_message = SearchModelVersions.Response()
    response_message.model_versions.extend([e.to_proto() for e in model_versions])
    if model_versions.token:
        response_message.next_page_token = model_versions.token
    return response_message


@catch_mlflow_exception
@_disable_if_artifacts_only
def _set_model_version_tag():
    request_message = _get_request_message(
        SetModelVersionTag(),
        schema={
            "name": [_assert_string, _assert_required],
            "version": [_assert_string, _assert_required],
            "key": [_assert_string, _assert_required],
            "value": [_assert_string],
        },
    )
    tag = ModelVersionTag(key=request_message.key, value=request_message.value)
    store = _get_model_registry_store()
    store.set_model_version_tag(name=request_message.name, version=request_message.version, tag=tag)

    if _is_prompt(request_message.name):
        # Send prompt version tag set webhook
        deliver_webhook(
            event=WebhookEvent(WebhookEntity.PROMPT_VERSION_TAG, WebhookAction.SET),
            payload=PromptVersionTagSetPayload(
                name=request_message.name,
                version=request_message.version,
                key=request_message.key,
                value=request_message.value,
            ),
            store=store,
        )
    else:
        # Send regular model version tag set webhook
        deliver_webhook(
            event=WebhookEvent(WebhookEntity.MODEL_VERSION_TAG, WebhookAction.SET),
            payload=ModelVersionTagSetPayload(
                name=request_message.name,
                version=request_message.version,
                key=request_message.key,
                value=request_message.value,
            ),
            store=store,
        )

    return _wrap_response(SetModelVersionTag.Response())


@catch_mlflow_exception
@_disable_if_artifacts_only
def _delete_model_version_tag():
    request_message = _get_request_message(
        DeleteModelVersionTag(),
        schema={
            "name": [_assert_string, _assert_required],
            "version": [_assert_string, _assert_required],
            "key": [_assert_string, _assert_required],
        },
    )
    store = _get_model_registry_store()
    store.delete_model_version_tag(
        name=request_message.name,
        version=request_message.version,
        key=request_message.key,
    )

    if _is_prompt(request_message.name):
        # Send prompt version tag deleted webhook
        deliver_webhook(
            event=WebhookEvent(WebhookEntity.PROMPT_VERSION_TAG, WebhookAction.DELETED),
            payload=PromptVersionTagDeletedPayload(
                name=request_message.name,
                version=request_message.version,
                key=request_message.key,
            ),
            store=store,
        )
    else:
        # Send regular model version tag deleted webhook
        deliver_webhook(
            event=WebhookEvent(WebhookEntity.MODEL_VERSION_TAG, WebhookAction.DELETED),
            payload=ModelVersionTagDeletedPayload(
                name=request_message.name,
                version=request_message.version,
                key=request_message.key,
            ),
            store=store,
        )

    return _wrap_response(DeleteModelVersionTag.Response())


@catch_mlflow_exception
@_disable_if_artifacts_only
def _set_registered_model_alias():
    request_message = _get_request_message(
        SetRegisteredModelAlias(),
        schema={
            "name": [_assert_string, _assert_required],
            "alias": [_assert_string, _assert_required],
            "version": [_assert_string, _assert_required],
        },
    )
    store = _get_model_registry_store()
    store.set_registered_model_alias(
        name=request_message.name,
        alias=request_message.alias,
        version=request_message.version,
    )

    if _is_prompt(request_message.name):
        # Send prompt alias created webhook
        deliver_webhook(
            event=WebhookEvent(WebhookEntity.PROMPT_ALIAS, WebhookAction.CREATED),
            payload=PromptAliasCreatedPayload(
                name=request_message.name,
                alias=request_message.alias,
                version=request_message.version,
            ),
            store=store,
        )
    else:
        # Send regular model version alias created webhook
        deliver_webhook(
            event=WebhookEvent(WebhookEntity.MODEL_VERSION_ALIAS, WebhookAction.CREATED),
            payload=ModelVersionAliasCreatedPayload(
                name=request_message.name,
                alias=request_message.alias,
                version=request_message.version,
            ),
            store=store,
        )

    return _wrap_response(SetRegisteredModelAlias.Response())


@catch_mlflow_exception
@_disable_if_artifacts_only
def _delete_registered_model_alias():
    request_message = _get_request_message(
        DeleteRegisteredModelAlias(),
        schema={
            "name": [_assert_string, _assert_required],
            "alias": [_assert_string, _assert_required],
        },
    )
    store = _get_model_registry_store()
    store.delete_registered_model_alias(name=request_message.name, alias=request_message.alias)

    if _is_prompt(request_message.name):
        # Send prompt alias deleted webhook
        deliver_webhook(
            event=WebhookEvent(WebhookEntity.PROMPT_ALIAS, WebhookAction.DELETED),
            payload=PromptAliasDeletedPayload(
                name=request_message.name,
                alias=request_message.alias,
            ),
            store=store,
        )
    else:
        # Send regular model version alias deleted webhook
        deliver_webhook(
            event=WebhookEvent(WebhookEntity.MODEL_VERSION_ALIAS, WebhookAction.DELETED),
            payload=ModelVersionAliasDeletedPayload(
                name=request_message.name,
                alias=request_message.alias,
            ),
            store=store,
        )

    return _wrap_response(DeleteRegisteredModelAlias.Response())


@catch_mlflow_exception
@_disable_if_artifacts_only
def _get_model_version_by_alias():
    request_message = _get_request_message(
        GetModelVersionByAlias(),
        schema={
            "name": [_assert_string, _assert_required],
            "alias": [_assert_string, _assert_required],
        },
    )
    model_version = _get_model_registry_store().get_model_version_by_alias(
        name=request_message.name, alias=request_message.alias
    )
    response_proto = model_version.to_proto()
    response_message = GetModelVersionByAlias.Response(model_version=response_proto)
    return _wrap_response(response_message)


# Webhook APIs
@catch_mlflow_exception
@_disable_if_artifacts_only
def _create_webhook():
    request_message = _get_request_message(
        CreateWebhook(),
        schema={
            "name": [_assert_string, _assert_required],
            "url": [_assert_string, _assert_required],
            "events": [_assert_array, _assert_required],
            "description": [_assert_string],
            "secret": [_assert_string],
            "status": [_assert_string],
        },
    )

    webhook = _get_model_registry_store().create_webhook(
        name=request_message.name,
        url=request_message.url,
        events=[WebhookEvent.from_proto(e) for e in request_message.events],
        description=request_message.description or None,
        secret=request_message.secret or None,
        status=WebhookStatus.from_proto(request_message.status) if request_message.status else None,
    )
    response_message = CreateWebhook.Response(webhook=webhook.to_proto())
    return _wrap_response(response_message)


@catch_mlflow_exception
@_disable_if_artifacts_only
def _list_webhooks():
    request_message = _get_request_message(
        ListWebhooks(),
        schema={
            "max_results": [_assert_intlike],
            "page_token": [_assert_string],
        },
    )
    webhooks_page = _get_model_registry_store().list_webhooks(
        max_results=request_message.max_results,
        page_token=request_message.page_token or None,
    )
    response_message = ListWebhooks.Response(
        webhooks=[w.to_proto() for w in webhooks_page],
        next_page_token=webhooks_page.token,
    )
    return _wrap_response(response_message)


@catch_mlflow_exception
@_disable_if_artifacts_only
def _get_webhook(webhook_id: str):
    webhook = _get_model_registry_store().get_webhook(webhook_id=webhook_id)
    response_message = GetWebhook.Response(webhook=webhook.to_proto())
    return _wrap_response(response_message)


@catch_mlflow_exception
@_disable_if_artifacts_only
def _update_webhook(webhook_id: str):
    request_message = _get_request_message(
        UpdateWebhook(),
        schema={
            "name": [_assert_string],
            "description": [_assert_string],
            "url": [_assert_string],
            "events": [_assert_array],
            "secret": [_assert_string],
            "status": [_assert_string],
        },
    )
    webhook = _get_model_registry_store().update_webhook(
        webhook_id=webhook_id,
        name=request_message.name or None,
        description=request_message.description or None,
        url=request_message.url or None,
        events=(
            [WebhookEvent.from_proto(e) for e in request_message.events]
            if request_message.events
            else None
        ),
        secret=request_message.secret or None,
        status=WebhookStatus.from_proto(request_message.status) if request_message.status else None,
    )
    response_message = UpdateWebhook.Response(webhook=webhook.to_proto())
    return _wrap_response(response_message)


@catch_mlflow_exception
@_disable_if_artifacts_only
def _delete_webhook(webhook_id: str):
    _get_model_registry_store().delete_webhook(webhook_id=webhook_id)
    response_message = DeleteWebhook.Response()
    return _wrap_response(response_message)


@catch_mlflow_exception
@_disable_if_artifacts_only
def _test_webhook(webhook_id: str):
    request_message = _get_request_message(TestWebhook())
    event = (
        WebhookEvent.from_proto(request_message.event)
        if request_message.HasField("event")
        else None
    )
    store = _get_model_registry_store()
    webhook = store.get_webhook(webhook_id=webhook_id)
    test_result = test_webhook(webhook=webhook, event=event)
    response_message = TestWebhook.Response(result=test_result.to_proto())
    return _wrap_response(response_message)


# MLflow Artifacts APIs


@catch_mlflow_exception
@_disable_unless_serve_artifacts
def _download_artifact(artifact_path):
    """
    A request handler for `GET /mlflow-artifacts/artifacts/<artifact_path>` to download an artifact
    from `artifact_path` (a relative path from the root artifact directory).
    """
    artifact_path = validate_path_is_safe(artifact_path)
    tmp_dir = tempfile.TemporaryDirectory()
    artifact_repo = _get_artifact_repo_mlflow_artifacts()
    dst = artifact_repo.download_artifacts(artifact_path, tmp_dir.name)

    # Ref: https://stackoverflow.com/a/24613980/6943581
    file_handle = open(dst, "rb")  # noqa: SIM115

    def stream_and_remove_file():
        yield from file_handle
        file_handle.close()
        tmp_dir.cleanup()

    file_sender_response = current_app.response_class(stream_and_remove_file())

    return _response_with_file_attachment_headers(artifact_path, file_sender_response)


@catch_mlflow_exception
@_disable_unless_serve_artifacts
def _upload_artifact(artifact_path):
    """
    A request handler for `PUT /mlflow-artifacts/artifacts/<artifact_path>` to upload an artifact
    to `artifact_path` (a relative path from the root artifact directory).
    """
    artifact_path = validate_path_is_safe(artifact_path)
    head, tail = posixpath.split(artifact_path)
    with tempfile.TemporaryDirectory() as tmp_dir:
        tmp_path = os.path.join(tmp_dir, tail)
        with open(tmp_path, "wb") as f:
            chunk_size = 1024 * 1024  # 1 MB
            while True:
                chunk = request.stream.read(chunk_size)
                if len(chunk) == 0:
                    break
                f.write(chunk)

        artifact_repo = _get_artifact_repo_mlflow_artifacts()
        artifact_repo.log_artifact(tmp_path, artifact_path=head or None)

    return _wrap_response(UploadArtifact.Response())


@catch_mlflow_exception
@_disable_unless_serve_artifacts
def _list_artifacts_mlflow_artifacts():
    """
    A request handler for `GET /mlflow-artifacts/artifacts?path=<value>` to list artifacts in `path`
    (a relative path from the root artifact directory).
    """
    request_message = _get_request_message(ListArtifactsMlflowArtifacts())
    path = validate_path_is_safe(request_message.path) if request_message.HasField("path") else None
    artifact_repo = _get_artifact_repo_mlflow_artifacts()
    files = []
    for file_info in artifact_repo.list_artifacts(path):
        basename = posixpath.basename(file_info.path)
        new_file_info = FileInfo(basename, file_info.is_dir, file_info.file_size)
        files.append(new_file_info.to_proto())
    response_message = ListArtifacts.Response()
    response_message.files.extend(files)
    response = Response(mimetype="application/json")
    response.set_data(message_to_json(response_message))
    return response


@catch_mlflow_exception
@_disable_unless_serve_artifacts
def _delete_artifact_mlflow_artifacts(artifact_path):
    """
    A request handler for `DELETE /mlflow-artifacts/artifacts?path=<value>` to delete artifacts in
    `path` (a relative path from the root artifact directory).
    """
    artifact_path = validate_path_is_safe(artifact_path)
    _get_request_message(DeleteArtifact())
    artifact_repo = _get_artifact_repo_mlflow_artifacts()
    artifact_repo.delete_artifacts(artifact_path)
    response_message = DeleteArtifact.Response()
    response = Response(mimetype="application/json")
    response.set_data(message_to_json(response_message))
    return response


@catch_mlflow_exception
def _graphql():
    from graphql import parse

    from mlflow.server.graphql.graphql_no_batching import check_query_safety
    from mlflow.server.graphql.graphql_schema_extensions import schema

    # Extracting the query, variables, and operationName from the request
    request_json = _get_request_json()
    query = request_json.get("query")
    variables = request_json.get("variables")
    operation_name = request_json.get("operationName")

    node = parse(query)
    if check_result := check_query_safety(node):
        result = check_result
    else:
        # Executing the GraphQL query using the Graphene schema
        result = schema.execute(query, variables=variables, operation_name=operation_name)

    # Convert execution result into json.
    result_data = {
        "data": result.data,
        "errors": [error.message for error in result.errors] if result.errors else None,
    }

    # Return the response
    return jsonify(result_data)


def _validate_support_multipart_upload(artifact_repo):
    if not isinstance(artifact_repo, MultipartUploadMixin):
        raise _UnsupportedMultipartUploadException()


@catch_mlflow_exception
@_disable_unless_serve_artifacts
def _create_multipart_upload_artifact(artifact_path):
    """
    A request handler for `POST /mlflow-artifacts/mpu/create` to create a multipart upload
    to `artifact_path` (a relative path from the root artifact directory).
    """
    artifact_path = validate_path_is_safe(artifact_path)

    request_message = _get_request_message(
        CreateMultipartUpload(),
        schema={
            "path": [_assert_required, _assert_string],
            "num_parts": [_assert_intlike],
        },
    )
    path = request_message.path
    num_parts = request_message.num_parts

    artifact_repo = _get_artifact_repo_mlflow_artifacts()
    _validate_support_multipart_upload(artifact_repo)

    create_response = artifact_repo.create_multipart_upload(
        path,
        num_parts,
        artifact_path,
    )
    response_message = create_response.to_proto()
    response = Response(mimetype="application/json")
    response.set_data(message_to_json(response_message))
    return response


@catch_mlflow_exception
@_disable_unless_serve_artifacts
def _complete_multipart_upload_artifact(artifact_path):
    """
    A request handler for `POST /mlflow-artifacts/mpu/complete` to complete a multipart upload
    to `artifact_path` (a relative path from the root artifact directory).
    """
    artifact_path = validate_path_is_safe(artifact_path)

    request_message = _get_request_message(
        CompleteMultipartUpload(),
        schema={
            "path": [_assert_required, _assert_string],
            "upload_id": [_assert_string],
            "parts": [_assert_required],
        },
    )
    path = request_message.path
    upload_id = request_message.upload_id
    parts = [MultipartUploadPart.from_proto(part) for part in request_message.parts]

    artifact_repo = _get_artifact_repo_mlflow_artifacts()
    _validate_support_multipart_upload(artifact_repo)

    artifact_repo.complete_multipart_upload(
        path,
        upload_id,
        parts,
        artifact_path,
    )
    return _wrap_response(CompleteMultipartUpload.Response())


@catch_mlflow_exception
@_disable_unless_serve_artifacts
def _abort_multipart_upload_artifact(artifact_path):
    """
    A request handler for `POST /mlflow-artifacts/mpu/abort` to abort a multipart upload
    to `artifact_path` (a relative path from the root artifact directory).
    """
    artifact_path = validate_path_is_safe(artifact_path)

    request_message = _get_request_message(
        AbortMultipartUpload(),
        schema={
            "path": [_assert_required, _assert_string],
            "upload_id": [_assert_string],
        },
    )
    path = request_message.path
    upload_id = request_message.upload_id

    artifact_repo = _get_artifact_repo_mlflow_artifacts()
    _validate_support_multipart_upload(artifact_repo)

    artifact_repo.abort_multipart_upload(
        path,
        upload_id,
        artifact_path,
    )
    return _wrap_response(AbortMultipartUpload.Response())


# MLflow Tracing APIs


@catch_mlflow_exception
@_disable_if_artifacts_only
def _start_trace_v3():
    """
    A request handler for `POST /mlflow/traces` to create a new TraceInfo record in tracking store.
    """
    request_message = _get_request_message(
        StartTraceV3(),
        schema={"trace": [_assert_required]},
    )
    trace_info = TraceInfo.from_proto(request_message.trace.trace_info)
    trace_info = _get_tracking_store().start_trace(trace_info)
    response_message = StartTraceV3.Response(trace=ProtoTrace(trace_info=trace_info.to_proto()))
    return _wrap_response(response_message)


@catch_mlflow_exception
@_disable_if_artifacts_only
def _get_trace_info_v3(trace_id):
    """
    A request handler for `GET /mlflow/traces/{trace_id}` to retrieve
    an existing TraceInfo record from tracking store.
    """
    trace_info = _get_tracking_store().get_trace_info(trace_id)
    response_message = GetTraceInfoV3.Response(trace=ProtoTrace(trace_info=trace_info.to_proto()))
    return _wrap_response(response_message)


@catch_mlflow_exception
@_disable_if_artifacts_only
def _batch_get_traces() -> Response:
    """
    A request handler for `GET /mlflow/traces/batchGet` to retrieve
    a batch of complete traces with spans for given trace ids.
    """
    request_message = _get_request_message(
        BatchGetTraces(),
        schema={"trace_ids": [_assert_array, _assert_required, _assert_item_type_string]},
    )
    traces = _get_tracking_store().batch_get_traces(request_message.trace_ids, None)
    response_message = BatchGetTraces.Response()
    response_message.traces.extend([t.to_proto() for t in traces])
    return _wrap_response(response_message)


@catch_mlflow_exception
@_disable_if_artifacts_only
def _get_trace() -> Response:
    """
    A request handler for `GET /mlflow/traces/get` to get a trace with spans for given trace id.
    """
    request_message = _get_request_message(
        GetTrace(),
        schema={
            "trace_id": [_assert_string, _assert_required],
            "allow_partial": [_assert_bool],
        },
    )
    trace_id = request_message.trace_id
    allow_partial = request_message.allow_partial
    trace = _get_tracking_store().get_trace(trace_id, allow_partial=allow_partial)
    response_message = GetTrace.Response(trace=trace.to_proto())
    return _wrap_response(response_message)


@catch_mlflow_exception
@_disable_if_artifacts_only
def _search_traces_v3():
    """
    A request handler for `GET /mlflow/traces` to search for TraceInfo records in tracking store.
    """
    request_message = _get_request_message(
        SearchTracesV3(),
        schema={
            "locations": [_assert_array, _assert_required],
            "filter": [_assert_string],
            "max_results": [
                _assert_intlike,
                lambda x: _assert_less_than_or_equal(int(x), 500),
            ],
            "order_by": [_assert_array, _assert_item_type_string],
            "page_token": [_assert_string],
        },
    )
    experiment_ids = [
        location.mlflow_experiment.experiment_id
        for location in request_message.locations
        if location.HasField("mlflow_experiment")
    ]

    traces, token = _get_tracking_store().search_traces(
        locations=experiment_ids,
        filter_string=request_message.filter,
        max_results=request_message.max_results,
        order_by=request_message.order_by,
        page_token=request_message.page_token or None,
    )
    response_message = SearchTracesV3.Response()
    response_message.traces.extend([e.to_proto() for e in traces])
    if token:
        response_message.next_page_token = token
    return _wrap_response(response_message)


@catch_mlflow_exception
@_disable_if_artifacts_only
def _delete_traces():
    """
    A request handler for `POST /mlflow/traces/delete-traces` to delete TraceInfo records
    from tracking store.
    """
    request_message = _get_request_message(
        DeleteTraces(),
        schema={
            "experiment_id": [_assert_string, _assert_required],
            "max_timestamp_millis": [_assert_intlike],
            "max_traces": [_assert_intlike],
            "request_ids": [_assert_array, _assert_item_type_string],
        },
    )

    # NB: Interestingly, the field accessor for the message object returns the default
    #   value for optional field if it's not set. For example, `request_message.max_traces`
    #   returns 0 if max_traces is not specified in the request. This is not desirable,
    #   because null and 0 means completely opposite i.e. the former is 'delete nothing'
    #   while the latter is 'delete all'. To handle this, we need to explicitly check
    #   if the field is set or not using `HasField` method and return None if not.
    def _get_nullable_field(field):
        if request_message.HasField(field):
            return getattr(request_message, field)
        return None

    traces_deleted = _get_tracking_store().delete_traces(
        experiment_id=request_message.experiment_id,
        max_timestamp_millis=_get_nullable_field("max_timestamp_millis"),
        max_traces=_get_nullable_field("max_traces"),
        trace_ids=request_message.request_ids,
    )
    return _wrap_response(DeleteTraces.Response(traces_deleted=traces_deleted))


@catch_mlflow_exception
@_disable_if_artifacts_only
def _calculate_trace_filter_correlation():
    """
    A request handler for `POST /mlflow/traces/calculate-filter-correlation` to calculate
    NPMI correlation between two trace filter conditions.
    """
    request_message = _get_request_message(
        CalculateTraceFilterCorrelation(),
        schema={
            "experiment_ids": [_assert_array, _assert_required, _assert_item_type_string],
            "filter_string1": [_assert_string, _assert_required],
            "filter_string2": [_assert_string, _assert_required],
            "base_filter": [_assert_string],
        },
    )

    result = _get_tracking_store().calculate_trace_filter_correlation(
        experiment_ids=request_message.experiment_ids,
        filter_string1=request_message.filter_string1,
        filter_string2=request_message.filter_string2,
        base_filter=request_message.base_filter
        if request_message.HasField("base_filter")
        else None,
    )

    return _wrap_response(result.to_proto())


@catch_mlflow_exception
@_disable_if_artifacts_only
def _set_trace_tag(request_id):
    """
    A request handler for `PATCH /mlflow/traces/{request_id}/tags` to set tags on a TraceInfo record
    """
    request_message = _get_request_message(
        SetTraceTag(),
        schema={
            "key": [_assert_string, _assert_required],
            "value": [_assert_string],
        },
    )
    _get_tracking_store().set_trace_tag(request_id, request_message.key, request_message.value)
    return _wrap_response(SetTraceTag.Response())


@catch_mlflow_exception
@_disable_if_artifacts_only
def _set_trace_tag_v3(trace_id):
    """
    A request handler for `PATCH /mlflow/traces/{trace_id}/tags` to set tags on a TraceInfo record.
    Identical to `_set_trace_tag`, but with request_id renamed to with trace_id.
    """
    request_message = _get_request_message(
        SetTraceTagV3(),
        schema={
            "key": [_assert_string, _assert_required],
            "value": [_assert_string],
        },
    )
    _get_tracking_store().set_trace_tag(trace_id, request_message.key, request_message.value)
    return _wrap_response(SetTraceTagV3.Response())


@catch_mlflow_exception
@_disable_if_artifacts_only
def _delete_trace_tag(request_id):
    """
    A request handler for `DELETE /mlflow/traces/{request_id}/tags` to delete tags from a TraceInfo
    record.
    """
    request_message = _get_request_message(
        DeleteTraceTag(),
        schema={
            "key": [_assert_string, _assert_required],
        },
    )
    _get_tracking_store().delete_trace_tag(request_id, request_message.key)
    return _wrap_response(DeleteTraceTag.Response())


@catch_mlflow_exception
@_disable_if_artifacts_only
def _delete_trace_tag_v3(trace_id):
    """
    A request handler for `DELETE /mlflow/traces/{trace_id}/tags` to delete tags
    from a TraceInfo record.
    Identical to `_delete_trace_tag`, but with request_id renamed to with trace_id.
    """
    request_message = _get_request_message(
        DeleteTraceTagV3(),
        schema={
            "key": [_assert_string, _assert_required],
        },
    )
    _get_tracking_store().delete_trace_tag(trace_id, request_message.key)
    return _wrap_response(DeleteTraceTagV3.Response())


@catch_mlflow_exception
@_disable_if_artifacts_only
def _link_traces_to_run():
    """
    A request handler for `POST /mlflow/traces/link-to-run` to link traces to a run.
    """
    request_message = _get_request_message(
        LinkTracesToRun(),
        schema={
            "trace_ids": [_assert_array, _assert_required, _assert_item_type_string],
            "run_id": [_assert_string, _assert_required],
        },
    )
    _get_tracking_store().link_traces_to_run(
        trace_ids=request_message.trace_ids,
        run_id=request_message.run_id,
    )
    return _wrap_response(LinkTracesToRun.Response())


@catch_mlflow_exception
@_disable_if_artifacts_only
def _link_prompts_to_trace():
    """
    A request handler for `POST /mlflow/traces/link-prompts` to link prompt versions to a trace.
    """
    from mlflow.entities.model_registry import PromptVersion

    request_message = _get_request_message(
        LinkPromptsToTrace(),
        schema={
            "trace_id": [_assert_string, _assert_required],
            "prompt_versions": [_assert_array, _assert_required],
        },
    )

    # Convert PromptVersionRef proto messages to PromptVersion objects
    # It doesn't load prompt versions since name and version are sufficient for linking
    prompt_versions = [
        PromptVersion(name=pv.name, version=int(pv.version), template="")
        for pv in request_message.prompt_versions
    ]

    _get_tracking_store().link_prompts_to_trace(
        trace_id=request_message.trace_id,
        prompt_versions=prompt_versions,
    )
    return _wrap_response(LinkPromptsToTrace.Response())


def _fetch_trace_data_from_store(
    store: AbstractTrackingStore, request_id: str
) -> dict[str, Any] | None:
    try:
        # allow partial so the frontend can render in-progress traces
        trace = store.get_trace(request_id, allow_partial=True)
        return trace.data.to_dict()
    except MlflowTracingException:
        return None
    except MlflowNotImplementedException:
        # fallback to batch_get_traces if get_trace is not implemented
        pass

    try:
        traces = store.batch_get_traces([request_id], None)
        match traces:
            case [trace]:
                return trace.data.to_dict()
            case _:
                raise MlflowException(
                    f"Trace with id={request_id} not found.",
                    error_code=RESOURCE_DOES_NOT_EXIST,
                )
    # For stores that don't support batch get traces, or if trace data is not in the store,
    # return None to signal fallback to artifact repository
    except (MlflowTracingException, MlflowNotImplementedException):
        return None


@catch_mlflow_exception
@_disable_if_artifacts_only
def get_trace_artifact_handler() -> Response:
    request_id = request.args.get("request_id")

    if not request_id:
        raise MlflowException(
            'Request must include the "request_id" query parameter.',
            error_code=BAD_REQUEST,
        )

    store = _get_tracking_store()
    trace_data = _fetch_trace_data_from_store(store, request_id)
    if trace_data is None:
        trace_info = store.get_trace_info(request_id)
        trace_data = _get_trace_artifact_repo(trace_info).download_trace_data()

    # Write data to a BytesIO buffer instead of needing to save a temp file
    buf = io.BytesIO()
    buf.write(json.dumps(trace_data).encode())
    buf.seek(0)

    file_sender_response = send_file(
        buf,
        mimetype="application/octet-stream",
        as_attachment=True,
        download_name=TRACE_DATA_FILE_NAME,
    )
    return _response_with_file_attachment_headers(TRACE_DATA_FILE_NAME, file_sender_response)


# Assessments API handlers
@catch_mlflow_exception
@_disable_if_artifacts_only
def _create_assessment(trace_id):
    """
    A request handler for `POST /mlflow/traces/{assessment.trace_id}/assessments`
    to create a new assessment.
    """
    request_message = _get_request_message(
        CreateAssessment(),
        schema={
            "assessment": [_assert_required],
        },
    )

    assessment = Assessment.from_proto(request_message.assessment)
    assessment.trace_id = trace_id
    created_assessment = _get_tracking_store().create_assessment(assessment)

    response_message = CreateAssessment.Response(assessment=created_assessment.to_proto())
    return _wrap_response(response_message)


@catch_mlflow_exception
@_disable_if_artifacts_only
def _get_assessment(trace_id, assessment_id):
    """
    A request handler for `GET /mlflow/traces/{trace_id}/assessments/{assessment_id}`
    to get an assessment.
    """
    assessment = _get_tracking_store().get_assessment(trace_id, assessment_id)

    response_message = GetAssessmentRequest.Response(assessment=assessment.to_proto())
    return _wrap_response(response_message)


@catch_mlflow_exception
@_disable_if_artifacts_only
def _update_assessment(trace_id, assessment_id):
    """
    A request handler for `PATCH /mlflow/traces/{trace_id}/assessments/{assessment_id}`
    to update an assessment.
    """
    request_message = _get_request_message(
        UpdateAssessment(),
        schema={
            "assessment": [_assert_required],
            "update_mask": [_assert_required],
        },
    )

    assessment_proto = request_message.assessment
    update_mask = request_message.update_mask

    kwargs = {}

    for path in update_mask.paths:
        if path == "assessment_name":
            kwargs["name"] = assessment_proto.assessment_name
        elif path == "expectation":
            kwargs["expectation"] = Expectation.from_proto(assessment_proto)
        elif path == "feedback":
            kwargs["feedback"] = Feedback.from_proto(assessment_proto)
        elif path == "rationale":
            kwargs["rationale"] = assessment_proto.rationale
        elif path == "metadata":
            kwargs["metadata"] = dict(assessment_proto.metadata)
        elif path == "valid":
            kwargs["valid"] = assessment_proto.valid

    updated_assessment = _get_tracking_store().update_assessment(
        trace_id=trace_id, assessment_id=assessment_id, **kwargs
    )

    response_message = UpdateAssessment.Response(assessment=updated_assessment.to_proto())
    return _wrap_response(response_message)


@catch_mlflow_exception
@_disable_if_artifacts_only
def _delete_assessment(trace_id, assessment_id):
    """
    A request handler for `DELETE /mlflow/traces/{trace_id}/assessments/{assessment_id}`
    to delete an assessment.
    """
    _get_tracking_store().delete_assessment(trace_id, assessment_id)

    response_message = DeleteAssessment.Response()
    return _wrap_response(response_message)


# Deprecated MLflow Tracing APIs. Kept for backward compatibility but do not use.


@catch_mlflow_exception
@_disable_if_artifacts_only
def _deprecated_start_trace_v2():
    """
    A request handler for `POST /mlflow/traces` to create a new TraceInfo record in tracking store.
    """
    request_message = _get_request_message(
        StartTrace(),
        schema={
            "experiment_id": [_assert_string],
            "timestamp_ms": [_assert_intlike],
            "request_metadata": [_assert_map_key_present],
            "tags": [_assert_map_key_present],
        },
    )
    request_metadata = {e.key: e.value for e in request_message.request_metadata}
    tags = {e.key: e.value for e in request_message.tags}

    trace_info = _get_tracking_store().deprecated_start_trace_v2(
        experiment_id=request_message.experiment_id,
        timestamp_ms=request_message.timestamp_ms,
        request_metadata=request_metadata,
        tags=tags,
    )
    response_message = StartTrace.Response(trace_info=trace_info.to_proto())
    return _wrap_response(response_message)


@catch_mlflow_exception
@_disable_if_artifacts_only
def _deprecated_end_trace_v2(request_id):
    """
    A request handler for `PATCH /mlflow/traces/{request_id}` to mark an existing TraceInfo
    record completed in tracking store.
    """
    request_message = _get_request_message(
        EndTrace(),
        schema={
            "timestamp_ms": [_assert_intlike],
            "status": [_assert_string],
            "request_metadata": [_assert_map_key_present],
            "tags": [_assert_map_key_present],
        },
    )
    request_metadata = {e.key: e.value for e in request_message.request_metadata}
    tags = {e.key: e.value for e in request_message.tags}

    trace_info = _get_tracking_store().deprecated_end_trace_v2(
        request_id=request_id,
        timestamp_ms=request_message.timestamp_ms,
        status=TraceStatus.from_proto(request_message.status),
        request_metadata=request_metadata,
        tags=tags,
    )

    if isinstance(trace_info, TraceInfo):
        trace_info = TraceInfoV2.from_v3(trace_info)

    response_message = EndTrace.Response(trace_info=trace_info.to_proto())
    return _wrap_response(response_message)


@catch_mlflow_exception
@_disable_if_artifacts_only
def _deprecated_get_trace_info_v2(request_id):
    """
    A request handler for `GET /mlflow/traces/{request_id}/info` to retrieve
    an existing TraceInfo record from tracking store.
    """
    trace_info = _get_tracking_store().get_trace_info(request_id)
    trace_info = TraceInfoV2.from_v3(trace_info)
    response_message = GetTraceInfo.Response(trace_info=trace_info.to_proto())
    return _wrap_response(response_message)


@catch_mlflow_exception
@_disable_if_artifacts_only
def _deprecated_search_traces_v2():
    """
    A request handler for `GET /mlflow/traces` to search for TraceInfo records in tracking store.
    """
    request_message = _get_request_message(
        SearchTraces(),
        schema={
            "experiment_ids": [
                _assert_array,
                _assert_item_type_string,
                _assert_required,
            ],
            "filter": [_assert_string],
            "max_results": [
                _assert_intlike,
                lambda x: _assert_less_than_or_equal(int(x), 500),
            ],
            "order_by": [_assert_array, _assert_item_type_string],
            "page_token": [_assert_string],
        },
    )

    traces, token = _get_tracking_store().search_traces(
        experiment_ids=request_message.experiment_ids,
        filter_string=request_message.filter,
        max_results=request_message.max_results,
        order_by=request_message.order_by,
        page_token=request_message.page_token or None,
    )
    traces = [TraceInfoV2.from_v3(t) for t in traces]
    response_message = SearchTraces.Response()
    response_message.traces.extend([e.to_proto() for e in traces])
    if token:
        response_message.next_page_token = token
    return _wrap_response(response_message)


# Logged Models APIs


@catch_mlflow_exception
@_disable_if_artifacts_only
def get_logged_model_artifact_handler(model_id: str):
    artifact_file_path = request.args.get("artifact_file_path")
    if not artifact_file_path:
        raise MlflowException(
            'Request must include the "artifact_file_path" query parameter.',
            error_code=BAD_REQUEST,
        )
    validate_path_is_safe(artifact_file_path)

    logged_model: LoggedModel = _get_tracking_store().get_logged_model(model_id)
    if _is_servable_proxied_run_artifact_root(logged_model.artifact_location):
        artifact_repo = _get_artifact_repo_mlflow_artifacts()
        artifact_path = _get_proxied_run_artifact_destination_path(
            proxied_artifact_root=logged_model.artifact_location,
            relative_path=artifact_file_path,
        )
    else:
        artifact_repo = get_artifact_repository(logged_model.artifact_location)
        artifact_path = artifact_file_path

    return _send_artifact(artifact_repo, artifact_path)


@catch_mlflow_exception
@_disable_if_artifacts_only
def _create_logged_model():
    request_message = _get_request_message(
        CreateLoggedModel(),
        schema={
            "experiment_id": [_assert_string, _assert_required],
            "name": [_assert_string],
            "model_type": [_assert_string],
            "source_run_id": [_assert_string],
            "params": [_assert_array],
            "tags": [_assert_array],
        },
    )

    model = _get_tracking_store().create_logged_model(
        experiment_id=request_message.experiment_id,
        name=request_message.name or None,
        model_type=request_message.model_type,
        source_run_id=request_message.source_run_id,
        params=(
            [LoggedModelParameter.from_proto(param) for param in request_message.params]
            if request_message.params
            else None
        ),
        tags=(
            [LoggedModelTag(key=tag.key, value=tag.value) for tag in request_message.tags]
            if request_message.tags
            else None
        ),
    )
    response_message = CreateLoggedModel.Response(model=model.to_proto())
    return _wrap_response(response_message)


@catch_mlflow_exception
@_disable_if_artifacts_only
def _log_logged_model_params(model_id: str):
    request_message = _get_request_message(
        LogLoggedModelParamsRequest(),
        schema={
            "model_id": [_assert_string, _assert_required],
            "params": [_assert_array],
        },
    )
    params = (
        [LoggedModelParameter.from_proto(param) for param in request_message.params]
        if request_message.params
        else []
    )
    _get_tracking_store().log_logged_model_params(model_id, params)
    return _wrap_response(LogLoggedModelParamsRequest.Response())


@catch_mlflow_exception
@_disable_if_artifacts_only
def _get_logged_model(model_id: str):
    allow_deleted = request.args.get("allow_deleted", "false").lower() == "true"
    model = _get_tracking_store().get_logged_model(model_id, allow_deleted=allow_deleted)
    response_message = GetLoggedModel.Response(model=model.to_proto())
    return _wrap_response(response_message)


@catch_mlflow_exception
@_disable_if_artifacts_only
def _finalize_logged_model(model_id: str):
    request_message = _get_request_message(
        FinalizeLoggedModel(),
        schema={
            "model_id": [_assert_string, _assert_required],
            "status": [_assert_intlike, _assert_required],
        },
    )
    model = _get_tracking_store().finalize_logged_model(
        request_message.model_id, LoggedModelStatus.from_int(request_message.status)
    )
    response_message = FinalizeLoggedModel.Response(model=model.to_proto())
    return _wrap_response(response_message)


@catch_mlflow_exception
@_disable_if_artifacts_only
def _delete_logged_model(model_id: str):
    _get_tracking_store().delete_logged_model(model_id)
    return _wrap_response(DeleteLoggedModel.Response())


@catch_mlflow_exception
@_disable_if_artifacts_only
def _set_logged_model_tags(model_id: str):
    request_message = _get_request_message(
        SetLoggedModelTags(),
        schema={"tags": [_assert_array]},
    )
    tags = [LoggedModelTag(key=tag.key, value=tag.value) for tag in request_message.tags]
    _get_tracking_store().set_logged_model_tags(model_id, tags)
    return _wrap_response(SetLoggedModelTags.Response())


@catch_mlflow_exception
@_disable_if_artifacts_only
def _delete_logged_model_tag(model_id: str, tag_key: str):
    _get_tracking_store().delete_logged_model_tag(model_id, tag_key)
    return _wrap_response(DeleteLoggedModelTag.Response())


@catch_mlflow_exception
@_disable_if_artifacts_only
def _search_logged_models():
    request_message = _get_request_message(
        SearchLoggedModels(),
        schema={
            "experiment_ids": [
                _assert_array,
                _assert_item_type_string,
                _assert_required,
            ],
            "filter": [_assert_string],
            "datasets": [_assert_array],
            "max_results": [_assert_intlike],
            "order_by": [_assert_array],
            "page_token": [_assert_string],
        },
    )
    models = _get_tracking_store().search_logged_models(
        # Convert `RepeatedScalarContainer` objects (experiment_ids and order_by) to `list`
        # to avoid serialization issues
        experiment_ids=list(request_message.experiment_ids),
        filter_string=request_message.filter or None,
        datasets=(
            [
                {
                    "dataset_name": d.dataset_name,
                    "dataset_digest": d.dataset_digest or None,
                }
                for d in request_message.datasets
            ]
            if request_message.datasets
            else None
        ),
        max_results=request_message.max_results or None,
        order_by=(
            [
                {
                    "field_name": ob.field_name,
                    "ascending": ob.ascending,
                    "dataset_name": ob.dataset_name or None,
                    "dataset_digest": ob.dataset_digest or None,
                }
                for ob in request_message.order_by
            ]
            if request_message.order_by
            else None
        ),
        page_token=request_message.page_token or None,
    )
    response_message = SearchLoggedModels.Response()
    response_message.models.extend([e.to_proto() for e in models])
    if models.token:
        response_message.next_page_token = models.token
    return _wrap_response(response_message)


@catch_mlflow_exception
@_disable_if_artifacts_only
def _list_logged_model_artifacts(model_id: str):
    request_message = _get_request_message(
        ListLoggedModelArtifacts(),
        schema={"artifact_directory_path": [_assert_string]},
    )
    if request_message.HasField("artifact_directory_path"):
        artifact_path = validate_path_is_safe(request_message.artifact_directory_path)
    else:
        artifact_path = None

    return _list_logged_model_artifacts_impl(model_id, artifact_path)


def _list_logged_model_artifacts_impl(
    model_id: str, artifact_directory_path: str | None
) -> Response:
    response = ListLoggedModelArtifacts.Response()
    logged_model: LoggedModel = _get_tracking_store().get_logged_model(model_id)
    if _is_servable_proxied_run_artifact_root(logged_model.artifact_location):
        artifacts = _list_artifacts_for_proxied_run_artifact_root(
            proxied_artifact_root=logged_model.artifact_location,
            relative_path=artifact_directory_path,
        )
    else:
        artifacts = get_artifact_repository(logged_model.artifact_location).list_artifacts(
            artifact_directory_path
        )

    response.files.extend([a.to_proto() for a in artifacts])
    response.root_uri = logged_model.artifact_location
    return _wrap_response(response)


# =============================================================================
# Scorer Management Handlers
# =============================================================================


@catch_mlflow_exception
@_disable_if_artifacts_only
def _register_scorer():
    request_message = _get_request_message(
        RegisterScorer(),
        schema={
            "experiment_id": [_assert_required, _assert_string],
            "name": [_assert_required, _assert_string],
            "serialized_scorer": [_assert_required, _assert_string],
        },
    )
    scorer_version = _get_tracking_store().register_scorer(
        request_message.experiment_id,
        request_message.name,
        request_message.serialized_scorer,
    )
    response_message = RegisterScorer.Response()
    response_message.version = scorer_version.scorer_version
    response_message.scorer_id = scorer_version.scorer_id
    response_message.experiment_id = scorer_version.experiment_id
    response_message.name = scorer_version.scorer_name
    response_message.serialized_scorer = scorer_version._serialized_scorer
    response_message.creation_time = scorer_version.creation_time
    response = Response(mimetype="application/json")
    response.set_data(message_to_json(response_message))
    return response


@catch_mlflow_exception
@_disable_if_artifacts_only
def _list_scorers():
    request_message = _get_request_message(
        ListScorers(),
        schema={"experiment_id": [_assert_required, _assert_string]},
    )
    response_message = ListScorers.Response()
    scorers = _get_tracking_store().list_scorers(request_message.experiment_id)
    response_message.scorers.extend([scorer.to_proto() for scorer in scorers])
    response = Response(mimetype="application/json")
    response.set_data(message_to_json(response_message))
    return response


@catch_mlflow_exception
@_disable_if_artifacts_only
def _list_scorer_versions():
    request_message = _get_request_message(
        ListScorerVersions(),
        schema={
            "experiment_id": [_assert_required, _assert_string],
            "name": [_assert_required, _assert_string],
        },
    )
    response_message = ListScorerVersions.Response()
    scorers = _get_tracking_store().list_scorer_versions(
        request_message.experiment_id, request_message.name
    )
    response_message.scorers.extend([scorer.to_proto() for scorer in scorers])
    response = Response(mimetype="application/json")
    response.set_data(message_to_json(response_message))
    return response


@catch_mlflow_exception
@_disable_if_artifacts_only
def _get_scorer():
    request_message = _get_request_message(
        GetScorer(),
        schema={
            "experiment_id": [_assert_required, _assert_string],
            "name": [_assert_required, _assert_string],
            "version": [_assert_intlike],
        },
    )
    response_message = GetScorer.Response()
    scorer_version = _get_tracking_store().get_scorer(
        request_message.experiment_id,
        request_message.name,
        request_message.version if request_message.HasField("version") else None,
    )
    response_message.scorer.CopyFrom(scorer_version.to_proto())
    response = Response(mimetype="application/json")
    response.set_data(message_to_json(response_message))
    return response


@catch_mlflow_exception
@_disable_if_artifacts_only
def _delete_scorer():
    request_message = _get_request_message(
        DeleteScorer(),
        schema={
            "experiment_id": [_assert_required, _assert_string],
            "name": [_assert_required, _assert_string],
            "version": [_assert_intlike],
        },
    )
    _get_tracking_store().delete_scorer(
        request_message.experiment_id,
        request_message.name,
        request_message.version if request_message.HasField("version") else None,
    )
    response_message = DeleteScorer.Response()
    response = Response(mimetype="application/json")
    response.set_data(message_to_json(response_message))
    return response


# =============================================================================
# Secrets Management Handlers
# =============================================================================


@catch_mlflow_exception
@_disable_if_artifacts_only
def _create_gateway_secret():
    request_message = _get_request_message(
        CreateGatewaySecret(),
        schema={
            "secret_name": [_assert_required, _assert_string],
            "secret_value": [_assert_secret_value],
            "provider": [_assert_string],
            "auth_config_json": [_assert_string],
            "created_by": [_assert_string],
        },
    )
<<<<<<< HEAD
    # Parse secret_value JSON string to dict (frontend sends JSON-encoded secret fields)
    secret_value = json.loads(request_message.secret_value)
    # Parse auth_config_json string to dict if provided
=======
>>>>>>> e7968e41
    auth_config = None
    if request_message.auth_config_json:
        auth_config = json.loads(request_message.auth_config_json)

    secret = _get_tracking_store().create_gateway_secret(
        secret_name=request_message.secret_name,
<<<<<<< HEAD
        secret_value=secret_value,
=======
        secret_value=dict(request_message.secret_value),
>>>>>>> e7968e41
        provider=request_message.provider or None,
        auth_config=auth_config,
        created_by=request_message.created_by or None,
    )
    response_message = CreateGatewaySecret.Response()
    response_message.secret.CopyFrom(secret.to_proto())
    return _wrap_response(response_message)


@catch_mlflow_exception
@_disable_if_artifacts_only
def _get_gateway_secret_info():
    request_message = _get_request_message(
        GetGatewaySecretInfo(),
        schema={
            "secret_id": [_assert_required, _assert_string],
        },
    )
    secret = _get_tracking_store().get_secret_info(request_message.secret_id)
    response_message = GetGatewaySecretInfo.Response()
    response_message.secret.CopyFrom(secret.to_proto())
    return _wrap_response(response_message)


@catch_mlflow_exception
@_disable_if_artifacts_only
def _update_gateway_secret():
    request_message = _get_request_message(
        UpdateGatewaySecret(),
        schema={
            "secret_id": [_assert_required, _assert_string],
<<<<<<< HEAD
            "secret_value": [_assert_optional_secret_value],
            "credential_name": [_assert_string],
=======
>>>>>>> e7968e41
            "auth_config_json": [_assert_string],
            "updated_by": [_assert_string],
        },
    )
<<<<<<< HEAD
    # Parse secret_value JSON string to dict if provided (frontend sends JSON-encoded secret fields)
    secret_value = None
    if request_message.secret_value:
        secret_value = json.loads(request_message.secret_value)
    # Parse auth_config_json string to dict if provided
=======
>>>>>>> e7968e41
    auth_config = None
    if request_message.auth_config_json:
        auth_config = json.loads(request_message.auth_config_json)

    # Empty map means no update to secret_value
    secret_value = dict(request_message.secret_value) or None

    secret = _get_tracking_store().update_gateway_secret(
        secret_id=request_message.secret_id,
        secret_value=secret_value,
<<<<<<< HEAD
        credential_name=request_message.credential_name or None,
=======
>>>>>>> e7968e41
        auth_config=auth_config,
        updated_by=request_message.updated_by or None,
    )
    response_message = UpdateGatewaySecret.Response()
    response_message.secret.CopyFrom(secret.to_proto())
    return _wrap_response(response_message)


@catch_mlflow_exception
@_disable_if_artifacts_only
def _delete_gateway_secret():
    request_message = _get_request_message(
        DeleteGatewaySecret(),
        schema={
            "secret_id": [_assert_required, _assert_string],
        },
    )
    _get_tracking_store().delete_gateway_secret(request_message.secret_id)
    response_message = DeleteGatewaySecret.Response()
    return _wrap_response(response_message)


@catch_mlflow_exception
@_disable_if_artifacts_only
def _list_gateway_secrets():
    request_message = _get_request_message(
        ListGatewaySecretInfos(),
        schema={
            "provider": [_assert_string],
        },
    )
    secrets = _get_tracking_store().list_secret_infos(
        provider=request_message.provider or None,
    )
    response_message = ListGatewaySecretInfos.Response()
    response_message.secrets.extend([s.to_proto() for s in secrets])
    return _wrap_response(response_message)


# =============================================================================
# Endpoints Management Handlers
# =============================================================================


@catch_mlflow_exception
@_disable_if_artifacts_only
def _create_gateway_endpoint():
    request_message = _get_request_message(
        CreateGatewayEndpoint(),
        schema={
            "name": [_assert_string],
            "created_by": [_assert_string],
        },
    )
    endpoint = _get_tracking_store().create_gateway_endpoint(
        name=request_message.name or None,
        model_definition_ids=list(request_message.model_definition_ids),
        created_by=request_message.created_by or None,
    )
    response_message = CreateGatewayEndpoint.Response()
    response_message.endpoint.CopyFrom(endpoint.to_proto())
    return _wrap_response(response_message)


@catch_mlflow_exception
@_disable_if_artifacts_only
def _get_gateway_endpoint():
    request_message = _get_request_message(
        GetGatewayEndpoint(),
        schema={
            "endpoint_id": [_assert_required, _assert_string],
        },
    )
    endpoint = _get_tracking_store().get_gateway_endpoint(request_message.endpoint_id)
    response_message = GetGatewayEndpoint.Response()
    response_message.endpoint.CopyFrom(endpoint.to_proto())
    return _wrap_response(response_message)


@catch_mlflow_exception
@_disable_if_artifacts_only
def _update_gateway_endpoint():
    request_message = _get_request_message(
        UpdateGatewayEndpoint(),
        schema={
            "endpoint_id": [_assert_required, _assert_string],
            "name": [_assert_string],
            "updated_by": [_assert_string],
        },
    )
    endpoint = _get_tracking_store().update_gateway_endpoint(
        endpoint_id=request_message.endpoint_id,
        name=request_message.name or None,
        updated_by=request_message.updated_by or None,
    )
    response_message = UpdateGatewayEndpoint.Response()
    response_message.endpoint.CopyFrom(endpoint.to_proto())
    return _wrap_response(response_message)


@catch_mlflow_exception
@_disable_if_artifacts_only
def _delete_gateway_endpoint():
    request_message = _get_request_message(
        DeleteGatewayEndpoint(),
        schema={
            "endpoint_id": [_assert_required, _assert_string],
        },
    )
    _get_tracking_store().delete_gateway_endpoint(request_message.endpoint_id)
    response_message = DeleteGatewayEndpoint.Response()
    return _wrap_response(response_message)


@catch_mlflow_exception
@_disable_if_artifacts_only
def _list_gateway_endpoints():
    request_message = _get_request_message(
        ListGatewayEndpoints(),
        schema={
            "provider": [_assert_string],
        },
    )
    endpoints = _get_tracking_store().list_gateway_endpoints(
        provider=request_message.provider or None,
    )
    response_message = ListGatewayEndpoints.Response()
    response_message.endpoints.extend([e.to_proto() for e in endpoints])
    return _wrap_response(response_message)


# =============================================================================
# Model Definitions Management Handlers
# =============================================================================


@catch_mlflow_exception
@_disable_if_artifacts_only
def _create_gateway_model_definition():
    request_message = _get_request_message(
        CreateGatewayModelDefinition(),
        schema={
            "name": [_assert_required, _assert_string],
            "secret_id": [_assert_required, _assert_string],
            "provider": [_assert_required, _assert_string],
            "model_name": [_assert_required, _assert_string],
            "created_by": [_assert_string],
        },
    )
    model_definition = _get_tracking_store().create_gateway_model_definition(
        name=request_message.name,
        secret_id=request_message.secret_id,
        provider=request_message.provider,
        model_name=request_message.model_name,
        created_by=request_message.created_by or None,
    )
    response_message = CreateGatewayModelDefinition.Response()
    response_message.model_definition.CopyFrom(model_definition.to_proto())
    return _wrap_response(response_message)


@catch_mlflow_exception
@_disable_if_artifacts_only
def _get_gateway_model_definition():
    request_message = _get_request_message(
        GetGatewayModelDefinition(),
        schema={
            "model_definition_id": [_assert_required, _assert_string],
        },
    )
    model_definition = _get_tracking_store().get_gateway_model_definition(
        request_message.model_definition_id
    )
    response_message = GetGatewayModelDefinition.Response()
    response_message.model_definition.CopyFrom(model_definition.to_proto())
    return _wrap_response(response_message)


@catch_mlflow_exception
@_disable_if_artifacts_only
def _list_gateway_model_definitions():
    request_message = _get_request_message(
        ListGatewayModelDefinitions(),
        schema={
            "provider": [_assert_string],
            "secret_id": [_assert_string],
        },
    )
    model_definitions = _get_tracking_store().list_gateway_model_definitions(
        provider=request_message.provider or None,
        secret_id=request_message.secret_id or None,
    )
    response_message = ListGatewayModelDefinitions.Response()
    response_message.model_definitions.extend([m.to_proto() for m in model_definitions])
    return _wrap_response(response_message)


@catch_mlflow_exception
@_disable_if_artifacts_only
def _update_gateway_model_definition():
    request_message = _get_request_message(
        UpdateGatewayModelDefinition(),
        schema={
            "model_definition_id": [_assert_required, _assert_string],
            "name": [_assert_string],
            "secret_id": [_assert_string],
            "model_name": [_assert_string],
            "updated_by": [_assert_string],
        },
    )
    model_definition = _get_tracking_store().update_gateway_model_definition(
        model_definition_id=request_message.model_definition_id,
        name=request_message.name or None,
        secret_id=request_message.secret_id or None,
        model_name=request_message.model_name or None,
        updated_by=request_message.updated_by or None,
    )
    response_message = UpdateGatewayModelDefinition.Response()
    response_message.model_definition.CopyFrom(model_definition.to_proto())
    return _wrap_response(response_message)


@catch_mlflow_exception
@_disable_if_artifacts_only
def _delete_gateway_model_definition():
    request_message = _get_request_message(
        DeleteGatewayModelDefinition(),
        schema={
            "model_definition_id": [_assert_required, _assert_string],
        },
    )
    _get_tracking_store().delete_gateway_model_definition(request_message.model_definition_id)
    response_message = DeleteGatewayModelDefinition.Response()
    return _wrap_response(response_message)


# =============================================================================
# Endpoint Model Mappings Management Handlers
# =============================================================================


@catch_mlflow_exception
@_disable_if_artifacts_only
def _attach_model_to_gateway_endpoint():
    request_message = _get_request_message(
        AttachModelToGatewayEndpoint(),
        schema={
            "endpoint_id": [_assert_required, _assert_string],
            "model_definition_id": [_assert_required, _assert_string],
            "created_by": [_assert_string],
        },
    )
    mapping = _get_tracking_store().attach_model_to_endpoint(
        endpoint_id=request_message.endpoint_id,
        model_definition_id=request_message.model_definition_id,
        weight=request_message.weight or 1,
        created_by=request_message.created_by or None,
    )
    response_message = AttachModelToGatewayEndpoint.Response()
    response_message.mapping.CopyFrom(mapping.to_proto())
    return _wrap_response(response_message)


@catch_mlflow_exception
@_disable_if_artifacts_only
def _detach_model_from_gateway_endpoint():
    request_message = _get_request_message(
        DetachModelFromGatewayEndpoint(),
        schema={
            "endpoint_id": [_assert_required, _assert_string],
            "model_definition_id": [_assert_required, _assert_string],
        },
    )
    _get_tracking_store().detach_model_from_endpoint(
        endpoint_id=request_message.endpoint_id,
        model_definition_id=request_message.model_definition_id,
    )
    response_message = DetachModelFromGatewayEndpoint.Response()
    return _wrap_response(response_message)


# =============================================================================
# Endpoint Bindings Management Handlers
# =============================================================================


@catch_mlflow_exception
@_disable_if_artifacts_only
def _create_gateway_endpoint_binding():
    request_message = _get_request_message(
        CreateGatewayEndpointBinding(),
        schema={
            "endpoint_id": [_assert_required, _assert_string],
            "resource_type": [_assert_required, _assert_string],
            "resource_id": [_assert_required, _assert_string],
            "created_by": [_assert_string],
        },
    )
    binding = _get_tracking_store().create_endpoint_binding(
        endpoint_id=request_message.endpoint_id,
        resource_type=GatewayResourceType(request_message.resource_type),
        resource_id=request_message.resource_id,
        created_by=request_message.created_by or None,
    )
    response_message = CreateGatewayEndpointBinding.Response()
    response_message.binding.CopyFrom(binding.to_proto())
    return _wrap_response(response_message)


@catch_mlflow_exception
@_disable_if_artifacts_only
def _delete_gateway_endpoint_binding():
    request_message = _get_request_message(
        DeleteGatewayEndpointBinding(),
        schema={
            "endpoint_id": [_assert_required, _assert_string],
            "resource_type": [_assert_required, _assert_string],
            "resource_id": [_assert_required, _assert_string],
        },
    )
    _get_tracking_store().delete_endpoint_binding(
        endpoint_id=request_message.endpoint_id,
        resource_type=request_message.resource_type,
        resource_id=request_message.resource_id,
    )
    response_message = DeleteGatewayEndpointBinding.Response()
    return _wrap_response(response_message)


@catch_mlflow_exception
@_disable_if_artifacts_only
def _list_gateway_endpoint_bindings():
    request_message = _get_request_message(
        ListGatewayEndpointBindings(),
        schema={
            "endpoint_id": [_assert_string],
            "resource_type": [_assert_string],
            "resource_id": [_assert_string],
        },
    )
    bindings = _get_tracking_store().list_endpoint_bindings(
        endpoint_id=request_message.endpoint_id or None,
        resource_type=request_message.resource_type or None,
        resource_id=request_message.resource_id or None,
    )
    response_message = ListGatewayEndpointBindings.Response()
    response_message.bindings.extend([b.to_proto() for b in bindings])
    return _wrap_response(response_message)


@catch_mlflow_exception
@_disable_if_artifacts_only
def _set_gateway_endpoint_tag():
    request_message = _get_request_message(
        SetEndpointTag(),
        schema={
            "endpoint_id": [_assert_required, _assert_string],
            "key": [_assert_required, _assert_string],
            "value": [_assert_string],
        },
    )
    tag = GatewayEndpointTag(request_message.key, request_message.value)
    _get_tracking_store().set_gateway_endpoint_tag(request_message.endpoint_id, tag)
    response_message = SetEndpointTag.Response()
    response = Response(mimetype="application/json")
    response.set_data(message_to_json(response_message))
    return response


@catch_mlflow_exception
@_disable_if_artifacts_only
def _delete_gateway_endpoint_tag():
    request_message = _get_request_message(
        DeleteEndpointTag(),
        schema={
            "endpoint_id": [_assert_required, _assert_string],
            "key": [_assert_required, _assert_string],
        },
    )
    _get_tracking_store().delete_gateway_endpoint_tag(
        request_message.endpoint_id, request_message.key
    )
    response_message = DeleteEndpointTag.Response()
    response = Response(mimetype="application/json")
    response.set_data(message_to_json(response_message))
    return response


@catch_mlflow_exception
@_disable_if_artifacts_only
def _list_supported_providers():
    try:
        providers = get_all_providers()
        return jsonify({"providers": sorted(providers)})
    except ImportError as e:
        raise MlflowException(str(e), error_code=INVALID_PARAMETER_VALUE)


@catch_mlflow_exception
@_disable_if_artifacts_only
def _list_supported_models():
    try:
        provider_filter = request.args.get("provider")
        models = get_models(provider=provider_filter)
        return jsonify({"models": models})
    except ImportError as e:
        raise MlflowException(str(e), error_code=INVALID_PARAMETER_VALUE)


@catch_mlflow_exception
@_disable_if_artifacts_only
def _get_provider_config():
    try:
        provider = request.args.get("provider")
        config = get_provider_config_response(provider)
        return jsonify(config)
    except (ImportError, ValueError) as e:
        raise MlflowException(str(e), error_code=INVALID_PARAMETER_VALUE)


@catch_mlflow_exception
@_disable_if_artifacts_only
def _get_secrets_config():
    """Check if secrets encryption is available (passphrase is configured)."""
    from mlflow.server.constants import CRYPTO_KEK_PASSPHRASE_ENV_VAR

    secrets_available = bool(os.getenv(CRYPTO_KEK_PASSPHRASE_ENV_VAR))
    response_message = GetSecretsConfig.Response()
    response_message.secrets_available = secrets_available
    return _wrap_response(response_message)


def _get_rest_path(base_path, version=2):
    return f"/api/{version}.0{base_path}"


def _get_ajax_path(base_path, version=2):
    return _add_static_prefix(f"/ajax-api/{version}.0{base_path}")


def _add_static_prefix(route: str) -> str:
    if prefix := os.environ.get(STATIC_PREFIX_ENV_VAR):
        return prefix.rstrip("/") + route
    return route


def _get_paths(base_path, version=2):
    """
    A service endpoints base path is typically something like /mlflow/experiment.
    We should register paths like /api/2.0/mlflow/experiment and
    /ajax-api/2.0/mlflow/experiment in the Flask router.
    """
    base_path = _convert_path_parameter_to_flask_format(base_path)
    return [_get_rest_path(base_path, version), _get_ajax_path(base_path, version)]


def _convert_path_parameter_to_flask_format(path):
    """
    Converts path parameter format to Flask compatible format.

    Some protobuf endpoint paths contain parameters like /mlflow/trace/{request_id}.
    This can be interpreted correctly by gRPC framework like Armeria, but Flask does
    not understand it. Instead, we need to specify it with a different format,
    like /mlflow/trace/<request_id>.
    """
    # Handle simple parameters like {trace_id}
    path = re.sub(r"{(\w+)}", r"<\1>", path)

    # Handle Databricks-specific syntax like {assessment.trace_id} -> <trace_id>
    # This is needed because Databricks can extract trace_id from request body,
    # but Flask needs it in the URL path
    return re.sub(r"{assessment\.trace_id}", r"<trace_id>", path)


def get_handler(request_class):
    """
    Args:
        request_class: The type of protobuf message
    """
    return HANDLERS.get(request_class, _not_implemented)


def get_service_endpoints(service, get_handler):
    ret = []
    for service_method in service.DESCRIPTOR.methods:
        endpoints = service_method.GetOptions().Extensions[databricks_pb2.rpc].endpoints
        for endpoint in endpoints:
            for http_path in _get_paths(endpoint.path, version=endpoint.since.major):
                handler = get_handler(service().GetRequestClass(service_method))
                ret.append((http_path, handler, [endpoint.method]))
    return ret


def get_endpoints(get_handler=get_handler):
    """
    Returns:
        List of tuples (path, handler, methods)
    """
    return (
        get_service_endpoints(MlflowService, get_handler)
        + get_service_endpoints(ModelRegistryService, get_handler)
        + get_service_endpoints(MlflowArtifactsService, get_handler)
        + get_service_endpoints(WebhookService, get_handler)
        + [(_add_static_prefix("/graphql"), _graphql, ["GET", "POST"])]
        + get_gateway_endpoints()
    )


def get_gateway_endpoints():
    """Returns endpoint tuples for gateway provider/model discovery APIs."""
    return [
        (
            _get_ajax_path("/mlflow/endpoints/supported-providers", version=3),
            _list_supported_providers,
            ["GET"],
        ),
        (
            _get_ajax_path("/mlflow/endpoints/supported-models", version=3),
            _list_supported_models,
            ["GET"],
        ),
        (
            _get_ajax_path("/mlflow/endpoints/provider-config", version=3),
            _get_provider_config,
            ["GET"],
        ),
    ]


# Evaluation Dataset APIs


@catch_mlflow_exception
@_disable_if_artifacts_only
def _create_dataset_handler():
    request_message = _get_request_message(
        CreateDataset(),
        schema={
            "name": [_assert_required, _assert_string],
            "experiment_ids": [_assert_array],
            "tags": [_assert_string],
        },
    )

    tags = None
    if hasattr(request_message, "tags") and request_message.tags:
        tags = json.loads(request_message.tags)

    dataset = _get_tracking_store().create_dataset(
        name=request_message.name,
        experiment_ids=list(request_message.experiment_ids)
        if request_message.experiment_ids
        else None,
        tags=tags,
    )

    response_message = CreateDataset.Response()
    response_message.dataset.CopyFrom(dataset.to_proto())
    return _wrap_response(response_message)


@catch_mlflow_exception
@_disable_if_artifacts_only
def _get_dataset_handler(dataset_id):
    dataset = _get_tracking_store().get_dataset(dataset_id)

    response_message = GetDataset.Response()
    response_message.dataset.CopyFrom(dataset.to_proto())
    return _wrap_response(response_message)


@catch_mlflow_exception
@_disable_if_artifacts_only
def _delete_dataset_handler(dataset_id):
    _get_tracking_store().delete_dataset(dataset_id)

    response_message = DeleteDataset.Response()
    return _wrap_response(response_message)


@catch_mlflow_exception
@_disable_if_artifacts_only
def _search_evaluation_datasets_handler():
    request_message = _get_request_message(
        SearchEvaluationDatasets(),
        schema={
            "experiment_ids": [_assert_array],
            "filter_string": [_assert_string],
            "max_results": [_assert_intlike],
            "order_by": [_assert_array],
            "page_token": [_assert_string],
        },
    )

    datasets = _get_tracking_store().search_datasets(
        experiment_ids=list(request_message.experiment_ids)
        if request_message.experiment_ids
        else None,
        filter_string=request_message.filter_string or None,
        max_results=request_message.max_results or None,
        order_by=list(request_message.order_by) if request_message.order_by else None,
        page_token=request_message.page_token or None,
    )

    response_message = SearchEvaluationDatasets.Response()
    response_message.datasets.extend([d.to_proto() for d in datasets])
    if datasets.token:
        response_message.next_page_token = datasets.token

    return _wrap_response(response_message)


@catch_mlflow_exception
@_disable_if_artifacts_only
def _set_dataset_tags_handler(dataset_id):
    request_message = _get_request_message(
        SetDatasetTags(),
        schema={
            "tags": [_assert_required, _assert_string],
        },
    )

    tags = json.loads(request_message.tags)

    _get_tracking_store().set_dataset_tags(
        dataset_id=dataset_id,
        tags=tags,
    )

    response_message = SetDatasetTags.Response()
    return _wrap_response(response_message)


@catch_mlflow_exception
@_disable_if_artifacts_only
def _delete_dataset_tag_handler(dataset_id, key):
    _get_tracking_store().delete_dataset_tag(
        dataset_id=dataset_id,
        key=key,
    )

    response_message = DeleteDatasetTag.Response()
    return _wrap_response(response_message)


@catch_mlflow_exception
@_disable_if_artifacts_only
def _upsert_dataset_records_handler(dataset_id):
    request_message = _get_request_message(
        UpsertDatasetRecords(),
        schema={
            "records": [_assert_required, _assert_string],
        },
    )

    records = json.loads(request_message.records)

    result = _get_tracking_store().upsert_dataset_records(
        dataset_id=dataset_id,
        records=records,
    )

    response_message = UpsertDatasetRecords.Response()
    response_message.inserted_count = result["inserted"]
    response_message.updated_count = result["updated"]

    return _wrap_response(response_message)


def _get_dataset_experiment_ids_handler(dataset_id):
    """
    Get experiment IDs associated with an evaluation dataset.
    """
    experiment_ids = _get_tracking_store().get_dataset_experiment_ids(dataset_id=dataset_id)

    response_message = GetDatasetExperimentIds.Response()
    response_message.experiment_ids.extend(experiment_ids)

    return _wrap_response(response_message)


@catch_mlflow_exception
@_disable_if_artifacts_only
def _add_dataset_to_experiments_handler(dataset_id):
    request_message = _get_request_message(
        AddDatasetToExperiments(),
        schema={
            "experiment_ids": [_assert_array],
        },
    )

    dataset = _get_tracking_store().add_dataset_to_experiments(
        dataset_id=dataset_id,
        experiment_ids=request_message.experiment_ids,
    )

    response_message = AddDatasetToExperiments.Response()
    response_message.dataset.CopyFrom(dataset.to_proto())
    return _wrap_response(response_message)


@catch_mlflow_exception
@_disable_if_artifacts_only
def _remove_dataset_from_experiments_handler(dataset_id):
    request_message = _get_request_message(
        RemoveDatasetFromExperiments(),
        schema={
            "experiment_ids": [_assert_array],
        },
    )

    dataset = _get_tracking_store().remove_dataset_from_experiments(
        dataset_id=dataset_id,
        experiment_ids=request_message.experiment_ids,
    )

    response_message = RemoveDatasetFromExperiments.Response()
    response_message.dataset.CopyFrom(dataset.to_proto())
    return _wrap_response(response_message)


def _get_dataset_records_handler(dataset_id):
    request_message = _get_request_message(
        GetDatasetRecords(),
        schema={
            "max_results": [_assert_intlike],
            "page_token": [_assert_string],
        },
    )

    max_results = request_message.max_results or 1000
    page_token = request_message.page_token or None

    # Use the pagination-aware method
    records, next_page_token = _get_tracking_store()._load_dataset_records(
        dataset_id, max_results=max_results, page_token=page_token
    )

    response_message = GetDatasetRecords.Response()

    records_dicts = [record.to_dict() for record in records]
    response_message.records = json.dumps(records_dicts)

    if next_page_token:
        response_message.next_page_token = next_page_token

    return _wrap_response(response_message)


HANDLERS = {
    # Tracking Server APIs
    CreateExperiment: _create_experiment,
    GetExperiment: _get_experiment,
    GetExperimentByName: _get_experiment_by_name,
    DeleteExperiment: _delete_experiment,
    RestoreExperiment: _restore_experiment,
    UpdateExperiment: _update_experiment,
    CreateRun: _create_run,
    UpdateRun: _update_run,
    DeleteRun: _delete_run,
    RestoreRun: _restore_run,
    LogParam: _log_param,
    LogMetric: _log_metric,
    SetExperimentTag: _set_experiment_tag,
    DeleteExperimentTag: _delete_experiment_tag,
    SetTag: _set_tag,
    DeleteTag: _delete_tag,
    LogBatch: _log_batch,
    LogModel: _log_model,
    GetRun: _get_run,
    SearchRuns: _search_runs,
    ListArtifacts: _list_artifacts,
    GetMetricHistory: _get_metric_history,
    GetMetricHistoryBulkInterval: get_metric_history_bulk_interval_handler,
    SearchExperiments: _search_experiments,
    LogInputs: _log_inputs,
    LogOutputs: _log_outputs,
    # Evaluation Dataset APIs
    CreateDataset: _create_dataset_handler,
    GetDataset: _get_dataset_handler,
    DeleteDataset: _delete_dataset_handler,
    SearchEvaluationDatasets: _search_evaluation_datasets_handler,
    SetDatasetTags: _set_dataset_tags_handler,
    DeleteDatasetTag: _delete_dataset_tag_handler,
    UpsertDatasetRecords: _upsert_dataset_records_handler,
    GetDatasetExperimentIds: _get_dataset_experiment_ids_handler,
    GetDatasetRecords: _get_dataset_records_handler,
    AddDatasetToExperiments: _add_dataset_to_experiments_handler,
    RemoveDatasetFromExperiments: _remove_dataset_from_experiments_handler,
    # Model Registry APIs
    CreateRegisteredModel: _create_registered_model,
    GetRegisteredModel: _get_registered_model,
    DeleteRegisteredModel: _delete_registered_model,
    UpdateRegisteredModel: _update_registered_model,
    RenameRegisteredModel: _rename_registered_model,
    SearchRegisteredModels: _search_registered_models,
    GetLatestVersions: _get_latest_versions,
    CreateModelVersion: _create_model_version,
    GetModelVersion: _get_model_version,
    DeleteModelVersion: _delete_model_version,
    UpdateModelVersion: _update_model_version,
    TransitionModelVersionStage: _transition_stage,
    GetModelVersionDownloadUri: _get_model_version_download_uri,
    SearchModelVersions: _search_model_versions,
    SetRegisteredModelTag: _set_registered_model_tag,
    DeleteRegisteredModelTag: _delete_registered_model_tag,
    SetModelVersionTag: _set_model_version_tag,
    DeleteModelVersionTag: _delete_model_version_tag,
    SetRegisteredModelAlias: _set_registered_model_alias,
    DeleteRegisteredModelAlias: _delete_registered_model_alias,
    GetModelVersionByAlias: _get_model_version_by_alias,
    # Webhook APIs
    CreateWebhook: _create_webhook,
    ListWebhooks: _list_webhooks,
    GetWebhook: _get_webhook,
    UpdateWebhook: _update_webhook,
    DeleteWebhook: _delete_webhook,
    TestWebhook: _test_webhook,
    # MLflow Artifacts APIs
    DownloadArtifact: _download_artifact,
    UploadArtifact: _upload_artifact,
    ListArtifactsMlflowArtifacts: _list_artifacts_mlflow_artifacts,
    DeleteArtifact: _delete_artifact_mlflow_artifacts,
    CreateMultipartUpload: _create_multipart_upload_artifact,
    CompleteMultipartUpload: _complete_multipart_upload_artifact,
    AbortMultipartUpload: _abort_multipart_upload_artifact,
    # MLflow Tracing APIs (V3)
    StartTraceV3: _start_trace_v3,
    GetTraceInfoV3: _get_trace_info_v3,
    SearchTracesV3: _search_traces_v3,
    DeleteTracesV3: _delete_traces,
    CalculateTraceFilterCorrelation: _calculate_trace_filter_correlation,
    SetTraceTagV3: _set_trace_tag_v3,
    DeleteTraceTagV3: _delete_trace_tag_v3,
    LinkTracesToRun: _link_traces_to_run,
    LinkPromptsToTrace: _link_prompts_to_trace,
    BatchGetTraces: _batch_get_traces,
    GetTrace: _get_trace,
    # Assessment APIs
    CreateAssessment: _create_assessment,
    GetAssessmentRequest: _get_assessment,
    UpdateAssessment: _update_assessment,
    DeleteAssessment: _delete_assessment,
    # Legacy MLflow Tracing V2 APIs. Kept for backward compatibility but do not use.
    StartTrace: _deprecated_start_trace_v2,
    EndTrace: _deprecated_end_trace_v2,
    GetTraceInfo: _deprecated_get_trace_info_v2,
    SearchTraces: _deprecated_search_traces_v2,
    DeleteTraces: _delete_traces,
    SetTraceTag: _set_trace_tag,
    DeleteTraceTag: _delete_trace_tag,
    # Logged Models APIs
    CreateLoggedModel: _create_logged_model,
    GetLoggedModel: _get_logged_model,
    FinalizeLoggedModel: _finalize_logged_model,
    DeleteLoggedModel: _delete_logged_model,
    SetLoggedModelTags: _set_logged_model_tags,
    DeleteLoggedModelTag: _delete_logged_model_tag,
    SearchLoggedModels: _search_logged_models,
    ListLoggedModelArtifacts: _list_logged_model_artifacts,
    LogLoggedModelParamsRequest: _log_logged_model_params,
    # Scorer APIs
    RegisterScorer: _register_scorer,
    ListScorers: _list_scorers,
    ListScorerVersions: _list_scorer_versions,
    GetScorer: _get_scorer,
    DeleteScorer: _delete_scorer,
    # Secrets APIs
<<<<<<< HEAD
    CreateGatewaySecret: _create_secret,
    GetGatewaySecretInfo: _get_secret_info,
    UpdateGatewaySecret: _update_secret,
    DeleteGatewaySecret: _delete_secret,
    ListGatewaySecretInfos: _list_secrets,
    GetSecretsConfig: _get_secrets_config,
=======
    CreateGatewaySecret: _create_gateway_secret,
    GetGatewaySecretInfo: _get_gateway_secret_info,
    UpdateGatewaySecret: _update_gateway_secret,
    DeleteGatewaySecret: _delete_gateway_secret,
    ListGatewaySecretInfos: _list_gateway_secrets,
>>>>>>> e7968e41
    # Endpoints APIs
    CreateGatewayEndpoint: _create_gateway_endpoint,
    GetGatewayEndpoint: _get_gateway_endpoint,
    UpdateGatewayEndpoint: _update_gateway_endpoint,
    DeleteGatewayEndpoint: _delete_gateway_endpoint,
    ListGatewayEndpoints: _list_gateway_endpoints,
    # Model Definitions APIs
    CreateGatewayModelDefinition: _create_gateway_model_definition,
    GetGatewayModelDefinition: _get_gateway_model_definition,
    ListGatewayModelDefinitions: _list_gateway_model_definitions,
    UpdateGatewayModelDefinition: _update_gateway_model_definition,
    DeleteGatewayModelDefinition: _delete_gateway_model_definition,
    # Endpoint Model Mappings APIs
    AttachModelToGatewayEndpoint: _attach_model_to_gateway_endpoint,
    DetachModelFromGatewayEndpoint: _detach_model_from_gateway_endpoint,
    # Endpoint Bindings APIs
    CreateGatewayEndpointBinding: _create_gateway_endpoint_binding,
    DeleteGatewayEndpointBinding: _delete_gateway_endpoint_binding,
    ListGatewayEndpointBindings: _list_gateway_endpoint_bindings,
    # Endpoint Tags APIs
    SetEndpointTag: _set_gateway_endpoint_tag,
    DeleteEndpointTag: _delete_gateway_endpoint_tag,
}<|MERGE_RESOLUTION|>--- conflicted
+++ resolved
@@ -3862,23 +3862,14 @@
             "created_by": [_assert_string],
         },
     )
-<<<<<<< HEAD
-    # Parse secret_value JSON string to dict (frontend sends JSON-encoded secret fields)
-    secret_value = json.loads(request_message.secret_value)
-    # Parse auth_config_json string to dict if provided
-=======
->>>>>>> e7968e41
+    print('secret_value', request_message.secret_value)
     auth_config = None
     if request_message.auth_config_json:
         auth_config = json.loads(request_message.auth_config_json)
 
     secret = _get_tracking_store().create_gateway_secret(
         secret_name=request_message.secret_name,
-<<<<<<< HEAD
-        secret_value=secret_value,
-=======
         secret_value=dict(request_message.secret_value),
->>>>>>> e7968e41
         provider=request_message.provider or None,
         auth_config=auth_config,
         created_by=request_message.created_by or None,
@@ -3910,23 +3901,16 @@
         UpdateGatewaySecret(),
         schema={
             "secret_id": [_assert_required, _assert_string],
-<<<<<<< HEAD
             "secret_value": [_assert_optional_secret_value],
-            "credential_name": [_assert_string],
-=======
->>>>>>> e7968e41
             "auth_config_json": [_assert_string],
             "updated_by": [_assert_string],
         },
     )
-<<<<<<< HEAD
     # Parse secret_value JSON string to dict if provided (frontend sends JSON-encoded secret fields)
     secret_value = None
     if request_message.secret_value:
         secret_value = json.loads(request_message.secret_value)
     # Parse auth_config_json string to dict if provided
-=======
->>>>>>> e7968e41
     auth_config = None
     if request_message.auth_config_json:
         auth_config = json.loads(request_message.auth_config_json)
@@ -3937,10 +3921,6 @@
     secret = _get_tracking_store().update_gateway_secret(
         secret_id=request_message.secret_id,
         secret_value=secret_value,
-<<<<<<< HEAD
-        credential_name=request_message.credential_name or None,
-=======
->>>>>>> e7968e41
         auth_config=auth_config,
         updated_by=request_message.updated_by or None,
     )
@@ -4809,20 +4789,11 @@
     GetScorer: _get_scorer,
     DeleteScorer: _delete_scorer,
     # Secrets APIs
-<<<<<<< HEAD
-    CreateGatewaySecret: _create_secret,
-    GetGatewaySecretInfo: _get_secret_info,
-    UpdateGatewaySecret: _update_secret,
-    DeleteGatewaySecret: _delete_secret,
-    ListGatewaySecretInfos: _list_secrets,
-    GetSecretsConfig: _get_secrets_config,
-=======
     CreateGatewaySecret: _create_gateway_secret,
     GetGatewaySecretInfo: _get_gateway_secret_info,
     UpdateGatewaySecret: _update_gateway_secret,
     DeleteGatewaySecret: _delete_gateway_secret,
     ListGatewaySecretInfos: _list_gateway_secrets,
->>>>>>> e7968e41
     # Endpoints APIs
     CreateGatewayEndpoint: _create_gateway_endpoint,
     GetGatewayEndpoint: _get_gateway_endpoint,
@@ -4845,4 +4816,5 @@
     # Endpoint Tags APIs
     SetEndpointTag: _set_gateway_endpoint_tag,
     DeleteEndpointTag: _delete_gateway_endpoint_tag,
+    GetSecretsConfig: _get_secrets_config,
 }