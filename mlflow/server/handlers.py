--- conflicted
+++ resolved
@@ -612,21 +612,14 @@
 @catch_mlflow_exception
 def _create_model_version():
     request_message = _get_request_message(CreateModelVersion())
-<<<<<<< HEAD
     username = _get_username()
-    model_version = _get_model_registry_store().create_model_version(name=request_message.name,
-                                                                     source=request_message.source,
-                                                                     run_id=request_message.run_id,
-                                                                     tags=request_message.tags,
-                                                                     user_id=username)
-=======
     model_version = _get_model_registry_store().create_model_version(
         name=request_message.name,
         source=request_message.source,
         run_id=request_message.run_id,
         run_link=request_message.run_link,
-        tags=request_message.tags)
->>>>>>> 48885999
+        tags=request_message.tags,
+        user_id=username)
     response_message = CreateModelVersion.Response(model_version=model_version.to_proto())
     return _wrap_response(response_message)
 
