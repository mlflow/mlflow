--- conflicted
+++ resolved
@@ -500,7 +500,6 @@
 
 
 def _list_experiments():
-<<<<<<< HEAD
     """
     Get a list of all experiments.
     ---
@@ -510,10 +509,8 @@
         schema:
           $ref: '#/definitions/Experiments'
     """
-=======
     request_message = _get_request_message(ListExperiments())
     experiment_entities = _get_store().list_experiments(request_message.view_type)
->>>>>>> 0e972dc4
     response_message = ListExperiments.Response()
     response_message.experiments.extend([e.to_proto() for e in experiment_entities])
     response = Response(mimetype='application/json')
