# Define all the service endpoint handlers here.
import bisect
import io
import json
import logging
import os
import pathlib
import posixpath
import re
import tempfile
import time
import urllib
from functools import partial, wraps

import requests
from flask import Response, current_app, jsonify, request, send_file
from google.protobuf import descriptor
from google.protobuf.json_format import ParseError

from mlflow.entities import (
    Assessment,
    DatasetInput,
    Expectation,
    ExperimentTag,
    Feedback,
    FileInfo,
    Metric,
    Param,
    RunTag,
    ViewType,
)
from mlflow.entities.logged_model import LoggedModel
from mlflow.entities.logged_model_input import LoggedModelInput
from mlflow.entities.logged_model_output import LoggedModelOutput
from mlflow.entities.logged_model_parameter import LoggedModelParameter
from mlflow.entities.logged_model_status import LoggedModelStatus
from mlflow.entities.logged_model_tag import LoggedModelTag
from mlflow.entities.model_registry import ModelVersionTag, RegisteredModelTag
from mlflow.entities.model_registry.prompt_version import IS_PROMPT_TAG_KEY
from mlflow.entities.multipart_upload import MultipartUploadPart
from mlflow.entities.trace_info import TraceInfo
from mlflow.entities.trace_info_v2 import TraceInfoV2
from mlflow.entities.trace_status import TraceStatus
from mlflow.entities.webhook import WebhookAction, WebhookEntity, WebhookEvent, WebhookStatus
from mlflow.environment_variables import (
    MLFLOW_CREATE_MODEL_VERSION_SOURCE_VALIDATION_REGEX,
    MLFLOW_DEPLOYMENTS_TARGET,
)
from mlflow.exceptions import MlflowException, _UnsupportedMultipartUploadException
from mlflow.models import Model
from mlflow.protos import databricks_pb2
from mlflow.protos.databricks_pb2 import (
    BAD_REQUEST,
    INVALID_PARAMETER_VALUE,
    RESOURCE_DOES_NOT_EXIST,
)
from mlflow.protos.mlflow_artifacts_pb2 import (
    AbortMultipartUpload,
    CompleteMultipartUpload,
    CreateMultipartUpload,
    DeleteArtifact,
    DownloadArtifact,
    MlflowArtifactsService,
    UploadArtifact,
)
from mlflow.protos.mlflow_artifacts_pb2 import (
    ListArtifacts as ListArtifactsMlflowArtifacts,
)
from mlflow.protos.model_registry_pb2 import (
    CreateModelVersion,
    CreateRegisteredModel,
    DeleteModelVersion,
    DeleteModelVersionTag,
    DeleteRegisteredModel,
    DeleteRegisteredModelAlias,
    DeleteRegisteredModelTag,
    GetLatestVersions,
    GetModelVersion,
    GetModelVersionByAlias,
    GetModelVersionDownloadUri,
    GetRegisteredModel,
    ModelRegistryService,
    RenameRegisteredModel,
    SearchModelVersions,
    SearchRegisteredModels,
    SetModelVersionTag,
    SetRegisteredModelAlias,
    SetRegisteredModelTag,
    TransitionModelVersionStage,
    UpdateModelVersion,
    UpdateRegisteredModel,
)
from mlflow.protos.service_pb2 import (
<<<<<<< HEAD
    CalculateTraceFilterCorrelation,
=======
    AddDatasetToExperiments,
>>>>>>> 3f90e98f
    CreateAssessment,
    CreateDataset,
    CreateExperiment,
    CreateLoggedModel,
    CreateRun,
    DeleteAssessment,
    DeleteDataset,
    DeleteDatasetTag,
    DeleteExperiment,
    DeleteExperimentTag,
    DeleteLoggedModel,
    DeleteLoggedModelTag,
    DeleteRun,
    DeleteScorer,
    DeleteTag,
    DeleteTraces,
    DeleteTracesV3,
    DeleteTraceTag,
    DeleteTraceTagV3,
    EndTrace,
    FinalizeLoggedModel,
    GetAssessmentRequest,
    GetDataset,
    GetDatasetExperimentIds,
    GetDatasetRecords,
    GetExperiment,
    GetExperimentByName,
    GetLoggedModel,
    GetMetricHistory,
    GetMetricHistoryBulkInterval,
    GetRun,
    GetScorer,
    GetTraceInfo,
    GetTraceInfoV3,
    LinkTracesToRun,
    ListArtifacts,
    ListLoggedModelArtifacts,
    ListScorers,
    ListScorerVersions,
    LogBatch,
    LogInputs,
    LogLoggedModelParamsRequest,
    LogMetric,
    LogModel,
    LogOutputs,
    LogParam,
    MlflowService,
    RegisterScorer,
    RemoveDatasetFromExperiments,
    RestoreExperiment,
    RestoreRun,
    SearchDatasets,
    SearchEvaluationDatasets,
    SearchExperiments,
    SearchLoggedModels,
    SearchRuns,
    SearchTraces,
    SearchTracesV3,
    SetDatasetTags,
    SetExperimentTag,
    SetLoggedModelTags,
    SetTag,
    SetTraceTag,
    SetTraceTagV3,
    StartTrace,
    StartTraceV3,
    UpdateAssessment,
    UpdateExperiment,
    UpdateRun,
    UpsertDatasetRecords,
)
from mlflow.protos.service_pb2 import Trace as ProtoTrace
from mlflow.protos.webhooks_pb2 import (
    CreateWebhook,
    DeleteWebhook,
    GetWebhook,
    ListWebhooks,
    TestWebhook,
    UpdateWebhook,
    WebhookService,
)
from mlflow.server.validation import _validate_content_type
from mlflow.store.artifact.artifact_repo import MultipartUploadMixin
from mlflow.store.artifact.artifact_repository_registry import get_artifact_repository
from mlflow.store.db.db_types import DATABASE_ENGINES
from mlflow.store.model_registry.abstract_store import AbstractStore as AbstractModelRegistryStore
from mlflow.store.model_registry.rest_store import RestStore as ModelRegistryRestStore
from mlflow.store.tracking.abstract_store import AbstractStore as AbstractTrackingStore
from mlflow.store.tracking.rest_store import RestStore
from mlflow.tracing.utils.artifact_utils import (
    TRACE_DATA_FILE_NAME,
    get_artifact_uri_for_trace,
)
from mlflow.tracking._model_registry import utils as registry_utils
from mlflow.tracking._model_registry.registry import ModelRegistryStoreRegistry
from mlflow.tracking._tracking_service import utils
from mlflow.tracking._tracking_service.registry import TrackingStoreRegistry
from mlflow.tracking.registry import UnsupportedModelRegistryStoreURIException
from mlflow.utils.databricks_utils import get_databricks_host_creds
from mlflow.utils.file_utils import local_file_uri_to_path
from mlflow.utils.mime_type_utils import _guess_mime_type
from mlflow.utils.promptlab_utils import _create_promptlab_run_impl
from mlflow.utils.proto_json_utils import message_to_json, parse_dict
from mlflow.utils.string_utils import is_string_type
from mlflow.utils.uri import is_local_uri, validate_path_is_safe, validate_query_string
from mlflow.utils.validation import (
    _validate_batch_log_api_req,
    invalid_value,
    missing_value,
)
from mlflow.webhooks.delivery import deliver_webhook, test_webhook
from mlflow.webhooks.types import (
    ModelVersionAliasCreatedPayload,
    ModelVersionAliasDeletedPayload,
    ModelVersionCreatedPayload,
    ModelVersionTagDeletedPayload,
    ModelVersionTagSetPayload,
    RegisteredModelCreatedPayload,
)

_logger = logging.getLogger(__name__)
_tracking_store = None
_model_registry_store = None
_artifact_repo = None
STATIC_PREFIX_ENV_VAR = "_MLFLOW_STATIC_PREFIX"
MAX_RUNS_GET_METRIC_HISTORY_BULK = 100
MAX_RESULTS_PER_RUN = 2500
MAX_RESULTS_GET_METRIC_HISTORY = 25000


class TrackingStoreRegistryWrapper(TrackingStoreRegistry):
    def __init__(self):
        super().__init__()
        self.register("", self._get_file_store)
        self.register("file", self._get_file_store)
        for scheme in DATABASE_ENGINES:
            self.register(scheme, self._get_sqlalchemy_store)
        # Add support for Databricks tracking store
        self.register("databricks", self._get_databricks_rest_store)
        self.register_entrypoints()

    @classmethod
    def _get_file_store(cls, store_uri, artifact_uri):
        from mlflow.store.tracking.file_store import FileStore

        return FileStore(store_uri, artifact_uri)

    @classmethod
    def _get_sqlalchemy_store(cls, store_uri, artifact_uri):
        from mlflow.store.tracking.sqlalchemy_store import SqlAlchemyStore

        return SqlAlchemyStore(store_uri, artifact_uri)

    @classmethod
    def _get_databricks_rest_store(cls, store_uri, artifact_uri):
        return RestStore(partial(get_databricks_host_creds, store_uri))


class ModelRegistryStoreRegistryWrapper(ModelRegistryStoreRegistry):
    def __init__(self):
        super().__init__()
        self.register("", self._get_file_store)
        self.register("file", self._get_file_store)
        for scheme in DATABASE_ENGINES:
            self.register(scheme, self._get_sqlalchemy_store)
        # Add support for Databricks registries
        self.register("databricks", self._get_databricks_rest_store)
        self.register("databricks-uc", self._get_databricks_uc_rest_store)
        self.register_entrypoints()

    @classmethod
    def _get_file_store(cls, store_uri):
        from mlflow.store.model_registry.file_store import FileStore

        return FileStore(store_uri)

    @classmethod
    def _get_sqlalchemy_store(cls, store_uri):
        from mlflow.store.model_registry.sqlalchemy_store import SqlAlchemyStore

        return SqlAlchemyStore(store_uri)

    @classmethod
    def _get_databricks_rest_store(cls, store_uri):
        return ModelRegistryRestStore(partial(get_databricks_host_creds, store_uri))

    @classmethod
    def _get_databricks_uc_rest_store(cls, store_uri):
        from mlflow.environment_variables import MLFLOW_TRACKING_URI
        from mlflow.store._unity_catalog.registry.rest_store import UcModelRegistryStore

        # Get tracking URI from environment or use "databricks-uc" as default
        tracking_uri = MLFLOW_TRACKING_URI.get() or "databricks-uc"
        return UcModelRegistryStore(store_uri, tracking_uri)


_tracking_store_registry = TrackingStoreRegistryWrapper()
_model_registry_store_registry = ModelRegistryStoreRegistryWrapper()


def _get_artifact_repo_mlflow_artifacts():
    """
    Get an artifact repository specified by ``--artifacts-destination`` option for ``mlflow server``
    command.
    """
    from mlflow.server import ARTIFACTS_DESTINATION_ENV_VAR

    global _artifact_repo
    if _artifact_repo is None:
        _artifact_repo = get_artifact_repository(os.environ[ARTIFACTS_DESTINATION_ENV_VAR])
    return _artifact_repo


def _get_trace_artifact_repo(trace_info: TraceInfo):
    """
    Resolve the artifact repository for fetching data for the given trace.

    Args:
        trace_info: The trace info object containing metadata about the trace.
    """
    artifact_uri = get_artifact_uri_for_trace(trace_info)

    if _is_servable_proxied_run_artifact_root(artifact_uri):
        # If the artifact location is a proxied run artifact root (e.g. mlflow-artifacts://...),
        # we need to resolve it to the actual artifact location.
        from mlflow.server import ARTIFACTS_DESTINATION_ENV_VAR

        path = _get_proxied_run_artifact_destination_path(artifact_uri)
        if not path:
            raise MlflowException(
                f"Failed to resolve the proxied run artifact URI: {artifact_uri}. ",
                "Trace artifact URI must contain subpath to the trace data directory.",
                error_code=BAD_REQUEST,
            )
        root = os.environ[ARTIFACTS_DESTINATION_ENV_VAR]
        artifact_uri = posixpath.join(root, path)

        # We don't set it to global var unlike run artifact, because the artifact repo has
        # to be created with full trace artifact URI including request_id.
        # e.g. s3://<experiment_id>/traces/<request_id>
        artifact_repo = get_artifact_repository(artifact_uri)
    else:
        artifact_repo = get_artifact_repository(artifact_uri)
    return artifact_repo


def _is_serving_proxied_artifacts():
    """
    Returns:
        True if the MLflow server is serving proxied artifacts (i.e. acting as a proxy for
        artifact upload / download / list operations), as would be enabled by specifying the
        --serve-artifacts configuration option. False otherwise.
    """
    from mlflow.server import SERVE_ARTIFACTS_ENV_VAR

    return os.environ.get(SERVE_ARTIFACTS_ENV_VAR, "false") == "true"


def _is_servable_proxied_run_artifact_root(run_artifact_root):
    """
    Determines whether or not the following are true:

    - The specified Run artifact root is a proxied artifact root (i.e. an artifact root with scheme
      ``http``, ``https``, or ``mlflow-artifacts``).

    - The MLflow server is capable of resolving and accessing the underlying storage location
      corresponding to the proxied artifact root, allowing it to fulfill artifact list and
      download requests by using this storage location directly.

    Args:
        run_artifact_root: The Run artifact root location (URI).

    Returns:
        True if the specified Run artifact root refers to proxied artifacts that can be
        served by this MLflow server (i.e. the server has access to the destination and
        can respond to list and download requests for the artifact). False otherwise.
    """
    parsed_run_artifact_root = urllib.parse.urlparse(run_artifact_root)
    # NB: If the run artifact root is a proxied artifact root (has scheme `http`, `https`, or
    # `mlflow-artifacts`) *and* the MLflow server is configured to serve artifacts, the MLflow
    # server always assumes that it has access to the underlying storage location for the proxied
    # artifacts. This may not always be accurate. For example:
    #
    # An organization may initially use the MLflow server to serve Tracking API requests and proxy
    # access to artifacts stored in Location A (via `mlflow server --serve-artifacts`). Then, for
    # scalability and / or security purposes, the organization may decide to store artifacts in a
    # new location B and set up a separate server (e.g. `mlflow server --artifacts-only`) to proxy
    # access to artifacts stored in Location B.
    #
    # In this scenario, requests for artifacts stored in Location B that are sent to the original
    # MLflow server will fail if the original MLflow server does not have access to Location B
    # because it will assume that it can serve all proxied artifacts regardless of the underlying
    # location. Such failures can be remediated by granting the original MLflow server access to
    # Location B.
    return (
        parsed_run_artifact_root.scheme in ["http", "https", "mlflow-artifacts"]
        and _is_serving_proxied_artifacts()
    )


def _get_proxied_run_artifact_destination_path(proxied_artifact_root, relative_path=None):
    """
    Resolves the specified proxied artifact location within a Run to a concrete storage location.

    Args:
        proxied_artifact_root: The Run artifact root location (URI) with scheme ``http``,
            ``https``, or `mlflow-artifacts` that can be resolved by the MLflow server to a
            concrete storage location.
        relative_path: The relative path of the destination within the specified
            ``proxied_artifact_root``. If ``None``, the destination is assumed to be
            the resolved ``proxied_artifact_root``.

    Returns:
        The storage location of the specified artifact.
    """
    parsed_proxied_artifact_root = urllib.parse.urlparse(proxied_artifact_root)
    assert parsed_proxied_artifact_root.scheme in ["http", "https", "mlflow-artifacts"]

    if parsed_proxied_artifact_root.scheme == "mlflow-artifacts":
        # If the proxied artifact root is an `mlflow-artifacts` URI, the run artifact root path is
        # simply the path component of the URI, since the fully-qualified format of an
        # `mlflow-artifacts` URI is `mlflow-artifacts://<netloc>/path/to/artifact`
        proxied_run_artifact_root_path = parsed_proxied_artifact_root.path.lstrip("/")
    else:
        # In this case, the proxied artifact root is an HTTP(S) URL referring to an mlflow-artifacts
        # API route that can be used to download the artifact. These routes are always anchored at
        # `/api/2.0/mlflow-artifacts/artifacts`. Accordingly, we split the path on this route anchor
        # and interpret the rest of the path (everything after the route anchor) as the run artifact
        # root path
        mlflow_artifacts_http_route_anchor = "/api/2.0/mlflow-artifacts/artifacts/"
        assert mlflow_artifacts_http_route_anchor in parsed_proxied_artifact_root.path

        proxied_run_artifact_root_path = parsed_proxied_artifact_root.path.split(
            mlflow_artifacts_http_route_anchor
        )[1].lstrip("/")

    return (
        posixpath.join(proxied_run_artifact_root_path, relative_path)
        if relative_path is not None
        else proxied_run_artifact_root_path
    )


def _get_tracking_store(
    backend_store_uri: str | None = None,
    default_artifact_root: str | None = None,
) -> AbstractTrackingStore:
    from mlflow.server import ARTIFACT_ROOT_ENV_VAR, BACKEND_STORE_URI_ENV_VAR

    global _tracking_store
    if _tracking_store is None:
        store_uri = backend_store_uri or os.environ.get(BACKEND_STORE_URI_ENV_VAR, None)
        artifact_root = default_artifact_root or os.environ.get(ARTIFACT_ROOT_ENV_VAR, None)
        _tracking_store = _tracking_store_registry.get_store(store_uri, artifact_root)
        utils.set_tracking_uri(store_uri)
    return _tracking_store


def _get_model_registry_store(registry_store_uri: str | None = None) -> AbstractModelRegistryStore:
    from mlflow.server import BACKEND_STORE_URI_ENV_VAR, REGISTRY_STORE_URI_ENV_VAR

    global _model_registry_store
    if _model_registry_store is None:
        store_uri = (
            registry_store_uri
            or os.environ.get(REGISTRY_STORE_URI_ENV_VAR, None)
            or os.environ.get(BACKEND_STORE_URI_ENV_VAR, None)
        )
        _model_registry_store = _model_registry_store_registry.get_store(store_uri)
        registry_utils.set_registry_uri(store_uri)
    return _model_registry_store


def initialize_backend_stores(
    backend_store_uri: str | None = None,
    registry_store_uri: str | None = None,
    default_artifact_root: str | None = None,
) -> None:
    _get_tracking_store(backend_store_uri, default_artifact_root)
    try:
        _get_model_registry_store(registry_store_uri)
    except UnsupportedModelRegistryStoreURIException:
        pass


def _assert_string(x):
    assert isinstance(x, str)


def _assert_intlike(x):
    try:
        x = int(x)
    except ValueError:
        pass

    assert isinstance(x, int)


def _assert_bool(x):
    assert isinstance(x, bool)


def _assert_floatlike(x):
    try:
        x = float(x)
    except ValueError:
        pass

    assert isinstance(x, float)


def _assert_array(x):
    assert isinstance(x, list)


def _assert_map_key_present(x):
    _assert_array(x)
    for entry in x:
        _assert_required(entry.get("key"))


def _assert_required(x, path=None):
    if path is None:
        assert x is not None
        # When parsing JSON payloads via proto, absent string fields
        # are expressed as empty strings
        assert x != ""
    else:
        assert x is not None, missing_value(path)
        assert x != "", missing_value(path)


def _assert_less_than_or_equal(x, max_value, message=None):
    if x > max_value:
        raise AssertionError(message) if message else AssertionError()


def _assert_intlike_within_range(x, min_value, max_value, message=None):
    if not min_value <= x <= max_value:
        raise AssertionError(message) if message else AssertionError()


def _assert_item_type_string(x):
    assert all(isinstance(item, str) for item in x)


_TYPE_VALIDATORS = {
    _assert_intlike,
    _assert_string,
    _assert_bool,
    _assert_floatlike,
    _assert_array,
    _assert_item_type_string,
}


def _validate_param_against_schema(schema, param, value, proto_parsing_succeeded=False):
    """
    Attempts to validate a single parameter against a specified schema. Examples of the elements of
    the schema are type assertions and checks for required parameters. Returns None on validation
    success.  Otherwise, raises an MLFlowException if an assertion fails. This method is intended
    to be called for side effects.

    Args:
        schema: A list of functions to validate the parameter against.
        param: The string name of the parameter being validated.
        value: The corresponding value of the `param` being validated.
        proto_parsing_succeeded: A boolean value indicating whether proto parsing succeeded.
            If the proto was successfully parsed, we assume all of the types of the parameters in
            the request body were correctly specified, and thus we skip validating types. If proto
            parsing failed, then we validate types in addition to the rest of the schema. For
            details, see https://github.com/mlflow/mlflow/pull/5458#issuecomment-1080880870.
    """

    for f in schema:
        if f in _TYPE_VALIDATORS and proto_parsing_succeeded:
            continue

        try:
            f(value)
        except AssertionError as e:
            if e.args:
                message = e.args[0]
            elif f == _assert_required:
                message = f"Missing value for required parameter '{param}'."
            else:
                message = invalid_value(
                    param, value, f" Hint: Value was of type '{type(value).__name__}'."
                )
            raise MlflowException(
                message=(
                    message + " See the API docs for more information about request parameters."
                ),
                error_code=INVALID_PARAMETER_VALUE,
            )

    return None


def _get_request_json(flask_request=request):
    _validate_content_type(flask_request, ["application/json"])
    return flask_request.get_json(force=True, silent=True)


def _get_request_message(request_message, flask_request=request, schema=None):
    if flask_request.method == "GET" and flask_request.args:
        # Convert atomic values of repeated fields to lists before calling protobuf deserialization.
        # Context: We parse the parameter string into a dictionary outside of protobuf since
        # protobuf does not know how to read the query parameters directly. The query parser above
        # has no type information and hence any parameter that occurs exactly once is parsed as an
        # atomic value. Since protobuf requires that the values of repeated fields are lists,
        # deserialization will fail unless we do the fix below.
        request_json = {}
        for field in request_message.DESCRIPTOR.fields:
            if field.name not in flask_request.args:
                continue

            if field.label == descriptor.FieldDescriptor.LABEL_REPEATED:
                request_json[field.name] = flask_request.args.getlist(field.name)
            else:
                request_json[field.name] = flask_request.args.get(field.name)
    else:
        request_json = _get_request_json(flask_request)

        # Older clients may post their JSON double-encoded as strings, so the get_json
        # above actually converts it to a string. Therefore, we check this condition
        # (which we can tell for sure because any proper request should be a dictionary),
        # and decode it a second time.
        if is_string_type(request_json):
            request_json = json.loads(request_json)

        # If request doesn't have json body then assume it's empty.
        if request_json is None:
            request_json = {}

    proto_parsing_succeeded = True
    try:
        parse_dict(request_json, request_message)
    except ParseError:
        proto_parsing_succeeded = False

    schema = schema or {}
    for schema_key, schema_validation_fns in schema.items():
        if schema_key in request_json or _assert_required in schema_validation_fns:
            value = request_json.get(schema_key)
            if schema_key == "run_id" and value is None and "run_uuid" in request_json:
                value = request_json.get("run_uuid")
            _validate_param_against_schema(
                schema=schema_validation_fns,
                param=schema_key,
                value=value,
                proto_parsing_succeeded=proto_parsing_succeeded,
            )

    return request_message


def _response_with_file_attachment_headers(file_path, response):
    mime_type = _guess_mime_type(file_path)
    filename = pathlib.Path(file_path).name
    response.mimetype = mime_type
    content_disposition_header_name = "Content-Disposition"
    if content_disposition_header_name not in response.headers:
        response.headers[content_disposition_header_name] = f"attachment; filename={filename}"
    response.headers["X-Content-Type-Options"] = "nosniff"
    response.headers["Content-Type"] = mime_type
    return response


def _send_artifact(artifact_repository, path):
    file_path = os.path.abspath(artifact_repository.download_artifacts(path))
    # Always send artifacts as attachments to prevent the browser from displaying them on our web
    # server's domain, which might enable XSS.
    mime_type = _guess_mime_type(file_path)
    file_sender_response = send_file(file_path, mimetype=mime_type, as_attachment=True)
    return _response_with_file_attachment_headers(file_path, file_sender_response)


def catch_mlflow_exception(func):
    @wraps(func)
    def wrapper(*args, **kwargs):
        try:
            return func(*args, **kwargs)
        except MlflowException as e:
            response = Response(mimetype="application/json")
            response.set_data(e.serialize_as_json())
            response.status_code = e.get_http_status_code()
            return response

    return wrapper


def _disable_unless_serve_artifacts(func):
    @wraps(func)
    def wrapper(*args, **kwargs):
        if not _is_serving_proxied_artifacts():
            return Response(
                (
                    f"Endpoint: {request.url_rule} disabled due to the mlflow server running "
                    "with `--no-serve-artifacts`. To enable artifacts server functionality, "
                    "run `mlflow server` with `--serve-artifacts`"
                ),
                503,
            )
        return func(*args, **kwargs)

    return wrapper


def _disable_if_artifacts_only(func):
    @wraps(func)
    def wrapper(*args, **kwargs):
        from mlflow.server import ARTIFACTS_ONLY_ENV_VAR

        if os.environ.get(ARTIFACTS_ONLY_ENV_VAR):
            return Response(
                (
                    f"Endpoint: {request.url_rule} disabled due to the mlflow server running "
                    "in `--artifacts-only` mode. To enable tracking server functionality, run "
                    "`mlflow server` without `--artifacts-only`"
                ),
                503,
            )
        return func(*args, **kwargs)

    return wrapper


@catch_mlflow_exception
def get_artifact_handler():
    run_id = request.args.get("run_id") or request.args.get("run_uuid")
    path = request.args["path"]
    path = validate_path_is_safe(path)
    run = _get_tracking_store().get_run(run_id)

    if _is_servable_proxied_run_artifact_root(run.info.artifact_uri):
        artifact_repo = _get_artifact_repo_mlflow_artifacts()
        artifact_path = _get_proxied_run_artifact_destination_path(
            proxied_artifact_root=run.info.artifact_uri,
            relative_path=path,
        )
    else:
        artifact_repo = _get_artifact_repo(run)
        artifact_path = path

    return _send_artifact(artifact_repo, artifact_path)


def _not_implemented():
    response = Response()
    response.status_code = 404
    return response


# Tracking Server APIs


@catch_mlflow_exception
@_disable_if_artifacts_only
def _create_experiment():
    request_message = _get_request_message(
        CreateExperiment(),
        schema={
            "name": [_assert_required, _assert_string],
            "artifact_location": [_assert_string],
            "tags": [_assert_array],
        },
    )

    tags = [ExperimentTag(tag.key, tag.value) for tag in request_message.tags]

    # Validate query string in artifact location to prevent attacks
    parsed_artifact_location = urllib.parse.urlparse(request_message.artifact_location)
    if parsed_artifact_location.fragment or parsed_artifact_location.params:
        raise MlflowException(
            "'artifact_location' URL can't include fragments or params.",
            error_code=INVALID_PARAMETER_VALUE,
        )
    validate_query_string(parsed_artifact_location.query)
    experiment_id = _get_tracking_store().create_experiment(
        request_message.name, request_message.artifact_location, tags
    )
    response_message = CreateExperiment.Response()
    response_message.experiment_id = experiment_id
    response = Response(mimetype="application/json")
    response.set_data(message_to_json(response_message))
    return response


@catch_mlflow_exception
@_disable_if_artifacts_only
def _get_experiment():
    request_message = _get_request_message(
        GetExperiment(), schema={"experiment_id": [_assert_required, _assert_string]}
    )
    response_message = get_experiment_impl(request_message)
    response = Response(mimetype="application/json")
    response.set_data(message_to_json(response_message))
    return response


def get_experiment_impl(request_message):
    response_message = GetExperiment.Response()
    experiment = _get_tracking_store().get_experiment(request_message.experiment_id).to_proto()
    response_message.experiment.MergeFrom(experiment)
    return response_message


@catch_mlflow_exception
@_disable_if_artifacts_only
def _get_experiment_by_name():
    request_message = _get_request_message(
        GetExperimentByName(),
        schema={"experiment_name": [_assert_required, _assert_string]},
    )
    response_message = GetExperimentByName.Response()
    store_exp = _get_tracking_store().get_experiment_by_name(request_message.experiment_name)
    if store_exp is None:
        raise MlflowException(
            f"Could not find experiment with name '{request_message.experiment_name}'",
            error_code=RESOURCE_DOES_NOT_EXIST,
        )
    experiment = store_exp.to_proto()
    response_message.experiment.MergeFrom(experiment)
    response = Response(mimetype="application/json")
    response.set_data(message_to_json(response_message))
    return response


@catch_mlflow_exception
@_disable_if_artifacts_only
def _delete_experiment():
    request_message = _get_request_message(
        DeleteExperiment(), schema={"experiment_id": [_assert_required, _assert_string]}
    )
    _get_tracking_store().delete_experiment(request_message.experiment_id)
    response_message = DeleteExperiment.Response()
    response = Response(mimetype="application/json")
    response.set_data(message_to_json(response_message))
    return response


@catch_mlflow_exception
@_disable_if_artifacts_only
def _restore_experiment():
    request_message = _get_request_message(
        RestoreExperiment(),
        schema={"experiment_id": [_assert_required, _assert_string]},
    )
    _get_tracking_store().restore_experiment(request_message.experiment_id)
    response_message = RestoreExperiment.Response()
    response = Response(mimetype="application/json")
    response.set_data(message_to_json(response_message))
    return response


@catch_mlflow_exception
@_disable_if_artifacts_only
def _update_experiment():
    request_message = _get_request_message(
        UpdateExperiment(),
        schema={
            "experiment_id": [_assert_required, _assert_string],
            "new_name": [_assert_string, _assert_required],
        },
    )
    if request_message.new_name:
        _get_tracking_store().rename_experiment(
            request_message.experiment_id, request_message.new_name
        )
    response_message = UpdateExperiment.Response()
    response = Response(mimetype="application/json")
    response.set_data(message_to_json(response_message))
    return response


@catch_mlflow_exception
@_disable_if_artifacts_only
def _create_run():
    request_message = _get_request_message(
        CreateRun(),
        schema={
            "experiment_id": [_assert_string],
            "start_time": [_assert_intlike],
            "run_name": [_assert_string],
        },
    )

    tags = [RunTag(tag.key, tag.value) for tag in request_message.tags]
    run = _get_tracking_store().create_run(
        experiment_id=request_message.experiment_id,
        user_id=request_message.user_id,
        start_time=request_message.start_time,
        tags=tags,
        run_name=request_message.run_name,
    )

    response_message = CreateRun.Response()
    response_message.run.MergeFrom(run.to_proto())
    response = Response(mimetype="application/json")
    response.set_data(message_to_json(response_message))
    return response


@catch_mlflow_exception
@_disable_if_artifacts_only
def _update_run():
    request_message = _get_request_message(
        UpdateRun(),
        schema={
            "run_id": [_assert_required, _assert_string],
            "end_time": [_assert_intlike],
            "status": [_assert_string],
            "run_name": [_assert_string],
        },
    )
    run_id = request_message.run_id or request_message.run_uuid
    run_name = request_message.run_name if request_message.HasField("run_name") else None
    end_time = request_message.end_time if request_message.HasField("end_time") else None
    status = request_message.status if request_message.HasField("status") else None
    updated_info = _get_tracking_store().update_run_info(run_id, status, end_time, run_name)
    response_message = UpdateRun.Response(run_info=updated_info.to_proto())
    response = Response(mimetype="application/json")
    response.set_data(message_to_json(response_message))
    return response


@catch_mlflow_exception
@_disable_if_artifacts_only
def _delete_run():
    request_message = _get_request_message(
        DeleteRun(), schema={"run_id": [_assert_required, _assert_string]}
    )
    _get_tracking_store().delete_run(request_message.run_id)
    response_message = DeleteRun.Response()
    response = Response(mimetype="application/json")
    response.set_data(message_to_json(response_message))
    return response


@catch_mlflow_exception
@_disable_if_artifacts_only
def _restore_run():
    request_message = _get_request_message(
        RestoreRun(), schema={"run_id": [_assert_required, _assert_string]}
    )
    _get_tracking_store().restore_run(request_message.run_id)
    response_message = RestoreRun.Response()
    response = Response(mimetype="application/json")
    response.set_data(message_to_json(response_message))
    return response


@catch_mlflow_exception
@_disable_if_artifacts_only
def _log_metric():
    request_message = _get_request_message(
        LogMetric(),
        schema={
            "run_id": [_assert_required, _assert_string],
            "key": [_assert_required, _assert_string],
            "value": [_assert_required, _assert_floatlike],
            "timestamp": [_assert_intlike, _assert_required],
            "step": [_assert_intlike],
            "model_id": [_assert_string],
            "dataset_name": [_assert_string],
            "dataset_digest": [_assert_string],
        },
    )
    metric = Metric(
        request_message.key,
        request_message.value,
        request_message.timestamp,
        request_message.step,
        request_message.model_id or None,
        request_message.dataset_name or None,
        request_message.dataset_digest or None,
        request_message.run_id or None,
    )
    run_id = request_message.run_id or request_message.run_uuid
    _get_tracking_store().log_metric(run_id, metric)
    response_message = LogMetric.Response()
    response = Response(mimetype="application/json")
    response.set_data(message_to_json(response_message))
    return response


@catch_mlflow_exception
@_disable_if_artifacts_only
def _log_param():
    request_message = _get_request_message(
        LogParam(),
        schema={
            "run_id": [_assert_required, _assert_string],
            "key": [_assert_required, _assert_string],
            "value": [_assert_string],
        },
    )
    param = Param(request_message.key, request_message.value)
    run_id = request_message.run_id or request_message.run_uuid
    _get_tracking_store().log_param(run_id, param)
    response_message = LogParam.Response()
    response = Response(mimetype="application/json")
    response.set_data(message_to_json(response_message))
    return response


@catch_mlflow_exception
@_disable_if_artifacts_only
def _log_inputs():
    request_message = _get_request_message(
        LogInputs(),
        schema={
            "run_id": [_assert_required, _assert_string],
            "datasets": [_assert_array],
            "models": [_assert_array],
        },
    )
    run_id = request_message.run_id
    datasets = [
        DatasetInput.from_proto(proto_dataset_input)
        for proto_dataset_input in request_message.datasets
    ]
    models = (
        [
            LoggedModelInput.from_proto(proto_logged_model_input)
            for proto_logged_model_input in request_message.models
        ]
        if request_message.models
        else None
    )

    _get_tracking_store().log_inputs(run_id, datasets=datasets, models=models)
    response_message = LogInputs.Response()
    response = Response(mimetype="application/json")
    response.set_data(message_to_json(response_message))
    return response


@catch_mlflow_exception
@_disable_if_artifacts_only
def _log_outputs():
    request_message = _get_request_message(
        LogOutputs(),
        schema={
            "run_id": [_assert_required, _assert_string],
            "models": [_assert_required, _assert_array],
        },
    )
    models = [LoggedModelOutput.from_proto(p) for p in request_message.models]
    _get_tracking_store().log_outputs(run_id=request_message.run_id, models=models)
    response_message = LogOutputs.Response()
    return _wrap_response(response_message)


@catch_mlflow_exception
@_disable_if_artifacts_only
def _set_experiment_tag():
    request_message = _get_request_message(
        SetExperimentTag(),
        schema={
            "experiment_id": [_assert_required, _assert_string],
            "key": [_assert_required, _assert_string],
            "value": [_assert_string],
        },
    )
    tag = ExperimentTag(request_message.key, request_message.value)
    _get_tracking_store().set_experiment_tag(request_message.experiment_id, tag)
    response_message = SetExperimentTag.Response()
    response = Response(mimetype="application/json")
    response.set_data(message_to_json(response_message))
    return response


@catch_mlflow_exception
@_disable_if_artifacts_only
def _delete_experiment_tag():
    request_message = _get_request_message(
        DeleteExperimentTag(),
        schema={
            "experiment_id": [_assert_required, _assert_string],
            "key": [_assert_required, _assert_string],
        },
    )
    _get_tracking_store().delete_experiment_tag(request_message.experiment_id, request_message.key)
    response_message = DeleteExperimentTag.Response()
    response = Response(mimetype="application/json")
    response.set_data(message_to_json(response_message))
    return response


@catch_mlflow_exception
@_disable_if_artifacts_only
def _set_tag():
    request_message = _get_request_message(
        SetTag(),
        schema={
            "run_id": [_assert_required, _assert_string],
            "key": [_assert_required, _assert_string],
            "value": [_assert_string],
        },
    )
    tag = RunTag(request_message.key, request_message.value)
    run_id = request_message.run_id or request_message.run_uuid
    _get_tracking_store().set_tag(run_id, tag)
    response_message = SetTag.Response()
    response = Response(mimetype="application/json")
    response.set_data(message_to_json(response_message))
    return response


@catch_mlflow_exception
@_disable_if_artifacts_only
def _delete_tag():
    request_message = _get_request_message(
        DeleteTag(),
        schema={
            "run_id": [_assert_required, _assert_string],
            "key": [_assert_required, _assert_string],
        },
    )
    _get_tracking_store().delete_tag(request_message.run_id, request_message.key)
    response_message = DeleteTag.Response()
    response = Response(mimetype="application/json")
    response.set_data(message_to_json(response_message))
    return response


@catch_mlflow_exception
@_disable_if_artifacts_only
def _get_run():
    request_message = _get_request_message(
        GetRun(), schema={"run_id": [_assert_required, _assert_string]}
    )
    response_message = get_run_impl(request_message)
    response = Response(mimetype="application/json")
    response.set_data(message_to_json(response_message))
    return response


def get_run_impl(request_message):
    response_message = GetRun.Response()
    run_id = request_message.run_id or request_message.run_uuid
    response_message.run.MergeFrom(_get_tracking_store().get_run(run_id).to_proto())
    return response_message


@catch_mlflow_exception
@_disable_if_artifacts_only
def _search_runs():
    request_message = _get_request_message(
        SearchRuns(),
        schema={
            "experiment_ids": [_assert_array],
            "filter": [_assert_string],
            "max_results": [
                _assert_intlike,
                lambda x: _assert_less_than_or_equal(int(x), 50000),
            ],
            "order_by": [_assert_array, _assert_item_type_string],
        },
    )
    response_message = search_runs_impl(request_message)
    response = Response(mimetype="application/json")
    response.set_data(message_to_json(response_message))
    return response


def search_runs_impl(request_message):
    response_message = SearchRuns.Response()
    run_view_type = ViewType.ACTIVE_ONLY
    if request_message.HasField("run_view_type"):
        run_view_type = ViewType.from_proto(request_message.run_view_type)
    filter_string = request_message.filter
    max_results = request_message.max_results
    experiment_ids = request_message.experiment_ids
    order_by = request_message.order_by
    run_entities = _get_tracking_store().search_runs(
        experiment_ids=experiment_ids,
        filter_string=filter_string,
        run_view_type=run_view_type,
        max_results=max_results,
        order_by=order_by,
        page_token=request_message.page_token or None,
    )
    response_message.runs.extend([r.to_proto() for r in run_entities])
    if run_entities.token:
        response_message.next_page_token = run_entities.token
    return response_message


@catch_mlflow_exception
@_disable_if_artifacts_only
def _list_artifacts():
    request_message = _get_request_message(
        ListArtifacts(),
        schema={
            "run_id": [_assert_string, _assert_required],
            "path": [_assert_string],
            "page_token": [_assert_string],
        },
    )
    response_message = list_artifacts_impl(request_message)
    response = Response(mimetype="application/json")
    response.set_data(message_to_json(response_message))
    return response


def list_artifacts_impl(request_message):
    response_message = ListArtifacts.Response()
    if request_message.HasField("path"):
        path = request_message.path
        path = validate_path_is_safe(path)
    else:
        path = None
    run_id = request_message.run_id or request_message.run_uuid
    run = _get_tracking_store().get_run(run_id)

    if _is_servable_proxied_run_artifact_root(run.info.artifact_uri):
        artifact_entities = _list_artifacts_for_proxied_run_artifact_root(
            proxied_artifact_root=run.info.artifact_uri,
            relative_path=path,
        )
    else:
        artifact_entities = _get_artifact_repo(run).list_artifacts(path)

    response_message.files.extend([a.to_proto() for a in artifact_entities])
    response_message.root_uri = run.info.artifact_uri
    return response_message


def _list_artifacts_for_proxied_run_artifact_root(proxied_artifact_root, relative_path=None):
    """
    Lists artifacts from the specified ``relative_path`` within the specified proxied Run artifact
    root (i.e. a Run artifact root with scheme ``http``, ``https``, or ``mlflow-artifacts``).

    Args:
        proxied_artifact_root: The Run artifact root location (URI) with scheme ``http``,
                               ``https``, or ``mlflow-artifacts`` that can be resolved by the
                               MLflow server to a concrete storage location.
        relative_path: The relative path within the specified ``proxied_artifact_root`` under
                       which to list artifact contents. If ``None``, artifacts are listed from
                       the ``proxied_artifact_root`` directory.
    """
    parsed_proxied_artifact_root = urllib.parse.urlparse(proxied_artifact_root)
    assert parsed_proxied_artifact_root.scheme in ["http", "https", "mlflow-artifacts"]

    artifact_destination_repo = _get_artifact_repo_mlflow_artifacts()
    artifact_destination_path = _get_proxied_run_artifact_destination_path(
        proxied_artifact_root=proxied_artifact_root,
        relative_path=relative_path,
    )

    artifact_entities = []
    for file_info in artifact_destination_repo.list_artifacts(artifact_destination_path):
        basename = posixpath.basename(file_info.path)
        run_relative_artifact_path = (
            posixpath.join(relative_path, basename) if relative_path else basename
        )
        artifact_entities.append(
            FileInfo(run_relative_artifact_path, file_info.is_dir, file_info.file_size)
        )

    return artifact_entities


@catch_mlflow_exception
@_disable_if_artifacts_only
def _get_metric_history():
    request_message = _get_request_message(
        GetMetricHistory(),
        schema={
            "run_id": [_assert_string, _assert_required],
            "metric_key": [_assert_string, _assert_required],
            "page_token": [_assert_string],
        },
    )
    response_message = GetMetricHistory.Response()
    run_id = request_message.run_id or request_message.run_uuid

    max_results = request_message.max_results if request_message.max_results is not None else None

    metric_entities = _get_tracking_store().get_metric_history(
        run_id,
        request_message.metric_key,
        max_results=max_results,
        page_token=request_message.page_token or None,
    )
    response_message.metrics.extend([m.to_proto() for m in metric_entities])

    # Set next_page_token if available
    if next_page_token := metric_entities.token:
        response_message.next_page_token = next_page_token

    response = Response(mimetype="application/json")
    response.set_data(message_to_json(response_message))
    return response


@catch_mlflow_exception
@_disable_if_artifacts_only
def get_metric_history_bulk_handler():
    MAX_HISTORY_RESULTS = 25000
    MAX_RUN_IDS_PER_REQUEST = 100
    run_ids = request.args.to_dict(flat=False).get("run_id", [])
    if not run_ids:
        raise MlflowException(
            message="GetMetricHistoryBulk request must specify at least one run_id.",
            error_code=INVALID_PARAMETER_VALUE,
        )
    if len(run_ids) > MAX_RUN_IDS_PER_REQUEST:
        raise MlflowException(
            message=(
                f"GetMetricHistoryBulk request cannot specify more than {MAX_RUN_IDS_PER_REQUEST}"
                f" run_ids. Received {len(run_ids)} run_ids."
            ),
            error_code=INVALID_PARAMETER_VALUE,
        )

    metric_key = request.args.get("metric_key")
    if metric_key is None:
        raise MlflowException(
            message="GetMetricHistoryBulk request must specify a metric_key.",
            error_code=INVALID_PARAMETER_VALUE,
        )

    max_results = int(request.args.get("max_results", MAX_HISTORY_RESULTS))
    max_results = min(max_results, MAX_HISTORY_RESULTS)

    store = _get_tracking_store()

    def _default_history_bulk_impl():
        metrics_with_run_ids = []
        for run_id in sorted(run_ids):
            metrics_for_run = sorted(
                store.get_metric_history(
                    run_id=run_id,
                    metric_key=metric_key,
                    max_results=max_results,
                ),
                key=lambda metric: (metric.timestamp, metric.step, metric.value),
            )
            metrics_with_run_ids.extend(
                [
                    {
                        "key": metric.key,
                        "value": metric.value,
                        "timestamp": metric.timestamp,
                        "step": metric.step,
                        "run_id": run_id,
                    }
                    for metric in metrics_for_run
                ]
            )
        return metrics_with_run_ids

    if hasattr(store, "get_metric_history_bulk"):
        metrics_with_run_ids = [
            metric.to_dict()
            for metric in store.get_metric_history_bulk(
                run_ids=run_ids,
                metric_key=metric_key,
                max_results=max_results,
            )
        ]
    else:
        metrics_with_run_ids = _default_history_bulk_impl()

    return {
        "metrics": metrics_with_run_ids[:max_results],
    }


def _get_sampled_steps_from_steps(
    start_step: int, end_step: int, max_results: int, all_steps: list[int]
) -> set[int]:
    # NOTE: all_steps should be sorted before
    # being passed to this function
    start_idx = bisect.bisect_left(all_steps, start_step)
    end_idx = bisect.bisect_right(all_steps, end_step)
    if end_idx - start_idx <= max_results:
        return set(all_steps[start_idx:end_idx])

    num_steps = end_idx - start_idx
    interval = num_steps / max_results
    sampled_steps = []

    for i in range(0, max_results):
        idx = start_idx + int(i * interval)
        if idx < num_steps:
            sampled_steps.append(all_steps[idx])

    sampled_steps.append(all_steps[end_idx - 1])
    return set(sampled_steps)


@catch_mlflow_exception
@_disable_if_artifacts_only
def get_metric_history_bulk_interval_handler():
    request_message = _get_request_message(
        GetMetricHistoryBulkInterval(),
        schema={
            "run_ids": [
                _assert_required,
                _assert_array,
                _assert_item_type_string,
                lambda x: _assert_less_than_or_equal(
                    len(x),
                    MAX_RUNS_GET_METRIC_HISTORY_BULK,
                    message=f"GetMetricHistoryBulkInterval request must specify at most "
                    f"{MAX_RUNS_GET_METRIC_HISTORY_BULK} run_ids. Received {len(x)} run_ids.",
                ),
            ],
            "metric_key": [_assert_required, _assert_string],
            "start_step": [_assert_intlike],
            "end_step": [_assert_intlike],
            "max_results": [
                _assert_intlike,
                lambda x: _assert_intlike_within_range(
                    int(x),
                    1,
                    MAX_RESULTS_PER_RUN,
                    message=f"max_results must be between 1 and {MAX_RESULTS_PER_RUN}.",
                ),
            ],
        },
    )
    response_message = get_metric_history_bulk_interval_impl(request_message)
    response = Response(mimetype="application/json")
    response.set_data(message_to_json(response_message))
    return response


def get_metric_history_bulk_interval_impl(request_message):
    args = request.args
    run_ids = request_message.run_ids
    metric_key = request_message.metric_key
    max_results = int(args.get("max_results", MAX_RESULTS_PER_RUN))

    store = _get_tracking_store()

    def _get_sampled_steps(run_ids, metric_key, max_results):
        # cannot fetch from request_message as the default value is 0
        start_step = args.get("start_step")
        end_step = args.get("end_step")

        # perform validation before any data fetching occurs
        if start_step is not None and end_step is not None:
            start_step = int(start_step)
            end_step = int(end_step)
            if start_step > end_step:
                raise MlflowException.invalid_parameter_value(
                    "end_step must be greater than start_step. "
                    f"Found start_step={start_step} and end_step={end_step}."
                )
        elif start_step is not None or end_step is not None:
            raise MlflowException.invalid_parameter_value(
                "If either start step or end step are specified, both must be specified."
            )

        # get a list of all steps for all runs. this is necessary
        # because we can't assume that every step was logged, so
        # sampling needs to be done on the steps that actually exist
        all_runs = [
            [m.step for m in store.get_metric_history(run_id, metric_key)] for run_id in run_ids
        ]

        # save mins and maxes to be added back later
        all_mins_and_maxes = {step for run in all_runs if run for step in [min(run), max(run)]}
        all_steps = sorted({step for sublist in all_runs for step in sublist})

        # init start and end step if not provided in args
        if start_step is None and end_step is None:
            start_step = 0
            end_step = all_steps[-1] if all_steps else 0

        # remove any steps outside of the range
        all_mins_and_maxes = {step for step in all_mins_and_maxes if start_step <= step <= end_step}

        # doing extra iterations here shouldn't badly affect performance,
        # since the number of steps at this point should be relatively small
        # (MAX_RESULTS_PER_RUN + len(all_mins_and_maxes))
        sampled_steps = _get_sampled_steps_from_steps(start_step, end_step, max_results, all_steps)
        return sorted(sampled_steps.union(all_mins_and_maxes))

    def _default_history_bulk_interval_impl():
        steps = _get_sampled_steps(run_ids, metric_key, max_results)
        metrics_with_run_ids = []
        for run_id in run_ids:
            metrics_with_run_ids.extend(
                store.get_metric_history_bulk_interval_from_steps(
                    run_id=run_id,
                    metric_key=metric_key,
                    steps=steps,
                    max_results=MAX_RESULTS_GET_METRIC_HISTORY,
                )
            )
        return metrics_with_run_ids

    metrics_with_run_ids = _default_history_bulk_interval_impl()

    response_message = GetMetricHistoryBulkInterval.Response()
    response_message.metrics.extend([m.to_proto() for m in metrics_with_run_ids])
    return response_message


@catch_mlflow_exception
@_disable_if_artifacts_only
def _search_datasets_handler():
    request_message = _get_request_message(
        SearchDatasets(),
    )
    response_message = search_datasets_impl(request_message)
    response = Response(mimetype="application/json")
    response.set_data(message_to_json(response_message))
    return response


def search_datasets_impl(request_message):
    MAX_EXPERIMENT_IDS_PER_REQUEST = 20
    _validate_content_type(request, ["application/json"])
    experiment_ids = request_message.experiment_ids or []
    if not experiment_ids:
        raise MlflowException(
            message="SearchDatasets request must specify at least one experiment_id.",
            error_code=INVALID_PARAMETER_VALUE,
        )
    if len(experiment_ids) > MAX_EXPERIMENT_IDS_PER_REQUEST:
        raise MlflowException(
            message=(
                f"SearchDatasets request cannot specify more than {MAX_EXPERIMENT_IDS_PER_REQUEST}"
                f" experiment_ids. Received {len(experiment_ids)} experiment_ids."
            ),
            error_code=INVALID_PARAMETER_VALUE,
        )

    store = _get_tracking_store()

    if hasattr(store, "_search_datasets"):
        response_message = SearchDatasets.Response()
        response_message.dataset_summaries.extend(
            [summary.to_proto() for summary in store._search_datasets(experiment_ids)]
        )
        return response_message
    else:
        return _not_implemented()


def _validate_gateway_path(method: str, gateway_path: str) -> None:
    if not gateway_path:
        raise MlflowException(
            message="Deployments proxy request must specify a gateway_path.",
            error_code=INVALID_PARAMETER_VALUE,
        )
    elif method == "GET":
        if gateway_path.strip("/") != "api/2.0/endpoints":
            raise MlflowException(
                message=f"Invalid gateway_path: {gateway_path} for method: {method}",
                error_code=INVALID_PARAMETER_VALUE,
            )
    elif method == "POST":
        # For POST, gateway_path must be in the form of "gateway/{name}/invocations"
        if not re.fullmatch(r"gateway/[^/]+/invocations", gateway_path.strip("/")):
            raise MlflowException(
                message=f"Invalid gateway_path: {gateway_path} for method: {method}",
                error_code=INVALID_PARAMETER_VALUE,
            )


@catch_mlflow_exception
def gateway_proxy_handler():
    target_uri = MLFLOW_DEPLOYMENTS_TARGET.get()
    if not target_uri:
        # Pretend an empty gateway service is running
        return {"endpoints": []}

    args = request.args if request.method == "GET" else request.json
    gateway_path = args.get("gateway_path")
    _validate_gateway_path(request.method, gateway_path)
    json_data = args.get("json_data", None)
    response = requests.request(request.method, f"{target_uri}/{gateway_path}", json=json_data)
    if response.status_code == 200:
        return response.json()
    else:
        raise MlflowException(
            message=f"Deployments proxy request failed with error code {response.status_code}. "
            f"Error message: {response.text}",
            error_code=response.status_code,
        )


@catch_mlflow_exception
@_disable_if_artifacts_only
def create_promptlab_run_handler():
    def assert_arg_exists(arg_name, arg):
        if not arg:
            raise MlflowException(
                message=f"CreatePromptlabRun request must specify {arg_name}.",
                error_code=INVALID_PARAMETER_VALUE,
            )

    _validate_content_type(request, ["application/json"])

    args = request.json
    experiment_id = args.get("experiment_id")
    assert_arg_exists("experiment_id", experiment_id)
    run_name = args.get("run_name", None)
    tags = args.get("tags", [])
    prompt_template = args.get("prompt_template")
    assert_arg_exists("prompt_template", prompt_template)
    raw_prompt_parameters = args.get("prompt_parameters")
    assert_arg_exists("prompt_parameters", raw_prompt_parameters)
    prompt_parameters = [
        Param(param.get("key"), param.get("value")) for param in args.get("prompt_parameters")
    ]
    model_route = args.get("model_route")
    assert_arg_exists("model_route", model_route)
    raw_model_parameters = args.get("model_parameters", [])
    model_parameters = [
        Param(param.get("key"), param.get("value")) for param in raw_model_parameters
    ]
    model_input = args.get("model_input")
    assert_arg_exists("model_input", model_input)
    model_output = args.get("model_output", None)
    raw_model_output_parameters = args.get("model_output_parameters", [])
    model_output_parameters = [
        Param(param.get("key"), param.get("value")) for param in raw_model_output_parameters
    ]
    mlflow_version = args.get("mlflow_version")
    assert_arg_exists("mlflow_version", mlflow_version)
    user_id = args.get("user_id", "unknown")

    # use current time if not provided
    start_time = args.get("start_time", int(time.time() * 1000))

    store = _get_tracking_store()

    run = _create_promptlab_run_impl(
        store,
        experiment_id=experiment_id,
        run_name=run_name,
        tags=tags,
        prompt_template=prompt_template,
        prompt_parameters=prompt_parameters,
        model_route=model_route,
        model_parameters=model_parameters,
        model_input=model_input,
        model_output=model_output,
        model_output_parameters=model_output_parameters,
        mlflow_version=mlflow_version,
        user_id=user_id,
        start_time=start_time,
    )
    response_message = CreateRun.Response()
    response_message.run.MergeFrom(run.to_proto())
    response = Response(mimetype="application/json")
    response.set_data(message_to_json(response_message))
    return response


@catch_mlflow_exception
def upload_artifact_handler():
    args = request.args
    run_uuid = args.get("run_uuid")
    if not run_uuid:
        raise MlflowException(
            message="Request must specify run_uuid.",
            error_code=INVALID_PARAMETER_VALUE,
        )
    path = args.get("path")
    if not path:
        raise MlflowException(
            message="Request must specify path.",
            error_code=INVALID_PARAMETER_VALUE,
        )
    path = validate_path_is_safe(path)

    if request.content_length and request.content_length > 10 * 1024 * 1024:
        raise MlflowException(
            message="Artifact size is too large. Max size is 10MB.",
            error_code=INVALID_PARAMETER_VALUE,
        )

    data = request.data
    if not data:
        raise MlflowException(
            message="Request must specify data.",
            error_code=INVALID_PARAMETER_VALUE,
        )

    run = _get_tracking_store().get_run(run_uuid)
    artifact_dir = run.info.artifact_uri

    basename = posixpath.basename(path)
    dirname = posixpath.dirname(path)

    def _log_artifact_to_repo(file, run, dirname, artifact_dir):
        if _is_servable_proxied_run_artifact_root(run.info.artifact_uri):
            artifact_repo = _get_artifact_repo_mlflow_artifacts()
            path_to_log = (
                os.path.join(run.info.experiment_id, run.info.run_id, "artifacts", dirname)
                if dirname
                else os.path.join(run.info.experiment_id, run.info.run_id, "artifacts")
            )
        else:
            artifact_repo = get_artifact_repository(artifact_dir)
            path_to_log = dirname

        artifact_repo.log_artifact(file, path_to_log)

    with tempfile.TemporaryDirectory() as tmpdir:
        dir_path = os.path.join(tmpdir, dirname) if dirname else tmpdir
        file_path = os.path.join(dir_path, basename)

        os.makedirs(dir_path, exist_ok=True)

        with open(file_path, "wb") as f:
            f.write(data)

        _log_artifact_to_repo(file_path, run, dirname, artifact_dir)

    return Response(mimetype="application/json")


@catch_mlflow_exception
@_disable_if_artifacts_only
def _search_experiments():
    request_message = _get_request_message(
        SearchExperiments(),
        schema={
            "view_type": [_assert_intlike],
            "max_results": [_assert_intlike],
            "order_by": [_assert_array],
            "filter": [_assert_string],
            "page_token": [_assert_string],
        },
    )

    experiment_entities = _get_tracking_store().search_experiments(
        view_type=request_message.view_type,
        max_results=request_message.max_results,
        order_by=request_message.order_by,
        filter_string=request_message.filter,
        page_token=request_message.page_token or None,
    )
    response_message = SearchExperiments.Response()
    response_message.experiments.extend([e.to_proto() for e in experiment_entities])
    if experiment_entities.token:
        response_message.next_page_token = experiment_entities.token
    response = Response(mimetype="application/json")
    response.set_data(message_to_json(response_message))
    return response


@catch_mlflow_exception
def _get_artifact_repo(run):
    return get_artifact_repository(run.info.artifact_uri)


@catch_mlflow_exception
@_disable_if_artifacts_only
def _log_batch():
    def _assert_metrics_fields_present(metrics):
        for idx, m in enumerate(metrics):
            _assert_required(m.get("key"), path=f"metrics[{idx}].key")
            _assert_required(m.get("value"), path=f"metrics[{idx}].value")
            _assert_required(m.get("timestamp"), path=f"metrics[{idx}].timestamp")

    def _assert_params_fields_present(params):
        for idx, param in enumerate(params):
            _assert_required(param.get("key"), path=f"params[{idx}].key")

    def _assert_tags_fields_present(tags):
        for idx, tag in enumerate(tags):
            _assert_required(tag.get("key"), path=f"tags[{idx}].key")

    _validate_batch_log_api_req(_get_request_json())
    request_message = _get_request_message(
        LogBatch(),
        schema={
            "run_id": [_assert_string, _assert_required],
            "metrics": [_assert_array, _assert_metrics_fields_present],
            "params": [_assert_array, _assert_params_fields_present],
            "tags": [_assert_array, _assert_tags_fields_present],
        },
    )
    metrics = [Metric.from_proto(proto_metric) for proto_metric in request_message.metrics]
    params = [Param.from_proto(proto_param) for proto_param in request_message.params]
    tags = [RunTag.from_proto(proto_tag) for proto_tag in request_message.tags]
    _get_tracking_store().log_batch(
        run_id=request_message.run_id, metrics=metrics, params=params, tags=tags
    )
    response_message = LogBatch.Response()
    response = Response(mimetype="application/json")
    response.set_data(message_to_json(response_message))
    return response


@catch_mlflow_exception
@_disable_if_artifacts_only
def _log_model():
    request_message = _get_request_message(
        LogModel(),
        schema={
            "run_id": [_assert_string, _assert_required],
            "model_json": [_assert_string, _assert_required],
        },
    )
    try:
        model = json.loads(request_message.model_json)
    except Exception:
        raise MlflowException(
            f"Malformed model info. \n {request_message.model_json} \n is not a valid JSON.",
            error_code=INVALID_PARAMETER_VALUE,
        )

    missing_fields = {"artifact_path", "flavors", "utc_time_created", "run_id"} - set(model.keys())

    if missing_fields:
        raise MlflowException(
            f"Model json is missing mandatory fields: {missing_fields}",
            error_code=INVALID_PARAMETER_VALUE,
        )
    _get_tracking_store().record_logged_model(
        run_id=request_message.run_id, mlflow_model=Model.from_dict(model)
    )
    response_message = LogModel.Response()
    response = Response(mimetype="application/json")
    response.set_data(message_to_json(response_message))
    return response


def _wrap_response(response_message):
    response = Response(mimetype="application/json")
    response.set_data(message_to_json(response_message))
    return response


# Model Registry APIs


@catch_mlflow_exception
@_disable_if_artifacts_only
def _create_registered_model():
    request_message = _get_request_message(
        CreateRegisteredModel(),
        schema={
            "name": [_assert_string, _assert_required],
            "tags": [_assert_array],
            "description": [_assert_string],
        },
    )
    store = _get_model_registry_store()
    registered_model = store.create_registered_model(
        name=request_message.name,
        tags=request_message.tags,
        description=request_message.description,
    )
    response_message = CreateRegisteredModel.Response(registered_model=registered_model.to_proto())

    deliver_webhook(
        event=WebhookEvent(WebhookEntity.REGISTERED_MODEL, WebhookAction.CREATED),
        payload=RegisteredModelCreatedPayload(
            name=request_message.name,
            tags={t.key: t.value for t in request_message.tags},
            description=request_message.description,
        ),
        store=store,
    )

    return _wrap_response(response_message)


@catch_mlflow_exception
@_disable_if_artifacts_only
def _get_registered_model():
    request_message = _get_request_message(
        GetRegisteredModel(), schema={"name": [_assert_string, _assert_required]}
    )
    registered_model = _get_model_registry_store().get_registered_model(name=request_message.name)
    response_message = GetRegisteredModel.Response(registered_model=registered_model.to_proto())
    return _wrap_response(response_message)


@catch_mlflow_exception
@_disable_if_artifacts_only
def _update_registered_model():
    request_message = _get_request_message(
        UpdateRegisteredModel(),
        schema={
            "name": [_assert_string, _assert_required],
            "description": [_assert_string],
        },
    )
    name = request_message.name
    new_description = request_message.description
    registered_model = _get_model_registry_store().update_registered_model(
        name=name, description=new_description
    )
    response_message = UpdateRegisteredModel.Response(registered_model=registered_model.to_proto())
    return _wrap_response(response_message)


@catch_mlflow_exception
@_disable_if_artifacts_only
def _rename_registered_model():
    request_message = _get_request_message(
        RenameRegisteredModel(),
        schema={
            "name": [_assert_string, _assert_required],
            "new_name": [_assert_string, _assert_required],
        },
    )
    name = request_message.name
    new_name = request_message.new_name
    registered_model = _get_model_registry_store().rename_registered_model(
        name=name, new_name=new_name
    )
    response_message = RenameRegisteredModel.Response(registered_model=registered_model.to_proto())
    return _wrap_response(response_message)


@catch_mlflow_exception
@_disable_if_artifacts_only
def _delete_registered_model():
    request_message = _get_request_message(
        DeleteRegisteredModel(), schema={"name": [_assert_string, _assert_required]}
    )
    _get_model_registry_store().delete_registered_model(name=request_message.name)
    return _wrap_response(DeleteRegisteredModel.Response())


@catch_mlflow_exception
@_disable_if_artifacts_only
def _search_registered_models():
    request_message = _get_request_message(
        SearchRegisteredModels(),
        schema={
            "filter": [_assert_string],
            "max_results": [
                _assert_intlike,
                lambda x: _assert_less_than_or_equal(int(x), 1000),
            ],
            "order_by": [_assert_array, _assert_item_type_string],
            "page_token": [_assert_string],
        },
    )
    store = _get_model_registry_store()
    registered_models = store.search_registered_models(
        filter_string=request_message.filter,
        max_results=request_message.max_results,
        order_by=request_message.order_by,
        page_token=request_message.page_token or None,
    )
    response_message = SearchRegisteredModels.Response()
    response_message.registered_models.extend([e.to_proto() for e in registered_models])
    if registered_models.token:
        response_message.next_page_token = registered_models.token
    return _wrap_response(response_message)


@catch_mlflow_exception
@_disable_if_artifacts_only
def _get_latest_versions():
    request_message = _get_request_message(
        GetLatestVersions(),
        schema={
            "name": [_assert_string, _assert_required],
            "stages": [_assert_array, _assert_item_type_string],
        },
    )
    latest_versions = _get_model_registry_store().get_latest_versions(
        name=request_message.name, stages=request_message.stages
    )
    response_message = GetLatestVersions.Response()
    response_message.model_versions.extend([e.to_proto() for e in latest_versions])
    return _wrap_response(response_message)


@catch_mlflow_exception
@_disable_if_artifacts_only
def _set_registered_model_tag():
    request_message = _get_request_message(
        SetRegisteredModelTag(),
        schema={
            "name": [_assert_string, _assert_required],
            "key": [_assert_string, _assert_required],
            "value": [_assert_string],
        },
    )
    tag = RegisteredModelTag(key=request_message.key, value=request_message.value)
    _get_model_registry_store().set_registered_model_tag(name=request_message.name, tag=tag)
    return _wrap_response(SetRegisteredModelTag.Response())


@catch_mlflow_exception
@_disable_if_artifacts_only
def _delete_registered_model_tag():
    request_message = _get_request_message(
        DeleteRegisteredModelTag(),
        schema={
            "name": [_assert_string, _assert_required],
            "key": [_assert_string, _assert_required],
        },
    )
    _get_model_registry_store().delete_registered_model_tag(
        name=request_message.name, key=request_message.key
    )
    return _wrap_response(DeleteRegisteredModelTag.Response())


def _validate_non_local_source_contains_relative_paths(source: str):
    """
    Validation check to ensure that sources that are provided that conform to the schemes:
    http, https, or mlflow-artifacts do not contain relative path designations that are intended
    to access local file system paths on the tracking server.

    Example paths that this validation function is intended to find and raise an Exception if
    passed:
    "mlflow-artifacts://host:port/../../../../"
    "http://host:port/api/2.0/mlflow-artifacts/artifacts/../../../../"
    "https://host:port/api/2.0/mlflow-artifacts/artifacts/../../../../"
    "/models/artifacts/../../../"
    "s3:/my_bucket/models/path/../../other/path"
    "file://path/to/../../../../some/where/you/should/not/be"
    "mlflow-artifacts://host:port/..%2f..%2f..%2f..%2f"
    "http://host:port/api/2.0/mlflow-artifacts/artifacts%00"
    """
    invalid_source_error_message = (
        f"Invalid model version source: '{source}'. If supplying a source as an http, https, "
        "local file path, ftp, objectstore, or mlflow-artifacts uri, an absolute path must be "
        "provided without relative path references present. "
        "Please provide an absolute path."
    )

    while (unquoted := urllib.parse.unquote_plus(source)) != source:
        source = unquoted
    source_path = re.sub(r"/+", "/", urllib.parse.urlparse(source).path.rstrip("/"))
    if "\x00" in source_path or any(p == ".." for p in source.split("/")):
        raise MlflowException(invalid_source_error_message, INVALID_PARAMETER_VALUE)
    resolved_source = pathlib.Path(source_path).resolve().as_posix()
    # NB: drive split is specifically for Windows since WindowsPath.resolve() will append the
    # drive path of the pwd to a given path. We don't care about the drive here, though.
    _, resolved_path = os.path.splitdrive(resolved_source)

    if resolved_path != source_path:
        raise MlflowException(invalid_source_error_message, INVALID_PARAMETER_VALUE)


def _validate_source_run(source: str, run_id: str) -> None:
    if is_local_uri(source):
        if run_id:
            store = _get_tracking_store()
            run = store.get_run(run_id)
            source = pathlib.Path(local_file_uri_to_path(source)).resolve()
            if is_local_uri(run.info.artifact_uri):
                run_artifact_dir = pathlib.Path(
                    local_file_uri_to_path(run.info.artifact_uri)
                ).resolve()
                if run_artifact_dir in [source, *source.parents]:
                    return

        raise MlflowException(
            f"Invalid model version source: '{source}'. To use a local path as a model version "
            "source, the run_id request parameter has to be specified and the local path has to be "
            "contained within the artifact directory of the run specified by the run_id.",
            INVALID_PARAMETER_VALUE,
        )

    # Checks if relative paths are present in the source (a security threat). If any are present,
    # raises an Exception.
    _validate_non_local_source_contains_relative_paths(source)


def _validate_source_model(source: str, model_id: str) -> None:
    if is_local_uri(source):
        if model_id:
            store = _get_tracking_store()
            model = store.get_logged_model(model_id)
            source = pathlib.Path(local_file_uri_to_path(source)).resolve()
            if is_local_uri(model.artifact_location):
                run_artifact_dir = pathlib.Path(
                    local_file_uri_to_path(model.artifact_location)
                ).resolve()
                if run_artifact_dir in [source, *source.parents]:
                    return

        raise MlflowException(
            f"Invalid model version source: '{source}'. To use a local path as a model version "
            "source, the model_id request parameter has to be specified and the local path has to "
            "be contained within the artifact directory of the run specified by the model_id.",
            INVALID_PARAMETER_VALUE,
        )

    # Checks if relative paths are present in the source (a security threat). If any are present,
    # raises an Exception.
    _validate_non_local_source_contains_relative_paths(source)


@catch_mlflow_exception
@_disable_if_artifacts_only
def _create_model_version():
    request_message = _get_request_message(
        CreateModelVersion(),
        schema={
            "name": [_assert_string, _assert_required],
            "source": [_assert_string, _assert_required],
            "run_id": [_assert_string],
            "tags": [_assert_array],
            "run_link": [_assert_string],
            "description": [_assert_string],
            "model_id": [_assert_string],
        },
    )

    if request_message.source and (
        regex := MLFLOW_CREATE_MODEL_VERSION_SOURCE_VALIDATION_REGEX.get()
    ):
        if not re.search(regex, request_message.source):
            raise MlflowException(
                f"Invalid model version source: '{request_message.source}'.",
                error_code=INVALID_PARAMETER_VALUE,
            )

    # If the model version is a prompt, we don't validate the source
    is_prompt = _is_prompt_request(request_message)
    if not is_prompt:
        if request_message.model_id:
            _validate_source_model(request_message.source, request_message.model_id)
        else:
            _validate_source_run(request_message.source, request_message.run_id)

    store = _get_model_registry_store()
    model_version = store.create_model_version(
        name=request_message.name,
        source=request_message.source,
        run_id=request_message.run_id,
        run_link=request_message.run_link,
        tags=request_message.tags,
        description=request_message.description,
        model_id=request_message.model_id,
    )
    if not is_prompt and request_message.model_id:
        tracking_store = _get_tracking_store()
        tracking_store.set_model_versions_tags(
            name=request_message.name,
            version=model_version.version,
            model_id=request_message.model_id,
        )
    response_message = CreateModelVersion.Response(model_version=model_version.to_proto())

    if not is_prompt:
        deliver_webhook(
            event=WebhookEvent(WebhookEntity.MODEL_VERSION, WebhookAction.CREATED),
            payload=ModelVersionCreatedPayload(
                name=request_message.name,
                version=str(model_version.version),
                source=request_message.source,
                run_id=request_message.run_id or None,
                tags={t.key: t.value for t in request_message.tags},
                description=request_message.description or None,
            ),
            store=store,
        )

    return _wrap_response(response_message)


def _is_prompt_request(request_message):
    return any(tag.key == IS_PROMPT_TAG_KEY for tag in request_message.tags)


def _is_prompt(name: str) -> bool:
    rm = _get_model_registry_store().get_registered_model(name=name)
    return rm._is_prompt()


@catch_mlflow_exception
@_disable_if_artifacts_only
def get_model_version_artifact_handler():
    name = request.args.get("name")
    version = request.args.get("version")
    path = request.args["path"]
    path = validate_path_is_safe(path)
    artifact_uri = _get_model_registry_store().get_model_version_download_uri(name, version)
    if _is_servable_proxied_run_artifact_root(artifact_uri):
        artifact_repo = _get_artifact_repo_mlflow_artifacts()
        artifact_path = _get_proxied_run_artifact_destination_path(
            proxied_artifact_root=artifact_uri,
            relative_path=path,
        )
    else:
        artifact_repo = get_artifact_repository(artifact_uri)
        artifact_path = path

    return _send_artifact(artifact_repo, artifact_path)


@catch_mlflow_exception
@_disable_if_artifacts_only
def _get_model_version():
    request_message = _get_request_message(
        GetModelVersion(),
        schema={
            "name": [_assert_string, _assert_required],
            "version": [_assert_string, _assert_required],
        },
    )
    model_version = _get_model_registry_store().get_model_version(
        name=request_message.name, version=request_message.version
    )
    response_proto = model_version.to_proto()
    response_message = GetModelVersion.Response(model_version=response_proto)
    return _wrap_response(response_message)


@catch_mlflow_exception
@_disable_if_artifacts_only
def _update_model_version():
    request_message = _get_request_message(
        UpdateModelVersion(),
        schema={
            "name": [_assert_string, _assert_required],
            "version": [_assert_string, _assert_required],
            "description": [_assert_string],
        },
    )
    new_description = None
    if request_message.HasField("description"):
        new_description = request_message.description
    model_version = _get_model_registry_store().update_model_version(
        name=request_message.name,
        version=request_message.version,
        description=new_description,
    )
    return _wrap_response(UpdateModelVersion.Response(model_version=model_version.to_proto()))


@catch_mlflow_exception
@_disable_if_artifacts_only
def _transition_stage():
    request_message = _get_request_message(
        TransitionModelVersionStage(),
        schema={
            "name": [_assert_string, _assert_required],
            "version": [_assert_string, _assert_required],
            "stage": [_assert_string, _assert_required],
            "archive_existing_versions": [_assert_bool],
        },
    )
    model_version = _get_model_registry_store().transition_model_version_stage(
        name=request_message.name,
        version=request_message.version,
        stage=request_message.stage,
        archive_existing_versions=request_message.archive_existing_versions,
    )
    return _wrap_response(
        TransitionModelVersionStage.Response(model_version=model_version.to_proto())
    )


@catch_mlflow_exception
@_disable_if_artifacts_only
def _delete_model_version():
    request_message = _get_request_message(
        DeleteModelVersion(),
        schema={
            "name": [_assert_string, _assert_required],
            "version": [_assert_string, _assert_required],
        },
    )
    _get_model_registry_store().delete_model_version(
        name=request_message.name, version=request_message.version
    )
    return _wrap_response(DeleteModelVersion.Response())


@catch_mlflow_exception
@_disable_if_artifacts_only
def _get_model_version_download_uri():
    request_message = _get_request_message(GetModelVersionDownloadUri())
    download_uri = _get_model_registry_store().get_model_version_download_uri(
        name=request_message.name, version=request_message.version
    )
    response_message = GetModelVersionDownloadUri.Response(artifact_uri=download_uri)
    return _wrap_response(response_message)


@catch_mlflow_exception
@_disable_if_artifacts_only
def _search_model_versions():
    request_message = _get_request_message(
        SearchModelVersions(),
        schema={
            "filter": [_assert_string],
            "max_results": [
                _assert_intlike,
                lambda x: _assert_less_than_or_equal(int(x), 200_000),
            ],
            "order_by": [_assert_array, _assert_item_type_string],
            "page_token": [_assert_string],
        },
    )
    response_message = search_model_versions_impl(request_message)
    return _wrap_response(response_message)


def search_model_versions_impl(request_message):
    store = _get_model_registry_store()
    model_versions = store.search_model_versions(
        filter_string=request_message.filter,
        max_results=request_message.max_results,
        order_by=request_message.order_by,
        page_token=request_message.page_token or None,
    )
    response_message = SearchModelVersions.Response()
    response_message.model_versions.extend([e.to_proto() for e in model_versions])
    if model_versions.token:
        response_message.next_page_token = model_versions.token
    return response_message


@catch_mlflow_exception
@_disable_if_artifacts_only
def _set_model_version_tag():
    request_message = _get_request_message(
        SetModelVersionTag(),
        schema={
            "name": [_assert_string, _assert_required],
            "version": [_assert_string, _assert_required],
            "key": [_assert_string, _assert_required],
            "value": [_assert_string],
        },
    )
    tag = ModelVersionTag(key=request_message.key, value=request_message.value)
    store = _get_model_registry_store()
    store.set_model_version_tag(name=request_message.name, version=request_message.version, tag=tag)

    if not _is_prompt(request_message.name):
        deliver_webhook(
            event=WebhookEvent(WebhookEntity.MODEL_VERSION_TAG, WebhookAction.SET),
            payload=ModelVersionTagSetPayload(
                name=request_message.name,
                version=request_message.version,
                key=request_message.key,
                value=request_message.value,
            ),
            store=store,
        )

    return _wrap_response(SetModelVersionTag.Response())


@catch_mlflow_exception
@_disable_if_artifacts_only
def _delete_model_version_tag():
    request_message = _get_request_message(
        DeleteModelVersionTag(),
        schema={
            "name": [_assert_string, _assert_required],
            "version": [_assert_string, _assert_required],
            "key": [_assert_string, _assert_required],
        },
    )
    store = _get_model_registry_store()
    store.delete_model_version_tag(
        name=request_message.name,
        version=request_message.version,
        key=request_message.key,
    )

    if not _is_prompt(request_message.name):
        deliver_webhook(
            event=WebhookEvent(WebhookEntity.MODEL_VERSION_TAG, WebhookAction.DELETED),
            payload=ModelVersionTagDeletedPayload(
                name=request_message.name,
                version=request_message.version,
                key=request_message.key,
            ),
            store=store,
        )

    return _wrap_response(DeleteModelVersionTag.Response())


@catch_mlflow_exception
@_disable_if_artifacts_only
def _set_registered_model_alias():
    request_message = _get_request_message(
        SetRegisteredModelAlias(),
        schema={
            "name": [_assert_string, _assert_required],
            "alias": [_assert_string, _assert_required],
            "version": [_assert_string, _assert_required],
        },
    )
    store = _get_model_registry_store()
    store.set_registered_model_alias(
        name=request_message.name,
        alias=request_message.alias,
        version=request_message.version,
    )

    if not _is_prompt(request_message.name):
        deliver_webhook(
            event=WebhookEvent(WebhookEntity.MODEL_VERSION_ALIAS, WebhookAction.CREATED),
            payload=ModelVersionAliasCreatedPayload(
                name=request_message.name,
                alias=request_message.alias,
                version=request_message.version,
            ),
            store=store,
        )

    return _wrap_response(SetRegisteredModelAlias.Response())


@catch_mlflow_exception
@_disable_if_artifacts_only
def _delete_registered_model_alias():
    request_message = _get_request_message(
        DeleteRegisteredModelAlias(),
        schema={
            "name": [_assert_string, _assert_required],
            "alias": [_assert_string, _assert_required],
        },
    )
    store = _get_model_registry_store()
    store.delete_registered_model_alias(name=request_message.name, alias=request_message.alias)

    if not _is_prompt(request_message.name):
        deliver_webhook(
            event=WebhookEvent(WebhookEntity.MODEL_VERSION_ALIAS, WebhookAction.DELETED),
            payload=ModelVersionAliasDeletedPayload(
                name=request_message.name,
                alias=request_message.alias,
            ),
            store=store,
        )

    return _wrap_response(DeleteRegisteredModelAlias.Response())


@catch_mlflow_exception
@_disable_if_artifacts_only
def _get_model_version_by_alias():
    request_message = _get_request_message(
        GetModelVersionByAlias(),
        schema={
            "name": [_assert_string, _assert_required],
            "alias": [_assert_string, _assert_required],
        },
    )
    model_version = _get_model_registry_store().get_model_version_by_alias(
        name=request_message.name, alias=request_message.alias
    )
    response_proto = model_version.to_proto()
    response_message = GetModelVersionByAlias.Response(model_version=response_proto)
    return _wrap_response(response_message)


# Webhook APIs
@catch_mlflow_exception
@_disable_if_artifacts_only
def _create_webhook():
    request_message = _get_request_message(
        CreateWebhook(),
        schema={
            "name": [_assert_string, _assert_required],
            "url": [_assert_string, _assert_required],
            "events": [_assert_array, _assert_required],
            "description": [_assert_string],
            "secret": [_assert_string],
            "status": [_assert_string],
        },
    )

    webhook = _get_model_registry_store().create_webhook(
        name=request_message.name,
        url=request_message.url,
        events=[WebhookEvent.from_proto(e) for e in request_message.events],
        description=request_message.description or None,
        secret=request_message.secret or None,
        status=WebhookStatus.from_proto(request_message.status) if request_message.status else None,
    )
    response_message = CreateWebhook.Response(webhook=webhook.to_proto())
    return _wrap_response(response_message)


@catch_mlflow_exception
@_disable_if_artifacts_only
def _list_webhooks():
    request_message = _get_request_message(
        ListWebhooks(),
        schema={
            "max_results": [_assert_intlike],
            "page_token": [_assert_string],
        },
    )
    webhooks_page = _get_model_registry_store().list_webhooks(
        max_results=request_message.max_results,
        page_token=request_message.page_token or None,
    )
    response_message = ListWebhooks.Response(
        webhooks=[w.to_proto() for w in webhooks_page],
        next_page_token=webhooks_page.token,
    )
    return _wrap_response(response_message)


@catch_mlflow_exception
@_disable_if_artifacts_only
def _get_webhook(webhook_id: str):
    webhook = _get_model_registry_store().get_webhook(webhook_id=webhook_id)
    response_message = GetWebhook.Response(webhook=webhook.to_proto())
    return _wrap_response(response_message)


@catch_mlflow_exception
@_disable_if_artifacts_only
def _update_webhook(webhook_id: str):
    request_message = _get_request_message(
        UpdateWebhook(),
        schema={
            "name": [_assert_string],
            "description": [_assert_string],
            "url": [_assert_string],
            "events": [_assert_array],
            "secret": [_assert_string],
            "status": [_assert_string],
        },
    )
    webhook = _get_model_registry_store().update_webhook(
        webhook_id=webhook_id,
        name=request_message.name or None,
        description=request_message.description or None,
        url=request_message.url or None,
        events=(
            [WebhookEvent.from_proto(e) for e in request_message.events]
            if request_message.events
            else None
        ),
        secret=request_message.secret or None,
        status=WebhookStatus.from_proto(request_message.status) if request_message.status else None,
    )
    response_message = UpdateWebhook.Response(webhook=webhook.to_proto())
    return _wrap_response(response_message)


@catch_mlflow_exception
@_disable_if_artifacts_only
def _delete_webhook(webhook_id: str):
    _get_model_registry_store().delete_webhook(webhook_id=webhook_id)
    response_message = DeleteWebhook.Response()
    return _wrap_response(response_message)


@catch_mlflow_exception
@_disable_if_artifacts_only
def _test_webhook(webhook_id: str):
    request_message = _get_request_message(TestWebhook())
    event = (
        WebhookEvent.from_proto(request_message.event)
        if request_message.HasField("event")
        else None
    )
    store = _get_model_registry_store()
    webhook = store.get_webhook(webhook_id=webhook_id)
    test_result = test_webhook(webhook=webhook, event=event)
    response_message = TestWebhook.Response(result=test_result.to_proto())
    return _wrap_response(response_message)


# MLflow Artifacts APIs


@catch_mlflow_exception
@_disable_unless_serve_artifacts
def _download_artifact(artifact_path):
    """
    A request handler for `GET /mlflow-artifacts/artifacts/<artifact_path>` to download an artifact
    from `artifact_path` (a relative path from the root artifact directory).
    """
    artifact_path = validate_path_is_safe(artifact_path)
    tmp_dir = tempfile.TemporaryDirectory()
    artifact_repo = _get_artifact_repo_mlflow_artifacts()
    dst = artifact_repo.download_artifacts(artifact_path, tmp_dir.name)

    # Ref: https://stackoverflow.com/a/24613980/6943581
    file_handle = open(dst, "rb")  # noqa: SIM115

    def stream_and_remove_file():
        yield from file_handle
        file_handle.close()
        tmp_dir.cleanup()

    file_sender_response = current_app.response_class(stream_and_remove_file())

    return _response_with_file_attachment_headers(artifact_path, file_sender_response)


@catch_mlflow_exception
@_disable_unless_serve_artifacts
def _upload_artifact(artifact_path):
    """
    A request handler for `PUT /mlflow-artifacts/artifacts/<artifact_path>` to upload an artifact
    to `artifact_path` (a relative path from the root artifact directory).
    """
    artifact_path = validate_path_is_safe(artifact_path)
    head, tail = posixpath.split(artifact_path)
    with tempfile.TemporaryDirectory() as tmp_dir:
        tmp_path = os.path.join(tmp_dir, tail)
        with open(tmp_path, "wb") as f:
            chunk_size = 1024 * 1024  # 1 MB
            while True:
                chunk = request.stream.read(chunk_size)
                if len(chunk) == 0:
                    break
                f.write(chunk)

        artifact_repo = _get_artifact_repo_mlflow_artifacts()
        artifact_repo.log_artifact(tmp_path, artifact_path=head or None)

    return _wrap_response(UploadArtifact.Response())


@catch_mlflow_exception
@_disable_unless_serve_artifacts
def _list_artifacts_mlflow_artifacts():
    """
    A request handler for `GET /mlflow-artifacts/artifacts?path=<value>` to list artifacts in `path`
    (a relative path from the root artifact directory).
    """
    request_message = _get_request_message(ListArtifactsMlflowArtifacts())
    path = validate_path_is_safe(request_message.path) if request_message.HasField("path") else None
    artifact_repo = _get_artifact_repo_mlflow_artifacts()
    files = []
    for file_info in artifact_repo.list_artifacts(path):
        basename = posixpath.basename(file_info.path)
        new_file_info = FileInfo(basename, file_info.is_dir, file_info.file_size)
        files.append(new_file_info.to_proto())
    response_message = ListArtifacts.Response()
    response_message.files.extend(files)
    response = Response(mimetype="application/json")
    response.set_data(message_to_json(response_message))
    return response


@catch_mlflow_exception
@_disable_unless_serve_artifacts
def _delete_artifact_mlflow_artifacts(artifact_path):
    """
    A request handler for `DELETE /mlflow-artifacts/artifacts?path=<value>` to delete artifacts in
    `path` (a relative path from the root artifact directory).
    """
    artifact_path = validate_path_is_safe(artifact_path)
    _get_request_message(DeleteArtifact())
    artifact_repo = _get_artifact_repo_mlflow_artifacts()
    artifact_repo.delete_artifacts(artifact_path)
    response_message = DeleteArtifact.Response()
    response = Response(mimetype="application/json")
    response.set_data(message_to_json(response_message))
    return response


@catch_mlflow_exception
def _graphql():
    from graphql import parse

    from mlflow.server.graphql.graphql_no_batching import check_query_safety
    from mlflow.server.graphql.graphql_schema_extensions import schema

    # Extracting the query, variables, and operationName from the request
    request_json = _get_request_json()
    query = request_json.get("query")
    variables = request_json.get("variables")
    operation_name = request_json.get("operationName")

    node = parse(query)
    if check_result := check_query_safety(node):
        result = check_result
    else:
        # Executing the GraphQL query using the Graphene schema
        result = schema.execute(query, variables=variables, operation_name=operation_name)

    # Convert execution result into json.
    result_data = {
        "data": result.data,
        "errors": [error.message for error in result.errors] if result.errors else None,
    }

    # Return the response
    return jsonify(result_data)


def _validate_support_multipart_upload(artifact_repo):
    if not isinstance(artifact_repo, MultipartUploadMixin):
        raise _UnsupportedMultipartUploadException()


@catch_mlflow_exception
@_disable_unless_serve_artifacts
def _create_multipart_upload_artifact(artifact_path):
    """
    A request handler for `POST /mlflow-artifacts/mpu/create` to create a multipart upload
    to `artifact_path` (a relative path from the root artifact directory).
    """
    artifact_path = validate_path_is_safe(artifact_path)

    request_message = _get_request_message(
        CreateMultipartUpload(),
        schema={
            "path": [_assert_required, _assert_string],
            "num_parts": [_assert_intlike],
        },
    )
    path = request_message.path
    num_parts = request_message.num_parts

    artifact_repo = _get_artifact_repo_mlflow_artifacts()
    _validate_support_multipart_upload(artifact_repo)

    create_response = artifact_repo.create_multipart_upload(
        path,
        num_parts,
        artifact_path,
    )
    response_message = create_response.to_proto()
    response = Response(mimetype="application/json")
    response.set_data(message_to_json(response_message))
    return response


@catch_mlflow_exception
@_disable_unless_serve_artifacts
def _complete_multipart_upload_artifact(artifact_path):
    """
    A request handler for `POST /mlflow-artifacts/mpu/complete` to complete a multipart upload
    to `artifact_path` (a relative path from the root artifact directory).
    """
    artifact_path = validate_path_is_safe(artifact_path)

    request_message = _get_request_message(
        CompleteMultipartUpload(),
        schema={
            "path": [_assert_required, _assert_string],
            "upload_id": [_assert_string],
            "parts": [_assert_required],
        },
    )
    path = request_message.path
    upload_id = request_message.upload_id
    parts = [MultipartUploadPart.from_proto(part) for part in request_message.parts]

    artifact_repo = _get_artifact_repo_mlflow_artifacts()
    _validate_support_multipart_upload(artifact_repo)

    artifact_repo.complete_multipart_upload(
        path,
        upload_id,
        parts,
        artifact_path,
    )
    return _wrap_response(CompleteMultipartUpload.Response())


@catch_mlflow_exception
@_disable_unless_serve_artifacts
def _abort_multipart_upload_artifact(artifact_path):
    """
    A request handler for `POST /mlflow-artifacts/mpu/abort` to abort a multipart upload
    to `artifact_path` (a relative path from the root artifact directory).
    """
    artifact_path = validate_path_is_safe(artifact_path)

    request_message = _get_request_message(
        AbortMultipartUpload(),
        schema={
            "path": [_assert_required, _assert_string],
            "upload_id": [_assert_string],
        },
    )
    path = request_message.path
    upload_id = request_message.upload_id

    artifact_repo = _get_artifact_repo_mlflow_artifacts()
    _validate_support_multipart_upload(artifact_repo)

    artifact_repo.abort_multipart_upload(
        path,
        upload_id,
        artifact_path,
    )
    return _wrap_response(AbortMultipartUpload.Response())


# MLflow Tracing APIs


@catch_mlflow_exception
@_disable_if_artifacts_only
def _start_trace_v3():
    """
    A request handler for `POST /mlflow/traces` to create a new TraceInfo record in tracking store.
    """
    request_message = _get_request_message(
        StartTraceV3(),
        schema={"trace": [_assert_required]},
    )
    trace_info = TraceInfo.from_proto(request_message.trace.trace_info)
    trace_info = _get_tracking_store().start_trace(trace_info)
    response_message = StartTraceV3.Response(trace=ProtoTrace(trace_info=trace_info.to_proto()))
    return _wrap_response(response_message)


@catch_mlflow_exception
@_disable_if_artifacts_only
def _get_trace_info_v3(trace_id):
    """
    A request handler for `GET /mlflow/traces/{trace_id}/info` to retrieve
    an existing TraceInfo record from tracking store.
    """
    trace_info = _get_tracking_store().get_trace_info(trace_id)
    response_message = GetTraceInfoV3.Response(trace=ProtoTrace(trace_info=trace_info.to_proto()))
    return _wrap_response(response_message)


@catch_mlflow_exception
@_disable_if_artifacts_only
def _search_traces_v3():
    """
    A request handler for `GET /mlflow/traces` to search for TraceInfo records in tracking store.
    """
    request_message = _get_request_message(
        SearchTracesV3(),
        schema={
            "locations": [_assert_array, _assert_required],
            "filter": [_assert_string],
            "max_results": [
                _assert_intlike,
                lambda x: _assert_less_than_or_equal(int(x), 500),
            ],
            "order_by": [_assert_array, _assert_item_type_string],
            "page_token": [_assert_string],
        },
    )
    experiment_ids = []
    for location in request_message.locations:
        if location.HasField("mlflow_experiment"):
            experiment_ids.append(location.mlflow_experiment.experiment_id)

    traces, token = _get_tracking_store().search_traces(
        experiment_ids=experiment_ids,
        filter_string=request_message.filter,
        max_results=request_message.max_results,
        order_by=request_message.order_by,
        page_token=request_message.page_token or None,
    )
    response_message = SearchTracesV3.Response()
    response_message.traces.extend([e.to_proto() for e in traces])
    if token:
        response_message.next_page_token = token
    return _wrap_response(response_message)


@catch_mlflow_exception
@_disable_if_artifacts_only
def _delete_traces():
    """
    A request handler for `POST /mlflow/traces/delete-traces` to delete TraceInfo records
    from tracking store.
    """
    request_message = _get_request_message(
        DeleteTraces(),
        schema={
            "experiment_id": [_assert_string, _assert_required],
            "max_timestamp_millis": [_assert_intlike],
            "max_traces": [_assert_intlike],
            "request_ids": [_assert_array, _assert_item_type_string],
        },
    )

    # NB: Interestingly, the field accessor for the message object returns the default
    #   value for optional field if it's not set. For example, `request_message.max_traces`
    #   returns 0 if max_traces is not specified in the request. This is not desirable,
    #   because null and 0 means completely opposite i.e. the former is 'delete nothing'
    #   while the latter is 'delete all'. To handle this, we need to explicitly check
    #   if the field is set or not using `HasField` method and return None if not.
    def _get_nullable_field(field):
        if request_message.HasField(field):
            return getattr(request_message, field)
        return None

    traces_deleted = _get_tracking_store().delete_traces(
        experiment_id=request_message.experiment_id,
        max_timestamp_millis=_get_nullable_field("max_timestamp_millis"),
        max_traces=_get_nullable_field("max_traces"),
        trace_ids=request_message.request_ids,
    )
    return _wrap_response(DeleteTraces.Response(traces_deleted=traces_deleted))


@catch_mlflow_exception
@_disable_if_artifacts_only
def _calculate_trace_filter_correlation():
    """
    A request handler for `POST /mlflow/traces/calculate-filter-correlation` to calculate
    NPMI correlation between two trace filter conditions.
    """
    request_message = _get_request_message(
        CalculateTraceFilterCorrelation(),
        schema={
            "experiment_ids": [_assert_array, _assert_required, _assert_item_type_string],
            "filter_string1": [_assert_string, _assert_required],
            "filter_string2": [_assert_string, _assert_required],
            "base_filter": [_assert_string],
        },
    )

    result = _get_tracking_store().calculate_trace_filter_correlation(
        experiment_ids=request_message.experiment_ids,
        filter_string1=request_message.filter_string1,
        filter_string2=request_message.filter_string2,
        base_filter=request_message.base_filter
        if request_message.HasField("base_filter")
        else None,
    )

    return _wrap_response(result.to_proto())


@catch_mlflow_exception
@_disable_if_artifacts_only
def _set_trace_tag(request_id):
    """
    A request handler for `PATCH /mlflow/traces/{request_id}/tags` to set tags on a TraceInfo record
    """
    request_message = _get_request_message(
        SetTraceTag(),
        schema={
            "key": [_assert_string, _assert_required],
            "value": [_assert_string],
        },
    )
    _get_tracking_store().set_trace_tag(request_id, request_message.key, request_message.value)
    return _wrap_response(SetTraceTag.Response())


@catch_mlflow_exception
@_disable_if_artifacts_only
def _set_trace_tag_v3(trace_id):
    """
    A request handler for `PATCH /mlflow/traces/{trace_id}/tags` to set tags on a TraceInfo record.
    Identical to `_set_trace_tag`, but with request_id renamed to with trace_id.
    """
    request_message = _get_request_message(
        SetTraceTagV3(),
        schema={
            "key": [_assert_string, _assert_required],
            "value": [_assert_string],
        },
    )
    _get_tracking_store().set_trace_tag(trace_id, request_message.key, request_message.value)
    return _wrap_response(SetTraceTagV3.Response())


@catch_mlflow_exception
@_disable_if_artifacts_only
def _delete_trace_tag(request_id):
    """
    A request handler for `DELETE /mlflow/traces/{request_id}/tags` to delete tags from a TraceInfo
    record.
    """
    request_message = _get_request_message(
        DeleteTraceTag(),
        schema={
            "key": [_assert_string, _assert_required],
        },
    )
    _get_tracking_store().delete_trace_tag(request_id, request_message.key)
    return _wrap_response(DeleteTraceTag.Response())


@catch_mlflow_exception
@_disable_if_artifacts_only
def _link_traces_to_run():
    """
    A request handler for `POST /mlflow/traces/link-to-run` to link traces to a run.
    """
    request_message = _get_request_message(
        LinkTracesToRun(),
        schema={
            "trace_ids": [_assert_array, _assert_required, _assert_item_type_string],
            "run_id": [_assert_string, _assert_required],
        },
    )
    _get_tracking_store().link_traces_to_run(
        trace_ids=request_message.trace_ids,
        run_id=request_message.run_id,
    )
    return _wrap_response(LinkTracesToRun.Response())


@catch_mlflow_exception
@_disable_if_artifacts_only
def get_trace_artifact_handler():
    request_id = request.args.get("request_id")

    if not request_id:
        raise MlflowException(
            'Request must include the "request_id" query parameter.',
            error_code=BAD_REQUEST,
        )

    trace_info = _get_tracking_store().get_trace_info(request_id)
    trace_data = _get_trace_artifact_repo(trace_info).download_trace_data()

    # Write data to a BytesIO buffer instead of needing to save a temp file
    buf = io.BytesIO()
    buf.write(json.dumps(trace_data).encode())
    buf.seek(0)

    file_sender_response = send_file(
        buf,
        mimetype="application/octet-stream",
        as_attachment=True,
        download_name=TRACE_DATA_FILE_NAME,
    )
    return _response_with_file_attachment_headers(TRACE_DATA_FILE_NAME, file_sender_response)


# Assessments API handlers
@catch_mlflow_exception
@_disable_if_artifacts_only
def _create_assessment(trace_id):
    """
    A request handler for `POST /mlflow/traces/{assessment.trace_id}/assessments`
    to create a new assessment.
    """
    request_message = _get_request_message(
        CreateAssessment(),
        schema={
            "assessment": [_assert_required],
        },
    )

    assessment = Assessment.from_proto(request_message.assessment)
    assessment.trace_id = trace_id
    created_assessment = _get_tracking_store().create_assessment(assessment)

    response_message = CreateAssessment.Response(assessment=created_assessment.to_proto())
    return _wrap_response(response_message)


@catch_mlflow_exception
@_disable_if_artifacts_only
def _get_assessment(trace_id, assessment_id):
    """
    A request handler for `GET /mlflow/traces/{trace_id}/assessments/{assessment_id}`
    to get an assessment.
    """
    assessment = _get_tracking_store().get_assessment(trace_id, assessment_id)

    response_message = GetAssessmentRequest.Response(assessment=assessment.to_proto())
    return _wrap_response(response_message)


@catch_mlflow_exception
@_disable_if_artifacts_only
def _update_assessment(trace_id, assessment_id):
    """
    A request handler for `PATCH /mlflow/traces/{trace_id}/assessments/{assessment_id}`
    to update an assessment.
    """
    request_message = _get_request_message(
        UpdateAssessment(),
        schema={
            "assessment": [_assert_required],
            "update_mask": [_assert_required],
        },
    )

    assessment_proto = request_message.assessment
    update_mask = request_message.update_mask

    kwargs = {}

    for path in update_mask.paths:
        if path == "assessment_name":
            kwargs["name"] = assessment_proto.assessment_name
        elif path == "expectation":
            kwargs["expectation"] = Expectation.from_proto(assessment_proto)
        elif path == "feedback":
            kwargs["feedback"] = Feedback.from_proto(assessment_proto)
        elif path == "rationale":
            kwargs["rationale"] = assessment_proto.rationale
        elif path == "metadata":
            kwargs["metadata"] = dict(assessment_proto.metadata)
        elif path == "valid":
            kwargs["valid"] = assessment_proto.valid

    updated_assessment = _get_tracking_store().update_assessment(
        trace_id=trace_id, assessment_id=assessment_id, **kwargs
    )

    response_message = UpdateAssessment.Response(assessment=updated_assessment.to_proto())
    return _wrap_response(response_message)


@catch_mlflow_exception
@_disable_if_artifacts_only
def _delete_assessment(trace_id, assessment_id):
    """
    A request handler for `DELETE /mlflow/traces/{trace_id}/assessments/{assessment_id}`
    to delete an assessment.
    """
    _get_tracking_store().delete_assessment(trace_id, assessment_id)

    response_message = DeleteAssessment.Response()
    return _wrap_response(response_message)


# Deprecated MLflow Tracing APIs. Kept for backward compatibility but do not use.


@catch_mlflow_exception
@_disable_if_artifacts_only
def _deprecated_start_trace_v2():
    """
    A request handler for `POST /mlflow/traces` to create a new TraceInfo record in tracking store.
    """
    request_message = _get_request_message(
        StartTrace(),
        schema={
            "experiment_id": [_assert_string],
            "timestamp_ms": [_assert_intlike],
            "request_metadata": [_assert_map_key_present],
            "tags": [_assert_map_key_present],
        },
    )
    request_metadata = {e.key: e.value for e in request_message.request_metadata}
    tags = {e.key: e.value for e in request_message.tags}

    trace_info = _get_tracking_store().deprecated_start_trace_v2(
        experiment_id=request_message.experiment_id,
        timestamp_ms=request_message.timestamp_ms,
        request_metadata=request_metadata,
        tags=tags,
    )
    response_message = StartTrace.Response(trace_info=trace_info.to_proto())
    return _wrap_response(response_message)


@catch_mlflow_exception
@_disable_if_artifacts_only
def _deprecated_end_trace_v2(request_id):
    """
    A request handler for `PATCH /mlflow/traces/{request_id}` to mark an existing TraceInfo
    record completed in tracking store.
    """
    request_message = _get_request_message(
        EndTrace(),
        schema={
            "timestamp_ms": [_assert_intlike],
            "status": [_assert_string],
            "request_metadata": [_assert_map_key_present],
            "tags": [_assert_map_key_present],
        },
    )
    request_metadata = {e.key: e.value for e in request_message.request_metadata}
    tags = {e.key: e.value for e in request_message.tags}

    trace_info = _get_tracking_store().deprecated_end_trace_v2(
        request_id=request_id,
        timestamp_ms=request_message.timestamp_ms,
        status=TraceStatus.from_proto(request_message.status),
        request_metadata=request_metadata,
        tags=tags,
    )

    if isinstance(trace_info, TraceInfo):
        trace_info = TraceInfoV2.from_v3(trace_info)

    response_message = EndTrace.Response(trace_info=trace_info.to_proto())
    return _wrap_response(response_message)


@catch_mlflow_exception
@_disable_if_artifacts_only
def _deprecated_get_trace_info_v2(request_id):
    """
    A request handler for `GET /mlflow/traces/{request_id}/info` to retrieve
    an existing TraceInfo record from tracking store.
    """
    trace_info = _get_tracking_store().get_trace_info(request_id)
    trace_info = TraceInfoV2.from_v3(trace_info)
    response_message = GetTraceInfo.Response(trace_info=trace_info.to_proto())
    return _wrap_response(response_message)


@catch_mlflow_exception
@_disable_if_artifacts_only
def _deprecated_search_traces_v2():
    """
    A request handler for `GET /mlflow/traces` to search for TraceInfo records in tracking store.
    """
    request_message = _get_request_message(
        SearchTraces(),
        schema={
            "experiment_ids": [
                _assert_array,
                _assert_item_type_string,
                _assert_required,
            ],
            "filter": [_assert_string],
            "max_results": [
                _assert_intlike,
                lambda x: _assert_less_than_or_equal(int(x), 500),
            ],
            "order_by": [_assert_array, _assert_item_type_string],
            "page_token": [_assert_string],
        },
    )

    traces, token = _get_tracking_store().search_traces(
        experiment_ids=request_message.experiment_ids,
        filter_string=request_message.filter,
        max_results=request_message.max_results,
        order_by=request_message.order_by,
        page_token=request_message.page_token or None,
    )
    traces = [TraceInfoV2.from_v3(t) for t in traces]
    response_message = SearchTraces.Response()
    response_message.traces.extend([e.to_proto() for e in traces])
    if token:
        response_message.next_page_token = token
    return _wrap_response(response_message)


# Logged Models APIs


@catch_mlflow_exception
@_disable_if_artifacts_only
def get_logged_model_artifact_handler(model_id: str):
    artifact_file_path = request.args.get("artifact_file_path")
    if not artifact_file_path:
        raise MlflowException(
            'Request must include the "artifact_file_path" query parameter.',
            error_code=BAD_REQUEST,
        )
    validate_path_is_safe(artifact_file_path)

    logged_model: LoggedModel = _get_tracking_store().get_logged_model(model_id)
    if _is_servable_proxied_run_artifact_root(logged_model.artifact_location):
        artifact_repo = _get_artifact_repo_mlflow_artifacts()
        artifact_path = _get_proxied_run_artifact_destination_path(
            proxied_artifact_root=logged_model.artifact_location,
            relative_path=artifact_file_path,
        )
    else:
        artifact_repo = get_artifact_repository(logged_model.artifact_location)
        artifact_path = artifact_file_path

    return _send_artifact(artifact_repo, artifact_path)


@catch_mlflow_exception
@_disable_if_artifacts_only
def _create_logged_model():
    request_message = _get_request_message(
        CreateLoggedModel(),
        schema={
            "experiment_id": [_assert_string, _assert_required],
            "name": [_assert_string],
            "model_type": [_assert_string],
            "source_run_id": [_assert_string],
            "params": [_assert_array],
            "tags": [_assert_array],
        },
    )

    model = _get_tracking_store().create_logged_model(
        experiment_id=request_message.experiment_id,
        name=request_message.name or None,
        model_type=request_message.model_type,
        source_run_id=request_message.source_run_id,
        params=(
            [LoggedModelParameter.from_proto(param) for param in request_message.params]
            if request_message.params
            else None
        ),
        tags=(
            [LoggedModelTag(key=tag.key, value=tag.value) for tag in request_message.tags]
            if request_message.tags
            else None
        ),
    )
    response_message = CreateLoggedModel.Response(model=model.to_proto())
    return _wrap_response(response_message)


@catch_mlflow_exception
@_disable_if_artifacts_only
def _log_logged_model_params(model_id: str):
    request_message = _get_request_message(
        LogLoggedModelParamsRequest(),
        schema={
            "model_id": [_assert_string, _assert_required],
            "params": [_assert_array],
        },
    )
    params = (
        [LoggedModelParameter.from_proto(param) for param in request_message.params]
        if request_message.params
        else []
    )
    _get_tracking_store().log_logged_model_params(model_id, params)
    return _wrap_response(LogLoggedModelParamsRequest.Response())


@catch_mlflow_exception
@_disable_if_artifacts_only
def _get_logged_model(model_id: str):
    model = _get_tracking_store().get_logged_model(model_id)
    response_message = GetLoggedModel.Response(model=model.to_proto())
    return _wrap_response(response_message)


@catch_mlflow_exception
@_disable_if_artifacts_only
def _finalize_logged_model(model_id: str):
    request_message = _get_request_message(
        FinalizeLoggedModel(),
        schema={
            "model_id": [_assert_string, _assert_required],
            "status": [_assert_intlike, _assert_required],
        },
    )
    model = _get_tracking_store().finalize_logged_model(
        request_message.model_id, LoggedModelStatus.from_int(request_message.status)
    )
    response_message = FinalizeLoggedModel.Response(model=model.to_proto())
    return _wrap_response(response_message)


@catch_mlflow_exception
@_disable_if_artifacts_only
def _delete_logged_model(model_id: str):
    _get_tracking_store().delete_logged_model(model_id)
    return _wrap_response(DeleteLoggedModel.Response())


@catch_mlflow_exception
@_disable_if_artifacts_only
def _set_logged_model_tags(model_id: str):
    request_message = _get_request_message(
        SetLoggedModelTags(),
        schema={"tags": [_assert_array]},
    )
    tags = [LoggedModelTag(key=tag.key, value=tag.value) for tag in request_message.tags]
    _get_tracking_store().set_logged_model_tags(model_id, tags)
    return _wrap_response(SetLoggedModelTags.Response())


@catch_mlflow_exception
@_disable_if_artifacts_only
def _delete_logged_model_tag(model_id: str, tag_key: str):
    _get_tracking_store().delete_logged_model_tag(model_id, tag_key)
    return _wrap_response(DeleteLoggedModelTag.Response())


@catch_mlflow_exception
@_disable_if_artifacts_only
def _search_logged_models():
    request_message = _get_request_message(
        SearchLoggedModels(),
        schema={
            "experiment_ids": [
                _assert_array,
                _assert_item_type_string,
                _assert_required,
            ],
            "filter": [_assert_string],
            "datasets": [_assert_array],
            "max_results": [_assert_intlike],
            "order_by": [_assert_array],
            "page_token": [_assert_string],
        },
    )
    models = _get_tracking_store().search_logged_models(
        # Convert `RepeatedScalarContainer` objects (experiment_ids and order_by) to `list`
        # to avoid serialization issues
        experiment_ids=list(request_message.experiment_ids),
        filter_string=request_message.filter or None,
        datasets=(
            [
                {
                    "dataset_name": d.dataset_name,
                    "dataset_digest": d.dataset_digest or None,
                }
                for d in request_message.datasets
            ]
            if request_message.datasets
            else None
        ),
        max_results=request_message.max_results or None,
        order_by=(
            [
                {
                    "field_name": ob.field_name,
                    "ascending": ob.ascending,
                    "dataset_name": ob.dataset_name or None,
                    "dataset_digest": ob.dataset_digest or None,
                }
                for ob in request_message.order_by
            ]
            if request_message.order_by
            else None
        ),
        page_token=request_message.page_token or None,
    )
    response_message = SearchLoggedModels.Response()
    response_message.models.extend([e.to_proto() for e in models])
    if models.token:
        response_message.next_page_token = models.token
    return _wrap_response(response_message)


@catch_mlflow_exception
@_disable_if_artifacts_only
def _list_logged_model_artifacts(model_id: str):
    request_message = _get_request_message(
        ListLoggedModelArtifacts(),
        schema={"artifact_directory_path": [_assert_string]},
    )
    if request_message.HasField("artifact_directory_path"):
        artifact_path = validate_path_is_safe(request_message.artifact_directory_path)
    else:
        artifact_path = None

    return _list_logged_model_artifacts_impl(model_id, artifact_path)


def _list_logged_model_artifacts_impl(
    model_id: str, artifact_directory_path: str | None
) -> Response:
    response = ListLoggedModelArtifacts.Response()
    logged_model: LoggedModel = _get_tracking_store().get_logged_model(model_id)
    if _is_servable_proxied_run_artifact_root(logged_model.artifact_location):
        artifacts = _list_artifacts_for_proxied_run_artifact_root(
            proxied_artifact_root=logged_model.artifact_location,
            relative_path=artifact_directory_path,
        )
    else:
        artifacts = get_artifact_repository(logged_model.artifact_location).list_artifacts(
            artifact_directory_path
        )

    response.files.extend([a.to_proto() for a in artifacts])
    response.root_uri = logged_model.artifact_location
    return _wrap_response(response)


# =============================================================================
# Scorer Management Handlers
# =============================================================================


@catch_mlflow_exception
@_disable_if_artifacts_only
def _register_scorer():
    request_message = _get_request_message(
        RegisterScorer(),
        schema={
            "experiment_id": [_assert_required, _assert_string],
            "name": [_assert_required, _assert_string],
            "serialized_scorer": [_assert_required, _assert_string],
        },
    )
    version = _get_tracking_store().register_scorer(
        request_message.experiment_id,
        request_message.name,
        request_message.serialized_scorer,
    )
    response_message = RegisterScorer.Response()
    response_message.version = version
    response = Response(mimetype="application/json")
    response.set_data(message_to_json(response_message))
    return response


@catch_mlflow_exception
@_disable_if_artifacts_only
def _list_scorers():
    request_message = _get_request_message(
        ListScorers(),
        schema={"experiment_id": [_assert_required, _assert_string]},
    )
    response_message = ListScorers.Response()
    scorers = _get_tracking_store().list_scorers(request_message.experiment_id)
    response_message.scorers.extend([scorer.to_proto() for scorer in scorers])
    response = Response(mimetype="application/json")
    response.set_data(message_to_json(response_message))
    return response


@catch_mlflow_exception
@_disable_if_artifacts_only
def _list_scorer_versions():
    request_message = _get_request_message(
        ListScorerVersions(),
        schema={
            "experiment_id": [_assert_required, _assert_string],
            "name": [_assert_required, _assert_string],
        },
    )
    response_message = ListScorerVersions.Response()
    scorers = _get_tracking_store().list_scorer_versions(
        request_message.experiment_id, request_message.name
    )
    response_message.scorers.extend([scorer.to_proto() for scorer in scorers])
    response = Response(mimetype="application/json")
    response.set_data(message_to_json(response_message))
    return response


@catch_mlflow_exception
@_disable_if_artifacts_only
def _get_scorer():
    request_message = _get_request_message(
        GetScorer(),
        schema={
            "experiment_id": [_assert_required, _assert_string],
            "name": [_assert_required, _assert_string],
            "version": [_assert_intlike],
        },
    )
    response_message = GetScorer.Response()
    scorer_version = _get_tracking_store().get_scorer(
        request_message.experiment_id,
        request_message.name,
        request_message.version if request_message.HasField("version") else None,
    )
    response_message.scorer.CopyFrom(scorer_version.to_proto())
    response = Response(mimetype="application/json")
    response.set_data(message_to_json(response_message))
    return response


@catch_mlflow_exception
@_disable_if_artifacts_only
def _delete_scorer():
    request_message = _get_request_message(
        DeleteScorer(),
        schema={
            "experiment_id": [_assert_required, _assert_string],
            "name": [_assert_required, _assert_string],
            "version": [_assert_intlike],
        },
    )
    _get_tracking_store().delete_scorer(
        request_message.experiment_id,
        request_message.name,
        request_message.version if request_message.HasField("version") else None,
    )
    response_message = DeleteScorer.Response()
    response = Response(mimetype="application/json")
    response.set_data(message_to_json(response_message))
    return response


def _get_rest_path(base_path, version=2):
    return f"/api/{version}.0{base_path}"


def _get_ajax_path(base_path, version=2):
    return _add_static_prefix(f"/ajax-api/{version}.0{base_path}")


def _add_static_prefix(route: str) -> str:
    if prefix := os.environ.get(STATIC_PREFIX_ENV_VAR):
        return prefix.rstrip("/") + route
    return route


def _get_paths(base_path, version=2):
    """
    A service endpoints base path is typically something like /mlflow/experiment.
    We should register paths like /api/2.0/mlflow/experiment and
    /ajax-api/2.0/mlflow/experiment in the Flask router.
    """
    base_path = _convert_path_parameter_to_flask_format(base_path)
    return [_get_rest_path(base_path, version), _get_ajax_path(base_path, version)]


def _convert_path_parameter_to_flask_format(path):
    """
    Converts path parameter format to Flask compatible format.

    Some protobuf endpoint paths contain parameters like /mlflow/trace/{request_id}.
    This can be interpreted correctly by gRPC framework like Armeria, but Flask does
    not understand it. Instead, we need to specify it with a different format,
    like /mlflow/trace/<request_id>.
    """
    # Handle simple parameters like {trace_id}
    path = re.sub(r"{(\w+)}", r"<\1>", path)

    # Handle Databricks-specific syntax like {assessment.trace_id} -> <trace_id>
    # This is needed because Databricks can extract trace_id from request body,
    # but Flask needs it in the URL path
    return re.sub(r"{assessment\.trace_id}", r"<trace_id>", path)


def get_handler(request_class):
    """
    Args:
        request_class: The type of protobuf message
    """
    return HANDLERS.get(request_class, _not_implemented)


def get_service_endpoints(service, get_handler):
    ret = []
    for service_method in service.DESCRIPTOR.methods:
        endpoints = service_method.GetOptions().Extensions[databricks_pb2.rpc].endpoints
        for endpoint in endpoints:
            for http_path in _get_paths(endpoint.path, version=endpoint.since.major):
                handler = get_handler(service().GetRequestClass(service_method))
                ret.append((http_path, handler, [endpoint.method]))
    return ret


def get_endpoints(get_handler=get_handler):
    """
    Returns:
        List of tuples (path, handler, methods)
    """
    return (
        get_service_endpoints(MlflowService, get_handler)
        + get_service_endpoints(ModelRegistryService, get_handler)
        + get_service_endpoints(MlflowArtifactsService, get_handler)
        + get_service_endpoints(WebhookService, get_handler)
        + [(_add_static_prefix("/graphql"), _graphql, ["GET", "POST"])]
    )


# Evaluation Dataset APIs


@catch_mlflow_exception
@_disable_if_artifacts_only
def _create_dataset_handler():
    request_message = _get_request_message(
        CreateDataset(),
        schema={
            "name": [_assert_required, _assert_string],
            "experiment_ids": [_assert_array],
            "tags": [_assert_string],
        },
    )

    tags = None
    if hasattr(request_message, "tags") and request_message.tags:
        tags = json.loads(request_message.tags)

    dataset = _get_tracking_store().create_dataset(
        name=request_message.name,
        experiment_ids=list(request_message.experiment_ids)
        if request_message.experiment_ids
        else None,
        tags=tags,
    )

    response_message = CreateDataset.Response()
    response_message.dataset.CopyFrom(dataset.to_proto())
    return _wrap_response(response_message)


@catch_mlflow_exception
@_disable_if_artifacts_only
def _get_dataset_handler(dataset_id):
    dataset = _get_tracking_store().get_dataset(dataset_id)

    response_message = GetDataset.Response()
    response_message.dataset.CopyFrom(dataset.to_proto())
    return _wrap_response(response_message)


@catch_mlflow_exception
@_disable_if_artifacts_only
def _delete_dataset_handler(dataset_id):
    _get_tracking_store().delete_dataset(dataset_id)

    response_message = DeleteDataset.Response()
    return _wrap_response(response_message)


@catch_mlflow_exception
@_disable_if_artifacts_only
def _search_evaluation_datasets_handler():
    request_message = _get_request_message(
        SearchEvaluationDatasets(),
        schema={
            "experiment_ids": [_assert_array],
            "filter_string": [_assert_string],
            "max_results": [_assert_intlike],
            "order_by": [_assert_array],
            "page_token": [_assert_string],
        },
    )

    datasets = _get_tracking_store().search_datasets(
        experiment_ids=list(request_message.experiment_ids)
        if request_message.experiment_ids
        else None,
        filter_string=request_message.filter_string if request_message.filter_string else None,
        max_results=request_message.max_results if request_message.max_results else None,
        order_by=list(request_message.order_by) if request_message.order_by else None,
        page_token=request_message.page_token if request_message.page_token else None,
    )

    response_message = SearchEvaluationDatasets.Response()
    response_message.datasets.extend([d.to_proto() for d in datasets])
    if datasets.token:
        response_message.next_page_token = datasets.token

    return _wrap_response(response_message)


@catch_mlflow_exception
@_disable_if_artifacts_only
def _set_dataset_tags_handler(dataset_id):
    request_message = _get_request_message(
        SetDatasetTags(),
        schema={
            "tags": [_assert_required, _assert_string],
        },
    )

    tags = json.loads(request_message.tags)

    _get_tracking_store().set_dataset_tags(
        dataset_id=dataset_id,
        tags=tags,
    )

    response_message = SetDatasetTags.Response()
    return _wrap_response(response_message)


@catch_mlflow_exception
@_disable_if_artifacts_only
def _delete_dataset_tag_handler(dataset_id, key):
    _get_tracking_store().delete_dataset_tag(
        dataset_id=dataset_id,
        key=key,
    )

    response_message = DeleteDatasetTag.Response()
    return _wrap_response(response_message)


@catch_mlflow_exception
@_disable_if_artifacts_only
def _upsert_dataset_records_handler(dataset_id):
    request_message = _get_request_message(
        UpsertDatasetRecords(),
        schema={
            "records": [_assert_required, _assert_string],
            "updated_by": [_assert_string],
        },
    )

    records = json.loads(request_message.records)

    result = _get_tracking_store().upsert_dataset_records(
        dataset_id=dataset_id,
        records=records,
        updated_by=request_message.updated_by if request_message.updated_by else None,
    )

    response_message = UpsertDatasetRecords.Response()
    response_message.inserted_count = result["inserted"]
    response_message.updated_count = result["updated"]

    return _wrap_response(response_message)


def _get_dataset_experiment_ids_handler(dataset_id):
    """
    Get experiment IDs associated with an evaluation dataset.
    """
    experiment_ids = _get_tracking_store().get_dataset_experiment_ids(dataset_id=dataset_id)

    response_message = GetDatasetExperimentIds.Response()
    response_message.experiment_ids.extend(experiment_ids)

    return _wrap_response(response_message)


@catch_mlflow_exception
@_disable_if_artifacts_only
def _add_dataset_to_experiments_handler():
    request_message = _get_request_message(
        AddDatasetToExperiments(),
        schema={
            "dataset_id": [_assert_string],
            "experiment_ids": [_assert_array],
        },
    )

    dataset = _get_tracking_store().add_dataset_to_experiments(
        dataset_id=request_message.dataset_id,
        experiment_ids=request_message.experiment_ids,
    )

    response_message = AddDatasetToExperiments.Response()
    response_message.dataset.CopyFrom(dataset.to_proto())
    return response_message


@catch_mlflow_exception
@_disable_if_artifacts_only
def _remove_dataset_from_experiments_handler():
    request_message = _get_request_message(
        RemoveDatasetFromExperiments(),
        schema={
            "dataset_id": [_assert_string],
            "experiment_ids": [_assert_array],
        },
    )

    dataset = _get_tracking_store().remove_dataset_from_experiments(
        dataset_id=request_message.dataset_id,
        experiment_ids=request_message.experiment_ids,
    )

    response_message = RemoveDatasetFromExperiments.Response()
    response_message.dataset.CopyFrom(dataset.to_proto())
    return response_message


def _get_dataset_records_handler(dataset_id):
    request_message = _get_request_message(
        GetDatasetRecords(),
        schema={
            "max_results": [_assert_intlike],
            "page_token": [_assert_string],
        },
    )

    max_results = request_message.max_results if request_message.max_results else 1000
    page_token = request_message.page_token if request_message.page_token else None

    # Use the pagination-aware method
    records, next_page_token = _get_tracking_store()._load_dataset_records(
        dataset_id, max_results=max_results, page_token=page_token
    )

    response_message = GetDatasetRecords.Response()

    records_dicts = [record.to_dict() for record in records]
    response_message.records = json.dumps(records_dicts)

    if next_page_token:
        response_message.next_page_token = next_page_token

    return _wrap_response(response_message)


HANDLERS = {
    # Tracking Server APIs
    CreateExperiment: _create_experiment,
    GetExperiment: _get_experiment,
    GetExperimentByName: _get_experiment_by_name,
    DeleteExperiment: _delete_experiment,
    RestoreExperiment: _restore_experiment,
    UpdateExperiment: _update_experiment,
    CreateRun: _create_run,
    UpdateRun: _update_run,
    DeleteRun: _delete_run,
    RestoreRun: _restore_run,
    LogParam: _log_param,
    LogMetric: _log_metric,
    SetExperimentTag: _set_experiment_tag,
    DeleteExperimentTag: _delete_experiment_tag,
    SetTag: _set_tag,
    DeleteTag: _delete_tag,
    LogBatch: _log_batch,
    LogModel: _log_model,
    GetRun: _get_run,
    SearchRuns: _search_runs,
    ListArtifacts: _list_artifacts,
    GetMetricHistory: _get_metric_history,
    GetMetricHistoryBulkInterval: get_metric_history_bulk_interval_handler,
    SearchExperiments: _search_experiments,
    LogInputs: _log_inputs,
    LogOutputs: _log_outputs,
    # Evaluation Dataset APIs
    CreateDataset: _create_dataset_handler,
    GetDataset: _get_dataset_handler,
    DeleteDataset: _delete_dataset_handler,
    SearchEvaluationDatasets: _search_evaluation_datasets_handler,
    SetDatasetTags: _set_dataset_tags_handler,
    DeleteDatasetTag: _delete_dataset_tag_handler,
    UpsertDatasetRecords: _upsert_dataset_records_handler,
    GetDatasetExperimentIds: _get_dataset_experiment_ids_handler,
    GetDatasetRecords: _get_dataset_records_handler,
    AddDatasetToExperiments: _add_dataset_to_experiments_handler,
    RemoveDatasetFromExperiments: _remove_dataset_from_experiments_handler,
    # Model Registry APIs
    CreateRegisteredModel: _create_registered_model,
    GetRegisteredModel: _get_registered_model,
    DeleteRegisteredModel: _delete_registered_model,
    UpdateRegisteredModel: _update_registered_model,
    RenameRegisteredModel: _rename_registered_model,
    SearchRegisteredModels: _search_registered_models,
    GetLatestVersions: _get_latest_versions,
    CreateModelVersion: _create_model_version,
    GetModelVersion: _get_model_version,
    DeleteModelVersion: _delete_model_version,
    UpdateModelVersion: _update_model_version,
    TransitionModelVersionStage: _transition_stage,
    GetModelVersionDownloadUri: _get_model_version_download_uri,
    SearchModelVersions: _search_model_versions,
    SetRegisteredModelTag: _set_registered_model_tag,
    DeleteRegisteredModelTag: _delete_registered_model_tag,
    SetModelVersionTag: _set_model_version_tag,
    DeleteModelVersionTag: _delete_model_version_tag,
    SetRegisteredModelAlias: _set_registered_model_alias,
    DeleteRegisteredModelAlias: _delete_registered_model_alias,
    GetModelVersionByAlias: _get_model_version_by_alias,
    # Webhook APIs
    CreateWebhook: _create_webhook,
    ListWebhooks: _list_webhooks,
    GetWebhook: _get_webhook,
    UpdateWebhook: _update_webhook,
    DeleteWebhook: _delete_webhook,
    TestWebhook: _test_webhook,
    # MLflow Artifacts APIs
    DownloadArtifact: _download_artifact,
    UploadArtifact: _upload_artifact,
    ListArtifactsMlflowArtifacts: _list_artifacts_mlflow_artifacts,
    DeleteArtifact: _delete_artifact_mlflow_artifacts,
    CreateMultipartUpload: _create_multipart_upload_artifact,
    CompleteMultipartUpload: _complete_multipart_upload_artifact,
    AbortMultipartUpload: _abort_multipart_upload_artifact,
    # MLflow Tracing APIs (V3)
    StartTraceV3: _start_trace_v3,
    GetTraceInfoV3: _get_trace_info_v3,
    SearchTracesV3: _search_traces_v3,
    DeleteTracesV3: _delete_traces,
    CalculateTraceFilterCorrelation: _calculate_trace_filter_correlation,
    SetTraceTagV3: _set_trace_tag_v3,
    DeleteTraceTagV3: _delete_trace_tag,
    LinkTracesToRun: _link_traces_to_run,
    # Assessment APIs
    CreateAssessment: _create_assessment,
    GetAssessmentRequest: _get_assessment,
    UpdateAssessment: _update_assessment,
    DeleteAssessment: _delete_assessment,
    # Legacy MLflow Tracing V2 APIs. Kept for backward compatibility but do not use.
    StartTrace: _deprecated_start_trace_v2,
    EndTrace: _deprecated_end_trace_v2,
    GetTraceInfo: _deprecated_get_trace_info_v2,
    SearchTraces: _deprecated_search_traces_v2,
    DeleteTraces: _delete_traces,
    SetTraceTag: _set_trace_tag,
    DeleteTraceTag: _delete_trace_tag,
    # Logged Models APIs
    CreateLoggedModel: _create_logged_model,
    GetLoggedModel: _get_logged_model,
    FinalizeLoggedModel: _finalize_logged_model,
    DeleteLoggedModel: _delete_logged_model,
    SetLoggedModelTags: _set_logged_model_tags,
    DeleteLoggedModelTag: _delete_logged_model_tag,
    SearchLoggedModels: _search_logged_models,
    ListLoggedModelArtifacts: _list_logged_model_artifacts,
    LogLoggedModelParamsRequest: _log_logged_model_params,
    # Scorer APIs
    RegisterScorer: _register_scorer,
    ListScorers: _list_scorers,
    ListScorerVersions: _list_scorer_versions,
    GetScorer: _get_scorer,
    DeleteScorer: _delete_scorer,
}<|MERGE_RESOLUTION|>--- conflicted
+++ resolved
@@ -91,11 +91,8 @@
     UpdateRegisteredModel,
 )
 from mlflow.protos.service_pb2 import (
-<<<<<<< HEAD
+    AddDatasetToExperiments,
     CalculateTraceFilterCorrelation,
-=======
-    AddDatasetToExperiments,
->>>>>>> 3f90e98f
     CreateAssessment,
     CreateDataset,
     CreateExperiment,
