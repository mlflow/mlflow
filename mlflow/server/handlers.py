--- conflicted
+++ resolved
@@ -148,7 +148,6 @@
     GetMetricHistoryBulkInterval,
     GetRun,
     GetScorer,
-    GetSecretsConfig,
     GetTrace,
     GetTraceInfo,
     GetTraceInfoV3,
@@ -3862,23 +3861,13 @@
             "created_by": [_assert_string],
         },
     )
-<<<<<<< HEAD
-    # Parse secret_value JSON string to dict (frontend sends JSON-encoded secret fields)
-    secret_value = json.loads(request_message.secret_value)
-    # Parse auth_config_json string to dict if provided
-=======
->>>>>>> dcc3b42f
     auth_config = None
     if request_message.auth_config_json:
         auth_config = json.loads(request_message.auth_config_json)
 
     secret = _get_tracking_store().create_gateway_secret(
         secret_name=request_message.secret_name,
-<<<<<<< HEAD
-        secret_value=secret_value,
-=======
         secret_value=dict(request_message.secret_value),
->>>>>>> dcc3b42f
         provider=request_message.provider or None,
         auth_config=auth_config,
         created_by=request_message.created_by or None,
@@ -3910,23 +3899,10 @@
         UpdateGatewaySecret(),
         schema={
             "secret_id": [_assert_required, _assert_string],
-<<<<<<< HEAD
-            "secret_value": [_assert_optional_secret_value],
-            "credential_name": [_assert_string],
-=======
->>>>>>> dcc3b42f
             "auth_config_json": [_assert_string],
             "updated_by": [_assert_string],
         },
     )
-<<<<<<< HEAD
-    # Parse secret_value JSON string to dict if provided (frontend sends JSON-encoded secret fields)
-    secret_value = None
-    if request_message.secret_value:
-        secret_value = json.loads(request_message.secret_value)
-    # Parse auth_config_json string to dict if provided
-=======
->>>>>>> dcc3b42f
     auth_config = None
     if request_message.auth_config_json:
         auth_config = json.loads(request_message.auth_config_json)
@@ -3937,10 +3913,6 @@
     secret = _get_tracking_store().update_gateway_secret(
         secret_id=request_message.secret_id,
         secret_value=secret_value,
-<<<<<<< HEAD
-        credential_name=request_message.credential_name or None,
-=======
->>>>>>> dcc3b42f
         auth_config=auth_config,
         updated_by=request_message.updated_by or None,
     )
@@ -4295,8 +4267,6 @@
 
 @catch_mlflow_exception
 @_disable_if_artifacts_only
-<<<<<<< HEAD
-=======
 def _set_gateway_endpoint_tag():
     request_message = _get_request_message(
         SetGatewayEndpointTag(),
@@ -4335,7 +4305,6 @@
 
 @catch_mlflow_exception
 @_disable_if_artifacts_only
->>>>>>> dcc3b42f
 def _list_supported_providers():
     try:
         providers = get_all_providers()
@@ -4366,21 +4335,6 @@
         raise MlflowException(str(e), error_code=INVALID_PARAMETER_VALUE)
 
 
-<<<<<<< HEAD
-@catch_mlflow_exception
-@_disable_if_artifacts_only
-def _get_secrets_config():
-    """Check if secrets encryption is available (passphrase is configured)."""
-    from mlflow.server.constants import CRYPTO_KEK_PASSPHRASE_ENV_VAR
-
-    secrets_available = bool(os.getenv(CRYPTO_KEK_PASSPHRASE_ENV_VAR))
-    response_message = GetSecretsConfig.Response()
-    response_message.secrets_available = secrets_available
-    return _wrap_response(response_message)
-
-
-=======
->>>>>>> dcc3b42f
 def _get_rest_path(base_path, version=2):
     return f"/api/{version}.0{base_path}"
 
@@ -4461,29 +4415,17 @@
     """Returns endpoint tuples for gateway provider/model discovery APIs."""
     return [
         (
-<<<<<<< HEAD
-            _get_ajax_path("/mlflow/endpoints/supported-providers", version=3),
-=======
             _get_ajax_path("/mlflow/gateway/supported-providers", version=3),
->>>>>>> dcc3b42f
             _list_supported_providers,
             ["GET"],
         ),
         (
-<<<<<<< HEAD
-            _get_ajax_path("/mlflow/endpoints/supported-models", version=3),
-=======
             _get_ajax_path("/mlflow/gateway/supported-models", version=3),
->>>>>>> dcc3b42f
             _list_supported_models,
             ["GET"],
         ),
         (
-<<<<<<< HEAD
-            _get_ajax_path("/mlflow/endpoints/provider-config", version=3),
-=======
             _get_ajax_path("/mlflow/gateway/provider-config", version=3),
->>>>>>> dcc3b42f
             _get_provider_config,
             ["GET"],
         ),
@@ -4829,20 +4771,11 @@
     GetScorer: _get_scorer,
     DeleteScorer: _delete_scorer,
     # Secrets APIs
-<<<<<<< HEAD
-    CreateGatewaySecret: _create_secret,
-    GetGatewaySecretInfo: _get_secret_info,
-    UpdateGatewaySecret: _update_secret,
-    DeleteGatewaySecret: _delete_secret,
-    ListGatewaySecretInfos: _list_secrets,
-    GetSecretsConfig: _get_secrets_config,
-=======
     CreateGatewaySecret: _create_gateway_secret,
     GetGatewaySecretInfo: _get_gateway_secret_info,
     UpdateGatewaySecret: _update_gateway_secret,
     DeleteGatewaySecret: _delete_gateway_secret,
     ListGatewaySecretInfos: _list_gateway_secrets,
->>>>>>> dcc3b42f
     # Endpoints APIs
     CreateGatewayEndpoint: _create_gateway_endpoint,
     GetGatewayEndpoint: _get_gateway_endpoint,
