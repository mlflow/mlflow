# Define all the service endpoint handlers here.
import bisect
import io
import json
import logging
import os
import pathlib
import posixpath
import re
import tempfile
import time
import urllib
from functools import partial, wraps

import requests
from flask import Response, current_app, jsonify, request, send_file
from google.protobuf import descriptor
from google.protobuf.json_format import ParseError

from mlflow.entities import (
    Assessment,
    DatasetInput,
    Expectation,
    ExperimentTag,
    Feedback,
    FileInfo,
    Metric,
    Param,
    RunTag,
    ViewType,
)
from mlflow.entities.logged_model import LoggedModel
from mlflow.entities.logged_model_input import LoggedModelInput
from mlflow.entities.logged_model_output import LoggedModelOutput
from mlflow.entities.logged_model_parameter import LoggedModelParameter
from mlflow.entities.logged_model_status import LoggedModelStatus
from mlflow.entities.logged_model_tag import LoggedModelTag
from mlflow.entities.model_registry import ModelVersionTag, RegisteredModelTag
from mlflow.entities.model_registry.prompt_version import IS_PROMPT_TAG_KEY
from mlflow.entities.multipart_upload import MultipartUploadPart
from mlflow.entities.trace_info import TraceInfo
from mlflow.entities.trace_info_v2 import TraceInfoV2
from mlflow.entities.trace_status import TraceStatus
from mlflow.entities.webhook import WebhookAction, WebhookEntity, WebhookEvent, WebhookStatus
from mlflow.environment_variables import (
    MLFLOW_CREATE_MODEL_VERSION_SOURCE_VALIDATION_REGEX,
    MLFLOW_DEPLOYMENTS_TARGET,
)
from mlflow.exceptions import MlflowException, _UnsupportedMultipartUploadException
from mlflow.models import Model
from mlflow.protos import databricks_pb2
from mlflow.protos.databricks_pb2 import (
    BAD_REQUEST,
    INVALID_PARAMETER_VALUE,
    RESOURCE_DOES_NOT_EXIST,
)
from mlflow.protos.mlflow_artifacts_pb2 import (
    AbortMultipartUpload,
    CompleteMultipartUpload,
    CreateMultipartUpload,
    DeleteArtifact,
    DownloadArtifact,
    MlflowArtifactsService,
    UploadArtifact,
)
from mlflow.protos.mlflow_artifacts_pb2 import (
    ListArtifacts as ListArtifactsMlflowArtifacts,
)
from mlflow.protos.model_registry_pb2 import (
    CreateModelVersion,
    CreateRegisteredModel,
    DeleteModelVersion,
    DeleteModelVersionTag,
    DeleteRegisteredModel,
    DeleteRegisteredModelAlias,
    DeleteRegisteredModelTag,
    GetLatestVersions,
    GetModelVersion,
    GetModelVersionByAlias,
    GetModelVersionDownloadUri,
    GetRegisteredModel,
    ModelRegistryService,
    RenameRegisteredModel,
    SearchModelVersions,
    SearchRegisteredModels,
    SetModelVersionTag,
    SetRegisteredModelAlias,
    SetRegisteredModelTag,
    TransitionModelVersionStage,
    UpdateModelVersion,
    UpdateRegisteredModel,
)
from mlflow.protos.service_pb2 import (
    AddDatasetToExperiments,
    CreateAssessment,
<<<<<<< HEAD
    CreateEvaluationDataset,
=======
    CreateDataset,
>>>>>>> 51a425d8
    CreateExperiment,
    CreateLoggedModel,
    CreateRun,
    DeleteAssessment,
<<<<<<< HEAD
    DeleteEvaluationDataset,
    DeleteEvaluationDatasetTag,
=======
    DeleteDataset,
    DeleteDatasetTag,
>>>>>>> 51a425d8
    DeleteExperiment,
    DeleteExperimentTag,
    DeleteLoggedModel,
    DeleteLoggedModelTag,
    DeleteRun,
    DeleteScorer,
    DeleteTag,
    DeleteTraces,
    DeleteTracesV3,
    DeleteTraceTag,
    DeleteTraceTagV3,
    EndTrace,
    FinalizeLoggedModel,
    GetAssessmentRequest,
<<<<<<< HEAD
    GetEvaluationDataset,
    GetEvaluationDatasetExperimentIds,
    GetEvaluationDatasetRecords,
=======
    GetDataset,
    GetDatasetExperimentIds,
    GetDatasetRecords,
>>>>>>> 51a425d8
    GetExperiment,
    GetExperimentByName,
    GetLoggedModel,
    GetMetricHistory,
    GetMetricHistoryBulkInterval,
    GetRun,
    GetScorer,
    GetTraceInfo,
    GetTraceInfoV3,
    LinkTracesToRun,
    ListArtifacts,
    ListLoggedModelArtifacts,
    ListScorers,
    ListScorerVersions,
    LogBatch,
    LogInputs,
    LogLoggedModelParamsRequest,
    LogMetric,
    LogModel,
    LogOutputs,
    LogParam,
    MlflowService,
    RegisterScorer,
    RemoveDatasetFromExperiments,
    RestoreExperiment,
    RestoreRun,
    SearchDatasets,
    SearchEvaluationDatasets,
    SearchExperiments,
    SearchLoggedModels,
    SearchRuns,
    SearchTraces,
    SearchTracesV3,
<<<<<<< HEAD
    SetEvaluationDatasetTags,
=======
    SetDatasetTags,
>>>>>>> 51a425d8
    SetExperimentTag,
    SetLoggedModelTags,
    SetTag,
    SetTraceTag,
    SetTraceTagV3,
    StartTrace,
    StartTraceV3,
    UpdateAssessment,
    UpdateExperiment,
    UpdateRun,
<<<<<<< HEAD
    UpsertEvaluationDatasetRecords,
=======
    UpsertDatasetRecords,
>>>>>>> 51a425d8
)
from mlflow.protos.service_pb2 import Trace as ProtoTrace
from mlflow.protos.webhooks_pb2 import (
    CreateWebhook,
    DeleteWebhook,
    GetWebhook,
    ListWebhooks,
    TestWebhook,
    UpdateWebhook,
    WebhookService,
)
from mlflow.server.validation import _validate_content_type
from mlflow.store.artifact.artifact_repo import MultipartUploadMixin
from mlflow.store.artifact.artifact_repository_registry import get_artifact_repository
from mlflow.store.db.db_types import DATABASE_ENGINES
from mlflow.store.model_registry.abstract_store import AbstractStore as AbstractModelRegistryStore
from mlflow.store.model_registry.rest_store import RestStore as ModelRegistryRestStore
from mlflow.store.tracking.abstract_store import AbstractStore as AbstractTrackingStore
from mlflow.store.tracking.rest_store import RestStore
from mlflow.tracing.utils.artifact_utils import (
    TRACE_DATA_FILE_NAME,
    get_artifact_uri_for_trace,
)
from mlflow.tracking._model_registry import utils as registry_utils
from mlflow.tracking._model_registry.registry import ModelRegistryStoreRegistry
from mlflow.tracking._tracking_service import utils
from mlflow.tracking._tracking_service.registry import TrackingStoreRegistry
from mlflow.tracking.registry import UnsupportedModelRegistryStoreURIException
from mlflow.utils.databricks_utils import get_databricks_host_creds
from mlflow.utils.file_utils import local_file_uri_to_path
from mlflow.utils.mime_type_utils import _guess_mime_type
from mlflow.utils.promptlab_utils import _create_promptlab_run_impl
from mlflow.utils.proto_json_utils import message_to_json, parse_dict
from mlflow.utils.string_utils import is_string_type
from mlflow.utils.uri import is_local_uri, validate_path_is_safe, validate_query_string
from mlflow.utils.validation import (
    _validate_batch_log_api_req,
    invalid_value,
    missing_value,
)
from mlflow.webhooks.delivery import deliver_webhook, test_webhook
from mlflow.webhooks.types import (
    ModelVersionAliasCreatedPayload,
    ModelVersionAliasDeletedPayload,
    ModelVersionCreatedPayload,
    ModelVersionTagDeletedPayload,
    ModelVersionTagSetPayload,
    RegisteredModelCreatedPayload,
)

_logger = logging.getLogger(__name__)
_tracking_store = None
_model_registry_store = None
_artifact_repo = None
STATIC_PREFIX_ENV_VAR = "_MLFLOW_STATIC_PREFIX"
MAX_RUNS_GET_METRIC_HISTORY_BULK = 100
MAX_RESULTS_PER_RUN = 2500
MAX_RESULTS_GET_METRIC_HISTORY = 25000


class TrackingStoreRegistryWrapper(TrackingStoreRegistry):
    def __init__(self):
        super().__init__()
        self.register("", self._get_file_store)
        self.register("file", self._get_file_store)
        for scheme in DATABASE_ENGINES:
            self.register(scheme, self._get_sqlalchemy_store)
        # Add support for Databricks tracking store
        self.register("databricks", self._get_databricks_rest_store)
        self.register_entrypoints()

    @classmethod
    def _get_file_store(cls, store_uri, artifact_uri):
        from mlflow.store.tracking.file_store import FileStore

        return FileStore(store_uri, artifact_uri)

    @classmethod
    def _get_sqlalchemy_store(cls, store_uri, artifact_uri):
        from mlflow.store.tracking.sqlalchemy_store import SqlAlchemyStore

        return SqlAlchemyStore(store_uri, artifact_uri)

    @classmethod
    def _get_databricks_rest_store(cls, store_uri, artifact_uri):
        return RestStore(partial(get_databricks_host_creds, store_uri))


class ModelRegistryStoreRegistryWrapper(ModelRegistryStoreRegistry):
    def __init__(self):
        super().__init__()
        self.register("", self._get_file_store)
        self.register("file", self._get_file_store)
        for scheme in DATABASE_ENGINES:
            self.register(scheme, self._get_sqlalchemy_store)
        # Add support for Databricks registries
        self.register("databricks", self._get_databricks_rest_store)
        self.register("databricks-uc", self._get_databricks_uc_rest_store)
        self.register_entrypoints()

    @classmethod
    def _get_file_store(cls, store_uri):
        from mlflow.store.model_registry.file_store import FileStore

        return FileStore(store_uri)

    @classmethod
    def _get_sqlalchemy_store(cls, store_uri):
        from mlflow.store.model_registry.sqlalchemy_store import SqlAlchemyStore

        return SqlAlchemyStore(store_uri)

    @classmethod
    def _get_databricks_rest_store(cls, store_uri):
        return ModelRegistryRestStore(partial(get_databricks_host_creds, store_uri))

    @classmethod
    def _get_databricks_uc_rest_store(cls, store_uri):
        from mlflow.environment_variables import MLFLOW_TRACKING_URI
        from mlflow.store._unity_catalog.registry.rest_store import UcModelRegistryStore

        # Get tracking URI from environment or use "databricks-uc" as default
        tracking_uri = MLFLOW_TRACKING_URI.get() or "databricks-uc"
        return UcModelRegistryStore(store_uri, tracking_uri)


_tracking_store_registry = TrackingStoreRegistryWrapper()
_model_registry_store_registry = ModelRegistryStoreRegistryWrapper()


def _get_artifact_repo_mlflow_artifacts():
    """
    Get an artifact repository specified by ``--artifacts-destination`` option for ``mlflow server``
    command.
    """
    from mlflow.server import ARTIFACTS_DESTINATION_ENV_VAR

    global _artifact_repo
    if _artifact_repo is None:
        _artifact_repo = get_artifact_repository(os.environ[ARTIFACTS_DESTINATION_ENV_VAR])
    return _artifact_repo


def _get_trace_artifact_repo(trace_info: TraceInfo):
    """
    Resolve the artifact repository for fetching data for the given trace.

    Args:
        trace_info: The trace info object containing metadata about the trace.
    """
    artifact_uri = get_artifact_uri_for_trace(trace_info)

    if _is_servable_proxied_run_artifact_root(artifact_uri):
        # If the artifact location is a proxied run artifact root (e.g. mlflow-artifacts://...),
        # we need to resolve it to the actual artifact location.
        from mlflow.server import ARTIFACTS_DESTINATION_ENV_VAR

        path = _get_proxied_run_artifact_destination_path(artifact_uri)
        if not path:
            raise MlflowException(
                f"Failed to resolve the proxied run artifact URI: {artifact_uri}. ",
                "Trace artifact URI must contain subpath to the trace data directory.",
                error_code=BAD_REQUEST,
            )
        root = os.environ[ARTIFACTS_DESTINATION_ENV_VAR]
        artifact_uri = posixpath.join(root, path)

        # We don't set it to global var unlike run artifact, because the artifact repo has
        # to be created with full trace artifact URI including request_id.
        # e.g. s3://<experiment_id>/traces/<request_id>
        artifact_repo = get_artifact_repository(artifact_uri)
    else:
        artifact_repo = get_artifact_repository(artifact_uri)
    return artifact_repo


def _is_serving_proxied_artifacts():
    """
    Returns:
        True if the MLflow server is serving proxied artifacts (i.e. acting as a proxy for
        artifact upload / download / list operations), as would be enabled by specifying the
        --serve-artifacts configuration option. False otherwise.
    """
    from mlflow.server import SERVE_ARTIFACTS_ENV_VAR

    return os.environ.get(SERVE_ARTIFACTS_ENV_VAR, "false") == "true"


def _is_servable_proxied_run_artifact_root(run_artifact_root):
    """
    Determines whether or not the following are true:

    - The specified Run artifact root is a proxied artifact root (i.e. an artifact root with scheme
      ``http``, ``https``, or ``mlflow-artifacts``).

    - The MLflow server is capable of resolving and accessing the underlying storage location
      corresponding to the proxied artifact root, allowing it to fulfill artifact list and
      download requests by using this storage location directly.

    Args:
        run_artifact_root: The Run artifact root location (URI).

    Returns:
        True if the specified Run artifact root refers to proxied artifacts that can be
        served by this MLflow server (i.e. the server has access to the destination and
        can respond to list and download requests for the artifact). False otherwise.
    """
    parsed_run_artifact_root = urllib.parse.urlparse(run_artifact_root)
    # NB: If the run artifact root is a proxied artifact root (has scheme `http`, `https`, or
    # `mlflow-artifacts`) *and* the MLflow server is configured to serve artifacts, the MLflow
    # server always assumes that it has access to the underlying storage location for the proxied
    # artifacts. This may not always be accurate. For example:
    #
    # An organization may initially use the MLflow server to serve Tracking API requests and proxy
    # access to artifacts stored in Location A (via `mlflow server --serve-artifacts`). Then, for
    # scalability and / or security purposes, the organization may decide to store artifacts in a
    # new location B and set up a separate server (e.g. `mlflow server --artifacts-only`) to proxy
    # access to artifacts stored in Location B.
    #
    # In this scenario, requests for artifacts stored in Location B that are sent to the original
    # MLflow server will fail if the original MLflow server does not have access to Location B
    # because it will assume that it can serve all proxied artifacts regardless of the underlying
    # location. Such failures can be remediated by granting the original MLflow server access to
    # Location B.
    return (
        parsed_run_artifact_root.scheme in ["http", "https", "mlflow-artifacts"]
        and _is_serving_proxied_artifacts()
    )


def _get_proxied_run_artifact_destination_path(proxied_artifact_root, relative_path=None):
    """
    Resolves the specified proxied artifact location within a Run to a concrete storage location.

    Args:
        proxied_artifact_root: The Run artifact root location (URI) with scheme ``http``,
            ``https``, or `mlflow-artifacts` that can be resolved by the MLflow server to a
            concrete storage location.
        relative_path: The relative path of the destination within the specified
            ``proxied_artifact_root``. If ``None``, the destination is assumed to be
            the resolved ``proxied_artifact_root``.

    Returns:
        The storage location of the specified artifact.
    """
    parsed_proxied_artifact_root = urllib.parse.urlparse(proxied_artifact_root)
    assert parsed_proxied_artifact_root.scheme in ["http", "https", "mlflow-artifacts"]

    if parsed_proxied_artifact_root.scheme == "mlflow-artifacts":
        # If the proxied artifact root is an `mlflow-artifacts` URI, the run artifact root path is
        # simply the path component of the URI, since the fully-qualified format of an
        # `mlflow-artifacts` URI is `mlflow-artifacts://<netloc>/path/to/artifact`
        proxied_run_artifact_root_path = parsed_proxied_artifact_root.path.lstrip("/")
    else:
        # In this case, the proxied artifact root is an HTTP(S) URL referring to an mlflow-artifacts
        # API route that can be used to download the artifact. These routes are always anchored at
        # `/api/2.0/mlflow-artifacts/artifacts`. Accordingly, we split the path on this route anchor
        # and interpret the rest of the path (everything after the route anchor) as the run artifact
        # root path
        mlflow_artifacts_http_route_anchor = "/api/2.0/mlflow-artifacts/artifacts/"
        assert mlflow_artifacts_http_route_anchor in parsed_proxied_artifact_root.path

        proxied_run_artifact_root_path = parsed_proxied_artifact_root.path.split(
            mlflow_artifacts_http_route_anchor
        )[1].lstrip("/")

    return (
        posixpath.join(proxied_run_artifact_root_path, relative_path)
        if relative_path is not None
        else proxied_run_artifact_root_path
    )


def _get_tracking_store(
    backend_store_uri: str | None = None,
    default_artifact_root: str | None = None,
) -> AbstractTrackingStore:
    from mlflow.server import ARTIFACT_ROOT_ENV_VAR, BACKEND_STORE_URI_ENV_VAR

    global _tracking_store
    if _tracking_store is None:
        store_uri = backend_store_uri or os.environ.get(BACKEND_STORE_URI_ENV_VAR, None)
        artifact_root = default_artifact_root or os.environ.get(ARTIFACT_ROOT_ENV_VAR, None)
        _tracking_store = _tracking_store_registry.get_store(store_uri, artifact_root)
        utils.set_tracking_uri(store_uri)
    return _tracking_store


def _get_model_registry_store(registry_store_uri: str | None = None) -> AbstractModelRegistryStore:
    from mlflow.server import BACKEND_STORE_URI_ENV_VAR, REGISTRY_STORE_URI_ENV_VAR

    global _model_registry_store
    if _model_registry_store is None:
        store_uri = (
            registry_store_uri
            or os.environ.get(REGISTRY_STORE_URI_ENV_VAR, None)
            or os.environ.get(BACKEND_STORE_URI_ENV_VAR, None)
        )
        _model_registry_store = _model_registry_store_registry.get_store(store_uri)
        registry_utils.set_registry_uri(store_uri)
    return _model_registry_store


def initialize_backend_stores(
    backend_store_uri: str | None = None,
    registry_store_uri: str | None = None,
    default_artifact_root: str | None = None,
) -> None:
    _get_tracking_store(backend_store_uri, default_artifact_root)
    try:
        _get_model_registry_store(registry_store_uri)
    except UnsupportedModelRegistryStoreURIException:
        pass


def _assert_string(x):
    assert isinstance(x, str)


def _assert_intlike(x):
    try:
        x = int(x)
    except ValueError:
        pass

    assert isinstance(x, int)


def _assert_bool(x):
    assert isinstance(x, bool)


def _assert_floatlike(x):
    try:
        x = float(x)
    except ValueError:
        pass

    assert isinstance(x, float)


def _assert_array(x):
    assert isinstance(x, list)


def _assert_map_key_present(x):
    _assert_array(x)
    for entry in x:
        _assert_required(entry.get("key"))


def _assert_required(x, path=None):
    if path is None:
        assert x is not None
        # When parsing JSON payloads via proto, absent string fields
        # are expressed as empty strings
        assert x != ""
    else:
        assert x is not None, missing_value(path)
        assert x != "", missing_value(path)


def _assert_less_than_or_equal(x, max_value, message=None):
    if x > max_value:
        raise AssertionError(message) if message else AssertionError()


def _assert_intlike_within_range(x, min_value, max_value, message=None):
    if not min_value <= x <= max_value:
        raise AssertionError(message) if message else AssertionError()


def _assert_item_type_string(x):
    assert all(isinstance(item, str) for item in x)


_TYPE_VALIDATORS = {
    _assert_intlike,
    _assert_string,
    _assert_bool,
    _assert_floatlike,
    _assert_array,
    _assert_item_type_string,
}


def _validate_param_against_schema(schema, param, value, proto_parsing_succeeded=False):
    """
    Attempts to validate a single parameter against a specified schema. Examples of the elements of
    the schema are type assertions and checks for required parameters. Returns None on validation
    success.  Otherwise, raises an MLFlowException if an assertion fails. This method is intended
    to be called for side effects.

    Args:
        schema: A list of functions to validate the parameter against.
        param: The string name of the parameter being validated.
        value: The corresponding value of the `param` being validated.
        proto_parsing_succeeded: A boolean value indicating whether proto parsing succeeded.
            If the proto was successfully parsed, we assume all of the types of the parameters in
            the request body were correctly specified, and thus we skip validating types. If proto
            parsing failed, then we validate types in addition to the rest of the schema. For
            details, see https://github.com/mlflow/mlflow/pull/5458#issuecomment-1080880870.
    """

    for f in schema:
        if f in _TYPE_VALIDATORS and proto_parsing_succeeded:
            continue

        try:
            f(value)
        except AssertionError as e:
            if e.args:
                message = e.args[0]
            elif f == _assert_required:
                message = f"Missing value for required parameter '{param}'."
            else:
                message = invalid_value(
                    param, value, f" Hint: Value was of type '{type(value).__name__}'."
                )
            raise MlflowException(
                message=(
                    message + " See the API docs for more information about request parameters."
                ),
                error_code=INVALID_PARAMETER_VALUE,
            )

    return None


def _get_request_json(flask_request=request):
    _validate_content_type(flask_request, ["application/json"])
    return flask_request.get_json(force=True, silent=True)


def _get_request_message(request_message, flask_request=request, schema=None):
    if flask_request.method == "GET" and flask_request.args:
        # Convert atomic values of repeated fields to lists before calling protobuf deserialization.
        # Context: We parse the parameter string into a dictionary outside of protobuf since
        # protobuf does not know how to read the query parameters directly. The query parser above
        # has no type information and hence any parameter that occurs exactly once is parsed as an
        # atomic value. Since protobuf requires that the values of repeated fields are lists,
        # deserialization will fail unless we do the fix below.
        request_json = {}
        for field in request_message.DESCRIPTOR.fields:
            if field.name not in flask_request.args:
                continue

            if field.label == descriptor.FieldDescriptor.LABEL_REPEATED:
                request_json[field.name] = flask_request.args.getlist(field.name)
            else:
                request_json[field.name] = flask_request.args.get(field.name)
    else:
        request_json = _get_request_json(flask_request)

        # Older clients may post their JSON double-encoded as strings, so the get_json
        # above actually converts it to a string. Therefore, we check this condition
        # (which we can tell for sure because any proper request should be a dictionary),
        # and decode it a second time.
        if is_string_type(request_json):
            request_json = json.loads(request_json)

        # If request doesn't have json body then assume it's empty.
        if request_json is None:
            request_json = {}

    proto_parsing_succeeded = True
    try:
        parse_dict(request_json, request_message)
    except ParseError:
        proto_parsing_succeeded = False

    schema = schema or {}
    for schema_key, schema_validation_fns in schema.items():
        if schema_key in request_json or _assert_required in schema_validation_fns:
            value = request_json.get(schema_key)
            if schema_key == "run_id" and value is None and "run_uuid" in request_json:
                value = request_json.get("run_uuid")
            _validate_param_against_schema(
                schema=schema_validation_fns,
                param=schema_key,
                value=value,
                proto_parsing_succeeded=proto_parsing_succeeded,
            )

    return request_message


def _response_with_file_attachment_headers(file_path, response):
    mime_type = _guess_mime_type(file_path)
    filename = pathlib.Path(file_path).name
    response.mimetype = mime_type
    content_disposition_header_name = "Content-Disposition"
    if content_disposition_header_name not in response.headers:
        response.headers[content_disposition_header_name] = f"attachment; filename={filename}"
    response.headers["X-Content-Type-Options"] = "nosniff"
    response.headers["Content-Type"] = mime_type
    return response


def _send_artifact(artifact_repository, path):
    file_path = os.path.abspath(artifact_repository.download_artifacts(path))
    # Always send artifacts as attachments to prevent the browser from displaying them on our web
    # server's domain, which might enable XSS.
    mime_type = _guess_mime_type(file_path)
    file_sender_response = send_file(file_path, mimetype=mime_type, as_attachment=True)
    return _response_with_file_attachment_headers(file_path, file_sender_response)


def catch_mlflow_exception(func):
    @wraps(func)
    def wrapper(*args, **kwargs):
        try:
            return func(*args, **kwargs)
        except MlflowException as e:
            response = Response(mimetype="application/json")
            response.set_data(e.serialize_as_json())
            response.status_code = e.get_http_status_code()
            return response

    return wrapper


def _disable_unless_serve_artifacts(func):
    @wraps(func)
    def wrapper(*args, **kwargs):
        if not _is_serving_proxied_artifacts():
            return Response(
                (
                    f"Endpoint: {request.url_rule} disabled due to the mlflow server running "
                    "with `--no-serve-artifacts`. To enable artifacts server functionality, "
                    "run `mlflow server` with `--serve-artifacts`"
                ),
                503,
            )
        return func(*args, **kwargs)

    return wrapper


def _disable_if_artifacts_only(func):
    @wraps(func)
    def wrapper(*args, **kwargs):
        from mlflow.server import ARTIFACTS_ONLY_ENV_VAR

        if os.environ.get(ARTIFACTS_ONLY_ENV_VAR):
            return Response(
                (
                    f"Endpoint: {request.url_rule} disabled due to the mlflow server running "
                    "in `--artifacts-only` mode. To enable tracking server functionality, run "
                    "`mlflow server` without `--artifacts-only`"
                ),
                503,
            )
        return func(*args, **kwargs)

    return wrapper


@catch_mlflow_exception
def get_artifact_handler():
    run_id = request.args.get("run_id") or request.args.get("run_uuid")
    path = request.args["path"]
    path = validate_path_is_safe(path)
    run = _get_tracking_store().get_run(run_id)

    if _is_servable_proxied_run_artifact_root(run.info.artifact_uri):
        artifact_repo = _get_artifact_repo_mlflow_artifacts()
        artifact_path = _get_proxied_run_artifact_destination_path(
            proxied_artifact_root=run.info.artifact_uri,
            relative_path=path,
        )
    else:
        artifact_repo = _get_artifact_repo(run)
        artifact_path = path

    return _send_artifact(artifact_repo, artifact_path)


def _not_implemented():
    response = Response()
    response.status_code = 404
    return response


# Tracking Server APIs


@catch_mlflow_exception
@_disable_if_artifacts_only
def _create_experiment():
    request_message = _get_request_message(
        CreateExperiment(),
        schema={
            "name": [_assert_required, _assert_string],
            "artifact_location": [_assert_string],
            "tags": [_assert_array],
        },
    )

    tags = [ExperimentTag(tag.key, tag.value) for tag in request_message.tags]

    # Validate query string in artifact location to prevent attacks
    parsed_artifact_location = urllib.parse.urlparse(request_message.artifact_location)
    if parsed_artifact_location.fragment or parsed_artifact_location.params:
        raise MlflowException(
            "'artifact_location' URL can't include fragments or params.",
            error_code=INVALID_PARAMETER_VALUE,
        )
    validate_query_string(parsed_artifact_location.query)
    experiment_id = _get_tracking_store().create_experiment(
        request_message.name, request_message.artifact_location, tags
    )
    response_message = CreateExperiment.Response()
    response_message.experiment_id = experiment_id
    response = Response(mimetype="application/json")
    response.set_data(message_to_json(response_message))
    return response


@catch_mlflow_exception
@_disable_if_artifacts_only
def _get_experiment():
    request_message = _get_request_message(
        GetExperiment(), schema={"experiment_id": [_assert_required, _assert_string]}
    )
    response_message = get_experiment_impl(request_message)
    response = Response(mimetype="application/json")
    response.set_data(message_to_json(response_message))
    return response


def get_experiment_impl(request_message):
    response_message = GetExperiment.Response()
    experiment = _get_tracking_store().get_experiment(request_message.experiment_id).to_proto()
    response_message.experiment.MergeFrom(experiment)
    return response_message


@catch_mlflow_exception
@_disable_if_artifacts_only
def _get_experiment_by_name():
    request_message = _get_request_message(
        GetExperimentByName(),
        schema={"experiment_name": [_assert_required, _assert_string]},
    )
    response_message = GetExperimentByName.Response()
    store_exp = _get_tracking_store().get_experiment_by_name(request_message.experiment_name)
    if store_exp is None:
        raise MlflowException(
            f"Could not find experiment with name '{request_message.experiment_name}'",
            error_code=RESOURCE_DOES_NOT_EXIST,
        )
    experiment = store_exp.to_proto()
    response_message.experiment.MergeFrom(experiment)
    response = Response(mimetype="application/json")
    response.set_data(message_to_json(response_message))
    return response


@catch_mlflow_exception
@_disable_if_artifacts_only
def _delete_experiment():
    request_message = _get_request_message(
        DeleteExperiment(), schema={"experiment_id": [_assert_required, _assert_string]}
    )
    _get_tracking_store().delete_experiment(request_message.experiment_id)
    response_message = DeleteExperiment.Response()
    response = Response(mimetype="application/json")
    response.set_data(message_to_json(response_message))
    return response


@catch_mlflow_exception
@_disable_if_artifacts_only
def _restore_experiment():
    request_message = _get_request_message(
        RestoreExperiment(),
        schema={"experiment_id": [_assert_required, _assert_string]},
    )
    _get_tracking_store().restore_experiment(request_message.experiment_id)
    response_message = RestoreExperiment.Response()
    response = Response(mimetype="application/json")
    response.set_data(message_to_json(response_message))
    return response


@catch_mlflow_exception
@_disable_if_artifacts_only
def _update_experiment():
    request_message = _get_request_message(
        UpdateExperiment(),
        schema={
            "experiment_id": [_assert_required, _assert_string],
            "new_name": [_assert_string, _assert_required],
        },
    )
    if request_message.new_name:
        _get_tracking_store().rename_experiment(
            request_message.experiment_id, request_message.new_name
        )
    response_message = UpdateExperiment.Response()
    response = Response(mimetype="application/json")
    response.set_data(message_to_json(response_message))
    return response


@catch_mlflow_exception
@_disable_if_artifacts_only
def _create_run():
    request_message = _get_request_message(
        CreateRun(),
        schema={
            "experiment_id": [_assert_string],
            "start_time": [_assert_intlike],
            "run_name": [_assert_string],
        },
    )

    tags = [RunTag(tag.key, tag.value) for tag in request_message.tags]
    run = _get_tracking_store().create_run(
        experiment_id=request_message.experiment_id,
        user_id=request_message.user_id,
        start_time=request_message.start_time,
        tags=tags,
        run_name=request_message.run_name,
    )

    response_message = CreateRun.Response()
    response_message.run.MergeFrom(run.to_proto())
    response = Response(mimetype="application/json")
    response.set_data(message_to_json(response_message))
    return response


@catch_mlflow_exception
@_disable_if_artifacts_only
def _update_run():
    request_message = _get_request_message(
        UpdateRun(),
        schema={
            "run_id": [_assert_required, _assert_string],
            "end_time": [_assert_intlike],
            "status": [_assert_string],
            "run_name": [_assert_string],
        },
    )
    run_id = request_message.run_id or request_message.run_uuid
    run_name = request_message.run_name if request_message.HasField("run_name") else None
    end_time = request_message.end_time if request_message.HasField("end_time") else None
    status = request_message.status if request_message.HasField("status") else None
    updated_info = _get_tracking_store().update_run_info(run_id, status, end_time, run_name)
    response_message = UpdateRun.Response(run_info=updated_info.to_proto())
    response = Response(mimetype="application/json")
    response.set_data(message_to_json(response_message))
    return response


@catch_mlflow_exception
@_disable_if_artifacts_only
def _delete_run():
    request_message = _get_request_message(
        DeleteRun(), schema={"run_id": [_assert_required, _assert_string]}
    )
    _get_tracking_store().delete_run(request_message.run_id)
    response_message = DeleteRun.Response()
    response = Response(mimetype="application/json")
    response.set_data(message_to_json(response_message))
    return response


@catch_mlflow_exception
@_disable_if_artifacts_only
def _restore_run():
    request_message = _get_request_message(
        RestoreRun(), schema={"run_id": [_assert_required, _assert_string]}
    )
    _get_tracking_store().restore_run(request_message.run_id)
    response_message = RestoreRun.Response()
    response = Response(mimetype="application/json")
    response.set_data(message_to_json(response_message))
    return response


@catch_mlflow_exception
@_disable_if_artifacts_only
def _log_metric():
    request_message = _get_request_message(
        LogMetric(),
        schema={
            "run_id": [_assert_required, _assert_string],
            "key": [_assert_required, _assert_string],
            "value": [_assert_required, _assert_floatlike],
            "timestamp": [_assert_intlike, _assert_required],
            "step": [_assert_intlike],
            "model_id": [_assert_string],
            "dataset_name": [_assert_string],
            "dataset_digest": [_assert_string],
        },
    )
    metric = Metric(
        request_message.key,
        request_message.value,
        request_message.timestamp,
        request_message.step,
        request_message.model_id or None,
        request_message.dataset_name or None,
        request_message.dataset_digest or None,
        request_message.run_id or None,
    )
    run_id = request_message.run_id or request_message.run_uuid
    _get_tracking_store().log_metric(run_id, metric)
    response_message = LogMetric.Response()
    response = Response(mimetype="application/json")
    response.set_data(message_to_json(response_message))
    return response


@catch_mlflow_exception
@_disable_if_artifacts_only
def _log_param():
    request_message = _get_request_message(
        LogParam(),
        schema={
            "run_id": [_assert_required, _assert_string],
            "key": [_assert_required, _assert_string],
            "value": [_assert_string],
        },
    )
    param = Param(request_message.key, request_message.value)
    run_id = request_message.run_id or request_message.run_uuid
    _get_tracking_store().log_param(run_id, param)
    response_message = LogParam.Response()
    response = Response(mimetype="application/json")
    response.set_data(message_to_json(response_message))
    return response


@catch_mlflow_exception
@_disable_if_artifacts_only
def _log_inputs():
    request_message = _get_request_message(
        LogInputs(),
        schema={
            "run_id": [_assert_required, _assert_string],
            "datasets": [_assert_array],
            "models": [_assert_array],
        },
    )
    run_id = request_message.run_id
    datasets = [
        DatasetInput.from_proto(proto_dataset_input)
        for proto_dataset_input in request_message.datasets
    ]
    models = (
        [
            LoggedModelInput.from_proto(proto_logged_model_input)
            for proto_logged_model_input in request_message.models
        ]
        if request_message.models
        else None
    )

    _get_tracking_store().log_inputs(run_id, datasets=datasets, models=models)
    response_message = LogInputs.Response()
    response = Response(mimetype="application/json")
    response.set_data(message_to_json(response_message))
    return response


@catch_mlflow_exception
@_disable_if_artifacts_only
def _log_outputs():
    request_message = _get_request_message(
        LogOutputs(),
        schema={
            "run_id": [_assert_required, _assert_string],
            "models": [_assert_required, _assert_array],
        },
    )
    models = [LoggedModelOutput.from_proto(p) for p in request_message.models]
    _get_tracking_store().log_outputs(run_id=request_message.run_id, models=models)
    response_message = LogOutputs.Response()
    return _wrap_response(response_message)


@catch_mlflow_exception
@_disable_if_artifacts_only
def _set_experiment_tag():
    request_message = _get_request_message(
        SetExperimentTag(),
        schema={
            "experiment_id": [_assert_required, _assert_string],
            "key": [_assert_required, _assert_string],
            "value": [_assert_string],
        },
    )
    tag = ExperimentTag(request_message.key, request_message.value)
    _get_tracking_store().set_experiment_tag(request_message.experiment_id, tag)
    response_message = SetExperimentTag.Response()
    response = Response(mimetype="application/json")
    response.set_data(message_to_json(response_message))
    return response


@catch_mlflow_exception
@_disable_if_artifacts_only
def _delete_experiment_tag():
    request_message = _get_request_message(
        DeleteExperimentTag(),
        schema={
            "experiment_id": [_assert_required, _assert_string],
            "key": [_assert_required, _assert_string],
        },
    )
    _get_tracking_store().delete_experiment_tag(request_message.experiment_id, request_message.key)
    response_message = DeleteExperimentTag.Response()
    response = Response(mimetype="application/json")
    response.set_data(message_to_json(response_message))
    return response


@catch_mlflow_exception
@_disable_if_artifacts_only
def _set_tag():
    request_message = _get_request_message(
        SetTag(),
        schema={
            "run_id": [_assert_required, _assert_string],
            "key": [_assert_required, _assert_string],
            "value": [_assert_string],
        },
    )
    tag = RunTag(request_message.key, request_message.value)
    run_id = request_message.run_id or request_message.run_uuid
    _get_tracking_store().set_tag(run_id, tag)
    response_message = SetTag.Response()
    response = Response(mimetype="application/json")
    response.set_data(message_to_json(response_message))
    return response


@catch_mlflow_exception
@_disable_if_artifacts_only
def _delete_tag():
    request_message = _get_request_message(
        DeleteTag(),
        schema={
            "run_id": [_assert_required, _assert_string],
            "key": [_assert_required, _assert_string],
        },
    )
    _get_tracking_store().delete_tag(request_message.run_id, request_message.key)
    response_message = DeleteTag.Response()
    response = Response(mimetype="application/json")
    response.set_data(message_to_json(response_message))
    return response


@catch_mlflow_exception
@_disable_if_artifacts_only
def _get_run():
    request_message = _get_request_message(
        GetRun(), schema={"run_id": [_assert_required, _assert_string]}
    )
    response_message = get_run_impl(request_message)
    response = Response(mimetype="application/json")
    response.set_data(message_to_json(response_message))
    return response


def get_run_impl(request_message):
    response_message = GetRun.Response()
    run_id = request_message.run_id or request_message.run_uuid
    response_message.run.MergeFrom(_get_tracking_store().get_run(run_id).to_proto())
    return response_message


@catch_mlflow_exception
@_disable_if_artifacts_only
def _search_runs():
    request_message = _get_request_message(
        SearchRuns(),
        schema={
            "experiment_ids": [_assert_array],
            "filter": [_assert_string],
            "max_results": [
                _assert_intlike,
                lambda x: _assert_less_than_or_equal(int(x), 50000),
            ],
            "order_by": [_assert_array, _assert_item_type_string],
        },
    )
    response_message = search_runs_impl(request_message)
    response = Response(mimetype="application/json")
    response.set_data(message_to_json(response_message))
    return response


def search_runs_impl(request_message):
    response_message = SearchRuns.Response()
    run_view_type = ViewType.ACTIVE_ONLY
    if request_message.HasField("run_view_type"):
        run_view_type = ViewType.from_proto(request_message.run_view_type)
    filter_string = request_message.filter
    max_results = request_message.max_results
    experiment_ids = request_message.experiment_ids
    order_by = request_message.order_by
    run_entities = _get_tracking_store().search_runs(
        experiment_ids=experiment_ids,
        filter_string=filter_string,
        run_view_type=run_view_type,
        max_results=max_results,
        order_by=order_by,
        page_token=request_message.page_token or None,
    )
    response_message.runs.extend([r.to_proto() for r in run_entities])
    if run_entities.token:
        response_message.next_page_token = run_entities.token
    return response_message


@catch_mlflow_exception
@_disable_if_artifacts_only
def _list_artifacts():
    request_message = _get_request_message(
        ListArtifacts(),
        schema={
            "run_id": [_assert_string, _assert_required],
            "path": [_assert_string],
            "page_token": [_assert_string],
        },
    )
    response_message = list_artifacts_impl(request_message)
    response = Response(mimetype="application/json")
    response.set_data(message_to_json(response_message))
    return response


def list_artifacts_impl(request_message):
    response_message = ListArtifacts.Response()
    if request_message.HasField("path"):
        path = request_message.path
        path = validate_path_is_safe(path)
    else:
        path = None
    run_id = request_message.run_id or request_message.run_uuid
    run = _get_tracking_store().get_run(run_id)

    if _is_servable_proxied_run_artifact_root(run.info.artifact_uri):
        artifact_entities = _list_artifacts_for_proxied_run_artifact_root(
            proxied_artifact_root=run.info.artifact_uri,
            relative_path=path,
        )
    else:
        artifact_entities = _get_artifact_repo(run).list_artifacts(path)

    response_message.files.extend([a.to_proto() for a in artifact_entities])
    response_message.root_uri = run.info.artifact_uri
    return response_message


def _list_artifacts_for_proxied_run_artifact_root(proxied_artifact_root, relative_path=None):
    """
    Lists artifacts from the specified ``relative_path`` within the specified proxied Run artifact
    root (i.e. a Run artifact root with scheme ``http``, ``https``, or ``mlflow-artifacts``).

    Args:
        proxied_artifact_root: The Run artifact root location (URI) with scheme ``http``,
                               ``https``, or ``mlflow-artifacts`` that can be resolved by the
                               MLflow server to a concrete storage location.
        relative_path: The relative path within the specified ``proxied_artifact_root`` under
                       which to list artifact contents. If ``None``, artifacts are listed from
                       the ``proxied_artifact_root`` directory.
    """
    parsed_proxied_artifact_root = urllib.parse.urlparse(proxied_artifact_root)
    assert parsed_proxied_artifact_root.scheme in ["http", "https", "mlflow-artifacts"]

    artifact_destination_repo = _get_artifact_repo_mlflow_artifacts()
    artifact_destination_path = _get_proxied_run_artifact_destination_path(
        proxied_artifact_root=proxied_artifact_root,
        relative_path=relative_path,
    )

    artifact_entities = []
    for file_info in artifact_destination_repo.list_artifacts(artifact_destination_path):
        basename = posixpath.basename(file_info.path)
        run_relative_artifact_path = (
            posixpath.join(relative_path, basename) if relative_path else basename
        )
        artifact_entities.append(
            FileInfo(run_relative_artifact_path, file_info.is_dir, file_info.file_size)
        )

    return artifact_entities


@catch_mlflow_exception
@_disable_if_artifacts_only
def _get_metric_history():
    request_message = _get_request_message(
        GetMetricHistory(),
        schema={
            "run_id": [_assert_string, _assert_required],
            "metric_key": [_assert_string, _assert_required],
            "page_token": [_assert_string],
        },
    )
    response_message = GetMetricHistory.Response()
    run_id = request_message.run_id or request_message.run_uuid

    max_results = request_message.max_results if request_message.max_results is not None else None

    metric_entities = _get_tracking_store().get_metric_history(
        run_id,
        request_message.metric_key,
        max_results=max_results,
        page_token=request_message.page_token or None,
    )
    response_message.metrics.extend([m.to_proto() for m in metric_entities])

    # Set next_page_token if available
    if next_page_token := metric_entities.token:
        response_message.next_page_token = next_page_token

    response = Response(mimetype="application/json")
    response.set_data(message_to_json(response_message))
    return response


@catch_mlflow_exception
@_disable_if_artifacts_only
def get_metric_history_bulk_handler():
    MAX_HISTORY_RESULTS = 25000
    MAX_RUN_IDS_PER_REQUEST = 100
    run_ids = request.args.to_dict(flat=False).get("run_id", [])
    if not run_ids:
        raise MlflowException(
            message="GetMetricHistoryBulk request must specify at least one run_id.",
            error_code=INVALID_PARAMETER_VALUE,
        )
    if len(run_ids) > MAX_RUN_IDS_PER_REQUEST:
        raise MlflowException(
            message=(
                f"GetMetricHistoryBulk request cannot specify more than {MAX_RUN_IDS_PER_REQUEST}"
                f" run_ids. Received {len(run_ids)} run_ids."
            ),
            error_code=INVALID_PARAMETER_VALUE,
        )

    metric_key = request.args.get("metric_key")
    if metric_key is None:
        raise MlflowException(
            message="GetMetricHistoryBulk request must specify a metric_key.",
            error_code=INVALID_PARAMETER_VALUE,
        )

    max_results = int(request.args.get("max_results", MAX_HISTORY_RESULTS))
    max_results = min(max_results, MAX_HISTORY_RESULTS)

    store = _get_tracking_store()

    def _default_history_bulk_impl():
        metrics_with_run_ids = []
        for run_id in sorted(run_ids):
            metrics_for_run = sorted(
                store.get_metric_history(
                    run_id=run_id,
                    metric_key=metric_key,
                    max_results=max_results,
                ),
                key=lambda metric: (metric.timestamp, metric.step, metric.value),
            )
            metrics_with_run_ids.extend(
                [
                    {
                        "key": metric.key,
                        "value": metric.value,
                        "timestamp": metric.timestamp,
                        "step": metric.step,
                        "run_id": run_id,
                    }
                    for metric in metrics_for_run
                ]
            )
        return metrics_with_run_ids

    if hasattr(store, "get_metric_history_bulk"):
        metrics_with_run_ids = [
            metric.to_dict()
            for metric in store.get_metric_history_bulk(
                run_ids=run_ids,
                metric_key=metric_key,
                max_results=max_results,
            )
        ]
    else:
        metrics_with_run_ids = _default_history_bulk_impl()

    return {
        "metrics": metrics_with_run_ids[:max_results],
    }


def _get_sampled_steps_from_steps(
    start_step: int, end_step: int, max_results: int, all_steps: list[int]
) -> set[int]:
    # NOTE: all_steps should be sorted before
    # being passed to this function
    start_idx = bisect.bisect_left(all_steps, start_step)
    end_idx = bisect.bisect_right(all_steps, end_step)
    if end_idx - start_idx <= max_results:
        return set(all_steps[start_idx:end_idx])

    num_steps = end_idx - start_idx
    interval = num_steps / max_results
    sampled_steps = []

    for i in range(0, max_results):
        idx = start_idx + int(i * interval)
        if idx < num_steps:
            sampled_steps.append(all_steps[idx])

    sampled_steps.append(all_steps[end_idx - 1])
    return set(sampled_steps)


@catch_mlflow_exception
@_disable_if_artifacts_only
def get_metric_history_bulk_interval_handler():
    request_message = _get_request_message(
        GetMetricHistoryBulkInterval(),
        schema={
            "run_ids": [
                _assert_required,
                _assert_array,
                _assert_item_type_string,
                lambda x: _assert_less_than_or_equal(
                    len(x),
                    MAX_RUNS_GET_METRIC_HISTORY_BULK,
                    message=f"GetMetricHistoryBulkInterval request must specify at most "
                    f"{MAX_RUNS_GET_METRIC_HISTORY_BULK} run_ids. Received {len(x)} run_ids.",
                ),
            ],
            "metric_key": [_assert_required, _assert_string],
            "start_step": [_assert_intlike],
            "end_step": [_assert_intlike],
            "max_results": [
                _assert_intlike,
                lambda x: _assert_intlike_within_range(
                    int(x),
                    1,
                    MAX_RESULTS_PER_RUN,
                    message=f"max_results must be between 1 and {MAX_RESULTS_PER_RUN}.",
                ),
            ],
        },
    )
    response_message = get_metric_history_bulk_interval_impl(request_message)
    response = Response(mimetype="application/json")
    response.set_data(message_to_json(response_message))
    return response


def get_metric_history_bulk_interval_impl(request_message):
    args = request.args
    run_ids = request_message.run_ids
    metric_key = request_message.metric_key
    max_results = int(args.get("max_results", MAX_RESULTS_PER_RUN))

    store = _get_tracking_store()

    def _get_sampled_steps(run_ids, metric_key, max_results):
        # cannot fetch from request_message as the default value is 0
        start_step = args.get("start_step")
        end_step = args.get("end_step")

        # perform validation before any data fetching occurs
        if start_step is not None and end_step is not None:
            start_step = int(start_step)
            end_step = int(end_step)
            if start_step > end_step:
                raise MlflowException.invalid_parameter_value(
                    "end_step must be greater than start_step. "
                    f"Found start_step={start_step} and end_step={end_step}."
                )
        elif start_step is not None or end_step is not None:
            raise MlflowException.invalid_parameter_value(
                "If either start step or end step are specified, both must be specified."
            )

        # get a list of all steps for all runs. this is necessary
        # because we can't assume that every step was logged, so
        # sampling needs to be done on the steps that actually exist
        all_runs = [
            [m.step for m in store.get_metric_history(run_id, metric_key)] for run_id in run_ids
        ]

        # save mins and maxes to be added back later
        all_mins_and_maxes = {step for run in all_runs if run for step in [min(run), max(run)]}
        all_steps = sorted({step for sublist in all_runs for step in sublist})

        # init start and end step if not provided in args
        if start_step is None and end_step is None:
            start_step = 0
            end_step = all_steps[-1] if all_steps else 0

        # remove any steps outside of the range
        all_mins_and_maxes = {step for step in all_mins_and_maxes if start_step <= step <= end_step}

        # doing extra iterations here shouldn't badly affect performance,
        # since the number of steps at this point should be relatively small
        # (MAX_RESULTS_PER_RUN + len(all_mins_and_maxes))
        sampled_steps = _get_sampled_steps_from_steps(start_step, end_step, max_results, all_steps)
        return sorted(sampled_steps.union(all_mins_and_maxes))

    def _default_history_bulk_interval_impl():
        steps = _get_sampled_steps(run_ids, metric_key, max_results)
        metrics_with_run_ids = []
        for run_id in run_ids:
            metrics_with_run_ids.extend(
                store.get_metric_history_bulk_interval_from_steps(
                    run_id=run_id,
                    metric_key=metric_key,
                    steps=steps,
                    max_results=MAX_RESULTS_GET_METRIC_HISTORY,
                )
            )
        return metrics_with_run_ids

    metrics_with_run_ids = _default_history_bulk_interval_impl()

    response_message = GetMetricHistoryBulkInterval.Response()
    response_message.metrics.extend([m.to_proto() for m in metrics_with_run_ids])
    return response_message


@catch_mlflow_exception
@_disable_if_artifacts_only
def _search_datasets_handler():
    request_message = _get_request_message(
        SearchDatasets(),
    )
    response_message = search_datasets_impl(request_message)
    response = Response(mimetype="application/json")
    response.set_data(message_to_json(response_message))
    return response


def search_datasets_impl(request_message):
    MAX_EXPERIMENT_IDS_PER_REQUEST = 20
    _validate_content_type(request, ["application/json"])
    experiment_ids = request_message.experiment_ids or []
    if not experiment_ids:
        raise MlflowException(
            message="SearchDatasets request must specify at least one experiment_id.",
            error_code=INVALID_PARAMETER_VALUE,
        )
    if len(experiment_ids) > MAX_EXPERIMENT_IDS_PER_REQUEST:
        raise MlflowException(
            message=(
                f"SearchDatasets request cannot specify more than {MAX_EXPERIMENT_IDS_PER_REQUEST}"
                f" experiment_ids. Received {len(experiment_ids)} experiment_ids."
            ),
            error_code=INVALID_PARAMETER_VALUE,
        )

    store = _get_tracking_store()

    if hasattr(store, "_search_datasets"):
        response_message = SearchDatasets.Response()
        response_message.dataset_summaries.extend(
            [summary.to_proto() for summary in store._search_datasets(experiment_ids)]
        )
        return response_message
    else:
        return _not_implemented()


def _validate_gateway_path(method: str, gateway_path: str) -> None:
    if not gateway_path:
        raise MlflowException(
            message="Deployments proxy request must specify a gateway_path.",
            error_code=INVALID_PARAMETER_VALUE,
        )
    elif method == "GET":
        if gateway_path.strip("/") != "api/2.0/endpoints":
            raise MlflowException(
                message=f"Invalid gateway_path: {gateway_path} for method: {method}",
                error_code=INVALID_PARAMETER_VALUE,
            )
    elif method == "POST":
        # For POST, gateway_path must be in the form of "gateway/{name}/invocations"
        if not re.fullmatch(r"gateway/[^/]+/invocations", gateway_path.strip("/")):
            raise MlflowException(
                message=f"Invalid gateway_path: {gateway_path} for method: {method}",
                error_code=INVALID_PARAMETER_VALUE,
            )


@catch_mlflow_exception
def gateway_proxy_handler():
    target_uri = MLFLOW_DEPLOYMENTS_TARGET.get()
    if not target_uri:
        # Pretend an empty gateway service is running
        return {"endpoints": []}

    args = request.args if request.method == "GET" else request.json
    gateway_path = args.get("gateway_path")
    _validate_gateway_path(request.method, gateway_path)
    json_data = args.get("json_data", None)
    response = requests.request(request.method, f"{target_uri}/{gateway_path}", json=json_data)
    if response.status_code == 200:
        return response.json()
    else:
        raise MlflowException(
            message=f"Deployments proxy request failed with error code {response.status_code}. "
            f"Error message: {response.text}",
            error_code=response.status_code,
        )


@catch_mlflow_exception
@_disable_if_artifacts_only
def create_promptlab_run_handler():
    def assert_arg_exists(arg_name, arg):
        if not arg:
            raise MlflowException(
                message=f"CreatePromptlabRun request must specify {arg_name}.",
                error_code=INVALID_PARAMETER_VALUE,
            )

    _validate_content_type(request, ["application/json"])

    args = request.json
    experiment_id = args.get("experiment_id")
    assert_arg_exists("experiment_id", experiment_id)
    run_name = args.get("run_name", None)
    tags = args.get("tags", [])
    prompt_template = args.get("prompt_template")
    assert_arg_exists("prompt_template", prompt_template)
    raw_prompt_parameters = args.get("prompt_parameters")
    assert_arg_exists("prompt_parameters", raw_prompt_parameters)
    prompt_parameters = [
        Param(param.get("key"), param.get("value")) for param in args.get("prompt_parameters")
    ]
    model_route = args.get("model_route")
    assert_arg_exists("model_route", model_route)
    raw_model_parameters = args.get("model_parameters", [])
    model_parameters = [
        Param(param.get("key"), param.get("value")) for param in raw_model_parameters
    ]
    model_input = args.get("model_input")
    assert_arg_exists("model_input", model_input)
    model_output = args.get("model_output", None)
    raw_model_output_parameters = args.get("model_output_parameters", [])
    model_output_parameters = [
        Param(param.get("key"), param.get("value")) for param in raw_model_output_parameters
    ]
    mlflow_version = args.get("mlflow_version")
    assert_arg_exists("mlflow_version", mlflow_version)
    user_id = args.get("user_id", "unknown")

    # use current time if not provided
    start_time = args.get("start_time", int(time.time() * 1000))

    store = _get_tracking_store()

    run = _create_promptlab_run_impl(
        store,
        experiment_id=experiment_id,
        run_name=run_name,
        tags=tags,
        prompt_template=prompt_template,
        prompt_parameters=prompt_parameters,
        model_route=model_route,
        model_parameters=model_parameters,
        model_input=model_input,
        model_output=model_output,
        model_output_parameters=model_output_parameters,
        mlflow_version=mlflow_version,
        user_id=user_id,
        start_time=start_time,
    )
    response_message = CreateRun.Response()
    response_message.run.MergeFrom(run.to_proto())
    response = Response(mimetype="application/json")
    response.set_data(message_to_json(response_message))
    return response


@catch_mlflow_exception
def upload_artifact_handler():
    args = request.args
    run_uuid = args.get("run_uuid")
    if not run_uuid:
        raise MlflowException(
            message="Request must specify run_uuid.",
            error_code=INVALID_PARAMETER_VALUE,
        )
    path = args.get("path")
    if not path:
        raise MlflowException(
            message="Request must specify path.",
            error_code=INVALID_PARAMETER_VALUE,
        )
    path = validate_path_is_safe(path)

    if request.content_length and request.content_length > 10 * 1024 * 1024:
        raise MlflowException(
            message="Artifact size is too large. Max size is 10MB.",
            error_code=INVALID_PARAMETER_VALUE,
        )

    data = request.data
    if not data:
        raise MlflowException(
            message="Request must specify data.",
            error_code=INVALID_PARAMETER_VALUE,
        )

    run = _get_tracking_store().get_run(run_uuid)
    artifact_dir = run.info.artifact_uri

    basename = posixpath.basename(path)
    dirname = posixpath.dirname(path)

    def _log_artifact_to_repo(file, run, dirname, artifact_dir):
        if _is_servable_proxied_run_artifact_root(run.info.artifact_uri):
            artifact_repo = _get_artifact_repo_mlflow_artifacts()
            path_to_log = (
                os.path.join(run.info.experiment_id, run.info.run_id, "artifacts", dirname)
                if dirname
                else os.path.join(run.info.experiment_id, run.info.run_id, "artifacts")
            )
        else:
            artifact_repo = get_artifact_repository(artifact_dir)
            path_to_log = dirname

        artifact_repo.log_artifact(file, path_to_log)

    with tempfile.TemporaryDirectory() as tmpdir:
        dir_path = os.path.join(tmpdir, dirname) if dirname else tmpdir
        file_path = os.path.join(dir_path, basename)

        os.makedirs(dir_path, exist_ok=True)

        with open(file_path, "wb") as f:
            f.write(data)

        _log_artifact_to_repo(file_path, run, dirname, artifact_dir)

    return Response(mimetype="application/json")


@catch_mlflow_exception
@_disable_if_artifacts_only
def _search_experiments():
    request_message = _get_request_message(
        SearchExperiments(),
        schema={
            "view_type": [_assert_intlike],
            "max_results": [_assert_intlike],
            "order_by": [_assert_array],
            "filter": [_assert_string],
            "page_token": [_assert_string],
        },
    )

    experiment_entities = _get_tracking_store().search_experiments(
        view_type=request_message.view_type,
        max_results=request_message.max_results,
        order_by=request_message.order_by,
        filter_string=request_message.filter,
        page_token=request_message.page_token or None,
    )
    response_message = SearchExperiments.Response()
    response_message.experiments.extend([e.to_proto() for e in experiment_entities])
    if experiment_entities.token:
        response_message.next_page_token = experiment_entities.token
    response = Response(mimetype="application/json")
    response.set_data(message_to_json(response_message))
    return response


@catch_mlflow_exception
def _get_artifact_repo(run):
    return get_artifact_repository(run.info.artifact_uri)


@catch_mlflow_exception
@_disable_if_artifacts_only
def _log_batch():
    def _assert_metrics_fields_present(metrics):
        for idx, m in enumerate(metrics):
            _assert_required(m.get("key"), path=f"metrics[{idx}].key")
            _assert_required(m.get("value"), path=f"metrics[{idx}].value")
            _assert_required(m.get("timestamp"), path=f"metrics[{idx}].timestamp")

    def _assert_params_fields_present(params):
        for idx, param in enumerate(params):
            _assert_required(param.get("key"), path=f"params[{idx}].key")

    def _assert_tags_fields_present(tags):
        for idx, tag in enumerate(tags):
            _assert_required(tag.get("key"), path=f"tags[{idx}].key")

    _validate_batch_log_api_req(_get_request_json())
    request_message = _get_request_message(
        LogBatch(),
        schema={
            "run_id": [_assert_string, _assert_required],
            "metrics": [_assert_array, _assert_metrics_fields_present],
            "params": [_assert_array, _assert_params_fields_present],
            "tags": [_assert_array, _assert_tags_fields_present],
        },
    )
    metrics = [Metric.from_proto(proto_metric) for proto_metric in request_message.metrics]
    params = [Param.from_proto(proto_param) for proto_param in request_message.params]
    tags = [RunTag.from_proto(proto_tag) for proto_tag in request_message.tags]
    _get_tracking_store().log_batch(
        run_id=request_message.run_id, metrics=metrics, params=params, tags=tags
    )
    response_message = LogBatch.Response()
    response = Response(mimetype="application/json")
    response.set_data(message_to_json(response_message))
    return response


@catch_mlflow_exception
@_disable_if_artifacts_only
def _log_model():
    request_message = _get_request_message(
        LogModel(),
        schema={
            "run_id": [_assert_string, _assert_required],
            "model_json": [_assert_string, _assert_required],
        },
    )
    try:
        model = json.loads(request_message.model_json)
    except Exception:
        raise MlflowException(
            f"Malformed model info. \n {request_message.model_json} \n is not a valid JSON.",
            error_code=INVALID_PARAMETER_VALUE,
        )

    missing_fields = {"artifact_path", "flavors", "utc_time_created", "run_id"} - set(model.keys())

    if missing_fields:
        raise MlflowException(
            f"Model json is missing mandatory fields: {missing_fields}",
            error_code=INVALID_PARAMETER_VALUE,
        )
    _get_tracking_store().record_logged_model(
        run_id=request_message.run_id, mlflow_model=Model.from_dict(model)
    )
    response_message = LogModel.Response()
    response = Response(mimetype="application/json")
    response.set_data(message_to_json(response_message))
    return response


def _wrap_response(response_message):
    response = Response(mimetype="application/json")
    response.set_data(message_to_json(response_message))
    return response


# Model Registry APIs


@catch_mlflow_exception
@_disable_if_artifacts_only
def _create_registered_model():
    request_message = _get_request_message(
        CreateRegisteredModel(),
        schema={
            "name": [_assert_string, _assert_required],
            "tags": [_assert_array],
            "description": [_assert_string],
        },
    )
    store = _get_model_registry_store()
    registered_model = store.create_registered_model(
        name=request_message.name,
        tags=request_message.tags,
        description=request_message.description,
    )
    response_message = CreateRegisteredModel.Response(registered_model=registered_model.to_proto())

    deliver_webhook(
        event=WebhookEvent(WebhookEntity.REGISTERED_MODEL, WebhookAction.CREATED),
        payload=RegisteredModelCreatedPayload(
            name=request_message.name,
            tags={t.key: t.value for t in request_message.tags},
            description=request_message.description,
        ),
        store=store,
    )

    return _wrap_response(response_message)


@catch_mlflow_exception
@_disable_if_artifacts_only
def _get_registered_model():
    request_message = _get_request_message(
        GetRegisteredModel(), schema={"name": [_assert_string, _assert_required]}
    )
    registered_model = _get_model_registry_store().get_registered_model(name=request_message.name)
    response_message = GetRegisteredModel.Response(registered_model=registered_model.to_proto())
    return _wrap_response(response_message)


@catch_mlflow_exception
@_disable_if_artifacts_only
def _update_registered_model():
    request_message = _get_request_message(
        UpdateRegisteredModel(),
        schema={
            "name": [_assert_string, _assert_required],
            "description": [_assert_string],
        },
    )
    name = request_message.name
    new_description = request_message.description
    registered_model = _get_model_registry_store().update_registered_model(
        name=name, description=new_description
    )
    response_message = UpdateRegisteredModel.Response(registered_model=registered_model.to_proto())
    return _wrap_response(response_message)


@catch_mlflow_exception
@_disable_if_artifacts_only
def _rename_registered_model():
    request_message = _get_request_message(
        RenameRegisteredModel(),
        schema={
            "name": [_assert_string, _assert_required],
            "new_name": [_assert_string, _assert_required],
        },
    )
    name = request_message.name
    new_name = request_message.new_name
    registered_model = _get_model_registry_store().rename_registered_model(
        name=name, new_name=new_name
    )
    response_message = RenameRegisteredModel.Response(registered_model=registered_model.to_proto())
    return _wrap_response(response_message)


@catch_mlflow_exception
@_disable_if_artifacts_only
def _delete_registered_model():
    request_message = _get_request_message(
        DeleteRegisteredModel(), schema={"name": [_assert_string, _assert_required]}
    )
    _get_model_registry_store().delete_registered_model(name=request_message.name)
    return _wrap_response(DeleteRegisteredModel.Response())


@catch_mlflow_exception
@_disable_if_artifacts_only
def _search_registered_models():
    request_message = _get_request_message(
        SearchRegisteredModels(),
        schema={
            "filter": [_assert_string],
            "max_results": [
                _assert_intlike,
                lambda x: _assert_less_than_or_equal(int(x), 1000),
            ],
            "order_by": [_assert_array, _assert_item_type_string],
            "page_token": [_assert_string],
        },
    )
    store = _get_model_registry_store()
    registered_models = store.search_registered_models(
        filter_string=request_message.filter,
        max_results=request_message.max_results,
        order_by=request_message.order_by,
        page_token=request_message.page_token or None,
    )
    response_message = SearchRegisteredModels.Response()
    response_message.registered_models.extend([e.to_proto() for e in registered_models])
    if registered_models.token:
        response_message.next_page_token = registered_models.token
    return _wrap_response(response_message)


@catch_mlflow_exception
@_disable_if_artifacts_only
def _get_latest_versions():
    request_message = _get_request_message(
        GetLatestVersions(),
        schema={
            "name": [_assert_string, _assert_required],
            "stages": [_assert_array, _assert_item_type_string],
        },
    )
    latest_versions = _get_model_registry_store().get_latest_versions(
        name=request_message.name, stages=request_message.stages
    )
    response_message = GetLatestVersions.Response()
    response_message.model_versions.extend([e.to_proto() for e in latest_versions])
    return _wrap_response(response_message)


@catch_mlflow_exception
@_disable_if_artifacts_only
def _set_registered_model_tag():
    request_message = _get_request_message(
        SetRegisteredModelTag(),
        schema={
            "name": [_assert_string, _assert_required],
            "key": [_assert_string, _assert_required],
            "value": [_assert_string],
        },
    )
    tag = RegisteredModelTag(key=request_message.key, value=request_message.value)
    _get_model_registry_store().set_registered_model_tag(name=request_message.name, tag=tag)
    return _wrap_response(SetRegisteredModelTag.Response())


@catch_mlflow_exception
@_disable_if_artifacts_only
def _delete_registered_model_tag():
    request_message = _get_request_message(
        DeleteRegisteredModelTag(),
        schema={
            "name": [_assert_string, _assert_required],
            "key": [_assert_string, _assert_required],
        },
    )
    _get_model_registry_store().delete_registered_model_tag(
        name=request_message.name, key=request_message.key
    )
    return _wrap_response(DeleteRegisteredModelTag.Response())


def _validate_non_local_source_contains_relative_paths(source: str):
    """
    Validation check to ensure that sources that are provided that conform to the schemes:
    http, https, or mlflow-artifacts do not contain relative path designations that are intended
    to access local file system paths on the tracking server.

    Example paths that this validation function is intended to find and raise an Exception if
    passed:
    "mlflow-artifacts://host:port/../../../../"
    "http://host:port/api/2.0/mlflow-artifacts/artifacts/../../../../"
    "https://host:port/api/2.0/mlflow-artifacts/artifacts/../../../../"
    "/models/artifacts/../../../"
    "s3:/my_bucket/models/path/../../other/path"
    "file://path/to/../../../../some/where/you/should/not/be"
    "mlflow-artifacts://host:port/..%2f..%2f..%2f..%2f"
    "http://host:port/api/2.0/mlflow-artifacts/artifacts%00"
    """
    invalid_source_error_message = (
        f"Invalid model version source: '{source}'. If supplying a source as an http, https, "
        "local file path, ftp, objectstore, or mlflow-artifacts uri, an absolute path must be "
        "provided without relative path references present. "
        "Please provide an absolute path."
    )

    while (unquoted := urllib.parse.unquote_plus(source)) != source:
        source = unquoted
    source_path = re.sub(r"/+", "/", urllib.parse.urlparse(source).path.rstrip("/"))
    if "\x00" in source_path or any(p == ".." for p in source.split("/")):
        raise MlflowException(invalid_source_error_message, INVALID_PARAMETER_VALUE)
    resolved_source = pathlib.Path(source_path).resolve().as_posix()
    # NB: drive split is specifically for Windows since WindowsPath.resolve() will append the
    # drive path of the pwd to a given path. We don't care about the drive here, though.
    _, resolved_path = os.path.splitdrive(resolved_source)

    if resolved_path != source_path:
        raise MlflowException(invalid_source_error_message, INVALID_PARAMETER_VALUE)


def _validate_source_run(source: str, run_id: str) -> None:
    if is_local_uri(source):
        if run_id:
            store = _get_tracking_store()
            run = store.get_run(run_id)
            source = pathlib.Path(local_file_uri_to_path(source)).resolve()
            if is_local_uri(run.info.artifact_uri):
                run_artifact_dir = pathlib.Path(
                    local_file_uri_to_path(run.info.artifact_uri)
                ).resolve()
                if run_artifact_dir in [source, *source.parents]:
                    return

        raise MlflowException(
            f"Invalid model version source: '{source}'. To use a local path as a model version "
            "source, the run_id request parameter has to be specified and the local path has to be "
            "contained within the artifact directory of the run specified by the run_id.",
            INVALID_PARAMETER_VALUE,
        )

    # Checks if relative paths are present in the source (a security threat). If any are present,
    # raises an Exception.
    _validate_non_local_source_contains_relative_paths(source)


def _validate_source_model(source: str, model_id: str) -> None:
    if is_local_uri(source):
        if model_id:
            store = _get_tracking_store()
            model = store.get_logged_model(model_id)
            source = pathlib.Path(local_file_uri_to_path(source)).resolve()
            if is_local_uri(model.artifact_location):
                run_artifact_dir = pathlib.Path(
                    local_file_uri_to_path(model.artifact_location)
                ).resolve()
                if run_artifact_dir in [source, *source.parents]:
                    return

        raise MlflowException(
            f"Invalid model version source: '{source}'. To use a local path as a model version "
            "source, the model_id request parameter has to be specified and the local path has to "
            "be contained within the artifact directory of the run specified by the model_id.",
            INVALID_PARAMETER_VALUE,
        )

    # Checks if relative paths are present in the source (a security threat). If any are present,
    # raises an Exception.
    _validate_non_local_source_contains_relative_paths(source)


@catch_mlflow_exception
@_disable_if_artifacts_only
def _create_model_version():
    request_message = _get_request_message(
        CreateModelVersion(),
        schema={
            "name": [_assert_string, _assert_required],
            "source": [_assert_string, _assert_required],
            "run_id": [_assert_string],
            "tags": [_assert_array],
            "run_link": [_assert_string],
            "description": [_assert_string],
            "model_id": [_assert_string],
        },
    )

    if request_message.source and (
        regex := MLFLOW_CREATE_MODEL_VERSION_SOURCE_VALIDATION_REGEX.get()
    ):
        if not re.search(regex, request_message.source):
            raise MlflowException(
                f"Invalid model version source: '{request_message.source}'.",
                error_code=INVALID_PARAMETER_VALUE,
            )

    # If the model version is a prompt, we don't validate the source
    is_prompt = _is_prompt_request(request_message)
    if not is_prompt:
        if request_message.model_id:
            _validate_source_model(request_message.source, request_message.model_id)
        else:
            _validate_source_run(request_message.source, request_message.run_id)

    store = _get_model_registry_store()
    model_version = store.create_model_version(
        name=request_message.name,
        source=request_message.source,
        run_id=request_message.run_id,
        run_link=request_message.run_link,
        tags=request_message.tags,
        description=request_message.description,
        model_id=request_message.model_id,
    )
    if not is_prompt and request_message.model_id:
        tracking_store = _get_tracking_store()
        tracking_store.set_model_versions_tags(
            name=request_message.name,
            version=model_version.version,
            model_id=request_message.model_id,
        )
    response_message = CreateModelVersion.Response(model_version=model_version.to_proto())

    if not is_prompt:
        deliver_webhook(
            event=WebhookEvent(WebhookEntity.MODEL_VERSION, WebhookAction.CREATED),
            payload=ModelVersionCreatedPayload(
                name=request_message.name,
                version=str(model_version.version),
                source=request_message.source,
                run_id=request_message.run_id or None,
                tags={t.key: t.value for t in request_message.tags},
                description=request_message.description or None,
            ),
            store=store,
        )

    return _wrap_response(response_message)


def _is_prompt_request(request_message):
    return any(tag.key == IS_PROMPT_TAG_KEY for tag in request_message.tags)


def _is_prompt(name: str) -> bool:
    rm = _get_model_registry_store().get_registered_model(name=name)
    return rm._is_prompt()


@catch_mlflow_exception
@_disable_if_artifacts_only
def get_model_version_artifact_handler():
    name = request.args.get("name")
    version = request.args.get("version")
    path = request.args["path"]
    path = validate_path_is_safe(path)
    artifact_uri = _get_model_registry_store().get_model_version_download_uri(name, version)
    if _is_servable_proxied_run_artifact_root(artifact_uri):
        artifact_repo = _get_artifact_repo_mlflow_artifacts()
        artifact_path = _get_proxied_run_artifact_destination_path(
            proxied_artifact_root=artifact_uri,
            relative_path=path,
        )
    else:
        artifact_repo = get_artifact_repository(artifact_uri)
        artifact_path = path

    return _send_artifact(artifact_repo, artifact_path)


@catch_mlflow_exception
@_disable_if_artifacts_only
def _get_model_version():
    request_message = _get_request_message(
        GetModelVersion(),
        schema={
            "name": [_assert_string, _assert_required],
            "version": [_assert_string, _assert_required],
        },
    )
    model_version = _get_model_registry_store().get_model_version(
        name=request_message.name, version=request_message.version
    )
    response_proto = model_version.to_proto()
    response_message = GetModelVersion.Response(model_version=response_proto)
    return _wrap_response(response_message)


@catch_mlflow_exception
@_disable_if_artifacts_only
def _update_model_version():
    request_message = _get_request_message(
        UpdateModelVersion(),
        schema={
            "name": [_assert_string, _assert_required],
            "version": [_assert_string, _assert_required],
            "description": [_assert_string],
        },
    )
    new_description = None
    if request_message.HasField("description"):
        new_description = request_message.description
    model_version = _get_model_registry_store().update_model_version(
        name=request_message.name,
        version=request_message.version,
        description=new_description,
    )
    return _wrap_response(UpdateModelVersion.Response(model_version=model_version.to_proto()))


@catch_mlflow_exception
@_disable_if_artifacts_only
def _transition_stage():
    request_message = _get_request_message(
        TransitionModelVersionStage(),
        schema={
            "name": [_assert_string, _assert_required],
            "version": [_assert_string, _assert_required],
            "stage": [_assert_string, _assert_required],
            "archive_existing_versions": [_assert_bool],
        },
    )
    model_version = _get_model_registry_store().transition_model_version_stage(
        name=request_message.name,
        version=request_message.version,
        stage=request_message.stage,
        archive_existing_versions=request_message.archive_existing_versions,
    )
    return _wrap_response(
        TransitionModelVersionStage.Response(model_version=model_version.to_proto())
    )


@catch_mlflow_exception
@_disable_if_artifacts_only
def _delete_model_version():
    request_message = _get_request_message(
        DeleteModelVersion(),
        schema={
            "name": [_assert_string, _assert_required],
            "version": [_assert_string, _assert_required],
        },
    )
    _get_model_registry_store().delete_model_version(
        name=request_message.name, version=request_message.version
    )
    return _wrap_response(DeleteModelVersion.Response())


@catch_mlflow_exception
@_disable_if_artifacts_only
def _get_model_version_download_uri():
    request_message = _get_request_message(GetModelVersionDownloadUri())
    download_uri = _get_model_registry_store().get_model_version_download_uri(
        name=request_message.name, version=request_message.version
    )
    response_message = GetModelVersionDownloadUri.Response(artifact_uri=download_uri)
    return _wrap_response(response_message)


@catch_mlflow_exception
@_disable_if_artifacts_only
def _search_model_versions():
    request_message = _get_request_message(
        SearchModelVersions(),
        schema={
            "filter": [_assert_string],
            "max_results": [
                _assert_intlike,
                lambda x: _assert_less_than_or_equal(int(x), 200_000),
            ],
            "order_by": [_assert_array, _assert_item_type_string],
            "page_token": [_assert_string],
        },
    )
    response_message = search_model_versions_impl(request_message)
    return _wrap_response(response_message)


def search_model_versions_impl(request_message):
    store = _get_model_registry_store()
    model_versions = store.search_model_versions(
        filter_string=request_message.filter,
        max_results=request_message.max_results,
        order_by=request_message.order_by,
        page_token=request_message.page_token or None,
    )
    response_message = SearchModelVersions.Response()
    response_message.model_versions.extend([e.to_proto() for e in model_versions])
    if model_versions.token:
        response_message.next_page_token = model_versions.token
    return response_message


@catch_mlflow_exception
@_disable_if_artifacts_only
def _set_model_version_tag():
    request_message = _get_request_message(
        SetModelVersionTag(),
        schema={
            "name": [_assert_string, _assert_required],
            "version": [_assert_string, _assert_required],
            "key": [_assert_string, _assert_required],
            "value": [_assert_string],
        },
    )
    tag = ModelVersionTag(key=request_message.key, value=request_message.value)
    store = _get_model_registry_store()
    store.set_model_version_tag(name=request_message.name, version=request_message.version, tag=tag)

    if not _is_prompt(request_message.name):
        deliver_webhook(
            event=WebhookEvent(WebhookEntity.MODEL_VERSION_TAG, WebhookAction.SET),
            payload=ModelVersionTagSetPayload(
                name=request_message.name,
                version=request_message.version,
                key=request_message.key,
                value=request_message.value,
            ),
            store=store,
        )

    return _wrap_response(SetModelVersionTag.Response())


@catch_mlflow_exception
@_disable_if_artifacts_only
def _delete_model_version_tag():
    request_message = _get_request_message(
        DeleteModelVersionTag(),
        schema={
            "name": [_assert_string, _assert_required],
            "version": [_assert_string, _assert_required],
            "key": [_assert_string, _assert_required],
        },
    )
    store = _get_model_registry_store()
    store.delete_model_version_tag(
        name=request_message.name,
        version=request_message.version,
        key=request_message.key,
    )

    if not _is_prompt(request_message.name):
        deliver_webhook(
            event=WebhookEvent(WebhookEntity.MODEL_VERSION_TAG, WebhookAction.DELETED),
            payload=ModelVersionTagDeletedPayload(
                name=request_message.name,
                version=request_message.version,
                key=request_message.key,
            ),
            store=store,
        )

    return _wrap_response(DeleteModelVersionTag.Response())


@catch_mlflow_exception
@_disable_if_artifacts_only
def _set_registered_model_alias():
    request_message = _get_request_message(
        SetRegisteredModelAlias(),
        schema={
            "name": [_assert_string, _assert_required],
            "alias": [_assert_string, _assert_required],
            "version": [_assert_string, _assert_required],
        },
    )
    store = _get_model_registry_store()
    store.set_registered_model_alias(
        name=request_message.name,
        alias=request_message.alias,
        version=request_message.version,
    )

    if not _is_prompt(request_message.name):
        deliver_webhook(
            event=WebhookEvent(WebhookEntity.MODEL_VERSION_ALIAS, WebhookAction.CREATED),
            payload=ModelVersionAliasCreatedPayload(
                name=request_message.name,
                alias=request_message.alias,
                version=request_message.version,
            ),
            store=store,
        )

    return _wrap_response(SetRegisteredModelAlias.Response())


@catch_mlflow_exception
@_disable_if_artifacts_only
def _delete_registered_model_alias():
    request_message = _get_request_message(
        DeleteRegisteredModelAlias(),
        schema={
            "name": [_assert_string, _assert_required],
            "alias": [_assert_string, _assert_required],
        },
    )
    store = _get_model_registry_store()
    store.delete_registered_model_alias(name=request_message.name, alias=request_message.alias)

    if not _is_prompt(request_message.name):
        deliver_webhook(
            event=WebhookEvent(WebhookEntity.MODEL_VERSION_ALIAS, WebhookAction.DELETED),
            payload=ModelVersionAliasDeletedPayload(
                name=request_message.name,
                alias=request_message.alias,
            ),
            store=store,
        )

    return _wrap_response(DeleteRegisteredModelAlias.Response())


@catch_mlflow_exception
@_disable_if_artifacts_only
def _get_model_version_by_alias():
    request_message = _get_request_message(
        GetModelVersionByAlias(),
        schema={
            "name": [_assert_string, _assert_required],
            "alias": [_assert_string, _assert_required],
        },
    )
    model_version = _get_model_registry_store().get_model_version_by_alias(
        name=request_message.name, alias=request_message.alias
    )
    response_proto = model_version.to_proto()
    response_message = GetModelVersionByAlias.Response(model_version=response_proto)
    return _wrap_response(response_message)


# Webhook APIs
@catch_mlflow_exception
@_disable_if_artifacts_only
def _create_webhook():
    request_message = _get_request_message(
        CreateWebhook(),
        schema={
            "name": [_assert_string, _assert_required],
            "url": [_assert_string, _assert_required],
            "events": [_assert_array, _assert_required],
            "description": [_assert_string],
            "secret": [_assert_string],
            "status": [_assert_string],
        },
    )

    webhook = _get_model_registry_store().create_webhook(
        name=request_message.name,
        url=request_message.url,
        events=[WebhookEvent.from_proto(e) for e in request_message.events],
        description=request_message.description or None,
        secret=request_message.secret or None,
        status=WebhookStatus.from_proto(request_message.status) if request_message.status else None,
    )
    response_message = CreateWebhook.Response(webhook=webhook.to_proto())
    return _wrap_response(response_message)


@catch_mlflow_exception
@_disable_if_artifacts_only
def _list_webhooks():
    request_message = _get_request_message(
        ListWebhooks(),
        schema={
            "max_results": [_assert_intlike],
            "page_token": [_assert_string],
        },
    )
    webhooks_page = _get_model_registry_store().list_webhooks(
        max_results=request_message.max_results,
        page_token=request_message.page_token or None,
    )
    response_message = ListWebhooks.Response(
        webhooks=[w.to_proto() for w in webhooks_page],
        next_page_token=webhooks_page.token,
    )
    return _wrap_response(response_message)


@catch_mlflow_exception
@_disable_if_artifacts_only
def _get_webhook(webhook_id: str):
    webhook = _get_model_registry_store().get_webhook(webhook_id=webhook_id)
    response_message = GetWebhook.Response(webhook=webhook.to_proto())
    return _wrap_response(response_message)


@catch_mlflow_exception
@_disable_if_artifacts_only
def _update_webhook(webhook_id: str):
    request_message = _get_request_message(
        UpdateWebhook(),
        schema={
            "name": [_assert_string],
            "description": [_assert_string],
            "url": [_assert_string],
            "events": [_assert_array],
            "secret": [_assert_string],
            "status": [_assert_string],
        },
    )
    webhook = _get_model_registry_store().update_webhook(
        webhook_id=webhook_id,
        name=request_message.name or None,
        description=request_message.description or None,
        url=request_message.url or None,
        events=(
            [WebhookEvent.from_proto(e) for e in request_message.events]
            if request_message.events
            else None
        ),
        secret=request_message.secret or None,
        status=WebhookStatus.from_proto(request_message.status) if request_message.status else None,
    )
    response_message = UpdateWebhook.Response(webhook=webhook.to_proto())
    return _wrap_response(response_message)


@catch_mlflow_exception
@_disable_if_artifacts_only
def _delete_webhook(webhook_id: str):
    _get_model_registry_store().delete_webhook(webhook_id=webhook_id)
    response_message = DeleteWebhook.Response()
    return _wrap_response(response_message)


@catch_mlflow_exception
@_disable_if_artifacts_only
def _test_webhook(webhook_id: str):
    request_message = _get_request_message(TestWebhook())
    event = (
        WebhookEvent.from_proto(request_message.event)
        if request_message.HasField("event")
        else None
    )
    store = _get_model_registry_store()
    webhook = store.get_webhook(webhook_id=webhook_id)
    test_result = test_webhook(webhook=webhook, event=event)
    response_message = TestWebhook.Response(result=test_result.to_proto())
    return _wrap_response(response_message)


# MLflow Artifacts APIs


@catch_mlflow_exception
@_disable_unless_serve_artifacts
def _download_artifact(artifact_path):
    """
    A request handler for `GET /mlflow-artifacts/artifacts/<artifact_path>` to download an artifact
    from `artifact_path` (a relative path from the root artifact directory).
    """
    artifact_path = validate_path_is_safe(artifact_path)
    tmp_dir = tempfile.TemporaryDirectory()
    artifact_repo = _get_artifact_repo_mlflow_artifacts()
    dst = artifact_repo.download_artifacts(artifact_path, tmp_dir.name)

    # Ref: https://stackoverflow.com/a/24613980/6943581
    file_handle = open(dst, "rb")  # noqa: SIM115

    def stream_and_remove_file():
        yield from file_handle
        file_handle.close()
        tmp_dir.cleanup()

    file_sender_response = current_app.response_class(stream_and_remove_file())

    return _response_with_file_attachment_headers(artifact_path, file_sender_response)


@catch_mlflow_exception
@_disable_unless_serve_artifacts
def _upload_artifact(artifact_path):
    """
    A request handler for `PUT /mlflow-artifacts/artifacts/<artifact_path>` to upload an artifact
    to `artifact_path` (a relative path from the root artifact directory).
    """
    artifact_path = validate_path_is_safe(artifact_path)
    head, tail = posixpath.split(artifact_path)
    with tempfile.TemporaryDirectory() as tmp_dir:
        tmp_path = os.path.join(tmp_dir, tail)
        with open(tmp_path, "wb") as f:
            chunk_size = 1024 * 1024  # 1 MB
            while True:
                chunk = request.stream.read(chunk_size)
                if len(chunk) == 0:
                    break
                f.write(chunk)

        artifact_repo = _get_artifact_repo_mlflow_artifacts()
        artifact_repo.log_artifact(tmp_path, artifact_path=head or None)

    return _wrap_response(UploadArtifact.Response())


@catch_mlflow_exception
@_disable_unless_serve_artifacts
def _list_artifacts_mlflow_artifacts():
    """
    A request handler for `GET /mlflow-artifacts/artifacts?path=<value>` to list artifacts in `path`
    (a relative path from the root artifact directory).
    """
    request_message = _get_request_message(ListArtifactsMlflowArtifacts())
    path = validate_path_is_safe(request_message.path) if request_message.HasField("path") else None
    artifact_repo = _get_artifact_repo_mlflow_artifacts()
    files = []
    for file_info in artifact_repo.list_artifacts(path):
        basename = posixpath.basename(file_info.path)
        new_file_info = FileInfo(basename, file_info.is_dir, file_info.file_size)
        files.append(new_file_info.to_proto())
    response_message = ListArtifacts.Response()
    response_message.files.extend(files)
    response = Response(mimetype="application/json")
    response.set_data(message_to_json(response_message))
    return response


@catch_mlflow_exception
@_disable_unless_serve_artifacts
def _delete_artifact_mlflow_artifacts(artifact_path):
    """
    A request handler for `DELETE /mlflow-artifacts/artifacts?path=<value>` to delete artifacts in
    `path` (a relative path from the root artifact directory).
    """
    artifact_path = validate_path_is_safe(artifact_path)
    _get_request_message(DeleteArtifact())
    artifact_repo = _get_artifact_repo_mlflow_artifacts()
    artifact_repo.delete_artifacts(artifact_path)
    response_message = DeleteArtifact.Response()
    response = Response(mimetype="application/json")
    response.set_data(message_to_json(response_message))
    return response


@catch_mlflow_exception
def _graphql():
    from graphql import parse

    from mlflow.server.graphql.graphql_no_batching import check_query_safety
    from mlflow.server.graphql.graphql_schema_extensions import schema

    # Extracting the query, variables, and operationName from the request
    request_json = _get_request_json()
    query = request_json.get("query")
    variables = request_json.get("variables")
    operation_name = request_json.get("operationName")

    node = parse(query)
    if check_result := check_query_safety(node):
        result = check_result
    else:
        # Executing the GraphQL query using the Graphene schema
        result = schema.execute(query, variables=variables, operation_name=operation_name)

    # Convert execution result into json.
    result_data = {
        "data": result.data,
        "errors": [error.message for error in result.errors] if result.errors else None,
    }

    # Return the response
    return jsonify(result_data)


def _validate_support_multipart_upload(artifact_repo):
    if not isinstance(artifact_repo, MultipartUploadMixin):
        raise _UnsupportedMultipartUploadException()


@catch_mlflow_exception
@_disable_unless_serve_artifacts
def _create_multipart_upload_artifact(artifact_path):
    """
    A request handler for `POST /mlflow-artifacts/mpu/create` to create a multipart upload
    to `artifact_path` (a relative path from the root artifact directory).
    """
    artifact_path = validate_path_is_safe(artifact_path)

    request_message = _get_request_message(
        CreateMultipartUpload(),
        schema={
            "path": [_assert_required, _assert_string],
            "num_parts": [_assert_intlike],
        },
    )
    path = request_message.path
    num_parts = request_message.num_parts

    artifact_repo = _get_artifact_repo_mlflow_artifacts()
    _validate_support_multipart_upload(artifact_repo)

    create_response = artifact_repo.create_multipart_upload(
        path,
        num_parts,
        artifact_path,
    )
    response_message = create_response.to_proto()
    response = Response(mimetype="application/json")
    response.set_data(message_to_json(response_message))
    return response


@catch_mlflow_exception
@_disable_unless_serve_artifacts
def _complete_multipart_upload_artifact(artifact_path):
    """
    A request handler for `POST /mlflow-artifacts/mpu/complete` to complete a multipart upload
    to `artifact_path` (a relative path from the root artifact directory).
    """
    artifact_path = validate_path_is_safe(artifact_path)

    request_message = _get_request_message(
        CompleteMultipartUpload(),
        schema={
            "path": [_assert_required, _assert_string],
            "upload_id": [_assert_string],
            "parts": [_assert_required],
        },
    )
    path = request_message.path
    upload_id = request_message.upload_id
    parts = [MultipartUploadPart.from_proto(part) for part in request_message.parts]

    artifact_repo = _get_artifact_repo_mlflow_artifacts()
    _validate_support_multipart_upload(artifact_repo)

    artifact_repo.complete_multipart_upload(
        path,
        upload_id,
        parts,
        artifact_path,
    )
    return _wrap_response(CompleteMultipartUpload.Response())


@catch_mlflow_exception
@_disable_unless_serve_artifacts
def _abort_multipart_upload_artifact(artifact_path):
    """
    A request handler for `POST /mlflow-artifacts/mpu/abort` to abort a multipart upload
    to `artifact_path` (a relative path from the root artifact directory).
    """
    artifact_path = validate_path_is_safe(artifact_path)

    request_message = _get_request_message(
        AbortMultipartUpload(),
        schema={
            "path": [_assert_required, _assert_string],
            "upload_id": [_assert_string],
        },
    )
    path = request_message.path
    upload_id = request_message.upload_id

    artifact_repo = _get_artifact_repo_mlflow_artifacts()
    _validate_support_multipart_upload(artifact_repo)

    artifact_repo.abort_multipart_upload(
        path,
        upload_id,
        artifact_path,
    )
    return _wrap_response(AbortMultipartUpload.Response())


# MLflow Tracing APIs


@catch_mlflow_exception
@_disable_if_artifacts_only
def _start_trace_v3():
    """
    A request handler for `POST /mlflow/traces` to create a new TraceInfo record in tracking store.
    """
    request_message = _get_request_message(
        StartTraceV3(),
        schema={"trace": [_assert_required]},
    )
    trace_info = TraceInfo.from_proto(request_message.trace.trace_info)
    trace_info = _get_tracking_store().start_trace(trace_info)
    response_message = StartTraceV3.Response(trace=ProtoTrace(trace_info=trace_info.to_proto()))
    return _wrap_response(response_message)


@catch_mlflow_exception
@_disable_if_artifacts_only
def _get_trace_info_v3(trace_id):
    """
    A request handler for `GET /mlflow/traces/{trace_id}/info` to retrieve
    an existing TraceInfo record from tracking store.
    """
    trace_info = _get_tracking_store().get_trace_info(trace_id)
    response_message = GetTraceInfoV3.Response(trace=ProtoTrace(trace_info=trace_info.to_proto()))
    return _wrap_response(response_message)


@catch_mlflow_exception
@_disable_if_artifacts_only
def _search_traces_v3():
    """
    A request handler for `GET /mlflow/traces` to search for TraceInfo records in tracking store.
    """
    request_message = _get_request_message(
        SearchTracesV3(),
        schema={
            "locations": [_assert_array, _assert_required],
            "filter": [_assert_string],
            "max_results": [
                _assert_intlike,
                lambda x: _assert_less_than_or_equal(int(x), 500),
            ],
            "order_by": [_assert_array, _assert_item_type_string],
            "page_token": [_assert_string],
        },
    )
    experiment_ids = []
    for location in request_message.locations:
        if location.HasField("mlflow_experiment"):
            experiment_ids.append(location.mlflow_experiment.experiment_id)

    traces, token = _get_tracking_store().search_traces(
        experiment_ids=experiment_ids,
        filter_string=request_message.filter,
        max_results=request_message.max_results,
        order_by=request_message.order_by,
        page_token=request_message.page_token or None,
    )
    response_message = SearchTracesV3.Response()
    response_message.traces.extend([e.to_proto() for e in traces])
    if token:
        response_message.next_page_token = token
    return _wrap_response(response_message)


@catch_mlflow_exception
@_disable_if_artifacts_only
def _delete_traces():
    """
    A request handler for `POST /mlflow/traces/delete-traces` to delete TraceInfo records
    from tracking store.
    """
    request_message = _get_request_message(
        DeleteTraces(),
        schema={
            "experiment_id": [_assert_string, _assert_required],
            "max_timestamp_millis": [_assert_intlike],
            "max_traces": [_assert_intlike],
            "request_ids": [_assert_array, _assert_item_type_string],
        },
    )

    # NB: Interestingly, the field accessor for the message object returns the default
    #   value for optional field if it's not set. For example, `request_message.max_traces`
    #   returns 0 if max_traces is not specified in the request. This is not desirable,
    #   because null and 0 means completely opposite i.e. the former is 'delete nothing'
    #   while the latter is 'delete all'. To handle this, we need to explicitly check
    #   if the field is set or not using `HasField` method and return None if not.
    def _get_nullable_field(field):
        if request_message.HasField(field):
            return getattr(request_message, field)
        return None

    traces_deleted = _get_tracking_store().delete_traces(
        experiment_id=request_message.experiment_id,
        max_timestamp_millis=_get_nullable_field("max_timestamp_millis"),
        max_traces=_get_nullable_field("max_traces"),
        trace_ids=request_message.request_ids,
    )
    return _wrap_response(DeleteTraces.Response(traces_deleted=traces_deleted))


@catch_mlflow_exception
@_disable_if_artifacts_only
def _set_trace_tag(request_id):
    """
    A request handler for `PATCH /mlflow/traces/{request_id}/tags` to set tags on a TraceInfo record
    """
    request_message = _get_request_message(
        SetTraceTag(),
        schema={
            "key": [_assert_string, _assert_required],
            "value": [_assert_string],
        },
    )
    _get_tracking_store().set_trace_tag(request_id, request_message.key, request_message.value)
    return _wrap_response(SetTraceTag.Response())


@catch_mlflow_exception
@_disable_if_artifacts_only
def _set_trace_tag_v3(trace_id):
    """
    A request handler for `PATCH /mlflow/traces/{trace_id}/tags` to set tags on a TraceInfo record.
    Identical to `_set_trace_tag`, but with request_id renamed to with trace_id.
    """
    request_message = _get_request_message(
        SetTraceTagV3(),
        schema={
            "key": [_assert_string, _assert_required],
            "value": [_assert_string],
        },
    )
    _get_tracking_store().set_trace_tag(trace_id, request_message.key, request_message.value)
    return _wrap_response(SetTraceTagV3.Response())


@catch_mlflow_exception
@_disable_if_artifacts_only
def _delete_trace_tag(request_id):
    """
    A request handler for `DELETE /mlflow/traces/{request_id}/tags` to delete tags from a TraceInfo
    record.
    """
    request_message = _get_request_message(
        DeleteTraceTag(),
        schema={
            "key": [_assert_string, _assert_required],
        },
    )
    _get_tracking_store().delete_trace_tag(request_id, request_message.key)
    return _wrap_response(DeleteTraceTag.Response())


@catch_mlflow_exception
@_disable_if_artifacts_only
def _link_traces_to_run():
    """
    A request handler for `POST /mlflow/traces/link-to-run` to link traces to a run.
    """
    request_message = _get_request_message(
        LinkTracesToRun(),
        schema={
            "trace_ids": [_assert_array, _assert_required, _assert_item_type_string],
            "run_id": [_assert_string, _assert_required],
        },
    )
    _get_tracking_store().link_traces_to_run(
        trace_ids=request_message.trace_ids,
        run_id=request_message.run_id,
    )
    return _wrap_response(LinkTracesToRun.Response())


@catch_mlflow_exception
@_disable_if_artifacts_only
def get_trace_artifact_handler():
    request_id = request.args.get("request_id")

    if not request_id:
        raise MlflowException(
            'Request must include the "request_id" query parameter.',
            error_code=BAD_REQUEST,
        )

    trace_info = _get_tracking_store().get_trace_info(request_id)
    trace_data = _get_trace_artifact_repo(trace_info).download_trace_data()

    # Write data to a BytesIO buffer instead of needing to save a temp file
    buf = io.BytesIO()
    buf.write(json.dumps(trace_data).encode())
    buf.seek(0)

    file_sender_response = send_file(
        buf,
        mimetype="application/octet-stream",
        as_attachment=True,
        download_name=TRACE_DATA_FILE_NAME,
    )
    return _response_with_file_attachment_headers(TRACE_DATA_FILE_NAME, file_sender_response)


# Assessments API handlers
@catch_mlflow_exception
@_disable_if_artifacts_only
def _create_assessment(trace_id):
    """
    A request handler for `POST /mlflow/traces/{assessment.trace_id}/assessments`
    to create a new assessment.
    """
    request_message = _get_request_message(
        CreateAssessment(),
        schema={
            "assessment": [_assert_required],
        },
    )

    assessment = Assessment.from_proto(request_message.assessment)
    assessment.trace_id = trace_id
    created_assessment = _get_tracking_store().create_assessment(assessment)

    response_message = CreateAssessment.Response(assessment=created_assessment.to_proto())
    return _wrap_response(response_message)


@catch_mlflow_exception
@_disable_if_artifacts_only
def _get_assessment(trace_id, assessment_id):
    """
    A request handler for `GET /mlflow/traces/{trace_id}/assessments/{assessment_id}`
    to get an assessment.
    """
    assessment = _get_tracking_store().get_assessment(trace_id, assessment_id)

    response_message = GetAssessmentRequest.Response(assessment=assessment.to_proto())
    return _wrap_response(response_message)


@catch_mlflow_exception
@_disable_if_artifacts_only
def _update_assessment(trace_id, assessment_id):
    """
    A request handler for `PATCH /mlflow/traces/{trace_id}/assessments/{assessment_id}`
    to update an assessment.
    """
    request_message = _get_request_message(
        UpdateAssessment(),
        schema={
            "assessment": [_assert_required],
            "update_mask": [_assert_required],
        },
    )

    assessment_proto = request_message.assessment
    update_mask = request_message.update_mask

    kwargs = {}

    for path in update_mask.paths:
        if path == "assessment_name":
            kwargs["name"] = assessment_proto.assessment_name
        elif path == "expectation":
            kwargs["expectation"] = Expectation.from_proto(assessment_proto)
        elif path == "feedback":
            kwargs["feedback"] = Feedback.from_proto(assessment_proto)
        elif path == "rationale":
            kwargs["rationale"] = assessment_proto.rationale
        elif path == "metadata":
            kwargs["metadata"] = dict(assessment_proto.metadata)
        elif path == "valid":
            kwargs["valid"] = assessment_proto.valid

    updated_assessment = _get_tracking_store().update_assessment(
        trace_id=trace_id, assessment_id=assessment_id, **kwargs
    )

    response_message = UpdateAssessment.Response(assessment=updated_assessment.to_proto())
    return _wrap_response(response_message)


@catch_mlflow_exception
@_disable_if_artifacts_only
def _delete_assessment(trace_id, assessment_id):
    """
    A request handler for `DELETE /mlflow/traces/{trace_id}/assessments/{assessment_id}`
    to delete an assessment.
    """
    _get_tracking_store().delete_assessment(trace_id, assessment_id)

    response_message = DeleteAssessment.Response()
    return _wrap_response(response_message)


# Deprecated MLflow Tracing APIs. Kept for backward compatibility but do not use.


@catch_mlflow_exception
@_disable_if_artifacts_only
def _deprecated_start_trace_v2():
    """
    A request handler for `POST /mlflow/traces` to create a new TraceInfo record in tracking store.
    """
    request_message = _get_request_message(
        StartTrace(),
        schema={
            "experiment_id": [_assert_string],
            "timestamp_ms": [_assert_intlike],
            "request_metadata": [_assert_map_key_present],
            "tags": [_assert_map_key_present],
        },
    )
    request_metadata = {e.key: e.value for e in request_message.request_metadata}
    tags = {e.key: e.value for e in request_message.tags}

    trace_info = _get_tracking_store().deprecated_start_trace_v2(
        experiment_id=request_message.experiment_id,
        timestamp_ms=request_message.timestamp_ms,
        request_metadata=request_metadata,
        tags=tags,
    )
    response_message = StartTrace.Response(trace_info=trace_info.to_proto())
    return _wrap_response(response_message)


@catch_mlflow_exception
@_disable_if_artifacts_only
def _deprecated_end_trace_v2(request_id):
    """
    A request handler for `PATCH /mlflow/traces/{request_id}` to mark an existing TraceInfo
    record completed in tracking store.
    """
    request_message = _get_request_message(
        EndTrace(),
        schema={
            "timestamp_ms": [_assert_intlike],
            "status": [_assert_string],
            "request_metadata": [_assert_map_key_present],
            "tags": [_assert_map_key_present],
        },
    )
    request_metadata = {e.key: e.value for e in request_message.request_metadata}
    tags = {e.key: e.value for e in request_message.tags}

    trace_info = _get_tracking_store().deprecated_end_trace_v2(
        request_id=request_id,
        timestamp_ms=request_message.timestamp_ms,
        status=TraceStatus.from_proto(request_message.status),
        request_metadata=request_metadata,
        tags=tags,
    )

    if isinstance(trace_info, TraceInfo):
        trace_info = TraceInfoV2.from_v3(trace_info)

    response_message = EndTrace.Response(trace_info=trace_info.to_proto())
    return _wrap_response(response_message)


@catch_mlflow_exception
@_disable_if_artifacts_only
def _deprecated_get_trace_info_v2(request_id):
    """
    A request handler for `GET /mlflow/traces/{request_id}/info` to retrieve
    an existing TraceInfo record from tracking store.
    """
    trace_info = _get_tracking_store().get_trace_info(request_id)
    trace_info = TraceInfoV2.from_v3(trace_info)
    response_message = GetTraceInfo.Response(trace_info=trace_info.to_proto())
    return _wrap_response(response_message)


@catch_mlflow_exception
@_disable_if_artifacts_only
def _deprecated_search_traces_v2():
    """
    A request handler for `GET /mlflow/traces` to search for TraceInfo records in tracking store.
    """
    request_message = _get_request_message(
        SearchTraces(),
        schema={
            "experiment_ids": [
                _assert_array,
                _assert_item_type_string,
                _assert_required,
            ],
            "filter": [_assert_string],
            "max_results": [
                _assert_intlike,
                lambda x: _assert_less_than_or_equal(int(x), 500),
            ],
            "order_by": [_assert_array, _assert_item_type_string],
            "page_token": [_assert_string],
        },
    )

    traces, token = _get_tracking_store().search_traces(
        experiment_ids=request_message.experiment_ids,
        filter_string=request_message.filter,
        max_results=request_message.max_results,
        order_by=request_message.order_by,
        page_token=request_message.page_token or None,
    )
    traces = [TraceInfoV2.from_v3(t) for t in traces]
    response_message = SearchTraces.Response()
    response_message.traces.extend([e.to_proto() for e in traces])
    if token:
        response_message.next_page_token = token
    return _wrap_response(response_message)


# Logged Models APIs


@catch_mlflow_exception
@_disable_if_artifacts_only
def get_logged_model_artifact_handler(model_id: str):
    artifact_file_path = request.args.get("artifact_file_path")
    if not artifact_file_path:
        raise MlflowException(
            'Request must include the "artifact_file_path" query parameter.',
            error_code=BAD_REQUEST,
        )
    validate_path_is_safe(artifact_file_path)

    logged_model: LoggedModel = _get_tracking_store().get_logged_model(model_id)
    if _is_servable_proxied_run_artifact_root(logged_model.artifact_location):
        artifact_repo = _get_artifact_repo_mlflow_artifacts()
        artifact_path = _get_proxied_run_artifact_destination_path(
            proxied_artifact_root=logged_model.artifact_location,
            relative_path=artifact_file_path,
        )
    else:
        artifact_repo = get_artifact_repository(logged_model.artifact_location)
        artifact_path = artifact_file_path

    return _send_artifact(artifact_repo, artifact_path)


@catch_mlflow_exception
@_disable_if_artifacts_only
def _create_logged_model():
    request_message = _get_request_message(
        CreateLoggedModel(),
        schema={
            "experiment_id": [_assert_string, _assert_required],
            "name": [_assert_string],
            "model_type": [_assert_string],
            "source_run_id": [_assert_string],
            "params": [_assert_array],
            "tags": [_assert_array],
        },
    )

    model = _get_tracking_store().create_logged_model(
        experiment_id=request_message.experiment_id,
        name=request_message.name or None,
        model_type=request_message.model_type,
        source_run_id=request_message.source_run_id,
        params=(
            [LoggedModelParameter.from_proto(param) for param in request_message.params]
            if request_message.params
            else None
        ),
        tags=(
            [LoggedModelTag(key=tag.key, value=tag.value) for tag in request_message.tags]
            if request_message.tags
            else None
        ),
    )
    response_message = CreateLoggedModel.Response(model=model.to_proto())
    return _wrap_response(response_message)


@catch_mlflow_exception
@_disable_if_artifacts_only
def _log_logged_model_params(model_id: str):
    request_message = _get_request_message(
        LogLoggedModelParamsRequest(),
        schema={
            "model_id": [_assert_string, _assert_required],
            "params": [_assert_array],
        },
    )
    params = (
        [LoggedModelParameter.from_proto(param) for param in request_message.params]
        if request_message.params
        else []
    )
    _get_tracking_store().log_logged_model_params(model_id, params)
    return _wrap_response(LogLoggedModelParamsRequest.Response())


@catch_mlflow_exception
@_disable_if_artifacts_only
def _get_logged_model(model_id: str):
    model = _get_tracking_store().get_logged_model(model_id)
    response_message = GetLoggedModel.Response(model=model.to_proto())
    return _wrap_response(response_message)


@catch_mlflow_exception
@_disable_if_artifacts_only
def _finalize_logged_model(model_id: str):
    request_message = _get_request_message(
        FinalizeLoggedModel(),
        schema={
            "model_id": [_assert_string, _assert_required],
            "status": [_assert_intlike, _assert_required],
        },
    )
    model = _get_tracking_store().finalize_logged_model(
        request_message.model_id, LoggedModelStatus.from_int(request_message.status)
    )
    response_message = FinalizeLoggedModel.Response(model=model.to_proto())
    return _wrap_response(response_message)


@catch_mlflow_exception
@_disable_if_artifacts_only
def _delete_logged_model(model_id: str):
    _get_tracking_store().delete_logged_model(model_id)
    return _wrap_response(DeleteLoggedModel.Response())


@catch_mlflow_exception
@_disable_if_artifacts_only
def _set_logged_model_tags(model_id: str):
    request_message = _get_request_message(
        SetLoggedModelTags(),
        schema={"tags": [_assert_array]},
    )
    tags = [LoggedModelTag(key=tag.key, value=tag.value) for tag in request_message.tags]
    _get_tracking_store().set_logged_model_tags(model_id, tags)
    return _wrap_response(SetLoggedModelTags.Response())


@catch_mlflow_exception
@_disable_if_artifacts_only
def _delete_logged_model_tag(model_id: str, tag_key: str):
    _get_tracking_store().delete_logged_model_tag(model_id, tag_key)
    return _wrap_response(DeleteLoggedModelTag.Response())


@catch_mlflow_exception
@_disable_if_artifacts_only
def _search_logged_models():
    request_message = _get_request_message(
        SearchLoggedModels(),
        schema={
            "experiment_ids": [
                _assert_array,
                _assert_item_type_string,
                _assert_required,
            ],
            "filter": [_assert_string],
            "datasets": [_assert_array],
            "max_results": [_assert_intlike],
            "order_by": [_assert_array],
            "page_token": [_assert_string],
        },
    )
    models = _get_tracking_store().search_logged_models(
        # Convert `RepeatedScalarContainer` objects (experiment_ids and order_by) to `list`
        # to avoid serialization issues
        experiment_ids=list(request_message.experiment_ids),
        filter_string=request_message.filter or None,
        datasets=(
            [
                {
                    "dataset_name": d.dataset_name,
                    "dataset_digest": d.dataset_digest or None,
                }
                for d in request_message.datasets
            ]
            if request_message.datasets
            else None
        ),
        max_results=request_message.max_results or None,
        order_by=(
            [
                {
                    "field_name": ob.field_name,
                    "ascending": ob.ascending,
                    "dataset_name": ob.dataset_name or None,
                    "dataset_digest": ob.dataset_digest or None,
                }
                for ob in request_message.order_by
            ]
            if request_message.order_by
            else None
        ),
        page_token=request_message.page_token or None,
    )
    response_message = SearchLoggedModels.Response()
    response_message.models.extend([e.to_proto() for e in models])
    if models.token:
        response_message.next_page_token = models.token
    return _wrap_response(response_message)


@catch_mlflow_exception
@_disable_if_artifacts_only
def _list_logged_model_artifacts(model_id: str):
    request_message = _get_request_message(
        ListLoggedModelArtifacts(),
        schema={"artifact_directory_path": [_assert_string]},
    )
    if request_message.HasField("artifact_directory_path"):
        artifact_path = validate_path_is_safe(request_message.artifact_directory_path)
    else:
        artifact_path = None

    return _list_logged_model_artifacts_impl(model_id, artifact_path)


def _list_logged_model_artifacts_impl(
    model_id: str, artifact_directory_path: str | None
) -> Response:
    response = ListLoggedModelArtifacts.Response()
    logged_model: LoggedModel = _get_tracking_store().get_logged_model(model_id)
    if _is_servable_proxied_run_artifact_root(logged_model.artifact_location):
        artifacts = _list_artifacts_for_proxied_run_artifact_root(
            proxied_artifact_root=logged_model.artifact_location,
            relative_path=artifact_directory_path,
        )
    else:
        artifacts = get_artifact_repository(logged_model.artifact_location).list_artifacts(
            artifact_directory_path
        )

    response.files.extend([a.to_proto() for a in artifacts])
    response.root_uri = logged_model.artifact_location
    return _wrap_response(response)


# =============================================================================
# Scorer Management Handlers
# =============================================================================


@catch_mlflow_exception
@_disable_if_artifacts_only
def _register_scorer():
    request_message = _get_request_message(
        RegisterScorer(),
        schema={
            "experiment_id": [_assert_required, _assert_string],
            "name": [_assert_required, _assert_string],
            "serialized_scorer": [_assert_required, _assert_string],
        },
    )
    version = _get_tracking_store().register_scorer(
        request_message.experiment_id,
        request_message.name,
        request_message.serialized_scorer,
    )
    response_message = RegisterScorer.Response()
    response_message.version = version
    response = Response(mimetype="application/json")
    response.set_data(message_to_json(response_message))
    return response


@catch_mlflow_exception
@_disable_if_artifacts_only
def _list_scorers():
    request_message = _get_request_message(
        ListScorers(),
        schema={"experiment_id": [_assert_required, _assert_string]},
    )
    response_message = ListScorers.Response()
    scorers = _get_tracking_store().list_scorers(request_message.experiment_id)
    response_message.scorers.extend([scorer.to_proto() for scorer in scorers])
    response = Response(mimetype="application/json")
    response.set_data(message_to_json(response_message))
    return response


@catch_mlflow_exception
@_disable_if_artifacts_only
def _list_scorer_versions():
    request_message = _get_request_message(
        ListScorerVersions(),
        schema={
            "experiment_id": [_assert_required, _assert_string],
            "name": [_assert_required, _assert_string],
        },
    )
    response_message = ListScorerVersions.Response()
    scorers = _get_tracking_store().list_scorer_versions(
        request_message.experiment_id, request_message.name
    )
    response_message.scorers.extend([scorer.to_proto() for scorer in scorers])
    response = Response(mimetype="application/json")
    response.set_data(message_to_json(response_message))
    return response


@catch_mlflow_exception
@_disable_if_artifacts_only
def _get_scorer():
    request_message = _get_request_message(
        GetScorer(),
        schema={
            "experiment_id": [_assert_required, _assert_string],
            "name": [_assert_required, _assert_string],
            "version": [_assert_intlike],
        },
    )
    response_message = GetScorer.Response()
    scorer_version = _get_tracking_store().get_scorer(
        request_message.experiment_id,
        request_message.name,
        request_message.version if request_message.HasField("version") else None,
    )
    response_message.scorer.CopyFrom(scorer_version.to_proto())
    response = Response(mimetype="application/json")
    response.set_data(message_to_json(response_message))
    return response


@catch_mlflow_exception
@_disable_if_artifacts_only
def _delete_scorer():
    request_message = _get_request_message(
        DeleteScorer(),
        schema={
            "experiment_id": [_assert_required, _assert_string],
            "name": [_assert_required, _assert_string],
            "version": [_assert_intlike],
        },
    )
    _get_tracking_store().delete_scorer(
        request_message.experiment_id,
        request_message.name,
        request_message.version if request_message.HasField("version") else None,
    )
    response_message = DeleteScorer.Response()
    response = Response(mimetype="application/json")
    response.set_data(message_to_json(response_message))
    return response


def _get_rest_path(base_path, version=2):
    return f"/api/{version}.0{base_path}"


def _get_ajax_path(base_path, version=2):
    return _add_static_prefix(f"/ajax-api/{version}.0{base_path}")


def _add_static_prefix(route: str) -> str:
    if prefix := os.environ.get(STATIC_PREFIX_ENV_VAR):
        return prefix.rstrip("/") + route
    return route


def _get_paths(base_path, version=2):
    """
    A service endpoints base path is typically something like /mlflow/experiment.
    We should register paths like /api/2.0/mlflow/experiment and
    /ajax-api/2.0/mlflow/experiment in the Flask router.
    """
    base_path = _convert_path_parameter_to_flask_format(base_path)
    return [_get_rest_path(base_path, version), _get_ajax_path(base_path, version)]


def _convert_path_parameter_to_flask_format(path):
    """
    Converts path parameter format to Flask compatible format.

    Some protobuf endpoint paths contain parameters like /mlflow/trace/{request_id}.
    This can be interpreted correctly by gRPC framework like Armeria, but Flask does
    not understand it. Instead, we need to specify it with a different format,
    like /mlflow/trace/<request_id>.
    """
    # Handle simple parameters like {trace_id}
    path = re.sub(r"{(\w+)}", r"<\1>", path)

    # Handle Databricks-specific syntax like {assessment.trace_id} -> <trace_id>
    # This is needed because Databricks can extract trace_id from request body,
    # but Flask needs it in the URL path
    return re.sub(r"{assessment\.trace_id}", r"<trace_id>", path)


def get_handler(request_class):
    """
    Args:
        request_class: The type of protobuf message
    """
    return HANDLERS.get(request_class, _not_implemented)


def get_service_endpoints(service, get_handler):
    ret = []
    for service_method in service.DESCRIPTOR.methods:
        endpoints = service_method.GetOptions().Extensions[databricks_pb2.rpc].endpoints
        for endpoint in endpoints:
            for http_path in _get_paths(endpoint.path, version=endpoint.since.major):
                handler = get_handler(service().GetRequestClass(service_method))
                ret.append((http_path, handler, [endpoint.method]))
    return ret


def get_endpoints(get_handler=get_handler):
    """
    Returns:
        List of tuples (path, handler, methods)
    """
    return (
        get_service_endpoints(MlflowService, get_handler)
        + get_service_endpoints(ModelRegistryService, get_handler)
        + get_service_endpoints(MlflowArtifactsService, get_handler)
        + get_service_endpoints(WebhookService, get_handler)
        + [(_add_static_prefix("/graphql"), _graphql, ["GET", "POST"])]
    )


# Evaluation Dataset APIs


@catch_mlflow_exception
@_disable_if_artifacts_only
<<<<<<< HEAD
def _create_dataset():
    request_message = _get_request_message(
        CreateEvaluationDataset.Request(),
=======
def _create_dataset_handler():
    request_message = _get_request_message(
        CreateDataset(),
>>>>>>> 51a425d8
        schema={
            "name": [_assert_required, _assert_string],
            "experiment_ids": [_assert_array],
            "tags": [_assert_string],
        },
    )

    tags = None
    if hasattr(request_message, "tags") and request_message.tags:
        tags = json.loads(request_message.tags)

    dataset = _get_tracking_store().create_dataset(
        name=request_message.name,
<<<<<<< HEAD
        experiment_id=list(request_message.experiment_ids)
=======
        experiment_ids=list(request_message.experiment_ids)
>>>>>>> 51a425d8
        if request_message.experiment_ids
        else None,
        tags=tags,
    )

<<<<<<< HEAD
    response_message = CreateEvaluationDataset.Response()
=======
    response_message = CreateDataset.Response()
>>>>>>> 51a425d8
    response_message.dataset.CopyFrom(dataset.to_proto())
    return _wrap_response(response_message)


@catch_mlflow_exception
@_disable_if_artifacts_only
<<<<<<< HEAD
def _get_dataset():
    request_message = _get_request_message(
        GetEvaluationDataset.Request(), schema={"dataset_id": [_assert_required, _assert_string]}
    )

    dataset = _get_tracking_store().get_dataset(request_message.dataset_id)

    response_message = GetEvaluationDataset.Response()
=======
def _get_dataset_handler(dataset_id):
    dataset = _get_tracking_store().get_dataset(dataset_id)

    response_message = GetDataset.Response()
>>>>>>> 51a425d8
    response_message.dataset.CopyFrom(dataset.to_proto())
    return _wrap_response(response_message)


@catch_mlflow_exception
@_disable_if_artifacts_only
<<<<<<< HEAD
def _delete_dataset():
    request_message = _get_request_message(
        DeleteEvaluationDataset.Request(), schema={"dataset_id": [_assert_required, _assert_string]}
    )

    _get_tracking_store().delete_dataset(request_message.dataset_id)

    response_message = DeleteEvaluationDataset.Response()
=======
def _delete_dataset_handler(dataset_id):
    _get_tracking_store().delete_dataset(dataset_id)

    response_message = DeleteDataset.Response()
>>>>>>> 51a425d8
    return _wrap_response(response_message)


@catch_mlflow_exception
@_disable_if_artifacts_only
<<<<<<< HEAD
def _search_datasets():
    request_message = _get_request_message(
        SearchEvaluationDatasets.Request(),
=======
def _search_evaluation_datasets_handler():
    request_message = _get_request_message(
        SearchEvaluationDatasets(),
>>>>>>> 51a425d8
        schema={
            "experiment_ids": [_assert_array],
            "filter_string": [_assert_string],
            "max_results": [_assert_intlike],
            "order_by": [_assert_array],
            "page_token": [_assert_string],
        },
    )

    datasets = _get_tracking_store().search_datasets(
        experiment_ids=list(request_message.experiment_ids)
        if request_message.experiment_ids
        else None,
        filter_string=request_message.filter_string if request_message.filter_string else None,
        max_results=request_message.max_results if request_message.max_results else None,
        order_by=list(request_message.order_by) if request_message.order_by else None,
        page_token=request_message.page_token if request_message.page_token else None,
    )

    response_message = SearchEvaluationDatasets.Response()
    response_message.datasets.extend([d.to_proto() for d in datasets])
    if datasets.token:
        response_message.next_page_token = datasets.token

    return _wrap_response(response_message)


@catch_mlflow_exception
@_disable_if_artifacts_only
<<<<<<< HEAD
def _set_dataset_tags():
    request_message = _get_request_message(
        SetEvaluationDatasetTags.Request(),
        schema={
            "dataset_id": [_assert_required, _assert_string],
=======
def _set_dataset_tags_handler(dataset_id):
    request_message = _get_request_message(
        SetDatasetTags(),
        schema={
>>>>>>> 51a425d8
            "tags": [_assert_required, _assert_string],
        },
    )

    tags = json.loads(request_message.tags)

    _get_tracking_store().set_dataset_tags(
<<<<<<< HEAD
        dataset_id=request_message.dataset_id,
        tags=tags,
    )

    response_message = SetEvaluationDatasetTags.Response()
=======
        dataset_id=dataset_id,
        tags=tags,
    )

    response_message = SetDatasetTags.Response()
>>>>>>> 51a425d8
    return _wrap_response(response_message)


@catch_mlflow_exception
@_disable_if_artifacts_only
<<<<<<< HEAD
def _delete_dataset_tag():
    request_message = _get_request_message(
        DeleteEvaluationDatasetTag.Request(),
        schema={
            "dataset_id": [_assert_required, _assert_string],
            "key": [_assert_required, _assert_string],
        },
    )

    _get_tracking_store().delete_dataset_tag(
        dataset_id=request_message.dataset_id,
        key=request_message.key,
    )

    response_message = DeleteEvaluationDatasetTag.Response()
=======
def _delete_dataset_tag_handler(dataset_id, key):
    _get_tracking_store().delete_dataset_tag(
        dataset_id=dataset_id,
        key=key,
    )

    response_message = DeleteDatasetTag.Response()
>>>>>>> 51a425d8
    return _wrap_response(response_message)


@catch_mlflow_exception
@_disable_if_artifacts_only
<<<<<<< HEAD
def _upsert_dataset_records():
    request_message = _get_request_message(
        UpsertEvaluationDatasetRecords.Request(),
        schema={
            "dataset_id": [_assert_required, _assert_string],
=======
def _upsert_dataset_records_handler(dataset_id):
    request_message = _get_request_message(
        UpsertDatasetRecords(),
        schema={
>>>>>>> 51a425d8
            "records": [_assert_required, _assert_string],
            "updated_by": [_assert_string],
        },
    )

    records = json.loads(request_message.records)

    result = _get_tracking_store().upsert_dataset_records(
<<<<<<< HEAD
        dataset_id=request_message.dataset_id,
=======
        dataset_id=dataset_id,
>>>>>>> 51a425d8
        records=records,
        updated_by=request_message.updated_by if request_message.updated_by else None,
    )

<<<<<<< HEAD
    response_message = UpsertEvaluationDatasetRecords.Response()
=======
    response_message = UpsertDatasetRecords.Response()
>>>>>>> 51a425d8
    response_message.inserted_count = result["inserted"]
    response_message.updated_count = result["updated"]

    return _wrap_response(response_message)


<<<<<<< HEAD
def _get_dataset_experiment_ids():
    """
    Get experiment IDs associated with an evaluation dataset.
    """
    request_message = _get_request_message(
        GetEvaluationDatasetExperimentIds.Request(), flask_request=request
    )

    experiment_ids = _get_tracking_store().get_dataset_experiment_ids(
        dataset_id=request_message.dataset_id
    )

    response_message = GetEvaluationDatasetExperimentIds.Response()
    response_message.experiment_ids.extend(experiment_ids)

    return _wrap_response(response_message)
=======
def _get_dataset_experiment_ids_handler(dataset_id):
    """
    Get experiment IDs associated with an evaluation dataset.
    """
    experiment_ids = _get_tracking_store().get_dataset_experiment_ids(dataset_id=dataset_id)

    response_message = GetDatasetExperimentIds.Response()
    response_message.experiment_ids.extend(experiment_ids)

    return _wrap_response(response_message)


@catch_mlflow_exception
@_disable_if_artifacts_only
def _add_dataset_to_experiments_handler():
    request_message = _get_request_message(
        AddDatasetToExperiments(),
        schema={
            "dataset_id": [_assert_string],
            "experiment_ids": [_assert_array],
        },
    )

    dataset = _get_tracking_store().add_dataset_to_experiments(
        dataset_id=request_message.dataset_id,
        experiment_ids=request_message.experiment_ids,
    )

    response_message = AddDatasetToExperiments.Response()
    response_message.dataset.CopyFrom(dataset.to_proto())
    return response_message
>>>>>>> 51a425d8


@catch_mlflow_exception
@_disable_if_artifacts_only
<<<<<<< HEAD
def _get_dataset_records():
    request_message = _get_request_message(
        GetEvaluationDatasetRecords.Request(),
        schema={
            "dataset_id": [_assert_required, _assert_string],
=======
def _remove_dataset_from_experiments_handler():
    request_message = _get_request_message(
        RemoveDatasetFromExperiments(),
        schema={
            "dataset_id": [_assert_string],
            "experiment_ids": [_assert_array],
        },
    )

    dataset = _get_tracking_store().remove_dataset_from_experiments(
        dataset_id=request_message.dataset_id,
        experiment_ids=request_message.experiment_ids,
    )

    response_message = RemoveDatasetFromExperiments.Response()
    response_message.dataset.CopyFrom(dataset.to_proto())
    return response_message


def _get_dataset_records_handler(dataset_id):
    request_message = _get_request_message(
        GetDatasetRecords(),
        schema={
>>>>>>> 51a425d8
            "max_results": [_assert_intlike],
            "page_token": [_assert_string],
        },
    )

<<<<<<< HEAD
    records = _get_tracking_store()._load_dataset_records(request_message.dataset_id)

    max_results = request_message.max_results if request_message.max_results else 1000
    page_token = request_message.page_token if request_message.page_token else "0"
    start_index = int(page_token)

    paginated_records = records[start_index : start_index + max_results]

    response_message = GetEvaluationDatasetRecords.Response()

    records_dicts = [record.to_dict() for record in paginated_records]
    response_message.records = json.dumps(records_dicts)

    if start_index + max_results < len(records):
        response_message.next_page_token = str(start_index + max_results)
=======
    max_results = request_message.max_results if request_message.max_results else 1000
    page_token = request_message.page_token if request_message.page_token else None

    # Use the pagination-aware method
    records, next_page_token = _get_tracking_store()._load_dataset_records(
        dataset_id, max_results=max_results, page_token=page_token
    )

    response_message = GetDatasetRecords.Response()

    records_dicts = [record.to_dict() for record in records]
    response_message.records = json.dumps(records_dicts)

    if next_page_token:
        response_message.next_page_token = next_page_token
>>>>>>> 51a425d8

    return _wrap_response(response_message)


HANDLERS = {
    # Tracking Server APIs
    CreateExperiment: _create_experiment,
    GetExperiment: _get_experiment,
    GetExperimentByName: _get_experiment_by_name,
    DeleteExperiment: _delete_experiment,
    RestoreExperiment: _restore_experiment,
    UpdateExperiment: _update_experiment,
    CreateRun: _create_run,
    UpdateRun: _update_run,
    DeleteRun: _delete_run,
    RestoreRun: _restore_run,
    LogParam: _log_param,
    LogMetric: _log_metric,
    SetExperimentTag: _set_experiment_tag,
    DeleteExperimentTag: _delete_experiment_tag,
    SetTag: _set_tag,
    DeleteTag: _delete_tag,
    LogBatch: _log_batch,
    LogModel: _log_model,
    GetRun: _get_run,
    SearchRuns: _search_runs,
    ListArtifacts: _list_artifacts,
    GetMetricHistory: _get_metric_history,
    GetMetricHistoryBulkInterval: get_metric_history_bulk_interval_handler,
    SearchExperiments: _search_experiments,
    LogInputs: _log_inputs,
    LogOutputs: _log_outputs,
    # Evaluation Dataset APIs
<<<<<<< HEAD
    CreateEvaluationDataset: _create_dataset,
    GetEvaluationDataset: _get_dataset,
    DeleteEvaluationDataset: _delete_dataset,
    SearchEvaluationDatasets: _search_datasets,
    SetEvaluationDatasetTags: _set_dataset_tags,
    DeleteEvaluationDatasetTag: _delete_dataset_tag,
    UpsertEvaluationDatasetRecords: _upsert_dataset_records,
    GetEvaluationDatasetExperimentIds: _get_dataset_experiment_ids,
    GetEvaluationDatasetRecords: _get_dataset_records,
=======
    CreateDataset: _create_dataset_handler,
    GetDataset: _get_dataset_handler,
    DeleteDataset: _delete_dataset_handler,
    SearchEvaluationDatasets: _search_evaluation_datasets_handler,
    SetDatasetTags: _set_dataset_tags_handler,
    DeleteDatasetTag: _delete_dataset_tag_handler,
    UpsertDatasetRecords: _upsert_dataset_records_handler,
    GetDatasetExperimentIds: _get_dataset_experiment_ids_handler,
    GetDatasetRecords: _get_dataset_records_handler,
    AddDatasetToExperiments: _add_dataset_to_experiments_handler,
    RemoveDatasetFromExperiments: _remove_dataset_from_experiments_handler,
>>>>>>> 51a425d8
    # Model Registry APIs
    CreateRegisteredModel: _create_registered_model,
    GetRegisteredModel: _get_registered_model,
    DeleteRegisteredModel: _delete_registered_model,
    UpdateRegisteredModel: _update_registered_model,
    RenameRegisteredModel: _rename_registered_model,
    SearchRegisteredModels: _search_registered_models,
    GetLatestVersions: _get_latest_versions,
    CreateModelVersion: _create_model_version,
    GetModelVersion: _get_model_version,
    DeleteModelVersion: _delete_model_version,
    UpdateModelVersion: _update_model_version,
    TransitionModelVersionStage: _transition_stage,
    GetModelVersionDownloadUri: _get_model_version_download_uri,
    SearchModelVersions: _search_model_versions,
    SetRegisteredModelTag: _set_registered_model_tag,
    DeleteRegisteredModelTag: _delete_registered_model_tag,
    SetModelVersionTag: _set_model_version_tag,
    DeleteModelVersionTag: _delete_model_version_tag,
    SetRegisteredModelAlias: _set_registered_model_alias,
    DeleteRegisteredModelAlias: _delete_registered_model_alias,
    GetModelVersionByAlias: _get_model_version_by_alias,
    # Webhook APIs
    CreateWebhook: _create_webhook,
    ListWebhooks: _list_webhooks,
    GetWebhook: _get_webhook,
    UpdateWebhook: _update_webhook,
    DeleteWebhook: _delete_webhook,
    TestWebhook: _test_webhook,
    # MLflow Artifacts APIs
    DownloadArtifact: _download_artifact,
    UploadArtifact: _upload_artifact,
    ListArtifactsMlflowArtifacts: _list_artifacts_mlflow_artifacts,
    DeleteArtifact: _delete_artifact_mlflow_artifacts,
    CreateMultipartUpload: _create_multipart_upload_artifact,
    CompleteMultipartUpload: _complete_multipart_upload_artifact,
    AbortMultipartUpload: _abort_multipart_upload_artifact,
    # MLflow Tracing APIs (V3)
    StartTraceV3: _start_trace_v3,
    GetTraceInfoV3: _get_trace_info_v3,
    SearchTracesV3: _search_traces_v3,
    DeleteTracesV3: _delete_traces,
    SetTraceTagV3: _set_trace_tag_v3,
    DeleteTraceTagV3: _delete_trace_tag,
    LinkTracesToRun: _link_traces_to_run,
    # Assessment APIs
    CreateAssessment: _create_assessment,
    GetAssessmentRequest: _get_assessment,
    UpdateAssessment: _update_assessment,
    DeleteAssessment: _delete_assessment,
    # Legacy MLflow Tracing V2 APIs. Kept for backward compatibility but do not use.
    StartTrace: _deprecated_start_trace_v2,
    EndTrace: _deprecated_end_trace_v2,
    GetTraceInfo: _deprecated_get_trace_info_v2,
    SearchTraces: _deprecated_search_traces_v2,
    DeleteTraces: _delete_traces,
    SetTraceTag: _set_trace_tag,
    DeleteTraceTag: _delete_trace_tag,
    # Logged Models APIs
    CreateLoggedModel: _create_logged_model,
    GetLoggedModel: _get_logged_model,
    FinalizeLoggedModel: _finalize_logged_model,
    DeleteLoggedModel: _delete_logged_model,
    SetLoggedModelTags: _set_logged_model_tags,
    DeleteLoggedModelTag: _delete_logged_model_tag,
    SearchLoggedModels: _search_logged_models,
    ListLoggedModelArtifacts: _list_logged_model_artifacts,
    LogLoggedModelParamsRequest: _log_logged_model_params,
    # Scorer APIs
    RegisterScorer: _register_scorer,
    ListScorers: _list_scorers,
    ListScorerVersions: _list_scorer_versions,
    GetScorer: _get_scorer,
    DeleteScorer: _delete_scorer,
}<|MERGE_RESOLUTION|>--- conflicted
+++ resolved
@@ -93,26 +93,15 @@
 from mlflow.protos.service_pb2 import (
     AddDatasetToExperiments,
     CreateAssessment,
-<<<<<<< HEAD
-    CreateEvaluationDataset,
-=======
     CreateDataset,
->>>>>>> 51a425d8
     CreateExperiment,
     CreateLoggedModel,
     CreateRun,
     DeleteAssessment,
-<<<<<<< HEAD
     DeleteEvaluationDataset,
     DeleteEvaluationDatasetTag,
-=======
-    DeleteDataset,
-    DeleteDatasetTag,
->>>>>>> 51a425d8
-    DeleteExperiment,
     DeleteExperimentTag,
     DeleteLoggedModel,
-    DeleteLoggedModelTag,
     DeleteRun,
     DeleteScorer,
     DeleteTag,
@@ -123,15 +112,9 @@
     EndTrace,
     FinalizeLoggedModel,
     GetAssessmentRequest,
-<<<<<<< HEAD
-    GetEvaluationDataset,
-    GetEvaluationDatasetExperimentIds,
-    GetEvaluationDatasetRecords,
-=======
     GetDataset,
     GetDatasetExperimentIds,
     GetDatasetRecords,
->>>>>>> 51a425d8
     GetExperiment,
     GetExperimentByName,
     GetLoggedModel,
@@ -165,11 +148,7 @@
     SearchRuns,
     SearchTraces,
     SearchTracesV3,
-<<<<<<< HEAD
-    SetEvaluationDatasetTags,
-=======
     SetDatasetTags,
->>>>>>> 51a425d8
     SetExperimentTag,
     SetLoggedModelTags,
     SetTag,
@@ -180,11 +159,7 @@
     UpdateAssessment,
     UpdateExperiment,
     UpdateRun,
-<<<<<<< HEAD
-    UpsertEvaluationDatasetRecords,
-=======
     UpsertDatasetRecords,
->>>>>>> 51a425d8
 )
 from mlflow.protos.service_pb2 import Trace as ProtoTrace
 from mlflow.protos.webhooks_pb2 import (
@@ -3638,99 +3613,52 @@
 
 @catch_mlflow_exception
 @_disable_if_artifacts_only
-<<<<<<< HEAD
-def _create_dataset():
-    request_message = _get_request_message(
-        CreateEvaluationDataset.Request(),
-=======
 def _create_dataset_handler():
     request_message = _get_request_message(
         CreateDataset(),
->>>>>>> 51a425d8
         schema={
             "name": [_assert_required, _assert_string],
             "experiment_ids": [_assert_array],
             "tags": [_assert_string],
         },
     )
-
-    tags = None
-    if hasattr(request_message, "tags") and request_message.tags:
-        tags = json.loads(request_message.tags)
-
     dataset = _get_tracking_store().create_dataset(
         name=request_message.name,
-<<<<<<< HEAD
-        experiment_id=list(request_message.experiment_ids)
-=======
         experiment_ids=list(request_message.experiment_ids)
->>>>>>> 51a425d8
         if request_message.experiment_ids
         else None,
         tags=tags,
     )
 
-<<<<<<< HEAD
-    response_message = CreateEvaluationDataset.Response()
-=======
     response_message = CreateDataset.Response()
->>>>>>> 51a425d8
     response_message.dataset.CopyFrom(dataset.to_proto())
     return _wrap_response(response_message)
 
 
 @catch_mlflow_exception
 @_disable_if_artifacts_only
-<<<<<<< HEAD
-def _get_dataset():
-    request_message = _get_request_message(
-        GetEvaluationDataset.Request(), schema={"dataset_id": [_assert_required, _assert_string]}
-    )
-
-    dataset = _get_tracking_store().get_dataset(request_message.dataset_id)
-
-    response_message = GetEvaluationDataset.Response()
-=======
 def _get_dataset_handler(dataset_id):
     dataset = _get_tracking_store().get_dataset(dataset_id)
 
     response_message = GetDataset.Response()
->>>>>>> 51a425d8
     response_message.dataset.CopyFrom(dataset.to_proto())
     return _wrap_response(response_message)
 
 
 @catch_mlflow_exception
 @_disable_if_artifacts_only
-<<<<<<< HEAD
-def _delete_dataset():
-    request_message = _get_request_message(
-        DeleteEvaluationDataset.Request(), schema={"dataset_id": [_assert_required, _assert_string]}
-    )
-
-    _get_tracking_store().delete_dataset(request_message.dataset_id)
-
-    response_message = DeleteEvaluationDataset.Response()
-=======
 def _delete_dataset_handler(dataset_id):
     _get_tracking_store().delete_dataset(dataset_id)
 
     response_message = DeleteDataset.Response()
->>>>>>> 51a425d8
-    return _wrap_response(response_message)
-
-
-@catch_mlflow_exception
-@_disable_if_artifacts_only
-<<<<<<< HEAD
-def _search_datasets():
-    request_message = _get_request_message(
-        SearchEvaluationDatasets.Request(),
-=======
+    return _wrap_response(response_message)
+
+
+@catch_mlflow_exception
+@_disable_if_artifacts_only
 def _search_evaluation_datasets_handler():
     request_message = _get_request_message(
         SearchEvaluationDatasets(),
->>>>>>> 51a425d8
         schema={
             "experiment_ids": [_assert_array],
             "filter_string": [_assert_string],
@@ -3760,18 +3688,10 @@
 
 @catch_mlflow_exception
 @_disable_if_artifacts_only
-<<<<<<< HEAD
-def _set_dataset_tags():
-    request_message = _get_request_message(
-        SetEvaluationDatasetTags.Request(),
-        schema={
-            "dataset_id": [_assert_required, _assert_string],
-=======
 def _set_dataset_tags_handler(dataset_id):
     request_message = _get_request_message(
         SetDatasetTags(),
         schema={
->>>>>>> 51a425d8
             "tags": [_assert_required, _assert_string],
         },
     )
@@ -3779,41 +3699,16 @@
     tags = json.loads(request_message.tags)
 
     _get_tracking_store().set_dataset_tags(
-<<<<<<< HEAD
-        dataset_id=request_message.dataset_id,
-        tags=tags,
-    )
-
-    response_message = SetEvaluationDatasetTags.Response()
-=======
         dataset_id=dataset_id,
         tags=tags,
     )
 
     response_message = SetDatasetTags.Response()
->>>>>>> 51a425d8
-    return _wrap_response(response_message)
-
-
-@catch_mlflow_exception
-@_disable_if_artifacts_only
-<<<<<<< HEAD
-def _delete_dataset_tag():
-    request_message = _get_request_message(
-        DeleteEvaluationDatasetTag.Request(),
-        schema={
-            "dataset_id": [_assert_required, _assert_string],
-            "key": [_assert_required, _assert_string],
-        },
-    )
-
-    _get_tracking_store().delete_dataset_tag(
-        dataset_id=request_message.dataset_id,
-        key=request_message.key,
-    )
-
-    response_message = DeleteEvaluationDatasetTag.Response()
-=======
+    return _wrap_response(response_message)
+
+
+@catch_mlflow_exception
+@_disable_if_artifacts_only
 def _delete_dataset_tag_handler(dataset_id, key):
     _get_tracking_store().delete_dataset_tag(
         dataset_id=dataset_id,
@@ -3821,24 +3716,15 @@
     )
 
     response_message = DeleteDatasetTag.Response()
->>>>>>> 51a425d8
-    return _wrap_response(response_message)
-
-
-@catch_mlflow_exception
-@_disable_if_artifacts_only
-<<<<<<< HEAD
-def _upsert_dataset_records():
-    request_message = _get_request_message(
-        UpsertEvaluationDatasetRecords.Request(),
-        schema={
-            "dataset_id": [_assert_required, _assert_string],
-=======
+    return _wrap_response(response_message)
+
+
+@catch_mlflow_exception
+@_disable_if_artifacts_only
 def _upsert_dataset_records_handler(dataset_id):
     request_message = _get_request_message(
         UpsertDatasetRecords(),
         schema={
->>>>>>> 51a425d8
             "records": [_assert_required, _assert_string],
             "updated_by": [_assert_string],
         },
@@ -3847,44 +3733,18 @@
     records = json.loads(request_message.records)
 
     result = _get_tracking_store().upsert_dataset_records(
-<<<<<<< HEAD
-        dataset_id=request_message.dataset_id,
-=======
         dataset_id=dataset_id,
->>>>>>> 51a425d8
         records=records,
         updated_by=request_message.updated_by if request_message.updated_by else None,
     )
 
-<<<<<<< HEAD
-    response_message = UpsertEvaluationDatasetRecords.Response()
-=======
     response_message = UpsertDatasetRecords.Response()
->>>>>>> 51a425d8
     response_message.inserted_count = result["inserted"]
     response_message.updated_count = result["updated"]
 
     return _wrap_response(response_message)
 
 
-<<<<<<< HEAD
-def _get_dataset_experiment_ids():
-    """
-    Get experiment IDs associated with an evaluation dataset.
-    """
-    request_message = _get_request_message(
-        GetEvaluationDatasetExperimentIds.Request(), flask_request=request
-    )
-
-    experiment_ids = _get_tracking_store().get_dataset_experiment_ids(
-        dataset_id=request_message.dataset_id
-    )
-
-    response_message = GetEvaluationDatasetExperimentIds.Response()
-    response_message.experiment_ids.extend(experiment_ids)
-
-    return _wrap_response(response_message)
-=======
 def _get_dataset_experiment_ids_handler(dataset_id):
     """
     Get experiment IDs associated with an evaluation dataset.
@@ -3916,18 +3776,10 @@
     response_message = AddDatasetToExperiments.Response()
     response_message.dataset.CopyFrom(dataset.to_proto())
     return response_message
->>>>>>> 51a425d8
-
-
-@catch_mlflow_exception
-@_disable_if_artifacts_only
-<<<<<<< HEAD
-def _get_dataset_records():
-    request_message = _get_request_message(
-        GetEvaluationDatasetRecords.Request(),
-        schema={
-            "dataset_id": [_assert_required, _assert_string],
-=======
+
+
+@catch_mlflow_exception
+@_disable_if_artifacts_only
 def _remove_dataset_from_experiments_handler():
     request_message = _get_request_message(
         RemoveDatasetFromExperiments(),
@@ -3951,29 +3803,11 @@
     request_message = _get_request_message(
         GetDatasetRecords(),
         schema={
->>>>>>> 51a425d8
             "max_results": [_assert_intlike],
             "page_token": [_assert_string],
         },
     )
 
-<<<<<<< HEAD
-    records = _get_tracking_store()._load_dataset_records(request_message.dataset_id)
-
-    max_results = request_message.max_results if request_message.max_results else 1000
-    page_token = request_message.page_token if request_message.page_token else "0"
-    start_index = int(page_token)
-
-    paginated_records = records[start_index : start_index + max_results]
-
-    response_message = GetEvaluationDatasetRecords.Response()
-
-    records_dicts = [record.to_dict() for record in paginated_records]
-    response_message.records = json.dumps(records_dicts)
-
-    if start_index + max_results < len(records):
-        response_message.next_page_token = str(start_index + max_results)
-=======
     max_results = request_message.max_results if request_message.max_results else 1000
     page_token = request_message.page_token if request_message.page_token else None
 
@@ -3989,7 +3823,6 @@
 
     if next_page_token:
         response_message.next_page_token = next_page_token
->>>>>>> 51a425d8
 
     return _wrap_response(response_message)
 
@@ -4023,17 +3856,6 @@
     LogInputs: _log_inputs,
     LogOutputs: _log_outputs,
     # Evaluation Dataset APIs
-<<<<<<< HEAD
-    CreateEvaluationDataset: _create_dataset,
-    GetEvaluationDataset: _get_dataset,
-    DeleteEvaluationDataset: _delete_dataset,
-    SearchEvaluationDatasets: _search_datasets,
-    SetEvaluationDatasetTags: _set_dataset_tags,
-    DeleteEvaluationDatasetTag: _delete_dataset_tag,
-    UpsertEvaluationDatasetRecords: _upsert_dataset_records,
-    GetEvaluationDatasetExperimentIds: _get_dataset_experiment_ids,
-    GetEvaluationDatasetRecords: _get_dataset_records,
-=======
     CreateDataset: _create_dataset_handler,
     GetDataset: _get_dataset_handler,
     DeleteDataset: _delete_dataset_handler,
@@ -4045,7 +3867,6 @@
     GetDatasetRecords: _get_dataset_records_handler,
     AddDatasetToExperiments: _add_dataset_to_experiments_handler,
     RemoveDatasetFromExperiments: _remove_dataset_from_experiments_handler,
->>>>>>> 51a425d8
     # Model Registry APIs
     CreateRegisteredModel: _create_registered_model,
     GetRegisteredModel: _get_registered_model,
