import json
import logging
import os
from dataclasses import dataclass
from types import FunctionType
from typing import Any, Callable, ParamSpec, TypeVar

from mlflow.entities._job import Job as JobEntity
from mlflow.exceptions import MlflowException
from mlflow.server.handlers import _get_job_store
from mlflow.utils.environment import _PythonEnv

_logger = logging.getLogger(__name__)

P = ParamSpec("P")
R = TypeVar("R")


class TransientError(RuntimeError):
    """
    Raise `TransientError` in a job to trigger job retry
    """

    def __init__(self, origin_error: Exception):
        super().__init__()
        self._origin_error = origin_error

    @property
    def origin_error(self) -> Exception:
        return self._origin_error


@dataclass
class JobFunctionMetadata:
    fn_fullname: str
    max_workers: int
    use_process: bool
<<<<<<< HEAD
    python_env: _PythonEnv | None
=======
    transient_error_classes: list[type[Exception]] | None = None
>>>>>>> 5cb6a950


def job(
    max_workers: int,
    use_process: bool = True,
<<<<<<< HEAD
    python_version: str | None = None,
    pip_requirements: list[str] | None = None,
=======
    transient_error_classes: list[type[Exception]] | None = None,
>>>>>>> 5cb6a950
) -> Callable[[Callable[P, R]], Callable[P, R]]:
    """
    The decorator for the custom job function for setting max parallel workers that
    the job function can use.

    Args:
        max_workers: The maximum number of workers that are allowed to run the jobs
            using this job function.
        use_process: Specify whether to run the job in an individual process.
            If the job uses environment variables (e.g. API keys),
            it should be run in an individual process to isolate the environment variable settings.
            Default value is True.
<<<<<<< HEAD
        python_version: (optional) The required python version to run the job function,
           If it is set, `use_process` param must be ``True``
        pip_requirements: (optional) The required pip requirements to run the job function,
            relative file references such as "-r requirements.txt" are not supported.
            If it is set, `use_process` param must be ``True`
=======
        transient_error_classes: (optional) Specify a list of classes that are regarded as
            transient error classes.
>>>>>>> 5cb6a950
    """
    from mlflow.utils import PYTHON_VERSION
    from mlflow.utils.requirements_utils import _parse_requirements
    from mlflow.version import VERSION

    if python_version or pip_requirements:
        if not use_process:
            raise MlflowException(
                "If you set 'python_version' or 'pip_requirements' for a job function, "
                "'use_process' must be set to True."
            )

    if not python_version and not pip_requirements:
        python_env = None
    else:
        python_version = python_version or PYTHON_VERSION
        try:
            pip_requirements = [
                req.req_str for req in _parse_requirements(pip_requirements, is_constraint=False)
            ]
        except Exception as e:
            raise MlflowException.invalid_parameter_value(
                f"Invalid pip_requirements for job function: {pip_requirements}, "
                f"parsing error: {e!r}"
            )
        if mlflow_home := os.environ.get("MLFLOW_HOME"):
            # Append MLflow dev version dependency (for testing)
            pip_requirements += [mlflow_home]
        else:
            pip_requirements += [f"mlflow=={VERSION}"]

        python_env = _PythonEnv(
            python=python_version,
            dependencies=pip_requirements,
        )

    def decorator(fn: Callable[P, R]) -> Callable[P, R]:
        fn._job_fn_metadata = JobFunctionMetadata(
            fn_fullname=f"{fn.__module__}.{fn.__name__}",
            max_workers=max_workers,
            use_process=use_process,
<<<<<<< HEAD
            python_env=python_env,
=======
            transient_error_classes=transient_error_classes,
>>>>>>> 5cb6a950
        )
        return fn

    return decorator


def submit_job(
    function: Callable[..., Any],
    params: dict[str, Any],
    timeout: float | None = None,
) -> JobEntity:
    """
    Submit a job to the job queue. The job is executed at most once.
    If the MLflow server crashes while the job is pending or running,
    it is rescheduled on restart.

    Note:
        This is a server-side API and requires the MLflow server to configure
        the backend store URI to a database URI.

    Args:
        function: The job function, it must be a python module-level function,
            and all params and return value must be JSON-serializable.
            The function can raise `TransientError` in order to trigger
            job retry, or you can annotate a list of transient error classes
            by ``@job(..., transient_error_classes=[...])``.
            You can set `MLFLOW_SERVER_JOB_TRANSIENT_ERROR_MAX_RETRIES`
            to configure maximum allowed retries for transient errors
            and set `MLFLOW_SERVER_JOB_TRANSIENT_ERROR_RETRY_BASE_DELAY` to
            configure base retry delay in seconds.

            The function must be decorated by `mlflow.server.jobs.job_function` decorator.
        params: The params to be passed to the job function.
        timeout: (optional) The job execution timeout, default None (no timeout)

    Returns:
        The job entity. You can call `get_job` API by the job id to get
        the updated job entity.
    """
    from mlflow.environment_variables import MLFLOW_SERVER_ENABLE_JOB_EXECUTION
    from mlflow.server.jobs.utils import (
        _check_requirements,
        _get_or_init_huey_instance,
        _validate_function_parameters,
    )

    _check_requirements()

    if not MLFLOW_SERVER_ENABLE_JOB_EXECUTION.get():
        raise MlflowException(
            "Mlflow server job execution feature is not enabled, please set "
            "environment variable 'MLFLOW_SERVER_ENABLE_JOB_EXECUTION' to 'true' to enable it."
        )

    if not (isinstance(function, FunctionType) and "." not in function.__qualname__):
        raise MlflowException("The job function must be a python global function.")

    func_fullname = f"{function.__module__}.{function.__name__}"

    if not hasattr(function, "_job_fn_metadata"):
        raise MlflowException(
            f"The job function {func_fullname} is not decorated by "
            "'mlflow.server.jobs.job_function'."
        )

    if not isinstance(params, dict):
        raise MlflowException.invalid_parameter_value(
            "When calling 'submit_job', the 'params' argument must be a dict."
        )
    # Validate that required parameters are provided
    _validate_function_parameters(function, params)

    job_store = _get_job_store()
    serialized_params = json.dumps(params)
    job = job_store.create_job(func_fullname, serialized_params, timeout)

    # enqueue job
    _get_or_init_huey_instance(func_fullname).submit_task(
        job.job_id,
        function,
        params,
        timeout,
    )

    return job


def get_job(job_id: str) -> JobEntity:
    """
    Get the job entity by the job id.

    Note:
        This is a server-side API, and it requires MLflow server configures
        backend store URI to database URI.

    Args:
        job_id: The job id.

    Returns:
        The job entity. If the job does not exist, error is raised.
    """
    job_store = _get_job_store()
    return job_store.get_job(job_id)<|MERGE_RESOLUTION|>--- conflicted
+++ resolved
@@ -34,56 +34,33 @@
 class JobFunctionMetadata:
     fn_fullname: str
     max_workers: int
-    use_process: bool
-<<<<<<< HEAD
-    python_env: _PythonEnv | None
-=======
     transient_error_classes: list[type[Exception]] | None = None
->>>>>>> 5cb6a950
+    python_env: _PythonEnv | None = None
 
 
 def job(
     max_workers: int,
-    use_process: bool = True,
-<<<<<<< HEAD
+    transient_error_classes: list[type[Exception]] | None = None,
     python_version: str | None = None,
     pip_requirements: list[str] | None = None,
-=======
-    transient_error_classes: list[type[Exception]] | None = None,
->>>>>>> 5cb6a950
 ) -> Callable[[Callable[P, R]], Callable[P, R]]:
     """
     The decorator for the custom job function for setting max parallel workers that
     the job function can use.
+    Each job is executed in an individual subprocess.
 
     Args:
         max_workers: The maximum number of workers that are allowed to run the jobs
             using this job function.
-        use_process: Specify whether to run the job in an individual process.
-            If the job uses environment variables (e.g. API keys),
-            it should be run in an individual process to isolate the environment variable settings.
-            Default value is True.
-<<<<<<< HEAD
-        python_version: (optional) The required python version to run the job function,
-           If it is set, `use_process` param must be ``True``
+        transient_error_classes: (optional) Specify a list of classes that are regarded as
+            transient error classes.
+        python_version: (optional) The required python version to run the job function.
         pip_requirements: (optional) The required pip requirements to run the job function,
             relative file references such as "-r requirements.txt" are not supported.
-            If it is set, `use_process` param must be ``True`
-=======
-        transient_error_classes: (optional) Specify a list of classes that are regarded as
-            transient error classes.
->>>>>>> 5cb6a950
     """
     from mlflow.utils import PYTHON_VERSION
     from mlflow.utils.requirements_utils import _parse_requirements
     from mlflow.version import VERSION
-
-    if python_version or pip_requirements:
-        if not use_process:
-            raise MlflowException(
-                "If you set 'python_version' or 'pip_requirements' for a job function, "
-                "'use_process' must be set to True."
-            )
 
     if not python_version and not pip_requirements:
         python_env = None
@@ -113,12 +90,8 @@
         fn._job_fn_metadata = JobFunctionMetadata(
             fn_fullname=f"{fn.__module__}.{fn.__name__}",
             max_workers=max_workers,
-            use_process=use_process,
-<<<<<<< HEAD
+            transient_error_classes=transient_error_classes,
             python_env=python_env,
-=======
-            transient_error_classes=transient_error_classes,
->>>>>>> 5cb6a950
         )
         return fn
 
