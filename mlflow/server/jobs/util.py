import errno
<<<<<<< HEAD
import importlib
=======
import inspect
>>>>>>> 7fca764c
import json
import logging
import multiprocessing
import os
import shutil
import signal
import subprocess
import sys
import threading
import time
from dataclasses import dataclass
from typing import Any, Callable

<<<<<<< HEAD
import cloudpickle
from huey import SqliteHuey
from huey.exceptions import RetryTask
from huey.serializer import Serializer

from mlflow.entities._job_status import JobStatus
from mlflow.exceptions import MlflowException
from mlflow.environment_variables import (
    MLFLOW_SERVER_JOB_MAX_PARALLELISM,
    MLFLOW_SERVER_JOB_TRANSIENT_ERROR_RETRY_BASE_DELAY,
    MLFLOW_SERVER_JOB_TRANSIENT_ERROR_RETRY_MAX_DELAY,
)
from mlflow.server import HUEY_STORAGE_PATH_ENV_VAR

_logger = logging.getLogger(__name__)


def _exponential_backoff_retry(retry_count: int) -> None:
    # We can support more retry strategies (e.g. exponential backoff) in future
    base_delay = MLFLOW_SERVER_JOB_TRANSIENT_ERROR_RETRY_BASE_DELAY.get()
    max_delay = MLFLOW_SERVER_JOB_TRANSIENT_ERROR_RETRY_MAX_DELAY.get()
    delay = min(base_delay * (2 ** (retry_count - 1)), max_delay)
    raise RetryTask(delay=delay)
=======
from mlflow.exceptions import MlflowException
>>>>>>> 7fca764c


@dataclass
class JobResult:
    succeeded: bool
    result: str | None = None  # serialized JSON string
    is_transient_error: bool | None = None
    error: str | None = None

    @classmethod
    def from_error(cls, e: Exception) -> "JobResult":
        from mlflow.server.jobs import TransientError

        if isinstance(e, TransientError):
            return JobResult(succeeded=False, is_transient_error=True, error=repr(e.origin_error))
        return JobResult(
            succeeded=False,
            is_transient_error=False,
            error=repr(e),
        )


def _exit_when_orphaned(poll_interval: float = 1) -> None:
    while True:
        if os.getppid() == 1:
            os._exit(1)
        time.sleep(poll_interval)


def _job_subproc_entry(
    func: Callable[..., Any],
    kwargs: dict[str, Any],
    result_queue: multiprocessing.Queue,
) -> None:
    """Child process entrypoint: run func and put result or exception into queue."""

    # ensure the subprocess is killed when parent process dies.
    threading.Thread(
        target=_exit_when_orphaned,
        name="exit_when_orphaned",
        daemon=True,
    ).start()

    try:
        value = func(**kwargs)
        result_queue.put(
            JobResult(
                succeeded=True,
                result=json.dumps(value),
            )
        )
    except Exception as e:
        # multiprocess uses pickle which can't serialize any kind of python objects.
        # so serialize exception class to serializable JobResult before putting it to result queue.
        result_queue.put(JobResult.from_error(e))


def execute_function_with_timeout(
    func: Callable[..., Any],
    kwargs: dict[str, Any],
    timeout: float | None = None,
) -> JobResult:
    """
    Run `func(**kwargs)` in a spawned subprocess.
    Returns an instance of `JobResult`.

    Raises:
      - TimeoutError if not finished within `timeout`
    """
    if timeout:
        # NOTE: Use 'spawn' instead of 'fork' because
        #  we should avoid forking sqlalchemy engine,
        #  otherwise connection pool, sockets, locks used by the sqlalchemy engine are forked
        #  and deadlock / race conditions might occur.
        ctx = multiprocessing.get_context("spawn")
        result_queue = ctx.Queue(maxsize=1)
        subproc = ctx.Process(target=_job_subproc_entry, args=(func, kwargs, result_queue))
        subproc.daemon = True
        subproc.start()

        subproc.join(timeout=timeout)
        if not subproc.is_alive():
            return result_queue.get()

        # timeout case
        subproc.kill()
        subproc.join()
        raise TimeoutError()

    try:
        raw_result = func(**kwargs)
        return JobResult(succeeded=True, result=json.dumps(raw_result))
    except Exception as e:
        return JobResult.from_error(e)


def is_process_alive(pid: int) -> bool:
    if pid <= 0:
        return False
    try:
        os.kill(pid, 0)  # doesn't actually kill
    except OSError as e:
        if e.errno == errno.ESRCH:  # No such process
            return False
        elif e.errno == errno.EPERM:  # Process exists, but no permission
            return True
        else:
            raise
    else:
        return True


<<<<<<< HEAD
def _start_huey_consumer_proc(
    huey_instance_key: str,
    max_job_parallelism: int,
):
    from mlflow.utils.process import _exec_cmd

    return _exec_cmd(
        [
            sys.executable,
            shutil.which("huey_consumer.py"),
            "mlflow.server.jobs._huey_consumer.huey_instance",
            "-w",
            str(max_job_parallelism),
        ],
        capture_output=False,
        synchronous=False,
        extra_env={
            "_MLFLOW_HUEY_INSTANCE_KEY": huey_instance_key,
        },
    )


def _exec_job(
    job_id: str, function: Callable[..., Any], params: dict[str, Any], timeout: float | None
) -> None:
    from mlflow.server.jobs.util import execute_function_with_timeout
    from mlflow.server.handlers import _get_job_store

    job_store = _get_job_store()
    job_store.start_job(job_id)

    try:
        job_result = execute_function_with_timeout(function, params, timeout)

        if job_result.succeeded:
            job_store.finish_job(job_id, job_result.result)
        else:
            if job_result.is_transient_error:
                # For transient errors, if the retry count is less than max allowed count,
                # trigger task retry by raising `RetryTask` exception.
                retry_count = job_store.retry_or_fail_job(job_id, job_result.error)
                if retry_count is not None:
                    _exponential_backoff_retry(retry_count)
            else:
                job_store.fail_job(job_id, job_result.error)
    except TimeoutError:
        job_store.mark_job_timed_out(job_id)


@dataclass
class HueyInstance:
    instance: SqliteHuey
    submit_task: Callable[..., Any]


_huey_instance_map: dict[str, HueyInstance] = dict()
_huey_instance_map_lock = threading.RLock()


def _get_or_init_huey_instance(instance_key: str):
    class CloudPickleSerializer(Serializer):
        def serialize(self, data):
            return cloudpickle.dumps(data)

        def deserialize(self, data):
            return cloudpickle.loads(data)

    with _huey_instance_map_lock:
        if instance_key not in _huey_instance_map:
            _logger.info(f"Creating huey instance for {instance_key}")
            huey_store_file = os.path.join(
                os.environ[HUEY_STORAGE_PATH_ENV_VAR],
                f"{instance_key}.mlflow-huey-store"
            )
            huey_instance = SqliteHuey(
                filename=huey_store_file,
                results=False,
                serializer=CloudPickleSerializer(),
            )
            huey_submit_task_fn = huey_instance.task()(_exec_job)
            _huey_instance_map[instance_key] = HueyInstance(
                instance=huey_instance,
                submit_task=huey_submit_task_fn,
            )
        return _huey_instance_map[instance_key]


def _launch_huey_consumer(
    job_fn_fullname: str,
) -> None:
    _logger.info(f"Starting huey consumer for job function {job_fn_fullname}")
    job_fn = _load_function(job_fn_fullname)

    if not hasattr(job_fn, "_job_fn_metadata"):
        raise MlflowException(
            f"The job function {job_fn_fullname} is not decorated by 'mlflow.server.jobs.job_function'."
        )

    max_job_parallelism = job_fn._job_fn_metadata.max_workers

    def _huey_consumer_thread() -> None:
        while True:
            # start MLflow job runner process
            # Put it inside the loop to ensure the job runner process alive
            job_runner_proc = _start_huey_consumer_proc(
                job_fn_fullname, max_job_parallelism,
            )
            job_runner_proc.wait()
            time.sleep(1)

    # start job runner.
    threading.Thread(
        target=_huey_consumer_thread,
        name=f"MLflow-huey-consumer-{job_fn_fullname}-watcher",
        daemon=True,
    ).start()


def _launch_job_runner(env_map,  server_proc_pid):
    from mlflow.utils.uri import extract_db_type_from_uri
    from mlflow.utils.process import _exec_cmd
    from mlflow.server import BACKEND_STORE_URI_ENV_VAR
    from mlflow.exceptions import MlflowException

    try:
        backend_store_uri = os.environ.get(BACKEND_STORE_URI_ENV_VAR, None)
        extract_db_type_from_uri(backend_store_uri)
    except MlflowException:
        _logger.warning(
            f"Job store requires a database backend store URI but got {backend_store_uri}, "
            "skip launching the job runner."
        )
        return

    return _exec_cmd(
        [
            sys.executable, "-m",
            "mlflow.server.jobs._job_runner",
        ],
        capture_output=False,
        synchronous=False,
        extra_env={
            **env_map,
            "MLFLOW_SERVER_PID": str(server_proc_pid)
        }
    )


def _start_watcher_to_kill_job_runner_if_mlflow_server_dies(check_interval: float = 1.0) -> None:
    from mlflow.server.jobs.util import is_process_alive

    mlflow_server_pid = int(os.environ.get("MLFLOW_SERVER_PID"))

    def watcher():
        while True:
            if not is_process_alive(mlflow_server_pid):
                os.kill(os.getpid(), signal.SIGTERM)
            time.sleep(check_interval)

    t = threading.Thread(target=watcher, daemon=True, name="job-runner-watcher")
    t.start()


def _load_function(fullname: str) -> Callable[..., Any]:
    match fullname.split("."):
        case [*module_parts, func_name] if module_parts:
            module_name = ".".join(module_parts)
        case _:
            raise ValueError(f"Invalid function fullname: {fullname!r}")
    module = importlib.import_module(module_name)
    return getattr(module, func_name)


def _enqueue_unfinished_jobs() -> None:
    from mlflow.server.handlers import _get_job_store

    job_store = _get_job_store()

    unfinished_jobs = job_store.list_jobs(statuses=[JobStatus.PENDING, JobStatus.RUNNING])

    for job in unfinished_jobs:
        if job.status == JobStatus.RUNNING:
            job_store.reset_job(job.job_id)  # reset the job status to PENDING

        params = json.loads(job.params)
        function = _load_function(job.function_fullname)
        timeout = job.timeout
        # enqueue job
        _get_or_init_huey_instance(job.function_fullname).submit_task(
            job.job_id, function, params, timeout
=======
def _validate_function_parameters(function: Callable[..., Any], params: dict[str, Any]) -> None:
    """Validate that the provided parameters match the function's required arguments.

    Args:
        function: The function to validate parameters against
        params: Dictionary of parameters provided for the function

    Raises:
        MlflowException: If required parameters are missing
    """
    sig = inspect.signature(function)

    # Get all required parameters (no default value)
    # Exclude VAR_POSITIONAL (*args) and VAR_KEYWORD (**kwargs) parameters
    required_params = [
        name
        for name, param in sig.parameters.items()
        if param.default is inspect.Parameter.empty
        and param.kind not in (inspect.Parameter.VAR_POSITIONAL, inspect.Parameter.VAR_KEYWORD)
    ]

    # Check for missing required parameters
    missing_params = [param for param in required_params if param not in params]

    if missing_params:
        raise MlflowException.invalid_parameter_value(
            f"Missing required parameters for function '{function.__name__}': {missing_params}. "
            f"Expected parameters: {list(sig.parameters.keys())}"
>>>>>>> 7fca764c
        )<|MERGE_RESOLUTION|>--- conflicted
+++ resolved
@@ -1,23 +1,18 @@
 import errno
-<<<<<<< HEAD
 import importlib
-=======
 import inspect
->>>>>>> 7fca764c
 import json
 import logging
 import multiprocessing
 import os
 import shutil
 import signal
-import subprocess
 import sys
 import threading
 import time
 from dataclasses import dataclass
 from typing import Any, Callable
 
-<<<<<<< HEAD
 import cloudpickle
 from huey import SqliteHuey
 from huey.exceptions import RetryTask
@@ -26,7 +21,6 @@
 from mlflow.entities._job_status import JobStatus
 from mlflow.exceptions import MlflowException
 from mlflow.environment_variables import (
-    MLFLOW_SERVER_JOB_MAX_PARALLELISM,
     MLFLOW_SERVER_JOB_TRANSIENT_ERROR_RETRY_BASE_DELAY,
     MLFLOW_SERVER_JOB_TRANSIENT_ERROR_RETRY_MAX_DELAY,
 )
@@ -41,9 +35,6 @@
     max_delay = MLFLOW_SERVER_JOB_TRANSIENT_ERROR_RETRY_MAX_DELAY.get()
     delay = min(base_delay * (2 ** (retry_count - 1)), max_delay)
     raise RetryTask(delay=delay)
-=======
-from mlflow.exceptions import MlflowException
->>>>>>> 7fca764c
 
 
 @dataclass
@@ -156,7 +147,6 @@
         return True
 
 
-<<<<<<< HEAD
 def _start_huey_consumer_proc(
     huey_instance_key: str,
     max_job_parallelism: int,
@@ -347,7 +337,8 @@
         # enqueue job
         _get_or_init_huey_instance(job.function_fullname).submit_task(
             job.job_id, function, params, timeout
-=======
+
+
 def _validate_function_parameters(function: Callable[..., Any], params: dict[str, Any]) -> None:
     """Validate that the provided parameters match the function's required arguments.
 
@@ -376,5 +367,4 @@
         raise MlflowException.invalid_parameter_value(
             f"Missing required parameters for function '{function.__name__}': {missing_params}. "
             f"Expected parameters: {list(sig.parameters.keys())}"
->>>>>>> 7fca764c
         )