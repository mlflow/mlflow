{
  "name": "js",
  "version": "0.1.0",
  "private": true,
  "dependencies": {
    "@ag-grid-community/core": "22.0.0",
    "@ag-grid-community/client-side-row-model": "22.0.0",
    "@ag-grid-community/react": "^22.0.0",
    "antd": "^3.23.5",
    "bytes": "3.0.0",
    "classnames": "^2.2.6",
    "cookie": "0.3.1",
    "dateformat": "3.0.3",
    "draft-js": "^0.10.5",
    "file-saver": "1.3.8",
    "formik": "^1.1.1",
    "html-entities": "1.2.1",
    "immutable": "3.8.1",
    "jquery": "^3.4.1",
    "json-bigint": "databricks/json-bigint#a1defaf9cd8dd749f0fd4d5f83a22cd846789658",
    "leaflet": "^1.5.1",
    "lodash": "^4.17.11",
    "merge": "1.2.1",
    "plotly.js": "1.50.0",
    "prop-types": "15.6.1",
    "qs": "6.5.2",
    "react": "16.5.2",
    "react-app-rewire-polyfills": "^0.2.0",
    "react-bootstrap": "0.32.1",
    "react-dom": "^16.3.2",
    "react-iframe": "1.8.0",
    "react-mde": "^7.6.2",
    "react-modal": "^3.4.4",
    "react-overlays": "^0.8.3",
    "react-plotly.js": "2.4.0",
    "react-redux": "5.0.7",
    "react-router": "4.2.0",
    "react-router-dom": "4.2.2",
    "react-router-redux": "4.0.8",
    "react-scripts": "1.1.4",
    "react-sticky": "6.0.2",
    "react-treebeard": "2.1.0",
    "react-virtualized": "9.21.0",
    "redux": "3.7.2",
    "redux-mock-store": "^1.5.3",
    "redux-promise-middleware": "5.0.0",
    "redux-thunk": "^2.3.0",
    "sanitize-html": "^1.18.5",
    "showdown": "^1.8.6",
    "url-parse": "1.4.3",
    "yup": "^0.26.3"
  },
  "devDependencies": {
    "babel-eslint": "8.2.2",
    "enzyme": "3.5.0",
    "enzyme-adapter-react-16": "1.3.0",
    "eslint": "4.18.2",
    "eslint-config-airbnb-base": "~12.0.0",
    "eslint-config-prettier": "^6.10.0",
    "eslint-config-standard": "10.2.1",
    "eslint-import-resolver-webpack": "0.8.4",
    "eslint-loader": "1.9.0",
    "eslint-plugin-chai-expect": "1.1.1",
    "eslint-plugin-chai-friendly": "0.4.0",
    "eslint-plugin-import": "2.8.0",
    "eslint-plugin-node": "5.2.1",
    "eslint-plugin-promise": "3.6.0",
    "eslint-plugin-react": "7.4.0",
    "eslint-plugin-standard": "3.0.1",
    "jest-localstorage-mock": "^2.3.0",
<<<<<<< HEAD
    "prettier": "^1.19.1",
    "react-app-rewire-define-plugin": "1.0.0",
    "react-app-rewired": "^1.5.2"
=======
    "react-app-rewire-define-plugin": "1.0.0",
    "react-app-rewired": "^1.5.2",
    "redux-mock-store": "^1.5.4"
>>>>>>> dd05d913
  },
  "scripts": {
    "start": "react-app-rewired start",
    "build": "react-app-rewired --max_old_space_size=4096 build",
    "test": "react-app-rewired test --env=jsdom",
    "eject": "react-scripts eject",
    "lint": "eslint src",
    "lint:fix": "eslint src --fix",
    "format": "prettier --write 'src/**/*.{js,css}'",
    "format:check": "prettier --check 'src/**/*.{js,css}'"
  },
  "homepage": "static-files",
  "jest": {
    "collectCoverageFrom": [
      "src/**/*.{js,jsx}",
      "!**/*.test.{js,jsx}",
      "!**/__tests__/*.{js,jsx}"
    ],
    "coverageReporters": [
      "lcov"
    ]
  },
  "proxy": {
    "/ajax-api": {
      "target": "http://localhost:5000"
    },
    "/get-artifact": {
      "target": "http://localhost:5000",
      "ws": true
    }
  }
}<|MERGE_RESOLUTION|>--- conflicted
+++ resolved
@@ -68,15 +68,10 @@
     "eslint-plugin-react": "7.4.0",
     "eslint-plugin-standard": "3.0.1",
     "jest-localstorage-mock": "^2.3.0",
-<<<<<<< HEAD
     "prettier": "^1.19.1",
-    "react-app-rewire-define-plugin": "1.0.0",
-    "react-app-rewired": "^1.5.2"
-=======
     "react-app-rewire-define-plugin": "1.0.0",
     "react-app-rewired": "^1.5.2",
     "redux-mock-store": "^1.5.4"
->>>>>>> dd05d913
   },
   "scripts": {
     "start": "react-app-rewired start",
