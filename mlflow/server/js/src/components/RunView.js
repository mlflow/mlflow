import React, { Component } from 'react';
import PropTypes from 'prop-types';
import { getExperiment, getParams, getRunInfo, getRunTags } from '../reducers/Reducers';
import { connect } from 'react-redux';
import './RunView.css';
import HtmlTableView from './HtmlTableView';
import { Link } from 'react-router-dom';
import Routes from '../Routes';
import { Dropdown, MenuItem } from 'react-bootstrap';
import ArtifactPage from './ArtifactPage';
import { getLatestMetrics } from '../reducers/MetricReducer';
import { Experiment } from '../sdk/MlflowMessages';
import Utils from '../utils/Utils';
import { NOTE_CONTENT_TAG, NoteInfo } from "../utils/NoteUtils";
import BreadcrumbTitle from "./BreadcrumbTitle";
import RenameRunModal from "./modals/RenameRunModal";
import DeleteRunModal from "./modals/DeleteRunModal";
import RestoreRunModal from "./modals/RestoreRunModal";
import EditableTagsTableView from './EditableTagsTableView';
import {Icon, Descriptions, Alert} from 'antd';
import { CollapsibleSection } from '../common/components/CollapsibleSection';
import { EditableNote } from '../common/components/EditableNote';

class RunView extends Component {
  static propTypes = {
    runUuid: PropTypes.string.isRequired,
    run: PropTypes.object.isRequired,
    experiment: PropTypes.instanceOf(Experiment).isRequired,
    experimentId: PropTypes.number.isRequired,
    params: PropTypes.object.isRequired,
    tags: PropTypes.object.isRequired,
    latestMetrics: PropTypes.object.isRequired,
    getMetricPagePath: PropTypes.func.isRequired,
    runDisplayName: PropTypes.string.isRequired,
    runName: PropTypes.string.isRequired,
    handleSetRunTag: PropTypes.func.isRequired,
  };

  state = {
    showRunRenameModal: false,
    showDeleteRunModal: false,
    showRestoreRunModal: false,
    showNoteEditor: false,
    showTags: Utils.getVisibleTagValues(this.props.tags).length > 0,
  };

  handleRenameRunClick = () => {
    this.setState({ showRunRenameModal: true });
  };

  hideRenameRunModal = () => {
    this.setState({ showRunRenameModal: false });
  };

  handleDeleteRunClick = () => {
    this.setState({ showDeleteRunModal: true });
  };

  onCloseDeleteRunModal = () => {
    this.setState({ showDeleteRunModal: false });
  };

  handleRestoreRun = () => {
    this.setState({ showRestoreRunModal: true });
  };

  onCloseRestoreRunModal = () => {
    this.setState({ showRestoreRunModal: false });
  };

  getRunCommand() {
    const { tags, params } = this.props;
    let runCommand = null;
    const sourceName = Utils.getSourceName(tags);
    const sourceVersion = Utils.getSourceVersion(tags);
    const entryPointName = Utils.getEntryPointName(tags);
    const backend = Utils.getBackend(tags);
    if (Utils.getSourceType(tags) === "PROJECT") {
      runCommand = 'mlflow run ' + shellEscape(sourceName);
      if (sourceVersion && sourceVersion !== "latest") {
        runCommand += ' -v ' + shellEscape(sourceVersion);
      }
      if (entryPointName && entryPointName !== "main") {
        runCommand += ' -e ' + shellEscape(entryPointName);
      }
      if (backend) {
        runCommand += ' -b ' + shellEscape(backend);
      }
      Object.values(params).sort().forEach(p => {
        runCommand += ' -P ' + shellEscape(p.key + '=' + p.value);
      });
    }
    return runCommand;
  }

  handleCancelEditNote = () => {
    this.setState({ showNoteEditor: false });
  };

  handleSubmitEditNote = (note) => {
    return this.props
      .handleSetRunTag(NOTE_CONTENT_TAG, note)
      .then(() => {
        this.setState({ showNoteEditor: false });
      });
  };

  startEditingDescription = (e) => {
    e.stopPropagation();
    this.setState({ showNoteEditor: true });
  };

<<<<<<< HEAD
  isDeleted = () => {
    return this.props.run.getLifecycleStage() === 'deleted';
  };
=======
  static getRunStatusDisplayName(status) {
    return status !== "RUNNING" ? status : "UNFINISHED";
  }
>>>>>>> 47d9bc85

  render() {
    const { runUuid, run, params, tags, latestMetrics, getMetricPagePath } = this.props;
    const { showNoteEditor } = this.state;
    const noteInfo = NoteInfo.fromTags(tags);
    const startTime = run.getStartTime() ? Utils.formatTimestamp(run.getStartTime()) : '(unknown)';
    const duration =
      run.getStartTime() && run.getEndTime() ? run.getEndTime() - run.getStartTime() : null;
    const status = RunView.getRunStatusDisplayName(run.getStatus());
    const queryParams = window.location && window.location.search ?
      window.location.search : "";
    const tableStyles = {
      table: {
        width: 'auto',
        minWidth: '400px',
      },
      th: {
        width: 'auto',
        minWidth: '200px',
        marginRight: '80px',
      },
    };
    const runCommand = this.getRunCommand();
    const editIcon = <a onClick={this.startEditingDescription}><Icon type='form' /></a>;
    return (
      <div className="RunView">
        {/* Breadcrumbs */}
        <div className="header-container">
          <BreadcrumbTitle
            experiment={this.props.experiment}
            title={this.props.runDisplayName}
          />
          <Dropdown id="dropdown-custom-1" className="mlflow-dropdown">
             <Dropdown.Toggle noCaret className="mlflow-dropdown-button">
               <i className="fas fa-caret-down"/>
             </Dropdown.Toggle>
             <Dropdown.Menu className="mlflow-menu header-menu">
               {this.isDeleted() ?
                <MenuItem
                 className="mlflow-menu-item"
                 onClick={this.handleRestoreRun}
                 key={"restore-button"}
               >
                 Restore
               </MenuItem> :
               [<MenuItem
                  className="mlflow-menu-item"
                  onClick={this.handleRenameRunClick}
                  key={"rename-button"}
                >
                Rename
                </MenuItem>,
                 <MenuItem
                 className="mlflow-menu-item"
                 onClick={this.handleDeleteRunClick}
                 key={"delete-button"}
               >
                 Delete
               </MenuItem>]
               }
             </Dropdown.Menu>
          </Dropdown>
          <RenameRunModal
            runUuid={runUuid}
            experimentId={this.props.experimentId}
            onClose={this.hideRenameRunModal}
            runName={this.props.runName}
            open={this.state.showRunRenameModal} />
          <DeleteRunModal
            isOpen={this.state.showDeleteRunModal}
            onClose={this.onCloseDeleteRunModal}
            selectedRunIds={[runUuid]} />
          <RestoreRunModal
            isOpen={this.state.showRestoreRunModal}
            onClose={this.onCloseRestoreRunModal}
            selectedRunIds={[runUuid]}
          />
        </div>
        {this.isDeleted() ?
          <Alert
            type={'info'}
            className={`status-alert status-alert-info`}
            message={'This run is deleted and ' +
            'will be automatically purged after 30 days of deletion.'}
            banner
          /> : null
        }
        {/* Metadata List */}
        <Descriptions className='metadata-list'>
          <Descriptions.Item label='Date'>{startTime}</Descriptions.Item>
          <Descriptions.Item label='Source'>
            {Utils.renderSourceTypeIcon(Utils.getSourceType(tags))}
            {Utils.renderSource(tags, queryParams)}
          </Descriptions.Item>
          {Utils.getSourceVersion(tags) ? (
            <Descriptions.Item label='Git Commit'>
              {Utils.renderVersion(tags, false)}
            </Descriptions.Item>
          ) : null}
          {Utils.getSourceType(tags) === "PROJECT" ? (
            <Descriptions.Item label='Entry Point'>
              {Utils.getEntryPointName(tags) || "main"}
            </Descriptions.Item>
          ) : null}
          <Descriptions.Item label='User'>{Utils.getUser(run, tags)}</Descriptions.Item>
          {duration !== null ? (
            <Descriptions.Item label='Duration'>{Utils.formatDuration(duration)}</Descriptions.Item>
          ) : null}
          <Descriptions.Item label='Status'>{status}</Descriptions.Item>
          {tags['mlflow.parentRunId'] !== undefined ? (
            <Descriptions.Item label='Parent Run'>
              <Link to={Routes.getRunPageRoute(this.props.experimentId,
                tags['mlflow.parentRunId'].value)}>
                {tags['mlflow.parentRunId'].value}
              </Link>
            </Descriptions.Item>
          ) : null}
          {tags['mlflow.databricks.runURL'] !== undefined ? (
            <Descriptions.Item label='Job Output'>
              <a
                href={Utils.setQueryParams(tags['mlflow.databricks.runURL'].value, queryParams)}
                target="_blank"
              >
                Logs
              </a>
            </Descriptions.Item>
          ) : null}
        </Descriptions>

        {/* Page Sections */}
        <div className="RunView-info">
          {runCommand ? (
            <CollapsibleSection title='Run Command'>
              <textarea className="run-command text-area" readOnly value={runCommand}/>
            </CollapsibleSection>
          ) : null}
          <CollapsibleSection
            title={<span>Notes {showNoteEditor || this.isDeleted() ? null : editIcon}</span>}
            forceOpen={showNoteEditor}
          >
            <EditableNote
              defaultMarkdown={noteInfo && noteInfo.content}
              onSubmit={this.handleSubmitEditNote}
              onCancel={this.handleCancelEditNote}
              showEditor={showNoteEditor}
            />
          </CollapsibleSection>
          <CollapsibleSection title='Parameters'>
            <HtmlTableView
              columns={["Name", "Value"]}
              values={getParamValues(params)}
              styles={tableStyles}
            />
          </CollapsibleSection>
          <CollapsibleSection title='Metrics'>
            <HtmlTableView
              columns={["Name", "Value"]}
              values={getMetricValues(latestMetrics, getMetricPagePath)}
              styles={tableStyles}
            />
          </CollapsibleSection>
          <CollapsibleSection title='Tags'>
            <EditableTagsTableView runUuid={runUuid} tags={tags} />
          </CollapsibleSection>
          <CollapsibleSection title='Artifacts'>
            <ArtifactPage runUuid={runUuid} />
          </CollapsibleSection>
        </div>
      </div>
    );
  }

  handleSubmittedNote(err) {
    if (err) {
      // Do nothing; error is handled by the note editor view
    } else {
      // Successfully submitted note, close the editor
      this.setState({ showNotesEditor: false });
    }
  }
}

const mapStateToProps = (state, ownProps) => {
  const { runUuid, experimentId } = ownProps;
  const run = getRunInfo(runUuid, state);
  const experiment = getExperiment(experimentId, state);
  const params = getParams(runUuid, state);
  const tags = getRunTags(runUuid, state);
  const latestMetrics = getLatestMetrics(runUuid, state);
  const runDisplayName = Utils.getRunDisplayName(tags, runUuid);
  const runName = Utils.getRunName(tags, runUuid);
  return { run, experiment, params, tags, latestMetrics, runDisplayName, runName};
};

export default connect(mapStateToProps)(RunView);

// Private helper functions.

const getParamValues = (params) => {
  return Object.values(params).sort().map((p) =>
    [p.getKey(), p.getValue()]
  );
};

const getMetricValues = (latestMetrics, getMetricPagePath) => {
  return Object.values(latestMetrics).sort().map((m) => {
    const key = m.key;
    return [
      <Link to={getMetricPagePath(key)} title="Plot chart">
        {key}
        <i className="fas fa-chart-line" style={{paddingLeft: "6px"}}/>
      </Link>,
      <span title={m.value}>{Utils.formatMetric(m.value)}</span>,
    ];
  });
};

const shellEscape = (str) => {
  if ((/["\r\n\t ]/).test(str)) {
    return '"' + str.replace(/"/g, '\\"') + '"';
  }
  return str;
};<|MERGE_RESOLUTION|>--- conflicted
+++ resolved
@@ -110,15 +110,13 @@
     this.setState({ showNoteEditor: true });
   };
 
-<<<<<<< HEAD
   isDeleted = () => {
     return this.props.run.getLifecycleStage() === 'deleted';
   };
-=======
+
   static getRunStatusDisplayName(status) {
     return status !== "RUNNING" ? status : "UNFINISHED";
   }
->>>>>>> 47d9bc85
 
   render() {
     const { runUuid, run, params, tags, latestMetrics, getMetricPagePath } = this.props;
