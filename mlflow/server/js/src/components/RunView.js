import React, { Component } from 'react';
import PropTypes from 'prop-types';
import { getExperiment, getParams, getRunInfo, getRunTags } from '../reducers/Reducers';
import { connect } from 'react-redux';
import './RunView.css';
import HtmlTableView from './HtmlTableView';
import { Link } from 'react-router-dom';
import { Dropdown, DropdownButton, MenuItem } from 'react-bootstrap';
import ArtifactPage from './ArtifactPage';
import { getLatestMetrics } from '../reducers/MetricReducer';
import { Experiment } from '../sdk/MlflowMessages';
import Utils from '../utils/Utils';
import BreadcrumbTitle from "./BreadcrumbTitle";
import RenameRunModal from "./modals/RenameRunModal";


const PARAMETERS_KEY = 'parameters';
const METRICS_KEY = 'metrics';
const ARTIFACTS_KEY = 'artifacts';
const TAGS_KEY = 'tags';

class RunView extends Component {
  constructor(props) {
    super(props);
    this.onClickExpander = this.onClickExpander.bind(this);
    this.getExpanderClassName = this.getExpanderClassName.bind(this);
    this.handleRenameRunClick = this.handleRenameRunClick.bind(this);
    this.hideModal = this.hideModal.bind(this)
    this.state.showTags = getTagValues(props.tags).length > 0;
  }

  static propTypes = {
    runUuid: PropTypes.string.isRequired,
    run: PropTypes.object.isRequired,
    experiment: PropTypes.instanceOf(Experiment).isRequired,
    params: PropTypes.object.isRequired,
    tags: PropTypes.object.isRequired,
    latestMetrics: PropTypes.object.isRequired,
    getMetricPagePath: PropTypes.func.isRequired,
  };

  state = {
    showParameters: true,
    showMetrics: true,
    showArtifacts: true,
    showTags: true,
    showRunRenameModal: false,
  };

  onClickExpander(key) {
    switch (key) {
      case PARAMETERS_KEY: {
        this.setState({ showParameters: !this.state.showParameters });
        return;
      }
      case METRICS_KEY: {
        this.setState({ showMetrics: !this.state.showMetrics });
        return;
      }
      case TAGS_KEY: {
        this.setState({ showTags: !this.state.showTags });
        return;
      }
      case ARTIFACTS_KEY: {
        this.setState({ showArtifacts: !this.state.showArtifacts });
        return;
      }
      default:
    }
  }

  getExpanderClassName(key) {
    switch (key) {
      case PARAMETERS_KEY: {
        return this.state.showParameters ? 'fa-caret-down' : 'fa-caret-right';
      }
      case METRICS_KEY: {
        return this.state.showMetrics ? 'fa-caret-down' : 'fa-caret-right';
      }
      case TAGS_KEY: {
        return this.state.showTags ? 'fa-caret-down' : 'fa-caret-right';
      }
      case ARTIFACTS_KEY: {
        return this.state.showArtifacts ? 'fa-caret-down' : 'fa-caret-right';
      }
      default: {
        return null;
      }
    }
  }

  handleRenameRunClick() {
    this.setState({showRunRenameModal: true});
  };

  hideModal() {
    this.setState({showRunRenameModal: false});
  }


  render() {
    const { run, experiment, params, tags, latestMetrics, getMetricPagePath } = this.props;
    const startTime = run.getStartTime() ? Utils.formatTimestamp(run.getStartTime()) : '(unknown)';
    const duration =
      run.getStartTime() && run.getEndTime() ? run.getEndTime() - run.getStartTime() : null;
    const tableStyles = {
      table: {
        width: 'auto',
        minWidth: '400px',
      },
      th: {
        width: 'auto',
        minWidth: '200px',
        marginRight: '80px',
      }
    };

    let runCommand = null;
    if (run.source_type === "PROJECT") {
      runCommand = 'mlflow run ' + shellEscape(run.source_name);
      if (run.source_version && run.source_version !== "latest") {
        runCommand += ' -v ' + shellEscape(run.source_version);
      }
      if (run.entry_point_name && run.entry_point_name !== "main") {
        runCommand += ' -e ' + shellEscape(run.entry_point_name);
      }
      Object.values(params).sort().forEach(p => {
        runCommand += ' -P ' + shellEscape(p.key + '=' + p.value);
      });
    }
    return (
      <div className="RunView">
        <div className="header-container">
          <BreadcrumbTitle experimentId={this.props.experimentId} runUuids={[this.props.runUuid]}/>
          <Dropdown id="dropdown-custom-1" className="mlflow-dropdown">
             <Dropdown.Toggle noCaret className="dropdown-button">
               <i className="fas fa-chevron-down"/>
             </Dropdown.Toggle>
             <Dropdown.Menu>
               <MenuItem onClick={this.handleRenameRunClick}> Rename Run </MenuItem>
             </Dropdown.Menu>
          </Dropdown>
          <RenameRunModal modalParams={{runUuid: this.props.runUuid, experimentId: this.props.experimentId}} onClose={this.hideModal} open={this.state.showRunRenameModal} />
        </div>
        <div className="run-info-container">
          <div className="run-info">
            <span className="metadata-header">Date: </span>
            <span className="metadata-info">{startTime}</span>
          </div>
          <div className="run-info">
            <span className="metadata-header">Source: </span>
            <span className="metadata-info">
              {Utils.renderSourceTypeIcon(run.source_type)}
              {Utils.renderSource(run, tags)}
            </span>
          </div>
          {run.source_version ?
            <div className="run-info">
              <span className="metadata-header">Git Commit: </span>
              <span className="metadata-info">{Utils.renderVersion(run)}</span>
            </div>
            : null
          }
          {run.source_type === "PROJECT" ?
            <div className="run-info">
              <span className="metadata-header">Entry Point: </span>
              <span className="metadata-info">{run.entry_point_name || "main"}</span>
            </div>
            : null
          }
          <div className="run-info">
            <span className="metadata-header">User: </span>
            <span className="metadata-info">{run.getUserId()}</span>
          </div>
          {duration !== null ?
            <div className="run-info">
              <span className="metadata-header">Duration: </span>
              <span className="metadata-info">{Utils.formatDuration(duration)}</span>
            </div>
            : null
          }
<<<<<<< HEAD
          <div className="run-info">
            <span className="metadata-header">Run ID: </span>
            <span className="metadata-info">{run.getRunUuid()}</span>
          </div>
=======
          {tags['mlflow.databricks.runURL'] !== undefined ?
            <div className="run-info">
              <span className="metadata-header">Job Output: </span>
              <span className="metadata-info">
                <a href={tags['mlflow.databricks.runURL'].value}>Logs</a>
              </span>
            </div>
            : null
          }
>>>>>>> 1de0cbfc
        </div>
        {runCommand ?
          <div className="RunView-info">
            <h2>Run Command</h2>
            <textarea className="run-command text-area" readOnly value={runCommand}/>
          </div>
          : null
        }
        <div className="RunView-info">
          <h2 onClick={() => this.onClickExpander(PARAMETERS_KEY)} className="table-name">
            <span ><i className={`fa ${this.getExpanderClassName(PARAMETERS_KEY)}`}/></span>
            {' '}Parameters
          </h2>
          {this.state.showParameters ?
            <HtmlTableView
              columns={["Name", "Value"]}
              values={getParamValues(params)}
              styles={tableStyles}
            /> :
            null
          }
          <h2 onClick={() => this.onClickExpander(METRICS_KEY)} className="table-name">
            <span><i className={`fa ${this.getExpanderClassName(METRICS_KEY)}`}/></span>
            {' '}Metrics
          </h2>
          {this.state.showMetrics ?
            <HtmlTableView
              columns={["Name", "Value"]}
              values={getMetricValues(latestMetrics, getMetricPagePath)}
              styles={tableStyles}
            /> :
            null
          }
          <h2 onClick={() => this.onClickExpander(TAGS_KEY)} className="table-name">
            <span><i className={`fa ${this.getExpanderClassName(TAGS_KEY)}`}/></span>
            {' '}Tags
          </h2>
          {this.state.showTags ?
            <HtmlTableView
              columns={["Name", "Value"]}
              values={getTagValues(tags)}
              styles={tableStyles}
            /> :
            null
          }
        </div>
          <div>
            <h2 onClick={() => this.onClickExpander(ARTIFACTS_KEY)} className="table-name">
              <span><i className={`fa ${this.getExpanderClassName(ARTIFACTS_KEY)}`}/></span>
              {' '}Artifacts
            </h2>
            {this.state.showArtifacts ?
              <ArtifactPage runUuid={this.props.runUuid} isHydrated/> :
              null
            }
          </div>
      </div>
    );
  }
}

const mapStateToProps = (state, ownProps) => {
  const { runUuid, metricPageRoute, getMetricPagePath, experimentId } = ownProps;
  const run = getRunInfo(runUuid, state);
  const experiment = getExperiment(experimentId, state);
  const params = getParams(runUuid, state);
  const tags = getRunTags(runUuid, state);
  const latestMetrics = getLatestMetrics(runUuid, state);
  return { run, experiment, params, tags, latestMetrics, metricPageRoute, getMetricPagePath };
};

export default connect(mapStateToProps)(RunView);

// Private helper functions.

const getParamValues = (params) => {
  return Object.values(params).sort().map((p) =>
    [p.getKey(), p.getValue()]
  );
};

const getTagValues = (tags) => {
  return Object.values(tags).map((t) =>
    [t.getKey(), t.getValue()]
  );
};

const getMetricValues = (latestMetrics, getMetricPagePath) => {
  return Object.values(latestMetrics).sort().map((m) => {
    const key = m.key;
    return [
      <Link to={getMetricPagePath(key)} title="Plot chart">
        {key}
        <i className="fas fa-chart-line" style={{paddingLeft: "6px"}}/>
      </Link>,
      Utils.formatMetric(m.value)
    ];
  });
};

const shellEscape = (str) => {
  if (/["\r\n\t ]/.test(str)) {
    return '"' + str.replace(/"/g, '\\"') + '"';
  }
  return str;
};
<|MERGE_RESOLUTION|>--- conflicted
+++ resolved
@@ -179,12 +179,10 @@
             </div>
             : null
           }
-<<<<<<< HEAD
           <div className="run-info">
             <span className="metadata-header">Run ID: </span>
             <span className="metadata-info">{run.getRunUuid()}</span>
           </div>
-=======
           {tags['mlflow.databricks.runURL'] !== undefined ?
             <div className="run-info">
               <span className="metadata-header">Job Output: </span>
@@ -194,7 +192,6 @@
             </div>
             : null
           }
->>>>>>> 1de0cbfc
         </div>
         {runCommand ?
           <div className="RunView-info">
