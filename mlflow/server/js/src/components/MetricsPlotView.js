--- conflicted
+++ resolved
@@ -66,7 +66,6 @@
         mode: isSingleHistory ? 'markers' : 'lines+markers',
         line: { shape: 'spline', smoothing: lineSmoothness },
         marker: {opacity: isSingleHistory || showPoint ? 1 : 0 },
-        runUuid,
         visible: visible,
         runId: runUuid,
         metricName: metricKey,
@@ -103,16 +102,6 @@
 
     const sortedMetricKeys = arrayOfHistorySortedByMetricKey.map((history) => history.metricKey);
     const deselectedCurvesSet = new Set(deselectedCurves);
-<<<<<<< HEAD
-    const data = runUuids.map((runUuid, i) => ({
-      name: Utils.truncateString(runDisplayNames[i], MAX_RUN_NAME_DISPLAY_LENGTH),
-      x: sortedMetricKeys,
-      y: arrayOfHistorySortedByMetricKey.map((history) => history[runUuid]),
-      type: 'bar',
-      runUuid,
-      visible: deselectedCurvesSet.has(runUuid),
-    }));
-=======
     const data = runUuids.map((runUuid, i) => {
       const visibility = deselectedCurvesSet.has(runUuid) ?
         { visible: 'legendonly' } : {};
@@ -125,7 +114,6 @@
         ...visibility,
       };
     });
->>>>>>> 363a19c9
 
     const layout = { barmode: 'group' };
     const props = { data, layout };
