--- conflicted
+++ resolved
@@ -22,12 +22,9 @@
     lineSmoothness: PropTypes.number,
     extraLayout: PropTypes.object,
     onLayoutChange: PropTypes.func.isRequired,
-<<<<<<< HEAD
     onLegendClick: PropTypes.func.isRequired,
     onLegendDoubleClick: PropTypes.func.isRequired,
     deselectedCurves: PropTypes.arrayOf(String).isRequired,
-=======
->>>>>>> a17124bc
   };
 
   static getLineLegend = (metricKey, runDisplayName, isComparing) => {
@@ -47,13 +44,9 @@
   };
 
   getPlotPropsForLineChart = () => {
-<<<<<<< HEAD
     const { metrics, xAxis, showPoint, lineSmoothness, isComparing,
       deselectedCurves } = this.props;
     const deselectedCurvesSet = new Set(deselectedCurves);
-=======
-    const { metrics, xAxis, showPoint, lineSmoothness, isComparing } = this.props;
->>>>>>> a17124bc
     const data = metrics.map((metric) => {
       const { metricKey, runDisplayName, history, runUuid } = metric;
       const isSingleHistory = history.length === 0;
@@ -87,11 +80,7 @@
 
   getPlotPropsForBarChart = () => {
     /* eslint-disable no-param-reassign */
-<<<<<<< HEAD
     const { runUuids, runDisplayNames, deselectedCurves } = this.props;
-=======
-    const { runUuids, runDisplayNames } = this.props;
->>>>>>> a17124bc
 
     // A reverse lookup of `metricKey: { runUuid: value, metricKey }`
     const historyByMetricKey = this.props.metrics.reduce((map, metric) => {
@@ -111,10 +100,7 @@
     );
 
     const sortedMetricKeys = arrayOfHistorySortedByMetricKey.map((history) => history.metricKey);
-<<<<<<< HEAD
     const deselectedCurvesSet = new Set(deselectedCurves);
-=======
->>>>>>> a17124bc
     const data = runUuids.map((runUuid, i) => ({
       name: Utils.truncateString(runDisplayNames[i], MAX_RUN_NAME_DISPLAY_LENGTH),
       x: sortedMetricKeys,
@@ -133,11 +119,7 @@
   };
 
   render() {
-<<<<<<< HEAD
     const { onLayoutChange, onLegendClick, onLegendDoubleClick } = this.props;
-=======
-    const { onLayoutChange } = this.props;
->>>>>>> a17124bc
     const plotProps =
       this.props.chartType === CHART_TYPE_BAR
         ? this.getPlotPropsForBarChart()
@@ -152,15 +134,10 @@
           onRelayout={(newLayout) => {
             onLayoutChange(newLayout);
           }}
-<<<<<<< HEAD
           onLegendClick={onLegendClick}
           onLegendDoubleClick={onLegendDoubleClick}
           style={{ width: '100%', height: '100%' }}
-          layout={{ ...{ autosize: true }, ...plotProps.layout }}
-=======
-          style={{ width: '100%', height: '100%' }}
           layout={_.cloneDeep(plotProps.layout)}
->>>>>>> a17124bc
           config={{
             displaylogo: false,
             scrollZoom: true,
