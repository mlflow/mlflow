import React, { Component } from 'react';
import { connect } from 'react-redux';
import { Alert, Button, ButtonToolbar} from 'react-bootstrap';
import { Tooltip } from 'antd';
import { Prompt } from 'react-router';
import ReactMde, { SvgIcon } from 'react-mde';
import { getConverter, sanitizeConvertedHtml } from "../utils/MarkdownUtils";
import PropTypes from 'prop-types';
import { setTagApi, setExperimentTagApi, getUUID } from '../Actions';
import { NOTE_CONTENT_TAG } from "../utils/NoteUtils";
import 'react-mde/lib/styles/css/react-mde-all.css';
import './NoteEditorView.css';

class NoteEditorView extends Component {
<<<<<<< HEAD
  constructor(props) {
    super(props);
    this.converter = getConverter();
    this.handleMdeValueChange = this.handleMdeValueChange.bind(this);
    this.handleSubmitClick = this.handleSubmitClick.bind(this);
    this.handleCancelClick = this.handleCancelClick.bind(this);
    this.handleErrorAlertDismissed = this.handleErrorAlertDismissed.bind(this);
    this.renderButtonToolbar = this.renderButtonToolbar.bind(this);
    this.uneditedContent = this.getUneditedContent();
    this.state = {
      mdeState: {
        markdown: this.uneditedContent,
      },
      mdSource: this.uneditedContent,
    };
  }

=======
>>>>>>> f38dc0d1
  state = {
    markdown: this.props.defaultMarkdown,
    selectedTab: this.props.defaultSelectedTab,
    error: undefined,
    errorAlertDismissed: false,
    isSubmitting: false,
  };
  converter = getConverter();

  static propTypes = {
    runUuid: PropTypes.string,
    experimentId: PropTypes.string,
    type: PropTypes.string.isRequired,
    submitCallback: PropTypes.func.isRequired,
    cancelCallback: PropTypes.func.isRequired,
    dispatch: PropTypes.func.isRequired,
    defaultMarkdown: PropTypes.string,
    defaultSelectedTab: PropTypes.string,
  };

  static defaultProps = {
    defaultMarkdown: '',
    defaultSelectedTab: 'write',
  }

  handleMdeValueChange = (markdown) => {
    this.setState({ markdown });
  }

  handleSubmitClick = () => {
    this.setState({ isSubmitting: true });
    const submittedContent = this.state.markdown;
    const setTagRequestId = getUUID();
    let id;
    let tagApiCall;
    if (this.props.type === "experiment") {
      id = this.props.experimentId;
      tagApiCall = setExperimentTagApi;
    } else if (this.props.type === "run") {
      id = this.props.runUuid;
      tagApiCall = setTagApi;
    } else {
      throw new Error("Cannot display a note editor for this type.");
    }
    return this.props.dispatch(
      tagApiCall(id, NOTE_CONTENT_TAG, submittedContent, setTagRequestId))
      .then(() => {
        this.setState({ isSubmitting: false, error: undefined });
        this.props.submitCallback(undefined);
      }).catch((err) => {
        this.setState({ isSubmitting: false, error: err, errorAlertDismissed: false });
        this.props.submitCallback(err);
      }
    );
  }

  handleCancelClick = () => {
    this.props.cancelCallback();
  }

  handleTabChange = (selectedTab) => {
    this.setState({ selectedTab });
  }

  handleErrorAlertDismissed = () => {
    this.setState({ errorAlertDismissed: true });
  }

  contentHasChanged = () => {
    return this.state.markdown !== this.props.defaultMarkdown;
  }

  renderButtonToolbar = () => {
    const canSubmit = this.contentHasChanged() && !this.state.loading && !this.state.isSubmitting;
    return (
      <div className="note-editor-button-area">
        {this.state.error && !this.state.errorAlertDismissed ?
          <Alert bsStyle="danger" onDismiss={this.handleErrorAlertDismissed}>
            <h4>Failed to save content.</h4>
            <p>
            {this.state.error.getUserVisibleError()}
            </p>
          </Alert>
          :
          null
        }
        <ButtonToolbar>
          <Button
            className="mlflow-form-button mlflow-save-button"
            bsStyle="primary"
            type="submit"
            onClick={this.handleSubmitClick}
            disabled={!canSubmit}
          >
            Save
          </Button>
          <Button className="mlflow-form-button" onClick={this.handleCancelClick}>
            Cancel
          </Button>
        </ButtonToolbar>
      </div>
    );
  }

  getSanitizedHtmlContent = () => {
    const { markdown } = this.state;
    return markdown
      ? sanitizeConvertedHtml(this.converter.makeHtml(markdown))
      : null;
  }

  render() {
    const { markdown, selectedTab } = this.state;

    return (
      <div className="note-view-outer-container">
        <div className="note-view-text-area">
          <ReactMde
            value={markdown}
            onChange={this.handleMdeValueChange}
            selectedTab={selectedTab}
            onTabChange={this.handleTabChange}
            generateMarkdownPreview={() =>
              Promise.resolve(this.getSanitizedHtmlContent())
            }
            getIcon={(name) => <TooltipIcon name={name} />}
          />
        </div>
        <this.renderButtonToolbar/>
        <Prompt
          when={this.contentHasChanged()}
          message={"Are you sure you want to navigate away? " +
                   "Your changes to this run's note will be lost."}/>
      </div>
    );
  }
}

function TooltipIcon(props) {
  const { name } = props;
  return (
    <Tooltip position="top" title={name}>
      <span>
        <SvgIcon icon={name} />
      </span>
    </Tooltip>
  );
}

TooltipIcon.propTypes = { name: PropTypes.string };

// eslint-disable-next-line no-unused-vars
const mapDispatchToProps = (dispatch, ownProps) => {
  return {
    dispatch,
  };
};

export default connect(null, mapDispatchToProps)(NoteEditorView);<|MERGE_RESOLUTION|>--- conflicted
+++ resolved
@@ -12,26 +12,6 @@
 import './NoteEditorView.css';
 
 class NoteEditorView extends Component {
-<<<<<<< HEAD
-  constructor(props) {
-    super(props);
-    this.converter = getConverter();
-    this.handleMdeValueChange = this.handleMdeValueChange.bind(this);
-    this.handleSubmitClick = this.handleSubmitClick.bind(this);
-    this.handleCancelClick = this.handleCancelClick.bind(this);
-    this.handleErrorAlertDismissed = this.handleErrorAlertDismissed.bind(this);
-    this.renderButtonToolbar = this.renderButtonToolbar.bind(this);
-    this.uneditedContent = this.getUneditedContent();
-    this.state = {
-      mdeState: {
-        markdown: this.uneditedContent,
-      },
-      mdSource: this.uneditedContent,
-    };
-  }
-
-=======
->>>>>>> f38dc0d1
   state = {
     markdown: this.props.defaultMarkdown,
     selectedTab: this.props.defaultSelectedTab,
