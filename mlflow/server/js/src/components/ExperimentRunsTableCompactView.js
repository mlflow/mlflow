--- conflicted
+++ resolved
@@ -6,27 +6,9 @@
 import classNames from 'classnames';
 import { Dropdown, MenuItem } from 'react-bootstrap';
 import ExperimentRunsSortToggle from './ExperimentRunsSortToggle';
-<<<<<<< HEAD
-import Utils from '../utils/Utils';
-import BaggedCell from "./BaggedCell";
-
-import { CellMeasurer, CellMeasurerCache, Grid, AutoSizer } from 'react-virtualized';
-
-
-import ReactDOM from 'react-dom';
+import BaggedCell from './BaggedCell';
+import { CellMeasurer, CellMeasurerCache, AutoSizer } from 'react-virtualized';
 import { Column, Table } from 'react-virtualized';
-import 'react-virtualized/styles.css'; // only needs to be imported once
-
-// Table data as an array of objects
-const list = [...Array(10000).keys()].map((i) => {
-  return {
-    name: "Person " + i, description:  'Software engineer',
-  };
-});
-
-=======
-import BaggedCell from './BaggedCell';
->>>>>>> 4a1e80da
 
 const styles = {
   sortArrow: {
@@ -64,7 +46,6 @@
   constructor(props) {
     super(props);
     this.getRow = this.getRow.bind(this);
-    this.onHover = this.onHover.bind(this);
   }
 
   static propTypes = {
@@ -123,12 +104,7 @@
       unbaggedParams,
       onRemoveBagged,
     } = this.props;
-<<<<<<< HEAD
     const paramsMap =ExperimentViewUtil.toParamsMap(paramsList[idx]);
-=======
-    const runInfo = runInfos[idx];
-    const paramsMap = ExperimentViewUtil.toParamsMap(paramsList[idx]);
->>>>>>> 4a1e80da
     const metricsMap = ExperimentViewUtil.toMetricsMap(metricsList[idx]);
     const tagsMap = tagsList[idx];
     const runInfo = runInfos[idx];
@@ -155,24 +131,15 @@
     });
     // Add bagged params
     const paramsCellContents = baggedParams.map((paramKey) => {
-<<<<<<< HEAD
-      const isHovered = hoverState.isParam && hoverState.key === paramKey;
-=======
->>>>>>> 4a1e80da
       const keyname = "param-" + paramKey;
       const sortIcon = ExperimentViewUtil.getSortIcon(sortState, false, true, paramKey);
       return (<BaggedCell
         key={keyname}
         sortIcon={sortIcon}
-<<<<<<< HEAD
-        keyName={paramKey} value={paramsMap[paramKey].getValue()} onHover={this.onHover}
-        setSortByHandler={setSortByHandler} isMetric={false} isParam={true} isHovered={isHovered}
-=======
         keyName={paramKey} value={paramsMap[paramKey].getValue()}
         setSortByHandler={setSortByHandler}
         isMetric={false}
         isParam
->>>>>>> 4a1e80da
         onRemoveBagged={onRemoveBagged}/>);
     });
     if (this.shouldShowBaggedColumn(true)) {
@@ -191,15 +158,6 @@
     // Add bagged metrics
     const metricsCellContents = baggedMetrics.map((metricKey) => {
       const keyname = "metric-" + metricKey;
-<<<<<<< HEAD
-      const isHovered = hoverState.isMetric && hoverState.key === metricKey;
-      const sortIcon = ExperimentViewUtil.getSortIcon(sortState, true, false, metricKey);
-      return (
-        <BaggedCell key={keyname}
-                    keyName={metricKey} value={metricsMap[metricKey].getValue().toString()} onHover={this.onHover}
-                    sortIcon={sortIcon}
-                    setSortByHandler={setSortByHandler} isMetric={true} isParam={false} isHovered={isHovered}
-=======
       const sortIcon = ExperimentViewUtil.getSortIcon(sortState, true, false, metricKey);
       return (
         <BaggedCell key={keyname}
@@ -209,7 +167,6 @@
                     setSortByHandler={setSortByHandler}
                     isMetric
                     isParam={false}
->>>>>>> 4a1e80da
                     onRemoveBagged={onRemoveBagged}/>
       );
     });
@@ -467,131 +424,6 @@
                     return rows[rowIndex].contents[1 + 1];
                   }}
                 />
-                <Column
-                  label='User'
-                  dataKey='user'
-                  width={120}
-                  headerRenderer={() => {
-                    return headerCells[3]
-                  }}
-                  style={{display: "flex", alignItems: "flex-start"}}
-                  cellRenderer={({rowIndex}) => {
-                    return rows[rowIndex].contents[2 + 1];
-                  }}
-                />
-                <Column
-                  label='Run Name'
-                  dataKey='name'
-                  width={120}
-                  headerRenderer={() => {
-                    return headerCells[4]
-                  }}
-                  style={{display: "flex", alignItems: "flex-start"}}
-                  cellRenderer={({rowIndex}) => {
-                    return rows[rowIndex].contents[3 + 1];
-                  }}
-                />
-                <Column
-                  label='Source'
-                  dataKey='source'
-                  width={120}
-                  headerRenderer={() => {
-                    return headerCells[5]
-                  }}
-                  style={{display: "flex", alignItems: "flex-start"}}
-                  cellRenderer={({rowIndex}) => {
-                    return rows[rowIndex].contents[4 + 1];
-                  }}
-                />
-                <Column
-                  label='Version'
-                  dataKey='version'
-                  width={120}
-                  headerRenderer={() => {
-                    return headerCells[6]
-                  }}
-                  style={{display: "flex", alignItems: "flex-start"}}
-                  cellRenderer={({rowIndex}) => {
-                    return rows[rowIndex].contents[5 + 1];
-                  }}
-                />
-                {unbaggedParams.map((unbaggedParam, idx) => {
-                  return <Column
-                    key={"param-" + unbaggedParam}
-                    label={"param-" + unbaggedParam}
-                    dataKey={"param-" + unbaggedParam}
-                    width={120}
-                    headerRenderer={() => headerCells[7 + idx]}
-                  style={{display: "flex", alignItems: "flex-start"}}
-                    cellRenderer={({rowIndex}) => {
-                      return rows[rowIndex].contents[7 + idx]
-                    }}
-                  />
-                })}
-                <Column
-                  width={300}
-                  label='Parameters'
-                  dataKey='params'
-                  headerRenderer={() => {
-                    return <div>Parameters</div>;
-                  }}
-                  style={{display: "flex", alignItems: "flex-start", borderLeft: "1px solid #e2e2e2"}}
-                  cellRenderer={({cellData, rowIndex, parent, dataKey}) => {
-                    return (<CellMeasurer
-                      cache={this._cache}
-                      columnIndex={0}
-                      key={dataKey}
-                      parent={parent}
-                      rowIndex={rowIndex}>
-                      <div
-                        style={{
-                          whiteSpace: 'normal',
-                        }}>
-                        {rows[rowIndex].contents[7 + unbaggedParams.length]}
-                      </div>
-                    </CellMeasurer>);
-                  }}
-                />
-                {unbaggedMetrics.map((unbaggedMetric, idx) => {
-                  return <Column
-                    key={"metric-" + unbaggedMetric}
-                    label='Version'
-                    dataKey={"metric-" + unbaggedMetric}
-                    width={120}
-                    headerRenderer={() => {
-                      // return <div>{unbaggedMetric}</div>
-                      return headerCells[8 + unbaggedParams.length + idx];
-                    }}
-                  style={{display: "flex", alignItems: "flex-start"}}
-                    cellRenderer={({rowIndex}) => {
-                      return rows[rowIndex].contents[8 + unbaggedParams.length + idx];
-                    }}
-                  />
-                })}
-                <Column
-                  width={300}
-                  label='Metrics'
-                  dataKey='metrics'
-                  headerRenderer={() => {
-                    return <div>Metrics</div>
-                  }}
-                  style={{display: "flex", alignItems: "flex-start", borderLeft: "1px solid #e2e2e2"}}
-                  cellRenderer={({cellData, rowIndex, parent, dataKey}) => {
-                    return (<CellMeasurer
-                      cache={this._cache}
-                      columnIndex={1}
-                      key={dataKey}
-                      parent={parent}
-                      rowIndex={rowIndex}>
-                      <div
-                        style={{
-                          whiteSpace: 'normal',
-                        }}>
-                        {rows[rowIndex].contents[8 + unbaggedParams.length + unbaggedMetrics.length]}
-                      </div>
-                    </CellMeasurer>);
-                  }}
-                />
               </Table>);
             }}
           </AutoSizer>
