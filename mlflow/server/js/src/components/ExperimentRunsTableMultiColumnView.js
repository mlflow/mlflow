--- conflicted
+++ resolved
@@ -166,13 +166,7 @@
     } = this.props;
     const rowMetadatas = ExperimentViewUtil.getRowRenderMetadata({
       runInfos,
-<<<<<<< HEAD
-      sortState,
-=======
->>>>>>> ce299a7b
       tagsList,
-      metricsList,
-      paramsList,
       runsExpanded});
 
     const sortedRunIds = ExperimentViewUtil.getRunIdsSortedByDisplayOrder(rowMetadatas);
