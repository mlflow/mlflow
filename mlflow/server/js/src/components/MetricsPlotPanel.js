--- conflicted
+++ resolved
@@ -66,7 +66,6 @@
     super(props);
     this.state = {
       historyRequestIds: [],
-<<<<<<< HEAD
       lineSmoothness: 0,
       // Used to keep track of the most-recent linear y-axis plot range, to handle the specific
       // case where we toggle a plot with negative y-axis bounds from linear to log scale,
@@ -78,8 +77,6 @@
       popoverX: 0,
       popoverY: 0,
       popoverRunItems: [],
-=======
->>>>>>> 93e3a505
     };
     this.loadMetricHistory(this.props.runUuids, this.getUrlState().selectedMetricKeys);
   }
@@ -427,28 +424,21 @@
   }
 
   render() {
-<<<<<<< HEAD
     const { experimentId, runUuids, runDisplayNames, distinctMetricKeys, location } = this.props;
-=======
     const { runUuids, runDisplayNames, distinctMetricKeys, location } = this.props;
     const state = this.getUrlState();
->>>>>>> 93e3a505
     const {
       showPoint,
       selectedXAxis,
       selectedMetricKeys,
       lineSmoothness,
-<<<<<<< HEAD
       popoverVisible,
       popoverX,
       popoverY,
       popoverRunItems,
     } = this.state;
-=======
-    } = state;
     const yAxisLogScale = this.getAxisType() === "log";
     const { historyRequestIds } = this.state;
->>>>>>> 93e3a505
     const metrics = this.getMetrics();
     const chartType = MetricsPlotPanel.predictChartType(metrics);
     return (
@@ -497,12 +487,9 @@
             extraLayout={state.layout}
             deselectedCurves={state.deselectedCurves}
             onLayoutChange={this.handleLayoutChange}
-<<<<<<< HEAD
             onClick={this.updatePopover}
-=======
             onLegendClick={this.handleLegendClick}
             onLegendDoubleClick={this.handleLegendDoubleClick}
->>>>>>> 93e3a505
           />
         </RequestStateWrapper>
       </div>
