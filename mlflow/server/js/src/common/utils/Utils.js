import dateFormat from 'dateformat';
import React from 'react';
import notebookSvg from '../static/notebook.svg';
import emptySvg from '../static/empty.svg';
import laptopSvg from '../static/laptop.svg';
import projectSvg from '../static/project.svg';
import jobSvg from '../static/job.svg';
import qs from 'qs';
import { MLFLOW_INTERNAL_PREFIX } from './TagUtils';
import { message } from 'antd';
import _ from 'lodash';
import { ErrorCodes } from '../constants';

class Utils {
  /**
   * Merge a runs parameters / metrics.
   * @param runUuids - A list of Run UUIDs.
   * @param keyValueList - A list of objects. One object for each run.
   * @retuns A key to a map of (runUuid -> value)
   */
  static mergeRuns(runUuids, keyValueList) {
    const ret = {};
    keyValueList.forEach((keyValueObj, i) => {
      const curRunUuid = runUuids[i];
      Object.keys(keyValueObj).forEach((key) => {
        const cur = ret[key] || {};
        ret[key] = {
          ...cur,
          [curRunUuid]: keyValueObj[key],
        };
      });
    });
    return ret;
  }

  static runNameTag = 'mlflow.runName';
  static sourceNameTag = 'mlflow.source.name';
  static sourceTypeTag = 'mlflow.source.type';
  static gitCommitTag = 'mlflow.source.git.commit';
  static entryPointTag = 'mlflow.project.entryPoint';
  static backendTag = 'mlflow.project.backend';
  static userTag = 'mlflow.user';

  static formatMetric(value) {
    if (value === 0) {
      return '0';
    } else if (Math.abs(value) < 1e-3) {
      return value.toExponential(3).toString();
    } else if (Math.abs(value) < 10) {
      return (Math.round(value * 1000) / 1000).toString();
    } else if (Math.abs(value) < 100) {
      return (Math.round(value * 100) / 100).toString();
    } else {
      return (Math.round(value * 10) / 10).toString();
    }
  }

  /**
   * Helper method for that returns a truncated version of the passed-in string (with trailing
   * ellipsis) if the string is longer than maxLength. Otherwise, just returns the passed-in string.
   */
  static truncateString(string, maxLength) {
    if (string.length > maxLength) {
      return string.slice(0, maxLength - 3) + '...';
    }
    return string;
  }

  /**
   * We need to cast all of the timestamps back to numbers since keys of JS objects are auto casted
   * to strings.
   *
   * @param metrics - List of { timestamp: "1", [run1.uuid]: 7, ... }
   * @returns Same list but all of the timestamps casted to numbers.
   */
  static convertTimestampToInt(metrics) {
    return metrics.map((metric) => {
      return {
        ...metric,
        timestamp: Number.parseFloat(metric.timestamp),
      };
    });
  }

  /**
   * Format timestamps from millisecond epoch time.
   */
  static formatTimestamp(timestamp, format = 'yyyy-mm-dd HH:MM:ss') {
    if (timestamp === undefined) {
      return '(unknown)';
    }
    const d = new Date(0);
    d.setUTCMilliseconds(timestamp);
    return dateFormat(d, format);
  }

  static timeSince(date) {
    const seconds = Math.max(0, Math.floor((new Date() - date) / 1000));

    let interval = Math.floor(seconds / 31536000);

    if (interval >= 1) {
      return interval + ' year' + (interval === 1 ? '' : 's');
    }
    interval = Math.floor(seconds / 2592000);
    if (interval >= 1) {
      return interval + ' month' + (interval === 1 ? '' : 's');
    }
    interval = Math.floor(seconds / 86400);
    if (interval >= 1) {
      return interval + ' day' + (interval === 1 ? '' : 's');
    }
    interval = Math.floor(seconds / 3600);
    if (interval >= 1) {
      return interval + ' hour' + (interval === 1 ? '' : 's');
    }
    interval = Math.floor(seconds / 60);
    if (interval >= 1) {
      return interval + ' minute' + (interval === 1 ? '' : 's');
    }
    return Math.floor(seconds) + ' seconds';
  }

  /**
   * Format a duration given in milliseconds.
   *
   * @param duration in milliseconds
   */
  static formatDuration(duration) {
    if (duration < 500) {
      return duration + 'ms';
    } else if (duration < 1000 * 60) {
      return (duration / 1000).toFixed(1) + 's';
    } else if (duration < 1000 * 60 * 60) {
      return (duration / 1000 / 60).toFixed(1) + 'min';
    } else if (duration < 1000 * 60 * 60 * 24) {
      return (duration / 1000 / 60 / 60).toFixed(1) + 'h';
    } else {
      return (duration / 1000 / 60 / 60 / 24).toFixed(1) + 'd';
    }
  }

  static baseName(path) {
    const pieces = path.split('/');
    return pieces[pieces.length - 1];
  }

  static dropExtension(path) {
    return path.replace(/(.*[^/])\.[^/.]+$/, '$1');
  }

  static getGitHubRegex() {
    return /[@/]github.com[:/]([^/.]+)\/([^/#]+)#?(.*)/;
  }

  static getGitLabRegex() {
    return /[@/]gitlab.com[:/]([^/.]+)\/([^/#]+)#?(.*)/;
  }

  static getBitbucketRegex() {
    return /[@/]bitbucket.org[:/]([^/.]+)\/([^/#]+)#?(.*)/;
  }

  static getGitRepoUrl(sourceName) {
    const gitHubMatch = sourceName.match(Utils.getGitHubRegex());
    const gitLabMatch = sourceName.match(Utils.getGitLabRegex());
    const bitbucketMatch = sourceName.match(Utils.getBitbucketRegex());
    let url = null;
    if (gitHubMatch || gitLabMatch) {
      const baseUrl = gitHubMatch ? 'https://github.com/' : 'https://gitlab.com/';
      const match = gitHubMatch || gitLabMatch;
      url = baseUrl + match[1] + '/' + match[2].replace(/.git/, '');
      if (match[3]) {
        url = url + '/tree/master/' + match[3];
      }
    } else if (bitbucketMatch) {
      const baseUrl = 'https://bitbucket.org/';
      url = baseUrl + bitbucketMatch[1] + '/' + bitbucketMatch[2].replace(/.git/, '');
      if (bitbucketMatch[3]) {
        url = url + '/src/master/' + bitbucketMatch[3];
      }
    } else if (!url && Utils.getPrivateVcsConfig()) {
      const privateVcsMatch = sourceName.match(window.privateVcsRegex);
      if (privateVcsMatch) {
        url = window.privateVcsRepo.replace("privateVcsMatch", privateVcsMatch[2]);
      }
    }
    return url;
  }

  static getGitCommitUrl(sourceName, sourceVersion) {
    const gitHubMatch = sourceName.match(Utils.getGitHubRegex());
    const gitLabMatch = sourceName.match(Utils.getGitLabRegex());
    const bitbucketMatch = sourceName.match(Utils.getBitbucketRegex());
    let url = null;
    if (gitHubMatch || gitLabMatch) {
      const baseUrl = gitHubMatch ? 'https://github.com/' : 'https://gitlab.com/';
      const match = gitHubMatch || gitLabMatch;
      url =
        baseUrl +
        match[1] +
        '/' +
        match[2].replace(/.git/, '') +
        '/tree/' +
        sourceVersion +
        '/' +
        match[3];
    } else if (bitbucketMatch) {
<<<<<<< HEAD
      const baseUrl = "https://bitbucket.org/";
      url = (baseUrl + bitbucketMatch[1] + "/" + bitbucketMatch[2].replace(/.git/, '') +
        "/src/" + sourceVersion) + "/" + bitbucketMatch[3];
    } else if (!url && Utils.getPrivateVcsConfig()) {
      const privateVcsMatch = sourceName.match(window.privateVcsRegex);
      if (privateVcsMatch) {
        url = window.privateVcsCommit.replace("privateVcsMatch", privateVcsMatch[2]);
        url = url.replace("sourceVersion", sourceVersion);
      }
=======
      const baseUrl = 'https://bitbucket.org/';
      url =
        baseUrl +
        bitbucketMatch[1] +
        '/' +
        bitbucketMatch[2].replace(/.git/, '') +
        '/src/' +
        sourceVersion +
        '/' +
        bitbucketMatch[3];
>>>>>>> d4a4a366
    }
    return url;
  }

  /**
   * Returns a copy of the provided URL with its query parameters set to `queryParams`.
   * @param url URL string like "http://my-mlflow-server.com/#/experiments/9.
   * @param queryParams Optional query parameter string like "?param=12345". Query params provided
   *        via this string will override existing query param values in `url`
   */
  static setQueryParams(url, queryParams) {
    const urlObj = new URL(url);
    urlObj.search = queryParams || '';
    return urlObj.toString();
  }

  /**
   * Renders the source name and entry point into an HTML element. Used for display.
   * @param tags Object containing tag key value pairs.
   * @param queryParams Query params to add to certain source type links.
   */
  static renderSource(tags, queryParams) {
    const sourceName = Utils.getSourceName(tags);
    const sourceType = Utils.getSourceType(tags);
    let res = Utils.formatSource(tags);
    if (sourceType === 'PROJECT') {
      const url = Utils.getGitRepoUrl(sourceName);
      if (url) {
        res = (
          <a target='_top' href={url}>
            {res}
          </a>
        );
      }
      return res;
    } else if (sourceType === 'NOTEBOOK') {
      const revisionIdTag = 'mlflow.databricks.notebookRevisionID';
      const notebookIdTag = 'mlflow.databricks.notebookID';
      const revisionId = tags && tags[revisionIdTag] && tags[revisionIdTag].value;
      const notebookId = tags && tags[notebookIdTag] && tags[notebookIdTag].value;
      if (notebookId) {
        let url = Utils.setQueryParams(window.location.origin, queryParams);
        url += `#notebook/${notebookId}`;
        if (revisionId) {
          url += `/revision/${revisionId}`;
        }
        res = (
          <a title={sourceName} href={url} target='_top'>
            {Utils.baseName(sourceName)}
          </a>
        );
      }
      return res;
    } else if (sourceType === 'JOB') {
      const jobIdTag = 'mlflow.databricks.jobID';
      const jobRunIdTag = 'mlflow.databricks.jobRunID';
      const jobId = tags && tags[jobIdTag] && tags[jobIdTag].value;
      const jobRunId = tags && tags[jobRunIdTag] && tags[jobRunIdTag].value;
      if (jobId && jobRunId) {
        let url = Utils.setQueryParams(window.location.origin, queryParams);
        url += `#job/${jobId}/run/${jobRunId}`;
        res = (
          <a title={res} href={url} target='_top'>
            {res}
          </a>
        );
      }
      return res;
    } else {
      return res;
    }
  }

  /**
   * Returns an svg with some styling applied.
   */
  static renderSourceTypeIcon(sourceType) {
    const imageStyle = {
      height: '20px',
      position: 'relative',
      top: '-3px',
      marginRight: '4px',
    };
    if (sourceType === 'NOTEBOOK') {
      return <img alt='' title='Notebook' style={imageStyle} src={notebookSvg} />;
    } else if (sourceType === 'LOCAL') {
      return <img alt='' title='Local Source' style={imageStyle} src={laptopSvg} />;
    } else if (sourceType === 'PROJECT') {
      return <img alt='' title='Project' style={imageStyle} src={projectSvg} />;
    } else if (sourceType === 'JOB') {
      return <img alt='' title='Job' style={imageStyle} src={jobSvg} />;
    }
    return <img alt='' style={imageStyle} src={emptySvg} />;
  }

  /**
   * Renders the source name and entry point into a string. Used for sorting.
   * @param run MlflowMessages.RunInfo
   */
  static formatSource(tags) {
    const sourceName = Utils.getSourceName(tags);
    const sourceType = Utils.getSourceType(tags);
    const entryPointName = Utils.getEntryPointName(tags);
    if (sourceType === 'PROJECT') {
      let res = Utils.dropExtension(Utils.baseName(sourceName));
      if (entryPointName && entryPointName !== 'main') {
        res += ':' + entryPointName;
      }
      return res;
    } else if (sourceType === 'JOB') {
      const jobIdTag = 'mlflow.databricks.jobID';
      const jobRunIdTag = 'mlflow.databricks.jobRunID';
      const jobId = tags && tags[jobIdTag] && tags[jobIdTag].value;
      const jobRunId = tags && tags[jobRunIdTag] && tags[jobRunIdTag].value;
      if (jobId && jobRunId) {
        return `run ${jobRunId} of job ${jobId}`;
      }
      return sourceName;
    } else {
      return Utils.baseName(sourceName);
    }
  }

  /**
   * Renders the run name into a string.
   * @param runTags Object of tag name to MlflowMessages.RunTag instance
   */
  static getRunDisplayName(runTags, runUuid) {
    return Utils.getRunName(runTags) || 'Run ' + runUuid;
  }

  static getRunName(runTags) {
    const runNameTag = runTags[Utils.runNameTag];
    if (runNameTag) {
      return runNameTag.value;
    }
    return '';
  }

  static getSourceName(runTags) {
    const sourceNameTag = runTags[Utils.sourceNameTag];
    if (sourceNameTag) {
      return sourceNameTag.value;
    }
    return '';
  }

  static getSourceType(runTags) {
    const sourceTypeTag = runTags[Utils.sourceTypeTag];
    if (sourceTypeTag) {
      return sourceTypeTag.value;
    }
    return '';
  }

  static getSourceVersion(runTags) {
    const gitCommitTag = runTags[Utils.gitCommitTag];
    if (gitCommitTag) {
      return gitCommitTag.value;
    }
    return '';
  }

  static getEntryPointName(runTags) {
    const entryPointTag = runTags[Utils.entryPointTag];
    if (entryPointTag) {
      return entryPointTag.value;
    }
    return '';
  }

  static getBackend(runTags) {
    const backendTag = runTags[Utils.backendTag];
    if (backendTag) {
      return backendTag.value;
    }
    return '';
  }

  // TODO(aaron) Remove runInfo when user_id deprecation is complete.
  static getUser(runInfo, runTags) {
    const userTag = runTags[Utils.userTag];
    if (userTag) {
      return userTag.value;
    }
    return runInfo.user_id;
  }

  static renderVersion(tags, shortVersion = true) {
    const sourceVersion = Utils.getSourceVersion(tags);
    const sourceName = Utils.getSourceName(tags);
    const sourceType = Utils.getSourceType(tags);
    if (sourceVersion) {
      const versionString = shortVersion ? sourceVersion.substring(0, 6) : sourceVersion;
      if (sourceType === 'PROJECT') {
        const url = Utils.getGitCommitUrl(sourceName, sourceVersion);
        if (url) {
          return (
            <a href={url} target='_top'>
              {versionString}
            </a>
          );
        }
        return versionString;
      } else {
        return versionString;
      }
    }
    return null;
  }

  static pluralize(word, quantity) {
    if (quantity > 1) {
      return word + 's';
    } else {
      return word;
    }
  }

  static getRequestWithId(requests, requestId) {
    return requests.find((r) => r.id === requestId);
  }

  static getCurveKey(runId, metricName) {
    return `${runId}-${metricName}`;
  }

  static getCurveInfoFromKey(curvePair) {
    const splitPair = curvePair.split('-');
    return { runId: splitPair[0], metricName: splitPair.slice(1, splitPair.length).join('-') };
  }

  /**
   * Return metric plot state from the current URL
   *
   * The reverse transformation (from metric plot component state to URL) is exposed as a component
   * method, as it only needs to be called within the MetricsPlotPanel component
   *
   * See documentation in Routes.getMetricPageRoute for descriptions of the individual fields
   * within the returned state object.
   *
   * @param search - window.location.search component of the URL - in particular, the query string
   *   from the URL.
   */
  static getMetricPlotStateFromUrl(search) {
    const defaultState = {
      selectedXAxis: 'relative',
      selectedMetricKeys: [],
      showPoint: false,
      yAxisLogScale: false,
      lineSmoothness: 1,
      layout: {},
    };
    const params = qs.parse(search.slice(1, search.length));
    if (!params) {
      return defaultState;
    }

    const selectedXAxis = params['x_axis'] || 'relative';
    const selectedMetricKeys =
      JSON.parse(params['plot_metric_keys']) || defaultState.selectedMetricKeys;
    const showPoint = params['show_point'] === 'true';
    const yAxisLogScale = params['y_axis_scale'] === 'log';
    const lineSmoothness = params['line_smoothness'] ? parseFloat(params['line_smoothness']) : 0;
    const layout = params['plot_layout'] ? JSON.parse(params['plot_layout']) : { autosize: true };
    // Default to displaying all runs, i.e. to deselectedCurves being empty
    const deselectedCurves = params['deselected_curves']
      ? JSON.parse(params['deselected_curves'])
      : [];
    const lastLinearYAxisRange = params['last_linear_y_axis_range']
      ? JSON.parse(params['last_linear_y_axis_range'])
      : [];
    return {
      selectedXAxis,
      selectedMetricKeys,
      showPoint,
      yAxisLogScale,
      lineSmoothness,
      layout,
      deselectedCurves,
      lastLinearYAxisRange,
    };
  }

  static getPlotLayoutFromUrl(search) {
    const params = qs.parse(search);
    const layout = params['plot_layout'];
    return layout ? JSON.parse(layout) : {};
  }

  static getSearchParamsFromUrl(search) {
    const params = qs.parse(search, { ignoreQueryPrefix: true });
<<<<<<< HEAD
    const str = JSON.stringify(params,
      function replaceUndefined(key, value) {
        return (value === undefined) ? "" : value;
      });
=======
    const str = JSON.stringify(params, function replaceUndefined(key, value) {
      return value === undefined ? '' : value;
    });
>>>>>>> d4a4a366

    return params ? JSON.parse(str) : [];
  }

  static getSearchUrlFromState(state) {
    const replaced = {};
    for (const key in state) {
      if (state[key] === undefined) {
        replaced[key] = '';
      } else {
        replaced[key] = state[key];
      }
    }
    return qs.stringify(replaced);
  }

  static compareByTimestamp(history1, history2) {
    return history1.timestamp - history2.timestamp;
  }

  static compareByStepAndTimestamp(history1, history2) {
    const stepResult = history1.step - history2.step;
    return stepResult === 0 ? history1.timestamp - history2.timestamp : stepResult;
  }

  static getVisibleTagValues(tags) {
    // Collate tag objects into list of [key, value] lists and filter MLflow-internal tags
    return Object.values(tags)
      .map((t) => [t.getKey(), t.getValue()])
      .filter((t) => !t[0].startsWith(MLFLOW_INTERNAL_PREFIX));
  }

  static getVisibleTagKeyList(tagsList) {
    return _.uniq(
      _.flatMap(tagsList, (tags) => Utils.getVisibleTagValues(tags).map(([key]) => key)),
    );
  }

  static getAjaxUrl(relativeUrl) {
    if (process.env.USE_ABSOLUTE_AJAX_URLS === 'true') {
      return '/' + relativeUrl;
    }
    return relativeUrl;
  }

  static logErrorAndNotifyUser(e) {
    console.error(e);
    // not all error is wrapped by ErrorWrapper
    if (e.getMessageField) {
      message.error(e.getMessageField());
    }
  }

  static isModelRegistryEnabled() {
    return true;
  }

  static updatePageTitle(title) {
    window.parent.postMessage(
      {
        // Please keep this type name in sync with PostMessage.js
        type: 'UPDATE_TITLE',
        title,
      },
      window.parent.location.origin,
    );
  }

  /**
   * Check if current browser tab is the visible tab.
   * More info about document.visibilityState:
   * https://developer.mozilla.org/en-US/docs/Web/API/Document/visibilityState
   * @returns {boolean}
   */
  static isBrowserTabVisible() {
    return document.visibilityState !== 'hidden';
  }

  static shouldRender404(requests, requestIdsToCheck) {
    const requestsToCheck = requests.filter((request) => requestIdsToCheck.includes(request.id));
    return requestsToCheck.some((request) => {
      const { error } = request;
      return error && error.getErrorCode() === ErrorCodes.RESOURCE_DOES_NOT_EXIST;
    });
  }

  static compareExperiments(a, b) {
    const aId = typeof a.getExperimentId === 'function' ? a.getExperimentId() : a.experiment_id;
    const bId = typeof b.getExperimentId === 'function' ? b.getExperimentId() : b.experiment_id;

    const aIntId = parseInt(aId, 10);
    const bIntId = parseInt(bId, 10);

    if (Number.isNaN(aIntId)) {
      if (!Number.isNaN(bIntId)) {
        // Int IDs before anything else
        return 1;
      }
    } else if (Number.isNaN(bIntId)) {
      // Int IDs before anything else
      return -1;
    } else {
      return aIntId - bIntId;
    }

    return aId.localeCompare(bId);
  }

   /**
   * Fetch private vcs regex
   */
  static getPrivateVcsRegex() {
    const req = new XMLHttpRequest();
    let ret = null;
    req.open("GET", "/api/2.0/mlflow/private_vcs/regex", false);
    req.send();
    if (req.status === 200 && req.responseText) {
      const jsonData = JSON.parse(req.responseText);
      ret = jsonData['vcs_regex'];
    }
    if (ret) {
      return new RegExp(ret);
    } else {
      return null;
    }
  }

  /**
   * Fetch repo or commit urls for private vcs
   */
  static getPrivateVcsUrl(url_type) {
    const req = new XMLHttpRequest();
    let ret = null;
    req.open("GET", "/api/2.0/mlflow/private_vcs/url?type=" + url_type, false);
    req.send();
    if (req.status === 200 && req.responseText) {
      const jsonData = JSON.parse(req.responseText);
      ret = jsonData['vcs_url'];
    }
    return ret;
  }

  /**
   * Fetch private VCS config singletons
   */
  static getPrivateVcsConfig() {
    if (!window.privateVcsRegex) {
      window.privateVcsRegex = Utils.getPrivateVcsRegex();
    }
    if (!window.privateVcsRepo) {
      window.privateVcsRepo = Utils.getPrivateVcsUrl('repo');
    }
    if (!window.privateVcsCommit) {
      window.privateVcsCommit = Utils.getPrivateVcsUrl('commit');
    }
    return window.privateVcsRegex && window.privateVcsRepo && window.privateVcsCommit;
  }
}

export default Utils;<|MERGE_RESOLUTION|>--- conflicted
+++ resolved
@@ -206,17 +206,6 @@
         '/' +
         match[3];
     } else if (bitbucketMatch) {
-<<<<<<< HEAD
-      const baseUrl = "https://bitbucket.org/";
-      url = (baseUrl + bitbucketMatch[1] + "/" + bitbucketMatch[2].replace(/.git/, '') +
-        "/src/" + sourceVersion) + "/" + bitbucketMatch[3];
-    } else if (!url && Utils.getPrivateVcsConfig()) {
-      const privateVcsMatch = sourceName.match(window.privateVcsRegex);
-      if (privateVcsMatch) {
-        url = window.privateVcsCommit.replace("privateVcsMatch", privateVcsMatch[2]);
-        url = url.replace("sourceVersion", sourceVersion);
-      }
-=======
       const baseUrl = 'https://bitbucket.org/';
       url =
         baseUrl +
@@ -227,9 +216,14 @@
         sourceVersion +
         '/' +
         bitbucketMatch[3];
->>>>>>> d4a4a366
-    }
-    return url;
+    } else if (!url && Utils.getPrivateVcsConfig()) {
+      const privateVcsMatch = sourceName.match(window.privateVcsRegex);
+      if (privateVcsMatch) {
+        url = window.privateVcsCommit.replace("privateVcsMatch", privateVcsMatch[2]);
+        url = url.replace("sourceVersion", sourceVersion);
+      }
+      return url;
+    }
   }
 
   /**
@@ -520,16 +514,9 @@
 
   static getSearchParamsFromUrl(search) {
     const params = qs.parse(search, { ignoreQueryPrefix: true });
-<<<<<<< HEAD
-    const str = JSON.stringify(params,
-      function replaceUndefined(key, value) {
-        return (value === undefined) ? "" : value;
-      });
-=======
     const str = JSON.stringify(params, function replaceUndefined(key, value) {
       return value === undefined ? '' : value;
     });
->>>>>>> d4a4a366
 
     return params ? JSON.parse(str) : [];
   }
@@ -638,9 +625,9 @@
     return aId.localeCompare(bId);
   }
 
-   /**
-   * Fetch private vcs regex
-   */
+  /**
+  * Fetch private vcs regex
+  */
   static getPrivateVcsRegex() {
     const req = new XMLHttpRequest();
     let ret = null;
