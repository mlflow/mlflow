import dateFormat from 'dateformat';
import React from 'react';
import notebookSvg from '../static/notebook.svg';
import emptySvg from '../static/empty.svg';
import laptopSvg from '../static/laptop.svg';
import projectSvg from '../static/project.svg';
import jobSvg from '../static/job.svg';
import qs from 'qs';
import { MLFLOW_INTERNAL_PREFIX } from './TagUtils';
import { message } from 'antd';
import _ from 'lodash';
import { ErrorCodes } from '../constants';

class Utils {
  /**
   * Merge a runs parameters / metrics.
   * @param runUuids - A list of Run UUIDs.
   * @param keyValueList - A list of objects. One object for each run.
   * @retuns A key to a map of (runUuid -> value)
   */
  static mergeRuns(runUuids, keyValueList) {
    const ret = {};
    keyValueList.forEach((keyValueObj, i) => {
      const curRunUuid = runUuids[i];
      Object.keys(keyValueObj).forEach((key) => {
        const cur = ret[key] || {};
        ret[key] = {
          ...cur,
          [curRunUuid]: keyValueObj[key],
        };
      });
    });
    return ret;
  }

  static runNameTag = 'mlflow.runName';
  static sourceNameTag = 'mlflow.source.name';
  static sourceTypeTag = 'mlflow.source.type';
  static gitCommitTag = 'mlflow.source.git.commit';
  static entryPointTag = 'mlflow.project.entryPoint';
  static backendTag = 'mlflow.project.backend';
  static userTag = 'mlflow.user';

  static formatMetric(value) {
    if (value === 0) {
      return '0';
    } else if (Math.abs(value) < 1e-3) {
      return value.toExponential(3).toString();
    } else if (Math.abs(value) < 10) {
      return (Math.round(value * 1000) / 1000).toString();
    } else if (Math.abs(value) < 100) {
      return (Math.round(value * 100) / 100).toString();
    } else {
      return (Math.round(value * 10) / 10).toString();
    }
  }

  /**
   * Helper method for that returns a truncated version of the passed-in string (with trailing
   * ellipsis) if the string is longer than maxLength. Otherwise, just returns the passed-in string.
   */
  static truncateString(string, maxLength) {
    if (string.length > maxLength) {
      return string.slice(0, maxLength - 3) + '...';
    }
    return string;
  }

  /**
   * We need to cast all of the timestamps back to numbers since keys of JS objects are auto casted
   * to strings.
   *
   * @param metrics - List of { timestamp: "1", [run1.uuid]: 7, ... }
   * @returns Same list but all of the timestamps casted to numbers.
   */
  static convertTimestampToInt(metrics) {
    return metrics.map((metric) => {
      return {
        ...metric,
        timestamp: Number.parseFloat(metric.timestamp),
      };
    });
  }

  /**
   * Format timestamps from millisecond epoch time.
   */
  static formatTimestamp(timestamp, format = 'yyyy-mm-dd HH:MM:ss') {
    if (timestamp === undefined) {
      return '(unknown)';
    }
    const d = new Date(0);
    d.setUTCMilliseconds(timestamp);
    return dateFormat(d, format);
  }

  static timeSince(date) {
    const seconds = Math.max(0, Math.floor((new Date() - date) / 1000));

    let interval = Math.floor(seconds / 31536000);

    if (interval >= 1) {
      return interval + ' year' + (interval === 1 ? '' : 's');
    }
    interval = Math.floor(seconds / 2592000);
    if (interval >= 1) {
      return interval + ' month' + (interval === 1 ? '' : 's');
    }
    interval = Math.floor(seconds / 86400);
    if (interval >= 1) {
      return interval + ' day' + (interval === 1 ? '' : 's');
    }
    interval = Math.floor(seconds / 3600);
    if (interval >= 1) {
      return interval + ' hour' + (interval === 1 ? '' : 's');
    }
    interval = Math.floor(seconds / 60);
    if (interval >= 1) {
      return interval + ' minute' + (interval === 1 ? '' : 's');
    }
    return Math.floor(seconds) + ' seconds';
  }

  /**
   * Format a duration given in milliseconds.
   *
   * @param duration in milliseconds
   */
  static formatDuration(duration) {
    if (duration < 500) {
      return duration + 'ms';
    } else if (duration < 1000 * 60) {
      return (duration / 1000).toFixed(1) + 's';
    } else if (duration < 1000 * 60 * 60) {
      return (duration / 1000 / 60).toFixed(1) + 'min';
    } else if (duration < 1000 * 60 * 60 * 24) {
      return (duration / 1000 / 60 / 60).toFixed(1) + 'h';
    } else {
      return (duration / 1000 / 60 / 60 / 24).toFixed(1) + 'd';
    }
  }

  static baseName(path) {
    const pieces = path.split('/');
    return pieces[pieces.length - 1];
  }

  static dropExtension(path) {
    return path.replace(/(.*[^/])\.[^/.]+$/, '$1');
  }

  static getGitHubRegex() {
    return /[@/]github.com[:/]([^/.]+)\/([^/#]+)#?(.*)/;
  }

  static getGitLabRegex() {
    return /[@/]gitlab.com[:/]([^/.]+)\/([^/#]+)#?(.*)/;
  }

  static getBitbucketRegex() {
    return /[@/]bitbucket.org[:/]([^/.]+)\/([^/#]+)#?(.*)/;
  }

  static getGitRepoUrl(sourceName) {
    const gitHubMatch = sourceName.match(Utils.getGitHubRegex());
    const gitLabMatch = sourceName.match(Utils.getGitLabRegex());
    const bitbucketMatch = sourceName.match(Utils.getBitbucketRegex());
    let url = null;
    if (gitHubMatch || gitLabMatch) {
      const baseUrl = gitHubMatch ? 'https://github.com/' : 'https://gitlab.com/';
      const match = gitHubMatch || gitLabMatch;
      url = baseUrl + match[1] + '/' + match[2].replace(/.git/, '');
      if (match[3]) {
        url = url + '/tree/master/' + match[3];
      }
    } else if (bitbucketMatch) {
      const baseUrl = 'https://bitbucket.org/';
      url = baseUrl + bitbucketMatch[1] + '/' + bitbucketMatch[2].replace(/.git/, '');
      if (bitbucketMatch[3]) {
        url = url + '/src/master/' + bitbucketMatch[3];
      }
    }
    return url;
  }

  static getGitCommitUrl(sourceName, sourceVersion) {
    const gitHubMatch = sourceName.match(Utils.getGitHubRegex());
    const gitLabMatch = sourceName.match(Utils.getGitLabRegex());
    const bitbucketMatch = sourceName.match(Utils.getBitbucketRegex());
    let url = null;
    if (gitHubMatch || gitLabMatch) {
      const baseUrl = gitHubMatch ? 'https://github.com/' : 'https://gitlab.com/';
      const match = gitHubMatch || gitLabMatch;
      url =
        baseUrl +
        match[1] +
        '/' +
        match[2].replace(/.git/, '') +
        '/tree/' +
        sourceVersion +
        '/' +
        match[3];
    } else if (bitbucketMatch) {
      const baseUrl = 'https://bitbucket.org/';
      url =
        baseUrl +
        bitbucketMatch[1] +
        '/' +
        bitbucketMatch[2].replace(/.git/, '') +
        '/src/' +
        sourceVersion +
        '/' +
        bitbucketMatch[3];
    }
    return url;
  }

  /**
   * Returns a copy of the provided URL with its query parameters set to `queryParams`.
   * @param url URL string like "http://my-mlflow-server.com/#/experiments/9.
   * @param queryParams Optional query parameter string like "?param=12345". Query params provided
   *        via this string will override existing query param values in `url`
   */
  static setQueryParams(url, queryParams) {
    const urlObj = new URL(url);
    urlObj.search = queryParams || '';
    return urlObj.toString();
  }

  /**
   * Renders the source name and entry point into an HTML element. Used for display.
   * @param tags Object containing tag key value pairs.
   * @param queryParams Query params to add to certain source type links.
   */
  static renderSource(tags, queryParams) {
    const sourceName = Utils.getSourceName(tags);
    const sourceType = Utils.getSourceType(tags);
    let res = Utils.formatSource(tags);
    if (sourceType === 'PROJECT') {
      const url = Utils.getGitRepoUrl(sourceName);
      if (url) {
        res = (
          <a target='_top' href={url}>
            {res}
          </a>
        );
      }
      return res;
    } else if (sourceType === 'NOTEBOOK') {
      const revisionIdTag = 'mlflow.databricks.notebookRevisionID';
      const notebookIdTag = 'mlflow.databricks.notebookID';
      const revisionId = tags && tags[revisionIdTag] && tags[revisionIdTag].value;
      const notebookId = tags && tags[notebookIdTag] && tags[notebookIdTag].value;
      if (notebookId) {
        let url = Utils.setQueryParams(window.location.origin, queryParams);
        url += `#notebook/${notebookId}`;
        if (revisionId) {
          url += `/revision/${revisionId}`;
        }
        res = (
          <a title={sourceName} href={url} target='_top'>
            {Utils.baseName(sourceName)}
          </a>
        );
      }
      return res;
    } else if (sourceType === 'JOB') {
      const jobIdTag = 'mlflow.databricks.jobID';
      const jobRunIdTag = 'mlflow.databricks.jobRunID';
      const jobId = tags && tags[jobIdTag] && tags[jobIdTag].value;
      const jobRunId = tags && tags[jobRunIdTag] && tags[jobRunIdTag].value;
      if (jobId && jobRunId) {
        let url = Utils.setQueryParams(window.location.origin, queryParams);
        url += `#job/${jobId}/run/${jobRunId}`;
        res = (
          <a title={res} href={url} target='_top'>
            {res}
          </a>
        );
      }
      return res;
    } else {
      return res;
    }
  }

  /**
   * Returns an svg with some styling applied.
   */
  static renderSourceTypeIcon(sourceType) {
    const imageStyle = {
      height: '20px',
      position: 'relative',
      top: '-3px',
      marginRight: '4px',
    };
    if (sourceType === 'NOTEBOOK') {
      return <img alt='' title='Notebook' style={imageStyle} src={notebookSvg} />;
    } else if (sourceType === 'LOCAL') {
      return <img alt='' title='Local Source' style={imageStyle} src={laptopSvg} />;
    } else if (sourceType === 'PROJECT') {
      return <img alt='' title='Project' style={imageStyle} src={projectSvg} />;
    } else if (sourceType === 'JOB') {
      return <img alt='' title='Job' style={imageStyle} src={jobSvg} />;
    }
    return <img alt='' style={imageStyle} src={emptySvg} />;
  }

  /**
   * Renders the source name and entry point into a string. Used for sorting.
   * @param run MlflowMessages.RunInfo
   */
  static formatSource(tags) {
    const sourceName = Utils.getSourceName(tags);
    const sourceType = Utils.getSourceType(tags);
    const entryPointName = Utils.getEntryPointName(tags);
    if (sourceType === 'PROJECT') {
      let res = Utils.dropExtension(Utils.baseName(sourceName));
      if (entryPointName && entryPointName !== 'main') {
        res += ':' + entryPointName;
      }
      return res;
    } else if (sourceType === 'JOB') {
      const jobIdTag = 'mlflow.databricks.jobID';
      const jobRunIdTag = 'mlflow.databricks.jobRunID';
      const jobId = tags && tags[jobIdTag] && tags[jobIdTag].value;
      const jobRunId = tags && tags[jobRunIdTag] && tags[jobRunIdTag].value;
      if (jobId && jobRunId) {
        return `run ${jobRunId} of job ${jobId}`;
      }
      return sourceName;
    } else {
      return Utils.baseName(sourceName);
    }
  }

  /**
   * Renders the run name into a string.
   * @param runTags Object of tag name to MlflowMessages.RunTag instance
   */
  static getRunDisplayName(runTags, runUuid) {
    return Utils.getRunName(runTags) || 'Run ' + runUuid;
  }

  static getRunName(runTags) {
    const runNameTag = runTags[Utils.runNameTag];
    if (runNameTag) {
      return runNameTag.value;
    }
    return '';
  }

  static getSourceName(runTags) {
    const sourceNameTag = runTags[Utils.sourceNameTag];
    if (sourceNameTag) {
      return sourceNameTag.value;
    }
    return '';
  }

  static getSourceType(runTags) {
    const sourceTypeTag = runTags[Utils.sourceTypeTag];
    if (sourceTypeTag) {
      return sourceTypeTag.value;
    }
    return '';
  }

  static getSourceVersion(runTags) {
    const gitCommitTag = runTags[Utils.gitCommitTag];
    if (gitCommitTag) {
      return gitCommitTag.value;
    }
    return '';
  }

  static getEntryPointName(runTags) {
    const entryPointTag = runTags[Utils.entryPointTag];
    if (entryPointTag) {
      return entryPointTag.value;
    }
    return '';
  }

  static getBackend(runTags) {
    const backendTag = runTags[Utils.backendTag];
    if (backendTag) {
      return backendTag.value;
    }
    return '';
  }

  // TODO(aaron) Remove runInfo when user_id deprecation is complete.
  static getUser(runInfo, runTags) {
    const userTag = runTags[Utils.userTag];
    if (userTag) {
      return userTag.value;
    }
    return runInfo.user_id;
  }

  static renderVersion(tags, shortVersion = true) {
    const sourceVersion = Utils.getSourceVersion(tags);
    const sourceName = Utils.getSourceName(tags);
    const sourceType = Utils.getSourceType(tags);
    if (sourceVersion) {
      const versionString = shortVersion ? sourceVersion.substring(0, 6) : sourceVersion;
      if (sourceType === 'PROJECT') {
        const url = Utils.getGitCommitUrl(sourceName, sourceVersion);
        if (url) {
          return (
            <a href={url} target='_top'>
              {versionString}
            </a>
          );
        }
        return versionString;
      } else {
        return versionString;
      }
    }
    return null;
  }

  static pluralize(word, quantity) {
    if (quantity > 1) {
      return word + 's';
    } else {
      return word;
    }
  }

  static getRequestWithId(requests, requestId) {
    return requests.find((r) => r.id === requestId);
  }

  static getCurveKey(runId, metricName) {
    return `${runId}-${metricName}`;
  }

  static getCurveInfoFromKey(curvePair) {
    const splitPair = curvePair.split('-');
    return { runId: splitPair[0], metricName: splitPair.slice(1, splitPair.length).join('-') };
  }

  /**
   * Return metric plot state from the current URL
   *
   * The reverse transformation (from metric plot component state to URL) is exposed as a component
   * method, as it only needs to be called within the MetricsPlotPanel component
   *
   * See documentation in Routes.getMetricPageRoute for descriptions of the individual fields
   * within the returned state object.
   *
   * @param search - window.location.search component of the URL - in particular, the query string
   *   from the URL.
   */
  static getMetricPlotStateFromUrl(search) {
    const defaultState = {
      selectedXAxis: 'relative',
      selectedMetricKeys: [],
      showPoint: false,
      yAxisLogScale: false,
      lineSmoothness: 1,
      layout: {},
    };
    const params = qs.parse(search.slice(1, search.length));
    if (!params) {
      return defaultState;
    }

    const selectedXAxis = params['x_axis'] || 'relative';
    const selectedMetricKeys =
      JSON.parse(params['plot_metric_keys']) || defaultState.selectedMetricKeys;
    const showPoint = params['show_point'] === 'true';
    const yAxisLogScale = params['y_axis_scale'] === 'log';
    const lineSmoothness = params['line_smoothness'] ? parseFloat(params['line_smoothness']) : 0;
    const layout = params['plot_layout'] ? JSON.parse(params['plot_layout']) : { autosize: true };
    // Default to displaying all runs, i.e. to deselectedCurves being empty
    const deselectedCurves = params['deselected_curves']
      ? JSON.parse(params['deselected_curves'])
      : [];
    const lastLinearYAxisRange = params['last_linear_y_axis_range']
      ? JSON.parse(params['last_linear_y_axis_range'])
      : [];
    return {
      selectedXAxis,
      selectedMetricKeys,
      showPoint,
      yAxisLogScale,
      lineSmoothness,
      layout,
      deselectedCurves,
      lastLinearYAxisRange,
    };
  }

  static getPlotLayoutFromUrl(search) {
    const params = qs.parse(search);
    const layout = params['plot_layout'];
    return layout ? JSON.parse(layout) : {};
  }

  static getSearchParamsFromUrl(search) {
    const params = qs.parse(search, { ignoreQueryPrefix: true });
    const str = JSON.stringify(params, function replaceUndefined(key, value) {
      return value === undefined ? '' : value;
    });

    return params ? JSON.parse(str) : [];
  }

  static getSearchUrlFromState(state) {
    const replaced = {};
    for (const key in state) {
      if (state[key] === undefined) {
        replaced[key] = '';
      } else {
        replaced[key] = state[key];
      }
    }
    return qs.stringify(replaced);
  }

  static compareByTimestamp(history1, history2) {
    return history1.timestamp - history2.timestamp;
  }

  static compareByStepAndTimestamp(history1, history2) {
    const stepResult = history1.step - history2.step;
    return stepResult === 0 ? history1.timestamp - history2.timestamp : stepResult;
  }

  static getVisibleTagValues(tags) {
    // Collate tag objects into list of [key, value] lists and filter MLflow-internal tags
    return Object.values(tags)
      .map((t) => [t.getKey(), t.getValue()])
      .filter((t) => !t[0].startsWith(MLFLOW_INTERNAL_PREFIX));
  }

  static getVisibleTagKeyList(tagsList) {
    return _.uniq(
      _.flatMap(tagsList, (tags) => Utils.getVisibleTagValues(tags).map(([key]) => key)),
    );
  }

  static getAjaxUrl(relativeUrl) {
<<<<<<< HEAD
    return '/' + relativeUrl;
=======
    if (process.env.USE_ABSOLUTE_AJAX_URLS === 'true') {
      return '/' + relativeUrl;
    }
    return relativeUrl;
>>>>>>> 82929b09
  }

  static logErrorAndNotifyUser(e) {
    console.error(e);
    // not all error is wrapped by ErrorWrapper
    if (e.getMessageField) {
      message.error(e.getMessageField());
    }
  }

  static isModelRegistryEnabled() {
    return true;
  }

  static updatePageTitle(title) {
    window.parent.postMessage(
      {
        // Please keep this type name in sync with PostMessage.js
        type: 'UPDATE_TITLE',
        title,
      },
      window.parent.location.origin,
    );
  }

  /**
   * Check if current browser tab is the visible tab.
   * More info about document.visibilityState:
   * https://developer.mozilla.org/en-US/docs/Web/API/Document/visibilityState
   * @returns {boolean}
   */
  static isBrowserTabVisible() {
    return document.visibilityState !== 'hidden';
  }

  static shouldRender404(requests, requestIdsToCheck) {
    const requestsToCheck = requests.filter((request) => requestIdsToCheck.includes(request.id));
    return requestsToCheck.some((request) => {
      const { error } = request;
      return error && error.getErrorCode() === ErrorCodes.RESOURCE_DOES_NOT_EXIST;
    });
  }

  static compareExperiments(a, b) {
    const aId = typeof a.getExperimentId === 'function' ? a.getExperimentId() : a.experiment_id;
    const bId = typeof b.getExperimentId === 'function' ? b.getExperimentId() : b.experiment_id;

    const aIntId = parseInt(aId, 10);
    const bIntId = parseInt(bId, 10);

    if (Number.isNaN(aIntId)) {
      if (!Number.isNaN(bIntId)) {
        // Int IDs before anything else
        return 1;
      }
    } else if (Number.isNaN(bIntId)) {
      // Int IDs before anything else
      return -1;
    } else {
      return aIntId - bIntId;
    }

    return aId.localeCompare(bId);
  }
}

export default Utils;<|MERGE_RESOLUTION|>--- conflicted
+++ resolved
@@ -545,14 +545,7 @@
   }
 
   static getAjaxUrl(relativeUrl) {
-<<<<<<< HEAD
     return '/' + relativeUrl;
-=======
-    if (process.env.USE_ABSOLUTE_AJAX_URLS === 'true') {
-      return '/' + relativeUrl;
-    }
-    return relativeUrl;
->>>>>>> 82929b09
   }
 
   static logErrorAndNotifyUser(e) {
