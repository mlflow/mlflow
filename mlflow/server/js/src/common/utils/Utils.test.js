--- conflicted
+++ resolved
@@ -326,7 +326,6 @@
       mlflow-apps:entry
     </a>,
   );
-<<<<<<< HEAD
 
   const bitbucket_self_http_url = {
     'mlflow.source.name': {
@@ -404,8 +403,7 @@
   const wrapper5 = shallow(Utils.renderSource(databricksJobTags));
   expect(wrapper5.is('a')).toEqual(true);
   expect(wrapper5.props().href).toEqual('http://localhost/#job/70/run/5');
-=======
->>>>>>> f7a42be1
+
 });
 
 test('setQueryParams', () => {
