--- conflicted
+++ resolved
@@ -54,8 +54,5 @@
 export const HTML_EXTENSIONS = new Set(['html']);
 export const MAP_EXTENSIONS = new Set(['geojson']);
 export const PDF_EXTENSIONS = new Set(['pdf']);
-<<<<<<< HEAD
 export const AUDIO_EXTENSIONS = new Set(['wav', 'mp3', 'aac', 'ogg', 'caf', 'flac']);
-=======
-export const DATA_EXTENSIONS = new Set(['csv', 'tsv']);
->>>>>>> 2305eb5c
+export const DATA_EXTENSIONS = new Set(['csv', 'tsv']);