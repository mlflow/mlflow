--- conflicted
+++ resolved
@@ -55,13 +55,7 @@
   messages: [
     {
       role: 'user',
-<<<<<<< HEAD
-      content: [
-        { type: 'text', text: 'Please check the weather in Tokyo.' },
-      ],
-=======
       content: [{ type: 'text', text: 'Please check the weather in Tokyo.' }],
->>>>>>> 6aaa0d37
     },
     {
       role: 'assistant',
