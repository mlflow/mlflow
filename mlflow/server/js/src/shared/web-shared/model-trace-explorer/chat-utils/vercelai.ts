import { compact, has, isArray, isObject, isString } from 'lodash';

import type { ModelTraceChatMessage, ModelTraceContentParts, ModelTraceToolCall } from '../ModelTrace.types';
import { prettyPrintChatMessage } from '../ModelTraceExplorer.utils';

<<<<<<< HEAD

=======
>>>>>>> 6aaa0d37
type VercelAITextContent = {
  type: 'text';
  text: string;
};

type VercelAIImageContent = {
  type: 'image';
  image: string | URL;
};

type VercelAIToolCall = {
  type: 'tool-call';
  toolCallId: string;
  toolName: string;
  input: string;
  providerOptions: Record<string, any>;
};

type VercelAIToolCallResult = {
  type: 'tool-result';
  toolCallId: string;
  toolName: string;
  output: any;
};

type VercelAIContentPart = VercelAITextContent | VercelAIImageContent | VercelAIToolCall | VercelAIToolCallResult;

<<<<<<< HEAD
type VercelAIMessage = {
=======
export type VercelAIMessage = {
>>>>>>> 6aaa0d37
  role: 'user' | 'assistant' | 'system' | 'tool' | 'function';
  content: string | VercelAIContentPart[];
  name?: string;
};

const isVercelAIContentPart = (obj: unknown): obj is VercelAIContentPart => {
  if (!isObject(obj) || !has(obj, 'type')) {
    return false;
  }

  const typedObj = obj as any;

  if (typedObj.type === 'text' && has(obj, 'text') && isString(typedObj.text)) {
    return true;
  }

  if (typedObj.type === 'image' && has(obj, 'image')) {
    return isString(typedObj.image);
  }

  if (isVercelAIToolCall(obj)) return true;

<<<<<<< HEAD
  if (typedObj.type === 'tool-result' && (has(obj, 'output'))) {
=======
  if (typedObj.type === 'tool-result' && has(obj, 'output')) {
>>>>>>> 6aaa0d37
    return true;
  }

  return false;
};

const isVercelAIToolCall = (obj: unknown): obj is VercelAIToolCall => {
  if (!isObject(obj)) {
    return false;
  }

  return has(obj, 'toolCallId') && has(obj, 'toolName') && has(obj, 'input');
};

const isVercelAIMessage = (obj: unknown): obj is VercelAIMessage => {
  if (!isObject(obj)) {
    return false;
  }

  const typedObj = obj as any;

  const hasRole =
    has(obj, 'role') &&
    isString(typedObj.role) &&
    ['user', 'assistant', 'system', 'tool', 'function'].includes(typedObj.role);

  if (!hasRole) {
    return false;
  }

  const hasContent =
    has(obj, 'content') &&
    (isString(typedObj.content) || (isArray(typedObj.content) && typedObj.content.every(isVercelAIContentPart)));

  return hasContent;
};

const normalizeVercelAIContentPart = (item: VercelAIContentPart): ModelTraceContentParts => {
  switch (item.type) {
    case 'text': {
      return { type: 'text', text: item.text };
    }
    case 'image': {
      return { type: 'image_url', image_url: { url: item.image as string } };
    }
    case 'tool-call': {
      return { type: 'text', text: '' };
    }
    case 'tool-result': {
      return { type: 'text', text: JSON.stringify(item.output) };
    }
  }
};

const extractToolCalls = (content: VercelAIContentPart[]): ModelTraceToolCall[] => {
<<<<<<< HEAD
  return content.filter(item => item.type === 'tool-call').map(processVercelAIToolCall);
=======
  return content.filter((item) => item.type === 'tool-call').map(processVercelAIToolCall);
>>>>>>> 6aaa0d37
};

const processVercelAIMessage = (message: VercelAIMessage): ModelTraceChatMessage | null => {
  if (typeof message.content === 'string') {
    return prettyPrintChatMessage({
      type: 'message',
      content: message.content,
      role: message.role,
      ...(message.name && { name: message.name }),
    });
  } else {
    // Convert content parts array to ModelTraceContentParts
    const contentParts: ModelTraceContentParts[] = message.content.map(normalizeVercelAIContentPart);
    const toolCalls: ModelTraceToolCall[] = extractToolCalls(message.content);
<<<<<<< HEAD
    const toolCallId = message.content.find(item => item.type === 'tool-result')?.toolCallId;
=======
    const toolCallId = message.content.find((item) => item.type === 'tool-result')?.toolCallId;
>>>>>>> 6aaa0d37

    return prettyPrintChatMessage({
      content: contentParts,
      role: message.role,
      ...(message.name && { name: message.name }),
      ...(toolCallId && { tool_call_id: toolCallId }),
      ...(toolCalls && toolCalls.length > 0 && { tool_calls: toolCalls }),
    });
  }
};

const processVercelAIToolCall = (toolCall: VercelAIToolCall): ModelTraceToolCall => {
  return {
    id: toolCall.toolCallId,
    function: {
      name: toolCall.toolName,
      arguments: JSON.stringify(toolCall.input),
    },
  };
};
/**
 * Normalize Vercel AI chat input format (generateText.doGenerate)
 */
export const normalizeVercelAIChatInput = (obj: unknown): ModelTraceChatMessage[] | null => {
  if (!isObject(obj)) {
    return null;
  }

  const typedObj = obj as any;

  if (has(obj, 'messages') && isArray(typedObj.messages) && typedObj.messages.every(isVercelAIMessage)) {
    return compact(typedObj.messages.map(processVercelAIMessage));
  }

  return null;
};

/**
 * Normalize Vercel AI chat output format
<<<<<<< HEAD
**/
=======
 **/
>>>>>>> 6aaa0d37
export const normalizeVercelAIChatOutput = (obj: unknown): ModelTraceChatMessage[] | null => {
  if (!isObject(obj)) {
    return null;
  }

  const typedObj = obj as any;

  if (has(obj, 'text') && isString(typedObj.text)) {
<<<<<<< HEAD
    return compact([prettyPrintChatMessage({
      type: 'message',
      content: typedObj.text,
      role: 'assistant',
    })]);
  }

  if (has(obj, 'toolCalls') && isArray(typedObj.toolCalls) && typedObj.toolCalls.every(isVercelAIToolCall)) {
    return compact([prettyPrintChatMessage({
      type: 'message',
      content: '',
      role: 'assistant',
      tool_calls: compact(typedObj.toolCalls.map(processVercelAIToolCall)),
    })]);
=======
    return compact([
      prettyPrintChatMessage({
        type: 'message',
        content: typedObj.text,
        role: 'assistant',
      }),
    ]);
  }

  if (has(obj, 'toolCalls') && isArray(typedObj.toolCalls) && typedObj.toolCalls.every(isVercelAIToolCall)) {
    return compact([
      prettyPrintChatMessage({
        type: 'message',
        content: '',
        role: 'assistant',
        tool_calls: compact(typedObj.toolCalls.map(processVercelAIToolCall)),
      }),
    ]);
>>>>>>> 6aaa0d37
  }

  return null;
};<|MERGE_RESOLUTION|>--- conflicted
+++ resolved
@@ -3,10 +3,6 @@
 import type { ModelTraceChatMessage, ModelTraceContentParts, ModelTraceToolCall } from '../ModelTrace.types';
 import { prettyPrintChatMessage } from '../ModelTraceExplorer.utils';
 
-<<<<<<< HEAD
-
-=======
->>>>>>> 6aaa0d37
 type VercelAITextContent = {
   type: 'text';
   text: string;
@@ -34,11 +30,16 @@
 
 type VercelAIContentPart = VercelAITextContent | VercelAIImageContent | VercelAIToolCall | VercelAIToolCallResult;
 
-<<<<<<< HEAD
-type VercelAIMessage = {
-=======
+type VercelAIToolCallResult = {
+  type: 'tool-result';
+  toolCallId: string;
+  toolName: string;
+  output: any;
+};
+
+type VercelAIContentPart = VercelAITextContent | VercelAIImageContent | VercelAIToolCall | VercelAIToolCallResult;
+
 export type VercelAIMessage = {
->>>>>>> 6aaa0d37
   role: 'user' | 'assistant' | 'system' | 'tool' | 'function';
   content: string | VercelAIContentPart[];
   name?: string;
@@ -61,11 +62,7 @@
 
   if (isVercelAIToolCall(obj)) return true;
 
-<<<<<<< HEAD
-  if (typedObj.type === 'tool-result' && (has(obj, 'output'))) {
-=======
   if (typedObj.type === 'tool-result' && has(obj, 'output')) {
->>>>>>> 6aaa0d37
     return true;
   }
 
@@ -121,11 +118,7 @@
 };
 
 const extractToolCalls = (content: VercelAIContentPart[]): ModelTraceToolCall[] => {
-<<<<<<< HEAD
-  return content.filter(item => item.type === 'tool-call').map(processVercelAIToolCall);
-=======
   return content.filter((item) => item.type === 'tool-call').map(processVercelAIToolCall);
->>>>>>> 6aaa0d37
 };
 
 const processVercelAIMessage = (message: VercelAIMessage): ModelTraceChatMessage | null => {
@@ -140,11 +133,7 @@
     // Convert content parts array to ModelTraceContentParts
     const contentParts: ModelTraceContentParts[] = message.content.map(normalizeVercelAIContentPart);
     const toolCalls: ModelTraceToolCall[] = extractToolCalls(message.content);
-<<<<<<< HEAD
-    const toolCallId = message.content.find(item => item.type === 'tool-result')?.toolCallId;
-=======
     const toolCallId = message.content.find((item) => item.type === 'tool-result')?.toolCallId;
->>>>>>> 6aaa0d37
 
     return prettyPrintChatMessage({
       content: contentParts,
@@ -184,11 +173,7 @@
 
 /**
  * Normalize Vercel AI chat output format
-<<<<<<< HEAD
-**/
-=======
  **/
->>>>>>> 6aaa0d37
 export const normalizeVercelAIChatOutput = (obj: unknown): ModelTraceChatMessage[] | null => {
   if (!isObject(obj)) {
     return null;
@@ -197,22 +182,6 @@
   const typedObj = obj as any;
 
   if (has(obj, 'text') && isString(typedObj.text)) {
-<<<<<<< HEAD
-    return compact([prettyPrintChatMessage({
-      type: 'message',
-      content: typedObj.text,
-      role: 'assistant',
-    })]);
-  }
-
-  if (has(obj, 'toolCalls') && isArray(typedObj.toolCalls) && typedObj.toolCalls.every(isVercelAIToolCall)) {
-    return compact([prettyPrintChatMessage({
-      type: 'message',
-      content: '',
-      role: 'assistant',
-      tool_calls: compact(typedObj.toolCalls.map(processVercelAIToolCall)),
-    })]);
-=======
     return compact([
       prettyPrintChatMessage({
         type: 'message',
@@ -231,7 +200,6 @@
         tool_calls: compact(typedObj.toolCalls.map(processVercelAIToolCall)),
       }),
     ]);
->>>>>>> 6aaa0d37
   }
 
   return null;
