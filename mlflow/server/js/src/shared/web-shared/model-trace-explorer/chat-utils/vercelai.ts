import { compact, has, isArray, isObject, isString } from 'lodash';

import type { ModelTraceChatMessage, ModelTraceContentParts, ModelTraceToolCall } from '../ModelTrace.types';
import { prettyPrintChatMessage } from '../ModelTraceExplorer.utils';

type VercelAITextContent = {
  type: 'text';
  text: string;
};

type VercelAIImageContent = {
  type: 'image';
  image: string | URL;
};

type VercelAIToolCall = {
  type: 'tool-call';
  toolCallId: string;
  toolName: string;
  input: string;
  providerOptions: Record<string, any>;
};

<<<<<<< HEAD
type VercelAIToolCallResult = {
  type: 'tool-result';
  toolCallId: string;
  toolName: string;
  output: any;
};

type VercelAIContentPart = VercelAITextContent | VercelAIImageContent | VercelAIToolCall | VercelAIToolCallResult;

type VercelAIMessage = {
  role: 'user' | 'assistant' | 'system' | 'tool' | 'function';
  content: string | VercelAIContentPart[];
  name?: string;
=======
export type VercelAIMessagesInput = {
  messages: VercelAIMessage[];
};

export type VercelAIPromptInput = {
  prompt: string;
};

/**
 * Vercel AI SDK Output format:
 *
 * {
 *   text?: string,
 *   response?: {
 *     messages?: [...],
 *     text?: string
 *   },
 *   ...
 * }
 */
export type VercelAIOutput = {
  text?: string;
  response?: {
    messages?: VercelAIMessage[];
    text?: string;
  };
  messages?: VercelAIMessage[];
>>>>>>> e41fb1f7
};

const isVercelAIContentPart = (obj: unknown): obj is VercelAIContentPart => {
  if (!isObject(obj) || !has(obj, 'type')) {
    return false;
  }

  const typedObj = obj as any;

  if (typedObj.type === 'text' && has(obj, 'text') && isString(typedObj.text)) {
    return true;
  }

  if (typedObj.type === 'image' && has(obj, 'image')) {
    return isString(typedObj.image);
  }

  if (isVercelAIToolCall(obj)) return true;

  if (typedObj.type === 'tool-result' && has(obj, 'output')) {
    return true;
  }

  return false;
};

const isVercelAIToolCall = (obj: unknown): obj is VercelAIToolCall => {
  if (!isObject(obj)) {
    return false;
  }

  return has(obj, 'toolCallId') && has(obj, 'toolName') && has(obj, 'input');
};

const isVercelAIMessage = (obj: unknown): obj is VercelAIMessage => {
  if (!isObject(obj)) {
    return false;
  }

  const typedObj = obj as any;

  const hasRole =
    has(obj, 'role') &&
    isString(typedObj.role) &&
    ['user', 'assistant', 'system', 'tool', 'function'].includes(typedObj.role);

  if (!hasRole) {
    return false;
  }

  const hasContent =
    has(obj, 'content') &&
    (isString(typedObj.content) || (isArray(typedObj.content) && typedObj.content.every(isVercelAIContentPart)));

  return hasContent;
};

const normalizeVercelAIContentPart = (item: VercelAIContentPart): ModelTraceContentParts => {
  switch (item.type) {
    case 'text': {
      return { type: 'text', text: item.text };
    }
    case 'image': {
      return { type: 'image_url', image_url: { url: item.image as string } };
    }
    case 'tool-call': {
      return { type: 'text', text: '' };
    }
    case 'tool-result': {
      return { type: 'text', text: JSON.stringify(item.output) };
    }
  }
};

const extractToolCalls = (content: VercelAIContentPart[]): ModelTraceToolCall[] => {
  return content.filter((item) => item.type === 'tool-call').map(processVercelAIToolCall);
};

const processVercelAIMessage = (message: VercelAIMessage): ModelTraceChatMessage | null => {
  if (typeof message.content === 'string') {
    return prettyPrintChatMessage({
      type: 'message',
      content: message.content,
      role: message.role,
      ...(message.name && { name: message.name }),
    });
  } else {
    // Convert content parts array to ModelTraceContentParts
    const contentParts: ModelTraceContentParts[] = message.content.map(normalizeVercelAIContentPart);
    const toolCalls: ModelTraceToolCall[] = extractToolCalls(message.content);
    const toolCallId = message.content.find((item) => item.type === 'tool-result')?.toolCallId;

    return prettyPrintChatMessage({
      content: contentParts,
      role: message.role,
      ...(message.name && { name: message.name }),
      ...(toolCallId && { tool_call_id: toolCallId }),
      ...(toolCalls && toolCalls.length > 0 && { tool_calls: toolCalls }),
    });
  }
};

const processVercelAIToolCall = (toolCall: VercelAIToolCall): ModelTraceToolCall => {
  return {
    id: toolCall.toolCallId,
    function: {
      name: toolCall.toolName,
      arguments: JSON.stringify(toolCall.input),
    },
  };
};
/**
 * Normalize Vercel AI chat input format (generateText.doGenerate)
 */
export const normalizeVercelAIChatInput = (obj: unknown): ModelTraceChatMessage[] | null => {
  if (!isObject(obj)) {
    return null;
  }

  const typedObj = obj as any;

  if (has(obj, 'messages') && isArray(typedObj.messages) && typedObj.messages.every(isVercelAIMessage)) {
    return compact(typedObj.messages.map(processVercelAIMessage));
  }

  return null;
};

/**
 * Normalize Vercel AI chat output format
 **/
export const normalizeVercelAIChatOutput = (obj: unknown): ModelTraceChatMessage[] | null => {
  if (!isObject(obj)) {
    return null;
  }

  const typedObj = obj as any;

  if (has(obj, 'text') && isString(typedObj.text)) {
    return compact([
      prettyPrintChatMessage({
        type: 'message',
        content: typedObj.text,
        role: 'assistant',
      }),
    ]);
  }

  if (has(obj, 'toolCalls') && isArray(typedObj.toolCalls) && typedObj.toolCalls.every(isVercelAIToolCall)) {
    return compact([
      prettyPrintChatMessage({
        type: 'message',
        content: '',
        role: 'assistant',
        tool_calls: compact(typedObj.toolCalls.map(processVercelAIToolCall)),
      }),
    ]);
  }

  return null;
};<|MERGE_RESOLUTION|>--- conflicted
+++ resolved
@@ -21,7 +21,6 @@
   providerOptions: Record<string, any>;
 };
 
-<<<<<<< HEAD
 type VercelAIToolCallResult = {
   type: 'tool-result';
   toolCallId: string;
@@ -31,39 +30,10 @@
 
 type VercelAIContentPart = VercelAITextContent | VercelAIImageContent | VercelAIToolCall | VercelAIToolCallResult;
 
-type VercelAIMessage = {
+export type VercelAIMessage = {
   role: 'user' | 'assistant' | 'system' | 'tool' | 'function';
   content: string | VercelAIContentPart[];
   name?: string;
-=======
-export type VercelAIMessagesInput = {
-  messages: VercelAIMessage[];
-};
-
-export type VercelAIPromptInput = {
-  prompt: string;
-};
-
-/**
- * Vercel AI SDK Output format:
- *
- * {
- *   text?: string,
- *   response?: {
- *     messages?: [...],
- *     text?: string
- *   },
- *   ...
- * }
- */
-export type VercelAIOutput = {
-  text?: string;
-  response?: {
-    messages?: VercelAIMessage[];
-    text?: string;
-  };
-  messages?: VercelAIMessage[];
->>>>>>> e41fb1f7
 };
 
 const isVercelAIContentPart = (obj: unknown): obj is VercelAIContentPart => {
