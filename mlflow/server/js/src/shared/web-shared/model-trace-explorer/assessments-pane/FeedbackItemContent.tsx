--- conflicted
+++ resolved
@@ -24,16 +24,11 @@
   // we need some way to indicate which span an assessment is associated with.
   const showAssociatedSpan = activeView === 'summary' && associatedSpan;
 
-<<<<<<< HEAD
   const judgeTraceId = feedback.metadata?.['mlflow.assessment.scorerTraceId'];
   const judgeTraceHref = judgeTraceId ? getJudgeTraceHref(judgeTraceId) : undefined;
   const shouldShowJudgeTraceSection = Boolean(judgeTraceHref);
 
   const judgeCost = feedback.metadata?.['mlflow.assessment.judgeCost'];
-=======
-  const judgeCost = feedback.metadata?.['mlflow.assessment.judgeCost'];
-
->>>>>>> 8bd01475
   const formattedCost = (() => {
     if (judgeCost === null) {
       return undefined;
@@ -132,7 +127,6 @@
           <Typography.Text style={{ color: theme.colors.textSecondary }}>{formattedCost}</Typography.Text>
         </div>
       )}
-<<<<<<< HEAD
       {shouldShowJudgeTraceSection && (
         <Typography.Link
           href={judgeTraceHref}
@@ -145,8 +139,6 @@
           />
         </Typography.Link>
       )}
-=======
->>>>>>> 8bd01475
     </div>
   );
 };
