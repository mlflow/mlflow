--- conflicted
+++ resolved
@@ -63,12 +63,9 @@
   selectedSpanIdOnRender?: string;
   children: React.ReactNode;
   assessmentsPaneEnabled: boolean;
-<<<<<<< HEAD
-  isInComparisonView: boolean;
-=======
   initialAssessmentsPaneCollapsed?: boolean | 'force-open';
   isTraceInitialLoading?: boolean;
->>>>>>> 4aac6055
+  isInComparisonView: boolean;
 }) => {
   const rootNode = useMemo(() => parseModelTraceToTree(modelTrace), [modelTrace]);
   const nodeMap = useMemo(() => (rootNode ? getTimelineTreeNodesMap([rootNode]) : {}), [rootNode]);
@@ -108,11 +105,8 @@
       assessmentsPaneExpanded,
       setAssessmentsPaneExpanded,
       assessmentsPaneEnabled,
-<<<<<<< HEAD
+      isTraceInitialLoading,
       isInComparisonView,
-=======
-      isTraceInitialLoading,
->>>>>>> 4aac6055
     }),
     [
       activeView,
@@ -125,11 +119,8 @@
       assessmentsPaneExpanded,
       setAssessmentsPaneExpanded,
       assessmentsPaneEnabled,
-<<<<<<< HEAD
+      isTraceInitialLoading,
       isInComparisonView,
-=======
-      isTraceInitialLoading,
->>>>>>> 4aac6055
     ],
   );
 
