--- conflicted
+++ resolved
@@ -249,92 +249,6 @@
       normalizeConversation({ messages: [{ role: 'assistant', tool_calls: [{ id: 'hello', type: 'yay' }] }] }),
     ).toBeNull();
   });
-<<<<<<< HEAD
-});
-
-it('should handle anthropic input and outputs', () => {
-  expect(normalizeConversation(MOCK_ANTHROPIC_INPUT)).toEqual([
-    expect.objectContaining({
-      role: 'user',
-      content: expect.stringMatching(/describe this image/i),
-    }),
-  ]);
-
-  expect(normalizeConversation(MOCK_ANTHROPIC_OUTPUT)).toEqual([
-    expect.objectContaining({
-      content: expect.stringMatching(/this is a close-up macro photograph of an ant/i),
-      role: 'assistant',
-    }),
-  ]);
-});
-
-it('should handle gemini input and outputs', () => {
-  expect(normalizeConversation(MOCK_GEMINI_INPUT)).toEqual([
-    expect.objectContaining({
-      role: 'user',
-      content: expect.stringMatching(/explain how ai works/i),
-    }),
-  ]);
-
-  expect(normalizeConversation(MOCK_GEMINI_OUTPUT)).toEqual([
-    expect.objectContaining({
-      content: expect.stringMatching(/ai learns patterns from data to make decisions/i),
-      role: 'assistant',
-    }),
-  ]);
-});
-
-it('should handle dspy input and outputs', () => {
-  expect(normalizeConversation(MOCK_DSPY_INPUT)).toEqual([
-    expect.objectContaining({
-      role: 'user',
-      content: expect.stringMatching(/what is the capital of france/i),
-    }),
-  ]);
-
-  expect(normalizeConversation(MOCK_DSPY_OUTPUT)).toEqual([
-    expect.objectContaining({
-      content: expect.stringMatching(/capital of france is paris/i),
-      role: 'assistant',
-    }),
-  ]);
-});
-
-it('should handle langchain input and outputs', () => {
-  expect(normalizeConversation(MOCK_LANGCHAIN_INPUT)).toEqual([
-    expect.objectContaining({
-      role: 'user',
-      content: expect.stringMatching(/can I just set everyone's access to sudo/i),
-    }),
-  ]);
-
-  expect(normalizeConversation(MOCK_LANGCHAIN_OUTPUT)).toEqual([
-    expect.objectContaining({
-      content: expect.stringMatching(/oh, for crying out loud, no! that's just asking for a disaster/i),
-      role: 'assistant',
-    }),
-  ]);
-});
-
-it('should handle langchain input with image content', () => {
-  expect(normalizeConversation(MOCK_LANGCHAIN_IMAGE_INPUT)).toEqual([
-    expect.objectContaining({
-      role: 'user',
-      content:
-        'Describe the weather in this image:\n\n![](https://mlflow.org/docs/latest/api_reference/_static/MLflow-logo-final-black.png)',
-    }),
-  ]);
-});
-
-it('should handle langchain input with single image content (no separator)', () => {
-  expect(normalizeConversation(MOCK_LANGCHAIN_SINGLE_IMAGE_INPUT)).toEqual([
-    expect.objectContaining({
-      role: 'user',
-      content: '![](https://mlflow.org/docs/latest/api_reference/_static/MLflow-logo-final-black.png)',
-    }),
-  ]);
-=======
->>>>>>> 8c49579b
 });
 
 describe('isModelTraceChatTool', () => {
@@ -463,7 +377,6 @@
         content: 'I am doing well, thank you for asking!',
       },
     ];
-<<<<<<< HEAD
 
     const spanWithChatMessages = {
       ...MOCK_CHAT_TOOL_CALL_SPAN,
@@ -483,34 +396,6 @@
   });
 
   it('should rely on input output parsing if chat attribute is malformed', () => {
-=======
-
->>>>>>> 8c49579b
-    const spanWithChatMessages = {
-      ...MOCK_CHAT_TOOL_CALL_SPAN,
-      attributes: {
-        ...MOCK_CHAT_TOOL_CALL_SPAN.attributes,
-<<<<<<< HEAD
-        'mlflow.chat.messages': JSON.stringify('invalid chat format'),
-=======
-        // this is intentionally different from mock span data
-        // so we can test that the attribute is used instead of
-        // the inputs and outputs
-        'mlflow.chat.messages': JSON.stringify(chatMessages),
->>>>>>> 8c49579b
-      },
-    };
-
-    const normalized = normalizeNewSpanData(spanWithChatMessages, 0, 0, [], {}, '');
-<<<<<<< HEAD
-
-=======
-
-    // Should use the messages from mlflow.chat.messages attribute
-    expect(normalized.chatMessages).toEqual(chatMessages.map(prettyPrintChatMessage));
-  });
-
-  it('should rely on input output parsing if chat attribute is malformed', () => {
     const spanWithChatMessages = {
       ...MOCK_CHAT_TOOL_CALL_SPAN,
       attributes: {
@@ -521,7 +406,6 @@
 
     const normalized = normalizeNewSpanData(spanWithChatMessages, 0, 0, [], {}, '');
 
->>>>>>> 8c49579b
     const inputMessages = MOCK_OPENAI_CHAT_INPUT.messages;
     const outputMessage = MOCK_OPENAI_CHAT_OUTPUT.choices[0].message;
     const messages = ([...inputMessages, outputMessage] as ModelTraceChatMessage[]).map(prettyPrintChatMessage);
