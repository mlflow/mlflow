--- conflicted
+++ resolved
@@ -170,7 +170,6 @@
           <DropdownMenu.Trigger asChild>{ActionButton}</DropdownMenu.Trigger>
         )}
         <DropdownMenu.Content>
-<<<<<<< HEAD
           <DropdownMenu.Item
             componentId="mlflow.genai-traces-table.compare-traces"
             onClick={onCompare}
@@ -178,7 +177,6 @@
           >
             {intl.formatMessage({ defaultMessage: 'Compare', description: 'Compare traces button' })}
           </DropdownMenu.Item>
-=======
           {hasExportAction && (
             <>
               <DropdownMenu.Group>
@@ -200,7 +198,6 @@
               </DropdownMenu.Group>
             </>
           )}
->>>>>>> 6c63b0cd
           {(hasEditTagsAction || hasDeleteAction) && (
             <>
               {hasExportAction && <DropdownMenu.Separator />}
