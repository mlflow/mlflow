--- conflicted
+++ resolved
@@ -11,11 +11,7 @@
 export const IMAGE_EXTENSIONS = new Set(['jpg', 'bmp', 'jpeg', 'png', 'gif', 'svg']);
 export const TEXT_EXTENSIONS = new Set(
   ['txt', 'log', 'py', 'js', 'yaml', 'yml', 'json', 'csv', 'tsv',
-<<<<<<< HEAD
-    'md', 'rst', 'MLmodel', 'MLproject', 'jsonnet']);
-export const NB_EXTENSIONS = new Set(
-  ['ipynb']);
-=======
     'md', 'rst', 'mlmodel', 'mlproject', 'jsonnet']);
 export const HTML_EXTENSIONS = new Set(['html']);
->>>>>>> 3055c1c2
+export const NB_EXTENSIONS = new Set(
+    ['ipynb']);