--- conflicted
+++ resolved
@@ -125,11 +125,11 @@
   static renderSource(run, tags) {
     let res = Utils.formatSource(run);
     if (run.source_type === "PROJECT") {
-      const GitHubMatch = run.source_name.match(Utils.getGitHubRegex());
-      if (GitHubMatch) {
-        let url = "https://github.com/" + GitHubMatch[1] + "/" + GitHubMatch[2].replace(/.git/, '');
-        if (GitHubMatch[3]) {
-          url = url + "/tree/master/" + GitHubMatch[3];
+      const gitHubMatch = run.source_name.match(Utils.getGitHubRegex());
+      if (gitHubMatch) {
+        let url = "https://github.com/" + gitHubMatch[1] + "/" + gitHubMatch[2].replace(/.git/, '');
+        if (gitHubMatch[3]) {
+          url = url + "/tree/master/" + gitHubMatch[3];
         }
         res = <a href={url} target='_top'>{res}</a>;
       }
@@ -212,24 +212,21 @@
     if (run.source_version) {
       const versionString = shortVersion ? run.source_version.substring(0, 6) : run.source_version;
       if (run.source_type === "PROJECT") {
-<<<<<<< HEAD
-        const GitHubMatch = run.source_name.match(Utils.getGitHubRegex());
-        const BitBucketMatch = run.source_name.match(Utils.getBitBucketRegex());
-        if (GitHubMatch) {
-          const url = ("https://github.com/" + GitHubMatch[1] + "/" + GitHubMatch[2].replace(/.git/, '') +
-                     "/tree/" + run.source_version) + "/" + GitHubMatch[3];
+        const gitHubMatch = run.source_name.match(Utils.getGitHubRegex());
+        const bitBucketMatch = run.source_name.match(Utils.getBitBucketRegex());
+        if (gitHubMatch) {
+          const url = ("https://github.com/" + gitHubMatch[1] + "/" + gitHubMatch[2].replace(/.git/, '') +
+                     "/tree/" + run.source_version) + "/" + gitHubMatch[3];
           return <a href={url}>{versionString}</a>;
-        } else if (BitBucketMatch) {
-          const url = ("https://bitbucket.org/" + BitBucketMatch[1] + "/" +
-                     BitBucketMatch[2].replace(/.git/, '') + "/commits/" + run.source_version) + "/" + BitBucketMatch[3];
+        } else if (bitBucketMatch) {
+          const url = ("https://bitbucket.org/" + bitBucketMatch[1] + "/" +
+                     bitBucketMatch[2].replace(/.git/, '') + "/commits/" + run.source_version) + "/" + bitBucketMatch[3];
           return <a href={url}>{versionString}</a>;
-=======
         const match = run.source_name.match(Utils.getGitHubRegex());
         if (match) {
           const url = ("https://github.com/" + match[1] + "/" + match[2].replace(/.git/, '') +
                      "/tree/" + run.source_version) + "/" + match[3];
           return <a href={url} target='_top'>{versionString}</a>;
->>>>>>> 8fc8e7b5
         }
         return versionString;
       } else {
