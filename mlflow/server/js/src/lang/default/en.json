--- conflicted
+++ resolved
@@ -2557,15 +2557,13 @@
     "defaultMessage": "On",
     "description": "Runs charts > line chart > display points > on setting label"
   },
-<<<<<<< HEAD
   "Qg12xQ": {
     "defaultMessage": "Register prompts",
     "description": "Home page quick action title for registering prompts"
-=======
+  },
   "QcEYpD": {
     "defaultMessage": "Add to evaluation dataset",
     "description": "Add traces to evaluation dataset action"
->>>>>>> 58e7bf63
   },
   "QhEnTA": {
     "defaultMessage": "Name",
