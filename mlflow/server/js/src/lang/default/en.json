--- conflicted
+++ resolved
@@ -2625,15 +2625,12 @@
     "defaultMessage": "An error occurred while rendering this component.",
     "description": "Description of error fallback component"
   },
-<<<<<<< HEAD
   "S5QeiE": {
     "defaultMessage": "Retry",
     "description": "Home page experiments retry CTA"
-=======
   "S7ESYH": {
     "defaultMessage": "Visualizations",
     "description": "Tabs title for plots on the compare runs page"
->>>>>>> 51d2b401
   },
   "SCYMXw": {
     "defaultMessage": "Cancel",
@@ -5165,15 +5162,12 @@
     "defaultMessage": "None",
     "description": "Label for the button disabling grouping in the logged model list page"
   },
-<<<<<<< HEAD
   "sS3GBl": {
     "defaultMessage": "Trace LLM applications for debugging and monitoring.",
     "description": "Home page quick action description for logging traces"
-=======
   "sTp/V3": {
     "defaultMessage": "Parallel Coordinates Plot",
     "description": "Tab pane title for parallel coordinate plots on the compare runs page"
->>>>>>> 51d2b401
   },
   "sWbj1n": {
     "defaultMessage": "Apply filters",
