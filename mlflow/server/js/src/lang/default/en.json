{
  "+1i81u": {
    "defaultMessage": "Registered At",
    "description": "Label name for registered timestamp metadata in model version page"
  },
  "+Cr7Gu": {
    "defaultMessage": "Search metrics",
    "description": "Placeholder text for the search input in the logged model details metrics table"
  },
  "+Dnww0": {
    "defaultMessage": "Rename Run",
    "description": "Modal title to rename the experiment run name"
  },
  "+LLlvi": {
    "defaultMessage": "Source Run",
    "description": "Label name for source run metadata in model version page"
  },
  "+RYBrq": {
    "defaultMessage": "Promote model",
    "description": "Button text to pomote the model to a different registered model"
  },
  "+dGAnC": {
    "defaultMessage": "Preview",
    "description": "Run page > artifact view > logged table view > preview box > title"
  },
  "+fb25b": {
    "defaultMessage": "Time created",
    "description": "Label for the start time select dropdown for experiment runs view"
  },
  "+hQ+de": {
    "defaultMessage": "Run name",
    "description": "Label for Y axis in bar chart when comparing metrics between runs"
  },
  "+hkg/y": {
    "defaultMessage": "Max",
    "description": "Column title for the column displaying the maximum metric values for a metric"
  },
  "+iY2p8": {
    "defaultMessage": "Custom",
    "description": "Header for custom tracing tab in the MLflow Tracing quickstart guide"
  },
  "+w9a+1": {
    "defaultMessage": "Open runs in this group in the new tab",
    "description": "Experiment page > grouped runs table > tooltip for a button that opens runs in a group in a new tab"
  },
  "/2MZix": {
    "defaultMessage": "Run ID:",
    "description": "Row title for the run id on the experiment compare runs page"
  },
  "/2m1wK": {
    "defaultMessage": "Oops!",
    "description": "Error modal title to rendering errors"
  },
  "/4Aok8": {
    "defaultMessage": "Run",
    "description": "Column header for the run name in the runs table on the logged model details page"
  },
  "/CaNq/": {
    "defaultMessage": "A network error occurred.",
    "description": "Generic message for a network error"
  },
  "/K6wBr": {
    "defaultMessage": "Input data or prompt template have changed since last evaluation of the output",
    "description": "Experiment page > new run modal > dirty output (out of sync with new data)"
  },
  "/LfvdB": {
    "defaultMessage": "Average",
    "description": "Experiment page > group by runs control > average aggregate function"
  },
  "/Q7stq": {
    "defaultMessage": "Learn more",
    "description": "Model registry > OSS Promo modal for model version aliases > learn more link"
  },
  "/QYbzP": {
    "defaultMessage": "Time (wall)",
    "description": "Experiment page > view controls > global settings for line chart view > settings for x-axis > label for setting to use wall time axis in all charts"
  },
  "/XlqZA": {
    "defaultMessage": "Service unavailable error",
    "description": "Request failed due to service being available (HTTP STATUS 503) generic error message"
  },
  "/fwKFW": {
    "defaultMessage": "No prompts created",
    "description": "A header for the empty state in the prompts table"
  },
  "/g45Xz": {
    "defaultMessage": "Share and manage machine learning models.",
    "description": "Default text for model registry onboarding on the model list page"
  },
  "/hP8AG": {
    "defaultMessage": "Models loading",
    "description": "Label for a loading spinner when table containing models is being loaded"
  },
<<<<<<< HEAD
  "/lsQMU": {
    "defaultMessage": "<link>Learn more</link>",
    "description": "Learn more tooltip link to learn more on how to search experiments"
=======
  "/k7Xvj": {
    "defaultMessage": "Key",
    "description": "Tag filter input for key field in the tags filter popover for experiments page search by tags"
>>>>>>> a44e1771
  },
  "/nPZbt": {
    "defaultMessage": "{totalTokens} total tokens",
    "description": "Experiment page > artifact compare view > results table > total number of evaluated tokens"
  },
  "/sk75d": {
    "defaultMessage": "Experiment not found",
    "description": "A title shown on the experiment page if the experiment is not found"
  },
  "/v6KuF": {
    "defaultMessage": "Automatically log traces for LlamaIndex queries by calling the {code} function. For example:",
    "description": "Description of how to log traces for the LlamaIndex package using MLflow autologging. This message is followed by a code example."
  },
  "08WP3h": {
    "defaultMessage": "Staging",
    "description": "Column title for staging phase version in the registered model page"
  },
  "0ElvS9": {
    "defaultMessage": "Y-axis:",
    "description": "Label text for y-axis in contour plot comparison in MLflow"
  },
  "0HbGko": {
    "defaultMessage": "Model",
    "description": "Run page > Overview > Logged models > Unknown model flavor"
  },
  "0HqSXX": {
    "defaultMessage": "Request ID",
    "description": "Experiment page > traces table > request id column header"
  },
  "0IVF6w": {
    "defaultMessage": "Delete logged model",
    "description": "A header of the modal used for deleting logged models"
  },
  "0Rao9q": {
    "defaultMessage": "Error registering model",
    "description": "Notification title for model registration failure on the logged model details page"
  },
  "0XZ2zu": {
    "defaultMessage": "No image logged at this step",
    "description": "Experiment tracking > runs charts > charts > image plot with history > no image text"
  },
  "0gGMZm": {
    "defaultMessage": "Name",
    "description": "Default text for name placeholder in editable tags table form in MLflow"
  },
  "0gIYIc": {
    "defaultMessage": "Make the line between points \"smoother\" based on Exponential Moving Average. Smoothing can be useful for displaying the overall trend when the logging frequency is high.",
    "description": "Helpful tooltip message to help with line smoothness for the metrics plot"
  },
  "0ja5l/": {
    "defaultMessage": "No tags found.",
    "description": "Text for no tags found in editable form table in MLflow"
  },
  "0pdAuV": {
    "defaultMessage": "Active",
    "description": "Linked model dropdown option to show active experiment runs"
  },
  "0tU5gv": {
    "defaultMessage": "Cancel",
    "description": "Cancel text to cancel the flow to copy the model"
  },
  "1/M8+x": {
    "defaultMessage": "X-axis:",
    "description": "Label text for x-axis in scatter plot comparison in MLflow"
  },
  "13vJft": {
    "defaultMessage": "View Examples",
    "description": "Experiment page > new run modal > prompt examples button"
  },
  "16BvfJ": {
    "defaultMessage": "{timeSince, plural, =1 {1 year} other {# years}} ago",
    "description": "Text for time in years since given date for MLflow views"
  },
  "16onEc": {
    "defaultMessage": "Please add or remove one or more tags before saving",
    "description": "Key-value tag editor modal > Tag disabled message"
  },
  "17k196": {
    "defaultMessage": "Cancel",
    "description": "Text for the cancel button in an editable note in MLflow"
  },
  "18/UVG": {
    "defaultMessage": "Using controls above, select at least one artifact containing table.",
    "description": "Experiment page > artifact compare view > empty state for no tables selected > subtitle with the hint"
  },
  "1Iq+NW": {
    "defaultMessage": "Copy",
    "description": "Button text for copy button"
  },
  "1RxxTj": {
    "defaultMessage": "(Version {sourceModelVersion})",
    "description": "Version number of the source model version"
  },
  "1YGQOY": {
    "defaultMessage": "Duplicate run",
    "description": "Experiment page > artifact compare view > run column header > \"duplicate run\" button label"
  },
  "1b3c+B": {
    "defaultMessage": "No dataset",
    "description": "Label for the ungrouped metrics column group in the logged model column selector"
  },
  "1f72BQ": {
    "defaultMessage": "Version",
    "description": "Column title text for model version in model version table"
  },
  "1hI96w": {
    "defaultMessage": "Showing only visible runs",
    "description": "Experiment page > compare runs > parallel chart > header > indicator for only visible runs shown"
  },
  "1jPG5D": {
    "defaultMessage": "Creator",
    "description": "Lable name for the creator under details tab on the model view page"
  },
  "1tRtls": {
    "defaultMessage": "Registered at",
    "description": "Header for the registration time column in the registered prompts table"
  },
  "1wfVV5": {
    "defaultMessage": "Currently sorted by",
    "description": "Label for the custom column group in the logged model column selector"
  },
  "25EUlg": {
    "defaultMessage": "The code snippets below demonstrate how to load the logged model.",
    "description": "Subtext heading explaining the below section of the model artifact view on how users can load the registered logged model"
  },
  "25VTYi": {
    "defaultMessage": "Cancel",
    "description": "Cancellation button text on the model version stage transition request/approval modal"
  },
  "27oNFE": {
    "defaultMessage": "Model schema",
    "description": "Heading text for the model schema of the registered model from the experiment run"
  },
  "28Dnzz": {
    "defaultMessage": "Parameters",
    "description": "Experiment tracking > runs charts > cards > RunsChartsDifferenceChartCard > parameters heading"
  },
  "2DNVN4": {
    "defaultMessage": "Aliases allow you to assign a mutable, named reference to a particular model version. <link>Learn more</link>",
    "description": "Explanation of registered model aliases"
  },
  "2Hf+yU": {
    "defaultMessage": "Time (wall)",
    "description": "Label for a radio button that configures the x-axis on a line chart. This option is for the absolute time that the metrics were logged."
  },
  "2I27Yy": {
    "defaultMessage": "(empty)",
    "description": "Models table > tags column > no value"
  },
  "2JfWh3": {
    "defaultMessage": "Type prompt content here. Wrap variables with double curly brace e.g. '{{' name '}}'.",
    "description": "A placeholder for the prompt content in the prompt creation modal"
  },
  "2K8tsp": {
    "defaultMessage": "10",
    "description": "Label for 10 first runs visible in run count selector within runs compare configuration modal"
  },
  "2NJ8E5": {
    "defaultMessage": "Please select parameters and/or metrics to display the comparison.",
    "description": "Explanation displayed in the metrics and params compare plot when no values are selected"
  },
  "2NfDVN": {
    "defaultMessage": "Load the model",
    "description": "Heading text for stating how to load the model from the experiment run"
  },
  "2Ofya9": {
    "defaultMessage": "Search traces using a simplified version of the SQL {whereBold} clause.",
    "description": "Tooltip string to explain how to search runs from the experiments table"
  },
  "2Us2jl": {
    "defaultMessage": "X axis",
    "description": "Label for X axis in Contour chart configurator in compare runs chart config modal"
  },
  "2YEXRM": {
    "defaultMessage": "Edit",
    "description": "Text for the edit button next to the description section title on the experiment view page"
  },
  "2a/rR8": {
    "defaultMessage": "Cancel",
    "description": "Key-value tag editor modal > Manage Tag cancel button"
  },
  "2deqxk": {
    "defaultMessage": "We couldn't find any models matching your search criteria. Try changing your search filters.",
    "description": "Empty state message displayed when all models are filtered out in the logged models list page"
  },
  "2f2qeb": {
    "defaultMessage": "Type",
    "description": "Text for type column in schema table in model version page"
  },
  "2fvQaF": {
    "defaultMessage": "Unsaved",
    "description": "Experiment page > artifact compare view > results table > unsaved indicator"
  },
  "2gmOVq": {
    "defaultMessage": "Process {evaluableRowCount} rows without evaluation output",
    "description": "Experiment page > artifact compare view > run column header > \"Evaluate all\" button tooltip"
  },
  "2gxV/O": {
    "defaultMessage": "Evaluation not available when grouping is enabled",
    "description": "Experiment page > artifact compare view > disabled due to run grouping > title"
  },
  "2mRfvl": {
    "defaultMessage": "Request error",
    "description": "A title shown on the experiment page if the runs request fails"
  },
  "2oFAO4": {
    "defaultMessage": "Share",
    "description": "Text for share button on experiment view page header"
  },
  "2zy+D5": {
    "defaultMessage": "Add new tag",
    "description": "Experiment tracking > experiment page > runs > add new tag button"
  },
  "36g3aR": {
    "defaultMessage": "Edit",
    "description": "Text for the edit button next to the description section title on\n             the model view page"
  },
  "3D2Znf": {
    "defaultMessage": "Filter by {columnNames}",
    "description": "Experiment page > artifact compare view > search input placeholder"
  },
  "3FZ8dZ": {
    "defaultMessage": "Rename",
    "description": "Text for rename button on the experiment view page header"
  },
  "3Rb4sG": {
    "defaultMessage": "Delete",
    "description": "String for the delete button to delete a particular experiment run"
  },
  "3S3Ah4": {
    "defaultMessage": "Download data",
    "description": "String for the download csv button to download metrics from this run offline in a CSV format"
  },
  "3VURvw": {
    "defaultMessage": "No metrics or parameters available",
    "description": "Message displayed when no metrics or params are available in the compare runs chart configure modal"
  },
  "3X52Jw": {
    "defaultMessage": "This tab displays all the traces logged to this logged model. MLflow supports automatic tracing for many popular generative AI frameworks. Follow the steps below to log your first trace. For more information about MLflow Tracing, visit the <a>MLflow documentation</a>.",
    "description": "Message that explains the function of the 'Traces' tab in logged model page. This message is followed by a tutorial explaining how to get started with MLflow Tracing."
  },
  "3Z6K+n": {
    "defaultMessage": "To manually instrument your own traces, the most convenient method is to use the {code} function decorator. This will cause the inputs and outputs of the function to be captured in the trace.",
    "description": "Description of how to log custom code traces using MLflow. This message is followed by a code example."
  },
  "3bagxW": {
    "defaultMessage": "<link>Learn more</link>",
    "description": "Learn more tooltip link to learn more on how to search models"
  },
  "3geT+I": {
    "defaultMessage": "Use the log artifact APIs to store file outputs from MLflow runs.",
    "description": "Information in the empty state explaining how one could log artifacts output files for the experiment runs"
  },
  "4+RPaz": {
    "defaultMessage": "Delete",
    "description": "Text for delete button on model version view page header"
  },
  "44XPr5": {
    "defaultMessage": "Chart view",
    "description": "Label for the table view toggle button in the logged model list page"
  },
  "44f6Jl": {
    "defaultMessage": "DSPy",
    "description": "Header for DSPy tab in the MLflow Tracing quickstart guide"
  },
  "46xd2Z": {
    "defaultMessage": "Compare",
    "description": "Runs charts > components > config > RunsChartsConfigureDifferenceChart > Compare config section"
  },
  "47QsAK": {
    "defaultMessage": "{fieldName} are empty",
    "description": "Default text in data table where items are empty in the model\n                  comparison page"
  },
  "4B8k46": {
    "defaultMessage": "Value (optional)",
    "description": "Key-value tag editor modal > Value input label"
  },
  "4GPLHq": {
    "defaultMessage": "Aliases allow you to assign a mutable, named reference to a particular prompt version.",
    "description": "Description for the edit aliases modal on the registered prompt details page"
  },
  "4HbEVz": {
    "defaultMessage": "You need to select a served model endpoint using dropdown first",
    "description": "Experiment page > new run modal > invalid state - no model endpoint selected"
  },
  "4Jyn2b": {
    "defaultMessage": "Add/Edit alias for model version {version}",
    "description": "Model registry > model version alias editor > Title of the update alias modal"
  },
  "4NEPlV": {
    "defaultMessage": "Scatter Plot",
    "description": "Tab text for scatter plot on the model comparison page"
  },
  "4OcdLd": {
    "defaultMessage": "This version",
    "description": "Model registry > model version alias select > Indicator for alias of selected version"
  },
  "4idqpX": {
    "defaultMessage": "Add",
    "description": "Add button text in editable tags table view in MLflow"
  },
  "4qVc2+": {
    "defaultMessage": "Tags",
    "description": "Experiment page > traces table > tags column header"
  },
  "4tpkvx": {
    "defaultMessage": "Show change from baseline",
    "description": "Runs charts > components > cards > RunsChartsDifferenceChartCard > Show change from baseline toggle label"
  },
  "4yjF8O": {
    "defaultMessage": "Show all runs",
    "description": "Menu option for revealing all hidden runs in the experiment view runs compare mode"
  },
  "53b+wP": {
    "defaultMessage": "Step",
    "description": "Experiment page > view controls > global settings for line chart view > settings for x-axis > label for setting to use step axis in all charts"
  },
  "55mClg": {
    "defaultMessage": "Tag filter",
    "description": "Button to open the tags filter popover in the experiments page"
  },
  "58xhem": {
    "defaultMessage": "Click to pin the run",
    "description": "A tooltip for the pin icon button in the runs chart tooltip next to the not pinned run"
  },
  "5B5dhT": {
    "defaultMessage": "Validate the model before deployment",
    "description": "Heading text for validating the model before deploying it for serving"
  },
  "5GCYzy": {
    "defaultMessage": "Experiment Runs - Databricks",
    "description": "Title on a page used to manage MLflow experiments runs"
  },
  "5Mzn2b": {
    "defaultMessage": "Creator",
    "description": "Label name for creator metadata in model version page"
  },
  "5PlfiT": {
    "defaultMessage": "This request exceeds the maximum queries per second limit. Please wait and try again.",
    "description": "Too many requests (HTTP STATUS 429) generic error message"
  },
  "5RWIet": {
    "defaultMessage": "Schema {sectionName}",
    "description": "Field name text for schema table in the model comparison page"
  },
  "5YOBk/": {
    "defaultMessage": "Export as CSV",
    "description": "Experiment page > compare runs tab > chart header > export CSV data option"
  },
  "5ZAXeS": {
    "defaultMessage": "{timeSince, plural, =1 {1 month} other {# months}} ago",
    "description": "Text for time in months since given date for MLflow views"
  },
  "5aZ7nE": {
    "defaultMessage": "Artifact location copied",
    "description": "Tooltip displayed after experiment artifact location was successfully copied to clipboard"
  },
  "5bBqLk": {
    "defaultMessage": "No runs match the search filter",
    "description": "No results message for the runs table on the logged model details page"
  },
  "5cac8T": {
    "defaultMessage": "Error fetching models",
    "description": "Workspace models page > Error empty state title"
  },
  "5m2VPy": {
    "defaultMessage": "Image grid",
    "description": "Experiment tracking > runs charts > add chart menu > image grid"
  },
  "5xPlEu": {
    "defaultMessage": "Source run",
    "description": "Header title for the source run column in the logged model list table"
  },
  "5y4o+l": {
    "defaultMessage": "Model",
    "description": "Sidebar button inside the 'new' popover to create new model"
  },
  "5yWkFd": {
    "defaultMessage": "Increase or decrease the confidence level of the language model.",
    "description": "Experiment page > prompt lab > temperature parameter help text"
  },
  "60C/WF": {
    "defaultMessage": "Trace name",
    "description": "Experiment page > traces table > trace name column header"
  },
  "656rRX": {
    "defaultMessage": "Go back to <link>the home page.</link>",
    "description": "Default error message for error views in MLflow"
  },
  "6BqLF2": {
    "defaultMessage": "Search for a field",
    "description": "Placeholder for search input in schema table"
  },
  "6Jan3t": {
    "defaultMessage": "Images",
    "description": "Runs charts > components > config > RunsChartsConfigureImageGrid > Images section"
  },
  "6K04VZ": {
    "defaultMessage": "Max. tokens: {max_tokens}",
    "description": "Experiment page > artifact compare view > run column header prompt metadata > max tokens parameter"
  },
  "6KFQMl": {
    "defaultMessage": "Get shareable link",
    "description": "Title text for the experiment \"Get link\" modal"
  },
  "6Nk5AH": {
    "defaultMessage": "Filter registered models by name or tags",
    "description": "Placeholder text inside model search bar"
  },
  "6UqPlE": {
    "defaultMessage": "No parameters recorded",
    "description": "Run page > Overview > Parameters table > No parameters recorded"
  },
  "6XfILf": {
    "defaultMessage": "Contour chart",
    "description": "Experiment tracking > runs charts > add chart menu > contour chart"
  },
  "6b6fTN": {
    "defaultMessage": "Select a file to preview",
    "description": "Label to suggests users to select a file to preview the output"
  },
  "6bmLqb": {
    "defaultMessage": "Load model",
    "description": "Code comment which states how to load the model"
  },
  "6d5JTO": {
    "defaultMessage": "No traces recorded",
    "description": "Message displayed when there are no traces logged to the experiment"
  },
  "6kSKRk": {
    "defaultMessage": "Comparing {numVersions} Versions",
    "description": "Text for main title for the model comparison page"
  },
  "6oYktw": {
    "defaultMessage": "Execution time",
    "description": "Experiment page > traces table > latency column header"
  },
  "6tKW1I": {
    "defaultMessage": "Automatically log traces for Bedrock conversations by calling the {code} function. For example:",
    "description": "Description of how to log traces for the Bedrock package using MLflow autologging. This message is followed by a code example."
  },
  "6vII7y": {
    "defaultMessage": "Cancel",
    "description": "A cancel label for the modal used for deleting logged models"
  },
  "6xPc4W": {
    "defaultMessage": "Predict on a Spark DataFrame:",
    "description": "Section heading to display the code block on how we can use registered model to predict using spark DataFrame"
  },
  "6y36Fr": {
    "defaultMessage": "Add new chart",
    "description": "Title of the modal when adding a new runs comparison chart"
  },
  "7/urtn": {
    "defaultMessage": "Automatically log traces for LangChain or LangGraph invocations by calling the {code} function. For example:",
    "description": "Description of how to log traces for the LangChain/LangGraph package using MLflow autologging. This message is followed by a code example."
  },
  "71dHIO": {
    "defaultMessage": "Classical ML",
    "description": "Example text snippet for classical ML"
  },
  "71hvMu": {
    "defaultMessage": "Add new variable",
    "description": "Experiment page > new run modal > \"add new variable\" button label"
  },
  "72uGpl": {
    "defaultMessage": "Evaluate",
    "description": "Experiment page > new run modal > \"evaluate\" button label"
  },
  "73ydH0": {
    "defaultMessage": "Off",
    "description": "Runs charts > line chart > ignore outliers > off setting label"
  },
  "757GVc": {
    "defaultMessage": "Cancel",
    "description": "experiment page > description modal > cancel button"
  },
  "79dD5F": {
    "defaultMessage": "There was an error submitting your note.",
    "description": "Error message text when saving an editable note in MLflow"
  },
  "7F/CBv": {
    "defaultMessage": "Stage",
    "description": "Column title text for model version stage in model version table"
  },
  "7FvLl2": {
    "defaultMessage": "Ignore outliers",
    "description": "Runs charts > line chart > ignore outliers > label"
  },
  "7KKvmS": {
    "defaultMessage": "Created by",
    "description": "Run page > Overview > Run author section label"
  },
  "7NKkk1": {
    "defaultMessage": "Save",
    "description": "Modal button text to save the changes to rename the experiment run name"
  },
  "7NOp4F": {
    "defaultMessage": "Tags",
    "description": "Column title text for model version tags in model version table"
  },
  "7PCvDy": {
    "defaultMessage": "OK",
    "description": "Confirmation button text on the model version stage transition request/approval modal"
  },
  "7UncLb": {
    "defaultMessage": "LlamaIndex",
    "description": "Header for LlamaIndex tab in the MLflow Tracing quickstart guide"
  },
  "7WkP1e": {
    "defaultMessage": "Delete",
    "description": "Menu item to delete an experiment run"
  },
  "7Y0hIS": {
    "defaultMessage": "Run the following code to validate model inference works on the example input data and logged model dependencies, prior to deploying it to a serving endpoint",
    "description": "Section heading to display the code block on how we can validate a model locally prior to serving"
  },
  "7jsqqe": {
    "defaultMessage": "{timeSince, plural, =1 {1 minute} other {# minutes}} ago",
    "description": "Text for time in minutes since given date for MLflow views"
  },
  "7kUi8J": {
    "defaultMessage": "Duration:",
    "description": "Row title for the duration of runs on the experiment compare runs page"
  },
  "7m2B5x": {
    "defaultMessage": "There are no evaluable rows within this column",
    "description": "Experiment page > artifact compare view > run column header > Disabled \"Evaluate all\" button tooltip when no rows are evaluable"
  },
  "7mgmG6": {
    "defaultMessage": "Tags",
    "description": "Experiment tracking > runs charts > cards > RunsChartsDifferenceChartCard > tags heading"
  },
  "7nAMnb": {
    "defaultMessage": "Please input a name for the new model.",
    "description": "Error message for having no input for creating models in the model registry"
  },
  "7nPjTL": {
    "defaultMessage": "Auto",
    "description": "Runs charts > line chart > display points > auto setting label"
  },
  "7pRcdg": {
    "defaultMessage": "Edit description",
    "description": "Label for the edit description button on the logged models details page"
  },
  "7teFL4": {
    "defaultMessage": "Search metric charts",
    "description": "Placeholder for chart search input on the logged model chart view"
  },
  "7x6xu8": {
    "defaultMessage": "Create prompt",
    "description": "Label for the create prompt button on the registered prompts page"
  },
  "7zNDHj": {
    "defaultMessage": "Parameters:",
    "description": "Label text for parameters in parallel coordinates plot in MLflow"
  },
  "7zgX/l": {
    "defaultMessage": "Use \"Create prompt version\" button in order to create a new prompt version",
    "description": "Guidelines for the user on how to create a new prompt version in the prompt versions table"
  },
  "8/7V3S": {
    "defaultMessage": "Artifact Location",
    "description": "Label for displaying the experiment artifact location"
  },
  "801Xh4": {
    "defaultMessage": "Save tags",
    "description": "Key-value tag editor modal > Manage Tag save button"
  },
  "80LQWB": {
    "defaultMessage": "Run example training code:",
    "description": "Instruction for running example training code in order to log MLflow 3 models"
  },
  "81+fJx": {
    "defaultMessage": "Couldn't load model information due to an error.",
    "description": "Error state text when the model artifact was unable to load"
  },
  "81DxPY": {
    "defaultMessage": "Contour plots can only be rendered when comparing a group of runs with three or more unique metrics or params. Log more metrics or params to your runs to visualize them using the contour plot.",
    "description": "Text explanation when contour plot is disabled in comparison pages\n              in MLflow"
  },
  "87ZYjO": {
    "defaultMessage": "A filter expression over experiment attributes and tags that allows returning a subset of experiments.",
    "description": "Tooltip string to explain how to search experiments"
  },
  "88l+j9": {
    "defaultMessage": "Are you sure you want to delete model version {versionNum}? This cannot be undone.",
    "description": "Comment text for model version deletion modal in model versions view\n                 page"
  },
  "8ALhnh": {
    "defaultMessage": "Type a key",
    "description": "Key-value tag editor modal > Tag dropdown > Tag input placeholder"
  },
  "8EK+SZ": {
    "defaultMessage": "Use",
    "description": "A label for a button to display the modal with the usage example of the prompt"
  },
  "8EQFzg": {
    "defaultMessage": "None",
    "description": "Cell value when there's no content"
  },
  "8Gz0OE": {
    "defaultMessage": "Unhide group",
    "description": "A tooltip for the visibility icon button in the runs table next to the hidden run group"
  },
  "8Uwpjw": {
    "defaultMessage": "Create run",
    "description": "Experiment page > new run modal > \"Create run\" confirm button label"
  },
  "8WJEHc": {
    "defaultMessage": "New model registry UI",
    "description": "Model registry > Switcher for the new model registry UI containing aliases > label"
  },
  "8XbTnl": {
    "defaultMessage": "Value",
    "description": "Default text for value placeholder in editable tags table form in MLflow"
  },
  "8XrJnT": {
    "defaultMessage": "Delete section",
    "description": "Experiment page > compare runs > chart section > delete section label"
  },
  "8YmId5": {
    "defaultMessage": "Y axis",
    "description": "Label for Y axis in Contour chart configurator in compare runs chart config modal"
  },
  "8f4/Zi": {
    "defaultMessage": "Search logged models using a simplified version of the SQL {whereBold} clause.",
    "description": "Tooltip string to explain how to search logged models from the listing page"
  },
  "8flziy": {
    "defaultMessage": "Time (Wall)",
    "description": "Radio button option to choose the time wall control option for the X-axis for metric graph on the experiment runs"
  },
  "8hpS0b": {
    "defaultMessage": "Pin group",
    "description": "A tooltip for the pin icon button in the runs table next to the not pinned run group"
  },
  "8qJt7/": {
    "defaultMessage": "Experimental",
    "description": "Experimental badge shown for features which are experimental"
  },
  "8xji5J": {
    "defaultMessage": "X-axis:",
    "description": "Label text for X-axis in box plot comparison in MLflow"
  },
  "93iLUV": {
    "defaultMessage": "{timeSince, plural, =1 {1 second} other {# seconds}} ago",
    "description": "Text for time in seconds since given date for MLflow views"
  },
  "97hGxL": {
    "defaultMessage": "Cancel",
    "description": "Model registry > model version alias editor > Cancel editing aliases"
  },
  "98Ub01": {
    "defaultMessage": "Delete Model Version",
    "description": "Title text for model version deletion modal in model versions view page"
  },
  "9Bj7oS": {
    "defaultMessage": "A network error occurred.",
    "description": "Error message for generic network error"
  },
  "9CqEWy": {
    "defaultMessage": "Load more",
    "description": "Load more button text to load more experiment runs"
  },
  "9DDsiU": {
    "defaultMessage": "Anthropic",
    "description": "Header for Anthropic tab in the MLflow Tracing quickstart guide"
  },
  "9HXup+": {
    "defaultMessage": "Toggle visibility of runs",
    "description": "Experiment page > runs table > toggle visibility of runs > accessible label"
  },
  "9IN1I8": {
    "defaultMessage": "Select as compared version",
    "description": "Label for selecting compared prompt version in the comparison view"
  },
  "9KLNi5": {
    "defaultMessage": "Delete",
    "description": "Experiments page list, delete bulk experiments modal primary button"
  },
  "9KXBFn": {
    "defaultMessage": "Tags",
    "description": "Row group title for tags of runs on the experiment compare runs page"
  },
  "9TOU1G": {
    "defaultMessage": "No charts in this section",
    "description": "Runs compare page > Charts tab > No charts placeholder title"
  },
  "9W3kev": {
    "defaultMessage": "Register",
    "description": "Confirmation text to register the model"
  },
  "9ZHB3D": {
    "defaultMessage": "MLflow runs:",
    "description": "A label for the associated MLflow runs in the prompt details page"
  },
  "9dX4XQ": {
    "defaultMessage": "Select parameter or metric",
    "description": "Placeholder text for parameter/metric selector in box plot comparison in MLflow"
  },
  "9fVZg8": {
    "defaultMessage": "Delete",
    "description": "Text for disabled delete button due to active versions on model view page header"
  },
  "9g0sMx": {
    "defaultMessage": "Show change from baseline",
    "description": "Runs charts > components > config > RunsChartsConfigureDifferenceChart > Show change from baseline toggle"
  },
  "9mAGv0": {
    "defaultMessage": "Model name",
    "description": "Text for form title on creating model in the model registry"
  },
  "9pJlQd": {
    "defaultMessage": "No prompt versions created",
    "description": "A header for the empty state in the prompt versions table"
  },
  "9ut1Fj": {
    "defaultMessage": "Create",
    "description": "Label for the create experiment action on the experiments list page"
  },
<<<<<<< HEAD
=======
  "9vT4HV": {
    "defaultMessage": "Filter experiments by name",
    "description": "Placeholder text inside experiments search bar"
  },
>>>>>>> a44e1771
  "9vj5Ap": {
    "defaultMessage": "No metrics recorded",
    "description": "Run page > Overview > Metrics table > No metrics recorded"
  },
  "9vwPnB": {
    "defaultMessage": "Add chart",
    "description": "Experiment tracking > runs charts > add chart menu"
  },
  "9wWapn": {
    "defaultMessage": "Click 'Add chart' or drag and drop to add charts here.",
    "description": "Runs compare page > Charts tab > No charts placeholder description"
  },
  "9y+yUQ": {
    "defaultMessage": "File is too large to preview",
    "description": "Label to indicate that the file is too large to preview"
  },
  "A+5KMV": {
    "defaultMessage": "Model ID",
    "description": "Label for the model ID of a logged model on the logged model details page"
  },
  "A7R0ii": {
    "defaultMessage": "Copy path",
    "description": "Copy tooltip to copy experiment path from experiment runs table header"
  },
  "AEzy9w": {
    "defaultMessage": "After creation, you can register logged models as new versions.&nbsp;",
    "description": "Text for form description on creating model in the model registry"
  },
  "AFI74W": {
    "defaultMessage": "Group by: {value}",
    "description": "Experiment page > group by runs control > trigger button label > with value"
  },
  "AGQOPV": {
    "defaultMessage": "Traces",
    "description": "A button enabling traces mode on the experiment page"
  },
  "AM8DuO": {
    "defaultMessage": "Failed",
    "description": "Run page > Overview > Run status cell > Value for failed state"
  },
  "AOoWxS": {
    "defaultMessage": "Error",
    "description": "Title for error fallback component in prompts management UI"
  },
  "Aqq08o": {
    "defaultMessage": "HTTP",
    "description": "Experiment dataset drawer > source type > HTTP source type label"
  },
  "At3XhS": {
    "defaultMessage": "Created Time",
    "description": "Label name for the created time under details tab on the model view page"
  },
  "AupQl+": {
    "defaultMessage": "Killed",
    "description": "Run page > Overview > Run status cell > Value for killed state"
  },
  "AxyQXa": {
    "defaultMessage": "Table view",
    "description": "Experiment page > control bar > table view toggle button tooltip"
  },
  "Ay+ZP/": {
    "defaultMessage": "Failed to delete tag. Error: {userVisibleError}",
    "description": "Text for user visible error when deleting tag in model version view"
  },
  "AyceYA": {
    "defaultMessage": "Served LLM model",
    "description": "Experiment page > new run modal > served LLM model endpoint label"
  },
  "AzOnmT": {
    "defaultMessage": "Automatically log traces for Anthropic API calls by calling the {code} function. For example:",
    "description": "Description of how to log traces for the Anthropic package using MLflow autologging. This message is followed by a code example."
  },
  "AzdZPn": {
    "defaultMessage": "Are you sure you want to delete this logged model?",
    "description": "A content of the delete logged model confirmation modal"
  },
  "B80MC6": {
    "defaultMessage": "Contour Plot",
    "description": "Tab pane title for contour plots on the compare runs page"
  },
  "B8RvlZ": {
    "defaultMessage": "Comparing version {baseline} with version {compared}",
    "description": "Label for comparing prompt versions in the prompt comparison view. Variables {baseline} and {compared} are numeric version numbers being compared."
  },
  "BB6In/": {
    "defaultMessage": "Tags",
    "description": "Header for the tags column in the experiments table"
  },
  "BCpX6U": {
    "defaultMessage": "Registered models",
    "description": "Run page > Overview > Run models section label"
  },
  "BFzsMn": {
    "defaultMessage": "No runs selected",
    "description": "Experiment page > artifact compare view > empty state for no runs selected > title"
  },
  "BOz0T2": {
    "defaultMessage": "Select metric",
    "description": "Placeholder text for a metric selector when configuring a line chart"
  },
  "BQt0TQ": {
    "defaultMessage": "This model is also registered to the <link>model registry</link>.",
    "description": "Sub text to tell the users where the registered models are located "
  },
  "BTAzqb": {
    "defaultMessage": "Toggle visibility of rows",
    "description": "Accessibility label for the button that toggles visibility of rows in the experiment view logged models compare mode"
  },
  "BWpQZ7": {
    "defaultMessage": "You have <strong>{unsyncedDataEntriesCount}</strong> unsaved evaluated {unsyncedDataEntriesCount, plural, =1 {value} other {values}}. Click \"Save\" button or press {keyCombination} keys to synchronize the artifact data.",
    "description": "Experiment page > artifact compare view > prompt lab artifact synchronization > pending changes indicator"
  },
  "Bbm59f": {
    "defaultMessage": "100",
    "description": "Label for 100 first runs visible in run count selector within runs compare configuration modal"
  },
  "Bnruyp": {
    "defaultMessage": "500",
    "description": "Label for 500 first runs visible in run count selector within runs compare configuration modal"
  },
  "Boj6Fm": {
    "defaultMessage": "Version {version}",
    "description": "Model registry > model version alias select > Indicator for alias of a particular version"
  },
  "BwgPX0": {
    "defaultMessage": "Delete",
    "description": "Label for the delete prompt action on the registered prompt details page"
  },
  "C4y1fv": {
    "defaultMessage": "-∞",
    "description": "Label displaying negative infinity symbol displayed on a plot UI element"
  },
  "CDOfWP": {
    "defaultMessage": "System Metrics",
    "description": "Experiment tracking > runs charts > cards > RunsChartsDifferenceChartCard > system metrics heading"
  },
  "CTEh+b": {
    "defaultMessage": "Cancel",
    "description": "Experiment page > new run modal > \"cancel\" button label"
  },
  "Cbgg9B": {
    "defaultMessage": "Switch sides",
    "description": "A label for button used to switch prompt versions when in side-by-side comparison view"
  },
  "Ccc4/4": {
    "defaultMessage": "Artifacts",
    "description": "Row group title for artifacts of runs on the experiment compare runs page"
  },
  "CevPsF": {
    "defaultMessage": "Add section above",
    "description": "Experiment page > compare runs > chart section > add section above label"
  },
  "Cj2i02": {
    "defaultMessage": "Error",
    "description": "Experiment page > traces table > error state title"
  },
  "CjBv5h": {
    "defaultMessage": "Approve pending request",
    "description": "Title for a model version stage transition modal when approving a pending request"
  },
  "CpLnGS": {
    "defaultMessage": "Metrics",
    "description": "Table title text for metrics table in the model comparison page"
  },
  "CruI7o": {
    "defaultMessage": "Latest version",
    "description": "Column title for latest model version in the registered model page"
  },
  "Csmj/2": {
    "defaultMessage": "Select all runs",
    "description": "Experiment page > runs table > select all rows > accessible label"
  },
  "CyTYL6": {
    "defaultMessage": "Line chart",
    "description": "Experiment tracking > runs charts > add chart menu > line chart"
  },
  "D+UN8o": {
    "defaultMessage": "No metric charts",
    "description": "Experiment page > compare runs > no metric charts"
  },
  "D0jMS6": {
    "defaultMessage": "Register model",
    "description": "Label for a CTA button for registering a ML model version from a logged model"
  },
  "D7SSDK": {
    "defaultMessage": "Automatically log traces for LiteLLM API calls by calling the {code} function. For example:",
    "description": "Description of how to log traces for the LiteLLM package using MLflow autologging. This message is followed by a code example."
  },
  "DCkSC3": {
    "defaultMessage": "Promote",
    "description": "Confirmation text to promote the model"
  },
  "DHO5TT": {
    "defaultMessage": "Edit tags",
    "description": "Label for the edit tags button on the registered prompt details page\""
  },
  "DLGEdG": {
    "defaultMessage": "Thank you for exploring the new Model Registry UI. We are dedicated to providing the best experience, and your feedback is invaluable. Please share your thoughts with us <link>here</link>.",
    "description": "Model registry > Switcher for the new model registry UI containing aliases > disable confirmation modal content"
  },
  "DUnrWL": {
    "defaultMessage": "Run Name:",
    "description": "Row title for the run name on the experiment compare runs page"
  },
  "DaF+KK": {
    "defaultMessage": "Y axis",
    "description": "Label for Y axis in scatter chart configurator in compare runs chart config modal"
  },
  "Dhn7Mb": {
    "defaultMessage": "Displaying Runs from {numExperiments} Experiments",
    "description": "Message shown when displaying runs from multiple experiments"
  },
  "E4Te7L": {
    "defaultMessage": "Experiment load error: {errorMessage}",
    "description": "Error message displayed on logged models page when experiment data fails to load"
  },
  "E4eALP": {
    "defaultMessage": "Sort ascending",
    "description": "Label for the sort ascending button in the logged model list page"
  },
  "E5Ruk+": {
    "defaultMessage": "No logged images found in the currently visible runs",
    "description": "Description for the empty state when no images are found in the currently visible runs"
  },
  "E5gbt5": {
    "defaultMessage": "More options",
    "description": "Experiment page > control bar > more options button accessible label"
  },
  "E7mv3b": {
    "defaultMessage": "Save",
    "description": "Text for saving changes on rows in editable form table in MLflow"
  },
  "EBQwqu": {
    "defaultMessage": "The \"{alias}\" alias is also being used on version {otherVersion}. Adding it to this version will remove it from version {otherVersion}.",
    "description": "Model registry > model version alias editor > Warning about reusing alias from the other version"
  },
  "EI7moF": {
    "defaultMessage": "Last year",
    "description": "Option for the start select dropdown to filter runs since the last 1 year"
  },
  "EK5JxG": {
    "defaultMessage": "Parameters",
    "description": "Field name text for parameters table in the model comparison page"
  },
  "EKyt+3": {
    "defaultMessage": "Metrics:",
    "description": "Label text for metrics in parallel coordinates plot in MLflow"
  },
  "EN0lUA": {
    "defaultMessage": "Columns",
    "description": "Label for the column selector button in the logged model list page"
  },
  "EPcEi9": {
    "defaultMessage": "You have added rows with new input values, but you still need to evaluate the new data in order to save it.",
    "description": "Experiment page > artifact compare view > prompt lab artifact synchronization > unevaluated rows indicator"
  },
  "ER3oVW": {
    "defaultMessage": "No metrics available",
    "description": "Text shown in a disabled metric selector when there are no selectable metrics."
  },
  "ES952j": {
    "defaultMessage": "Not a number ({metricKey})",
    "description": "Label indicating \"not-a-number\" used as a hover text in a plot UI element"
  },
  "ESmLOR": {
    "defaultMessage": "Using regular expression quick filter. The following query will be used: {filterSample}",
    "description": "Experiment page > control bar > search filter > a label displayed when user has entered a simple query that will be automatically transformed into RLIKE SQL query before being sent to the API"
  },
  "EcjcgN": {
    "defaultMessage": "Metrics",
    "description": "Label for the ungrouped metrics column group in the logged model column selector"
  },
  "EkUD0b": {
    "defaultMessage": "No results",
    "description": "Experiment page > sort selector > no results after filtering by search query"
  },
  "EpFST9": {
    "defaultMessage": "No trace data recorded",
    "description": "Experiment page > traces data drawer > no trace data recorded empty state"
  },
  "Epo8/i": {
    "defaultMessage": "Delete {count, plural, one {# Experiment} other {# Experiments}}",
    "description": "Experiments page list, delete bulk experiments modal title"
  },
  "EwAZgg": {
    "defaultMessage": "Edit tags",
    "description": "Run page > Overview > Tags cell > 'Edit' button label"
  },
  "F16DNA": {
    "defaultMessage": "Version {versionNum}",
    "description": "Title text for model version page"
  },
  "F8MqzZ": {
    "defaultMessage": "Path",
    "description": "Label for displaying the current experiment path"
  },
  "F9Aau+": {
    "defaultMessage": "Table view",
    "description": "Label for the table view toggle button in the logged model list page"
  },
  "FAfPOl": {
    "defaultMessage": "Stop Sequences",
    "description": "Experiment page > prompt lab > stop parameter label"
  },
  "FBR3Q/": {
    "defaultMessage": "Overview",
    "description": "Label for the overview tab on the logged model details page"
  },
  "FC9mcS": {
    "defaultMessage": "Parallel coordinates",
    "description": "Experiment tracking > runs charts > add chart menu > parallel coordinates"
  },
  "FFe+Ug": {
    "defaultMessage": "Type a value",
    "description": "Key-value tag editor modal > Value input placeholder"
  },
  "FPMrvd": {
    "defaultMessage": "Search traces",
    "description": "Experiment page > traces view filters > filter string input placeholder"
  },
  "FTx+Hi": {
    "defaultMessage": "(baseline)",
    "description": "A label displayed next to baseline version in the prompt versions comparison view"
  },
  "FWtUH2": {
    "defaultMessage": "Load more",
    "description": "Label for a button to load more results in the logged models table"
  },
  "FYxQgz": {
    "defaultMessage": "Key",
    "description": "Add new key-value tag modal > Key input label"
  },
  "FZubuU": {
    "defaultMessage": "Input an experiment name",
    "description": "Input placeholder to enter experiment name for create experiment"
  },
  "FdDWTo": {
    "defaultMessage": "Clear All",
    "description": "String for the clear button to clear any selected parameters and metrics"
  },
  "FiKsFK": {
    "defaultMessage": "Last modified",
    "description": "Header for the last modified column in the registered prompts table"
  },
  "FpjDSq": {
    "defaultMessage": "Compare",
    "description": "Text for compare button to compare versions under details tab\n                       on the model view page"
  },
  "G/zTTY": {
    "defaultMessage": "Error",
    "description": "A generic error message for error state in MLflow UI"
  },
  "G0gYkS": {
    "defaultMessage": "End Time:",
    "description": "Row title for the end time of runs on the experiment compare runs page"
  },
  "G5mMJI": {
    "defaultMessage": "Difference view",
    "description": "Experiment tracking > runs charts > add chart menu > difference view"
  },
  "G6IQTa": {
    "defaultMessage": "You do not have permission to access this resource.",
    "description": "Generic message for a permission error (HTTP STATUS 403)"
  },
  "GAJL1v": {
    "defaultMessage": "Input and output schema for your model. <link>Learn more</link>",
    "description": "Input and output params of the model that is registered from the experiment run"
  },
  "GDenB3": {
    "defaultMessage": "Metrics",
    "description": "Field name text for metrics table in the model comparison page"
  },
  "GDzD7I": {
    "defaultMessage": "Prompt Template",
    "description": "Experiment page > new run modal > prompt examples > prompt template title"
  },
  "GJWVBA": {
    "defaultMessage": "Inputs",
    "description": "Table subtitle for schema inputs in the model comparison page"
  },
  "GKiPV1": {
    "defaultMessage": "Start Time:",
    "description": "Text for start time row header in the main table in the model comparison\n                page"
  },
  "GXayIF": {
    "defaultMessage": "Predict on a Pandas DataFrame:",
    "description": "Section heading to display the code block on how we can use registered model to predict using pandas DataFrame"
  },
  "Gg/vLZ": {
    "defaultMessage": "Delete Model",
    "description": "Title text for delete model modal on model view page"
  },
  "GgPNAZ": {
    "defaultMessage": "Metadata:",
    "description": "A key-value pair for the metadata in the prompt details page"
  },
  "Gm77Ws": {
    "defaultMessage": "Loading artifact failed",
    "description": "Run page > artifact view > error state > default error message"
  },
  "Gs+blV": {
    "defaultMessage": "Last modified",
    "description": "Column title for last modified timestamp for a model in the registered model page"
  },
  "H+4gFh": {
    "defaultMessage": "Show diff only",
    "description": "Toggle text that determines whether to show diff only in the model\n                      comparison page"
  },
  "H7JwOl": {
    "defaultMessage": "Delete version",
    "description": "A label for a button to delete prompt version on the prompt details page"
  },
  "HGBit9": {
    "defaultMessage": "Temperature: {temperature}",
    "description": "Experiment page > artifact compare view > run column header prompt metadata > temperature parameter"
  },
  "HGG+BI": {
    "defaultMessage": "Y-axis Log Scale:",
    "description": "Label for the radio button to toggle the Log scale on the Y-axis of the metric graph for the experiment"
  },
  "HNLDYl": {
    "defaultMessage": "Failed to set tag. Error: {userVisibleError}",
    "description": "Text for user visible error when setting tag in model version view"
  },
  "HUf9qJ": {
    "defaultMessage": "Are you sure you want to delete {modelName}? This cannot be undone.",
    "description": "Confirmation message for delete model modal on model view page"
  },
  "HZdpLU": {
    "defaultMessage": "Only alphanumeric characters, underscores, hyphens, and dots are allowed",
    "description": "A validation state for the prompt name format in the prompt creation modal"
  },
  "Hboqen": {
    "defaultMessage": "Failed to load chart",
    "description": "Title for the error message when the MLflow chart fails to load"
  },
  "Hk0RSH": {
    "defaultMessage": "Y-axis:",
    "description": "Label text for Y-axis in box plot comparison in MLflow"
  },
  "HnGOwk": {
    "defaultMessage": "Registered models",
    "description": "Title for the registered models section on the run details page"
  },
  "HyBP+D": {
    "defaultMessage": "Tags",
    "description": "Title text for the tags section under details tab on the model view\n                   page"
  },
  "HzGYm5": {
    "defaultMessage": "Aliases",
    "description": "Aliases section in the metadata on model version page"
  },
  "IAyAgH": {
    "defaultMessage": "Move up",
    "description": "Experiment page > compare runs tab > chart header > move up option"
  },
  "IB0MR8": {
    "defaultMessage": "Description",
    "description": "Label for descriptions section on the logged models details page"
  },
  "ICg2LX": {
    "defaultMessage": "Disable the new model stages",
    "description": "Model registry > Switcher for the new model registry UI containing aliases > disable confirmation modal title"
  },
  "ICtiKS": {
    "defaultMessage": "Delete",
    "description": "OK button text for model version deletion modal in model versions view page"
  },
  "IEORCP": {
    "defaultMessage": "Comparing {numRuns} Runs from {numExperiments} Experiments",
    "description": "Breadcrumb title for compare runs page with multiple experiments"
  },
  "IHyeUr": {
    "defaultMessage": "Stage",
    "description": "Label name for stage metadata in model version page"
  },
  "IJbauF": {
    "defaultMessage": "Add tag \"{tagKey}\"",
    "description": "Key-value tag editor modal > Tag dropdown Manage Modal > Add new tag button"
  },
  "IKx3DN": {
    "defaultMessage": "Predict on a Pandas DataFrame.",
    "description": "Code comment which states on how we can predict using pandas DataFrame"
  },
  "IUAmWX": {
    "defaultMessage": "No common artifacts to display.",
    "description": "Text shown when there are no common artifacts between the runs"
  },
  "IWuVOI": {
    "defaultMessage": "Failed to add tag. Error: {userVisibleError}",
    "description": "Text for user visible error when adding tag in model version view"
  },
  "IXPpwQ": {
    "defaultMessage": "404: Resource not found",
    "description": "Generic 404 user-friendly error for the MLflow UI"
  },
  "IZ95jb": {
    "defaultMessage": "Datasets",
    "description": "Filtering label to filter runs based on datasets used"
  },
  "Id2mFI": {
    "defaultMessage": "The request was invalid.",
    "description": "Bad request (HTTP STATUS 400) generic error message"
  },
  "IdxSB8": {
    "defaultMessage": "images",
    "description": "Experiment tracking > runs charts > charts > image grid multiple key > table header text"
  },
  "IfcpiM": {
    "defaultMessage": "Step",
    "description": "Label for a radio button that configures the x-axis on a line chart. This option is for the step number that the metrics were logged."
  },
  "Ik96R6": {
    "defaultMessage": "Edit",
    "description": "Text for the edit button next to the description section title on\n             the model version view page"
  },
  "IsIgE2": {
    "defaultMessage": "Automatically log traces for Gemini conversations by calling the {code} function. For example:",
    "description": "Description of how to log traces for API calls to Google's Gemini API using MLflow autologging. This message is followed by a code example."
  },
  "Isaf66": {
    "defaultMessage": "Details",
    "description": "Run page > Overview > Details section title"
  },
  "Isig6r": {
    "defaultMessage": "Error loading shared view state: share key is invalid",
    "description": "Experiment page > share viewstate > error > share key is invalid"
  },
  "J2XCE/": {
    "defaultMessage": "Specify sequences that signal the model to stop generating text.",
    "description": "Experiment page > prompt lab > stop parameter help text"
  },
  "JCboZ7": {
    "defaultMessage": "Path copied",
    "description": "Tooltip displayed after experiment path was successfully copied to clipboard"
  },
  "JChRnq": {
    "defaultMessage": "Last 24 hours",
    "description": "Option for the start select dropdown to filter runs from the last 24 hours"
  },
  "JDpv0G": {
    "defaultMessage": "Operator",
    "description": "Tag filter input for operator field in the tags filter popover for experiments page search by tags"
  },
  "JGQ5B2": {
    "defaultMessage": "Add",
    "description": "Model registry > model version table > metadata column > 'add' button label"
  },
  "JNS471": {
    "defaultMessage": "No results. Try using a different keyword or adjusting your filters.",
    "description": "Models table > no results after filtering"
  },
  "JUTcIz": {
    "defaultMessage": "Time created",
    "description": "Header for the time created column in the experiments table"
  },
  "JYVQuV": {
    "defaultMessage": "Run ID",
    "description": "Run page > Overview > Run ID section label"
  },
  "JnIbS3": {
    "defaultMessage": "Evaluate all",
    "description": "Experiment page > artifact compare view > run column header > \"Evaluate all\" button label"
  },
  "JnidmZ": {
    "defaultMessage": "Add row",
    "description": "Experiment page > artifact compare view > \"add new row\" modal title"
  },
  "Jp79WH": {
    "defaultMessage": "X-axis",
    "description": "Experiment page > view controls > global settings for line chart view > settings for x-axis section label"
  },
  "Jrri/Y": {
    "defaultMessage": "Temperature",
    "description": "Experiment page > prompt lab > temperature parameter label"
  },
  "JtQQMn": {
    "defaultMessage": "This is the output generated by the LLM using the prompt template and input values defined above.",
    "description": "Experiment page > new run modal > evaluation output field hint"
  },
  "JuHp/q": {
    "defaultMessage": "Hugging Face",
    "description": "Experiment dataset drawer > source type > Hugging Face source type label"
  },
  "K+5g8S": {
    "defaultMessage": "Trace data is not available for in-progress traces. Please wait for the trace to complete.",
    "description": "Experiment page > traces data drawer > in-progress description"
  },
  "K5rmCE": {
    "defaultMessage": "S3",
    "description": "Experiment dataset drawer > source type > S3 source type label"
  },
  "K8JcAN": {
    "defaultMessage": "Datasets",
    "description": "Label for the datasets filter dropdown in the logged model list page"
  },
  "K8LdMX": {
    "defaultMessage": "Automatically log traces for CrewAI executions by calling the {code} function. For example:",
    "description": "Description of how to log traces for the CrewAI package using MLflow autologging. This message is followed by a code example."
  },
  "KADUUT": {
    "defaultMessage": "Model parameters",
    "description": "Experiment page > new run modal > served LLM model parameters label"
  },
  "KGMbzq": {
    "defaultMessage": "Commit message:",
    "description": "A label for the commit message in the prompt details page"
  },
  "KJbYrw": {
    "defaultMessage": "Loaded {childRuns} child {childRuns, plural, =1 {run} other {runs}}",
    "description": "Experiment page > loaded more runs notification > loaded only child runs"
  },
  "KJqjTs": {
    "defaultMessage": "Section title loading",
    "description": "Loading skeleton label for overview page section title in Catalog Explorer"
  },
  "KMVqUP": {
    "defaultMessage": "Tags",
    "description": "Header for the tags column in the registered prompts table"
  },
  "KV3BXl": {
    "defaultMessage": "Select as baseline version",
    "description": "Label for selecting baseline prompt version in the comparison view"
  },
  "Ka1jM2": {
    "defaultMessage": "Disabled",
    "description": "Runs charts > line chart > ignore outliers > disabled label"
  },
  "Kkr/RI": {
    "defaultMessage": "Configure charts",
    "description": "Experiment page > view controls > global settings for line chart view > dropdown button label"
  },
  "Kwz1fc": {
    "defaultMessage": "Artifacts",
    "description": "Label for the artifacts tab on the logged model details page"
  },
  "KzC+38": {
    "defaultMessage": "Prompt template examples",
    "description": "Experiment page > new run modal > prompt examples > modal title"
  },
  "L/4iQO": {
    "defaultMessage": "Delete",
    "description": "Label for the delete experiments action on the experiments list page"
  },
  "L26D19": {
    "defaultMessage": "X-axis:",
    "description": "Label for the radio button to toggle the control on the X-axis of the metric graph for the experiment"
  },
  "LEiN8m": {
    "defaultMessage": "Tags",
    "description": "Experiment page > group by runs control > tags section label"
  },
  "LKAZ2n": {
    "defaultMessage": "Disable grouped runs to compare",
    "description": "Experiment tracking > components > runs-charts > RunsChartsConfigureDifferenceCharts > disable grouped runs info message"
  },
  "LLm5Bo": {
    "defaultMessage": "Displaying Runs from {numExperiments} Experiments",
    "description": "Breadcrumb nav item to link to the compare-experiments page on compare runs page"
  },
  "LTbwXS": {
    "defaultMessage": "Artifact evaluation",
    "description": "A tooltip for the view mode switcher in the experiment view, corresponding to artifact evaluation view"
  },
  "LTe7m4": {
    "defaultMessage": "No traces found with the current filter query. <button>Reset filters</button> to see all traces.",
    "description": "Experiment page > traces table > no traces recorded"
  },
  "Li72QU": {
    "defaultMessage": "Add",
    "description": "Key-value tag table cell > 'add' button label"
  },
  "LiW/yM": {
    "defaultMessage": "Download as SVG",
    "description": "Experiment page > compare runs tab > chart header > download as SVG option"
  },
  "Ll6vbT": {
    "defaultMessage": "Model versions in the `{currentStage}` stage will be moved to the `Archived` stage.",
    "description": "Tooltip text for transitioning existing model versions in stage to archived\n     in the model versions page"
  },
  "LpdcPw": {
    "defaultMessage": "Model versions",
    "description": "Label for the model versions of a logged model on the logged model details page"
  },
  "M/c4l0": {
    "defaultMessage": "Metric",
    "description": "Label for a radio button that configures the x-axis on a line chart. This option makes the X-axis a custom metric that the user selects."
  },
  "M0zIfe": {
    "defaultMessage": "Aliases",
    "description": "Header for the aliases column in the registered prompts table"
  },
  "M1dwxx": {
    "defaultMessage": "Version {version}",
    "description": "Model registry > models table > aliases column > version indicator"
  },
  "M5bYHa": {
    "defaultMessage": "No metrics available",
    "description": "Text shown in a disabled multi-selector when there are no selectable metrics."
  },
  "MBNIRk": {
    "defaultMessage": "Attributes",
    "description": "Experiment tracking > runs charts > cards > RunsChartsDifferenceChartCard > attributes heading"
  },
  "MUUYWZ": {
    "defaultMessage": "Created at",
    "description": "Label for the creation timestamp of a logged model on the logged model details page"
  },
  "MatV9u": {
    "defaultMessage": "Create",
    "description": "Create button text for creating model in the model registry"
  },
  "Mc6Dhy": {
    "defaultMessage": "5",
    "description": "Label for 5 first runs visible in run count selector within runs compare configuration modal"
  },
  "MhtxHm": {
    "defaultMessage": "You cannot evaluate this cell, this run was not created using served LLM model route",
    "description": "Experiment page > artifact compare view > text cell > run not evaluable tooltip"
  },
  "Mn7Kss": {
    "defaultMessage": "OK",
    "description": "Experiment page > traces table > status label > ok"
  },
  "Mtj9Ay": {
    "defaultMessage": "Edit description",
    "description": "Run page > Overview > Description section > Edit button label"
  },
  "N79Rdb": {
    "defaultMessage": "{count, plural, =1 {1 month} other {# months}} ago",
    "description": "Time duration in months"
  },
  "N8YuIr": {
    "defaultMessage": "Error while loading metric page",
    "description": "Title of the error state on the metric page"
  },
  "NDEhn/": {
    "defaultMessage": "Configure chart",
    "description": "Experiment tracking > runs charts > cards > RunsChartsDifferenceChartCard > configure chart button"
  },
  "NF6ePS": {
    "defaultMessage": "{count, plural, =1 {1 year} other {# years}} ago",
    "description": "Time duration in years"
  },
  "NFUJyk": {
    "defaultMessage": "Load model",
    "description": "Code comment which states how to load a SparkML model"
  },
  "NGsTf/": {
    "defaultMessage": "Synchronizing artifacts for {runsBeingSynchronizedCount} runs...",
    "description": "Experiment page > artifact compare view > prompt lab artifact synchronization > loading state"
  },
  "NJ1bYP": {
    "defaultMessage": "{fieldName} are identical",
    "description": "Default text in data table where items are identical in the model comparison page"
  },
  "NN0ScV": {
    "defaultMessage": "Comparing {numRuns} Runs from 1 Experiment",
    "description": "Breadcrumb title for compare runs page with single experiment"
  },
  "NPlcrl": {
    "defaultMessage": "Clear filters",
    "description": "Button to clear filters in the tags filter popover for experiments page search by tags"
  },
  "NU5iHM": {
    "defaultMessage": "Value",
    "description": "Label for the value column in the logged model details metrics table"
  },
  "NiSPrL": {
    "defaultMessage": "Model metrics",
    "description": "Run page > Overview > Metrics table > Model charts section > title"
  },
  "Nj6Ez5": {
    "defaultMessage": "Name",
    "description": "Text for name column in schema table in model version page"
  },
  "Nlm9bK": {
    "defaultMessage": "Add tags",
    "description": "Label for the add tags button on the registered prompt details page"
  },
  "Nm/Pjx": {
    "defaultMessage": "Registered at",
    "description": "Column title text for created at timestamp in model version table"
  },
  "Nnsm0p": {
    "defaultMessage": "All runs in this experiment have been filtered. Change or clear filters to view runs.",
    "description": "Empty state description text for experiment runs page when all runs have been filtered out"
  },
  "NoYMjZ": {
    "defaultMessage": "Requires MLflow >= {minVersion}",
    "description": "Alert title informing the user of the minimum required MLflow version to run the code example"
  },
  "Np53PR": {
    "defaultMessage": "Try this template",
    "description": "Experiment page > new run modal > prompt examples > try template button"
  },
  "NqEELO": {
    "defaultMessage": "View model",
    "description": "Run page > Header > Register model dropdown > View model button label"
  },
  "NtaCJN": {
    "defaultMessage": "Off",
    "description": "Runs charts > line chart > display points > off setting label"
  },
  "NwNrl4": {
    "defaultMessage": "Amount of time that has passed since the first metric value was logged",
    "description": "A tooltip line chart configuration for the step function of relative time"
  },
  "NzRvyj": {
    "defaultMessage": "Table settings",
    "description": "Run view > artifact view > logged table > table settings tooltip"
  },
  "O1rYVN": {
    "defaultMessage": "Load model as a Spark UDF. Override result_type if the model does not return double values.",
    "description": "Code comment which states how to load model using spark UDF"
  },
  "O5FKCr": {
    "defaultMessage": "Tokens",
    "description": "Experiment page > traces table > tokens column header"
  },
  "O9r1RR": {
    "defaultMessage": "Start Time:",
    "description": "Row title for the start time of runs on the experiment compare runs page"
  },
  "OEGyWZ": {
    "defaultMessage": "Predict on a Spark DataFrame.",
    "description": "Code comment which states on how we can predict using spark DataFrame"
  },
  "OH7hV5": {
    "defaultMessage": "Value",
    "description": "Tag filter input for value field in the tags filter popover for experiments page search by tags"
  },
  "ONIiUE": {
    "defaultMessage": "Show first 20",
    "description": "Menu option for showing only 10 first runs in the experiment view runs compare mode"
  },
  "OQsEJv": {
    "defaultMessage": "Value",
    "description": "Add new key-value tag modal > Value input label"
  },
  "OfLABN": {
    "defaultMessage": "Close",
    "description": "Error modal close button text"
  },
  "OimAJb": {
    "defaultMessage": "Scatter Plot",
    "description": "Tab pane title for scatterplots on the compare runs page"
  },
  "Oj2ENw": {
    "defaultMessage": "No models registered yet. <link>Learn more about registering models</link>.",
    "description": "Models table > no models present yet"
  },
  "On3g1B": {
    "defaultMessage": "Running",
    "description": "Run page > Overview > Run status cell > Value for running state"
  },
  "OzyPl3": {
    "defaultMessage": "Please select parameters",
    "description": "Placeholder text for parameters in parallel coordinates plot in MLflow"
  },
  "PBeZnP": {
    "defaultMessage": "You can start logging traces to this logged model by calling {code} first:",
    "description": "Introductory text for the code example for logging traces to an existing logged model. The code contains reference to \"mlflow.set_active_model\" function call"
  },
  "PBkS4s": {
    "defaultMessage": "Status",
    "description": "Experiment page > traces table > status column header"
  },
  "PEYesH": {
    "defaultMessage": "New run",
    "description": "Button used to pop up a modal to create a new run"
  },
  "PGbCZD": {
    "defaultMessage": "Production",
    "description": "Column title for production phase version in the registered model page"
  },
  "PKYh23": {
    "defaultMessage": "Additional runs",
    "description": "Experiment page > grouped runs table > label for group with additional, ungrouped runs"
  },
  "PNfcez": {
    "defaultMessage": "Add row",
    "description": "Experiment page > artifact compare view > add new row button"
  },
  "PP5HZf": {
    "defaultMessage": "Created at",
    "description": "Run page > Overview > Run start time section label"
  },
  "PPPbd+": {
    "defaultMessage": "A GraphQL error occurred.",
    "description": "Generic message for a GraphQL error, typically due to query parsing or validation issues"
  },
  "PRe/8y": {
    "defaultMessage": "None",
    "description": "Default text for no content in an editable note in MLflow"
  },
  "PRwcGm": {
    "defaultMessage": "Search",
    "description": "Placeholder for the search input in the logged model list page sort column selector"
  },
  "PSFpHG": {
    "defaultMessage": "You don't have permissions to open requested experiment.",
    "description": "A message shown on the experiment page if user has no permissions to open the experiment"
  },
  "PZGZHV": {
    "defaultMessage": "Experiment ID",
    "description": "Label for displaying the current experiment in view"
  },
  "Potju2": {
    "defaultMessage": "Restore",
    "description": "String for the restore button to undo the experiments that were deleted"
  },
  "Q/evEc": {
    "defaultMessage": "Parameters ({length})",
    "description": "Run page > Overview > Parameters table > Section title"
  },
  "Q0i5xG": {
    "defaultMessage": "Scatter chart",
    "description": "Experiment tracking > runs charts > add chart menu > scatter plot"
  },
  "Q6oN2U": {
    "defaultMessage": "Chart view",
    "description": "Experiment page > control bar > chart view toggle button tooltip"
  },
  "Q73eXs": {
    "defaultMessage": "No params",
    "description": "Experiment page > group by runs control > no params to group by"
  },
  "QAyzA3": {
    "defaultMessage": "Delete",
    "description": "Experiment page > traces view controls > Delete button"
  },
  "QBYbF3": {
    "defaultMessage": "Prompts",
    "description": "Sidebar link for prompts tab"
  },
  "QC5Vjq": {
    "defaultMessage": "Y-axis:",
    "description": "Label where the users can choose the metric of the experiment run to be plotted on the Y-axis"
  },
  "QD6iZA": {
    "defaultMessage": "No parameters match the search filter",
    "description": "Run page > Overview > Parameters table > No results after filtering"
  },
  "QGiy9C": {
    "defaultMessage": "About this run",
    "description": "Title for the details/metadata section on the run details page"
  },
  "QPC4hV": {
    "defaultMessage": "Use other parameters or disable run grouping to continue.",
    "description": "Experiment page > compare runs > parallel coordinates chart > unsupported string values warning > description"
  },
  "QRnRh3": {
    "defaultMessage": "No experiments found",
    "description": "Label for the empty state in the experiments table when no experiments are found"
  },
  "QUMV9L": {
    "defaultMessage": "On",
    "description": "Runs charts > line chart > display points > on setting label"
  },
  "QhEnTA": {
    "defaultMessage": "Name",
    "description": "Header for the name column in the experiments table"
  },
  "Qi6Etm": {
    "defaultMessage": "Hide all runs",
    "description": "Menu option for revealing all hidden runs in the experiment view runs compare mode"
  },
  "QqY6kD": {
    "defaultMessage": "Bedrock",
    "description": "Header for Bedrock tab in the MLflow Tracing quickstart guide"
  },
  "Qsgg+9": {
    "defaultMessage": "Experiment Name:",
    "description": "Row title for the experiment IDs of runs on the experiment compare runs page"
  },
  "QuU1sl": {
    "defaultMessage": "Parallel Coordinates Plot",
    "description": "Tab text for parallel coordinates plot on the model comparison page"
  },
  "R/4/8G": {
    "defaultMessage": "Metric",
    "description": "Label for the metric column in the logged model details metrics table"
  },
  "R3Lb6z": {
    "defaultMessage": "The requested resource was not found.",
    "description": "Resource not found (HTTP STATUS 404) generic error message"
  },
  "RCjxf0": {
    "defaultMessage": "Compare runs",
    "description": "Experiment tracking > runs charts > cards > RunsChartsDifferenceChartCard > chart not configured warning > title"
  },
  "RJenO+": {
    "defaultMessage": "Create prompt version",
    "description": "Label for the create prompt action on the registered prompt details page"
  },
  "RUw2fH": {
    "defaultMessage": "Create a model",
    "description": "Create button to register a new model"
  },
  "RaGnOQ": {
    "defaultMessage": "Compare",
    "description": "String for the compare button to compare experiment runs to find an ideal model"
  },
  "RlBbjb": {
    "defaultMessage": "A tag key is required",
    "description": "Key-value tag editor modal > Tag dropdown > Tag key required error message"
  },
  "RlRsah": {
    "defaultMessage": "loading...",
    "description": "Loading spinner text to show that the artifact loading is in progress"
  },
  "Rlwm5V": {
    "defaultMessage": "Name is required",
    "description": "A validation state for the prompt name in the prompt creation modal"
  },
  "Rs+SVS": {
    "defaultMessage": "Ready",
    "description": "Label for ready state of a experiment logged model"
  },
  "RtKhwd": {
    "defaultMessage": "Dataset",
    "description": "Experiment page > group by runs control > group by dataset"
  },
  "RzZVxC": {
    "defaultMessage": "An error occurred while rendering this component.",
    "description": "Description of error fallback component"
  },
  "S7ESYH": {
    "defaultMessage": "Visualizations",
    "description": "Tabs title for plots on the compare runs page"
  },
  "SCYMXw": {
    "defaultMessage": "Cancel",
    "description": "Cancel button text for creating model in the model registry"
  },
  "SCqKp8": {
    "defaultMessage": "Evaluation",
    "description": "A button enabling compare runs (evaluation) mode on the experiment page"
  },
  "SI6n4L": {
    "defaultMessage": "Compare",
    "description": "Label for the compare mode on the registered prompt details page"
  },
  "SLHSXV": {
    "defaultMessage": "Search parameters",
    "description": "Run page > Overview > Parameters table > Filter input placeholder"
  },
  "SNvZyR": {
    "defaultMessage": "Time",
    "description": "Label for the time axis on the runs compare chart"
  },
  "STEhnv": {
    "defaultMessage": "Description",
    "description": "Header for the description column in the experiments table"
  },
  "SZj964": {
    "defaultMessage": "Copy S3 URI to clipboard",
    "description": "Text for the HTTP/HF location link in the experiment run dataset drawer"
  },
  "Sb0Z4Z": {
    "defaultMessage": ", . : / - = and blank spaces are not allowed",
    "description": "Add new key-value tag modal > Invalid characters error"
  },
  "Shv28w": {
    "defaultMessage": "Save",
    "description": "Default text for save button on editable notes in MLflow"
  },
  "SrXYrV": {
    "defaultMessage": "Previewing the first {numRows} rows",
    "description": "Title for showing the number of rows in the parsed data preview"
  },
  "Sviop4": {
    "defaultMessage": "Gemini",
    "description": "Header for Gemini tab in the MLflow Tracing quickstart guide"
  },
  "SzapEm": {
    "defaultMessage": "Your models will appear here once you log them using newest version of MLflow. <link>Learn more</link>.",
    "description": "Placeholder for empty models table on the logged models list page"
  },
  "SzvvXl": {
    "defaultMessage": "Failed to submit",
    "description": "Message text for failing to save changes in editable note in MLflow"
  },
  "T/UYwm": {
    "defaultMessage": "Raw Schema JSON:",
    "description": "Label for the raw schema JSON in the experiment run dataset schema"
  },
  "T1sd79": {
    "defaultMessage": "Go to model",
    "description": "Run page > Header > Register model dropdown > Go to model button label"
  },
  "T4eipT": {
    "defaultMessage": "Line Smoothness",
    "description": "Label for the smoothness slider for the graph plot for metrics"
  },
  "TBX+Gs": {
    "defaultMessage": "Add/Edit tags",
    "description": "Key-value tag editor modal > Title of the update tags modal"
  },
  "TC9IhO": {
    "defaultMessage": "No runs",
    "description": "Placeholder text for the runs table on the logged model details page when there are no runs"
  },
  "TKtJIK": {
    "defaultMessage": "Page not found",
    "description": "Error message shown to the user when they arrive at a non existent URL"
  },
  "TPspzA": {
    "defaultMessage": "Deleting the section will permanently remove it and the charts it contains. This cannot be undone.",
    "description": "Experiment page > compare runs > chart section > delete section warning message"
  },
  "TQZ+X6": {
    "defaultMessage": "Request",
    "description": "Experiment page > traces table > input column header"
  },
  "TSXmaB": {
    "defaultMessage": "Create",
    "description": "A label for the confirm button in the create prompt modal in the prompt management UI"
  },
  "TeN9hs": {
    "defaultMessage": "Traces",
    "description": "Label for the traces tab on the logged model details page"
  },
  "TfuAgs": {
    "defaultMessage": "Hide group",
    "description": "A tooltip for the visibility icon button in the runs table next to the visible run group"
  },
  "ThrXMh": {
    "defaultMessage": "Inputs",
    "description": "Table section name for schema inputs in the model comparison page"
  },
  "Tl63jz": {
    "defaultMessage": "All runs are filtered",
    "description": "Empty state title text for experiment runs page when all runs have been filtered out"
  },
  "TlFUsN": {
    "defaultMessage": "Tags",
    "description": "Title text for the tags section on the model versions view page"
  },
  "TlVXcS": {
    "defaultMessage": "Cancel",
    "description": "Cancel button label within a modal for adding/editing a new runs comparison chart"
  },
  "Tpj2su": {
    "defaultMessage": "Attributes",
    "description": "Label for the attributes column group in the logged model column selector"
  },
  "U+2XCK": {
    "defaultMessage": "Delete",
    "description": "Delete action for logged model"
  },
  "U+Jzcv": {
    "defaultMessage": "<link>Version {versionNumber}</link>",
    "description": "Row entry for version columns in the registered model page"
  },
  "U3btBc": {
    "defaultMessage": "Examples:",
    "description": "Text header for examples of mlflow search syntax"
  },
  "U4ox5k": {
    "defaultMessage": "Experiments",
    "description": "Sidebar link for experiments tab"
  },
  "U82iv6": {
    "defaultMessage": "Registered Models",
    "description": "Text for registered model link in the title for model comparison page"
  },
  "UCQwvo": {
    "defaultMessage": "Registered prompts",
    "description": "Run page > Overview > Run prompts section label"
  },
  "UEDu0c": {
    "defaultMessage": "MLflow UI automatically fetches metric histories for active runs and updates the metrics plot with a {interval} second interval.",
    "description": "Helpful tooltip message to explain the automatic metrics plot update"
  },
  "UGAKJp": {
    "defaultMessage": "X-axis:",
    "description": "Label text for x-axis in contour plot comparison in MLflow"
  },
  "UYSMKb": {
    "defaultMessage": "Schema is too large to display all rows. Please search for a column name to filter the results. Currently showing {currentResults} results from {allResults} total rows.",
    "description": "Text for model inputs/outputs schema table when schema is too large to display all rows"
  },
  "UgF7ax": {
    "defaultMessage": "Status",
    "description": "Label for the status of a logged model on the logged model details page"
  },
  "UhdPmo": {
    "defaultMessage": "Transition to",
    "description": "Text for transitioning a model version to a different stage under\n                 dropdown menu in model version page"
  },
  "UmwZQv": {
    "defaultMessage": "using Prompt Engineering",
    "description": "String for creating a new run with prompt engineering modal"
  },
  "UtUq/x": {
    "defaultMessage": "Registered models",
    "description": "Header title for the registered models column in the logged model list table"
  },
  "Uue10g": {
    "defaultMessage": "Models",
    "description": "Breadcrumb for models tab of experiments page on the logged model details page"
  },
  "UwpML4": {
    "defaultMessage": "Model registered successfully",
    "description": "Notification title for model registration succeeded on the logged model details page"
  },
  "UzZf+2": {
    "defaultMessage": "Add chart",
    "description": "Confirm button label within a modal when adding a new runs comparison chart"
  },
  "V3BImd": {
    "defaultMessage": "Time created",
    "description": "Experiment page > traces table > time created column header"
  },
  "V4CsL/": {
    "defaultMessage": "Unable to list artifacts stored under {artifactUri} for the current run. Please contact your tracking server administrator to notify them of this error, which can happen when the tracking server lacks permission to list artifacts under the current run's root artifact directory.",
    "description": "Error message when the artifact is unable to load. This message is displayed in the open source ML flow only"
  },
  "V5cjvM": {
    "defaultMessage": "Copy your MLflow models to another registered model for simple model promotion across environments. For more mature production-grade setups, we recommend setting up automated model training workflows to produce models in controlled environments. <link>Learn more</link>",
    "description": "Model registry > OSS Promote model modal > description paragraph body"
  },
  "V9FtFz": {
    "defaultMessage": "Use the parallel coordinates chart to compare how various parameters in model affect your model metrics.",
    "description": "Experiment page > compare runs > parallel coordinates chart > chart not configured warning > description"
  },
  "VAUHXW": {
    "defaultMessage": "No chart data available for the currently visible runs. Select other runs or <link>hide empty charts.</link>",
    "description": "Experiment tracking > runs charts > indication displayed when no corresponding data is found to be used in chart-based run comparison"
  },
  "VDkXRG": {
    "defaultMessage": "View model",
    "description": "Label for a button that opens a new tab to view the details of a logged ML model while registering a model version"
  },
  "VGJhVI": {
    "defaultMessage": "Add New Tag",
    "description": "Add new key-value tag modal > Modal title"
  },
  "VMVNTR": {
    "defaultMessage": "Requested experiment was not found.",
    "description": "A message shown on the experiment page if the experiment is not found"
  },
  "VP+qFF": {
    "defaultMessage": "Show diff only",
    "description": "Label next to the switch that controls displaying only differing values in comparision tables on the compare runs page"
  },
  "VPU43C": {
    "defaultMessage": "Compare parameter importance",
    "description": "Experiment page > compare runs > parallel coordinates chart > chart not configured warning > title"
  },
  "VZRc73": {
    "defaultMessage": "Using the list of logged table artifacts, select at least one to start comparing results.",
    "description": "Experiment page > artifact compare view > table select dropdown tooltip"
  },
  "VcNdOq": {
    "defaultMessage": "No description",
    "description": "Run page > Overview > Description section > Empty value placeholder"
  },
  "VfGJFc": {
    "defaultMessage": "Deleted traces cannot be restored. Are you sure you want to proceed?",
    "description": "Experiment page > traces view controls > Delete traces modal > Confirmation message"
  },
  "Vk+30L": {
    "defaultMessage": "Edit tags",
    "description": "Label for the edit tags button in the experiment list table"
  },
  "Vkr4Bs": {
    "defaultMessage": "Add description",
    "description": "experiment page > description modal > title"
  },
  "Vm9CvZ": {
    "defaultMessage": "Description",
    "description": "Column title text for description in model version table"
  },
  "Vn+uJi": {
    "defaultMessage": "Version",
    "description": "Header for the version column in the registered prompts table"
  },
  "VpFZR/": {
    "defaultMessage": "Cancel",
    "description": "A label for the cancel button in the delete prompt version modal"
  },
  "VrxfuC": {
    "defaultMessage": "Usage example",
    "description": "A title of the modal showing the usage example of the prompt"
  },
  "Vvn8Cb": {
    "defaultMessage": "Open dataset",
    "description": "Text for the HTTP/HF location link in the experiment run dataset drawer"
  },
  "W8bOkn": {
    "defaultMessage": "250",
    "description": "Label for 250 first runs visible in run count selector within runs compare configuration modal"
  },
  "WGN2f3": {
    "defaultMessage": "Register model",
    "description": "Run page > Header > Register model dropdown > Button label when some models are not registered"
  },
  "WJF+wY": {
    "defaultMessage": "Z-axis:",
    "description": "Label text for z-axis in contour plot comparison in MLflow"
  },
  "WM5IeI": {
    "defaultMessage": "Use \"Create prompt\" button in order to create a new prompt",
    "description": "Guidelines for the user on how to create a new prompt in the prompts list page"
  },
  "WNz02j": {
    "defaultMessage": "For more complex use cases, MLflow also provides granular APIs that can be used to control tracing behavior. For more information, please visit the <a>official documentation</a> on fluent and client APIs for MLflow Tracing.",
    "description": "Explanation of alternative APIs for custom tracing in MLflow. The link leads to the MLflow documentation for the user to learn more."
  },
  "WP1pyQ": {
    "defaultMessage": "Created by",
    "description": "Column title for created by column for a model in the registered model page"
  },
  "WP50re": {
    "defaultMessage": "Cancel",
    "description": "A label for the cancel button in the prompt creation modal in the prompt management UI"
  },
  "WQwCH6": {
    "defaultMessage": "Aliased versions",
    "description": "Column title for aliased versions in the registered model page"
  },
  "WVUF2N": {
    "defaultMessage": "Are you sure you want to delete the prompt?",
    "description": "A content for the delete prompt confirmation modal"
  },
  "Wd8Tga": {
    "defaultMessage": "No schema. See <link>MLflow docs</link> for how to include input and output schema with your model.",
    "description": "Text for schema table when no schema exists in the model version\n                     page"
  },
  "WeAgwI": {
    "defaultMessage": "Digest: {digest}",
    "description": "Experiment dataset drawer > digest > label and value"
  },
  "WfY+Gj": {
    "defaultMessage": "Delete prompt version",
    "description": "A header for the delete prompt version modal"
  },
  "Wm6dYs": {
    "defaultMessage": "Delete",
    "description": "A confirmation label of the modal used for deleting logged models"
  },
  "WmDiY9": {
    "defaultMessage": "Source",
    "description": "Run page > Overview > Run source section label"
  },
  "Wv3B3G": {
    "defaultMessage": "Supported formats: image, text, html, pdf, audio, video, geojson files",
    "description": "Text to explain users which formats are supported to display the artifacts"
  },
  "WvHAEg": {
    "defaultMessage": "Input an artifact location (optional)",
    "description": "Input placeholder to enter artifact location for create experiment"
  },
  "X+boXI": {
    "defaultMessage": "Copied",
    "description": "Tooltip text shown when copy operation completes"
  },
  "X3F7x3": {
    "defaultMessage": "No Artifacts Recorded",
    "description": "Empty state string when there are no artifacts record for the experiment"
  },
  "X6P8tX": {
    "defaultMessage": "No models found",
    "description": "Empty state title displayed when all models are filtered out in the logged models list page"
  },
  "X8OaXU": {
    "defaultMessage": "Scheduled",
    "description": "Run page > Overview > Run status cell > Value for scheduled state"
  },
  "XLSmZx": {
    "defaultMessage": "Create prompt version",
    "description": "A header for the create prompt version modal in the prompt management UI"
  },
  "XX8+x1": {
    "defaultMessage": "View prompt template",
    "description": "Experiment page > artifact compare view > run column header prompt metadata > \"view prompt template\" button label"
  },
  "XaC3qF": {
    "defaultMessage": "Can't load run details",
    "description": "Run page > error loading page title"
  },
  "XaD7FM": {
    "defaultMessage": "Select parameters/metrics to plot.",
    "description": "Text to show when x or y axis is not selected on box plot"
  },
  "XcKgD5": {
    "defaultMessage": "Details",
    "description": "Title for the details section on the logged model details page"
  },
  "Xm5xxu": {
    "defaultMessage": "Request error",
    "description": "Error state title displayed in the logged models list page"
  },
  "Xs1oJm": {
    "defaultMessage": "Search metric charts",
    "description": "Run page > Charts tab > Filter metric charts input > placeholder"
  },
  "Xuz/xh": {
    "defaultMessage": "Models",
    "description": "Sidebar link for models tab"
  },
  "XvzXs3": {
    "defaultMessage": "The parallel coordinates chart shows runs with columns that are either numbers or strings. If a column has string entries, the runs corresponding to the 30 most recent unique values will be shown. Only runs with all relevant metrics and/or parameters will be displayed.",
    "description": "Experiment page > charts > parallel coordinates chart > tooltip explaining what data is expected to be rendered"
  },
  "XwD3hV": {
    "defaultMessage": "{count, plural, =1 {1 day} other {# days}} ago",
    "description": "Time duration in days"
  },
  "XwkX9B": {
    "defaultMessage": "No metrics recorded",
    "description": "Placeholder text when no metrics are recorded for a logged model"
  },
  "Y3wSZx": {
    "defaultMessage": "Show example code",
    "description": "Button for showing logged models quickstart example code"
  },
  "Y47tVZ": {
    "defaultMessage": "Time (relative)",
    "description": "Label for a radio button that configures the x-axis on a line chart. This option is for relative time since the first metric was logged."
  },
  "Y9ZFyN": {
    "defaultMessage": "Download artifact",
    "description": "Link to download the artifact of the experiment"
  },
  "YECxws": {
    "defaultMessage": "Compare",
    "description": "Label for the compare experiments action on the experiments list page"
  },
  "YINJEO": {
    "defaultMessage": "Metric",
    "description": "Column title for the column displaying the metric names for a run"
  },
  "YOp3/x": {
    "defaultMessage": "Unavailable when runs are grouped",
    "description": "Experiment page > view mode switch > evaluation mode disabled tooltip"
  },
  "YQ+Eon": {
    "defaultMessage": "Register model",
    "description": "Button text to register the model for deployment"
  },
  "YRBURU": {
    "defaultMessage": "Sort: {sortBy}",
    "description": "Label for the filter button in the logged model list page. sortBy is the name of the column by which the table is currently sorted."
  },
  "YRFAGK": {
    "defaultMessage": "Negative infinity ({metricKey})",
    "description": "Label indicating negative infinity used as a hover text in a plot UI element"
  },
  "YZDyOo": {
    "defaultMessage": "Path:",
    "description": "Label to display the full path of where the artifact of the experiment runs is located"
  },
  "YamyaP": {
    "defaultMessage": "Auto-refresh",
    "description": "String for the auto-refresh button that refreshes the runs list automatically"
  },
  "YfspJh": {
    "defaultMessage": "This example requires MLflow version {minVersion} or newer. Please run {installCommand} in a notebook cell if your MLflow version is older than this, and restart the kernel when the command finishes.",
    "description": "Alert description informing the user of how to upgrade MLflow to the minimum required version"
  },
  "YkcoeV": {
    "defaultMessage": "Displaying Runs from {numExperiments} Experiments",
    "description": "Breadcrumb nav item to link to compare-experiments page on compare runs page"
  },
  "YlavFP": {
    "defaultMessage": "Add section",
    "description": "Experiment page > compare runs > chart section > add section bar"
  },
  "YnHiZ6": {
    "defaultMessage": "Relative Time (hours)",
    "description": "Label for the relative axis on the runs compare chart in hours"
  },
  "YuWDVj": {
    "defaultMessage": "Experiment",
    "description": "Sidebar button inside the 'new' popover to create new experiment"
  },
  "YuYnxd": {
    "defaultMessage": "Delete",
    "description": "Text for delete button on the experiment view page header"
  },
  "Z5en2d": {
    "defaultMessage": "Versions",
    "description": "Title text for the versions section under details tab on the\n                       model view page"
  },
  "Z6kodo": {
    "defaultMessage": "Move down",
    "description": "Experiment page > compare runs tab > chart header > move down option"
  },
  "ZGrkWk": {
    "defaultMessage": "Perform inference via model.transform()",
    "description": "Code comment which states how we can perform SparkML inference"
  },
  "ZO8PZt": {
    "defaultMessage": "{count, plural, =1 {1 minute} other {# minutes}} ago",
    "description": "Time duration in minutes"
  },
  "ZOsiNc": {
    "defaultMessage": "just now",
    "description": "Indicates a time duration that just passed"
  },
  "ZXUtU8": {
    "defaultMessage": "Click to see more",
    "description": "Run page > Overview > Tags cell > Tag"
  },
  "ZYBoeF": {
    "defaultMessage": "Transition to",
    "description": "Text for activity description under confirmation modal for model\n             version stage transition"
  },
  "ZaQ42C": {
    "defaultMessage": "Commit message",
    "description": "Header for the commit message column in the registered prompts table"
  },
  "Zb6BqS": {
    "defaultMessage": "Relative Time",
    "description": "Label for the relative axis on the runs compare chart"
  },
  "Zc48NC": {
    "defaultMessage": "(unknown)",
    "description": "Filler text when run's time information is unavailable"
  },
  "ZgAOhX": {
    "defaultMessage": "Chart name",
    "description": "Runs charts > components > config > RunsChartsConfigureDifferenceChart > Chart name config section"
  },
  "ZlokCq": {
    "defaultMessage": "Cancel",
    "description": "A label for the cancel button in the delete prompt modal"
  },
  "ZoBXpz": {
    "defaultMessage": "Model attributes",
    "description": "Header title for the model attributes section of the logged model list table"
  },
  "ZoIjun": {
    "defaultMessage": "Duration",
    "description": "Run page > Overview > Run duration section label"
  },
  "Zpi7wv": {
    "defaultMessage": "Please use controls on the left to select images to be compared",
    "description": "Description for the empty state when user did not configure any images for preview yet"
  },
  "ZqGzZd": {
    "defaultMessage": "Compare",
    "description": "Experiment page > artifact compare view > \"compare\" select dropdown label"
  },
  "ZqHpEG": {
    "defaultMessage": "Experiments",
    "description": "Header title for the experiments page"
  },
  "Zqj4VA": {
    "defaultMessage": "New run name",
    "description": "Experiment page > new run modal > run name input label"
  },
  "Zt2Uxi": {
    "defaultMessage": "Use \"Create experiment\" button in order to create a new experiment",
    "description": "Guidelines for the user on how to create a new experiment in the experiments list page"
  },
  "ZvJTXB": {
    "defaultMessage": "No tables selected",
    "description": "Experiment page > artifact compare view > empty state for no tables selected > title"
  },
  "ZwAzmu": {
    "defaultMessage": "Create Model",
    "description": "Create button to register a new model"
  },
  "a02Pn6": {
    "defaultMessage": "Step",
    "description": "Run page > Charts tab > Chart tooltip > Step label"
  },
  "a0NgR8": {
    "defaultMessage": "Type",
    "description": "Header for \"type\" column in the UC table schema"
  },
  "a8rS4O": {
    "defaultMessage": "Delete",
    "description": "OK text for delete model modal on model view page"
  },
  "aB6xFd": {
    "defaultMessage": "Outputs",
    "description": "Table subtitle for schema outputs in the model comparison page"
  },
  "aFMLIO": {
    "defaultMessage": "System metrics",
    "description": "Run page > Overview > Metrics table > System charts section > title"
  },
  "aIP7Kb": {
    "defaultMessage": "Cancel",
    "description": "Cancel button text for confirmation pop-up to delete a tag from\n                     table in MLflow"
  },
  "aLRRam": {
    "defaultMessage": "Prompts",
    "description": "Header title for the registered prompts page"
  },
  "aNnPar": {
    "defaultMessage": "Time (Relative)",
    "description": "Radio button option to choose the time relative control option for the X-axis for metric graph on the experiment runs"
  },
  "aOW396": {
    "defaultMessage": "{timeSince, plural, =1 {1 hour} other {# hours}} ago",
    "description": "Text for time in hours since given date for MLflow views"
  },
  "aQxQIF": {
    "defaultMessage": "(empty)",
    "description": "Experiment page > artifact compare view > results table > no result (empty cell)"
  },
  "aXw0NO": {
    "defaultMessage": "Please select metric",
    "description": "Placeholder text where one can select metrics from the list of available metrics to render on the graph"
  },
  "aYsI8a": {
    "defaultMessage": "<link>Learn more</link>",
    "description": "Learn more link on the model list page with cloud-specific link"
  },
  "aaKoNq": {
    "defaultMessage": "Add section below",
    "description": "Experiment page > compare runs > chart section > add section below label"
  },
  "aaVp/T": {
    "defaultMessage": "No results",
    "description": "Experiment page > group by runs control > no results after filtering by search query"
  },
  "ag05Pe": {
    "defaultMessage": "Refresh",
    "description": "refresh button text to refresh the experiment runs"
  },
  "arFT1W": {
    "defaultMessage": "Tags",
    "description": "Title for the tags section on the run details page"
  },
  "aseJdC": {
    "defaultMessage": "LangChain / LangGraph",
    "description": "Header for LangChain / LangGraph tab in the MLflow Tracing quickstart guide"
  },
  "atcZM5": {
    "defaultMessage": "Status",
    "description": "Header title for the status column in the logged model list table"
  },
  "au61Yy": {
    "defaultMessage": "Maximum",
    "description": "Experiment page > group by runs control > maximum aggregate function"
  },
  "ax3YJx": {
    "defaultMessage": "Show points on line charts if there are fewer than 60 data points per trace",
    "description": "Runs charts > line chart > display points > auto tooltip"
  },
  "axF2gD": {
    "defaultMessage": "Full Path:",
    "description": "Label to display the full path of where the artifact of the experiment runs is located"
  },
  "b0KTgh": {
    "defaultMessage": "Add/edit alias for prompt version {version}",
    "description": "Title for the edit aliases modal on the registered prompt details page"
  },
  "b8rdDM": {
    "defaultMessage": "Models",
    "description": "A button navigating to logged models table on the experiment page"
  },
  "bHuphj": {
    "defaultMessage": "See the documents below to learn how to customize this model and deploy it for batch or real-time scoring using the pyfunc model flavor.",
    "description": "Subtext heading for a list of documents that describe how to customize the model using the mlflow.pyfunc module"
  },
  "bKSd3c": {
    "defaultMessage": "An unknown error occurred.",
    "description": "Generic message for an unknown error"
  },
  "bOGBCO": {
    "defaultMessage": "Logged from",
    "description": "Header title for the 'Logged from' column in the logged model list table"
  },
  "bQSJKh": {
    "defaultMessage": "Permission denied for {modelName} version {version}. Error: \"{errorMsg}\"",
    "description": "Permission denied error message on model version detail page"
  },
  "bQZDSv": {
    "defaultMessage": "Enter aliases (champion, challenger, etc)",
    "description": "Model registry > model version alias select > Alias input placeholder"
  },
  "bS/iHC": {
    "defaultMessage": "Cancel pending request",
    "description": "Title for a model version stage transition modal when cancelling a pending request"
  },
  "bSx/er": {
    "defaultMessage": "Parameters",
    "description": "Table title text for parameters table in the model comparison page"
  },
  "bXA79t": {
    "defaultMessage": "On",
    "description": "Runs charts > line chart > ignore outliers > on setting label"
  },
  "bi26D5": {
    "defaultMessage": "Run ID:",
    "description": "Text for run ID header in the main table in the model comparison page"
  },
  "bjoGjg": {
    "defaultMessage": "Last hour",
    "description": "Option for the start select dropdown to filter runs from the last hour"
  },
  "bmd4rb": {
    "defaultMessage": "Latest version",
    "description": "Header for the latest version column in the registered prompts table"
  },
  "bqn2bk": {
    "defaultMessage": "Outputs",
    "description": "Table section name for schema outputs in the model comparison page"
  },
  "c+UXde": {
    "defaultMessage": "Filter experiments by name, tags or attributes",
    "description": "Placeholder text inside experiments search bar"
  },
  "c0slEY": {
    "defaultMessage": "Click into an individual run to see all models associated with it",
    "description": "MLflow experiment detail page > runs table > tooltip on ML \"Models\" column header"
  },
  "c4KA32": {
    "defaultMessage": "An error occurred while attempting to fetch the trace data. Please wait a moment and try again.",
    "description": "Experiment page > traces data drawer > error state description"
  },
  "c5AQYh": {
    "defaultMessage": "Compare by",
    "description": "Runs charts > components > charts > DifferenceViewPlot > Compare by column heading"
  },
  "cAKSkQ": {
    "defaultMessage": "Select a cell to display preview",
    "description": "Experiment page > table view > preview sidebar > nothing selected"
  },
  "cB0/61": {
    "defaultMessage": "Z axis",
    "description": "Label for Z axis in Contour chart configurator in compare runs chart config modal"
  },
  "cBDYla": {
    "defaultMessage": "Actions",
    "description": "Column title for actions column in editable form table in MLflow"
  },
  "cEj56l": {
    "defaultMessage": "Step",
    "description": "Label for the step axis on the runs compare chart"
  },
  "cEwSR8": {
    "defaultMessage": "Maximum number of language tokens returned from evaluation.",
    "description": "Experiment page > prompt lab > max tokens parameter help text"
  },
  "cI+F/q": {
    "defaultMessage": "Name",
    "description": "Column title for name column in editable tags table view in MLflow"
  },
  "cI0kqF": {
    "defaultMessage": "Add tags",
    "description": "Label for the add tags button in the experiment list table"
  },
  "cIV9pX": {
    "defaultMessage": "Permission denied",
    "description": "A title shown on the experiment page if user has no permissions to open the experiment"
  },
  "cJo1zH": {
    "defaultMessage": "{value} more",
    "description": "Models table > tags column > show more toggle button"
  },
  "cK6riy": {
    "defaultMessage": "Schema",
    "description": "Table title text for schema table in the model comparison page"
  },
  "cSSMIs": {
    "defaultMessage": "Copy artifact location",
    "description": "Copy tooltip to copy experiment artifact location from experiment runs table header"
  },
  "cmYzGP": {
    "defaultMessage": "Dismiss",
    "description": "A label for the button to dismiss the modal with the usage example of the prompt"
  },
  "coo35p": {
    "defaultMessage": "No runs have been logged yet. <link>Learn more</link> about how to create ML model training runs in this experiment.",
    "description": "Empty state description text for experiment runs page when no runs are logged in the experiment"
  },
  "crTWax": {
    "defaultMessage": "Key",
    "description": "Key-value tag editor modal > Key input label"
  },
  "cruwL4": {
    "defaultMessage": "Save aliases",
    "description": "Model registry > model version alias editor > Confirm change of aliases"
  },
  "csNr/8": {
    "defaultMessage": "Disable grouped runs to compare parameters, tag, or attributes",
    "description": "Experiment tracking > runs charts > cards > RunsChartsDifferenceChartCard > disable group runs tooltip message"
  },
  "cy9EfG": {
    "defaultMessage": "Attributes",
    "description": "Experiment page > group by runs control > attributes section label"
  },
  "d1Ou4x": {
    "defaultMessage": "Run",
    "description": "Column title for the column displaying the run names for a metric"
  },
  "d78wwA": {
    "defaultMessage": "Provide Feedback",
    "description": "Link to a survey for users to give feedback"
  },
  "d8I3cy": {
    "defaultMessage": "Show only visible",
    "description": "Experiment page > compare runs tab > chart header > move down option"
  },
  "d8OeBh": {
    "defaultMessage": "Model Metrics",
    "description": "Experiment tracking > runs charts > cards > RunsChartsDifferenceChartCard > model metrics heading"
  },
  "d8cdYc": {
    "defaultMessage": "Source run",
    "description": "Label for the source run name of a logged model on the logged model details page"
  },
  "dDX+7q": {
    "defaultMessage": "No models logged",
    "description": "Placeholder for empty models table on the logged models list page"
  },
  "dHAuWp": {
    "defaultMessage": "You need to provide a prompt template",
    "description": "Experiment page > new run modal > invalid state - no prompt template provided"
  },
  "dTLq6E": {
    "defaultMessage": "expand {title}",
    "description": "Common component > collapsible section > alternative label when collapsed"
  },
  "dYbJha": {
    "defaultMessage": "Please provide run name",
    "description": "Experiment page > new run modal > invalid state - no run name provided"
  },
  "dbps6u": {
    "defaultMessage": "Prompt",
    "description": "Sidebar button inside the 'new' popover to create new prompt"
  },
  "dcoaGS": {
    "defaultMessage": "No experiments created",
    "description": "A header for the empty state in the experiments table"
  },
  "ddAFCW": {
    "defaultMessage": "500: Internal server error",
    "description": "Generic 500 user-friendly error for the MLflow UI"
  },
  "dl0TeT": {
    "defaultMessage": "Save",
    "description": "Experiment tracking > experiment page > runs > save tags button"
  },
  "dl3Yfr": {
    "defaultMessage": "No results match this search.",
    "description": "No results message in datasets drawer table"
  },
  "dq8MJd": {
    "defaultMessage": "Contour Plot",
    "description": "Tab text for contour plot on the model comparison page"
  },
  "dt3hj5": {
    "defaultMessage": "Add tags",
    "description": "Run page > Overview > Tags cell > 'Add' button label"
  },
  "dwTTNK": {
    "defaultMessage": "Are you sure you want to navigate away? Your pending text changes will be lost.",
    "description": "Prompt text for navigating away before saving changes in editable note in MLflow"
  },
  "dzoxyA": {
    "defaultMessage": "Reject pending request",
    "description": "Title for a model version stage transition modal when rejecting a pending request"
  },
  "e7GTKi": {
    "defaultMessage": "Show differences only",
    "description": "Runs charts > components > cards > RunsChartsDifferenceChartCard > Show differences only toggle label"
  },
  "e7K2T3": {
    "defaultMessage": "Show all runs",
    "description": "Experiment page > compare runs tab > chart header > move down option"
  },
  "eBGO2d": {
    "defaultMessage": "No metrics to display.",
    "description": "Text shown when there are no metrics to display"
  },
  "eDoQXM": {
    "defaultMessage": "Sort: Created",
    "description": "Label for the sort button in the logged model list page"
  },
  "eE5VIF": {
    "defaultMessage": "Click to hide the run",
    "description": "A tooltip for the \"hide\" icon button in the runs chart tooltip"
  },
  "eM4+ab": {
    "defaultMessage": "Source",
    "description": "Experiment page > traces table > source column header"
  },
  "eNUbaN": {
    "defaultMessage": "Y-axis:",
    "description": "Label text for y-axis in scatter plot comparison in MLflow"
  },
  "eOxs/C": {
    "defaultMessage": "Parameters",
    "description": "Row group title for parameters of runs on the experiment compare runs page"
  },
  "eQV8Hs": {
    "defaultMessage": "Search runs",
    "description": "Placeholder text for the search input in the runs table on the logged model details page"
  },
  "eQgPEi": {
    "defaultMessage": "{value} (step={step})",
    "description": "Formats a metric value along with the step number it corresponds to"
  },
  "eQqRYQ": {
    "defaultMessage": "Select metrics",
    "description": "Placeholder text for a metric multi-selector when configuring a line chart"
  },
  "eQsXm7": {
    "defaultMessage": "Last 7 days",
    "description": "Option for the start select dropdown to filter runs from the last 7 days"
  },
  "eUUNCv": {
    "defaultMessage": "Error during metric page load: invalid URL",
    "description": "Error message when loading metric page fails"
  },
  "eZOxx1": {
    "defaultMessage": "Toggle the preview sidepane",
    "description": "Experiment page > control bar > expanded view toggle button tooltip"
  },
  "ea5zBl": {
    "defaultMessage": "Run page loading",
    "description": "Run page > Loading state"
  },
  "eavoW/": {
    "defaultMessage": "Error",
    "description": "Experiment page > traces data drawer > error state title"
  },
  "eeLqSn": {
    "defaultMessage": "Submit",
    "description": "Experiment page > artifact compare view > \"add new row\" modal submit button label"
  },
  "erqoIC": {
    "defaultMessage": "Run Name:",
    "description": "Text for run name row header in the main table in the model comparison\n                page"
  },
  "eyGoqW": {
    "defaultMessage": "Experiment Name",
    "description": "Label for create experiment modal to enter a valid experiment name"
  },
  "ez06Dt": {
    "defaultMessage": "No images found",
    "description": "Title for the empty state when no images are found in the currently visible runs"
  },
  "f/An1W": {
    "defaultMessage": "Ready.",
    "description": "Default status message for model versions that are ready"
  },
  "fKx4kG": {
    "defaultMessage": "Aggregation: {value}",
    "description": "Experiment page > group by runs control > current aggregation function tooltip"
  },
  "fMf88R": {
    "defaultMessage": "Columns",
    "description": "Run page > artifact view > logged table view > columns selector label"
  },
  "fWEvZL": {
    "defaultMessage": ", . : / - = and blank spaces are not allowed",
    "description": "Key-value tag editor modal > Tag dropdown Manage Modal > Invalid characters error"
  },
  "fWPlO9": {
    "defaultMessage": "About this logged model",
    "description": "Title for the details sidebar of a logged model on the logged model details page"
  },
  "fWm1UC": {
    "defaultMessage": "Group by",
    "description": "Experiment page > artifact compare view > \"group by column\" select dropdown label"
  },
  "fZPf0W": {
    "defaultMessage": "Reverse color:",
    "description": "Label text for reverse color toggle in contour plot comparison\n                      in MLflow"
  },
  "faLIN+": {
    "defaultMessage": "Timestamp",
    "description": "Run page > Charts tab > Chart tooltip > Timestamp label"
  },
  "ffema5": {
    "defaultMessage": "Experiment ID",
    "description": "Run page > Overview > experiment ID section label"
  },
  "fh6RWb": {
    "defaultMessage": "{count} more...",
    "description": "Label for a link that renders the remaining tags when clicked"
  },
  "fhaHvd": {
    "defaultMessage": "There was an unrecoverable error while loading the chart. Please try to reconfigure the chart and/or reload the window.",
    "description": "Description for the error message when the MLflow chart fails to load"
  },
  "fjM/KK": {
    "defaultMessage": "Group by",
    "description": "Experiment page > group by runs control > trigger button label > empty"
  },
  "fjiojF": {
    "defaultMessage": "Pin run",
    "description": "A tooltip for the pin icon button in the runs table next to the not pinned run"
  },
  "flJNTA": {
    "defaultMessage": "You need to provide values for all defined inputs",
    "description": "Experiment page > new run modal > invalid state - no prompt inputs provided"
  },
  "frPtD/": {
    "defaultMessage": "Metrics",
    "description": "Row group title for metrics of runs on the experiment compare runs page"
  },
  "fv7vQf": {
    "defaultMessage": "Rename",
    "description": "Menu item to rename an experiment run"
  },
  "fwp4JP": {
    "defaultMessage": "Datasets used",
    "description": "Run page > Overview > Run datasets section label"
  },
  "fyVs2o": {
    "defaultMessage": "Examples:",
    "description": "Text header for examples of logged models search syntax"
  },
  "g17Es2": {
    "defaultMessage": "Name",
    "description": "Column title for model name in the registered model page"
  },
  "g2tInh": {
    "defaultMessage": "Source type: {typeLabel}",
    "description": "Experiment dataset drawer > source type > label"
  },
  "g3CQwd": {
    "defaultMessage": "In order to register model in Unity Catalog, copy and run the following code in the notebook:",
    "description": "Instruction to register model in Unity Catalog on the logged model details page"
  },
  "g56Cuk": {
    "defaultMessage": "Delete {count, plural, one { # trace } other { # traces }}",
    "description": "Experiment page > traces view controls > Delete traces modal > Delete button"
  },
  "g7xNvF": {
    "defaultMessage": "Display points",
    "description": "Runs charts > line chart > display points > label"
  },
  "gC2Kxm": {
    "defaultMessage": "Give instructions to the model. Use '{{ }}' or the \"Add new variable\" button to add variables to your prompt.",
    "description": "Experiment page > new run modal > prompt template input hint"
  },
  "gIc8Lp": {
    "defaultMessage": "Stages have been deprecated in the new Model Registry UI. Learn how to migrate models <link>here</link>.",
    "description": "Tooltip content for the disabled stage metadata in model version page"
  },
  "gLj8lU": {
    "defaultMessage": "<strong>{length}</strong> matching {length, plural, =0 {runs} =1 {run} other {runs}}",
    "description": "Message for displaying how many runs match search criteria on experiment page"
  },
  "gQB+Vs": {
    "defaultMessage": "{count, plural, =1 {1 second} other {# seconds}} ago",
    "description": "Time duration in seconds"
  },
  "gRz1nB": {
    "defaultMessage": "{count, plural, one {Delete Trace} other {Delete Traces}}",
    "description": "Experiment page > traces view controls > Delete traces modal > Title"
  },
  "gUdmaJ": {
    "defaultMessage": "Schema",
    "description": "Title text for the schema section on the model versions view page"
  },
  "gUhc5g": {
    "defaultMessage": "You need to evaluate the resulting output first",
    "description": "Experiment page > new run modal > invalid state - result not evaluated"
  },
  "gVxisd": {
    "defaultMessage": "Tag \"{value}\" already exists.",
    "description": "Validation message for tags that already exist in tags table in MLflow"
  },
  "gZSJbg": {
    "defaultMessage": "All charts are filtered. Clear the search filter to see hidden metric charts.",
    "description": "Experiment page > compare runs > no metric charts > description"
  },
  "ga32oj": {
    "defaultMessage": "Configure chart",
    "description": "Experiment page > compare runs > parallel coordinates chart > configure chart button"
  },
  "gc+GrI": {
    "defaultMessage": "Model, input data or prompt have changed since last evaluation of the output",
    "description": "Experiment page > new run modal > dirty output (out of sync with new data)"
  },
  "gdK07H": {
    "defaultMessage": "Bar chart",
    "description": "Experiment tracking > runs charts > add chart menu > bar chart"
  },
  "geizp1": {
    "defaultMessage": "Cancel",
    "description": "Key-value tag editor modal > Unsaved tag message > cancel button"
  },
  "giZdtW": {
    "defaultMessage": "Model",
    "description": "Experiment page > runs table > models column > default label for no specific model"
  },
  "glxGz2": {
    "defaultMessage": "Parallel coordinates chart does not support aggregated string values.",
    "description": "Experiment page > compare runs > parallel coordinates chart > unsupported string values warning > title"
  },
  "gqfk5C": {
    "defaultMessage": "User is not authorized.",
    "description": "Unauthorized (HTTP STATUS 401) generic error message"
  },
  "guBsqD": {
    "defaultMessage": "List",
    "description": "Label for the list mode on the registered prompt details page"
  },
  "h1HQ14": {
    "defaultMessage": "Automatically log traces for DSPy executions by calling the {code} function. For example:",
    "description": "Description of how to log traces for the DSPy package using MLflow autologging. This message is followed by a code example."
  },
  "h3GmoO": {
    "defaultMessage": "Metrics",
    "description": "Label for the metrics column group in the logged model column selector"
  },
  "h3vlVA": {
    "defaultMessage": "Aliases:",
    "description": "A label for the aliases list in the prompt details page"
  },
  "hFlaPP": {
    "defaultMessage": "System metrics",
    "description": "Run details page > tab selector > Model metrics tab"
  },
  "hW7XxH": {
    "defaultMessage": "Logged metrics",
    "description": "Experiment tracking > runs charts > line chart configuration > logged metrics label"
  },
  "hcDB9U": {
    "defaultMessage": "+∞",
    "description": "Label displaying positive infinity symbol displayed on a plot UI element"
  },
  "hlpNRa": {
    "defaultMessage": "No prompts found",
    "description": "Label for the empty state in the prompts table when no prompts are found"
  },
  "hm9IM7": {
    "defaultMessage": "Requested resource does not exist",
    "description": "Error message displayed when a requested run does not exist while fetching sampled metric data"
  },
  "hnhCDT": {
    "defaultMessage": "Error occurred",
    "description": "Run page > artifact view > logged table view > generic error empty state title"
  },
  "hxMEqi": {
    "defaultMessage": "The model version will be copied to {selectedModel} as a new version.",
    "description": "Model registry > OSS Promote model modal > copy explanatory text"
  },
  "hyHL1n": {
    "defaultMessage": "No metrics match the search filter",
    "description": "Message displayed when no metrics match the search filter in the logged model details metrics table"
  },
  "i+RyPC": {
    "defaultMessage": "Your request could not be fulfilled. Please try again.",
    "description": "A message shown on the experiment page if the runs request fails"
  },
  "i/pJvo": {
    "defaultMessage": "Automatically log traces for AutoGen conversations by calling the {code} function. For example:",
    "description": "Description of how to log traces for the AutoGen package using MLflow autologging. This message is followed by a code example."
  },
  "i1Hj20": {
    "defaultMessage": "{count, plural, =1 {1 hour} other {# hours}} ago",
    "description": "Time duration in hours"
  },
  "i9OADf": {
    "defaultMessage": "Params",
    "description": "Experiment page > group by runs control > params section label"
  },
  "iC2Owx": {
    "defaultMessage": "Stop sequences: {stopSequences}",
    "description": "Experiment page > artifact compare view > run column header prompt metadata > stop sequences parameter"
  },
  "iDpAK8": {
    "defaultMessage": "Add tags",
    "description": "Label for the add tags button in the registered prompts table"
  },
  "iF1UfU": {
    "defaultMessage": "New run using notebook",
    "description": "Experiment page > new notebook run modal > modal title"
  },
  "iLFoPb": {
    "defaultMessage": "State",
    "description": "Filtering label to filter experiments based on state of active or deleted"
  },
  "iQzwqe": {
    "defaultMessage": "Min",
    "description": "Column title for the column displaying the minimum metric values for a metric"
  },
  "iT8ODo": {
    "defaultMessage": "Minimum",
    "description": "Experiment page > group by runs control > minimum aggregate function"
  },
  "iXb99e": {
    "defaultMessage": "Box Plot",
    "description": "Tab pane title for box plot on the compare runs page"
  },
  "iZm6YQ": {
    "defaultMessage": "<link>Learn more</link>",
    "description": "Learn more link on the form for creating model in the model registry"
  },
  "iaomsd": {
    "defaultMessage": "collapse {title}",
    "description": "Common component > collapsible section > alternative label when expand"
  },
  "igK5Su": {
    "defaultMessage": "Error",
    "description": "Experiment page > traces table > status label > error"
  },
  "iwD/Dv": {
    "defaultMessage": "Cancel",
    "description": "Cancel button text to cancel the flow to register the model"
  },
  "j/pJM6": {
    "defaultMessage": "Last Modified",
    "description": "Label name for the last modified time under details tab on the model view page"
  },
  "j25Ttg": {
    "defaultMessage": "Model metrics",
    "description": "Run details page > tab selector > Model metrics tab"
  },
  "j7cj5r": {
    "defaultMessage": "Please log at least one table artifact containing evaluation data. <link>Learn more</link>.",
    "description": "Experiment page > artifact compare view > empty state for no evaluation tables logged > subtitle"
  },
  "jH0+gA": {
    "defaultMessage": "Metrics",
    "description": "Label for 'metrics' option group in the compare runs chart configure modal"
  },
  "jHWRLw": {
    "defaultMessage": "No tags",
    "description": "Experiment page > group by runs control > no tags to group by"
  },
  "jI22Qu": {
    "defaultMessage": "Gateway returned the following error: \"{errorMessage}\"",
    "description": "Experiment page > gateway error message"
  },
  "jLvmck": {
    "defaultMessage": "This tab displays all the traces logged to this {isRun, select, true {run} other {experiment}}. MLflow supports automatic tracing for many popular generative AI frameworks. Follow the steps below to log your first trace. For more information about MLflow Tracing, visit the <a>MLflow documentation</a>.",
    "description": "Message that explains the function of the 'Traces' tab in the MLflow UI.This message is followed by a tutorial explaining how to get started with MLflow Tracing."
  },
  "jOyo3+": {
    "defaultMessage": "Step",
    "description": "Header title for the step column in the logged model list table. Step indicates the run step where the model was logged."
  },
  "jULSKd": {
    "defaultMessage": "Output",
    "description": "Label indicating that the logged model was the output of the experiment run Displayed in logged model list table on the run page."
  },
  "jXfgov": {
    "defaultMessage": "All runs are hidden. Select at least one run to view charts.",
    "description": "Experiment tracking > runs charts > indication displayed when no runs are selected for comparison"
  },
  "jkeYf8": {
    "defaultMessage": "Unpin group",
    "description": "A tooltip for the pin icon button in the runs table next to the pinned run group"
  },
  "jo4LfR": {
    "defaultMessage": "Pending",
    "description": "Label for pending state of a experiment logged model"
  },
  "jq95vC": {
    "defaultMessage": "Group: {groupName}",
    "description": "Experiment page > grouped runs table > run group header label"
  },
  "js4/Y8": {
    "defaultMessage": "You can also <link>register it to the model registry</link> to version control",
    "description": "Sub text to tell the users where one can go to register the model artifact"
  },
  "jwALGI": {
    "defaultMessage": "Cancel",
    "description": "Experiment page > artifact compare view > \"add new row\" modal cancel button label"
  },
  "kA+QJr": {
    "defaultMessage": "Overview",
    "description": "Run details page > tab selector > overview tab"
  },
  "kBXHTA": {
    "defaultMessage": "Edit chart",
    "description": "Title of the modal when editing a runs comparison chart"
  },
  "kIlkgf": {
    "defaultMessage": "Search runs using a simplified version of the SQL {whereBold} clause.",
    "description": "Tooltip string to explain how to search runs from the experiments table"
  },
  "kNTkr+": {
    "defaultMessage": "Discard",
    "description": "Experiment page > artifact compare view > prompt lab artifact synchronization > submit button label"
  },
  "kTkJkb": {
    "defaultMessage": "Parallel coordinates chart does not support aggregated string values. Use other parameters or disable run grouping to continue.",
    "description": "Experiment page > compare runs > parallel coordinates chart configuration modal > unsupported string values warning"
  },
  "kV2Dw/": {
    "defaultMessage": "Load model as a PyFuncModel.",
    "description": "Code comment which states how to load model using PyFuncModel"
  },
  "kWUhea": {
    "defaultMessage": "Params",
    "description": "Label for 'params' option group in the compare runs chart configure modal"
  },
  "kdTxC2": {
    "defaultMessage": "Disable run grouping in order to access the evaluation view",
    "description": "Experiment page > artifact compare view > disabled due to run grouping > description"
  },
  "kgJSBI": {
    "defaultMessage": "Delete",
    "description": "A label for the confirm button in the delete prompt modal"
  },
  "kjltRf": {
    "defaultMessage": "Click a cell to preview data",
    "description": "Run page > artifact view > logged table view > preview box > CTA"
  },
  "km8vtM": {
    "defaultMessage": "Logged models ({length})",
    "description": "A header for a table of logged models displayed on the run page. The 'length' variable is being replaced with the number of displayed logged models."
  },
  "kmtWGf": {
    "defaultMessage": "{count, plural, one { # trace } other { # traces }} will be deleted.",
    "description": "Experiment page > traces view controls > Delete traces modal > Confirmation message title"
  },
  "ktiuki": {
    "defaultMessage": "Get Link",
    "description": "Title text for get-link modal"
  },
  "l/+0SR": {
    "defaultMessage": "Last modified",
    "description": "Header for the last modified column in the experiments table"
  },
<<<<<<< HEAD
=======
  "l8Z2nP": {
    "defaultMessage": "Remove filter",
    "description": "Button to remove a filter in the tags filter popover for experiments page search by tags"
  },
>>>>>>> a44e1771
  "lA8QO2": {
    "defaultMessage": "Edit tags",
    "description": "Label for the edit tags button in the registered prompts table"
  },
  "lCfyQO": {
    "defaultMessage": "Dataset",
    "description": "Label for the dataset column in the logged model details metrics table"
  },
  "lDGQGa": {
    "defaultMessage": "Toggle detailed view",
    "description": "Experiment page > artifact compare view > table header > label for \"toggle detailed view\" button"
  },
  "lISqyJ": {
    "defaultMessage": "Run details",
    "description": "Compare table title on the compare runs page"
  },
  "lJQEW4": {
    "defaultMessage": "Using controls above, select at least one \"group by\" column.",
    "description": "Experiment page > artifact compare view > empty state for no group by columns selected > title"
  },
  "lM0z8k": {
    "defaultMessage": "The following variable names contain spaces which is disallowed: {invalidNames}",
    "description": "Experiment page > new run modal > variable name validation > including spaces error"
  },
  "lNO3kK": {
    "defaultMessage": "No parameters to display.",
    "description": "Text shown when there are no parameters to display"
  },
  "lPNTq7": {
    "defaultMessage": "Metrics ({length})",
    "description": "Header for the metrics table on the logged model details page. (Length) is the number of metrics currently displayed."
  },
  "lT1Joh": {
    "defaultMessage": "No metrics match the search filter",
    "description": "Message displayed when no metrics match the search filter in the run details page details metrics table"
  },
  "lTngfr": {
    "defaultMessage": "Select a cell to display preview",
    "description": "Experiment page > artifact compare view > preview sidebar > nothing selected"
  },
  "lTrmPI": {
    "defaultMessage": "No matching data found for the available runs.",
    "description": "Experiment tracking > runs charts > parallel coordinates chart preview > no data found description"
  },
  "lZPbxb": {
    "defaultMessage": "Hide charts with no data",
    "description": "Experiment page > control bar > label for a checkbox toggle button that hides chart cards with no corresponding data"
  },
  "llVQ2r": {
    "defaultMessage": "Outputs ({numOutputs})",
    "description": "Input section header for schema table in model version page"
  },
  "loe2Ov": {
    "defaultMessage": "Version {version}",
    "description": "A label for the version number in the prompt details page"
  },
  "ltqNpe": {
    "defaultMessage": "Creation time",
    "description": "Label for the creation time column in the logged model list page"
  },
  "m4159e": {
    "defaultMessage": "Metrics ({length})",
    "description": "Run page > Overview > Metrics table > Section title"
  },
  "m9e01X": {
    "defaultMessage": "No tags to display.",
    "description": "Text shown when there are no tags to display"
  },
  "mIk1MU": {
    "defaultMessage": "Create Model",
    "description": "Title text for creating model in the model registry"
  },
  "mN6m2e": {
    "defaultMessage": "Only display data points between the p5 and p95 of the data. This can help with chart readability in cases where outliers significantly affect the Y-axis range",
    "description": "A tooltip describing the 'Ignore Outliers' configuration option for line charts"
  },
  "mRc7MY": {
    "defaultMessage": "Expand rows",
    "description": "Label for the expand rows button above the experiment runs table"
  },
  "meoYKZ": {
    "defaultMessage": "Artifact Location",
    "description": "Label for create experiment modal to enter a artifact location"
  },
  "mjNFJt": {
    "defaultMessage": "Logged models",
    "description": "Run page > Overview > Run models section label"
  },
  "mmiHAX": {
    "defaultMessage": "Parameters",
    "description": "Header title for the parameters section of the logged model list table"
  },
  "mpHsCg": {
    "defaultMessage": "Size:",
    "description": "Label to display the size of the artifact of the experiment"
  },
  "mqDCNl": {
    "defaultMessage": "Unable to parse JSON file. The file should contain an object with 'columns' and 'data' keys.",
    "description": "An error message displayed when the logged table JSON file is malformed or does not contain 'columns' and 'data' keys"
  },
  "mqTFL+": {
    "defaultMessage": "Cancel",
    "description": "Experiment page > new run modal > cancel button label"
  },
  "msllnR": {
    "defaultMessage": "Datasets used",
    "description": "Label for the datasets used by a logged model on the logged model details page"
  },
  "mtxqm8": {
    "defaultMessage": "Flexible, governed deployments with the new Model Registry UI",
    "description": "Model registry > OSS Promo modal for model version aliases > modal title"
  },
  "mv6CY3": {
    "defaultMessage": "Yes, save and close",
    "description": "Key-value tag editor modal > Unsaved tag message > Yes, save and close button"
  },
  "n/l2ft": {
    "defaultMessage": "Reset filters",
    "description": "Reset filters button in list"
  },
  "n24ICT": {
    "defaultMessage": "Close",
    "description": "Button for closing modal with the logged models quickstart example code"
  },
  "n4m7x9": {
    "defaultMessage": "OpenAI",
    "description": "Header for OpenAI tab in the MLflow Tracing quickstart guide"
  },
  "nC54Nf": {
    "defaultMessage": "Tags",
    "description": "Column title for model tags in the registered model page"
  },
  "nEoTsR": {
    "defaultMessage": "Completed Runs",
    "description": "Label for the progress bar to show the number of completed runs"
  },
  "nNIors": {
    "defaultMessage": "Error when fetching related runs data: {error}",
    "description": "Error message displayed when logged model details page couldn't fetch related runs data"
  },
  "nPWZsh": {
    "defaultMessage": "Make sure that at least one experiment run is visible and available to compare",
    "description": "Experiment page > artifact compare view > empty state for no runs selected > subtitle with the hint"
  },
  "nPqKse": {
    "defaultMessage": "AutoGen",
    "description": "Header for AutoGen tab in the MLflow Tracing quickstart guide"
  },
  "nQoUED": {
    "defaultMessage": "Step",
    "description": "Radio button option to choose the step control option for the X-axis for metric graph on the experiment runs"
  },
  "nVndit": {
    "defaultMessage": "Registered on {registeredDate}",
    "description": "Label to display at what date the model was registered"
  },
  "nWeQCU": {
    "defaultMessage": "Show differences only",
    "description": "Runs charts > components > config > RunsChartsConfigureDifferenceChart > Show differences only toggle"
  },
  "nY1YrF": {
    "defaultMessage": "Internal server error",
    "description": "Request failed due to internal server error (HTTP STATUS 500) generic error message"
  },
  "nYKZy4": {
    "defaultMessage": "<link>Learn more</link>",
    "description": "Learn more tooltip link to learn more on how to search in an experiments run table"
  },
  "nddV+2": {
    "defaultMessage": "Show less",
    "description": "Models table > tags column > show less toggle button"
  },
  "nfIS4i": {
    "defaultMessage": "Parent run name loading",
    "description": "Run page > Overview > Parent run name loading"
  },
  "nhqO2Z": {
    "defaultMessage": "Save",
    "description": "Experiment page > artifact compare view > prompt lab artifact synchronization > cancel button label"
  },
  "nlXn2G": {
    "defaultMessage": "Absolute date and time",
    "description": "A tooltip line chart configuration for the step function of wall time"
  },
  "npHb2a": {
    "defaultMessage": "Show more columns {count, select, 0 {} other {({count} total)}}",
    "description": "Label for a CTA button in experiment runs table which invokes column management dropdown"
  },
  "npKSv/": {
    "defaultMessage": "No description",
    "description": "Placeholder text when no description is provided for the logged model displayed in the logged models details page"
  },
  "ny+fBZ": {
    "defaultMessage": "Columns",
    "description": "Dropdown text to display columns names that could to be rendered for the experiment runs table"
  },
  "nyHcAz": {
    "defaultMessage": "MLflow deployment returned the following error: \"{errorMessage}\"",
    "description": "Experiment page > MLflow deployment error message"
  },
  "o21MFS": {
    "defaultMessage": "Invalid log value",
    "description": "Experiment tracking > runs charts > line chart configuration > invalid log value message"
  },
  "o7dzKo": {
    "defaultMessage": "Last Modified",
    "description": "Label name for last modified timestamp metadata in model version page"
  },
  "oBKd1E": {
    "defaultMessage": "Value",
    "description": "Column title for value column in editable tags table view in MLflow"
  },
  "oBjwod": {
    "defaultMessage": "Promote {sourceModelName} version {sourceModelVersion}",
    "description": "Modal title to pomote the model to a different registered model"
  },
  "oHW+ks": {
    "defaultMessage": "Description",
    "description": "Title text for the description section under details tab on the model\n                   view page"
  },
  "oKgZFA": {
    "defaultMessage": "No models found in experiment or all models are hidden. Select at least one model to view charts.",
    "description": "Label displayed in logged models chart view when no models are visible or selected"
  },
  "oShuJS": {
    "defaultMessage": "Logged from",
    "description": "Label for the source (where it was logged from) of a logged model on the logged model details page. It can be e.g. a notebook or a file."
  },
  "oU/SPm": {
    "defaultMessage": "Add",
    "description": "Add new key-value tag modal > Add button text"
  },
  "oWPgX7": {
    "defaultMessage": "Rename",
    "description": "Label for the rename run button above the experiment runs table"
  },
  "oY+vPi": {
    "defaultMessage": "Showing all runs",
    "description": "Experiment page > compare runs > parallel chart > header > indicator for all runs shown"
  },
  "oZReP2": {
    "defaultMessage": "Copied from",
    "description": "Label name for source model version metadata in model version page"
  },
  "obI80o": {
    "defaultMessage": "Data details for",
    "description": "Text for data details for the experiment run in the dataset drawer"
  },
  "odkg7W": {
    "defaultMessage": "Compact view",
    "description": "Run page > artifact view > logged table view > compact view toggle button"
  },
  "okQ1oB": {
    "defaultMessage": "Please input a new name for the new experiment.",
    "description": "Error message for name requirement in create experiment for MLflow"
  },
  "oqBCfB": {
    "defaultMessage": "With the latest Model Registry UI, you can use <b>Model Aliases</b> for flexible references to specific model versions, streamlining deployment in a given environment. Use <b>Model Tags</b> to annotate model versions with metadata, like the status of pre-deployment checks.",
    "description": "Model registry > OSS Promo modal for model version aliases > description paragraph body"
  },
  "orKoPo": {
    "defaultMessage": "Delete",
    "description": "A label for the confirm button in the delete prompt version modal"
  },
  "ouTk0h": {
    "defaultMessage": "LiteLLM",
    "description": "Header for LiteLLM tab in the MLflow Tracing quickstart guide"
  },
  "owr9l2": {
    "defaultMessage": "No group by columns selected",
    "description": "Experiment page > artifact compare view > empty state for no group by columns selected > title"
  },
  "p0O0uP": {
    "defaultMessage": "Trace data not available",
    "description": "Experiment page > traces data drawer > in-progress title"
  },
  "p1H1KR": {
    "defaultMessage": "Last 30 days",
    "description": "Option for the start select dropdown to filter runs from the last 30 days"
  },
  "p2po2x": {
    "defaultMessage": "Delete prompt",
    "description": "A header for the delete prompt modal"
  },
  "pBUaAK": {
    "defaultMessage": "Are you sure you want to delete this tag？",
    "description": "Title text for confirmation pop-up to delete a tag from table\n                     in MLflow"
  },
  "pEpexK": {
    "defaultMessage": "Clear filters",
    "description": "Label for a button that clears all filters, visible on a experiment runs page next to a empty state when all runs have been filtered out"
  },
  "pHAqL+": {
    "defaultMessage": "Response",
    "description": "Experiment page > traces table > output column header"
  },
  "pTDM+x": {
    "defaultMessage": "Select LLM model endpoint",
    "description": "Experiment page > new run modal > served LLM model endpoint placeholder"
  },
  "pU6cxH": {
    "defaultMessage": "Add",
    "description": "Model registry > model version table > aliases column > 'add' button label"
  },
  "pVF+2s": {
    "defaultMessage": "Show less",
    "description": "Label for a link that shows less tags when clicked"
  },
  "paQ2Wc": {
    "defaultMessage": "Stage (deprecated)",
    "description": "Label name for the deprecated stage metadata in model version page"
  },
  "pcNJvo": {
    "defaultMessage": "You're viewing artifacts assigned to a <link>logged model</link> associated with this run.",
    "description": "Alert message to inform the user that they are viewing artifacts assigned to a logged model associated with this run."
  },
  "peyOdH": {
    "defaultMessage": "Cancel",
    "description": "Text for canceling changes on rows in editable form table in MLflow"
  },
  "pjlcSc": {
    "defaultMessage": "Metric",
    "description": "Run page > Overview > Metrics table > Key column header"
  },
  "pl1bdY": {
    "defaultMessage": "Registered Models",
    "description": "Text for link back to models page under the header on the model version\n             view page"
  },
  "plSWbC": {
    "defaultMessage": "Example code",
    "description": "Title of the modal with the logged models quickstart example code"
  },
  "plw4Kp": {
    "defaultMessage": "Stop evaluating",
    "description": "Experiment page > artifact compare view > run column header > \"Evaluate all\" button label when the column is being evaluated"
  },
  "q/Z61H": {
    "defaultMessage": "You are exceeding a limit of {limit} aliases assigned to the single model version",
    "description": "Model registry > model version alias editor > Warning about exceeding aliases limit"
  },
  "qAdWdK": {
    "defaultMessage": "Error",
    "description": "Title of editor error fallback component"
  },
  "qE/ZB7": {
    "defaultMessage": "{registeredCount}/{loggedCount} logged models are registered",
    "description": "Run page > Header > Register model dropdown > Button tooltip"
  },
  "qGvbGt": {
    "defaultMessage": "Install <code>mlflow</code> 3:",
    "description": "Instruction for installing MLflow 3 to log MLflow 3 models"
  },
  "qH2cN+": {
    "defaultMessage": "Experiment id copied",
    "description": "Tooltip displayed after experiment id was successfully copied to clipboard"
  },
  "qIsNL0": {
    "defaultMessage": "Value",
    "description": "Run page > Overview > Parameters table > Value column header"
  },
  "qMwRy3": {
    "defaultMessage": "Registered Models",
    "description": "Header for displaying models in the model registry"
  },
  "qN1Uqj": {
    "defaultMessage": "No images configured for preview",
    "description": "Title for the empty state when user did not configure any images for preview yet"
  },
  "qR3llD": {
    "defaultMessage": "Max tokens",
    "description": "Experiment page > prompt lab > max tokens parameter label"
  },
  "qSpgg/": {
    "defaultMessage": "Register model",
    "description": "Register model modal title to register the model for deployment"
  },
  "qTjYVU": {
    "defaultMessage": "Hide run",
    "description": "A tooltip for the visibility icon button in the runs table next to the visible run"
  },
  "qkRBUr": {
    "defaultMessage": "Line smoothing",
    "description": "Runs charts > line chart > configuration > label for line smoothing slider control. The control allows changing data trace line smoothness from 1 to 100, where 1 is the original data trace and 100 is the smoothest trace. Line smoothing helps eliminate noise in the data."
  },
  "qpFaad": {
    "defaultMessage": "Runs",
    "description": "A button enabling combined runs table and charts mode on the experiment page"
  },
  "r+KCRg": {
    "defaultMessage": "Parameter",
    "description": "Run page > Overview > Parameters table > Key column header"
  },
  "r3/K3V": {
    "defaultMessage": "Make Predictions",
    "description": "Heading text for the prediction section on the registered model from the experiment run"
  },
  "r5JI+N": {
    "defaultMessage": "Please select metrics",
    "description": "Placeholder text for metrics in parallel coordinates plot in MLflow"
  },
  "rAJDzz": {
    "defaultMessage": "Transition existing {currentStage} model version to {archivedStage}",
    "description": "Description text for checkbox for archiving existing model versions\n                  in the toStage for model version stage transition request"
  },
  "rCMgRJ": {
    "defaultMessage": "Name",
    "description": "Header for \"name\" column in the experiment run dataset schema"
  },
  "rJitqj": {
    "defaultMessage": "Permission denied for {modelName}. Error: \"{errorMsg}\"",
    "description": "Permission denied error message on registered model detail page"
  },
  "rY00Iw": {
    "defaultMessage": "Add filter",
    "description": "Button to add a new filter in the tags filter popover for experiments page search by tags"
  },
  "raa3Ij": {
    "defaultMessage": "Registered Models",
    "description": "Text for link back to model page under the header on the model view page"
  },
  "rpqN8U": {
    "defaultMessage": "Dataset",
    "description": "Header title for the dataset column in the logged model list table"
  },
  "rs7Iic": {
    "defaultMessage": "Tags",
    "description": "Run page > Overview > Run tags section label"
  },
  "rxMHgr": {
    "defaultMessage": "Stage transition",
    "description": "Title for a model version stage transition modal"
  },
  "rytnce": {
    "defaultMessage": "Copy experiment id",
    "description": "Copy tooltip to copy experiment id from experiment runs table header"
  },
  "s2L+xL": {
    "defaultMessage": "Error loading shared view state: share key \"{viewStateShareKey}\" does not exist",
    "description": "Experiment page > share viewstate > error > share key does not exist"
  },
  "s35HDG": {
    "defaultMessage": "Used by {runNames} {hasMore, select, true {and other runs} other {}}",
    "description": "Experiment page > artifact compare view > label indicating which runs are using particular input field"
  },
  "s5ygFF": {
    "defaultMessage": "Download as PNG",
    "description": "Experiment page > compare runs tab > chart header > download as PNG option"
  },
  "s8a93+": {
    "defaultMessage": "Traces",
    "description": "Run details page > tab selector > Traces tab"
  },
  "sByLVU": {
    "defaultMessage": "No runs logged",
    "description": "Empty state title text for experiment runs page when no runs are logged in the experiment"
  },
  "sDqD2S": {
    "defaultMessage": "The dataset is an array. To see a preview of the dataset, view the dataset in the training notebook.",
    "description": "Notification when the dataset is an array data source in the experiment run dataset schema"
  },
  "sFPlmE": {
    "defaultMessage": "Accessing artifact evaluation by \"Evaluation\" tab is being discontinued. In order to use this feature, use <link>\"Artifacts evaluation\" mode in Runs tab</link> instead.",
    "description": "A button enabling compare runs (evaluation) mode on the experiment page"
  },
  "sIC5K3": {
    "defaultMessage": "Time (relative)",
    "description": "Experiment page > view controls > global settings for line chart view > settings for x-axis > label for setting to use relative time axis in all charts"
  },
  "sKaamx": {
    "defaultMessage": "Sort",
    "description": "Experiment page > sort selector > label for the dropdown button"
  },
  "sLhmy7": {
    "defaultMessage": "New run",
    "description": "Experiment page > new run modal > modal title"
  },
  "sM0MBJ": {
    "defaultMessage": "Version {version}",
    "description": "Label for the version of a registered prompt in the registered prompts table"
  },
  "sTp/V3": {
    "defaultMessage": "Parallel Coordinates Plot",
    "description": "Tab pane title for parallel coordinate plots on the compare runs page"
  },
  "sWbj1n": {
    "defaultMessage": "Apply filters",
    "description": "Button to apply filters in the tags filter popover for experiments page search by tags"
  },
  "sXqvoN": {
    "defaultMessage": "Ignore column ordering",
    "description": "Toggle text that determines whether to ignore column order in the\n                      model comparison page"
  },
  "sblqXA": {
    "defaultMessage": "Use the runs difference view to compare model and system metrics, parameters, attributes, and tags across runs.",
    "description": "Experiment tracking > runs charts > cards > RunsChartsDifferenceChartCard > chart not configured warning > description"
  },
  "sguNEF": {
    "defaultMessage": "No evaluation tables logged",
    "description": "Experiment page > artifact compare view > empty state for no evaluation tables logged > title"
  },
  "smtq2M": {
    "defaultMessage": "Automatically log traces for OpenAI API calls by calling the {code} function. For example:",
    "description": "Description of how to log traces for the OpenAI package using MLflow autologging. This message is followed by a code example."
  },
  "srbhok": {
    "defaultMessage": "Use workspace settings",
    "description": "Label for a radio button that configures the x-axis on a line chart. This option is for using global workspace settings."
  },
  "ss//L4": {
    "defaultMessage": "{subMessage}, go back to <link>the home page.</link>",
    "description": "Default error message for error views in MLflow"
  },
  "sxlGRc": {
    "defaultMessage": "Inputs ({numInputs})",
    "description": "Input section header for schema table in model version page"
  },
  "syyEiR": {
    "defaultMessage": "Table",
    "description": "Experiment page > artifact compare view > table select dropdown label"
  },
  "t0Qkuc": {
    "defaultMessage": "Value",
    "description": "Run page > Overview > Metrics table > Value column header"
  },
  "tD0/e2": {
    "defaultMessage": "Model {modelName} does not exist",
    "description": "Sub-message text for error message on overall model page"
  },
  "tHrp+A": {
    "defaultMessage": "Value",
    "description": "Key-value tag editor modal > Value input label (required)"
  },
  "tLb7+M": {
    "defaultMessage": "{timeSince, plural, =1 {1 day} other {# days}} ago",
    "description": "Text for time in days since given date for MLflow views"
  },
  "tbAlJg": {
    "defaultMessage": "Go to external location",
    "description": "Text for the external location link in the experiment run dataset drawer"
  },
  "tdmVWN": {
    "defaultMessage": "While deleting an experiment run, an error occurred.",
    "description": "Experiment tracking > delete run modal > error message"
  },
  "tkAOSa": {
    "defaultMessage": "Custom expression",
    "description": "Experiment tracking > runs charts > line chart configuration > custom expression label"
  },
  "tkc+sv": {
    "defaultMessage": "No dataset",
    "description": "Label for the metrics column group header that are not grouped by dataset"
  },
  "ttyLD4": {
    "defaultMessage": "Okay",
    "description": "Experiment page > new notebook run modal > okay button label"
  },
  "tx3aAM": {
    "defaultMessage": "Add tag",
    "description": "Key-value tag editor modal > Add tag button"
  },
  "tzA/LZ": {
    "defaultMessage": "Name",
    "description": "Header for the name column in the registered prompts table"
  },
  "uB7rmB": {
    "defaultMessage": "More actions",
    "description": "A label for the dropdown menu trigger on the logged model details page"
  },
  "uBTAtY": {
    "defaultMessage": "Prompt Template",
    "description": "Experiment page > new run modal > prompt template input label"
  },
  "uXtIPX": {
    "defaultMessage": "Next, you can log traces to this logged model depending on your framework:",
    "description": "Introductory text for the code example for logging traces to an existing logged model. This part is displayed after the code example for setting the active model."
  },
  "ua6IVs": {
    "defaultMessage": "Error while loading compare runs page",
    "description": "Title of the error state on the run compare page"
  },
  "ubGTUL": {
    "defaultMessage": "Name is required.",
    "description": "Error message for name requirement in editable tags table view in MLflow"
  },
  "ubeHow": {
    "defaultMessage": "Input",
    "description": "Column header for the input in the runs table on the logged model details page"
  },
  "ufamzi": {
    "defaultMessage": "Comparing {runs} MLflow Runs",
    "description": "Page title for the compare runs page"
  },
  "ugm2f6": {
    "defaultMessage": "Unpin run",
    "description": "A tooltip for the pin icon button in the runs table next to the pinned run"
  },
  "ugwpKL": {
    "defaultMessage": "Description",
    "description": "Run page > Overview > Description section > Section title"
  },
  "ujm55z": {
    "defaultMessage": "Finished",
    "description": "Run page > Overview > Run status cell > Value for finished state"
  },
  "umeTwG": {
    "defaultMessage": "Latest",
    "description": "Column title for the column displaying the latest metric values for a metric"
  },
  "uq6CTI": {
    "defaultMessage": "No profile available",
    "description": "Text for no profile available in the experiment run dataset drawer"
  },
  "urvfNd": {
    "defaultMessage": "Cancel",
    "description": "Add new key-value tag modal > Cancel button text"
  },
  "v+0HXI": {
    "defaultMessage": "Artifact loading",
    "description": "Run page > artifact view > loading skeleton label"
  },
  "v8UFxB": {
    "defaultMessage": "No datasets were recorded for this experiment's runs.",
    "description": "Message to indicate that no datasets were recorded for this experiment's runs."
  },
  "vBKFgp": {
    "defaultMessage": "X axis",
    "description": "Label for X axis in scatter chart configurator in compare runs chart config modal"
  },
  "vHNP+J": {
    "defaultMessage": "Add tags",
    "description": "Button text to add tags to a trace in the experiment traces table"
  },
  "vK1v9d": {
    "defaultMessage": "datasets used",
    "description": "Text for dataset count in the experiment run dataset drawer"
  },
  "vNRmQa": {
    "defaultMessage": "using Notebook",
    "description": "String for creating a new run from a notebook"
  },
  "vPnoNk": {
    "defaultMessage": "Save changes",
    "description": "Confirm button label within a modal when editing a runs comparison chart"
  },
  "vPqFJE": {
    "defaultMessage": "Artifacts",
    "description": "Run details page > tab selector > artifacts tab"
  },
  "vUxxkd": {
    "defaultMessage": "CrewAI",
    "description": "Header for CrewAI tab in the MLflow Tracing quickstart guide"
  },
  "vaJYHp": {
    "defaultMessage": "At least one form field has incorrect value. Please correct and try again.",
    "description": "Generic error message for an invalid form input"
  },
  "vi2MM7": {
    "defaultMessage": "All",
    "description": "Tab text to view all versions under details tab on the model view page"
  },
  "vlxeiA": {
    "defaultMessage": "Confirm",
    "description": "OK button text for confirmation pop-up to delete a tag from table\n                     in MLflow"
  },
  "vwDBPr": {
    "defaultMessage": "The run containing the dataset could not be found.",
    "description": "Error message displayed when the run for the dataset is not found"
  },
  "vxY1CI": {
    "defaultMessage": "Status",
    "description": "Run page > Overview > Run status section label"
  },
  "w/sljb": {
    "defaultMessage": "Sort descending",
    "description": "Label for the sort descending button in the logged model list page"
  },
  "w2+rkp": {
    "defaultMessage": "Search metrics",
    "description": "Run page > Overview > Metrics table > Filter input placeholder"
  },
  "w39cZ4": {
    "defaultMessage": "Show first 10",
    "description": "Menu option for showing only 10 first runs in the experiment view runs compare mode"
  },
  "wBFfWW": {
    "defaultMessage": "Register",
    "description": "Register button text to register the model"
  },
  "wDwAdX": {
    "defaultMessage": "Description",
    "description": "Header for displaying notes for the experiment table"
  },
  "wFaOf0": {
    "defaultMessage": "Source run ID",
    "description": "Label for the source run ID of a logged model on the logged model details page"
  },
  "wFvyI1": {
    "defaultMessage": "Registered at:",
    "description": "A label for the registration timestamp in the prompt details page"
  },
  "wMG8+P": {
    "defaultMessage": "To search by tags or by names and tags, use a simplified version{newline}of the SQL {whereBold} clause.",
    "description": "Tooltip string to explain how to search models from the model registry table"
  },
  "wNHR0W": {
    "defaultMessage": "Aliases",
    "description": "Column title text for model version aliases in model version table"
  },
  "wbRVln": {
    "defaultMessage": "Metrics",
    "description": "Title for metrics page"
  },
  "wcSVYI": {
    "defaultMessage": "Are you sure you want to save and close without adding \"{tag}\"",
    "description": "Key-value tag editor modal > Unsaved tag message"
  },
  "wh+Eos": {
    "defaultMessage": "Create prompt",
    "description": "A header for the create prompt modal in the prompt management UI"
  },
  "wq+WyH": {
    "defaultMessage": "Prompt content is required",
    "description": "A validation state for the prompt content in the prompt creation modal"
  },
  "wrNl6F": {
    "defaultMessage": "Preview",
    "description": "Label for the preview mode on the registered prompt details page"
  },
  "wusz4l": {
    "defaultMessage": "Input",
    "description": "Label indicating that the logged model was the input of the experiment run. Displayed in logged model list table on the run page."
  },
  "wxq/qM": {
    "defaultMessage": "Set as baseline",
    "description": "In the run data difference comparison table, the label for an option to set particular experiment run as a baseline one - meaning other runs will be compared to it."
  },
  "x0K27S": {
    "defaultMessage": "Nothing to compare!",
    "description": "Header displayed in the metrics and params compare plot when no values are selected"
  },
  "x2+7hZ": {
    "defaultMessage": "Are you sure you want to delete the prompt version?",
    "description": "A content for the delete prompt version confirmation modal"
  },
  "xBVMQz": {
    "defaultMessage": "LLM",
    "description": "Example text snippet for LLM"
  },
  "xBoybr": {
    "defaultMessage": "Tag key already exists on one or more of the selected runs. Please choose a different key.",
    "description": "Add new key-value tag modal > Duplicate tag key error"
  },
  "xIcbik": {
    "defaultMessage": "Created",
    "description": "Header title for the creation timestamp column in the logged model list table"
  },
  "xPkIEE": {
    "defaultMessage": "Active",
    "description": "Tab text to view active versions under details tab\n                                on the model view page"
  },
  "xRw7H2": {
    "defaultMessage": "Created by",
    "description": "Column title text for creator username in model version table"
  },
  "xUnYdk": {
    "defaultMessage": "Save",
    "description": "experiment page > description modal > save button"
  },
  "xmPKKq": {
    "defaultMessage": "Model Version:",
    "description": "Text for model version row header in the main table in the model\n                comparison page"
  },
  "xmpvlI": {
    "defaultMessage": "Unhide run",
    "description": "A tooltip for the visibility icon button in the runs table next to the hidden run"
  },
  "xq0Rde": {
    "defaultMessage": "New",
    "description": "Sidebar create popover button to create new experiment, model or prompt"
  },
  "y2oQyU": {
    "defaultMessage": "Model name",
    "description": "Header title for the model name column in the logged model list table"
  },
  "y56Vz9": {
    "defaultMessage": "In progress",
    "description": "Experiment page > traces table > status label > in progress"
  },
  "yAuDRt": {
    "defaultMessage": "Evaluation is not possible because values for the following inputs cannot be determined: {missingParamList}. Add input columns to the \"group by\" settings or use \"Add row\" button to define new parameter set.",
    "description": "Experiment page > artifact compare view > text cell > missing evaluation parameter values tooltip"
  },
  "yCncIr": {
    "defaultMessage": "Metric",
    "description": "Experiment page > view controls > global settings for line chart view > settings for x-axis > label for setting to use metric axis in all charts"
  },
  "yJpGwW": {
    "defaultMessage": "Deleted",
    "description": "Linked model dropdown option to show deleted experiment runs"
  },
  "yK/6vg": {
    "defaultMessage": "Cancel",
    "description": "Cancel text for delete model modal on model view page"
  },
  "yL9JKm": {
    "defaultMessage": "NaN",
    "description": "Label displaying \"not-a-number\" symbol displayed on a plot UI element"
  },
  "ySno61": {
    "defaultMessage": "The code snippets below demonstrate how to make predictions using the logged model.",
    "description": "Subtext heading explaining the below section of the model artifact view on how users can prediction using the registered logged model"
  },
  "ydoHrJ": {
    "defaultMessage": "Output",
    "description": "Experiment page > new run modal > evaluation output field label"
  },
  "yeEPjS": {
    "defaultMessage": "No traces found",
    "description": "Experiment page > traces table > no traces recorded"
  },
  "yjerKR": {
    "defaultMessage": "<link>Version {versionNumber}</link>",
    "description": "Link to model version in the model version table"
  },
  "yltHdB": {
    "defaultMessage": "Run name",
    "description": "Experiment page > traces table > run name column header"
  },
  "ynkoR7": {
    "defaultMessage": "No models versions are registered yet. <link>Learn more</link> about how to register a model version.",
    "description": "Message text when no model versions are registered"
  },
  "yrsFOP": {
    "defaultMessage": "Datasets",
    "description": "Title for the datasets section on the run details page"
  },
  "yzxYIm": {
    "defaultMessage": "Points:",
    "description": "Label for the toggle button to toggle to show points or not for the metric experiment run"
  },
  "z+0t/R": {
    "defaultMessage": "You need to define at least one input variable",
    "description": "Experiment page > new run modal > invalid state - no input variables defined"
  },
  "z0e/Kg": {
    "defaultMessage": "Upload failed",
    "description": "Label for upload failed state of a experiment logged model"
  },
  "z2Gyuw": {
    "defaultMessage": "MLflow Model",
    "description": "Heading text for mlflow model artifact"
  },
  "z42Rsj": {
    "defaultMessage": "Source run",
    "description": "Label for the column indicating a run being the source of the logged model's metric (i.e. source run). Displayed in the logged model details metrics table."
  },
  "z9UqPZ": {
    "defaultMessage": "Description",
    "description": "Title text for the description section on the model version view page"
  },
  "zAuZ2j": {
    "defaultMessage": "Provide an unique prompt name",
    "description": "A placeholder for the prompt name in the prompt creation modal"
  },
  "zAvilr": {
    "defaultMessage": "Ready",
    "description": "Tooltip text for ready model version status icon in model view page"
  },
  "zB8rjH": {
    "defaultMessage": "Try it now",
    "description": "Model registry > OSS Promo modal for model version aliases > try it now button label"
  },
  "zC/uKl": {
    "defaultMessage": "Auto-refresh",
    "description": "Run page > Charts tab > Auto-refresh toggle button"
  },
  "zMhOr3": {
    "defaultMessage": "Cancel",
    "description": "Cancel button text for model version deletion modal in model versions view page"
  },
  "zWGmon": {
    "defaultMessage": "Positive infinity ({metricKey})",
    "description": "Label indicating positive infinity used as a hover text in a plot UI element"
  },
  "zd5Jw4": {
    "defaultMessage": "Select columns",
    "description": "Experiment page > traces table > column selector dropdown aria label"
  },
  "zdYXP8": {
    "defaultMessage": "Parent run",
    "description": "Run page > Overview > Parent run"
  },
  "ze1m7Z": {
    "defaultMessage": "Run name cannot consist only of whitespace!",
    "description": "An error shown when user sets the run's name to whitespace characters only"
  },
  "zhzZUu": {
    "defaultMessage": "An error occured while attempting to delete traces. Please refresh the page and try again.",
    "description": "Experiment page > traces view controls > Delete traces modal > Error message"
  },
  "ziIhFQ": {
    "defaultMessage": "Loaded {allRuns} {allRuns, plural, =1 {run} other {runs}}, including {childRuns} child {childRuns, plural, =1 {run} other {runs}}",
    "description": "Experiment page > loaded more runs notification > loaded both parent and child runs"
  },
  "zjXq2X": {
    "defaultMessage": "The model will be registered as a new version of {selectedModel}.",
    "description": "Explantory text for registering a model"
  },
  "zmMR5p": {
    "defaultMessage": "An error occurred while rendering this component.",
    "description": "Description for default error message in prompts management UI"
  },
  "zv4Ycc": {
    "defaultMessage": "View as table",
    "description": "Experiment tracking > Artifact view > View as table checkbox"
  },
  "zwO8+l": {
    "defaultMessage": "20",
    "description": "Label for 20 first runs visible in run count selector within runs compare configuration modal"
  },
  "zxfWCx": {
    "defaultMessage": "Add/Edit Prompt Version Metadata",
    "description": "Title for a modal that allows the user to add or edit metadata tags on prompt versions."
  }
}<|MERGE_RESOLUTION|>--- conflicted
+++ resolved
@@ -91,15 +91,9 @@
     "defaultMessage": "Models loading",
     "description": "Label for a loading spinner when table containing models is being loaded"
   },
-<<<<<<< HEAD
-  "/lsQMU": {
-    "defaultMessage": "<link>Learn more</link>",
-    "description": "Learn more tooltip link to learn more on how to search experiments"
-=======
   "/k7Xvj": {
     "defaultMessage": "Key",
     "description": "Tag filter input for key field in the tags filter popover for experiments page search by tags"
->>>>>>> a44e1771
   },
   "/nPZbt": {
     "defaultMessage": "{totalTokens} total tokens",
@@ -821,13 +815,10 @@
     "defaultMessage": "Create",
     "description": "Label for the create experiment action on the experiments list page"
   },
-<<<<<<< HEAD
-=======
   "9vT4HV": {
     "defaultMessage": "Filter experiments by name",
     "description": "Placeholder text inside experiments search bar"
   },
->>>>>>> a44e1771
   "9vj5Ap": {
     "defaultMessage": "No metrics recorded",
     "description": "Run page > Overview > Metrics table > No metrics recorded"
@@ -3152,13 +3143,10 @@
     "defaultMessage": "Last modified",
     "description": "Header for the last modified column in the experiments table"
   },
-<<<<<<< HEAD
-=======
   "l8Z2nP": {
     "defaultMessage": "Remove filter",
     "description": "Button to remove a filter in the tags filter popover for experiments page search by tags"
   },
->>>>>>> a44e1771
   "lA8QO2": {
     "defaultMessage": "Edit tags",
     "description": "Label for the edit tags button in the registered prompts table"
