--- conflicted
+++ resolved
@@ -4563,15 +4563,13 @@
     "defaultMessage": "Boolean",
     "description": "Boolean select menu option for assessment data type"
   },
-<<<<<<< HEAD
+  "k0m460": {
+    "defaultMessage": "Failed to load child runs",
+    "description": "Run page > Overview > Child runs error"
+  },
   "k4uWRg": {
     "defaultMessage": "Versions",
     "description": "Label for the prompts & versions section in the MLflow experiment navbar"
-=======
-  "k0m460": {
-    "defaultMessage": "Failed to load child runs",
-    "description": "Run page > Overview > Child runs error"
->>>>>>> ba666389
   },
   "kA+QJr": {
     "defaultMessage": "Overview",
