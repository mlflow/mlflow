--- conflicted
+++ resolved
@@ -28,17 +28,19 @@
    * @returns {*|jQuery|*|*|*|*}
    */
   static listRegisteredModels({ data, success, error }) {
-    return $.ajax(Utils.getAjaxUrl('ajax-api/2.0/preview/mlflow/registered-models/list'), {
-      type: 'GET',
-      dataType: 'json',
-      converters: {
-        'text json': StrictJsonBigInt.parse,
-      },
-      data: data,
-      jsonp: false,
-      success: success,
-      error: error,
-    });
+    return $.ajax(
+      Utils.getAjaxUrl('ajax-api/2.0/preview/mlflow/registered-models/list'), {
+        type: 'GET',
+        dataType: 'json',
+        converters: {
+          'text json': StrictJsonBigInt.parse,
+        },
+        data: data,
+        jsonp: false,
+        success: success,
+        error: error,
+      },
+    );
   }
 
   /**
@@ -135,15 +137,16 @@
    * @returns {*|jQuery|*|*|*|*}
    */
   static updateModelVersion({ data, success, error }) {
-    return $.ajax(Utils.getAjaxUrl('ajax-api/2.0/preview/mlflow/model-versions/update'), {
-      type: 'PATCH',
-      dataType: 'json',
-      contentType: 'application/json; charset=utf-8',
-      data: JSON.stringify(data),
-      jsonp: false,
-      success: success,
-      error: error,
-    });
+    return $.ajax(Utils.getAjaxUrl(
+      'ajax-api/2.0/preview/mlflow/model-versions/update'), {
+        type: 'PATCH',
+        dataType: 'json',
+        contentType: 'application/json; charset=utf-8',
+        data: JSON.stringify(data),
+        jsonp: false,
+        success: success,
+        error: error,
+      });
   }
 
   /**
@@ -154,14 +157,8 @@
    * @returns {*|jQuery|*|*|*|*}
    */
   static transitionModelVersionStage({ data, success, error }) {
-<<<<<<< HEAD
-    return $.ajax(
-      Utils.getAjaxUrl('ajax-api/2.0/preview/mlflow/databricks/model-versions/transition-stage'),
-      {
-=======
     return $.ajax(Utils.getAjaxUrl(
       'ajax-api/2.0/preview/mlflow/model-versions/transition-stage'), {
->>>>>>> 8351d82e
         type: 'POST',
         dataType: 'json',
         contentType: 'application/json; charset=utf-8',
@@ -169,8 +166,7 @@
         jsonp: false,
         success: success,
         error: error,
-      },
-    );
+      });
   }
 
   /**
@@ -200,15 +196,17 @@
    * @returns {*|jQuery|*|*|*|*}
    */
   static getRegisteredModel({ data, success, error }) {
-    return $.ajax(Utils.getAjaxUrl('ajax-api/2.0/preview/mlflow/registered-models/get'), {
-      type: 'GET',
-      dataType: 'json',
-      contentType: 'application/json; charset=utf-8',
-      data: data,
-      jsonp: false,
-      success: success,
-      error: error,
-    });
+    return $.ajax(
+      Utils.getAjaxUrl('ajax-api/2.0/preview/mlflow/registered-models/get'), {
+        type: 'GET',
+        dataType: 'json',
+        contentType: 'application/json; charset=utf-8',
+        data: data,
+        jsonp: false,
+        success: success,
+        error: error,
+      }
+    );
   }
 
   /**
@@ -219,14 +217,16 @@
    * @returns {*|jQuery|*|*|*|*}
    */
   static getModelVersion({ data, success, error }) {
-    return $.ajax(Utils.getAjaxUrl('ajax-api/2.0/preview/mlflow/model-versions/get'), {
-      type: 'GET',
-      dataType: 'json',
-      contentType: 'application/json; charset=utf-8',
-      data: data,
-      jsonp: false,
-      success: success,
-      error: error,
-    });
-  }
+    return $.ajax(
+      Utils.getAjaxUrl('ajax-api/2.0/preview/mlflow/model-versions/get'), {
+        type: 'GET',
+        dataType: 'json',
+        contentType: 'application/json; charset=utf-8',
+        data: data,
+        jsonp: false,
+        success: success,
+        error: error,
+      });
+  }
+
 }