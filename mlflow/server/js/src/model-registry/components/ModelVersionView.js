import React from 'react';
import PropTypes from 'prop-types';
import { Link } from 'react-router-dom';
import { modelListPageRoute, getModelPageRoute } from '../routes';
import { SchemaTable } from './SchemaTable';
import Utils from '../../common/utils/Utils';
import { ModelStageTransitionDropdown } from './ModelStageTransitionDropdown';
import { Button as AntdButton, Modal, Alert, Descriptions, message } from 'antd';
import {
  ModelVersionStatus,
  StageTagComponents,
  ModelVersionStatusIcons,
  DefaultModelVersionStatusMessages,
  ACTIVE_STAGES,
} from '../constants';
import Routers from '../../experiment-tracking/routes';
import { CollapsibleSection } from '../../common/components/CollapsibleSection';
import { EditableNote } from '../../common/components/EditableNote';
import { EditableTagsTableView } from '../../common/components/EditableTagsTableView';
import { getModelVersionTags } from '../reducers';
import { setModelVersionTagApi, deleteModelVersionTagApi } from '../actions';
import { connect } from 'react-redux';
import { OverflowMenu, PageHeader } from '../../shared/building_blocks/PageHeader';
import { FormattedMessage, injectIntl } from 'react-intl';

export class ModelVersionViewImpl extends React.Component {
  static propTypes = {
    modelName: PropTypes.string,
    modelVersion: PropTypes.object,
    schema: PropTypes.object,
    runInfo: PropTypes.object,
    runDisplayName: PropTypes.string,
    handleStageTransitionDropdownSelect: PropTypes.func.isRequired,
    deleteModelVersionApi: PropTypes.func.isRequired,
    handleEditDescription: PropTypes.func.isRequired,
    history: PropTypes.object.isRequired,
    tags: PropTypes.object.isRequired,
    setModelVersionTagApi: PropTypes.func.isRequired,
    deleteModelVersionTagApi: PropTypes.func.isRequired,
    intl: PropTypes.shape({ formatMessage: PropTypes.func.isRequired }).isRequired,
  };

  state = {
    isDeleteModalVisible: false,
    isDeleteModalConfirmLoading: false,
    showDescriptionEditor: false,
    isTagsRequestPending: false,
  };

  formRef = React.createRef();

  componentDidMount() {
    const pageTitle = `${this.props.modelName} v${this.props.modelVersion.version} - MLflow Model`;
    Utils.updatePageTitle(pageTitle);
  }

  handleDeleteConfirm = () => {
    const { modelName, modelVersion, history } = this.props;
    const { version } = modelVersion;
    this.showConfirmLoading();
    this.props
      .deleteModelVersionApi(modelName, version)
      .then(() => {
        history.push(getModelPageRoute(modelName));
      })
      .catch((e) => {
        this.hideConfirmLoading();
        Utils.logErrorAndNotifyUser(e);
      });
  };

  showDeleteModal = () => {
    this.setState({ isDeleteModalVisible: true });
  };

  hideDeleteModal = () => {
    this.setState({ isDeleteModalVisible: false });
  };

  showConfirmLoading = () => {
    this.setState({ isDeleteModalConfirmLoading: true });
  };

  hideConfirmLoading = () => {
    this.setState({ isDeleteModalConfirmLoading: false });
  };

  handleCancelEditDescription = () => {
    this.setState({ showDescriptionEditor: false });
  };

  handleSubmitEditDescription = (description) => {
    return this.props.handleEditDescription(description).then(() => {
      this.setState({ showDescriptionEditor: false });
    });
  };

  startEditingDescription = (e) => {
    e.stopPropagation();
    this.setState({ showDescriptionEditor: true });
  };

  handleAddTag = (values) => {
    const form = this.formRef.current;
    const { modelName } = this.props;
    const { version } = this.props.modelVersion;
    this.setState({ isTagsRequestPending: true });
    this.props
      .setModelVersionTagApi(modelName, version, values.name, values.value)
      .then(() => {
        this.setState({ isTagsRequestPending: false });
        form.resetFields();
      })
      .catch((ex) => {
        this.setState({ isTagsRequestPending: false });
        console.error(ex);
        message.error(
          this.props.intl.formatMessage(
            {
              defaultMessage: 'Failed to add tag. Error: {userVisibleError}',
              description: 'Text for user visible error when adding tag in model version view',
            },
            {
              userVisibleError: ex.getUserVisibleError(),
            },
          ),
        );
      });
  };

  handleSaveEdit = ({ name, value }) => {
    const { modelName } = this.props;
    const { version } = this.props.modelVersion;
    return this.props.setModelVersionTagApi(modelName, version, name, value).catch((ex) => {
      console.error(ex);
      message.error(
        this.props.intl.formatMessage(
          {
            defaultMessage: 'Failed to set tag. Error: {userVisibleError}',
            description: 'Text for user visible error when setting tag in model version view',
          },
          {
            userVisibleError: ex.getUserVisibleError(),
          },
        ),
      );
    });
  };

  handleDeleteTag = ({ name }) => {
    const { modelName } = this.props;
    const { version } = this.props.modelVersion;
    return this.props.deleteModelVersionTagApi(modelName, version, name).catch((ex) => {
      console.error(ex);
      message.error(
        this.props.intl.formatMessage(
          {
            defaultMessage: 'Failed to delete tag. Error: {userVisibleError}',
            description: 'Text for user visible error when deleting tag in model version view',
          },
          {
            userVisibleError: ex.getUserVisibleError(),
          },
        ),
      );
    });
  };

  shouldHideDeleteOption() {
    return false;
  }

  renderStageDropdown(modelVersion) {
    const { handleStageTransitionDropdownSelect } = this.props;
    return (
      <Descriptions.Item
        key='description-key-stage'
        label={this.props.intl.formatMessage({
          defaultMessage: 'Stage',
          description: 'Label name for stage metadata in model version page',
        })}
      >
        {modelVersion.status === ModelVersionStatus.READY ? (
          <ModelStageTransitionDropdown
            currentStage={modelVersion.current_stage}
            permissionLevel={modelVersion.permission_level}
            onSelect={handleStageTransitionDropdownSelect}
          />
        ) : (
          StageTagComponents[modelVersion.current_stage]
        )}
      </Descriptions.Item>
    );
  }

  renderRegisteredTimestampDescription(creation_timestamp) {
    return (
      <Descriptions.Item
        key='description-key-register'
        label={this.props.intl.formatMessage({
          defaultMessage: 'Registered At',
          description: 'Label name for registered timestamp metadata in model version page',
        })}
      >
        {Utils.formatTimestamp(creation_timestamp)}
      </Descriptions.Item>
    );
  }

  renderCreatorDescription(user_id) {
    return (
<<<<<<< HEAD
      <Descriptions.Item
        key='description-key-creator'
        label={this.props.intl.formatMessage({
          defaultMessage: 'Creator',
          description: 'Label name for creator metadata in model version page',
        })}
      >
        {user_id}
      </Descriptions.Item>
=======
      user_id && (
        <Descriptions.Item
          label={this.props.intl.formatMessage({
            defaultMessage: 'Creator',
            description: 'Label name for creator metadata in model version page',
          })}
        >
          {user_id}
        </Descriptions.Item>
      )
>>>>>>> 6e4b64bd
    );
  }

  renderLastModifiedDescription(last_updated_timestamp) {
    return (
      <Descriptions.Item
        key='description-key-modified'
        label={this.props.intl.formatMessage({
          defaultMessage: 'Last Modified',
          description: 'Label name for last modified timestamp metadata in model version page',
        })}
      >
        {Utils.formatTimestamp(last_updated_timestamp)}
      </Descriptions.Item>
    );
  }

  renderSourceRunDescription() {
    return (
      <Descriptions.Item
        key='description-key-source-run'
        label={this.props.intl.formatMessage({
          defaultMessage: 'Source Run',
          description: 'Label name for source run metadata in model version page',
        })}
        className='linked-run'
      >
        {this.resolveRunLink()}
      </Descriptions.Item>
    );
  }

  getDescriptions(modelVersion) {
    const defaultOrder = [
      this.renderRegisteredTimestampDescription(modelVersion.creation_timestamp),
      this.renderCreatorDescription(modelVersion.user_id),
      this.renderStageDropdown(modelVersion),
      this.renderLastModifiedDescription(modelVersion.last_updated_timestamp),
      this.renderSourceRunDescription(),
    ];
    return defaultOrder.filter((x) => x !== null);
  }

  renderMetadata(modelVersion) {
    return (
      <Descriptions className='metadata-list'>{this.getDescriptions(modelVersion)}</Descriptions>
    );
  }

  renderStatusAlert() {
    const { status, status_message } = this.props.modelVersion;
    if (status !== ModelVersionStatus.READY) {
      const defaultMessage = DefaultModelVersionStatusMessages[status];
      const type = status === ModelVersionStatus.FAILED_REGISTRATION ? 'error' : 'info';
      return (
        <Alert
          type={type}
          className={`status-alert status-alert-${type}`}
          message={status_message || defaultMessage}
          icon={ModelVersionStatusIcons[status]}
          banner
        />
      );
    }
    return null;
  }

  renderDescriptionEditIcon() {
    return (
      <AntdButton
        data-test-id='descriptionEditButton'
        type='link'
        onClick={this.startEditingDescription}
      >
        <FormattedMessage
          defaultMessage='Edit'
          description='Text for the edit button next to the description section title on
             the model version view page'
        />{' '}
      </AntdButton>
    );
  }

  resolveRunLink() {
    const { modelVersion, runInfo } = this.props;
    if (modelVersion.run_link) {
      return (
        <a target='_blank' href={modelVersion.run_link}>
          {this.resolveRunName()}
        </a>
      );
    } else if (runInfo) {
      return (
        <Link to={Routers.getRunPageRoute(runInfo.getExperimentId(), runInfo.getRunUuid())}>
          {this.resolveRunName()}
        </Link>
      );
    }
    return null;
  }

  resolveRunName() {
    const { modelVersion, runInfo, runDisplayName } = this.props;
    if (modelVersion.run_link) {
      // We use the first 37 chars to stay consistent with runDisplayName, which is typically:
      // Run: [ID]
      return modelVersion.run_link.substr(0, 37) + '...';
    } else if (runInfo) {
      return runDisplayName || runInfo.getRunUuid();
    } else {
      return null;
    }
  }

  getPageHeader(title, breadcrumbs) {
    const menu = [
      {
        id: 'delete',
        itemName: (
          <FormattedMessage
            defaultMessage='Delete'
            description='Text for delete button on model version view page header'
          />
        ),
        onClick: this.showDeleteModal,
        disabled: ACTIVE_STAGES.includes(this.props.modelVersion.current_stage),
      },
    ];
    return (
      <PageHeader title={title} breadcrumbs={breadcrumbs}>
        {!this.shouldHideDeleteOption() && <OverflowMenu menu={menu} />}
      </PageHeader>
    );
  }

  render() {
    const { modelName, modelVersion, tags, schema } = this.props;
    const { description } = modelVersion;
    const {
      isDeleteModalVisible,
      isDeleteModalConfirmLoading,
      showDescriptionEditor,
      isTagsRequestPending,
    } = this.state;
    const title = (
      <FormattedMessage
        defaultMessage='Version {versionNum}'
        description='Title text for model version page'
        values={{ versionNum: modelVersion.version }}
      />
    );
    const breadcrumbs = [
      <Link to={modelListPageRoute}>
        <FormattedMessage
          defaultMessage='Registered Models'
          description='Text for link back to models page under the header on the model version
             view page'
        />
      </Link>,
      <Link data-test-id='breadcrumbRegisteredModel' to={getModelPageRoute(modelName)}>
        {modelName}
      </Link>,
      <span data-test-id='breadcrumbModelVersion'>
        <FormattedMessage
          defaultMessage='Version {versionNum}'
          description='Text for current version under the header on the model version view page'
          values={{ versionNum: modelVersion.version }}
        />
      </span>,
    ];
    return (
      <div>
        {this.getPageHeader(title, breadcrumbs)}
        {this.renderStatusAlert()}

        {/* Metadata List */}
        {this.renderMetadata(modelVersion)}

        {/* Page Sections */}
        <CollapsibleSection
          title={
            <span>
              <FormattedMessage
                defaultMessage='Description'
                description='Title text for the description section on the model version view page'
              />{' '}
              {!showDescriptionEditor ? this.renderDescriptionEditIcon() : null}
            </span>
          }
          forceOpen={showDescriptionEditor}
          defaultCollapsed={!description}
          data-test-id='model-version-description-section'
        >
          <EditableNote
            defaultMarkdown={description}
            onSubmit={this.handleSubmitEditDescription}
            onCancel={this.handleCancelEditDescription}
            showEditor={showDescriptionEditor}
          />
        </CollapsibleSection>
        <div data-test-id='tags-section'>
          <CollapsibleSection
            title={
              <FormattedMessage
                defaultMessage='Tags'
                description='Title text for the tags section on the model versions view page'
              />
            }
            defaultCollapsed={Utils.getVisibleTagValues(tags).length === 0}
            data-test-id='model-version-tags-section'
          >
            <EditableTagsTableView
              innerRef={this.formRef}
              handleAddTag={this.handleAddTag}
              handleDeleteTag={this.handleDeleteTag}
              handleSaveEdit={this.handleSaveEdit}
              tags={tags}
              isRequestPending={isTagsRequestPending}
            />
          </CollapsibleSection>
        </div>
        <CollapsibleSection
          title={
            <FormattedMessage
              defaultMessage='Schema'
              description='Title text for the schema section on the model versions view page'
            />
          }
          data-test-id='model-version-schema-section'
        >
          <SchemaTable schema={schema} />
        </CollapsibleSection>
        <Modal
          title={this.props.intl.formatMessage({
            defaultMessage: 'Delete Model Version',
            description: 'Title text for model version deletion modal in model versions view page',
          })}
          visible={isDeleteModalVisible}
          confirmLoading={isDeleteModalConfirmLoading}
          onOk={this.handleDeleteConfirm}
          okText={this.props.intl.formatMessage({
            defaultMessage: 'Delete',
            description:
              'OK button text for model version deletion modal in model versions view page',
          })}
          okType='danger'
          onCancel={this.hideDeleteModal}
          cancelText={this.props.intl.formatMessage({
            defaultMessage: 'Cancel',
            description:
              'Cancel button text for model version deletion modal in model versions' +
              ' view page',
          })}
        >
          <span>
            <FormattedMessage
              defaultMessage='Are you sure you want to delete model version {versionNum}? This
                 cannot be undone.'
              description='Comment text for model version deletion modal in model versions view
                 page'
              values={{ versionNum: modelVersion.version }}
            />
          </span>
        </Modal>
      </div>
    );
  }
}

const mapStateToProps = (state, ownProps) => {
  const { modelName } = ownProps;
  const { version } = ownProps.modelVersion;
  const tags = getModelVersionTags(modelName, version, state);
  return { tags };
};
const mapDispatchToProps = { setModelVersionTagApi, deleteModelVersionTagApi };

export const ModelVersionView = connect(
  mapStateToProps,
  mapDispatchToProps,
)(injectIntl(ModelVersionViewImpl));<|MERGE_RESOLUTION|>--- conflicted
+++ resolved
@@ -209,19 +209,9 @@
 
   renderCreatorDescription(user_id) {
     return (
-<<<<<<< HEAD
-      <Descriptions.Item
-        key='description-key-creator'
-        label={this.props.intl.formatMessage({
-          defaultMessage: 'Creator',
-          description: 'Label name for creator metadata in model version page',
-        })}
-      >
-        {user_id}
-      </Descriptions.Item>
-=======
       user_id && (
         <Descriptions.Item
+          key='description-key-creator'
           label={this.props.intl.formatMessage({
             defaultMessage: 'Creator',
             description: 'Label name for creator metadata in model version page',
@@ -230,7 +220,6 @@
           {user_id}
         </Descriptions.Item>
       )
->>>>>>> 6e4b64bd
     );
   }
 
