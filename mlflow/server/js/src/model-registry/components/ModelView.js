--- conflicted
+++ resolved
@@ -4,9 +4,6 @@
 import Utils from '../../common/utils/Utils';
 import { Link } from 'react-router-dom';
 import { modelListPageRoute, getCompareModelVersionsPageRoute } from '../routes';
-<<<<<<< HEAD
-import { Radio, Icon, Descriptions, Menu, Dropdown, Modal, Tooltip } from 'antd';
-=======
 import {
   Radio,
   Icon,
@@ -17,18 +14,13 @@
   Tooltip,
   Button,
 } from 'antd';
->>>>>>> 8351d82e
 import {
   ACTIVE_STAGES,
   REGISTERED_MODEL_DELETE_MENU_ITEM_DISABLED_TOOLTIP_TEXT,
 } from '../constants';
 import { CollapsibleSection } from '../../common/components/CollapsibleSection';
 import { EditableNote } from '../../common/components/EditableNote';
-<<<<<<< HEAD
-import { Button } from 'react-bootstrap';
-=======
 import { Button as BootstrapButton } from "react-bootstrap";
->>>>>>> 8351d82e
 
 export const StageFilters = {
   ALL: 'ALL',
@@ -46,11 +38,9 @@
       creation_timestamp: PropTypes.number.isRequired,
       last_updated_timestamp: PropTypes.number.isRequired,
     }),
-    modelVersions: PropTypes.arrayOf(
-      PropTypes.shape({
-        current_stage: PropTypes.string.isRequired,
-      }),
-    ),
+    modelVersions: PropTypes.arrayOf(PropTypes.shape({
+      current_stage: PropTypes.string.isRequired,
+    })),
     handleEditDescription: PropTypes.func.isRequired,
     handleDelete: PropTypes.func.isRequired,
     history: PropTypes.object.isRequired,
@@ -85,9 +75,11 @@
   };
 
   handleSubmitEditDescription = (description) => {
-    return this.props.handleEditDescription(description).then(() => {
-      this.setState({ showDescriptionEditor: false });
-    });
+    return this.props
+      .handleEditDescription(description)
+      .then(() => {
+        this.setState({ showDescriptionEditor: false });
+      });
   };
 
   startEditingDescription = (e) => {
@@ -98,22 +90,21 @@
   renderBreadCrumbDropdown() {
     const menu = (
       <Menu>
-        {this.getActiveVersionsCount() > 0 ? (
-          <Menu.Item disabled className='delete'>
-            <Tooltip title={REGISTERED_MODEL_DELETE_MENU_ITEM_DISABLED_TOOLTIP_TEXT}>
-              Delete
-            </Tooltip>
-          </Menu.Item>
-        ) : (
-          <Menu.Item onClick={this.showDeleteModal} className='delete'>
-            Delete
-          </Menu.Item>
-        )}
+        {this.getActiveVersionsCount() > 0 ?
+          (
+            <Menu.Item disabled className='delete'>
+              <Tooltip title={REGISTERED_MODEL_DELETE_MENU_ITEM_DISABLED_TOOLTIP_TEXT}>
+                Delete
+              </Tooltip>
+            </Menu.Item>
+          ) : (
+            <Menu.Item onClick={this.showDeleteModal} className='delete'>Delete</Menu.Item>
+          )}
       </Menu>
     );
     return (
       <Dropdown overlay={menu} trigger={['click']} className='breadcrumb-dropdown'>
-        <Icon type='caret-down' className='breadcrumb-caret' />
+        <Icon type='caret-down' className='breadcrumb-caret'/>
       </Dropdown>
     );
   }
@@ -161,21 +152,12 @@
   };
 
   onCompare() {
-    this.props.history.push(
-      getCompareModelVersionsPageRoute(this.props.model.name, this.state.runsSelected),
-    );
+    this.props.history.push(getCompareModelVersionsPageRoute(
+        this.props.model.name, this.state.runsSelected));
   }
 
   renderDescriptionEditIcon() {
-<<<<<<< HEAD
-    return (
-      <a onClick={this.startEditingDescription}>
-        <Icon type='form' />
-      </a>
-    );
-=======
     return <Button type="link" onClick={this.startEditingDescription}><Icon type='form' /></Button>;
->>>>>>> 8351d82e
   }
 
   renderDetails = () => {
@@ -202,12 +184,8 @@
 
         {/* Page Sections */}
         <CollapsibleSection
-          title={
-            <span>
-              Description
-              {!showDescriptionEditor ? this.renderDescriptionEditIcon() : null}
-            </span>
-          }
+          title={<span>Description
+            {!showDescriptionEditor ? this.renderDescriptionEditIcon() : null}</span>}
           forceOpen={showDescriptionEditor}
         >
           <EditableNote
@@ -217,30 +195,6 @@
             showEditor={showDescriptionEditor}
           />
         </CollapsibleSection>
-<<<<<<< HEAD
-        <CollapsibleSection
-          title={
-            <span>
-              <div className='ModelView-run-buttons'>
-                Versions{' '}
-                <Radio.Group
-                  className='active-toggle'
-                  value={stageFilter}
-                  onChange={this.handleStageFilterChange}
-                >
-                  <Radio.Button value={StageFilters.ALL}>All</Radio.Button>
-                  <Radio.Button value={StageFilters.ACTIVE}>
-                    Active({this.getActiveVersionsCount()})
-                  </Radio.Button>
-                </Radio.Group>
-                <Button className='btn-primary' disabled={compareDisabled} onClick={this.onCompare}>
-                  Compare
-                </Button>
-              </div>
-            </span>
-          }
-        >
-=======
         <CollapsibleSection title={(
           <span>
             <div className="ModelView-run-buttons">
@@ -266,7 +220,6 @@
           </span>
         )}>
 
->>>>>>> 8351d82e
           <ModelVersionTable
             activeStageOnly={stageFilter === StageFilters.ACTIVE}
             modelName={modelName}
@@ -277,7 +230,7 @@
 
         {/* Delete Model Dialog */}
         <Modal
-          title='Delete Model'
+          title="Delete Model"
           visible={isDeleteModalVisible}
           confirmLoading={isDeleteModalConfirmLoading}
           onOk={this.handleDeleteConfirm}
@@ -304,9 +257,7 @@
     return (
       <div className='model-view-content'>
         <h1 className='breadcrumb-header'>
-          <Link to={modelListPageRoute} className={breadcrumbItemClass}>
-            Registered Models
-          </Link>
+          <Link to={modelListPageRoute} className={breadcrumbItemClass}>Registered Models</Link>
           {chevron}
           <span className={breadcrumbItemClass}>{modelName}</span>
           {this.renderBreadCrumbDropdown()}
