--- conflicted
+++ resolved
@@ -2,11 +2,7 @@
 import { shallow } from 'enzyme';
 import { ModelStageTransitionDropdown } from './ModelStageTransitionDropdown';
 import { Dropdown } from 'antd';
-<<<<<<< HEAD
 import { mockGetFieldValue, stageTagComponents, modelStageNames } from '../test-utils';
-=======
-import { mockGetFieldValue, Stages, stageTagComponents, modelStageNames } from '../test-utils';
->>>>>>> 777db091
 import { mountWithIntl } from '../../common/utils/TestUtils';
 
 describe('ModelStageTransitionDropdown', () => {
