import React from 'react';
import { shallow } from 'enzyme';
import { ModelStageTransitionDropdown } from './ModelStageTransitionDropdown';
import { Stages } from '../constants';
import { Dropdown } from 'antd';

describe('ModelStageTransitionDropdown', () => {
  let wrapper;
  let minimalProps;
  let commonProps;

  beforeEach(() => {
    minimalProps = {
      currentStage: Stages.NONE,
    };
    commonProps = {
      ...minimalProps,
    };
  });

  test('should render with minimal props without exploding', () => {
    wrapper = shallow(<ModelStageTransitionDropdown {...minimalProps} />);
    expect(wrapper.length).toBe(1);
  });

  test('should omit current stage in dropdown', () => {
    const props = {
      ...minimalProps,
      currentStage: Stages.STAGING,
    };
    wrapper = shallow(<ModelStageTransitionDropdown {...props} />);
    wrapper.find('.stage-transition-dropdown').simulate('click');
    const menuHtml = shallow(wrapper.find(Dropdown).props().overlay).html();
    expect(menuHtml).not.toContain(Stages.STAGING);
    expect(menuHtml).toContain(Stages.PRODUCTION);
    expect(menuHtml).toContain(Stages.NONE);
    expect(menuHtml).toContain(Stages.ARCHIVED);
  });

  test('handleMenuItemClick', () => {
    const mockOnSelect = jest.fn();
    const props = {
      ...commonProps,
      onSelect: mockOnSelect,
    };
    const activity = {};
<<<<<<< HEAD
    const comment = 'comment';
=======
>>>>>>> 8351d82e
    wrapper = shallow(<ModelStageTransitionDropdown {...props} />);
    const instance = wrapper.instance();
    instance.handleMenuItemClick(activity);
    instance.state.handleConfirm();
    expect(mockOnSelect).toHaveBeenCalledWith(activity);
  });
});<|MERGE_RESOLUTION|>--- conflicted
+++ resolved
@@ -1,7 +1,9 @@
 import React from 'react';
 import { shallow } from 'enzyme';
 import { ModelStageTransitionDropdown } from './ModelStageTransitionDropdown';
-import { Stages } from '../constants';
+import {
+  Stages,
+} from '../constants';
 import { Dropdown } from 'antd';
 
 describe('ModelStageTransitionDropdown', () => {
@@ -19,7 +21,7 @@
   });
 
   test('should render with minimal props without exploding', () => {
-    wrapper = shallow(<ModelStageTransitionDropdown {...minimalProps} />);
+    wrapper = shallow(<ModelStageTransitionDropdown {...minimalProps}/>);
     expect(wrapper.length).toBe(1);
   });
 
@@ -44,10 +46,6 @@
       onSelect: mockOnSelect,
     };
     const activity = {};
-<<<<<<< HEAD
-    const comment = 'comment';
-=======
->>>>>>> 8351d82e
     wrapper = shallow(<ModelStageTransitionDropdown {...props} />);
     const instance = wrapper.instance();
     instance.handleMenuItemClick(activity);
