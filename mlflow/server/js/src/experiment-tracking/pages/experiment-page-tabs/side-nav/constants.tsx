--- conflicted
+++ resolved
@@ -13,10 +13,7 @@
   UserGroupIcon,
 } from '@databricks/design-system';
 import { FormattedMessage } from 'react-intl';
-<<<<<<< HEAD
-import { shouldEnableChatSessionsTab, enableScorersUI } from '@mlflow/mlflow/src/common/utils/FeatureUtils';
-=======
->>>>>>> 3bd2f607
+import { enableScorersUI } from '@mlflow/mlflow/src/common/utils/FeatureUtils';
 
 export const FULL_WIDTH_CLASS_NAME = 'mlflow-experiment-page-side-nav-full';
 export const COLLAPSED_CLASS_NAME = 'mlflow-experiment-page-side-nav-collapsed';
@@ -189,31 +186,23 @@
           icon: <SpeechBubbleIcon />,
           tabName: ExperimentPageTabName.ChatSessions,
         },
-<<<<<<< HEAD
-      ];
-    }
-
-    if (enableScorersUI()) {
-      baseConfig.evaluation = [
-        ...baseConfig.evaluation,
-        {
-          label: (
-            <FormattedMessage
-              defaultMessage="Judges"
-              description="Label for the judges tab in the MLflow experiment navbar"
-            />
-          ),
-          icon: <GavelIcon />,
-          tabName: ExperimentPageTabName.Judges,
-        },
-      ];
-    }
-
-    return baseConfig;
-=======
       ],
+      evaluation: enableScorersUI()
+        ? [
+            ...ExperimentPageSideNavGenAIConfig.evaluation,
+            {
+              label: (
+                <FormattedMessage
+                  defaultMessage="Judges"
+                  description="Label for the judges tab in the MLflow experiment navbar"
+                />
+              ),
+              icon: <GavelIcon />,
+              tabName: ExperimentPageTabName.Judges,
+            },
+          ]
+        : ExperimentPageSideNavGenAIConfig.evaluation,
     };
->>>>>>> 3bd2f607
   }
 
   return ExperimentPageSideNavCustomModelConfig;
