import React from 'react';
import { shallow } from 'enzyme';
import { ExperimentView, mapStateToProps } from './ExperimentView';
import Fixtures from '../utils/test-utils/Fixtures';
import { LIFECYCLE_FILTER } from './ExperimentPage';
import KeyFilter from '../utils/KeyFilter';
import {
  addApiToState,
  addExperimentToState,
  addExperimentTagsToState,
  addRunToState,
  createPendingApi,
  emptyState,
} from '../utils/test-utils/ReduxStoreFixtures';
import Utils from '../../common/utils/Utils';
import { Spinner } from '../../common/components/Spinner';
import { ExperimentViewPersistedState } from '../sdk/MlflowLocalStorageMessages';
import { getUUID } from '../../common/utils/ActionUtils';
import { RunInfo } from '../sdk/MlflowMessages';

let onSearchSpy;

beforeEach(() => {
  onSearchSpy = jest.fn();
});

<<<<<<< HEAD
const getDefaultExperimentViewProps = () => {
  return {
    onSearch: onSearchSpy,
    runInfos: [],
    experiment: Fixtures.createExperiment(),
    history: [],
    paramKeyList: [],
    metricKeyList: [],
    paramsList: [],
    metricsList: [],
    tagsList: [],
    experimentTags: {},
    paramKeyFilter: new KeyFilter(''),
    metricKeyFilter: new KeyFilter(''),
    lifecycleFilter: LIFECYCLE_FILTER.ACTIVE,
    searchInput: '',
    searchRunsError: '',
    isLoading: true,
    loadingMore: false,
    handleLoadMoreRuns: jest.fn(),
    orderByKey: null,
    orderByAsc: false,
    setExperimentTagApi: jest.fn(),
    location: { pathname: '/' },
  };
};

const getExperimentViewMock = (componentProps = {}) => {
  const mergedProps = { ...getDefaultExperimentViewProps(), ...componentProps };
  return shallow(<ExperimentView {...mergedProps} />);
=======
const getExperimentViewMock = () => {
  return shallow(
    <ExperimentView
      onSearch={onSearchSpy}
      runInfos={[]}
      experiment={Fixtures.createExperiment()}
      history={[]}
      paramKeyList={[]}
      metricKeyList={[]}
      paramsList={[]}
      metricsList={[]}
      tagsList={[]}
      experimentTags={{}}
      paramKeyFilter={new KeyFilter('')}
      metricKeyFilter={new KeyFilter('')}
      lifecycleFilter={LIFECYCLE_FILTER.ACTIVE}
      searchInput={''}
      searchRunsError={''}
      isLoading
      loadingMore={false}
      handleLoadMoreRuns={jest.fn()}
      orderByKey={null}
      orderByAsc={false}
      setExperimentTagApi={jest.fn()}
      location={{ pathname: '/' }}
      tagKeyList={[]}
    />,
  );
>>>>>>> 38a12d44
};

test(`Clearing filter state calls search handler with correct arguments`, () => {
  const wrapper = getExperimentViewMock();
  wrapper.instance().onClear();
  expect(onSearchSpy.mock.calls.length).toBe(1);
  expect(onSearchSpy.mock.calls[0][0]).toBe('');
  expect(onSearchSpy.mock.calls[0][1]).toBe('');
  expect(onSearchSpy.mock.calls[0][2]).toBe('');
  expect(onSearchSpy.mock.calls[0][3]).toBe(LIFECYCLE_FILTER.ACTIVE);
  expect(onSearchSpy.mock.calls[0][4]).toBe(null);
  expect(onSearchSpy.mock.calls[0][5]).toBe(true);
});

test('Entering search input updates component state', () => {
  const wrapper = getExperimentViewMock();
  wrapper.instance().setState = jest.fn();
  // Test entering search input
  wrapper
    .find('.ExperimentView-search-input input')
    .first()
    .simulate('change', { target: { value: 'search input string' } });
  expect(wrapper.instance().setState).toBeCalledWith({ searchInput: 'search input string' });
});

test('ExperimentView will show spinner if isLoading prop is true', () => {
  const wrapper = getExperimentViewMock();
  const instance = wrapper.instance();
  instance.setState({
    persistedState: new ExperimentViewPersistedState({ showMultiColumns: false }).toJSON(),
  });
  expect(wrapper.find(Spinner)).toHaveLength(1);
});

test('Page title is set', () => {
  const mockUpdatePageTitle = jest.fn();
  Utils.updatePageTitle = mockUpdatePageTitle;
  getExperimentViewMock();
  expect(mockUpdatePageTitle.mock.calls[0][0]).toBe('Default - MLflow Experiment');
});

// mapStateToProps should only be run after the call to getExperiment from ExperimentPage is
// resolved
test("mapStateToProps doesn't blow up if the searchRunsApi is pending", () => {
  const searchRunsId = getUUID();
  let state = emptyState;
  const experiment = Fixtures.createExperiment();
  state = addApiToState(state, createPendingApi(searchRunsId));
  state = addExperimentToState(state, experiment);
  state = addExperimentTagsToState(state, experiment.experiment_id, []);
  const newProps = mapStateToProps(state, {
    lifecycleFilter: LIFECYCLE_FILTER.ACTIVE,
    searchRunsRequestId: searchRunsId,
    experimentId: experiment.experiment_id,
  });
  expect(newProps).toEqual({
    runInfos: [],
    experiment,
    metricKeyList: [],
    paramKeyList: [],
    metricsList: [],
    paramsList: [],
    tagKeyList: [],
    tagsList: [],
    experimentTags: {},
  });
});

test('params, metrics and tags computation in mapStateToProps', () => {
  const searchRunsId = getUUID();
  let state = emptyState;
  const experiment = Fixtures.createExperiment();
  const run_info = {
    run_uuid: '0',
    experiment_id: experiment.experiment_id.toString(),
    lifecycle_stage: 'active',
  };
  const run_data = {
    metrics: [
      {
        key: 'metric0',
        step: 0,
        value: 0.0,
        timestamp: 0,
      },
      {
        key: 'metric1',
        step: 0,
        value: 1.0,
        timestamp: 0,
      },
    ],
    params: [
      {
        key: 'param0',
        value: 'val0',
      },
    ],
    tags: [
      {
        key: 'tag0',
        value: 'val1',
      },
    ],
  };

  state = addRunToState(state, run_info, run_data);
  state = addExperimentToState(state, experiment);
  state = addExperimentTagsToState(state, experiment.experiment_id, []);
  const newProps = mapStateToProps(state, {
    lifecycleFilter: LIFECYCLE_FILTER.ACTIVE,
    searchRunsRequestId: searchRunsId,
    experimentId: experiment.experiment_id,
    metricKeysList: ['metric2'],
    paramKeysList: ['param1'],
    tagKeysList: ['tag1'],
  });
  expect(newProps.runInfos).toEqual([RunInfo.fromJs(run_info)]);
  expect(newProps.metricKeyList).toEqual(['metric0', 'metric1', 'metric2']);
  expect(newProps.paramKeyList).toEqual(['param0', 'param1']);
  expect(newProps.tagKeyList).toEqual(['tag0', 'tag1']);
});

test('test on filter changes call the correct !search on backend', () => {
  const wrapper = getExperimentViewMock();
  const instance = wrapper.instance();
  instance.initiateSearch = jest.fn();
  //  Set current search
  instance.state = { searchInput: 'params.foo == "bar" AND metrics.acc > 42' };
  const filters = { 'params.method': ['contains', 'adam'], 'metrics.it': ['lessThan', '0.3'] };

  instance.onFilter(filters);

  expect(instance.initiateSearch).toHaveBeenCalledWith({
    searchInput:
      'params.foo == "bar" AND metrics.acc > 42 AND params.method LIKE \'%adam%\' AND metrics.it <= 0.3',
  });
});<|MERGE_RESOLUTION|>--- conflicted
+++ resolved
@@ -24,7 +24,6 @@
   onSearchSpy = jest.fn();
 });
 
-<<<<<<< HEAD
 const getDefaultExperimentViewProps = () => {
   return {
     onSearch: onSearchSpy,
@@ -49,42 +48,13 @@
     orderByAsc: false,
     setExperimentTagApi: jest.fn(),
     location: { pathname: '/' },
+    tagKeyList: [],
   };
 };
 
 const getExperimentViewMock = (componentProps = {}) => {
   const mergedProps = { ...getDefaultExperimentViewProps(), ...componentProps };
   return shallow(<ExperimentView {...mergedProps} />);
-=======
-const getExperimentViewMock = () => {
-  return shallow(
-    <ExperimentView
-      onSearch={onSearchSpy}
-      runInfos={[]}
-      experiment={Fixtures.createExperiment()}
-      history={[]}
-      paramKeyList={[]}
-      metricKeyList={[]}
-      paramsList={[]}
-      metricsList={[]}
-      tagsList={[]}
-      experimentTags={{}}
-      paramKeyFilter={new KeyFilter('')}
-      metricKeyFilter={new KeyFilter('')}
-      lifecycleFilter={LIFECYCLE_FILTER.ACTIVE}
-      searchInput={''}
-      searchRunsError={''}
-      isLoading
-      loadingMore={false}
-      handleLoadMoreRuns={jest.fn()}
-      orderByKey={null}
-      orderByAsc={false}
-      setExperimentTagApi={jest.fn()}
-      location={{ pathname: '/' }}
-      tagKeyList={[]}
-    />,
-  );
->>>>>>> 38a12d44
 };
 
 test(`Clearing filter state calls search handler with correct arguments`, () => {
