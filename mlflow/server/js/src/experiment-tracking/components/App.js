import React, { Component } from 'react';
import './App.css';
import logo from '../../common/static/home-logo.png';
<<<<<<< HEAD
import { HashRouter as Router, Route, Link } from 'react-router-dom';
import RunPage from './RunPage';
=======
import {
  HashRouter as Router,
  Route,
  Link,
} from 'react-router-dom';
import { RunPage } from './RunPage';
>>>>>>> 8351d82e
import Routes from '../routes';
import { MetricPage } from './MetricPage';
import CompareRunPage from './CompareRunPage';
import AppErrorBoundary from '../../common/components/error-boundaries/AppErrorBoundary';
import { connect } from 'react-redux';
import { HomePage } from './HomePage';
import ErrorModal from '../../experiment-tracking/components/modals/ErrorModal';
import { PageNotFoundView } from './PageNotFoundView';
import { Switch } from 'react-router';
import {
  modelListPageRoute,
  modelPageRoute,
  modelVersionPageRoute,
  compareModelVersionsPageRoute,
} from '../../model-registry/routes';
import { ModelVersionPage } from '../../model-registry/components/ModelVersionPage';
import ModelListPage from '../../model-registry/components/ModelListPage';
import { ModelPage } from '../../model-registry/components/ModelPage';
import CompareModelVersionsPage from '../../model-registry/components/CompareModelVersionsPage';

class App extends Component {
  render() {
    return (
      <Router>
        <div style={{ height: '100vh' }}>
          <ErrorModal />
          {process.env.HIDE_HEADER === 'true' ? null : (
            <header className='App-header'>
              <div className='mlflow-logo'>
                <Link to={Routes.rootRoute} className='App-mlflow'>
                  <img className='mlflow-logo' alt='MLflow' src={logo} />
                </Link>
              </div>
              <div className='header-links'>
                <a href={'https://github.com/mlflow/mlflow'}>
                  <div className='github'>
                    <span>GitHub</span>
                  </div>
                </a>
                <a href={'https://mlflow.org/docs/latest/index.html'}>
                  <div className='docs'>
                    <span>Docs</span>
                  </div>
                </a>
              </div>
            </header>
          )}
          <AppErrorBoundary>
            <Switch>
              <Route exact path={Routes.rootRoute} component={HomePage} />
              <Route exact path={Routes.experimentPageRoute} component={HomePage} />
              <Route exact path={Routes.runPageRoute} component={RunPage} />
              <Route exact path={Routes.metricPageRoute} component={MetricPage} />
              <Route exact path={Routes.compareRunPageRoute} component={CompareRunPage} />
              <Route path={Routes.experimentPageSearchRoute} component={HomePage} />
              {/* TODO(Zangr) see if route component can be injected here */}
              <Route exact path={modelListPageRoute} component={ModelListPage} />
              <Route exact path={modelVersionPageRoute} component={ModelVersionPage} />
              <Route exact path={modelPageRoute} component={ModelPage} />
              <Route
                exact
                path={compareModelVersionsPageRoute}
                component={CompareModelVersionsPage}
              />
              <Route component={PageNotFoundView} />
            </Switch>
          </AppErrorBoundary>
        </div>
      </Router>
    );
  }
}

const mapStateToProps = (state) => {
  return {
    experiments: Object.values(state.entities.experimentsById),
  };
};

export default connect(mapStateToProps)(App);<|MERGE_RESOLUTION|>--- conflicted
+++ resolved
@@ -1,17 +1,12 @@
 import React, { Component } from 'react';
 import './App.css';
 import logo from '../../common/static/home-logo.png';
-<<<<<<< HEAD
-import { HashRouter as Router, Route, Link } from 'react-router-dom';
-import RunPage from './RunPage';
-=======
 import {
   HashRouter as Router,
   Route,
   Link,
 } from 'react-router-dom';
 import { RunPage } from './RunPage';
->>>>>>> 8351d82e
 import Routes from '../routes';
 import { MetricPage } from './MetricPage';
 import CompareRunPage from './CompareRunPage';
@@ -27,56 +22,54 @@
   modelVersionPageRoute,
   compareModelVersionsPageRoute,
 } from '../../model-registry/routes';
-import { ModelVersionPage } from '../../model-registry/components/ModelVersionPage';
+import { ModelVersionPage } from "../../model-registry/components/ModelVersionPage";
 import ModelListPage from '../../model-registry/components/ModelListPage';
 import { ModelPage } from '../../model-registry/components/ModelPage';
-import CompareModelVersionsPage from '../../model-registry/components/CompareModelVersionsPage';
+import CompareModelVersionsPage from "../../model-registry/components/CompareModelVersionsPage";
 
 class App extends Component {
   render() {
     return (
       <Router>
-        <div style={{ height: '100vh' }}>
-          <ErrorModal />
-          {process.env.HIDE_HEADER === 'true' ? null : (
-            <header className='App-header'>
-              <div className='mlflow-logo'>
-                <Link to={Routes.rootRoute} className='App-mlflow'>
-                  <img className='mlflow-logo' alt='MLflow' src={logo} />
-                </Link>
-              </div>
-              <div className='header-links'>
-                <a href={'https://github.com/mlflow/mlflow'}>
-                  <div className='github'>
-                    <span>GitHub</span>
-                  </div>
-                </a>
-                <a href={'https://mlflow.org/docs/latest/index.html'}>
-                  <div className='docs'>
-                    <span>Docs</span>
-                  </div>
-                </a>
-              </div>
-            </header>
-          )}
+        <div style={{height: "100vh"}}>
+          <ErrorModal/>
+          {process.env.HIDE_HEADER === 'true' ? null : <header className="App-header">
+            <div className="mlflow-logo">
+              <Link
+                to={Routes.rootRoute}
+                className="App-mlflow"
+              >
+                <img className="mlflow-logo" alt="MLflow" src={logo}/>
+              </Link>
+            </div>
+            <div className="header-links">
+              <a href={'https://github.com/mlflow/mlflow'}>
+                <div className="github">
+                  <span>GitHub</span>
+                </div>
+              </a>
+              <a href={'https://mlflow.org/docs/latest/index.html'}>
+                <div className="docs">
+                  <span>Docs</span>
+                </div>
+              </a>
+            </div>
+          </header>}
           <AppErrorBoundary>
             <Switch>
-              <Route exact path={Routes.rootRoute} component={HomePage} />
-              <Route exact path={Routes.experimentPageRoute} component={HomePage} />
-              <Route exact path={Routes.runPageRoute} component={RunPage} />
-              <Route exact path={Routes.metricPageRoute} component={MetricPage} />
-              <Route exact path={Routes.compareRunPageRoute} component={CompareRunPage} />
-              <Route path={Routes.experimentPageSearchRoute} component={HomePage} />
+              <Route exact path={Routes.rootRoute} component={HomePage}/>
+              <Route exact path={Routes.experimentPageRoute} component={HomePage}/>
+              <Route exact path={Routes.runPageRoute} component={RunPage}/>
+              <Route exact path={Routes.metricPageRoute} component={MetricPage}/>
+              <Route exact path={Routes.compareRunPageRoute} component={CompareRunPage}/>
+              <Route path={Routes.experimentPageSearchRoute} component={HomePage}/>
               {/* TODO(Zangr) see if route component can be injected here */}
-              <Route exact path={modelListPageRoute} component={ModelListPage} />
-              <Route exact path={modelVersionPageRoute} component={ModelVersionPage} />
-              <Route exact path={modelPageRoute} component={ModelPage} />
-              <Route
-                exact
-                path={compareModelVersionsPageRoute}
-                component={CompareModelVersionsPage}
-              />
-              <Route component={PageNotFoundView} />
+              <Route exact path={modelListPageRoute} component={ModelListPage}/>
+              <Route exact path={modelVersionPageRoute} component={ModelVersionPage}/>
+              <Route exact path={modelPageRoute} component={ModelPage}/>
+              <Route exact path={compareModelVersionsPageRoute}
+                     component={CompareModelVersionsPage}/>
+              <Route component={PageNotFoundView}/>
             </Switch>
           </AppErrorBoundary>
         </div>
