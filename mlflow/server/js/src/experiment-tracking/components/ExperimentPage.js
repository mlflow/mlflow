import React, { Component } from 'react';
import './ExperimentPage.css';
import PropTypes from 'prop-types';
<<<<<<< HEAD
import {
  getExperimentApi,
  searchRunsApi,
  loadMoreRunsApi,
  listAllColumnsApi,
} from '../actions';
=======
import { getExperimentApi, searchRunsApi, loadMoreRunsApi } from '../actions';
>>>>>>> d4a4a366
import { connect } from 'react-redux';
import ExperimentView from './ExperimentView';
import RequestStateWrapper from '../../common/components/RequestStateWrapper';
import KeyFilter from '../utils/KeyFilter';
import { ViewType } from '../sdk/MlflowEnums';
import { ExperimentPagePersistedState } from '../sdk/MlflowLocalStorageMessages';
import Utils from '../../common/utils/Utils';
import { ErrorCodes } from '../../common/constants';
import { PermissionDeniedView } from './PermissionDeniedView';
import { Spinner } from '../../common/components/Spinner';
import { withRouter } from 'react-router-dom';
import { getUUID } from '../../common/utils/ActionUtils';

export const LIFECYCLE_FILTER = { ACTIVE: 'Active', DELETED: 'Deleted' };

export class ExperimentPage extends Component {
  constructor(props) {
    super(props);
    const urlState = Utils.getSearchParamsFromUrl(props.location.search);
    this.state = {
      ...ExperimentPage.getDefaultUnpersistedState(),
      persistedState: {
        paramKeyFilterString: urlState.params === undefined ? '' : urlState.params,
        metricKeyFilterString: urlState.metrics === undefined ? '' : urlState.metrics,
        searchInput: urlState.search === undefined ? '' : urlState.search,
        orderByKey: urlState.orderByKey === undefined ? null : urlState.orderByKey,
        orderByAsc: urlState.orderByAsc === undefined ? true : urlState.orderByAsc === 'true',
      },
      nextPageToken: null,
      loadingMore: false,
      metricsList: [],
      tagsList: [],
      paramsList: [],
    };
  }

  getExperimentRequestId = getUUID();
  searchRunsRequestId = getUUID();
  loadMoreRunsRequestId = getUUID();

  loadData() {
    const { persistedState, lifecycleFilter } = this.state;
    const { experimentId } = this.props;
    const { orderByKey, orderByAsc, searchInput } = persistedState;
    const orderBy = ExperimentPage.getOrderByExpr(orderByKey, orderByAsc);
    const viewType = lifecycleFilterToRunViewType(lifecycleFilter);

    this.props.getExperimentApi(experimentId, this.getExperimentRequestId).catch((e) => {
      console.error(e);
    });
    this.props
      .searchRunsApi([experimentId], searchInput, viewType, orderBy, this.searchRunsRequestId)
      .then(this.updateNextPageToken)
      .catch((e) => {
        Utils.logErrorAndNotifyUser(e);
        this.setState({ nextPageToken: null, loadingMore: false });
      });
    this.props
      .listAllColumnsApi(experimentId, viewType)
      .then((response = {}) => {
        this.setState({
          metricsList: response.value.metrics,
          tagsList: response.value.tags,
          paramsList: response.value.params,
        });
      }
      )
      .catch((e) => {
        Utils.logErrorAndNotifyUser(e);
      });
  }

  updateNextPageToken = (response = {}) => {
    const { value } = response;
    let nextPageToken = null;
    if (value && value.next_page_token) {
      nextPageToken = value.next_page_token;
    }
    this.setState({ nextPageToken, loadingMore: false });
  };

  handleLoadMoreRuns = () => {
    const { experimentId } = this.props;
    const { persistedState, lifecycleFilter, nextPageToken } = this.state;
    const { orderByKey, orderByAsc, searchInput } = persistedState;
    const orderBy = ExperimentPage.getOrderByExpr(orderByKey, orderByAsc);
    const viewType = lifecycleFilterToRunViewType(lifecycleFilter);
    this.setState({ loadingMore: true });
    this.props
      .loadMoreRunsApi(
        [experimentId],
        searchInput,
        viewType,
        orderBy,
        nextPageToken,
        this.loadMoreRunsRequestId,
      )
      .then(this.updateNextPageToken)
      .catch((e) => {
        Utils.logErrorAndNotifyUser(e);
        this.setState({ nextPageToken: null, loadingMore: false });
      });
  };

  static propTypes = {
    experimentId: PropTypes.string.isRequired,
    getExperimentApi: PropTypes.func.isRequired,
    searchRunsApi: PropTypes.func.isRequired,
    loadMoreRunsApi: PropTypes.func.isRequired,
    listAllColumnsApi: PropTypes.func.isRequired,
    history: PropTypes.object.isRequired,
    location: PropTypes.object,
  };

  /** Returns default values for state attributes that aren't persisted in the URL. */
  static getDefaultUnpersistedState() {
    return {
      // Last experiment, if any, displayed by this instance of ExperimentPage
      lastExperimentId: undefined,
      // Lifecycle filter of runs to display
      lifecycleFilter: LIFECYCLE_FILTER.ACTIVE,
    };
  }

  componentDidMount() {
    this.loadData();
  }

  componentDidUpdate(prevProps) {
    this.maybeReloadData(prevProps);
  }

  static getDerivedStateFromProps(props, state) {
    if (props.experimentId !== state.lastExperimentId) {
      return {
        ...ExperimentPage.getDefaultUnpersistedState(),
        persistedState:
          state.lastExperimentId === undefined
            ? state.persistedState
            : new ExperimentPagePersistedState().toJSON(),
        lastExperimentId: props.experimentId,
        lifecycleFilter: LIFECYCLE_FILTER.ACTIVE,
      };
    }
    return null;
  }

  maybeReloadData(prevProps) {
    if (this.props.experimentId !== prevProps.experimentId) {
      this.loadData();
    }
  }

  onSearch = (
    paramKeyFilterString,
    metricKeyFilterString,
    searchInput,
    lifecycleFilterInput,
    orderByKey,
    orderByAsc,
  ) => {
    this.setState({
      persistedState: new ExperimentPagePersistedState({
        paramKeyFilterString,
        metricKeyFilterString,
        searchInput,
        orderByKey,
        orderByAsc,
      }).toJSON(),
      lifecycleFilter: lifecycleFilterInput,
    });

    const orderBy = ExperimentPage.getOrderByExpr(orderByKey, orderByAsc);
    this.props
      .searchRunsApi(
        [this.props.experimentId],
        searchInput,
        lifecycleFilterToRunViewType(lifecycleFilterInput),
        orderBy,
        this.searchRunsRequestId,
      )
      .then(this.updateNextPageToken)
      .catch((e) => {
        Utils.logErrorAndNotifyUser(e);
        this.setState({ nextPageToken: null, loadingMore: false });
      });
    this.props
      .listAllColumnsApi(this.props.experimentId,
        lifecycleFilterToRunViewType(lifecycleFilterInput))
      .then((response = {}) => {
        this.setState({
          metricsList: response.value.metrics,
          tagsList: response.value.tags,
          paramsList: response.value.params,
        });
      }
      )
      .catch((e) => {
        Utils.logErrorAndNotifyUser(e);
      });

    this.updateUrlWithSearchFilter({
      paramKeyFilterString,
      metricKeyFilterString,
      searchInput,
      orderByKey,
      orderByAsc,
    });
  };

  static getOrderByExpr(orderByKey, orderByAsc) {
    let orderBy = [];
    if (orderByKey) {
      if (orderByAsc) {
        orderBy = [orderByKey + ' ASC'];
      } else {
        orderBy = [orderByKey + ' DESC'];
      }
    }
    return orderBy;
  }

  updateUrlWithSearchFilter({
    paramKeyFilterString,
    metricKeyFilterString,
    searchInput,
    orderByKey,
    orderByAsc,
  }) {
    const state = {};
    if (paramKeyFilterString) {
      state['params'] = paramKeyFilterString;
    }
    if (metricKeyFilterString) {
      state['metrics'] = metricKeyFilterString;
    }
    if (searchInput) {
      state['search'] = searchInput;
    }
    if (orderByKey) {
      state['orderByKey'] = orderByKey;
    }
    // orderByAsc defaults to true, so only encode it if it is false.
    if (orderByAsc === false) {
      state['orderByAsc'] = orderByAsc;
    }
    const newUrl = `/experiments/${this.props.experimentId}/s?${Utils.getSearchUrlFromState(
      state,
    )}`;
    if (newUrl !== this.props.history.location.pathname + this.props.history.location.search) {
      this.props.history.push(newUrl);
    }
  }

  renderExperimentView = (isLoading, shouldRenderError, requests) => {
    let searchRunsError;
    const getExperimentRequest = Utils.getRequestWithId(requests, this.getExperimentRequestId);

    if (shouldRenderError) {
      const searchRunsRequest = Utils.getRequestWithId(requests, this.searchRunsRequestId);
      if (
        getExperimentRequest.error &&
        getExperimentRequest.error.getErrorCode() === ErrorCodes.PERMISSION_DENIED
      ) {
        return <PermissionDeniedView errorMessage={getExperimentRequest.error.getMessageField()} />;
      } else if (searchRunsRequest.error) {
        searchRunsError = searchRunsRequest.error.getMessageField();
      } else {
        return undefined;
      }
    }
    if (!getExperimentRequest || getExperimentRequest.active) {
      return <Spinner />;
    }

<<<<<<< HEAD
    return <ExperimentView
      paramKeyFilter={new KeyFilter(this.state.persistedState.paramKeyFilterString)}
      metricKeyFilter={new KeyFilter(this.state.persistedState.metricKeyFilterString)}
      experimentId={this.props.experimentId}
      searchRunsRequestId={this.searchRunsRequestId}
      lifecycleFilter={this.state.lifecycleFilter}
      onSearch={this.onSearch}
      searchRunsError={searchRunsError}
      searchInput={this.state.persistedState.searchInput}
      isLoading={isLoading && !searchRunsError}
      orderByKey={this.state.persistedState.orderByKey}
      orderByAsc={this.state.persistedState.orderByAsc}
      nextPageToken={this.state.nextPageToken}
      handleLoadMoreRuns={this.handleLoadMoreRuns}
      loadingMore={this.state.loadingMore}
      metricKeysList={this.state.metricsList}
      paramKeysList={this.state.paramsList}
      tagKeysList={this.state.tagsList}
    />;
  }
=======
    return (
      <ExperimentView
        paramKeyFilter={new KeyFilter(this.state.persistedState.paramKeyFilterString)}
        metricKeyFilter={new KeyFilter(this.state.persistedState.metricKeyFilterString)}
        experimentId={this.props.experimentId}
        searchRunsRequestId={this.searchRunsRequestId}
        lifecycleFilter={this.state.lifecycleFilter}
        onSearch={this.onSearch}
        searchRunsError={searchRunsError}
        searchInput={this.state.persistedState.searchInput}
        isLoading={isLoading && !searchRunsError}
        orderByKey={this.state.persistedState.orderByKey}
        orderByAsc={this.state.persistedState.orderByAsc}
        nextPageToken={this.state.nextPageToken}
        handleLoadMoreRuns={this.handleLoadMoreRuns}
        loadingMore={this.state.loadingMore}
      />
    );
  };
>>>>>>> d4a4a366

  render() {
    return (
      <div className='ExperimentPage runs-table-flex-container' style={{ height: '100%' }}>
        <RequestStateWrapper shouldOptimisticallyRender requestIds={this.getRequestIds()}>
          {this.renderExperimentView}
        </RequestStateWrapper>
      </div>
    );
  }

  getRequestIds() {
    return [this.getExperimentRequestId, this.searchRunsRequestId];
  }
}

const mapDispatchToProps = {
  getExperimentApi,
  searchRunsApi,
  loadMoreRunsApi,
  listAllColumnsApi,
};

const lifecycleFilterToRunViewType = (lifecycleFilter) => {
  if (lifecycleFilter === LIFECYCLE_FILTER.ACTIVE) {
    return ViewType.ACTIVE_ONLY;
  } else {
    return ViewType.DELETED_ONLY;
  }
};

export default withRouter(connect(undefined, mapDispatchToProps)(ExperimentPage));<|MERGE_RESOLUTION|>--- conflicted
+++ resolved
@@ -1,16 +1,7 @@
 import React, { Component } from 'react';
 import './ExperimentPage.css';
 import PropTypes from 'prop-types';
-<<<<<<< HEAD
-import {
-  getExperimentApi,
-  searchRunsApi,
-  loadMoreRunsApi,
-  listAllColumnsApi,
-} from '../actions';
-=======
-import { getExperimentApi, searchRunsApi, loadMoreRunsApi } from '../actions';
->>>>>>> d4a4a366
+import { getExperimentApi, searchRunsApi, loadMoreRunsApi, listAllColumnsApi } from '../actions';
 import { connect } from 'react-redux';
 import ExperimentView from './ExperimentView';
 import RequestStateWrapper from '../../common/components/RequestStateWrapper';
@@ -286,28 +277,6 @@
       return <Spinner />;
     }
 
-<<<<<<< HEAD
-    return <ExperimentView
-      paramKeyFilter={new KeyFilter(this.state.persistedState.paramKeyFilterString)}
-      metricKeyFilter={new KeyFilter(this.state.persistedState.metricKeyFilterString)}
-      experimentId={this.props.experimentId}
-      searchRunsRequestId={this.searchRunsRequestId}
-      lifecycleFilter={this.state.lifecycleFilter}
-      onSearch={this.onSearch}
-      searchRunsError={searchRunsError}
-      searchInput={this.state.persistedState.searchInput}
-      isLoading={isLoading && !searchRunsError}
-      orderByKey={this.state.persistedState.orderByKey}
-      orderByAsc={this.state.persistedState.orderByAsc}
-      nextPageToken={this.state.nextPageToken}
-      handleLoadMoreRuns={this.handleLoadMoreRuns}
-      loadingMore={this.state.loadingMore}
-      metricKeysList={this.state.metricsList}
-      paramKeysList={this.state.paramsList}
-      tagKeysList={this.state.tagsList}
-    />;
-  }
-=======
     return (
       <ExperimentView
         paramKeyFilter={new KeyFilter(this.state.persistedState.paramKeyFilterString)}
@@ -324,10 +293,12 @@
         nextPageToken={this.state.nextPageToken}
         handleLoadMoreRuns={this.handleLoadMoreRuns}
         loadingMore={this.state.loadingMore}
+        metricKeysList={this.state.metricsList}
+        paramKeysList={this.state.paramsList}
+        tagKeysList={this.state.tagsList}
       />
     );
   };
->>>>>>> d4a4a366
 
   render() {
     return (
