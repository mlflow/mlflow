--- conflicted
+++ resolved
@@ -178,18 +178,14 @@
           cellStyle,
         },
         {
-<<<<<<< HEAD
-          headerName: ATTRIBUTE_COLUMN_LABELS.RUN_NAME,
-=======
-          headerName: ExperimentViewUtil.AttributeColumnLabels.DURATION,
+          headerName: ATTRIBUTE_COLUMN_LABELS.DURATION,
           field: 'duration',
           pinned: 'left',
           initialWidth: 80,
           cellStyle,
         },
         {
-          headerName: ExperimentViewUtil.AttributeColumnLabels.RUN_NAME,
->>>>>>> 9e6cec88
+          headerName: ATTRIBUTE_COLUMN_LABELS.RUN_NAME,
           pinned: 'left',
           field: 'runName',
           sortable: true,
