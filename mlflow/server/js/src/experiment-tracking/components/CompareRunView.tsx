--- conflicted
+++ resolved
@@ -749,7 +749,6 @@
   };
 };
 
-<<<<<<< HEAD
 /**
  * Parse a Python dictionary in string format into a JSON object.
  * @param value The Python dictionary string to parse
@@ -766,6 +765,4 @@
 };
 
 // @ts-expect-error TS(2769): No overload matches this call.
-=======
->>>>>>> 22839607
 export default connect(mapStateToProps)(injectIntl(CompareRunView));