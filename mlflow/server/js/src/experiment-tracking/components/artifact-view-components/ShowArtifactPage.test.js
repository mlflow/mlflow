import React from 'react';
import { mountWithIntl } from '../../../common/utils/TestUtils';
import ShowArtifactPage from './ShowArtifactPage';
import ShowArtifactImageView from './ShowArtifactImageView';
import ShowArtifactTextView from './ShowArtifactTextView';
import ShowArtifactMapView from './ShowArtifactMapView';
import ShowArtifactHtmlView from './ShowArtifactHtmlView';
import { LazyShowArtifactTableView } from './LazyShowArtifactTableView';
import ShowArtifactLoggedModelView from './ShowArtifactLoggedModelView';
import { LazyShowArtifactAudioView } from './LazyShowArtifactAudioView';
import {
  IMAGE_EXTENSIONS,
  TEXT_EXTENSIONS,
  MAP_EXTENSIONS,
  HTML_EXTENSIONS,
<<<<<<< HEAD
  AUDIO_EXTENSIONS,
=======
  DATA_EXTENSIONS,
>>>>>>> 2305eb5c
} from '../../../common/utils/FileUtils';
import { RunTag } from '../../sdk/MlflowMessages';

describe('ShowArtifactPage', () => {
  let wrapper;
  let minimalProps;
  let commonProps;

  beforeEach(() => {
    minimalProps = {
      runUuid: 'fakeUuid',
      artifactRootUri: 'path/to/root/artifact',
    };
    ShowArtifactPage.prototype.fetchArtifacts = jest.fn();
    commonProps = { ...minimalProps, path: 'fakepath' };
    wrapper = mountWithIntl(<ShowArtifactPage {...commonProps} />);
  });

  test('should render with minimal props without exploding', () => {
    wrapper = mountWithIntl(<ShowArtifactPage {...minimalProps} />);
    expect(wrapper.length).toBe(1);
  });

  test('should render "select to preview" view when path is unspecified', () => {
    wrapper = mountWithIntl(<ShowArtifactPage {...minimalProps} />);
    expect(wrapper.text().includes('Select a file to preview')).toBe(true);
  });

  test('should render "select to preview" view when path is unspecified', () => {
    wrapper = mountWithIntl(<ShowArtifactPage {...minimalProps} />);
    expect(wrapper.text().includes('Select a file to preview')).toBe(true);
  });

  test('should render "too large to preview" view when size is too large', () => {
    wrapper.setProps({ path: 'file_without_extension', runUuid: 'runId', size: 100000000 });
    expect(wrapper.text().includes('Select a file to preview')).toBe(false);
    expect(wrapper.text().includes('File is too large to preview')).toBe(true);
  });

  test('should render logged model view when path is in runs tag logged model history', () => {
    wrapper.setProps({
      path: 'somePath',
      isDirectory: true,
      runTags: {
        'mlflow.log-model.history': RunTag.fromJs({
          key: 'mlflow.log-model.history',
          value: JSON.stringify([
            {
              run_id: 'run-uuid',
              artifact_path: 'somePath',
              flavors: { keras: {}, python_function: {} },
            },
          ]),
        }),
      },
    });
    expect(wrapper.find(ShowArtifactLoggedModelView).length).toBe(1);
  });

  test('should render logged model view when path is nested in subdirectory', () => {
    wrapper.setProps({
      path: 'dir/somePath',
      isDirectory: true,
      runTags: {
        'mlflow.log-model.history': RunTag.fromJs({
          key: 'mlflow.log-model.history',
          value: JSON.stringify([
            {
              run_id: 'run-uuid',
              artifact_path: 'dir/somePath',
              flavors: { keras: {}, python_function: {} },
            },
          ]),
        }),
      },
    });
    expect(wrapper.find(ShowArtifactLoggedModelView).length).toBe(1);
  });

  test('should render "select to preview" view when path has no extension', () => {
    wrapper.setProps({ path: 'file_without_extension', runUuid: 'runId' });
    expect(wrapper.text().includes('Select a file to preview')).toBe(true);
  });

  test('should render "select to preview" view when path has unknown extension', () => {
    wrapper.setProps({ path: 'file.unknown', runUuid: 'runId' });
    expect(wrapper.text().includes('Select a file to preview')).toBe(true);
  });

  test('should render image view for common image extensions', () => {
    IMAGE_EXTENSIONS.forEach((ext) => {
      wrapper.setProps({ path: `image.${ext}`, runUuid: 'runId' });
      expect(wrapper.find(ShowArtifactImageView).length).toBe(1);
    });
  });

  test('should render "select to preview" view for folder with common image extensions', () => {
    IMAGE_EXTENSIONS.forEach((ext) => {
      wrapper.setProps({ path: `image.${ext}`, runUuid: 'runId', isDirectory: 'true' });
      expect(wrapper.text().includes('Select a file to preview')).toBe(true);
    });
  });

  test('should render html view for common html extensions', () => {
    HTML_EXTENSIONS.forEach((ext) => {
      wrapper.setProps({ path: `image.${ext}`, runUuid: 'runId' });
      expect(wrapper.find(ShowArtifactHtmlView).length).toBe(1);
    });
  });

  test('should render map view for common map extensions', () => {
    MAP_EXTENSIONS.forEach((ext) => {
      wrapper.setProps({ path: `image.${ext}`, runUuid: 'runId' });
      expect(wrapper.find(ShowArtifactMapView).length).toBe(1);
    });
  });

  test('should render text view for common text extensions', () => {
    TEXT_EXTENSIONS.forEach((ext) => {
      wrapper.setProps({ path: `image.${ext}`, runUuid: 'runId' });
      expect(wrapper.find(ShowArtifactTextView).length).toBe(1);
    });
  });

<<<<<<< HEAD
  test('should render audio view for common audio extensions', () => {
    AUDIO_EXTENSIONS.forEach((ext) => {
      wrapper.setProps({ path: `image.${ext}`, runUuid: 'runId' });
      expect(wrapper.find(LazyShowArtifactAudioView).length).toBe(1);
=======
  test('should render data table view for common tabular data extensions', () => {
    DATA_EXTENSIONS.forEach((ext) => {
      wrapper.setProps({ path: `image.${ext}`, runUuid: 'runId' });
      expect(wrapper.find(LazyShowArtifactTableView).length).toBe(1);
>>>>>>> 2305eb5c
    });
  });
});<|MERGE_RESOLUTION|>--- conflicted
+++ resolved
@@ -13,11 +13,8 @@
   TEXT_EXTENSIONS,
   MAP_EXTENSIONS,
   HTML_EXTENSIONS,
-<<<<<<< HEAD
   AUDIO_EXTENSIONS,
-=======
   DATA_EXTENSIONS,
->>>>>>> 2305eb5c
 } from '../../../common/utils/FileUtils';
 import { RunTag } from '../../sdk/MlflowMessages';
 
@@ -142,17 +139,17 @@
     });
   });
 
-<<<<<<< HEAD
   test('should render audio view for common audio extensions', () => {
     AUDIO_EXTENSIONS.forEach((ext) => {
       wrapper.setProps({ path: `image.${ext}`, runUuid: 'runId' });
       expect(wrapper.find(LazyShowArtifactAudioView).length).toBe(1);
-=======
+    });
+  });
+
   test('should render data table view for common tabular data extensions', () => {
     DATA_EXTENSIONS.forEach((ext) => {
       wrapper.setProps({ path: `image.${ext}`, runUuid: 'runId' });
       expect(wrapper.find(LazyShowArtifactTableView).length).toBe(1);
->>>>>>> 2305eb5c
     });
   });
 });