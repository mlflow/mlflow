import React, { Component } from 'react';
import PropTypes from 'prop-types';
import {
  getExtension,
  IMAGE_EXTENSIONS,
  TEXT_EXTENSIONS,
  MAP_EXTENSIONS,
  HTML_EXTENSIONS,
  PDF_EXTENSIONS,
  DATA_EXTENSIONS,
} from '../../../common/utils/FileUtils';
import { getLoggedModelPathsFromTags } from '../../../common/utils/TagUtils';
import { ONE_MB } from '../../constants';
import ShowArtifactImageView from './ShowArtifactImageView';
import ShowArtifactTextView from './ShowArtifactTextView';
import ShowArtifactMapView from './ShowArtifactMapView';
import ShowArtifactHtmlView from './ShowArtifactHtmlView';
import ShowArtifactPdfView from './ShowArtifactPdfView';
import { LazyShowArtifactTableView } from './LazyShowArtifactTableView';
import ShowArtifactLoggedModelView from './ShowArtifactLoggedModelView';
import previewIcon from '../../../common/static/preview-icon.png';
import warningSvg from '../../../common/static/warning.svg';
import './ShowArtifactPage.css';
import { getModelVersionPageRoute } from '../../../model-registry/routes';
import Utils from '../../../common/utils/Utils';

import { FormattedMessage } from 'react-intl';

const MAX_PREVIEW_ARTIFACT_SIZE_MB = 50;

class ShowArtifactPage extends Component {
  static propTypes = {
    runUuid: PropTypes.string.isRequired,
    artifactRootUri: PropTypes.string.isRequired,
    // If path is not defined don't render anything
    path: PropTypes.string,
    isDirectory: PropTypes.bool,
    size: PropTypes.number,
    runTags: PropTypes.object,
    modelVersions: PropTypes.arrayOf(PropTypes.object),
  };

  render() {
    if (this.props.path) {
      const normalizedExtension = getExtension(this.props.path);
      let registeredModelLink;
      const { modelVersions } = this.props;
      if (modelVersions) {
        const [registeredModel] = modelVersions.filter((model) =>
          model.source.endsWith(`artifacts/${normalizedExtension}`),
        );
        if (registeredModel) {
          const { name: registeredModelName, version } = registeredModel;
          registeredModelLink = Utils.getIframeCorrectedRoute(
            getModelVersionPageRoute(registeredModelName, version),
          );
        }
      }
      if (this.props.size > MAX_PREVIEW_ARTIFACT_SIZE_MB * ONE_MB) {
        return getFileTooLargeView();
<<<<<<< HEAD
      } else if (!this.props.isDirectory && normalizedExtension) {
=======
      } else if (this.props.isDirectory) {
        if (
          this.props.runTags &&
          getLoggedModelPathsFromTags(this.props.runTags).includes(this.props.path)
        ) {
          return (
            <ShowArtifactLoggedModelView
              runUuid={this.props.runUuid}
              path={this.props.path}
              artifactRootUri={this.props.artifactRootUri}
              registeredModelLink={registeredModelLink}
            />
          );
        }
      } else if (normalizedExtension) {
>>>>>>> 8dfebe69
        if (IMAGE_EXTENSIONS.has(normalizedExtension.toLowerCase())) {
          return <ShowArtifactImageView runUuid={this.props.runUuid} path={this.props.path} />;
        } else if (DATA_EXTENSIONS.has(normalizedExtension.toLowerCase())) {
          return <LazyShowArtifactTableView runUuid={this.props.runUuid} path={this.props.path} />;
        } else if (TEXT_EXTENSIONS.has(normalizedExtension.toLowerCase())) {
          return <ShowArtifactTextView runUuid={this.props.runUuid} path={this.props.path} />;
        } else if (MAP_EXTENSIONS.has(normalizedExtension.toLowerCase())) {
          return <ShowArtifactMapView runUuid={this.props.runUuid} path={this.props.path} />;
        } else if (HTML_EXTENSIONS.has(normalizedExtension.toLowerCase())) {
          return <ShowArtifactHtmlView runUuid={this.props.runUuid} path={this.props.path} />;
        } else if (PDF_EXTENSIONS.has(normalizedExtension.toLowerCase())) {
          return <ShowArtifactPdfView runUuid={this.props.runUuid} path={this.props.path} />;
        }
      }
    }
    return getSelectFileView();
  }
}

const getSelectFileView = () => {
  return (
    <div className='preview-outer-container'>
      <div className='preview-container'>
        <div className='preview-image-container'>
          <img className='preview-image' alt='Preview icon.' src={previewIcon} />
        </div>
        <div className='preview-text'>
          <span className='preview-header'>
            <FormattedMessage
              defaultMessage='Select a file to preview'
              description='Label to suggests users to select a file to preview the output'
            />
          </span>
          <span className='preview-supported-formats'>
            <FormattedMessage
              defaultMessage='Supported formats: image, text, html, pdf, geojson files'
              // eslint-disable-next-line max-len
              description='Text to explain users which formats are supported to display the artifacts'
            />
          </span>
        </div>
      </div>
    </div>
  );
};

const getFileTooLargeView = () => {
  return (
    <div className='preview-outer-container'>
      <div className='preview-container'>
        <div className='preview-image-container'>
          <img className='preview-image' alt='Preview icon.' src={warningSvg} />
        </div>
        <div className='preview-text'>
          <span className='preview-header'>
            <FormattedMessage
              defaultMessage='File is too large to preview'
              description='Label to indicate that the file is too large to preview'
            />
          </span>
          <span className='preview-max-size'>
            <FormattedMessage
              defaultMessage={`Maximum file size for preview: ${MAX_PREVIEW_ARTIFACT_SIZE_MB}MB`}
              // eslint-disable-next-line max-len
              description='Text to notify users of the maximum file size for which artifact previews are displayed'
            />
          </span>
        </div>
      </div>
    </div>
  );
};

export const getSrc = (path, runUuid) => {
  const basePath = process.env.HOSTED_PATH || '';
  const endpointPath = 'get-artifact';
  return `${basePath}${endpointPath}?path=${encodeURIComponent(path)}&run_uuid=${encodeURIComponent(
    runUuid,
  )}`;
};

export default ShowArtifactPage;<|MERGE_RESOLUTION|>--- conflicted
+++ resolved
@@ -58,9 +58,6 @@
       }
       if (this.props.size > MAX_PREVIEW_ARTIFACT_SIZE_MB * ONE_MB) {
         return getFileTooLargeView();
-<<<<<<< HEAD
-      } else if (!this.props.isDirectory && normalizedExtension) {
-=======
       } else if (this.props.isDirectory) {
         if (
           this.props.runTags &&
@@ -76,7 +73,6 @@
           );
         }
       } else if (normalizedExtension) {
->>>>>>> 8dfebe69
         if (IMAGE_EXTENSIONS.has(normalizedExtension.toLowerCase())) {
           return <ShowArtifactImageView runUuid={this.props.runUuid} path={this.props.path} />;
         } else if (DATA_EXTENSIONS.has(normalizedExtension.toLowerCase())) {
