import React, { Component } from 'react';
import PropTypes from 'prop-types';
import {
  getExtension,
  IMAGE_EXTENSIONS,
  TEXT_EXTENSIONS,
  MAP_EXTENSIONS,
  HTML_EXTENSIONS,
  PDF_EXTENSIONS,
<<<<<<< HEAD
  AUDIO_EXTENSIONS,
=======
  DATA_EXTENSIONS,
>>>>>>> 2305eb5c
} from '../../../common/utils/FileUtils';
import { getLoggedModelPathsFromTags } from '../../../common/utils/TagUtils';
import { ONE_MB } from '../../constants';
import ShowArtifactImageView from './ShowArtifactImageView';
import ShowArtifactTextView from './ShowArtifactTextView';
import ShowArtifactMapView from './ShowArtifactMapView';
import ShowArtifactHtmlView from './ShowArtifactHtmlView';
import ShowArtifactPdfView from './ShowArtifactPdfView';
<<<<<<< HEAD
import { LazyShowArtifactAudioView } from './LazyShowArtifactAudioView';
=======
import { LazyShowArtifactTableView } from './LazyShowArtifactTableView';
>>>>>>> 2305eb5c
import ShowArtifactLoggedModelView from './ShowArtifactLoggedModelView';
import previewIcon from '../../../common/static/preview-icon.png';
import warningSvg from '../../../common/static/warning.svg';
import './ShowArtifactPage.css';
import { getModelVersionPageRoute } from '../../../model-registry/routes';
import Utils from '../../../common/utils/Utils';

import { FormattedMessage } from 'react-intl';

const MAX_PREVIEW_ARTIFACT_SIZE_MB = 50;

class ShowArtifactPage extends Component {
  static propTypes = {
    runUuid: PropTypes.string.isRequired,
    artifactRootUri: PropTypes.string.isRequired,
    // If path is not defined don't render anything
    path: PropTypes.string,
    isDirectory: PropTypes.bool,
    size: PropTypes.number,
    runTags: PropTypes.object,
    modelVersions: PropTypes.arrayOf(PropTypes.object),
    showWaveform: PropTypes.bool,
  };

  render() {
    if (this.props.path) {
      const normalizedExtension = getExtension(this.props.path);
      let registeredModelLink;
      const { modelVersions } = this.props;
      if (modelVersions) {
        const [registeredModel] = modelVersions.filter((model) =>
          model.source.endsWith(`artifacts/${normalizedExtension}`),
        );
        if (registeredModel) {
          const { name: registeredModelName, version } = registeredModel;
          registeredModelLink = Utils.getIframeCorrectedRoute(
            getModelVersionPageRoute(registeredModelName, version),
          );
        }
      }
      if (this.props.size > MAX_PREVIEW_ARTIFACT_SIZE_MB * ONE_MB) {
        return getFileTooLargeView();
      } else if (this.props.isDirectory) {
        if (
          this.props.runTags &&
          getLoggedModelPathsFromTags(this.props.runTags).includes(this.props.path)
        ) {
          return (
            <ShowArtifactLoggedModelView
              runUuid={this.props.runUuid}
              path={this.props.path}
              artifactRootUri={this.props.artifactRootUri}
              registeredModelLink={registeredModelLink}
            />
          );
        }
      } else if (normalizedExtension) {
        if (IMAGE_EXTENSIONS.has(normalizedExtension.toLowerCase())) {
          return <ShowArtifactImageView runUuid={this.props.runUuid} path={this.props.path} />;
        } else if (DATA_EXTENSIONS.has(normalizedExtension.toLowerCase())) {
          return <LazyShowArtifactTableView runUuid={this.props.runUuid} path={this.props.path} />;
        } else if (TEXT_EXTENSIONS.has(normalizedExtension.toLowerCase())) {
          return <ShowArtifactTextView runUuid={this.props.runUuid} path={this.props.path} />;
        } else if (MAP_EXTENSIONS.has(normalizedExtension.toLowerCase())) {
          return <ShowArtifactMapView runUuid={this.props.runUuid} path={this.props.path} />;
        } else if (HTML_EXTENSIONS.has(normalizedExtension.toLowerCase())) {
          return <ShowArtifactHtmlView runUuid={this.props.runUuid} path={this.props.path} />;
        } else if (PDF_EXTENSIONS.has(normalizedExtension.toLowerCase())) {
          return <ShowArtifactPdfView runUuid={this.props.runUuid} path={this.props.path} />;
<<<<<<< HEAD
        } else if (
          AUDIO_EXTENSIONS.has(normalizedExtension.toLowerCase()) &&
          this.props.showWaveform
        ) {
          return <LazyShowArtifactAudioView runUuid={this.props.runUuid} path={this.props.path} />;
        } else if (
          this.props.runTags &&
          getLoggedModelPathsFromTags(this.props.runTags).includes(normalizedExtension)
        ) {
          return (
            <ShowArtifactLoggedModelView
              runUuid={this.props.runUuid}
              path={this.props.path}
              artifactRootUri={this.props.artifactRootUri}
              registeredModelLink={registeredModelLink}
            />
          );
=======
>>>>>>> 2305eb5c
        }
      }
    }
    return getSelectFileView();
  }
}

const getSelectFileView = () => {
  return (
    <div className='preview-outer-container'>
      <div className='preview-container'>
        <div className='preview-image-container'>
          <img className='preview-image' alt='Preview icon.' src={previewIcon} />
        </div>
        <div className='preview-text'>
          <span className='preview-header'>
            <FormattedMessage
              defaultMessage='Select a file to preview'
              description='Label to suggests users to select a file to preview the output'
            />
          </span>
          <span className='preview-supported-formats'>
            <FormattedMessage
              defaultMessage='Supported formats: image, text, html, pdf, geojson files'
              // eslint-disable-next-line max-len
              description='Text to explain users which formats are supported to display the artifacts'
            />
          </span>
        </div>
      </div>
    </div>
  );
};

const getFileTooLargeView = () => {
  return (
    <div className='preview-outer-container'>
      <div className='preview-container'>
        <div className='preview-image-container'>
          <img className='preview-image' alt='Preview icon.' src={warningSvg} />
        </div>
        <div className='preview-text'>
          <span className='preview-header'>
            <FormattedMessage
              defaultMessage='File is too large to preview'
              description='Label to indicate that the file is too large to preview'
            />
          </span>
          <span className='preview-max-size'>
            <FormattedMessage
              defaultMessage={`Maximum file size for preview: ${MAX_PREVIEW_ARTIFACT_SIZE_MB}MB`}
              // eslint-disable-next-line max-len
              description='Text to notify users of the maximum file size for which artifact previews are displayed'
            />
          </span>
        </div>
      </div>
    </div>
  );
};

export const getSrc = (path, runUuid) => {
  const basePath = process.env.HOSTED_PATH || '';
  const endpointPath = 'get-artifact';
  return `${basePath}${endpointPath}?path=${encodeURIComponent(path)}&run_uuid=${encodeURIComponent(
    runUuid,
  )}`;
};

export default ShowArtifactPage;<|MERGE_RESOLUTION|>--- conflicted
+++ resolved
@@ -7,11 +7,8 @@
   MAP_EXTENSIONS,
   HTML_EXTENSIONS,
   PDF_EXTENSIONS,
-<<<<<<< HEAD
   AUDIO_EXTENSIONS,
-=======
   DATA_EXTENSIONS,
->>>>>>> 2305eb5c
 } from '../../../common/utils/FileUtils';
 import { getLoggedModelPathsFromTags } from '../../../common/utils/TagUtils';
 import { ONE_MB } from '../../constants';
@@ -20,11 +17,8 @@
 import ShowArtifactMapView from './ShowArtifactMapView';
 import ShowArtifactHtmlView from './ShowArtifactHtmlView';
 import ShowArtifactPdfView from './ShowArtifactPdfView';
-<<<<<<< HEAD
 import { LazyShowArtifactAudioView } from './LazyShowArtifactAudioView';
-=======
 import { LazyShowArtifactTableView } from './LazyShowArtifactTableView';
->>>>>>> 2305eb5c
 import ShowArtifactLoggedModelView from './ShowArtifactLoggedModelView';
 import previewIcon from '../../../common/static/preview-icon.png';
 import warningSvg from '../../../common/static/warning.svg';
@@ -94,7 +88,6 @@
           return <ShowArtifactHtmlView runUuid={this.props.runUuid} path={this.props.path} />;
         } else if (PDF_EXTENSIONS.has(normalizedExtension.toLowerCase())) {
           return <ShowArtifactPdfView runUuid={this.props.runUuid} path={this.props.path} />;
-<<<<<<< HEAD
         } else if (
           AUDIO_EXTENSIONS.has(normalizedExtension.toLowerCase()) &&
           this.props.showWaveform
@@ -112,8 +105,6 @@
               registeredModelLink={registeredModelLink}
             />
           );
-=======
->>>>>>> 2305eb5c
         }
       }
     }
