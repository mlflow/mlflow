--- conflicted
+++ resolved
@@ -96,8 +96,9 @@
   maybeUpdateStateForColorScale = (currentSequenceFromPlotly) => {
     const rightmostMetricKeyFromState = this.findLastKeyFromState(this.props.metricKeys);
     const metricsKeySet = new Set(this.props.metricKeys);
-    const rightmostMetricKeyFromPlotly = _.findLast(currentSequenceFromPlotly, (key) =>
-      metricsKeySet.has(key),
+    const rightmostMetricKeyFromPlotly = _.findLast(
+      currentSequenceFromPlotly,
+      (key) => metricsKeySet.has(key),
     );
     // Currently we always render color scale based on the rightmost metric axis, so if that changes
     // we need to setState with the new axes sequence to trigger a rerender.
@@ -152,11 +153,11 @@
 export const inferType = (key, runUuids, entryByRunUuid) => {
   for (let i = 0; i < runUuids.length; i++) {
     const value = entryByRunUuid[runUuids[i]][key].value;
-    if (typeof value === 'string' && isNaN(Number(value)) && value !== 'NaN') {
-      return 'string';
+    if (typeof(value) === "string" && isNaN(Number(value)) && value !== "NaN") {
+      return "string";
     }
   }
-  return 'number';
+  return "number";
 };
 
 export const createDimension = (key, runUuids, entryByRunUuid) => {
@@ -172,12 +173,8 @@
       return isNaN(value) ? 0 : Number(value); // Default NaN to zero here
     });
     // For some reason, Plotly tries to plot these values with SI prefixes by default
-<<<<<<< HEAD
-    attributes.tickformat = 'f';
-=======
     // Explicitly set to 5 fixed digits float here
     attributes.tickformat = ".5f";
->>>>>>> 8351d82e
   }
   return {
     label: key,
@@ -191,10 +188,8 @@
   // Show only runs that have all the parameters/metrics we chose to plot, since the parallel
   // coordinates plot can't easily handle data points that are missing a dimension.
   const validRunUuids = runUuids.filter((uuid) => {
-    return (
-      paramKeys.every((key) => paramsByRunUuid[uuid][key] !== undefined) &&
-      metricKeys.every((key) => latestMetricsByRunUuid[uuid][key] !== undefined)
-    );
+    return paramKeys.every((key) => paramsByRunUuid[uuid][key] !== undefined) &&
+      metricKeys.every((key) => latestMetricsByRunUuid[uuid][key] !== undefined);
   });
   const paramDimensions = paramKeys.map((paramKey) =>
     createDimension(paramKey, validRunUuids, paramsByRunUuid),
