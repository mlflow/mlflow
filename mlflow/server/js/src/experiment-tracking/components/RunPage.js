import React, { Component } from 'react';
import PropTypes from 'prop-types';
import RequestStateWrapper from '../../common/components/RequestStateWrapper';
import { getExperimentApi, getRunApi, setTagApi } from '../actions';
import { searchModelVersionsApi } from '../../model-registry/actions';
import { connect } from 'react-redux';
import { RunView } from './RunView';
import Routes from '../routes';
import Utils from '../../common/utils/Utils';
import { ErrorCodes } from '../../common/constants';
import { RunNotFoundView } from './RunNotFoundView';
import { getUUID } from '../../common/utils/ActionUtils';

export class RunPageImpl extends Component {
  static propTypes = {
    runUuid: PropTypes.string.isRequired,
    experimentId: PropTypes.string.isRequired,
    modelVersions: PropTypes.arrayOf(Object),
    getRunApi: PropTypes.func.isRequired,
    getExperimentApi: PropTypes.func.isRequired,
    searchModelVersionsApi: PropTypes.func.isRequired,
    setTagApi: PropTypes.func.isRequired,
  };

  getRunRequestId = getUUID();

  getExperimentRequestId = getUUID();

  searchModelVersionsRequestId = getUUID();

  setTagRequestId = getUUID();

  componentWillMount() {
    const { experimentId, runUuid } = this.props;
    this.props.getRunApi(runUuid, this.getRunRequestId);
    this.props.getExperimentApi(experimentId, this.getExperimentRequestId);
    this.props.searchModelVersionsApi({ run_id: runUuid }, this.searchModelVersionsRequestId);
  }

  handleSetRunTag = (tagName, value) => {
    const { runUuid } = this.props;
    return this.props
      .setTagApi(runUuid, tagName, value, this.setTagRequestId)
      .then(() => getRunApi(runUuid, this.getRunRequestId));
  };

  renderRunView = (isLoading, shouldRenderError, requests) => {
    if (shouldRenderError) {
      const getRunRequest = Utils.getRequestWithId(requests, this.getRunRequestId);
      if (getRunRequest.error.getErrorCode() === ErrorCodes.RESOURCE_DOES_NOT_EXIST) {
        return <RunNotFoundView runId={this.props.runUuid}/>;
      }
      return null;
    }
    return <RunView
      runUuid={this.props.runUuid}
      getMetricPagePath={(key) =>
        Routes.getMetricPageRoute([this.props.runUuid], key, this.props.experimentId)
      }
      experimentId={this.props.experimentId}
      modelVersions={this.props.modelVersions}
      handleSetRunTag={this.handleSetRunTag}
    />;
  };

  render() {
    const requestIds = [
      this.getRunRequestId,
      this.getExperimentRequestId,
    ];
    return (
      <div className='App-content'>
<<<<<<< HEAD
        <RequestStateWrapper
          requestIds={[
            this.getRunRequestId,
            this.listArtifactRequestId,
            this.getExperimentRequestId,
          ]}
        >
          {(isLoading, shouldRenderError, requests) => {
            if (shouldRenderError) {
              const getRunRequest = Utils.getRequestWithId(requests, this.getRunRequestId);
              if (getRunRequest.error.getErrorCode() === ErrorCodes.RESOURCE_DOES_NOT_EXIST) {
                return <RunNotFoundView runId={this.props.runUuid} />;
              }
              return null;
            }
            return (
              <RunView
                runUuid={this.props.runUuid}
                getMetricPagePath={(key) =>
                  Routes.getMetricPageRoute([this.props.runUuid], key, this.props.experimentId)
                }
                experimentId={this.props.experimentId}
                modelVersions={this.props.modelVersions}
                handleSetRunTag={this.handleSetRunTag}
              />
            );
          }}
=======
        <RequestStateWrapper requestIds={requestIds}>
          {this.renderRunView}
>>>>>>> 8351d82e
        </RequestStateWrapper>
      </div>
    );
  }
}

const mapStateToProps = (state, ownProps) => {
  const { match } = ownProps;
  const runUuid = match.params.runUuid;
  const experimentId = match.params.experimentId;
  return {
    runUuid,
    experimentId,
    // so that we re-render the component when the route changes
    key: runUuid + experimentId,
  };
};

const mapDispatchToProps = {
  getRunApi,
  getExperimentApi,
  searchModelVersionsApi,
  setTagApi,
};

export const RunPage = connect(mapStateToProps, mapDispatchToProps)(RunPageImpl);<|MERGE_RESOLUTION|>--- conflicted
+++ resolved
@@ -70,38 +70,8 @@
     ];
     return (
       <div className='App-content'>
-<<<<<<< HEAD
-        <RequestStateWrapper
-          requestIds={[
-            this.getRunRequestId,
-            this.listArtifactRequestId,
-            this.getExperimentRequestId,
-          ]}
-        >
-          {(isLoading, shouldRenderError, requests) => {
-            if (shouldRenderError) {
-              const getRunRequest = Utils.getRequestWithId(requests, this.getRunRequestId);
-              if (getRunRequest.error.getErrorCode() === ErrorCodes.RESOURCE_DOES_NOT_EXIST) {
-                return <RunNotFoundView runId={this.props.runUuid} />;
-              }
-              return null;
-            }
-            return (
-              <RunView
-                runUuid={this.props.runUuid}
-                getMetricPagePath={(key) =>
-                  Routes.getMetricPageRoute([this.props.runUuid], key, this.props.experimentId)
-                }
-                experimentId={this.props.experimentId}
-                modelVersions={this.props.modelVersions}
-                handleSetRunTag={this.handleSetRunTag}
-              />
-            );
-          }}
-=======
         <RequestStateWrapper requestIds={requestIds}>
           {this.renderRunView}
->>>>>>> 8351d82e
         </RequestStateWrapper>
       </div>
     );
