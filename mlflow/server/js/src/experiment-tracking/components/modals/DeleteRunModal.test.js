--- conflicted
+++ resolved
@@ -37,22 +37,18 @@
       openErrorModal: jest.fn(),
       deleteRunApi: getMockDeleteRunApiFn(false, []),
     };
-    wrapper = shallow(<DeleteRunModalImpl {...minimalProps} />);
+    wrapper = shallow(<DeleteRunModalImpl {...minimalProps}/>);
   });
 
   test('should render with minimal props without exploding', () => {
-    wrapper = shallow(<DeleteRunModalImpl {...minimalProps} />);
+    wrapper = shallow(<DeleteRunModalImpl {...minimalProps}/>);
     expect(wrapper.length).toBe(1);
   });
 
   test('should delete each selected run on submission', (done) => {
     const deletedRunIds = [];
     const deleteRunApi = getMockDeleteRunApiFn(false, deletedRunIds);
-<<<<<<< HEAD
-    wrapper = shallow(<DeleteRunModalImpl {...{ ...minimalProps, deleteRunApi }} />);
-=======
     wrapper = shallow(<DeleteRunModalImpl {...{ ...minimalProps, deleteRunApi }}/>);
->>>>>>> 8351d82e
     instance = wrapper.instance();
     instance.handleSubmit().then(() => {
       expect(deletedRunIds).toEqual(minimalProps.selectedRunIds);
@@ -63,11 +59,7 @@
   test('should show error modal if deletion fails', (done) => {
     const deletedRunIds = [];
     const deleteRunApi = getMockDeleteRunApiFn(true, deletedRunIds);
-<<<<<<< HEAD
-    wrapper = shallow(<DeleteRunModalImpl {...{ ...minimalProps, deleteRunApi }} />);
-=======
     wrapper = shallow(<DeleteRunModalImpl {...{ ...minimalProps, deleteRunApi }}/>);
->>>>>>> 8351d82e
     instance = wrapper.instance();
     instance.handleSubmit().then(() => {
       expect(deletedRunIds).toEqual([]);
