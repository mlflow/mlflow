--- conflicted
+++ resolved
@@ -9,24 +9,12 @@
 import Fixtures from '../utils/test-utils/Fixtures';
 import { DesignSystemProvider } from '@databricks/design-system';
 import { useExperimentListQuery } from './experiment-page/hooks/useExperimentListQuery';
-<<<<<<< HEAD
-=======
 import { useUpdateExperimentTags } from './experiment-page/hooks/useUpdateExperimentTags';
->>>>>>> a44e1771
 
 jest.mock('./experiment-page/hooks/useExperimentListQuery', () => ({
   useExperimentListQuery: jest.fn(),
   useInvalidateExperimentList: jest.fn(),
 }));
-<<<<<<< HEAD
-
-const mountComponent = (props: any) => {
-  const mockStore = configureStore([thunk, promiseMiddleware()]);
-  const experimentListViewProps = {
-    searchFilter: '',
-    setSearchFilter: jest.fn(),
-  };
-=======
 
 jest.mock('./experiment-page/hooks/useUpdateExperimentTags', () => ({
   useUpdateExperimentTags: jest.fn(),
@@ -34,7 +22,6 @@
 
 const mountComponent = (props: any) => {
   const mockStore = configureStore([thunk, promiseMiddleware()]);
->>>>>>> a44e1771
 
   jest.mocked(useExperimentListQuery).mockImplementation(() => ({
     data: props.experiments.slice(25),
@@ -54,15 +41,12 @@
     setSorting: jest.fn(),
   }));
 
-<<<<<<< HEAD
-=======
   jest.mocked(useUpdateExperimentTags).mockReturnValue({
     isLoading: false,
     EditTagsModal: <span />,
     showEditExperimentTagsModal: jest.fn(),
   });
 
->>>>>>> a44e1771
   return renderWithIntl(
     <DesignSystemProvider>
       <Provider
@@ -73,11 +57,7 @@
         })}
       >
         <BrowserRouter>
-<<<<<<< HEAD
-          <ExperimentListView {...experimentListViewProps} />
-=======
           <ExperimentListView />
->>>>>>> a44e1771
         </BrowserRouter>
       </Provider>
     </DesignSystemProvider>,
