--- conflicted
+++ resolved
@@ -1,8 +1,4 @@
-<<<<<<< HEAD
-import { RunTag, Experiment, RunInfo, Metric } from '../../sdk/MlflowMessages';
-=======
 import { RunTag, Experiment, RunInfo, Metric } from "../../sdk/MlflowMessages";
->>>>>>> 8351d82e
 
 export const emptyState = {
   apis: {},
@@ -65,22 +61,14 @@
   return Experiment.fromJs({ experiment_id: eid, name: name });
 };
 
-<<<<<<< HEAD
-export const mockRunInfo = (run_id, experiment_id = undefined, artifact_uri = undefined) => {
-  return RunInfo.fromJs({
-    run_uuid: run_id,
-    experiment_id: experiment_id,
-    artifact_uri: artifact_uri,
-=======
 export const mockRunInfo = (run_id, experiment_id = undefined,
                             artifact_uri = undefined, lifecycle_stage = undefined) => {
   return RunInfo.fromJs({
     run_uuid: run_id, experiment_id: experiment_id,
     artifact_uri: artifact_uri, lifecycle_stage: lifecycle_stage,
->>>>>>> 8351d82e
   });
 };
 
 export const mockMetric = (params) => {
   return Metric.fromJs(params);
-};+};
