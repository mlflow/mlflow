"""
Usage
-----

.. code-block:: bash

    mlflow server --app-name basic-auth
"""

import logging
import uuid
import os
from pathlib import Path
from typing import Callable

from flask import Flask, request, make_response, Response, flash, render_template_string

from mlflow import get_run, MlflowException
from mlflow.entities import Experiment
from mlflow.entities.model_registry import RegisteredModel
from mlflow.server import app
from mlflow.server.auth.config import read_auth_config
from mlflow.server.auth.logo import MLFLOW_LOGO
from mlflow.server.auth.permissions import get_permission, Permission, MANAGE
from mlflow.server.auth.routes import (
    HOME,
    SIGNUP,
    CREATE_USER,
    GET_USER,
    UPDATE_USER_PASSWORD,
    UPDATE_USER_ADMIN,
    DELETE_USER,
    CREATE_EXPERIMENT_PERMISSION,
    GET_EXPERIMENT_PERMISSION,
    UPDATE_EXPERIMENT_PERMISSION,
    DELETE_EXPERIMENT_PERMISSION,
    CREATE_REGISTERED_MODEL_PERMISSION,
    GET_REGISTERED_MODEL_PERMISSION,
    UPDATE_REGISTERED_MODEL_PERMISSION,
    DELETE_REGISTERED_MODEL_PERMISSION,
)
from mlflow.server.auth.sqlalchemy_store import SqlAlchemyStore
from mlflow.server.handlers import (
    _get_request_message,
    _get_tracking_store,
    _get_model_registry_store,
    catch_mlflow_exception,
    get_endpoints,
)
from mlflow.store.entities import PagedList
from mlflow.tracking._tracking_service.utils import (
    _TRACKING_USERNAME_ENV_VAR,
    _TRACKING_PASSWORD_ENV_VAR,
)
from mlflow.protos.databricks_pb2 import (
    ErrorCode,
    BAD_REQUEST,
    INVALID_PARAMETER_VALUE,
    RESOURCE_DOES_NOT_EXIST,
)
from mlflow.protos.service_pb2 import (
    GetExperiment,
    GetRun,
    ListArtifacts,
    GetMetricHistory,
    CreateRun,
    UpdateRun,
    LogMetric,
    LogParam,
    SetTag,
    DeleteExperiment,
    RestoreExperiment,
    RestoreRun,
    DeleteRun,
    UpdateExperiment,
    LogBatch,
    DeleteTag,
    SetExperimentTag,
    GetExperimentByName,
    LogModel,
    CreateExperiment,
    SearchExperiments,
)
from mlflow.protos.model_registry_pb2 import (
    GetRegisteredModel,
    DeleteRegisteredModel,
    UpdateRegisteredModel,
    RenameRegisteredModel,
    GetLatestVersions,
    CreateModelVersion,
    GetModelVersion,
    DeleteModelVersion,
    UpdateModelVersion,
    TransitionModelVersionStage,
    GetModelVersionDownloadUri,
    SetRegisteredModelTag,
    DeleteRegisteredModelTag,
    SetModelVersionTag,
    DeleteModelVersionTag,
    SetRegisteredModelAlias,
    DeleteRegisteredModelAlias,
    GetModelVersionByAlias,
    CreateRegisteredModel,
    SearchRegisteredModels,
)
from mlflow.utils.proto_json_utils import parse_dict, message_to_json
from mlflow.utils.search_utils import SearchUtils

_AUTH_CONFIG_PATH_ENV_VAR = "MLFLOW_AUTH_CONFIG_PATH"

_logger = logging.getLogger(__name__)


def _get_auth_config_path():
    return os.environ.get(
        _AUTH_CONFIG_PATH_ENV_VAR, (Path(__file__).parent / "basic_auth.ini").resolve()
    )


auth_config_path = _get_auth_config_path()
auth_config = read_auth_config(auth_config_path)
store = SqlAlchemyStore()


UNPROTECTED_ROUTES = [CREATE_USER, SIGNUP]


def is_unprotected_route(path: str) -> bool:
    if path.startswith(("/static", "/favicon.ico")):
        return True
    return path in UNPROTECTED_ROUTES


def make_basic_auth_response() -> Response:
    res = make_response()
    res.status_code = 401
    res.set_data(
        "You are not authenticated. Please set the environment variables "
        f"{_TRACKING_USERNAME_ENV_VAR} and {_TRACKING_PASSWORD_ENV_VAR}."
    )
    res.headers["WWW-Authenticate"] = 'Basic realm="mlflow"'
    return res


def make_forbidden_response() -> Response:
    res = make_response("Permission denied")
    res.status_code = 403
    return res


<<<<<<< HEAD
def _get_request_param(param: str, optional: bool = False, default=None) -> Optional[str]:
=======
def _get_request_param(param: str) -> str:
>>>>>>> b78777af
    if request.method == "GET":
        args = request.args
    elif request.method in ("POST", "PATCH", "DELETE"):
        args = request.json
    else:
        raise MlflowException(
            f"Unsupported HTTP method '{request.method}'",
            BAD_REQUEST,
        )
    if param not in args and not optional:
        # Special handling for run_id
        if param == "run_id":
            return _get_request_param("run_uuid")
        raise MlflowException(
            f"Missing value for required parameter '{param}'. "
            "See the API docs for more information about request parameters.",
            INVALID_PARAMETER_VALUE,
        )
    return args.get(param, default)


def _get_permission_from_store_or_default(store_permission_func: Callable[[], str]) -> Permission:
    """
    Attempts to get permission from store,
    and returns default permission if no record is found.
    """
    try:
        perm = store_permission_func()
    except MlflowException as e:
        if e.error_code == ErrorCode.Name(RESOURCE_DOES_NOT_EXIST):
            perm = auth_config.default_permission
        else:
            raise
    return get_permission(perm)


def _get_permission_from_experiment_id() -> Permission:
    experiment_id = _get_request_param("experiment_id")
    username = request.authorization.username
    return _get_permission_from_store_or_default(
        lambda: store.get_experiment_permission(experiment_id, username).permission
    )


def _get_permission_from_experiment_name() -> Permission:
    experiment_name = _get_request_param("experiment_name")
    store_exp = _get_tracking_store().get_experiment_by_name(experiment_name)
    if store_exp is None:
        raise MlflowException(
            f"Could not find experiment with name {experiment_name}",
            error_code=RESOURCE_DOES_NOT_EXIST,
        )
    username = request.authorization.username
    return _get_permission_from_store_or_default(
        lambda: store.get_experiment_permission(store_exp.experiment_id, username).permission
    )


def _get_permission_from_run_id() -> Permission:
    # run permissions inherit from parent resource (experiment)
    # so we just get the experiment permission
    run_id = _get_request_param("run_id")
    run = get_run(run_id)
    experiment_id = run.info.experiment_id
    username = request.authorization.username
    return _get_permission_from_store_or_default(
        lambda: store.get_experiment_permission(experiment_id, username).permission
    )


def _get_permission_from_registered_model_name() -> Permission:
    name = _get_request_param("name")
    username = request.authorization.username
    return _get_permission_from_store_or_default(
        lambda: store.get_registered_model_permission(name, username).permission
    )


def validate_can_read_experiment():
    return _get_permission_from_experiment_id().can_read


def validate_can_read_experiment_by_name():
    return _get_permission_from_experiment_name().can_read


def validate_can_update_experiment():
    return _get_permission_from_experiment_id().can_update


def validate_can_delete_experiment():
    return _get_permission_from_experiment_id().can_delete


def validate_can_manage_experiment():
    return _get_permission_from_experiment_id().can_manage


def validate_can_read_run():
    return _get_permission_from_run_id().can_read


def validate_can_update_run():
    return _get_permission_from_run_id().can_update


def validate_can_delete_run():
    return _get_permission_from_run_id().can_delete


def validate_can_manage_run():
    return _get_permission_from_run_id().can_manage


def validate_can_read_registered_model():
    return _get_permission_from_registered_model_name().can_read


def validate_can_update_registered_model():
    return _get_permission_from_registered_model_name().can_update


def validate_can_delete_registered_model():
    return _get_permission_from_registered_model_name().can_delete


def validate_can_manage_registered_model():
    return _get_permission_from_registered_model_name().can_manage


def sender_is_admin():
    """Validate if the sender is admin"""
    username = request.authorization.username
    return store.get_user(username).is_admin


def username_is_sender():
    """Validate if the request username is the sender"""
    username = _get_request_param("username")
    sender = request.authorization.username
    return username == sender


def validate_can_read_user():
    return username_is_sender()


def validate_can_update_user_password():
    return username_is_sender()


def validate_can_update_user_admin():
    # only admins can update, but admins won't reach this validator
    return False


def validate_can_delete_user():
    # only admins can delete, but admins won't reach this validator
    return False


BEFORE_REQUEST_HANDLERS = {
    # Routes for experiments
    GetExperiment: validate_can_read_experiment,
    GetExperimentByName: validate_can_read_experiment_by_name,
    DeleteExperiment: validate_can_delete_experiment,
    RestoreExperiment: validate_can_delete_experiment,
    UpdateExperiment: validate_can_update_experiment,
    SetExperimentTag: validate_can_update_experiment,
    # Routes for runs
    CreateRun: validate_can_update_experiment,
    GetRun: validate_can_read_run,
    DeleteRun: validate_can_delete_run,
    RestoreRun: validate_can_delete_run,
    UpdateRun: validate_can_update_run,
    LogMetric: validate_can_update_run,
    LogBatch: validate_can_update_run,
    LogModel: validate_can_update_run,
    SetTag: validate_can_update_run,
    DeleteTag: validate_can_update_run,
    LogParam: validate_can_update_run,
    GetMetricHistory: validate_can_read_run,
    ListArtifacts: validate_can_read_run,
    # Routes for model registry
    GetRegisteredModel: validate_can_read_registered_model,
    DeleteRegisteredModel: validate_can_delete_registered_model,
    UpdateRegisteredModel: validate_can_update_registered_model,
    RenameRegisteredModel: validate_can_update_registered_model,
    GetLatestVersions: validate_can_read_registered_model,
    CreateModelVersion: validate_can_update_registered_model,
    GetModelVersion: validate_can_read_registered_model,
    DeleteModelVersion: validate_can_delete_registered_model,
    UpdateModelVersion: validate_can_update_registered_model,
    TransitionModelVersionStage: validate_can_update_registered_model,
    GetModelVersionDownloadUri: validate_can_read_registered_model,
    SetRegisteredModelTag: validate_can_update_registered_model,
    DeleteRegisteredModelTag: validate_can_update_registered_model,
    SetModelVersionTag: validate_can_update_registered_model,
    DeleteModelVersionTag: validate_can_delete_registered_model,
    SetRegisteredModelAlias: validate_can_update_registered_model,
    DeleteRegisteredModelAlias: validate_can_delete_registered_model,
    GetModelVersionByAlias: validate_can_read_registered_model,
}


def get_before_request_handler(request_class):
    return BEFORE_REQUEST_HANDLERS.get(request_class)


BEFORE_REQUEST_VALIDATORS = {
    (http_path, method): handler
    for http_path, handler, methods in get_endpoints(get_before_request_handler)
    for method in methods
}

BEFORE_REQUEST_VALIDATORS.update(
    {
        (GET_USER, "GET"): validate_can_read_user,
        (UPDATE_USER_PASSWORD, "PATCH"): validate_can_update_user_password,
        (UPDATE_USER_ADMIN, "PATCH"): validate_can_update_user_admin,
        (DELETE_USER, "DELETE"): validate_can_delete_user,
        (GET_EXPERIMENT_PERMISSION, "GET"): validate_can_manage_experiment,
        (CREATE_EXPERIMENT_PERMISSION, "POST"): validate_can_manage_experiment,
        (UPDATE_EXPERIMENT_PERMISSION, "PATCH"): validate_can_manage_experiment,
        (DELETE_EXPERIMENT_PERMISSION, "DELETE"): validate_can_manage_experiment,
        (GET_REGISTERED_MODEL_PERMISSION, "GET"): validate_can_manage_registered_model,
        (CREATE_REGISTERED_MODEL_PERMISSION, "POST"): validate_can_manage_registered_model,
        (UPDATE_REGISTERED_MODEL_PERMISSION, "PATCH"): validate_can_manage_registered_model,
        (DELETE_REGISTERED_MODEL_PERMISSION, "DELETE"): validate_can_manage_registered_model,
    }
)


@catch_mlflow_exception
def _before_request():
    if is_unprotected_route(request.path):
        return

    _user = request.authorization.username if request.authorization else None
    _logger.debug(f"before_request: {request.method} {request.path} (user: {_user})")

    if request.authorization is None:
        return make_basic_auth_response()

    username = request.authorization.username
    password = request.authorization.password
    if not store.authenticate_user(username, password):
        # let user attempt login again
        return make_basic_auth_response()

    # admins don't need to be authorized
    if sender_is_admin():
        _logger.debug(f"Admin (username={username}) authorization not required")
        return

    # authorization
    if validator := BEFORE_REQUEST_VALIDATORS.get((request.path, request.method)):
        _logger.debug(f"Calling validator: {validator.__name__}")
        if not validator():
            return make_forbidden_response()
    else:
        _logger.debug(f"No validator found for {(request.path, request.method)}")


def set_can_manage_experiment_permission(resp: Response):
    response_message = CreateExperiment.Response()
    parse_dict(resp.json, response_message)
    experiment_id = response_message.experiment_id
    username = request.authorization.username
    store.create_experiment_permission(experiment_id, username, MANAGE.name)


def set_can_manage_registered_model_permission(resp: Response):
    response_message = CreateRegisteredModel.Response()
    parse_dict(resp.json, response_message)
    name = response_message.registered_model.name
    username = request.authorization.username
    store.create_registered_model_permission(name, username, MANAGE.name)


def filter_search_experiments(resp: Response):
    if sender_is_admin():
        return

    response_message = SearchExperiments.Response()
    parse_dict(resp.json, response_message)

    # fetch permissions
    username = request.authorization.username
    perms = store.list_experiment_permissions(username)
    can_read = {p.experiment_id: get_permission(p.permission).can_read for p in perms}
    default_can_read = get_permission(auth_config.default_permission).can_read

    # filter out unreadable
    for e in list(response_message.experiments):
        if not can_read.get(e.experiment_id, default_can_read):
            response_message.experiments.remove(e)

    # re-fetch to fill max results
    request_message = _get_request_message(SearchExperiments())
    while (
        len(response_message.experiments) < request_message.max_results
        and response_message.next_page_token != ""
    ):
        refetched: PagedList[Experiment] = _get_tracking_store().search_experiments(
            view_type=request_message.view_type,
            max_results=request_message.max_results,
            order_by=request_message.order_by,
            filter_string=request_message.filter,
            page_token=response_message.next_page_token,
        )
        refetched = refetched[: request_message.max_results - len(response_message.experiments)]
        if len(refetched) == 0:
            response_message.next_page_token = ""
            break

        refetched_readable_proto = [
            e.to_proto() for e in refetched if can_read.get(e.experiment_id, default_can_read)
        ]
        response_message.experiments.extend(refetched_readable_proto)

        # recalculate next page token
        start_offset = SearchUtils.parse_start_offset_from_page_token(
            response_message.next_page_token
        )
        final_offset = start_offset + len(refetched)
        response_message.next_page_token = SearchUtils.create_page_token(final_offset)

    resp.data = message_to_json(response_message)


def filter_search_registered_models(resp: Response):
    if sender_is_admin():
        return

    response_message = SearchRegisteredModels.Response()
    parse_dict(resp.json, response_message)

    # fetch permissions
    username = request.authorization.username
    perms = store.list_registered_model_permissions(username)
    can_read = {p.name: get_permission(p.permission).can_read for p in perms}
    default_can_read = get_permission(auth_config.default_permission).can_read

    # filter out unreadable
    for rm in list(response_message.registered_models):
        if not can_read.get(rm.name, default_can_read):
            response_message.registered_models.remove(rm)

    # re-fetch to fill max results
    request_message = _get_request_message(SearchRegisteredModels())
    while (
        len(response_message.registered_models) < request_message.max_results
        and response_message.next_page_token != ""
    ):
        refetched: PagedList[
            RegisteredModel
        ] = _get_model_registry_store().search_registered_models(
            filter_string=request_message.filter,
            max_results=request_message.max_results,
            order_by=request_message.order_by,
            page_token=response_message.next_page_token,
        )
        refetched = refetched[
            : request_message.max_results - len(response_message.registered_models)
        ]
        if len(refetched) == 0:
            response_message.next_page_token = ""
            break

        refetched_readable_proto = [
            rm.to_proto() for rm in refetched if can_read.get(rm.name, default_can_read)
        ]
        response_message.registered_models.extend(refetched_readable_proto)

        # recalculate next page token
        start_offset = SearchUtils.parse_start_offset_from_page_token(
            response_message.next_page_token
        )
        final_offset = start_offset + len(refetched)
        response_message.next_page_token = SearchUtils.create_page_token(final_offset)

    resp.data = message_to_json(response_message)


AFTER_REQUEST_PATH_HANDLERS = {
    CreateExperiment: set_can_manage_experiment_permission,
    CreateRegisteredModel: set_can_manage_registered_model_permission,
    SearchExperiments: filter_search_experiments,
    SearchRegisteredModels: filter_search_registered_models,
}


def get_after_request_handler(request_class):
    return AFTER_REQUEST_PATH_HANDLERS.get(request_class)


AFTER_REQUEST_HANDLERS = {
    (http_path, method): handler
    for http_path, handler, methods in get_endpoints(get_after_request_handler)
    for method in methods
}


@catch_mlflow_exception
def _after_request(resp: Response):
    _logger.debug(f"after_request: {request.method} {request.path}")
    if 400 <= resp.status_code < 600:
        return resp

    if handler := AFTER_REQUEST_HANDLERS.get((request.path, request.method)):
        _logger.debug(f"Calling after request handler: {handler.__name__}")
        handler(resp)
    return resp


def create_admin_user(username, password):
    if not store.has_user(username):
        store.create_user(username, password, is_admin=True)
        _logger.info(
            f"Created admin user '{username}'. "
            "It is recommended that you set a new password as soon as possible "
            f"on {UPDATE_USER_PASSWORD}."
        )


def alert(href: str):
    return render_template_string(
        r"""
<script type = "text/javascript">
{% with messages = get_flashed_messages() %}
  {% if messages %}
    {% for message in messages %}
      alert("{{ message }}");
    {% endfor %}
  {% endif %}
{% endwith %}
      window.location.href = "{{ href }}";
</script>
""",
        href=href,
    )


def signup():
    return render_template_string(
        r"""
<style>
  form {
    background-color: #F5F5F5;
    border: 1px solid #CCCCCC;
    border-radius: 4px;
    padding: 20px;
    max-width: 400px;
    margin: 0 auto;
    font-family: Arial, sans-serif;
    font-size: 14px;
    line-height: 1.5;
  }

  input[type=text], input[type=password] {
    width: 100%;
    padding: 10px;
    margin-bottom: 10px;
    border: 1px solid #CCCCCC;
    border-radius: 4px;
    box-sizing: border-box;
  }
  input[type=submit] {
    background-color: rgb(34, 114, 180);
    color: #FFFFFF;
    border: none;
    border-radius: 4px;
    padding: 10px 20px;
    cursor: pointer;
    font-size: 16px;
    font-weight: bold;
  }

  input[type=submit]:hover {
    background-color: rgb(14, 83, 139);
  }

  .logo-container {
    display: flex;
    align-items: center;
    justify-content: center;
    margin-bottom: 10px;
  }

  .logo {
    max-width: 150px;
    margin-right: 10px;
  }
</style>

<form action="{{ users_route }}" method="post">
  <div class="logo-container">
    {% autoescape false %}
    {{ mlflow_logo }}
    {% endautoescape %}
  </div>
  <label for="username">Username:</label>
  <br>
  <input type="text" id="username" name="username">
  <br>
  <label for="password">Password:</label>
  <br>
  <input type="password" id="password" name="password">
  <br>
  <br>
  <input type="submit" value="Sign up">
</form>
""",
        mlflow_logo=MLFLOW_LOGO,
        users_route=CREATE_USER,
    )


@catch_mlflow_exception
def create_user():
    content_type = request.headers.get("Content-Type")
    if content_type == "application/x-www-form-urlencoded":
        username = request.form["username"]
        password = request.form["password"]

        if store.has_user(username):
            flash(f"Username has already been taken: {username}")
            return alert(href=SIGNUP)

        store.create_user(username, password)
        flash(f"Successfully signed up user: {username}")
        return alert(href=HOME)
    elif content_type == "application/json":
        username = _get_request_param("username")
        password = _get_request_param("password")

        user = store.create_user(username, password)
        return make_response({"user": user.to_json()})
    else:
        return make_response(f"Invalid content type: '{content_type}'", 400)


@catch_mlflow_exception
def get_user():
    username = _get_request_param("username")
    user = store.get_user(username)
    return make_response({"user": user.to_json()})


@catch_mlflow_exception
def update_user_password():
    username = _get_request_param("username")
    password = _get_request_param("password")
    store.update_user(username, password=password)
    return make_response({})


@catch_mlflow_exception
def update_user_admin():
    username = _get_request_param("username")
    is_admin_str = _get_request_param("is_admin").lower()
    if is_admin_str == "true":
        is_admin = True
    elif is_admin_str == "false":
        is_admin = False
    else:
        raise MlflowException(
            f"Invalid parameter 'is_admin': '{is_admin_str}', "
            "must be either 'true' or 'false' (case insensitive).",
            INVALID_PARAMETER_VALUE,
        )
    store.update_user(username, is_admin=is_admin)
    return make_response({})


@catch_mlflow_exception
def delete_user():
    username = _get_request_param("username")
    store.delete_user(username)
    return make_response({})


@catch_mlflow_exception
def create_experiment_permission():
    experiment_id = _get_request_param("experiment_id")
    username = _get_request_param("username")
    permission = _get_request_param("permission")
    ep = store.create_experiment_permission(experiment_id, username, permission)
    return make_response({"experiment_permission": ep.to_json()})


@catch_mlflow_exception
def get_experiment_permission():
    experiment_id = _get_request_param("experiment_id")
    username = _get_request_param("username")
    ep = store.get_experiment_permission(experiment_id, username)
    return make_response({"experiment_permission": ep.to_json()})


@catch_mlflow_exception
def update_experiment_permission():
    experiment_id = _get_request_param("experiment_id")
    username = _get_request_param("username")
    permission = _get_request_param("permission")
    store.update_experiment_permission(experiment_id, username, permission)
    return make_response({})


@catch_mlflow_exception
def delete_experiment_permission():
    experiment_id = _get_request_param("experiment_id")
    username = _get_request_param("username")
    store.delete_experiment_permission(experiment_id, username)
    return make_response({})


@catch_mlflow_exception
def create_registered_model_permission():
    name = _get_request_param("name")
    username = _get_request_param("username")
    permission = _get_request_param("permission")
    rmp = store.create_registered_model_permission(name, username, permission)
    return make_response({"registered_model_permission": rmp.to_json()})


@catch_mlflow_exception
def get_registered_model_permission():
    name = _get_request_param("name")
    username = _get_request_param("username")
    rmp = store.get_registered_model_permission(name, username)
    return make_response({"registered_model_permission": rmp.to_json()})


@catch_mlflow_exception
def update_registered_model_permission():
    name = _get_request_param("name")
    username = _get_request_param("username")
    permission = _get_request_param("permission")
    store.update_registered_model_permission(name, username, permission)
    return make_response({})


@catch_mlflow_exception
def delete_registered_model_permission():
    name = _get_request_param("name")
    username = _get_request_param("username")
    store.delete_registered_model_permission(name, username)
    return make_response({})


def _enable_auth(app: Flask):
    """
    Enables authentication and authorization for the MLflow server.

    :param app: The Flask app to enable authentication and authorization for.
    """
    _logger.warning(
        "This feature is still experimental and may change in a future release without warning"
    )
    # secret key required for flashing
    if not app.secret_key:
        app.secret_key = str(uuid.uuid4())

    _logger.debug("Database URI: %s", auth_config.database_uri)
    store.init_db(auth_config.database_uri)
    create_admin_user(auth_config.admin_username, auth_config.admin_password)

    app.add_url_rule(
        rule=SIGNUP,
        view_func=signup,
        methods=["GET"],
    )
    app.add_url_rule(
        rule=CREATE_USER,
        view_func=create_user,
        methods=["POST"],
    )
    app.add_url_rule(
        rule=GET_USER,
        view_func=get_user,
        methods=["GET"],
    )
    app.add_url_rule(
        rule=UPDATE_USER_PASSWORD,
        view_func=update_user_password,
        methods=["PATCH"],
    )
    app.add_url_rule(
        rule=UPDATE_USER_ADMIN,
        view_func=update_user_admin,
        methods=["PATCH"],
    )
    app.add_url_rule(
        rule=DELETE_USER,
        view_func=delete_user,
        methods=["DELETE"],
    )
    app.add_url_rule(
        rule=CREATE_EXPERIMENT_PERMISSION,
        view_func=create_experiment_permission,
        methods=["POST"],
    )
    app.add_url_rule(
        rule=GET_EXPERIMENT_PERMISSION,
        view_func=get_experiment_permission,
        methods=["GET"],
    )
    app.add_url_rule(
        rule=UPDATE_EXPERIMENT_PERMISSION,
        view_func=update_experiment_permission,
        methods=["PATCH"],
    )
    app.add_url_rule(
        rule=DELETE_EXPERIMENT_PERMISSION,
        view_func=delete_experiment_permission,
        methods=["DELETE"],
    )
    app.add_url_rule(
        rule=CREATE_REGISTERED_MODEL_PERMISSION,
        view_func=create_registered_model_permission,
        methods=["POST"],
    )
    app.add_url_rule(
        rule=GET_REGISTERED_MODEL_PERMISSION,
        view_func=get_registered_model_permission,
        methods=["GET"],
    )
    app.add_url_rule(
        rule=UPDATE_REGISTERED_MODEL_PERMISSION,
        view_func=update_registered_model_permission,
        methods=["PATCH"],
    )
    app.add_url_rule(
        rule=DELETE_REGISTERED_MODEL_PERMISSION,
        view_func=delete_registered_model_permission,
        methods=["DELETE"],
    )

    app.before_request(_before_request)
    app.after_request(_after_request)


_enable_auth(app)<|MERGE_RESOLUTION|>--- conflicted
+++ resolved
@@ -148,11 +148,7 @@
     return res
 
 
-<<<<<<< HEAD
 def _get_request_param(param: str, optional: bool = False, default=None) -> Optional[str]:
-=======
-def _get_request_param(param: str) -> str:
->>>>>>> b78777af
     if request.method == "GET":
         args = request.args
     elif request.method in ("POST", "PATCH", "DELETE"):
