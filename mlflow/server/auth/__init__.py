"""
Usage
-----

.. code-block:: bash

    mlflow server --app-name basic-auth
"""

import functools
import importlib
import logging
import re
from typing import Any, Callable

import sqlalchemy
from flask import (
    Flask,
    Request,
    Response,
    flash,
    jsonify,
    make_response,
    render_template_string,
    request,
)
from werkzeug.datastructures import Authorization

from mlflow import MlflowException
from mlflow.entities import Experiment
from mlflow.entities.logged_model import LoggedModel
from mlflow.entities.model_registry import RegisteredModel
from mlflow.environment_variables import _MLFLOW_SGI_NAME, MLFLOW_FLASK_SERVER_SECRET_KEY
from mlflow.protos.databricks_pb2 import (
    BAD_REQUEST,
    INTERNAL_ERROR,
    INVALID_PARAMETER_VALUE,
    RESOURCE_DOES_NOT_EXIST,
    ErrorCode,
)
from mlflow.protos.model_registry_pb2 import (
    CreateModelVersion,
    CreateRegisteredModel,
    DeleteModelVersion,
    DeleteModelVersionTag,
    DeleteRegisteredModel,
    DeleteRegisteredModelAlias,
    DeleteRegisteredModelTag,
    GetLatestVersions,
    GetModelVersion,
    GetModelVersionByAlias,
    GetModelVersionDownloadUri,
    GetRegisteredModel,
    RenameRegisteredModel,
    SearchRegisteredModels,
    SetModelVersionTag,
    SetRegisteredModelAlias,
    SetRegisteredModelTag,
    TransitionModelVersionStage,
    UpdateModelVersion,
    UpdateRegisteredModel,
)
from mlflow.protos.service_pb2 import (
    CreateExperiment,
    # Routes for logged models
    CreateLoggedModel,
    CreateRun,
    DeleteExperiment,
    DeleteExperimentTag,
    DeleteLoggedModel,
    DeleteLoggedModelTag,
    DeleteRun,
    DeleteScorer,
    DeleteTag,
    FinalizeLoggedModel,
    GetExperiment,
    GetExperimentByName,
    GetLoggedModel,
    GetMetricHistory,
    GetRun,
    GetScorer,
    ListArtifacts,
    ListScorers,
    ListScorerVersions,
    LogBatch,
    LogLoggedModelParamsRequest,
    LogMetric,
    LogModel,
    LogParam,
    RegisterScorer,
    RestoreExperiment,
    RestoreRun,
    SearchExperiments,
    SearchLoggedModels,
    SetExperimentTag,
    SetLoggedModelTags,
    SetTag,
    UpdateExperiment,
    UpdateRun,
)
from mlflow.server import app
from mlflow.server.auth.config import read_auth_config
from mlflow.server.auth.logo import MLFLOW_LOGO
from mlflow.server.auth.permissions import MANAGE, Permission, get_permission
from mlflow.server.auth.routes import (
    CREATE_EXPERIMENT_PERMISSION,
    CREATE_PROMPTLAB_RUN,
    CREATE_REGISTERED_MODEL_PERMISSION,
    CREATE_SCORER_PERMISSION,
    CREATE_USER,
    CREATE_USER_UI,
    DELETE_EXPERIMENT_PERMISSION,
    DELETE_REGISTERED_MODEL_PERMISSION,
    DELETE_SCORER_PERMISSION,
    DELETE_USER,
    GATEWAY_PROXY,
    GET_ARTIFACT,
    GET_EXPERIMENT_PERMISSION,
    GET_METRIC_HISTORY_BULK,
    GET_METRIC_HISTORY_BULK_INTERVAL,
    GET_MODEL_VERSION_ARTIFACT,
    GET_REGISTERED_MODEL_PERMISSION,
<<<<<<< HEAD
    GET_SCORER_PERMISSION,
=======
    GET_TRACE_ARTIFACT,
>>>>>>> 64e138ec
    GET_USER,
    HOME,
    SEARCH_DATASETS,
    SIGNUP,
    UPDATE_EXPERIMENT_PERMISSION,
    UPDATE_REGISTERED_MODEL_PERMISSION,
    UPDATE_SCORER_PERMISSION,
    UPDATE_USER_ADMIN,
    UPDATE_USER_PASSWORD,
    UPLOAD_ARTIFACT,
)
from mlflow.server.auth.sqlalchemy_store import SqlAlchemyStore
from mlflow.server.fastapi_app import create_fastapi_app
from mlflow.server.handlers import (
    _get_model_registry_store,
    _get_request_message,
    _get_tracking_store,
    catch_mlflow_exception,
    get_endpoints,
)
from mlflow.store.entities import PagedList
from mlflow.utils.proto_json_utils import message_to_json, parse_dict
from mlflow.utils.rest_utils import _REST_API_PATH_PREFIX
from mlflow.utils.search_utils import SearchUtils

try:
    from flask_wtf.csrf import CSRFProtect
except ImportError as e:
    raise ImportError(
        "The MLflow basic auth app requires the Flask-WTF package to perform CSRF "
        "validation. Please run `pip install mlflow[auth]` to install it."
    ) from e

_logger = logging.getLogger(__name__)

auth_config = read_auth_config()
store = SqlAlchemyStore()


def is_unprotected_route(path: str) -> bool:
    return path.startswith(("/static", "/favicon.ico", "/health"))


def make_basic_auth_response() -> Response:
    res = make_response(
        "You are not authenticated. Please see "
        "https://www.mlflow.org/docs/latest/auth/index.html#authenticating-to-mlflow "
        "on how to authenticate."
    )
    res.status_code = 401
    res.headers["WWW-Authenticate"] = 'Basic realm="mlflow"'
    return res


def make_forbidden_response() -> Response:
    res = make_response("Permission denied")
    res.status_code = 403
    return res


def _get_request_param(param: str) -> str:
    if request.method == "GET":
        args = request.args
    elif request.method in ("POST", "PATCH"):
        args = request.json
    elif request.method == "DELETE":
        args = request.json if request.is_json else request.args
    else:
        raise MlflowException(
            f"Unsupported HTTP method '{request.method}'",
            BAD_REQUEST,
        )

    args = args | (request.view_args or {})
    if param not in args:
        # Special handling for run_id
        if param == "run_id":
            return _get_request_param("run_uuid")
        raise MlflowException(
            f"Missing value for required parameter '{param}'. "
            "See the API docs for more information about request parameters.",
            INVALID_PARAMETER_VALUE,
        )
    return args[param]


def _get_permission_from_store_or_default(store_permission_func: Callable[[], str]) -> Permission:
    """
    Attempts to get permission from store,
    and returns default permission if no record is found.
    """
    try:
        perm = store_permission_func()
    except MlflowException as e:
        if e.error_code == ErrorCode.Name(RESOURCE_DOES_NOT_EXIST):
            perm = auth_config.default_permission
        else:
            raise
    return get_permission(perm)


def _get_permission_from_experiment_id() -> Permission:
    experiment_id = _get_request_param("experiment_id")
    username = authenticate_request().username
    return _get_permission_from_store_or_default(
        lambda: store.get_experiment_permission(experiment_id, username).permission
    )


_EXPERIMENT_ID_PATTERN = re.compile(r"^(\d+)/")


def _get_experiment_id_from_view_args():
    if artifact_path := request.view_args.get("artifact_path"):
        if m := _EXPERIMENT_ID_PATTERN.match(artifact_path):
            return m.group(1)
    return None


def _get_permission_from_experiment_id_artifact_proxy() -> Permission:
    if experiment_id := _get_experiment_id_from_view_args():
        username = authenticate_request().username
        return _get_permission_from_store_or_default(
            lambda: store.get_experiment_permission(experiment_id, username).permission
        )
    return get_permission(auth_config.default_permission)


def _get_permission_from_experiment_name() -> Permission:
    experiment_name = _get_request_param("experiment_name")
    store_exp = _get_tracking_store().get_experiment_by_name(experiment_name)
    if store_exp is None:
        raise MlflowException(
            f"Could not find experiment with name {experiment_name}",
            error_code=RESOURCE_DOES_NOT_EXIST,
        )
    username = authenticate_request().username
    return _get_permission_from_store_or_default(
        lambda: store.get_experiment_permission(store_exp.experiment_id, username).permission
    )


def _get_permission_from_run_id() -> Permission:
    # run permissions inherit from parent resource (experiment)
    # so we just get the experiment permission
    run_id = _get_request_param("run_id")
    run = _get_tracking_store().get_run(run_id)
    experiment_id = run.info.experiment_id
    username = authenticate_request().username
    return _get_permission_from_store_or_default(
        lambda: store.get_experiment_permission(experiment_id, username).permission
    )


def _get_permission_from_model_id() -> Permission:
    # logged model permissions inherit from parent resource (experiment)
    model_id = _get_request_param("model_id")
    model = _get_tracking_store().get_logged_model(model_id)
    experiment_id = model.experiment_id
    username = authenticate_request().username
    return _get_permission_from_store_or_default(
        lambda: store.get_experiment_permission(experiment_id, username).permission
    )


def _get_permission_from_registered_model_name() -> Permission:
    name = _get_request_param("name")
    username = authenticate_request().username
    return _get_permission_from_store_or_default(
        lambda: store.get_registered_model_permission(name, username).permission
    )


def _get_permission_from_scorer_id() -> Permission:
    experiment_id = _get_request_param("experiment_id")
    name = _get_request_param("name")
    username = authenticate_request().username
    return _get_permission_from_store_or_default(
        lambda: store.get_scorer_permission(experiment_id, name, username).permission
    )


def _get_permission_from_scorer_permission_request() -> Permission:
    experiment_id = _get_request_param("experiment_id")
    scorer_name = _get_request_param("scorer_name")
    username = authenticate_request().username
    return _get_permission_from_store_or_default(
        lambda: store.get_scorer_permission(experiment_id, scorer_name, username).permission
    )


def validate_can_read_experiment():
    return _get_permission_from_experiment_id().can_read


def validate_can_read_experiment_by_name():
    return _get_permission_from_experiment_name().can_read


def validate_can_update_experiment():
    return _get_permission_from_experiment_id().can_update


def validate_can_delete_experiment():
    return _get_permission_from_experiment_id().can_delete


def validate_can_manage_experiment():
    return _get_permission_from_experiment_id().can_manage


def validate_can_read_experiment_artifact_proxy():
    return _get_permission_from_experiment_id_artifact_proxy().can_read


def validate_can_update_experiment_artifact_proxy():
    return _get_permission_from_experiment_id_artifact_proxy().can_update


def validate_can_delete_experiment_artifact_proxy():
    return _get_permission_from_experiment_id_artifact_proxy().can_manage


# Runs
def validate_can_read_run():
    return _get_permission_from_run_id().can_read


def validate_can_update_run():
    return _get_permission_from_run_id().can_update


def validate_can_delete_run():
    return _get_permission_from_run_id().can_delete


def validate_can_manage_run():
    return _get_permission_from_run_id().can_manage


# Logged models
def validate_can_read_logged_model():
    return _get_permission_from_model_id().can_read


def validate_can_update_logged_model():
    return _get_permission_from_model_id().can_update


def validate_can_delete_logged_model():
    return _get_permission_from_model_id().can_delete


def validate_can_manage_logged_model():
    return _get_permission_from_model_id().can_manage


# Registered models
def validate_can_read_registered_model():
    return _get_permission_from_registered_model_name().can_read


def validate_can_update_registered_model():
    return _get_permission_from_registered_model_name().can_update


def validate_can_delete_registered_model():
    return _get_permission_from_registered_model_name().can_delete


def validate_can_manage_registered_model():
    return _get_permission_from_registered_model_name().can_manage


# Scorers
def validate_can_read_scorer():
    return _get_permission_from_scorer_id().can_read


def validate_can_update_scorer():
    return _get_permission_from_scorer_id().can_update


def validate_can_delete_scorer():
    return _get_permission_from_scorer_id().can_delete


def validate_can_manage_scorer():
    return _get_permission_from_scorer_id().can_manage


def validate_can_manage_scorer_permission():
    return _get_permission_from_scorer_permission_request().can_manage


def sender_is_admin():
    """Validate if the sender is admin"""
    username = authenticate_request().username
    return store.get_user(username).is_admin


def filter_experiment_ids(experiment_ids: list[str]) -> list[str]:
    """
    Filter experiment IDs to only include those the user has read access to.

    Args:
        experiment_ids: List of experiment IDs to filter

    Returns:
        Filtered list of experiment IDs the user can read
    """
    if not auth_config:
        return experiment_ids

    try:
        if sender_is_admin():
            return experiment_ids

        username = authenticate_request().username
        perms = store.list_experiment_permissions(username)
        can_read = {p.experiment_id: get_permission(p.permission).can_read for p in perms}
        default_can_read = get_permission(auth_config.default_permission).can_read

        return [exp_id for exp_id in experiment_ids if can_read.get(exp_id, default_can_read)]
    except (RuntimeError, AttributeError):
        # Auth system not fully initialized, skip filtering
        return experiment_ids


def username_is_sender():
    """Validate if the request username is the sender"""
    username = _get_request_param("username")
    sender = authenticate_request().username
    return username == sender


def validate_can_read_user():
    return username_is_sender()


def validate_can_create_user():
    # only admins can create user, but admins won't reach this validator
    return False


def validate_can_update_user_password():
    return username_is_sender()


def validate_can_update_user_admin():
    # only admins can update, but admins won't reach this validator
    return False


def validate_can_delete_user():
    # only admins can delete, but admins won't reach this validator
    return False


def _get_permission_from_run_id_or_uuid() -> Permission:
    """
    Get permission for Flask routes that use either run_id or run_uuid parameter.
    """
    run_id = request.args.get("run_id") or request.args.get("run_uuid")
    if not run_id:
        raise MlflowException(
            "Request must specify run_id or run_uuid parameter",
            INVALID_PARAMETER_VALUE,
        )
    run = _get_tracking_store().get_run(run_id)
    experiment_id = run.info.experiment_id
    username = authenticate_request().username
    return _get_permission_from_store_or_default(
        lambda: store.get_experiment_permission(experiment_id, username).permission
    )


def validate_can_read_run_artifact():
    """Checks READ permission on run artifacts."""
    return _get_permission_from_run_id_or_uuid().can_read


def validate_can_update_run_artifact():
    """Checks UPDATE permission on run artifacts."""
    return _get_permission_from_run_id_or_uuid().can_update


def _get_permission_from_model_version() -> Permission:
    """
    Get permission for model version artifacts.
    Model versions inherit permissions from their registered model.
    """
    name = request.args.get("name")
    if not name:
        raise MlflowException(
            "Request must specify name parameter",
            INVALID_PARAMETER_VALUE,
        )
    username = authenticate_request().username
    return _get_permission_from_store_or_default(
        lambda: store.get_registered_model_permission(name, username).permission
    )


def validate_can_read_model_version_artifact():
    """Checks READ permission on model version artifacts."""
    return _get_permission_from_model_version().can_read


def _get_permission_from_trace_request_id() -> Permission:
    """
    Get permission for trace artifacts.
    Traces inherit permissions from their parent run/experiment.
    """
    request_id = request.args.get("request_id")
    if not request_id:
        raise MlflowException(
            "Request must specify request_id parameter",
            INVALID_PARAMETER_VALUE,
        )
    # Get the trace to find its experiment
    trace = _get_tracking_store().get_trace_info(request_id)
    experiment_id = trace.experiment_id
    username = authenticate_request().username
    return _get_permission_from_store_or_default(
        lambda: store.get_experiment_permission(experiment_id, username).permission
    )


def validate_can_read_trace_artifact():
    """Checks READ permission on trace artifacts."""
    return _get_permission_from_trace_request_id().can_read


def validate_can_read_metric_history_bulk():
    """Checks READ permission on all requested runs."""
    run_ids = request.args.to_dict(flat=False).get("run_id", [])
    if not run_ids:
        raise MlflowException(
            "GetMetricHistoryBulk request must specify at least one run_id.",
            INVALID_PARAMETER_VALUE,
        )

    username = authenticate_request().username
    tracking_store = _get_tracking_store()

    # Check permission for each run
    for run_id in run_ids:
        run = tracking_store.get_run(run_id)
        experiment_id = run.info.experiment_id
        permission = _get_permission_from_store_or_default(
            lambda eid=experiment_id: store.get_experiment_permission(eid, username).permission
        )
        if not permission.can_read:
            return False

    return True


def validate_can_read_metric_history_bulk_interval():
    """Checks READ permission on all requested runs."""
    return validate_can_read_metric_history_bulk()


def validate_can_search_datasets():
    """Checks READ permission on all requested experiments."""
    if request.method == "POST":
        data = request.json
        experiment_ids = data.get("experiment_ids", [])
    else:
        experiment_ids = request.args.getlist("experiment_ids")

    if not experiment_ids:
        raise MlflowException(
            "SearchDatasets request must specify at least one experiment_id.",
            INVALID_PARAMETER_VALUE,
        )

    username = authenticate_request().username

    # Check permission for each experiment
    for experiment_id in experiment_ids:
        permission = _get_permission_from_store_or_default(
            lambda eid=experiment_id: store.get_experiment_permission(eid, username).permission
        )
        if not permission.can_read:
            return False

    return True


def validate_can_create_promptlab_run():
    """Checks UPDATE permission on the experiment."""
    data = request.json
    experiment_id = data.get("experiment_id")
    if not experiment_id:
        raise MlflowException(
            "CreatePromptlabRun request must specify experiment_id.",
            INVALID_PARAMETER_VALUE,
        )

    username = authenticate_request().username
    permission = _get_permission_from_store_or_default(
        lambda: store.get_experiment_permission(experiment_id, username).permission
    )
    return permission.can_update


def validate_gateway_proxy():
    """
    Allows gateway proxy requests without permission checks.
    This endpoint proxies to external services that handle their own authorization.
    """
    return True


BEFORE_REQUEST_HANDLERS = {
    # Routes for experiments
    GetExperiment: validate_can_read_experiment,
    GetExperimentByName: validate_can_read_experiment_by_name,
    DeleteExperiment: validate_can_delete_experiment,
    RestoreExperiment: validate_can_delete_experiment,
    UpdateExperiment: validate_can_update_experiment,
    SetExperimentTag: validate_can_update_experiment,
    DeleteExperimentTag: validate_can_update_experiment,
    # Routes for runs
    CreateRun: validate_can_update_experiment,
    GetRun: validate_can_read_run,
    DeleteRun: validate_can_delete_run,
    RestoreRun: validate_can_delete_run,
    UpdateRun: validate_can_update_run,
    LogMetric: validate_can_update_run,
    LogBatch: validate_can_update_run,
    LogModel: validate_can_update_run,
    SetTag: validate_can_update_run,
    DeleteTag: validate_can_update_run,
    LogParam: validate_can_update_run,
    GetMetricHistory: validate_can_read_run,
    ListArtifacts: validate_can_read_run,
    # Routes for model registry
    GetRegisteredModel: validate_can_read_registered_model,
    DeleteRegisteredModel: validate_can_delete_registered_model,
    UpdateRegisteredModel: validate_can_update_registered_model,
    RenameRegisteredModel: validate_can_update_registered_model,
    GetLatestVersions: validate_can_read_registered_model,
    CreateModelVersion: validate_can_update_registered_model,
    GetModelVersion: validate_can_read_registered_model,
    DeleteModelVersion: validate_can_delete_registered_model,
    UpdateModelVersion: validate_can_update_registered_model,
    TransitionModelVersionStage: validate_can_update_registered_model,
    GetModelVersionDownloadUri: validate_can_read_registered_model,
    SetRegisteredModelTag: validate_can_update_registered_model,
    DeleteRegisteredModelTag: validate_can_update_registered_model,
    SetModelVersionTag: validate_can_update_registered_model,
    DeleteModelVersionTag: validate_can_delete_registered_model,
    SetRegisteredModelAlias: validate_can_update_registered_model,
    DeleteRegisteredModelAlias: validate_can_delete_registered_model,
    GetModelVersionByAlias: validate_can_read_registered_model,
    # Routes for scorers
    RegisterScorer: validate_can_update_experiment,
    ListScorers: validate_can_read_experiment,
    GetScorer: validate_can_read_scorer,
    DeleteScorer: validate_can_delete_scorer,
    ListScorerVersions: validate_can_read_scorer,
}


def get_before_request_handler(request_class):
    return BEFORE_REQUEST_HANDLERS.get(request_class)


def _re_compile_path(path: str) -> re.Pattern:
    """
    Convert a path with angle brackets to a regex pattern. For example,
    "/api/2.0/experiments/<experiment_id>" becomes "/api/2.0/experiments/([^/]+)".
    """
    return re.compile(re.sub(r"<([^>]+)>", r"([^/]+)", path))


BEFORE_REQUEST_VALIDATORS = {
    (http_path, method): handler
    for http_path, handler, methods in get_endpoints(get_before_request_handler)
    for method in methods
}

# Auth-related routes
BEFORE_REQUEST_VALIDATORS.update(
    {
        (SIGNUP, "GET"): validate_can_create_user,
        (GET_USER, "GET"): validate_can_read_user,
        (CREATE_USER, "POST"): validate_can_create_user,
        (UPDATE_USER_PASSWORD, "PATCH"): validate_can_update_user_password,
        (UPDATE_USER_ADMIN, "PATCH"): validate_can_update_user_admin,
        (DELETE_USER, "DELETE"): validate_can_delete_user,
        (GET_EXPERIMENT_PERMISSION, "GET"): validate_can_manage_experiment,
        (CREATE_EXPERIMENT_PERMISSION, "POST"): validate_can_manage_experiment,
        (UPDATE_EXPERIMENT_PERMISSION, "PATCH"): validate_can_manage_experiment,
        (DELETE_EXPERIMENT_PERMISSION, "DELETE"): validate_can_manage_experiment,
        (GET_REGISTERED_MODEL_PERMISSION, "GET"): validate_can_manage_registered_model,
        (CREATE_REGISTERED_MODEL_PERMISSION, "POST"): validate_can_manage_registered_model,
        (UPDATE_REGISTERED_MODEL_PERMISSION, "PATCH"): validate_can_manage_registered_model,
        (DELETE_REGISTERED_MODEL_PERMISSION, "DELETE"): validate_can_manage_registered_model,
        (GET_SCORER_PERMISSION, "GET"): validate_can_manage_scorer_permission,
        (CREATE_SCORER_PERMISSION, "POST"): validate_can_manage_scorer_permission,
        (UPDATE_SCORER_PERMISSION, "PATCH"): validate_can_manage_scorer_permission,
        (DELETE_SCORER_PERMISSION, "DELETE"): validate_can_manage_scorer_permission,
    }
)

# Flask routes (no proto mapping)
BEFORE_REQUEST_VALIDATORS.update(
    {
        (GET_ARTIFACT, "GET"): validate_can_read_run_artifact,
        (UPLOAD_ARTIFACT, "POST"): validate_can_update_run_artifact,
        (GET_MODEL_VERSION_ARTIFACT, "GET"): validate_can_read_model_version_artifact,
        (GET_TRACE_ARTIFACT, "GET"): validate_can_read_trace_artifact,
        (GET_METRIC_HISTORY_BULK, "GET"): validate_can_read_metric_history_bulk,
        (GET_METRIC_HISTORY_BULK_INTERVAL, "GET"): validate_can_read_metric_history_bulk_interval,
        (SEARCH_DATASETS, "POST"): validate_can_search_datasets,
        (CREATE_PROMPTLAB_RUN, "POST"): validate_can_create_promptlab_run,
        (GATEWAY_PROXY, "GET"): validate_gateway_proxy,
        (GATEWAY_PROXY, "POST"): validate_gateway_proxy,
    }
)


LOGGED_MODEL_BEFORE_REQUEST_HANDLERS = {
    CreateLoggedModel: validate_can_update_experiment,
    GetLoggedModel: validate_can_read_logged_model,
    DeleteLoggedModel: validate_can_delete_logged_model,
    FinalizeLoggedModel: validate_can_update_logged_model,
    DeleteLoggedModelTag: validate_can_delete_logged_model,
    SetLoggedModelTags: validate_can_update_logged_model,
    LogLoggedModelParamsRequest: validate_can_update_logged_model,
}


def get_logged_model_before_request_handler(request_class):
    return LOGGED_MODEL_BEFORE_REQUEST_HANDLERS.get(request_class)


LOGGED_MODEL_BEFORE_REQUEST_VALIDATORS = {
    # Paths for logged models contains path parameters (e.g. /mlflow/logged-models/<model_id>)
    (_re_compile_path(http_path), method): handler
    for http_path, handler, methods in get_endpoints(get_logged_model_before_request_handler)
    for method in methods
}


def _is_proxy_artifact_path(path: str) -> bool:
    return path.startswith(f"{_REST_API_PATH_PREFIX}/mlflow-artifacts/artifacts/")


def _get_proxy_artifact_validator(
    method: str, view_args: dict[str, Any] | None
) -> Callable[[], bool] | None:
    if view_args is None:
        return validate_can_read_experiment_artifact_proxy  # List

    return {
        "GET": validate_can_read_experiment_artifact_proxy,  # Download
        "PUT": validate_can_update_experiment_artifact_proxy,  # Upload
        "DELETE": validate_can_delete_experiment_artifact_proxy,  # Delete
    }.get(method)


def authenticate_request() -> Authorization | Response:
    """Use configured authorization function to get request authorization."""
    auth_func = get_auth_func(auth_config.authorization_function)
    return auth_func()


@functools.lru_cache(maxsize=None)
def get_auth_func(authorization_function: str) -> Callable[[], Authorization | Response]:
    """
    Import and return the specified authorization function.

    Args:
        authorization_function: A string of the form "module.submodule:auth_func"
    """
    mod_name, fn_name = authorization_function.split(":", 1)
    module = importlib.import_module(mod_name)
    return getattr(module, fn_name)


def authenticate_request_basic_auth() -> Authorization | Response:
    """Authenticate the request using basic auth."""
    if request.authorization is None:
        return make_basic_auth_response()

    username = request.authorization.username
    password = request.authorization.password
    if store.authenticate_user(username, password):
        return request.authorization
    else:
        # let user attempt login again
        return make_basic_auth_response()


def _find_validator(req: Request) -> Callable[[], bool] | None:
    """
    Finds the validator matching the request path and method.
    """
    if "/mlflow/logged-models" in req.path:
        # logged model routes are not registered in the app
        # so we need to check them manually
        return next(
            (
                v
                for (pat, method), v in LOGGED_MODEL_BEFORE_REQUEST_VALIDATORS.items()
                if pat.fullmatch(req.path) and method == req.method
            ),
            None,
        )
    else:
        return BEFORE_REQUEST_VALIDATORS.get((req.path, req.method))


@catch_mlflow_exception
def _before_request():
    if is_unprotected_route(request.path):
        return

    authorization = authenticate_request()
    if isinstance(authorization, Response):
        return authorization
    elif not isinstance(authorization, Authorization):
        raise MlflowException(
            f"Unsupported result type from {auth_config.authorization_function}: "
            f"'{type(authorization).__name__}'",
            INTERNAL_ERROR,
        )

    # admins don't need to be authorized
    if sender_is_admin():
        return

    # authorization
    if validator := _find_validator(request):
        if not validator():
            return make_forbidden_response()
    elif _is_proxy_artifact_path(request.path):
        if validator := _get_proxy_artifact_validator(request.method, request.view_args):
            if not validator():
                return make_forbidden_response()


def set_can_manage_experiment_permission(resp: Response):
    response_message = CreateExperiment.Response()
    parse_dict(resp.json, response_message)
    experiment_id = response_message.experiment_id
    username = authenticate_request().username
    store.create_experiment_permission(experiment_id, username, MANAGE.name)


def set_can_manage_registered_model_permission(resp: Response):
    response_message = CreateRegisteredModel.Response()
    parse_dict(resp.json, response_message)
    name = response_message.registered_model.name
    username = authenticate_request().username
    store.create_registered_model_permission(name, username, MANAGE.name)


def delete_can_manage_registered_model_permission(resp: Response):
    """
    Delete registered model permission when the model is deleted.

    We need to do this because the primary key of the registered model is the name,
    unlike the experiment where the primary key is experiment_id (UUID). Therefore,
    we have to delete the permission record when the model is deleted otherwise it
    conflicts with the new model registered with the same name.
    """
    # Get model name from request context because it's not available in the response
    name = request.get_json(force=True, silent=True)["name"]
    username = authenticate_request().username
    store.delete_registered_model_permission(name, username)


def filter_search_experiments(resp: Response):
    if sender_is_admin():
        return

    response_message = SearchExperiments.Response()
    parse_dict(resp.json, response_message)

    # fetch permissions
    username = authenticate_request().username
    perms = store.list_experiment_permissions(username)
    can_read = {p.experiment_id: get_permission(p.permission).can_read for p in perms}
    default_can_read = get_permission(auth_config.default_permission).can_read

    # filter out unreadable
    for e in list(response_message.experiments):
        if not can_read.get(e.experiment_id, default_can_read):
            response_message.experiments.remove(e)

    # re-fetch to fill max results
    request_message = _get_request_message(SearchExperiments())
    while (
        len(response_message.experiments) < request_message.max_results
        and response_message.next_page_token != ""
    ):
        refetched: PagedList[Experiment] = _get_tracking_store().search_experiments(
            view_type=request_message.view_type,
            max_results=request_message.max_results,
            order_by=request_message.order_by,
            filter_string=request_message.filter,
            page_token=response_message.next_page_token,
        )
        refetched = refetched[: request_message.max_results - len(response_message.experiments)]
        if len(refetched) == 0:
            response_message.next_page_token = ""
            break

        refetched_readable_proto = [
            e.to_proto() for e in refetched if can_read.get(e.experiment_id, default_can_read)
        ]
        response_message.experiments.extend(refetched_readable_proto)

        # recalculate next page token
        start_offset = SearchUtils.parse_start_offset_from_page_token(
            response_message.next_page_token
        )
        final_offset = start_offset + len(refetched)
        response_message.next_page_token = SearchUtils.create_page_token(final_offset)

    resp.data = message_to_json(response_message)


def filter_search_logged_models(resp: Response) -> None:
    """
    Filter out unreadable logged models from the search results.
    """
    from mlflow.utils.search_utils import SearchLoggedModelsPaginationToken as Token

    if sender_is_admin():
        return

    response_proto = SearchLoggedModels.Response()
    parse_dict(resp.json, response_proto)

    # fetch permissions
    username = authenticate_request().username
    perms = store.list_experiment_permissions(username)
    can_read = {p.experiment_id: get_permission(p.permission).can_read for p in perms}
    default_can_read = get_permission(auth_config.default_permission).can_read

    # Remove unreadable models
    for m in list(response_proto.models):
        if not can_read.get(m.info.experiment_id, default_can_read):
            response_proto.models.remove(m)

    request_proto = _get_request_message(SearchLoggedModels())
    max_results = request_proto.max_results
    # These parameters won't change in the loop
    params = {
        "experiment_ids": list(request_proto.experiment_ids),
        "filter_string": request_proto.filter or None,
        "order_by": (
            [
                {
                    "field_name": ob.field_name,
                    "ascending": ob.ascending,
                    "dataset_name": ob.dataset_name,
                    "dataset_digest": ob.dataset_digest,
                }
                for ob in request_proto.order_by
            ]
            if request_proto.order_by
            else None
        ),
    }
    next_page_token = response_proto.next_page_token or None
    tracking_store = _get_tracking_store()
    while len(response_proto.models) < max_results and next_page_token is not None:
        batch: PagedList[LoggedModel] = tracking_store.search_logged_models(
            max_results=max_results, page_token=next_page_token, **params
        )
        is_last_page = batch.token is None
        offset = Token.decode(next_page_token).offset if next_page_token else 0
        last_index = len(batch) - 1
        for index, model in enumerate(batch):
            if not can_read.get(model.experiment_id, default_can_read):
                continue
            response_proto.models.append(model.to_proto())
            if len(response_proto.models) >= max_results:
                next_page_token = (
                    None
                    if is_last_page and index == last_index
                    else Token(offset=offset + index + 1, **params).encode()
                )
                break
        else:
            # If we reach here, it means we have not reached the max results.
            next_page_token = (
                None if is_last_page else Token(offset=offset + max_results, **params).encode()
            )

    if next_page_token:
        response_proto.next_page_token = next_page_token
    resp.data = message_to_json(response_proto)


def filter_search_registered_models(resp: Response):
    if sender_is_admin():
        return

    response_message = SearchRegisteredModels.Response()
    parse_dict(resp.json, response_message)

    # fetch permissions
    username = authenticate_request().username
    perms = store.list_registered_model_permissions(username)
    can_read = {p.name: get_permission(p.permission).can_read for p in perms}
    default_can_read = get_permission(auth_config.default_permission).can_read

    # filter out unreadable
    for rm in list(response_message.registered_models):
        if not can_read.get(rm.name, default_can_read):
            response_message.registered_models.remove(rm)

    # re-fetch to fill max results
    request_message = _get_request_message(SearchRegisteredModels())
    while (
        len(response_message.registered_models) < request_message.max_results
        and response_message.next_page_token != ""
    ):
        refetched: PagedList[RegisteredModel] = (
            _get_model_registry_store().search_registered_models(
                filter_string=request_message.filter,
                max_results=request_message.max_results,
                order_by=request_message.order_by,
                page_token=response_message.next_page_token,
            )
        )
        refetched = refetched[
            : request_message.max_results - len(response_message.registered_models)
        ]
        if len(refetched) == 0:
            response_message.next_page_token = ""
            break

        refetched_readable_proto = [
            rm.to_proto() for rm in refetched if can_read.get(rm.name, default_can_read)
        ]
        response_message.registered_models.extend(refetched_readable_proto)

        # recalculate next page token
        start_offset = SearchUtils.parse_start_offset_from_page_token(
            response_message.next_page_token
        )
        final_offset = start_offset + len(refetched)
        response_message.next_page_token = SearchUtils.create_page_token(final_offset)

    resp.data = message_to_json(response_message)


def rename_registered_model_permission(resp: Response):
    """
    A model registry can be assigned to multiple users with different permissions.

    Changing the model registry name must be propagated to all users.
    """
    # get registry model name before update
    data = request.get_json(force=True, silent=True)
    store.rename_registered_model_permissions(data.get("name"), data.get("new_name"))


def set_can_manage_scorer_permission(resp: Response):
    response_message = RegisterScorer.Response()
    parse_dict(resp.json, response_message)
    experiment_id = response_message.experiment_id
    name = response_message.name
    username = authenticate_request().username
    store.create_scorer_permission(experiment_id, name, username, MANAGE.name)


def delete_scorer_permissions_cascade(resp: Response):
    data = request.get_json(force=True, silent=True)
    experiment_id = data.get("experiment_id")
    name = data.get("name")
    if experiment_id and name:
        store.delete_scorer_permissions_for_scorer(experiment_id, name)


AFTER_REQUEST_PATH_HANDLERS = {
    CreateExperiment: set_can_manage_experiment_permission,
    CreateRegisteredModel: set_can_manage_registered_model_permission,
    DeleteRegisteredModel: delete_can_manage_registered_model_permission,
    SearchExperiments: filter_search_experiments,
    SearchLoggedModels: filter_search_logged_models,
    SearchRegisteredModels: filter_search_registered_models,
    RenameRegisteredModel: rename_registered_model_permission,
    RegisterScorer: set_can_manage_scorer_permission,
    DeleteScorer: delete_scorer_permissions_cascade,
}


def get_after_request_handler(request_class):
    return AFTER_REQUEST_PATH_HANDLERS.get(request_class)


AFTER_REQUEST_HANDLERS = {
    (http_path, method): handler
    for http_path, handler, methods in get_endpoints(get_after_request_handler)
    for method in methods
    if handler is not None and "/graphql" not in http_path
}


@catch_mlflow_exception
def _after_request(resp: Response):
    if 400 <= resp.status_code < 600:
        return resp

    if handler := AFTER_REQUEST_HANDLERS.get((request.path, request.method)):
        handler(resp)
    return resp


def create_admin_user(username, password):
    if not store.has_user(username):
        try:
            store.create_user(username, password, is_admin=True)
            _logger.info(
                f"Created admin user '{username}'. "
                "It is recommended that you set a new password as soon as possible "
                f"on {UPDATE_USER_PASSWORD}."
            )
        except MlflowException as e:
            if isinstance(e.__cause__, sqlalchemy.exc.IntegrityError):
                # When multiple workers are starting up at the same time, it's possible
                # that they try to create the admin user at the same time and one of them
                # will succeed while the others will fail with an IntegrityError.
                return
            raise


def alert(href: str):
    return render_template_string(
        r"""
<script type = "text/javascript">
{% with messages = get_flashed_messages() %}
  {% if messages %}
    {% for message in messages %}
      alert("{{ message }}");
    {% endfor %}
  {% endif %}
{% endwith %}
      window.location.href = "{{ href }}";
</script>
""",
        href=href,
    )


def signup():
    return render_template_string(
        r"""
<style>
  form {
    background-color: #F5F5F5;
    border: 1px solid #CCCCCC;
    border-radius: 4px;
    padding: 20px;
    max-width: 400px;
    margin: 0 auto;
    font-family: Arial, sans-serif;
    font-size: 14px;
    line-height: 1.5;
  }

  input[type=text], input[type=password] {
    width: 100%;
    padding: 10px;
    margin-bottom: 10px;
    border: 1px solid #CCCCCC;
    border-radius: 4px;
    box-sizing: border-box;
  }
  input[type=submit] {
    background-color: rgb(34, 114, 180);
    color: #FFFFFF;
    border: none;
    border-radius: 4px;
    padding: 10px 20px;
    cursor: pointer;
    font-size: 16px;
    font-weight: bold;
  }

  input[type=submit]:hover {
    background-color: rgb(14, 83, 139);
  }

  .logo-container {
    display: flex;
    align-items: center;
    justify-content: center;
    margin-bottom: 10px;
  }

  .logo {
    max-width: 150px;
    margin-right: 10px;
  }
</style>

<form action="{{ users_route }}" method="post">
  <input type="hidden" name="csrf_token" value="{{ csrf_token() }}"/>
  <div class="logo-container">
    {% autoescape false %}
    {{ mlflow_logo }}
    {% endautoescape %}
  </div>
  <label for="username">Username:</label>
  <br>
  <input type="text" id="username" name="username" minlength="4">
  <br>
  <label for="password">Password:</label>
  <br>
  <input type="password" id="password" name="password" minlength="12">
  <br>
  <br>
  <input type="submit" value="Sign up">
</form>
""",
        mlflow_logo=MLFLOW_LOGO,
        users_route=CREATE_USER_UI,
    )


@catch_mlflow_exception
def create_user_ui(csrf):
    csrf.protect()
    content_type = request.headers.get("Content-Type")
    if content_type == "application/x-www-form-urlencoded":
        username = request.form["username"]
        password = request.form["password"]

        if not username or not password:
            message = "Username and password cannot be empty."
            return make_response(message, 400)

        if store.has_user(username):
            flash(f"Username has already been taken: {username}")
            return alert(href=SIGNUP)

        store.create_user(username, password)
        flash(f"Successfully signed up user: {username}")
        return alert(href=HOME)
    else:
        message = "Invalid content type. Must be application/x-www-form-urlencoded"
        return make_response(message, 400)


@catch_mlflow_exception
def create_user():
    content_type = request.headers.get("Content-Type")
    if content_type == "application/json":
        username = _get_request_param("username")
        password = _get_request_param("password")

        if not username or not password:
            message = "Username and password cannot be empty."
            return make_response(message, 400)

        user = store.create_user(username, password)
        return jsonify({"user": user.to_json()})
    else:
        message = "Invalid content type. Must be application/json"
        return make_response(message, 400)


@catch_mlflow_exception
def get_user():
    username = _get_request_param("username")
    user = store.get_user(username)
    return jsonify({"user": user.to_json()})


@catch_mlflow_exception
def update_user_password():
    username = _get_request_param("username")
    password = _get_request_param("password")
    store.update_user(username, password=password)
    return make_response({})


@catch_mlflow_exception
def update_user_admin():
    username = _get_request_param("username")
    is_admin = _get_request_param("is_admin")
    store.update_user(username, is_admin=is_admin)
    return make_response({})


@catch_mlflow_exception
def delete_user():
    username = _get_request_param("username")
    store.delete_user(username)
    return make_response({})


@catch_mlflow_exception
def create_experiment_permission():
    experiment_id = _get_request_param("experiment_id")
    username = _get_request_param("username")
    permission = _get_request_param("permission")
    ep = store.create_experiment_permission(experiment_id, username, permission)
    return jsonify({"experiment_permission": ep.to_json()})


@catch_mlflow_exception
def get_experiment_permission():
    experiment_id = _get_request_param("experiment_id")
    username = _get_request_param("username")
    ep = store.get_experiment_permission(experiment_id, username)
    return make_response({"experiment_permission": ep.to_json()})


@catch_mlflow_exception
def update_experiment_permission():
    experiment_id = _get_request_param("experiment_id")
    username = _get_request_param("username")
    permission = _get_request_param("permission")
    store.update_experiment_permission(experiment_id, username, permission)
    return make_response({})


@catch_mlflow_exception
def delete_experiment_permission():
    experiment_id = _get_request_param("experiment_id")
    username = _get_request_param("username")
    store.delete_experiment_permission(experiment_id, username)
    return make_response({})


@catch_mlflow_exception
def create_registered_model_permission():
    name = _get_request_param("name")
    username = _get_request_param("username")
    permission = _get_request_param("permission")
    rmp = store.create_registered_model_permission(name, username, permission)
    return make_response({"registered_model_permission": rmp.to_json()})


@catch_mlflow_exception
def get_registered_model_permission():
    name = _get_request_param("name")
    username = _get_request_param("username")
    rmp = store.get_registered_model_permission(name, username)
    return make_response({"registered_model_permission": rmp.to_json()})


@catch_mlflow_exception
def update_registered_model_permission():
    name = _get_request_param("name")
    username = _get_request_param("username")
    permission = _get_request_param("permission")
    store.update_registered_model_permission(name, username, permission)
    return make_response({})


@catch_mlflow_exception
def delete_registered_model_permission():
    name = _get_request_param("name")
    username = _get_request_param("username")
    store.delete_registered_model_permission(name, username)
    return make_response({})


@catch_mlflow_exception
def create_scorer_permission():
    experiment_id = _get_request_param("experiment_id")
    scorer_name = _get_request_param("scorer_name")
    username = _get_request_param("username")
    permission = _get_request_param("permission")
    sp = store.create_scorer_permission(experiment_id, scorer_name, username, permission)
    return jsonify({"scorer_permission": sp.to_json()})


@catch_mlflow_exception
def get_scorer_permission():
    experiment_id = _get_request_param("experiment_id")
    scorer_name = _get_request_param("scorer_name")
    username = _get_request_param("username")
    sp = store.get_scorer_permission(experiment_id, scorer_name, username)
    return make_response({"scorer_permission": sp.to_json()})


@catch_mlflow_exception
def update_scorer_permission():
    experiment_id = _get_request_param("experiment_id")
    scorer_name = _get_request_param("scorer_name")
    username = _get_request_param("username")
    permission = _get_request_param("permission")
    store.update_scorer_permission(experiment_id, scorer_name, username, permission)
    return make_response({})


@catch_mlflow_exception
def delete_scorer_permission():
    experiment_id = _get_request_param("experiment_id")
    scorer_name = _get_request_param("scorer_name")
    username = _get_request_param("username")
    store.delete_scorer_permission(experiment_id, scorer_name, username)
    return make_response({})


def create_app(app: Flask = app):
    """
    A factory to enable authentication and authorization for the MLflow server.

    Args:
        app: The Flask app to enable authentication and authorization for.

    Returns:
        The app with authentication and authorization enabled.
    """
    _logger.warning(
        "This feature is still experimental and may change in a future release without warning"
    )

    # a secret key is required for flashing, and also for
    # CSRF protection. it's important that this is a static key,
    # otherwise CSRF validation won't work across workers.
    secret_key = MLFLOW_FLASK_SERVER_SECRET_KEY.get()
    if not secret_key:
        raise MlflowException(
            "A static secret key needs to be set for CSRF protection. Please set the "
            "`MLFLOW_FLASK_SERVER_SECRET_KEY` environment variable before starting the "
            "server. For example:\n\n"
            "export MLFLOW_FLASK_SERVER_SECRET_KEY='my-secret-key'\n\n"
            "If you are using multiple servers, please ensure this key is consistent between "
            "them, in order to prevent validation issues."
        )
    app.secret_key = secret_key

    # we only need to protect the CREATE_USER_UI route, since that's
    # the only browser-accessible route. the rest are client / REST
    # APIs that do not have access to the CSRF token for validation
    app.config["WTF_CSRF_CHECK_DEFAULT"] = False
    csrf = CSRFProtect()
    csrf.init_app(app)

    store.init_db(auth_config.database_uri)
    create_admin_user(auth_config.admin_username, auth_config.admin_password)

    app.add_url_rule(
        rule=SIGNUP,
        view_func=signup,
        methods=["GET"],
    )
    app.add_url_rule(
        rule=CREATE_USER_UI,
        view_func=lambda: create_user_ui(csrf),
        methods=["POST"],
    )
    app.add_url_rule(
        rule=CREATE_USER,
        view_func=create_user,
        methods=["POST"],
    )
    app.add_url_rule(
        rule=GET_USER,
        view_func=get_user,
        methods=["GET"],
    )
    app.add_url_rule(
        rule=UPDATE_USER_PASSWORD,
        view_func=update_user_password,
        methods=["PATCH"],
    )
    app.add_url_rule(
        rule=UPDATE_USER_ADMIN,
        view_func=update_user_admin,
        methods=["PATCH"],
    )
    app.add_url_rule(
        rule=DELETE_USER,
        view_func=delete_user,
        methods=["DELETE"],
    )
    app.add_url_rule(
        rule=CREATE_EXPERIMENT_PERMISSION,
        view_func=create_experiment_permission,
        methods=["POST"],
    )
    app.add_url_rule(
        rule=GET_EXPERIMENT_PERMISSION,
        view_func=get_experiment_permission,
        methods=["GET"],
    )
    app.add_url_rule(
        rule=UPDATE_EXPERIMENT_PERMISSION,
        view_func=update_experiment_permission,
        methods=["PATCH"],
    )
    app.add_url_rule(
        rule=DELETE_EXPERIMENT_PERMISSION,
        view_func=delete_experiment_permission,
        methods=["DELETE"],
    )
    app.add_url_rule(
        rule=CREATE_REGISTERED_MODEL_PERMISSION,
        view_func=create_registered_model_permission,
        methods=["POST"],
    )
    app.add_url_rule(
        rule=GET_REGISTERED_MODEL_PERMISSION,
        view_func=get_registered_model_permission,
        methods=["GET"],
    )
    app.add_url_rule(
        rule=UPDATE_REGISTERED_MODEL_PERMISSION,
        view_func=update_registered_model_permission,
        methods=["PATCH"],
    )
    app.add_url_rule(
        rule=DELETE_REGISTERED_MODEL_PERMISSION,
        view_func=delete_registered_model_permission,
        methods=["DELETE"],
    )
    app.add_url_rule(
        rule=CREATE_SCORER_PERMISSION,
        view_func=create_scorer_permission,
        methods=["POST"],
    )
    app.add_url_rule(
        rule=GET_SCORER_PERMISSION,
        view_func=get_scorer_permission,
        methods=["GET"],
    )
    app.add_url_rule(
        rule=UPDATE_SCORER_PERMISSION,
        view_func=update_scorer_permission,
        methods=["PATCH"],
    )
    app.add_url_rule(
        rule=DELETE_SCORER_PERMISSION,
        view_func=delete_scorer_permission,
        methods=["DELETE"],
    )

    app.before_request(_before_request)
    app.after_request(_after_request)

    if _MLFLOW_SGI_NAME.get() == "uvicorn":
        return create_fastapi_app(app)
    else:
        return app<|MERGE_RESOLUTION|>--- conflicted
+++ resolved
@@ -120,11 +120,8 @@
     GET_METRIC_HISTORY_BULK_INTERVAL,
     GET_MODEL_VERSION_ARTIFACT,
     GET_REGISTERED_MODEL_PERMISSION,
-<<<<<<< HEAD
     GET_SCORER_PERMISSION,
-=======
     GET_TRACE_ARTIFACT,
->>>>>>> 64e138ec
     GET_USER,
     HOME,
     SEARCH_DATASETS,
