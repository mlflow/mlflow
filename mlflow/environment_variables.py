--- conflicted
+++ resolved
@@ -713,14 +713,12 @@
     "_MLFLOW_IS_IN_SERVING_ENVIRONMENT", None
 )
 
-<<<<<<< HEAD
-# Secret key for the Flask app. This is necessary for enabling CSRF protection
-# in the UI signup page when running the app with basic authentication enabled
+#: Secret key for the Flask app. This is necessary for enabling CSRF protection
+#: in the UI signup page when running the app with basic authentication enabled
 MLFLOW_FLASK_SERVER_SECRET_KEY = _EnvironmentVariable("MLFLOW_FLASK_SERVER_SECRET_KEY", str, None)
-=======
+
 #: Specifies the max length (in chars) of an experiment's artifact location.
 #: The default is 2048.
 MLFLOW_ARTIFACT_LOCATION_MAX_LENGTH = _EnvironmentVariable(
     "MLFLOW_ARTIFACT_LOCATION_MAX_LENGTH", int, 2048
-)
->>>>>>> 451f6c59
+)