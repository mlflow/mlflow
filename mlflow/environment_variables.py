--- conflicted
+++ resolved
@@ -766,10 +766,7 @@
 #: This should only by used by MLflow internally or in standalone environments such
 #: as Databricks serving.
 #: (default: ``None``)
-<<<<<<< HEAD
 MLFLOW_ACTIVE_MODEL_ID = _EnvironmentVariable("MLFLOW_ACTIVE_MODEL_ID", str, None)
-=======
-_MLFLOW_ACTIVE_MODEL_ID = _EnvironmentVariable("_MLFLOW_ACTIVE_MODEL_ID", str, None)
 
 #: Maximum number of parameters to include in the initial CreateLoggedModel request.
 #: Additional parameters will be logged in separate requests.
@@ -784,5 +781,4 @@
 #: (default: ``100``)
 _MLFLOW_LOG_LOGGED_MODEL_PARAMS_BATCH_SIZE = _EnvironmentVariable(
     "_MLFLOW_LOG_LOGGED_MODEL_PARAMS_BATCH_SIZE", int, 100
-)
->>>>>>> 13bc91e6
+)