"""
This module defines environment variables used in MLflow.
"""
import os
from pathlib import Path


class _EnvironmentVariable:
    """
    Represents an environment variable.
    """

    def __init__(self, name, type_, default):
        self.name = name
        self.type = type_
        self.default = default

    @property
    def defined(self):
        return self.name in os.environ

    def get_raw(self):
        return os.getenv(self.name)

    def set(self, value):
        os.environ[self.name] = str(value)

    def unset(self):
        os.environ.pop(self.name, None)

    def get(self):
        """
        Reads the value of the environment variable if it exists and converts it to the desired
        type. Otherwise, returns the default value.
        """
        if (val := self.get_raw()) is not None:
            try:
                return self.type(val)
            except Exception as e:
                raise ValueError(f"Failed to convert {val!r} to {self.type} for {self.name}: {e}")
        return self.default

    def __str__(self):
        return f"{self.name} (default: {self.default}, type: {self.type.__name__})"

    def __repr__(self):
        return repr(self.name)

    def __format__(self, format_spec: str) -> str:
        return self.name.__format__(format_spec)


class _BooleanEnvironmentVariable(_EnvironmentVariable):
    """
    Represents a boolean environment variable.
    """

    def __init__(self, name, default):
        # `default not in [True, False, None]` doesn't work because `1 in [True]`
        # (or `0 in [False]`) returns True.
        if not (default is True or default is False or default is None):
            raise ValueError(f"{name} default value must be one of [True, False, None]")
        super().__init__(name, bool, default)

    def get(self):
        if not self.defined:
            return self.default

        val = os.getenv(self.name)
        lowercased = val.lower()
        if lowercased not in ["true", "false", "1", "0"]:
            raise ValueError(
                f"{self.name} value must be one of ['true', 'false', '1', '0'] (case-insensitive), "
                f"but got {val}"
            )
        return lowercased in ["true", "1"]


#: Specifies the tracking URI.
#: (default: ``None``)
MLFLOW_TRACKING_URI = _EnvironmentVariable("MLFLOW_TRACKING_URI", str, None)

#: Specifies the registry URI.
#: (default: ``None``)
MLFLOW_REGISTRY_URI = _EnvironmentVariable("MLFLOW_REGISTRY_URI", str, None)

#: Specifies the ``dfs_tmpdir`` parameter to use for ``mlflow.spark.save_model``,
#: ``mlflow.spark.log_model`` and ``mlflow.spark.load_model``. See
#: https://www.mlflow.org/docs/latest/python_api/mlflow.spark.html#mlflow.spark.save_model
#: for more information.
#: (default: ``/tmp/mlflow``)
MLFLOW_DFS_TMP = _EnvironmentVariable("MLFLOW_DFS_TMP", str, "/tmp/mlflow")

#: Specifies the maximum number of retries for MLflow HTTP requests
#: (default: ``5``)
MLFLOW_HTTP_REQUEST_MAX_RETRIES = _EnvironmentVariable("MLFLOW_HTTP_REQUEST_MAX_RETRIES", int, 5)

#: Specifies the backoff increase factor between MLflow HTTP request failures
#: (default: ``2``)
MLFLOW_HTTP_REQUEST_BACKOFF_FACTOR = _EnvironmentVariable(
    "MLFLOW_HTTP_REQUEST_BACKOFF_FACTOR", int, 2
)

#: Specifies the backoff jitter between MLflow HTTP request failures
#: (default: ``1.0``)
MLFLOW_HTTP_REQUEST_BACKOFF_JITTER = _EnvironmentVariable(
    "MLFLOW_HTTP_REQUEST_BACKOFF_JITTER", float, 1.0
)

#: Specifies the timeout in seconds for MLflow HTTP requests
#: (default: ``120``)
MLFLOW_HTTP_REQUEST_TIMEOUT = _EnvironmentVariable("MLFLOW_HTTP_REQUEST_TIMEOUT", int, 120)

#: Specifies whether to respect Retry-After header on status codes defined as
#: Retry.RETRY_AFTER_STATUS_CODES or not for MLflow HTTP request
#: (default: ``True``)
MLFLOW_HTTP_RESPECT_RETRY_AFTER_HEADER = _BooleanEnvironmentVariable(
    "MLFLOW_HTTP_RESPECT_RETRY_AFTER_HEADER", True
)

#: Internal-only configuration that sets an upper bound to the allowable maximum
#: retries for HTTP requests
#: (default: ``10``)
_MLFLOW_HTTP_REQUEST_MAX_RETRIES_LIMIT = _EnvironmentVariable(
    "_MLFLOW_HTTP_REQUEST_MAX_RETRIES_LIMIT", int, 10
)

#: Internal-only configuration that sets the upper bound for an HTTP backoff_factor
#: (default: ``120``)
_MLFLOW_HTTP_REQUEST_MAX_BACKOFF_FACTOR_LIMIT = _EnvironmentVariable(
    "_MLFLOW_HTTP_REQUEST_MAX_BACKOFF_FACTOR_LIMIT", int, 120
)

#: Specifies whether MLflow HTTP requests should be signed using AWS signature V4. It will overwrite
#: (default: ``False``). When set, it will overwrite the "Authorization" HTTP header.
#: See https://docs.aws.amazon.com/general/latest/gr/signature-version-4.html for more information.
MLFLOW_TRACKING_AWS_SIGV4 = _BooleanEnvironmentVariable("MLFLOW_TRACKING_AWS_SIGV4", False)

#: Specifies the auth provider to sign the MLflow HTTP request
#: (default: ``None``). When set, it will overwrite the "Authorization" HTTP header.
MLFLOW_TRACKING_AUTH = _EnvironmentVariable("MLFLOW_TRACKING_AUTH", str, None)

#: Specifies the chunk size to use when downloading a file from GCS
#: (default: ``None``). If None, the chunk size is automatically determined by the
#: ``google-cloud-storage`` package.
MLFLOW_GCS_DOWNLOAD_CHUNK_SIZE = _EnvironmentVariable("MLFLOW_GCS_DOWNLOAD_CHUNK_SIZE", int, None)

#: Specifies the chunk size to use when uploading a file to GCS.
#: (default: ``None``). If None, the chunk size is automatically determined by the
#: ``google-cloud-storage`` package.
MLFLOW_GCS_UPLOAD_CHUNK_SIZE = _EnvironmentVariable("MLFLOW_GCS_UPLOAD_CHUNK_SIZE", int, None)

#: (Deprecated, please use ``MLFLOW_ARTIFACT_UPLOAD_DOWNLOAD_TIMEOUT``)
#: Specifies the default timeout to use when downloading/uploading a file from/to GCS
#: (default: ``None``). If None, ``google.cloud.storage.constants._DEFAULT_TIMEOUT`` is used.
MLFLOW_GCS_DEFAULT_TIMEOUT = _EnvironmentVariable("MLFLOW_GCS_DEFAULT_TIMEOUT", int, None)

#: Specifies whether to disable model logging and loading via mlflowdbfs.
#: (default: ``None``)
_DISABLE_MLFLOWDBFS = _EnvironmentVariable("DISABLE_MLFLOWDBFS", str, None)

#: Specifies the S3 endpoint URL to use for S3 artifact operations.
#: (default: ``None``)
MLFLOW_S3_ENDPOINT_URL = _EnvironmentVariable("MLFLOW_S3_ENDPOINT_URL", str, None)

#: Specifies whether or not to skip TLS certificate verification for S3 artifact operations.
#: (default: ``False``)
MLFLOW_S3_IGNORE_TLS = _BooleanEnvironmentVariable("MLFLOW_S3_IGNORE_TLS", False)

#: Specifies extra arguments for S3 artifact uploads.
#: (default: ``None``)
MLFLOW_S3_UPLOAD_EXTRA_ARGS = _EnvironmentVariable("MLFLOW_S3_UPLOAD_EXTRA_ARGS", str, None)

#: Specifies the location of a Kerberos ticket cache to use for HDFS artifact operations.
#: (default: ``None``)
MLFLOW_KERBEROS_TICKET_CACHE = _EnvironmentVariable("MLFLOW_KERBEROS_TICKET_CACHE", str, None)

#: Specifies a Kerberos user for HDFS artifact operations.
#: (default: ``None``)
MLFLOW_KERBEROS_USER = _EnvironmentVariable("MLFLOW_KERBEROS_USER", str, None)

#: Specifies extra pyarrow configurations for HDFS artifact operations.
#: (default: ``None``)
MLFLOW_PYARROW_EXTRA_CONF = _EnvironmentVariable("MLFLOW_PYARROW_EXTRA_CONF", str, None)

#: Specifies the ``pool_size`` parameter to use for ``sqlalchemy.create_engine`` in the SQLAlchemy
#: tracking store. See https://docs.sqlalchemy.org/en/14/core/engines.html#sqlalchemy.create_engine.params.pool_size
#: for more information.
#: (default: ``None``)
MLFLOW_SQLALCHEMYSTORE_POOL_SIZE = _EnvironmentVariable(
    "MLFLOW_SQLALCHEMYSTORE_POOL_SIZE", int, None
)

#: Specifies the ``pool_recycle`` parameter to use for ``sqlalchemy.create_engine`` in the
#: SQLAlchemy tracking store. See https://docs.sqlalchemy.org/en/14/core/engines.html#sqlalchemy.create_engine.params.pool_recycle
#: for more information.
#: (default: ``None``)
MLFLOW_SQLALCHEMYSTORE_POOL_RECYCLE = _EnvironmentVariable(
    "MLFLOW_SQLALCHEMYSTORE_POOL_RECYCLE", int, None
)

#: Specifies the ``max_overflow`` parameter to use for ``sqlalchemy.create_engine`` in the
#: SQLAlchemy tracking store. See https://docs.sqlalchemy.org/en/14/core/engines.html#sqlalchemy.create_engine.params.max_overflow
#: for more information.
#: (default: ``None``)
MLFLOW_SQLALCHEMYSTORE_MAX_OVERFLOW = _EnvironmentVariable(
    "MLFLOW_SQLALCHEMYSTORE_MAX_OVERFLOW", int, None
)

#: Specifies the ``echo`` parameter to use for ``sqlalchemy.create_engine`` in the
#: SQLAlchemy tracking store. See https://docs.sqlalchemy.org/en/14/core/engines.html#sqlalchemy.create_engine.params.echo
#: for more information.
#: (default: ``False``)
MLFLOW_SQLALCHEMYSTORE_ECHO = _BooleanEnvironmentVariable("MLFLOW_SQLALCHEMYSTORE_ECHO", False)

#: Specifies whether or not to print a warning when `--env-manager=conda` is specified.
#: (default: ``False``)
MLFLOW_DISABLE_ENV_MANAGER_CONDA_WARNING = _BooleanEnvironmentVariable(
    "MLFLOW_DISABLE_ENV_MANAGER_CONDA_WARNING", False
)
#: Specifies the ``poolclass`` parameter to use for ``sqlalchemy.create_engine`` in the
#: SQLAlchemy tracking store. See https://docs.sqlalchemy.org/en/14/core/engines.html#sqlalchemy.create_engine.params.poolclass
#: for more information.
#: (default: ``None``)
MLFLOW_SQLALCHEMYSTORE_POOLCLASS = _EnvironmentVariable(
    "MLFLOW_SQLALCHEMYSTORE_POOLCLASS", str, None
)

#: Specifies the ``timeout_seconds`` for MLflow Model dependency inference operations.
#: (default: ``120``)
MLFLOW_REQUIREMENTS_INFERENCE_TIMEOUT = _EnvironmentVariable(
    "MLFLOW_REQUIREMENTS_INFERENCE_TIMEOUT", int, 120
)

#: Specifies the MLflow Model Scoring server request timeout in seconds
#: (default: ``60``)
MLFLOW_SCORING_SERVER_REQUEST_TIMEOUT = _EnvironmentVariable(
    "MLFLOW_SCORING_SERVER_REQUEST_TIMEOUT", int, 60
)

#: (Experimental, may be changed or removed)
#: Specifies the timeout to use when uploading or downloading a file
#: (default: ``None``). If None, individual artifact stores will choose defaults.
MLFLOW_ARTIFACT_UPLOAD_DOWNLOAD_TIMEOUT = _EnvironmentVariable(
    "MLFLOW_ARTIFACT_UPLOAD_DOWNLOAD_TIMEOUT", int, None
)

#: Specifies the timeout for model inference with input example(s) when logging/saving a model.
#: MLflow runs a few inference requests against the model to infer model signature and pip
#: requirements. Sometimes the prediction hangs for a long time, especially for a large model.
#: This timeout limits the allowable time for performing a prediction for signature inference
#: and will abort the prediction, falling back to the default signature and pip requirements.
MLFLOW_INPUT_EXAMPLE_INFERENCE_TIMEOUT = _EnvironmentVariable(
    "MLFLOW_INPUT_EXAMPLE_INFERENCE_TIMEOUT", int, 180
)


#: Specifies the device intended for use in the predict function - can be used
#: to override behavior where the GPU is used by default when available by
#: setting this environment variable to be ``cpu``. Currently, this
#: variable is only supported for the MLflow PyTorch and HuggingFace flavors.
#: For the HuggingFace flavor, note that device must be parseable as an integer.
MLFLOW_DEFAULT_PREDICTION_DEVICE = _EnvironmentVariable(
    "MLFLOW_DEFAULT_PREDICTION_DEVICE", str, None
)

#: Specifies to Huggingface whether to use the automatic device placement logic of
# HuggingFace accelerate. If it's set to false, the low_cpu_mem_usage flag will not be
# set to True and device_map will not be set to "auto".
MLFLOW_HUGGINGFACE_DISABLE_ACCELERATE_FEATURES = _BooleanEnvironmentVariable(
    "MLFLOW_DISABLE_HUGGINGFACE_ACCELERATE_FEATURES", False
)

#: Specifies to Huggingface whether to use the automatic device placement logic of
# HuggingFace accelerate. If it's set to false, the low_cpu_mem_usage flag will not be
# set to True and device_map will not be set to "auto".
MLFLOW_HUGGINGFACE_USE_DEVICE_MAP = _BooleanEnvironmentVariable(
    "MLFLOW_HUGGINGFACE_USE_DEVICE_MAP", True
)

#: Specifies to Huggingface to use the automatic device placement logic of HuggingFace accelerate.
#: This can be set to values supported by the version of HuggingFace Accelerate being installed.
MLFLOW_HUGGINGFACE_DEVICE_MAP_STRATEGY = _EnvironmentVariable(
    "MLFLOW_HUGGINGFACE_DEVICE_MAP_STRATEGY", str, "auto"
)

#: Specifies to Huggingface to use the low_cpu_mem_usage flag powered by HuggingFace accelerate.
#: If it's set to false, the low_cpu_mem_usage flag will be set to False.
MLFLOW_HUGGINGFACE_USE_LOW_CPU_MEM_USAGE = _BooleanEnvironmentVariable(
    "MLFLOW_HUGGINGFACE_USE_LOW_CPU_MEM_USAGE", True
)

#: Specifies the max_shard_size to use when mlflow transformers flavor saves the model checkpoint.
#: This can be set to override the 500MB default.
MLFLOW_HUGGINGFACE_MODEL_MAX_SHARD_SIZE = _EnvironmentVariable(
    "MLFLOW_HUGGINGFACE_MODEL_MAX_SHARD_SIZE", str, "500MB"
)

#: Specifies the name of the Databricks secret scope to use for storing OpenAI API keys.
MLFLOW_OPENAI_SECRET_SCOPE = _EnvironmentVariable("MLFLOW_OPENAI_SECRET_SCOPE", str, None)

#: (Experimental, may be changed or removed)
#: Specifies the download options to be used by pip wheel when `add_libraries_to_model` is used to
#: create and log model dependencies as model artifacts. The default behavior only uses dependency
#: binaries and no source packages.
#: (default: ``--only-binary=:all:``).
MLFLOW_WHEELED_MODEL_PIP_DOWNLOAD_OPTIONS = _EnvironmentVariable(
    "MLFLOW_WHEELED_MODEL_PIP_DOWNLOAD_OPTIONS", str, "--only-binary=:all:"
)

# Specifies whether or not to use multipart download when downloading a large file on Databricks.
MLFLOW_ENABLE_MULTIPART_DOWNLOAD = _BooleanEnvironmentVariable(
    "MLFLOW_ENABLE_MULTIPART_DOWNLOAD", True
)

# Specifies whether or not to use multipart upload when uploading large artifacts.
MLFLOW_ENABLE_MULTIPART_UPLOAD = _BooleanEnvironmentVariable("MLFLOW_ENABLE_MULTIPART_UPLOAD", True)

#: Specifies whether or not to use multipart upload for proxied artifact access.
#: (default: ``False``)
MLFLOW_ENABLE_PROXY_MULTIPART_UPLOAD = _BooleanEnvironmentVariable(
    "MLFLOW_ENABLE_PROXY_MULTIPART_UPLOAD", False
)

#: Private environment variable that's set to ``True`` while running tests.
_MLFLOW_TESTING = _BooleanEnvironmentVariable("MLFLOW_TESTING", False)

#: Specifies the username used to authenticate with a tracking server.
#: (default: ``None``)
MLFLOW_TRACKING_USERNAME = _EnvironmentVariable("MLFLOW_TRACKING_USERNAME", str, None)

#: Specifies the password used to authenticate with a tracking server.
#: (default: ``None``)
MLFLOW_TRACKING_PASSWORD = _EnvironmentVariable("MLFLOW_TRACKING_PASSWORD", str, None)

#: Specifies and takes precedence for setting the basic/bearer auth on http requests.
#: (default: ``None``)
MLFLOW_TRACKING_TOKEN = _EnvironmentVariable("MLFLOW_TRACKING_TOKEN", str, None)

#: Specifies whether to verify TLS connection in ``requests.request`` function,
#: see https://requests.readthedocs.io/en/master/api/
#: (default: ``False``).
MLFLOW_TRACKING_INSECURE_TLS = _BooleanEnvironmentVariable("MLFLOW_TRACKING_INSECURE_TLS", False)

#: Sets the ``verify`` param in ``requests.request`` function,
#: see https://requests.readthedocs.io/en/master/api/
#: (default: ``None``)
MLFLOW_TRACKING_SERVER_CERT_PATH = _EnvironmentVariable(
    "MLFLOW_TRACKING_SERVER_CERT_PATH", str, None
)

#: Sets the ``cert`` param in ``requests.request`` function,
#: see https://requests.readthedocs.io/en/master/api/
#: (default: ``None``)
MLFLOW_TRACKING_CLIENT_CERT_PATH = _EnvironmentVariable(
    "MLFLOW_TRACKING_CLIENT_CERT_PATH", str, None
)

#: Specified the ID of the run to log data to.
#: (default: ``None``)
MLFLOW_RUN_ID = _EnvironmentVariable("MLFLOW_RUN_ID", str, None)

#: Specifies the default root directory for tracking `FileStore`.
#: (default: ``None``)
MLFLOW_TRACKING_DIR = _EnvironmentVariable("MLFLOW_TRACKING_DIR", str, None)

#: Specifies the default root directory for registry `FileStore`.
#: (default: ``None``)
MLFLOW_REGISTRY_DIR = _EnvironmentVariable("MLFLOW_REGISTRY_DIR", str, None)

#: Specifies the default experiment ID to create run to.
#: (default: ``None``)
MLFLOW_EXPERIMENT_ID = _EnvironmentVariable("MLFLOW_EXPERIMENT_ID", str, None)

#: Specifies the default experiment name to create run to.
#: (default: ``None``)
MLFLOW_EXPERIMENT_NAME = _EnvironmentVariable("MLFLOW_EXPERIMENT_NAME", str, None)

#: Specified the path to the configuration file for MLflow Authentication.
#: (default: ``None``)
MLFLOW_AUTH_CONFIG_PATH = _EnvironmentVariable("MLFLOW_AUTH_CONFIG_PATH", str, None)

#: Specifies the root directory to create Python virtual environments in.
#: (default: ``~/.mlflow/envs``)
MLFLOW_ENV_ROOT = _EnvironmentVariable(
    "MLFLOW_ENV_ROOT", str, str(Path.home().joinpath(".mlflow", "envs"))
)

#: Specifies whether or not to use DBFS FUSE mount to store artifacts on Databricks
#: (default: ``False``)
MLFLOW_ENABLE_DBFS_FUSE_ARTIFACT_REPO = _BooleanEnvironmentVariable(
    "MLFLOW_ENABLE_DBFS_FUSE_ARTIFACT_REPO", True
)

#: Private environment variable that should be set to ``True`` when running autologging tests.
#: (default: ``False``)
_MLFLOW_AUTOLOGGING_TESTING = _BooleanEnvironmentVariable("MLFLOW_AUTOLOGGING_TESTING", False)

#: (Experimental, may be changed or removed)
#: Specifies the uri of a MLflow Gateway Server instance to be used with the Gateway Client APIs
#: (default: ``None``)
MLFLOW_GATEWAY_URI = _EnvironmentVariable("MLFLOW_GATEWAY_URI", str, None)

#: (Experimental, may be changed or removed)
#: Specifies the uri of a MLflow Deployments Server instance to be used with the Deployments
#: Client APIs
#: (default: ``None``)
MLFLOW_DEPLOYMENTS_TARGET = _EnvironmentVariable("MLFLOW_DEPLOYMENTS_TARGET", str, None)

#: Specifies the path of the config file for MLflow AI Gateway.
#: (default: ``None``)
MLFLOW_GATEWAY_CONFIG = _EnvironmentVariable("MLFLOW_GATEWAY_CONFIG", str, None)

#: Specifies the path of the config file for the MLflow Deployments server.
#: (default: ``None``)
MLFLOW_DEPLOYMENTS_CONFIG = _EnvironmentVariable("MLFLOW_DEPLOYMENTS_CONFIG", str, None)

#: Specifies whether to display the progress bar when uploading/downloading artifacts.
#: (default: ``True``)
MLFLOW_ENABLE_ARTIFACTS_PROGRESS_BAR = _BooleanEnvironmentVariable(
    "MLFLOW_ENABLE_ARTIFACTS_PROGRESS_BAR", True
)

#: Specifies the conda home directory to use.
#: (default: ``conda``)
MLFLOW_CONDA_HOME = _EnvironmentVariable("MLFLOW_CONDA_HOME", str, None)

#: Specifies the name of the command to use when creating the environments.
#: For example, let's say we want to use mamba (https://github.com/mamba-org/mamba)
#: instead of conda to create environments.
#: Then: > conda install mamba -n base -c conda-forge
#: If not set, use the same as conda_path
#: (default: ``conda``)
MLFLOW_CONDA_CREATE_ENV_CMD = _EnvironmentVariable("MLFLOW_CONDA_CREATE_ENV_CMD", str, "conda")

#: Specifies the execution directory for recipes.
#: (default: ``None``)
MLFLOW_RECIPES_EXECUTION_DIRECTORY = _EnvironmentVariable(
    "MLFLOW_RECIPES_EXECUTION_DIRECTORY", str, None
)

#: Specifies the target step to execute for recipes.
#: (default: ``None``)
MLFLOW_RECIPES_EXECUTION_TARGET_STEP_NAME = _EnvironmentVariable(
    "MLFLOW_RECIPES_EXECUTION_TARGET_STEP_NAME", str, None
)

#: Specifies the flavor to serve in the scoring server.
#: (default ``None``)
MLFLOW_DEPLOYMENT_FLAVOR_NAME = _EnvironmentVariable("MLFLOW_DEPLOYMENT_FLAVOR_NAME", str, None)

#: Specifies the profile to use for recipes.
#: (default: ``None``)
MLFLOW_RECIPES_PROFILE = _EnvironmentVariable("MLFLOW_RECIPES_PROFILE", str, None)

#: Specifies the MLflow Run context
#: (default: ``None``)
MLFLOW_RUN_CONTEXT = _EnvironmentVariable("MLFLOW_RUN_CONTEXT", str, None)

#: Specifies the URL of the ECR-hosted Docker image a model is deployed into for SageMaker.
# (default: ``None``)
MLFLOW_SAGEMAKER_DEPLOY_IMG_URL = _EnvironmentVariable("MLFLOW_SAGEMAKER_DEPLOY_IMG_URL", str, None)

#: Specifies whether to disable creating a new conda environment for `mlflow models build-docker`.
#: (default: ``False``)
MLFLOW_DISABLE_ENV_CREATION = _BooleanEnvironmentVariable("MLFLOW_DISABLE_ENV_CREATION", False)

#: Specifies the timeout value for downloading chunks of mlflow artifacts.
#: (default: ``300``)
MLFLOW_DOWNLOAD_CHUNK_TIMEOUT = _EnvironmentVariable("MLFLOW_DOWNLOAD_CHUNK_TIMEOUT", int, 300)

#: Specifies if system metrics logging should be enabled.
MLFLOW_ENABLE_SYSTEM_METRICS_LOGGING = _BooleanEnvironmentVariable(
    "MLFLOW_ENABLE_SYSTEM_METRICS_LOGGING", False
)

#: Specifies the sampling interval for system metrics logging.
MLFLOW_SYSTEM_METRICS_SAMPLING_INTERVAL = _EnvironmentVariable(
    "MLFLOW_SYSTEM_METRICS_SAMPLING_INTERVAL", float, None
)

#: Specifies the number of samples before logging system metrics.
MLFLOW_SYSTEM_METRICS_SAMPLES_BEFORE_LOGGING = _EnvironmentVariable(
    "MLFLOW_SYSTEM_METRICS_SAMPLES_BEFORE_LOGGING", int, None
)

#: Specifies the node id of system metrics logging. This is useful in multi-node (distributed
#: training) setup.
MLFLOW_SYSTEM_METRICS_NODE_ID = _EnvironmentVariable("MLFLOW_SYSTEM_METRICS_NODE_ID", str, None)


# Private environment variable to specify the number of chunk download retries for multipart
# download.
_MLFLOW_MPD_NUM_RETRIES = _EnvironmentVariable("_MLFLOW_MPD_NUM_RETRIES", int, 3)

# Private environment variable to specify the interval between chunk download retries for multipart
# download.
_MLFLOW_MPD_RETRY_INTERVAL_SECONDS = _EnvironmentVariable(
    "_MLFLOW_MPD_RETRY_INTERVAL_SECONDS", int, 1
)

#: Specifies the minimum file size in bytes to use multipart upload when logging artifacts
#: (default: ``524_288_000`` (500 MB))
MLFLOW_MULTIPART_UPLOAD_MINIMUM_FILE_SIZE = _EnvironmentVariable(
    "MLFLOW_MULTIPART_UPLOAD_MINIMUM_FILE_SIZE", int, 500 * 1024**2
)

#: Specifies the minimum file size in bytes to use multipart download when downloading artifacts
#: (default: ``524_288_000`` (500 MB))
MLFLOW_MULTIPART_DOWNLOAD_MINIMUM_FILE_SIZE = _EnvironmentVariable(
    "MLFLOW_MULTIPART_DOWNLOAD_MINIMUM_FILE_SIZE", int, 500 * 1024**2
)

#: Specifies the chunk size in bytes to use when performing multipart upload
#: (default: ``104_857_60`` (10 MB))
MLFLOW_MULTIPART_UPLOAD_CHUNK_SIZE = _EnvironmentVariable(
    "MLFLOW_MULTIPART_UPLOAD_CHUNK_SIZE", int, 10 * 1024**2
)

#: Specifies the chunk size in bytes to use when performing multipart download
#: (default: ``104_857_600`` (100 MB))
MLFLOW_MULTIPART_DOWNLOAD_CHUNK_SIZE = _EnvironmentVariable(
    "MLFLOW_MULTIPART_DOWNLOAD_CHUNK_SIZE", int, 100 * 1024**2
)

#: Specifies whether or not to allow the MLflow server to follow redirects when
#: making HTTP requests. If set to False, the server will throw an exception if it
#: encounters a redirect response.
#: (default: ``True``)
MLFLOW_ALLOW_HTTP_REDIRECTS = _BooleanEnvironmentVariable("MLFLOW_ALLOW_HTTP_REDIRECTS", True)

# Specifies the timeout for deployment client APIs to declare a request has timed out
MLFLOW_DEPLOYMENT_PREDICT_TIMEOUT = _EnvironmentVariable(
    "MLFLOW_DEPLOYMENT_PREDICT_TIMEOUT", int, 120
)

MLFLOW_GATEWAY_RATE_LIMITS_STORAGE_URI = _EnvironmentVariable(
    "MLFLOW_GATEWAY_RATE_LIMITS_STORAGE_URI", str, None
)

#: If True, MLflow fluent logging APIs, e.g., `mlflow.log_metric` will log asynchronously.
MLFLOW_ENABLE_ASYNC_LOGGING = _BooleanEnvironmentVariable("MLFLOW_ENABLE_ASYNC_LOGGING", False)

#: Number of workers in the thread pool used for asynchronous logging, defaults to 10.
MLFLOW_ASYNC_LOGGING_THREADPOOL_SIZE = _EnvironmentVariable(
    "MLFLOW_ASYNC_LOGGING_THREADPOOL_SIZE", int, 10
)

#: Specifies whether or not to have mlflow configure logging on import.
#: If set to True, mlflow will configure ``mlflow.<module_name>`` loggers with
#: logging handlers and formatters.
#: (default: ``True``)
MLFLOW_CONFIGURE_LOGGING = _BooleanEnvironmentVariable("MLFLOW_LOGGING_CONFIGURE_LOGGING", True)

#: If set to True, the following entities will be truncated to their maximum length:
#: - Param value
#: - Tag value
#: If set to False, an exception will be raised if the length of the entity exceeds the maximum
#: length.
#: (default: ``True``)
MLFLOW_TRUNCATE_LONG_VALUES = _BooleanEnvironmentVariable("MLFLOW_TRUNCATE_LONG_VALUES", True)

# Whether to run slow tests with pytest. Default to False in normal runs,
# but set to True in the weekly slow test jobs.
_MLFLOW_RUN_SLOW_TESTS = _BooleanEnvironmentVariable("MLFLOW_RUN_SLOW_TESTS", False)

#: The OpenJDK version to install in the Docker image used for MLflow models.
#: (default: ``11``)
MLFLOW_DOCKER_OPENJDK_VERSION = _EnvironmentVariable("MLFLOW_DOCKER_OPENJDK_VERSION", str, "11")

# How many traces to be buffered at the Trace Client.
MLFLOW_TRACING_CLIENT_BUFFER_SIZE = _EnvironmentVariable(
    "MLFLOW_TRACING_CLIENT_BUFFER_SIZE", int, 1000
)

# How long a trace can be buffered at the in-memory trace client before being abandoned.
MLFLOW_TRACE_BUFFER_TTL_SECONDS = _EnvironmentVariable("MLFLOW_TRACE_BUFFER_TTL_SECONDS", int, 3600)

# How many traces to be buffered at the in-memory trace client.
MLFLOW_TRACE_BUFFER_MAX_SIZE = _EnvironmentVariable("MLFLOW_TRACE_BUFFER_MAX_SIZE", int, 1000)

# Whether or not to enable trace logging in MLflow in served models.
# TODO: Document the behavior of this flag.
MLFLOW_ENABLE_TRACE_IN_SERVING = _BooleanEnvironmentVariable("MLFLOW_ENABLE_TRACE_IN_SERVING", True)

# Whether to use presigned URLs to interact with the Unity Catalog
MLFLOW_UNITY_CATALOG_PRESIGNED_URLS_ENABLED = _BooleanEnvironmentVariable(
    "MLFLOW_UNITY_CATALOG_PRESIGNED_URLS_ENABLED", False
)

#: Private configuration option.
#: Enables the ability to catch exceptions within MLflow evaluate for classification models
#: where a class imbalance due to a missing target class would raise an error in the
#: underlying metrology modules (scikit-learn). If set to True, specific exceptions will be
#: caught, alerted via the warnings module, and evaluation will resume.
#: (default: ``False``)
_MLFLOW_EVALUATE_SUPPRESS_CLASSIFICATION_ERRORS = _BooleanEnvironmentVariable(
    "_MLFLOW_EVALUATE_SUPPRESS_CLASSIFICATION_ERRORS", False
)

#: Whether to warn (default) or raise (opt-in) for unresolvable requirements inference for
#: a model's dependency inference. If set to True, an exception will be raised if requirements
#: inference or the process of capturing imported modules encounters any errors.
MLFLOW_REQUIREMENTS_INFERENCE_RAISE_ERRORS = _BooleanEnvironmentVariable(
    "MLFLOW_REQUIREMENTS_INFERENCE_RAISE_ERRORS", False
)

<<<<<<< HEAD

# Specify the timeout in seconds for Databricks endpoint HTTP request retries.
MLFLOW_DATABRICKS_ENDPOINT_HTTP_RETRY_TIMEOUT = _EnvironmentVariable(
    "MLFLOW_DATABRICKS_ENDPOINT_HTTP_RETRY_TIMEOUT", int, 500
=======
#: Private configuration option.
#: Whether to use mlflow langchain tracer for rag tracing. This should be set in model
#: serving for rag models.
_USE_MLFLOW_LANGCHAIN_TRACER_FOR_RAG_TRACING = _BooleanEnvironmentVariable(
    "USE_MLFLOW_LANGCHAIN_TRACER_FOR_RAG_TRACING", False
>>>>>>> e1c305bd
)<|MERGE_RESOLUTION|>--- conflicted
+++ resolved
@@ -605,16 +605,14 @@
     "MLFLOW_REQUIREMENTS_INFERENCE_RAISE_ERRORS", False
 )
 
-<<<<<<< HEAD
-
-# Specify the timeout in seconds for Databricks endpoint HTTP request retries.
-MLFLOW_DATABRICKS_ENDPOINT_HTTP_RETRY_TIMEOUT = _EnvironmentVariable(
-    "MLFLOW_DATABRICKS_ENDPOINT_HTTP_RETRY_TIMEOUT", int, 500
-=======
 #: Private configuration option.
 #: Whether to use mlflow langchain tracer for rag tracing. This should be set in model
 #: serving for rag models.
 _USE_MLFLOW_LANGCHAIN_TRACER_FOR_RAG_TRACING = _BooleanEnvironmentVariable(
     "USE_MLFLOW_LANGCHAIN_TRACER_FOR_RAG_TRACING", False
->>>>>>> e1c305bd
-)+)
+
+# Specify the timeout in seconds for Databricks endpoint HTTP request retries.
+MLFLOW_DATABRICKS_ENDPOINT_HTTP_RETRY_TIMEOUT = _EnvironmentVariable(
+    "MLFLOW_DATABRICKS_ENDPOINT_HTTP_RETRY_TIMEOUT", int, 500
+)
