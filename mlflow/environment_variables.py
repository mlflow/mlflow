--- conflicted
+++ resolved
@@ -874,8 +874,13 @@
 #: (default: ``False``)
 MLFLOW_DISABLE_SCHEMA_DETAILS = _BooleanEnvironmentVariable("MLFLOW_DISABLE_SCHEMA_DETAILS", False)
 
-
-<<<<<<< HEAD
+#: Whether to allow setting thread local tracing destination.
+#: (default: ``False``)
+MLFLOW_ENABLE_THREAD_LOCAL_TRACING_DESTINATION = _BooleanEnvironmentVariable(
+    "MLFLOW_ENABLE_THREAD_LOCAL_TRACING_DESTINATION", False
+)
+
+
 def _split_strip(s: str) -> list[str]:
     return [s.strip() for s in s.split(",")]
 
@@ -894,11 +899,4 @@
 
 #: Specifies the timeout in seconds for webhook HTTP requests
 #: (default: ``30``)
-MLFLOW_WEBHOOK_REQUEST_TIMEOUT = _EnvironmentVariable("MLFLOW_WEBHOOK_REQUEST_TIMEOUT", int, 30)
-=======
-#: Whether to allow setting thread local tracing destination.
-#: (default: ``False``)
-MLFLOW_ENABLE_THREAD_LOCAL_TRACING_DESTINATION = _BooleanEnvironmentVariable(
-    "MLFLOW_ENABLE_THREAD_LOCAL_TRACING_DESTINATION", False
-)
->>>>>>> 504d1196
+MLFLOW_WEBHOOK_REQUEST_TIMEOUT = _EnvironmentVariable("MLFLOW_WEBHOOK_REQUEST_TIMEOUT", int, 30)