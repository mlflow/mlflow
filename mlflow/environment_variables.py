"""
This module defines environment variables used in MLflow.
MLflow's environment variables adhere to the following naming conventions:
- Public variables: environment variable names begin with `MLFLOW_`
- Internal-use variables: For variables used only internally, names start with `_MLFLOW_`
"""

import os
from pathlib import Path


class _EnvironmentVariable:
    """
    Represents an environment variable.
    """

    def __init__(self, name, type_, default):
        self.name = name
        self.type = type_
        self.default = default

    @property
    def defined(self):
        return self.name in os.environ

    def get_raw(self):
        return os.getenv(self.name)

    def set(self, value):
        os.environ[self.name] = str(value)

    def unset(self):
        os.environ.pop(self.name, None)

    def is_set(self):
        return self.name in os.environ

    def get(self):
        """
        Reads the value of the environment variable if it exists and converts it to the desired
        type. Otherwise, returns the default value.
        """
        if (val := self.get_raw()) is not None:
            try:
                return self.type(val)
            except Exception as e:
                raise ValueError(f"Failed to convert {val!r} to {self.type} for {self.name}: {e}")
        return self.default

    def __str__(self):
        return f"{self.name} (default: {self.default}, type: {self.type.__name__})"

    def __repr__(self):
        return repr(self.name)

    def __format__(self, format_spec: str) -> str:
        return self.name.__format__(format_spec)


class _BooleanEnvironmentVariable(_EnvironmentVariable):
    """
    Represents a boolean environment variable.
    """

    def __init__(self, name, default):
        # `default not in [True, False, None]` doesn't work because `1 in [True]`
        # (or `0 in [False]`) returns True.
        if not (default is True or default is False or default is None):
            raise ValueError(f"{name} default value must be one of [True, False, None]")
        super().__init__(name, bool, default)

    def get(self):
        if not self.defined:
            return self.default

        val = os.getenv(self.name)
        lowercased = val.lower()
        if lowercased not in ["true", "false", "1", "0"]:
            raise ValueError(
                f"{self.name} value must be one of ['true', 'false', '1', '0'] (case-insensitive), "
                f"but got {val}"
            )
        return lowercased in ["true", "1"]


#: Specifies the tracking URI.
#: (default: ``None``)
MLFLOW_TRACKING_URI = _EnvironmentVariable("MLFLOW_TRACKING_URI", str, None)

#: Specifies the registry URI.
#: (default: ``None``)
MLFLOW_REGISTRY_URI = _EnvironmentVariable("MLFLOW_REGISTRY_URI", str, None)

#: Specifies the ``dfs_tmpdir`` parameter to use for ``mlflow.spark.save_model``,
#: ``mlflow.spark.log_model`` and ``mlflow.spark.load_model``. See
#: https://www.mlflow.org/docs/latest/python_api/mlflow.spark.html#mlflow.spark.save_model
#: for more information.
#: (default: ``/tmp/mlflow``)
MLFLOW_DFS_TMP = _EnvironmentVariable("MLFLOW_DFS_TMP", str, "/tmp/mlflow")

#: Specifies the maximum number of retries with exponential backoff for MLflow HTTP requests
#: (default: ``7``)
MLFLOW_HTTP_REQUEST_MAX_RETRIES = _EnvironmentVariable(
    "MLFLOW_HTTP_REQUEST_MAX_RETRIES",
    int,
    # Important: It's common for MLflow backends to rate limit requests for more than 1 minute.
    # To remain resilient to rate limiting, the MLflow client needs to retry for more than 1
    # minute. Assuming 2 seconds per retry, 7 retries with backoff will take ~ 4 minutes,
    # which is appropriate for most rate limiting scenarios
    7,
)

#: Specifies the backoff increase factor between MLflow HTTP request failures
#: (default: ``2``)
MLFLOW_HTTP_REQUEST_BACKOFF_FACTOR = _EnvironmentVariable(
    "MLFLOW_HTTP_REQUEST_BACKOFF_FACTOR", int, 2
)

#: Specifies the backoff jitter between MLflow HTTP request failures
#: (default: ``1.0``)
MLFLOW_HTTP_REQUEST_BACKOFF_JITTER = _EnvironmentVariable(
    "MLFLOW_HTTP_REQUEST_BACKOFF_JITTER", float, 1.0
)

#: Specifies the timeout in seconds for MLflow HTTP requests
#: (default: ``120``)
MLFLOW_HTTP_REQUEST_TIMEOUT = _EnvironmentVariable("MLFLOW_HTTP_REQUEST_TIMEOUT", int, 120)

#: Specifies whether to respect Retry-After header on status codes defined as
#: Retry.RETRY_AFTER_STATUS_CODES or not for MLflow HTTP request
#: (default: ``True``)
MLFLOW_HTTP_RESPECT_RETRY_AFTER_HEADER = _BooleanEnvironmentVariable(
    "MLFLOW_HTTP_RESPECT_RETRY_AFTER_HEADER", True
)

#: Internal-only configuration that sets an upper bound to the allowable maximum
#: retries for HTTP requests
#: (default: ``10``)
_MLFLOW_HTTP_REQUEST_MAX_RETRIES_LIMIT = _EnvironmentVariable(
    "_MLFLOW_HTTP_REQUEST_MAX_RETRIES_LIMIT", int, 10
)

#: Internal-only configuration that sets the upper bound for an HTTP backoff_factor
#: (default: ``120``)
_MLFLOW_HTTP_REQUEST_MAX_BACKOFF_FACTOR_LIMIT = _EnvironmentVariable(
    "_MLFLOW_HTTP_REQUEST_MAX_BACKOFF_FACTOR_LIMIT", int, 120
)

#: Specifies whether MLflow HTTP requests should be signed using AWS signature V4. It will overwrite
#: (default: ``False``). When set, it will overwrite the "Authorization" HTTP header.
#: See https://docs.aws.amazon.com/general/latest/gr/signature-version-4.html for more information.
MLFLOW_TRACKING_AWS_SIGV4 = _BooleanEnvironmentVariable("MLFLOW_TRACKING_AWS_SIGV4", False)

#: Specifies the auth provider to sign the MLflow HTTP request
#: (default: ``None``). When set, it will overwrite the "Authorization" HTTP header.
MLFLOW_TRACKING_AUTH = _EnvironmentVariable("MLFLOW_TRACKING_AUTH", str, None)

#: Specifies the chunk size to use when downloading a file from GCS
#: (default: ``None``). If None, the chunk size is automatically determined by the
#: ``google-cloud-storage`` package.
MLFLOW_GCS_DOWNLOAD_CHUNK_SIZE = _EnvironmentVariable("MLFLOW_GCS_DOWNLOAD_CHUNK_SIZE", int, None)

#: Specifies the chunk size to use when uploading a file to GCS.
#: (default: ``None``). If None, the chunk size is automatically determined by the
#: ``google-cloud-storage`` package.
MLFLOW_GCS_UPLOAD_CHUNK_SIZE = _EnvironmentVariable("MLFLOW_GCS_UPLOAD_CHUNK_SIZE", int, None)

#: Specifies whether to disable model logging and loading via mlflowdbfs.
#: (default: ``None``)
_DISABLE_MLFLOWDBFS = _EnvironmentVariable("DISABLE_MLFLOWDBFS", str, None)

#: Specifies the S3 endpoint URL to use for S3 artifact operations.
#: (default: ``None``)
MLFLOW_S3_ENDPOINT_URL = _EnvironmentVariable("MLFLOW_S3_ENDPOINT_URL", str, None)

#: Specifies whether or not to skip TLS certificate verification for S3 artifact operations.
#: (default: ``False``)
MLFLOW_S3_IGNORE_TLS = _BooleanEnvironmentVariable("MLFLOW_S3_IGNORE_TLS", False)

#: Specifies extra arguments for S3 artifact uploads.
#: (default: ``None``)
MLFLOW_S3_UPLOAD_EXTRA_ARGS = _EnvironmentVariable("MLFLOW_S3_UPLOAD_EXTRA_ARGS", str, None)

#: Specifies the location of a Kerberos ticket cache to use for HDFS artifact operations.
#: (default: ``None``)
MLFLOW_KERBEROS_TICKET_CACHE = _EnvironmentVariable("MLFLOW_KERBEROS_TICKET_CACHE", str, None)

#: Specifies a Kerberos user for HDFS artifact operations.
#: (default: ``None``)
MLFLOW_KERBEROS_USER = _EnvironmentVariable("MLFLOW_KERBEROS_USER", str, None)

#: Specifies extra pyarrow configurations for HDFS artifact operations.
#: (default: ``None``)
MLFLOW_PYARROW_EXTRA_CONF = _EnvironmentVariable("MLFLOW_PYARROW_EXTRA_CONF", str, None)

#: Specifies the ``pool_size`` parameter to use for ``sqlalchemy.create_engine`` in the SQLAlchemy
#: tracking store. See https://docs.sqlalchemy.org/en/14/core/engines.html#sqlalchemy.create_engine.params.pool_size
#: for more information.
#: (default: ``None``)
MLFLOW_SQLALCHEMYSTORE_POOL_SIZE = _EnvironmentVariable(
    "MLFLOW_SQLALCHEMYSTORE_POOL_SIZE", int, None
)

#: Specifies the ``pool_recycle`` parameter to use for ``sqlalchemy.create_engine`` in the
#: SQLAlchemy tracking store. See https://docs.sqlalchemy.org/en/14/core/engines.html#sqlalchemy.create_engine.params.pool_recycle
#: for more information.
#: (default: ``None``)
MLFLOW_SQLALCHEMYSTORE_POOL_RECYCLE = _EnvironmentVariable(
    "MLFLOW_SQLALCHEMYSTORE_POOL_RECYCLE", int, None
)

#: Specifies the ``max_overflow`` parameter to use for ``sqlalchemy.create_engine`` in the
#: SQLAlchemy tracking store. See https://docs.sqlalchemy.org/en/14/core/engines.html#sqlalchemy.create_engine.params.max_overflow
#: for more information.
#: (default: ``None``)
MLFLOW_SQLALCHEMYSTORE_MAX_OVERFLOW = _EnvironmentVariable(
    "MLFLOW_SQLALCHEMYSTORE_MAX_OVERFLOW", int, None
)

#: Specifies the ``echo`` parameter to use for ``sqlalchemy.create_engine`` in the
#: SQLAlchemy tracking store. See https://docs.sqlalchemy.org/en/14/core/engines.html#sqlalchemy.create_engine.params.echo
#: for more information.
#: (default: ``False``)
MLFLOW_SQLALCHEMYSTORE_ECHO = _BooleanEnvironmentVariable("MLFLOW_SQLALCHEMYSTORE_ECHO", False)

#: Specifies whether or not to print a warning when `--env-manager=conda` is specified.
#: (default: ``False``)
MLFLOW_DISABLE_ENV_MANAGER_CONDA_WARNING = _BooleanEnvironmentVariable(
    "MLFLOW_DISABLE_ENV_MANAGER_CONDA_WARNING", False
)
#: Specifies the ``poolclass`` parameter to use for ``sqlalchemy.create_engine`` in the
#: SQLAlchemy tracking store. See https://docs.sqlalchemy.org/en/14/core/engines.html#sqlalchemy.create_engine.params.poolclass
#: for more information.
#: (default: ``None``)
MLFLOW_SQLALCHEMYSTORE_POOLCLASS = _EnvironmentVariable(
    "MLFLOW_SQLALCHEMYSTORE_POOLCLASS", str, None
)

#: Specifies the ``timeout_seconds`` for MLflow Model dependency inference operations.
#: (default: ``120``)
MLFLOW_REQUIREMENTS_INFERENCE_TIMEOUT = _EnvironmentVariable(
    "MLFLOW_REQUIREMENTS_INFERENCE_TIMEOUT", int, 120
)

#: Specifies the MLflow Model Scoring server request timeout in seconds
#: (default: ``60``)
MLFLOW_SCORING_SERVER_REQUEST_TIMEOUT = _EnvironmentVariable(
    "MLFLOW_SCORING_SERVER_REQUEST_TIMEOUT", int, 60
)

#: (Experimental, may be changed or removed)
#: Specifies the timeout to use when uploading or downloading a file
#: (default: ``None``). If None, individual artifact stores will choose defaults.
MLFLOW_ARTIFACT_UPLOAD_DOWNLOAD_TIMEOUT = _EnvironmentVariable(
    "MLFLOW_ARTIFACT_UPLOAD_DOWNLOAD_TIMEOUT", int, None
)

#: Specifies the timeout for model inference with input example(s) when logging/saving a model.
#: MLflow runs a few inference requests against the model to infer model signature and pip
#: requirements. Sometimes the prediction hangs for a long time, especially for a large model.
#: This timeout limits the allowable time for performing a prediction for signature inference
#: and will abort the prediction, falling back to the default signature and pip requirements.
MLFLOW_INPUT_EXAMPLE_INFERENCE_TIMEOUT = _EnvironmentVariable(
    "MLFLOW_INPUT_EXAMPLE_INFERENCE_TIMEOUT", int, 180
)


#: Specifies the device intended for use in the predict function - can be used
#: to override behavior where the GPU is used by default when available by
#: setting this environment variable to be ``cpu``. Currently, this
#: variable is only supported for the MLflow PyTorch and HuggingFace flavors.
#: For the HuggingFace flavor, note that device must be parseable as an integer.
MLFLOW_DEFAULT_PREDICTION_DEVICE = _EnvironmentVariable(
    "MLFLOW_DEFAULT_PREDICTION_DEVICE", str, None
)

#: Specifies to Huggingface whether to use the automatic device placement logic of
# HuggingFace accelerate. If it's set to false, the low_cpu_mem_usage flag will not be
# set to True and device_map will not be set to "auto".
MLFLOW_HUGGINGFACE_DISABLE_ACCELERATE_FEATURES = _BooleanEnvironmentVariable(
    "MLFLOW_DISABLE_HUGGINGFACE_ACCELERATE_FEATURES", False
)

#: Specifies to Huggingface whether to use the automatic device placement logic of
# HuggingFace accelerate. If it's set to false, the low_cpu_mem_usage flag will not be
# set to True and device_map will not be set to "auto". Default to False.
MLFLOW_HUGGINGFACE_USE_DEVICE_MAP = _BooleanEnvironmentVariable(
    "MLFLOW_HUGGINGFACE_USE_DEVICE_MAP", False
)

#: Specifies to Huggingface to use the automatic device placement logic of HuggingFace accelerate.
#: This can be set to values supported by the version of HuggingFace Accelerate being installed.
MLFLOW_HUGGINGFACE_DEVICE_MAP_STRATEGY = _EnvironmentVariable(
    "MLFLOW_HUGGINGFACE_DEVICE_MAP_STRATEGY", str, "auto"
)

#: Specifies to Huggingface to use the low_cpu_mem_usage flag powered by HuggingFace accelerate.
#: If it's set to false, the low_cpu_mem_usage flag will be set to False.
MLFLOW_HUGGINGFACE_USE_LOW_CPU_MEM_USAGE = _BooleanEnvironmentVariable(
    "MLFLOW_HUGGINGFACE_USE_LOW_CPU_MEM_USAGE", True
)

#: Specifies the max_shard_size to use when mlflow transformers flavor saves the model checkpoint.
#: This can be set to override the 500MB default.
MLFLOW_HUGGINGFACE_MODEL_MAX_SHARD_SIZE = _EnvironmentVariable(
    "MLFLOW_HUGGINGFACE_MODEL_MAX_SHARD_SIZE", str, "500MB"
)

#: Specifies the name of the Databricks secret scope to use for storing OpenAI API keys.
MLFLOW_OPENAI_SECRET_SCOPE = _EnvironmentVariable("MLFLOW_OPENAI_SECRET_SCOPE", str, None)

#: (Experimental, may be changed or removed)
#: Specifies the download options to be used by pip wheel when `add_libraries_to_model` is used to
#: create and log model dependencies as model artifacts. The default behavior only uses dependency
#: binaries and no source packages.
#: (default: ``--only-binary=:all:``).
MLFLOW_WHEELED_MODEL_PIP_DOWNLOAD_OPTIONS = _EnvironmentVariable(
    "MLFLOW_WHEELED_MODEL_PIP_DOWNLOAD_OPTIONS", str, "--only-binary=:all:"
)

# Specifies whether or not to use multipart download when downloading a large file on Databricks.
MLFLOW_ENABLE_MULTIPART_DOWNLOAD = _BooleanEnvironmentVariable(
    "MLFLOW_ENABLE_MULTIPART_DOWNLOAD", True
)

# Specifies whether or not to use multipart upload when uploading large artifacts.
MLFLOW_ENABLE_MULTIPART_UPLOAD = _BooleanEnvironmentVariable("MLFLOW_ENABLE_MULTIPART_UPLOAD", True)

#: Specifies whether or not to use multipart upload for proxied artifact access.
#: (default: ``False``)
MLFLOW_ENABLE_PROXY_MULTIPART_UPLOAD = _BooleanEnvironmentVariable(
    "MLFLOW_ENABLE_PROXY_MULTIPART_UPLOAD", False
)

#: Private environment variable that's set to ``True`` while running tests.
_MLFLOW_TESTING = _BooleanEnvironmentVariable("MLFLOW_TESTING", False)

#: Specifies the username used to authenticate with a tracking server.
#: (default: ``None``)
MLFLOW_TRACKING_USERNAME = _EnvironmentVariable("MLFLOW_TRACKING_USERNAME", str, None)

#: Specifies the password used to authenticate with a tracking server.
#: (default: ``None``)
MLFLOW_TRACKING_PASSWORD = _EnvironmentVariable("MLFLOW_TRACKING_PASSWORD", str, None)

#: Specifies and takes precedence for setting the basic/bearer auth on http requests.
#: (default: ``None``)
MLFLOW_TRACKING_TOKEN = _EnvironmentVariable("MLFLOW_TRACKING_TOKEN", str, None)

#: Specifies whether to verify TLS connection in ``requests.request`` function,
#: see https://requests.readthedocs.io/en/master/api/
#: (default: ``False``).
MLFLOW_TRACKING_INSECURE_TLS = _BooleanEnvironmentVariable("MLFLOW_TRACKING_INSECURE_TLS", False)

#: Sets the ``verify`` param in ``requests.request`` function,
#: see https://requests.readthedocs.io/en/master/api/
#: (default: ``None``)
MLFLOW_TRACKING_SERVER_CERT_PATH = _EnvironmentVariable(
    "MLFLOW_TRACKING_SERVER_CERT_PATH", str, None
)

#: Sets the ``cert`` param in ``requests.request`` function,
#: see https://requests.readthedocs.io/en/master/api/
#: (default: ``None``)
MLFLOW_TRACKING_CLIENT_CERT_PATH = _EnvironmentVariable(
    "MLFLOW_TRACKING_CLIENT_CERT_PATH", str, None
)

#: Specified the ID of the run to log data to.
#: (default: ``None``)
MLFLOW_RUN_ID = _EnvironmentVariable("MLFLOW_RUN_ID", str, None)

#: Specifies the default root directory for tracking `FileStore`.
#: (default: ``None``)
MLFLOW_TRACKING_DIR = _EnvironmentVariable("MLFLOW_TRACKING_DIR", str, None)

#: Specifies the default root directory for registry `FileStore`.
#: (default: ``None``)
MLFLOW_REGISTRY_DIR = _EnvironmentVariable("MLFLOW_REGISTRY_DIR", str, None)

#: Specifies the default experiment ID to create run to.
#: (default: ``None``)
MLFLOW_EXPERIMENT_ID = _EnvironmentVariable("MLFLOW_EXPERIMENT_ID", str, None)

#: Specifies the default experiment name to create run to.
#: (default: ``None``)
MLFLOW_EXPERIMENT_NAME = _EnvironmentVariable("MLFLOW_EXPERIMENT_NAME", str, None)

#: Specified the path to the configuration file for MLflow Authentication.
#: (default: ``None``)
MLFLOW_AUTH_CONFIG_PATH = _EnvironmentVariable("MLFLOW_AUTH_CONFIG_PATH", str, None)

#: Specifies and takes precedence for setting the UC OSS basic/bearer auth on http requests.
#: (default: ``None``)
MLFLOW_UC_OSS_TOKEN = _EnvironmentVariable("MLFLOW_UC_OSS_TOKEN", str, None)

#: Specifies the root directory to create Python virtual environments in.
#: (default: ``~/.mlflow/envs``)
MLFLOW_ENV_ROOT = _EnvironmentVariable(
    "MLFLOW_ENV_ROOT", str, str(Path.home().joinpath(".mlflow", "envs"))
)

#: Specifies whether or not to use DBFS FUSE mount to store artifacts on Databricks
#: (default: ``False``)
MLFLOW_ENABLE_DBFS_FUSE_ARTIFACT_REPO = _BooleanEnvironmentVariable(
    "MLFLOW_ENABLE_DBFS_FUSE_ARTIFACT_REPO", True
)

#: Specifies whether or not to use UC Volume FUSE mount to store artifacts on Databricks
#: (default: ``True``)
MLFLOW_ENABLE_UC_VOLUME_FUSE_ARTIFACT_REPO = _BooleanEnvironmentVariable(
    "MLFLOW_ENABLE_UC_VOLUME_FUSE_ARTIFACT_REPO", True
)

#: Private environment variable that should be set to ``True`` when running autologging tests.
#: (default: ``False``)
_MLFLOW_AUTOLOGGING_TESTING = _BooleanEnvironmentVariable("MLFLOW_AUTOLOGGING_TESTING", False)

#: (Experimental, may be changed or removed)
#: Specifies the uri of a MLflow Gateway Server instance to be used with the Gateway Client APIs
#: (default: ``None``)
MLFLOW_GATEWAY_URI = _EnvironmentVariable("MLFLOW_GATEWAY_URI", str, None)

#: (Experimental, may be changed or removed)
#: Specifies the uri of an MLflow AI Gateway instance to be used with the Deployments
#: Client APIs
#: (default: ``None``)
MLFLOW_DEPLOYMENTS_TARGET = _EnvironmentVariable("MLFLOW_DEPLOYMENTS_TARGET", str, None)

#: Specifies the path of the config file for MLflow AI Gateway.
#: (default: ``None``)
MLFLOW_GATEWAY_CONFIG = _EnvironmentVariable("MLFLOW_GATEWAY_CONFIG", str, None)

#: Specifies the path of the config file for MLflow AI Gateway.
#: (default: ``None``)
MLFLOW_DEPLOYMENTS_CONFIG = _EnvironmentVariable("MLFLOW_DEPLOYMENTS_CONFIG", str, None)

#: Specifies whether to display the progress bar when uploading/downloading artifacts.
#: (default: ``True``)
MLFLOW_ENABLE_ARTIFACTS_PROGRESS_BAR = _BooleanEnvironmentVariable(
    "MLFLOW_ENABLE_ARTIFACTS_PROGRESS_BAR", True
)

#: Specifies the conda home directory to use.
#: (default: ``conda``)
MLFLOW_CONDA_HOME = _EnvironmentVariable("MLFLOW_CONDA_HOME", str, None)

#: Specifies the name of the command to use when creating the environments.
#: For example, let's say we want to use mamba (https://github.com/mamba-org/mamba)
#: instead of conda to create environments.
#: Then: > conda install mamba -n base -c conda-forge
#: If not set, use the same as conda_path
#: (default: ``conda``)
MLFLOW_CONDA_CREATE_ENV_CMD = _EnvironmentVariable("MLFLOW_CONDA_CREATE_ENV_CMD", str, "conda")

#: Specifies the flavor to serve in the scoring server.
#: (default ``None``)
MLFLOW_DEPLOYMENT_FLAVOR_NAME = _EnvironmentVariable("MLFLOW_DEPLOYMENT_FLAVOR_NAME", str, None)

#: Specifies the MLflow Run context
#: (default: ``None``)
MLFLOW_RUN_CONTEXT = _EnvironmentVariable("MLFLOW_RUN_CONTEXT", str, None)

#: Specifies the URL of the ECR-hosted Docker image a model is deployed into for SageMaker.
# (default: ``None``)
MLFLOW_SAGEMAKER_DEPLOY_IMG_URL = _EnvironmentVariable("MLFLOW_SAGEMAKER_DEPLOY_IMG_URL", str, None)

#: Specifies whether to disable creating a new conda environment for `mlflow models build-docker`.
#: (default: ``False``)
MLFLOW_DISABLE_ENV_CREATION = _BooleanEnvironmentVariable("MLFLOW_DISABLE_ENV_CREATION", False)

#: Specifies the timeout value for downloading chunks of mlflow artifacts.
#: (default: ``300``)
MLFLOW_DOWNLOAD_CHUNK_TIMEOUT = _EnvironmentVariable("MLFLOW_DOWNLOAD_CHUNK_TIMEOUT", int, 300)

#: Specifies if system metrics logging should be enabled.
MLFLOW_ENABLE_SYSTEM_METRICS_LOGGING = _BooleanEnvironmentVariable(
    "MLFLOW_ENABLE_SYSTEM_METRICS_LOGGING", False
)

#: Specifies the sampling interval for system metrics logging.
MLFLOW_SYSTEM_METRICS_SAMPLING_INTERVAL = _EnvironmentVariable(
    "MLFLOW_SYSTEM_METRICS_SAMPLING_INTERVAL", float, None
)

#: Specifies the number of samples before logging system metrics.
MLFLOW_SYSTEM_METRICS_SAMPLES_BEFORE_LOGGING = _EnvironmentVariable(
    "MLFLOW_SYSTEM_METRICS_SAMPLES_BEFORE_LOGGING", int, None
)

#: Specifies the node id of system metrics logging. This is useful in multi-node (distributed
#: training) setup.
MLFLOW_SYSTEM_METRICS_NODE_ID = _EnvironmentVariable("MLFLOW_SYSTEM_METRICS_NODE_ID", str, None)


# Private environment variable to specify the number of chunk download retries for multipart
# download.
_MLFLOW_MPD_NUM_RETRIES = _EnvironmentVariable("_MLFLOW_MPD_NUM_RETRIES", int, 3)

# Private environment variable to specify the interval between chunk download retries for multipart
# download.
_MLFLOW_MPD_RETRY_INTERVAL_SECONDS = _EnvironmentVariable(
    "_MLFLOW_MPD_RETRY_INTERVAL_SECONDS", int, 1
)

#: Specifies the minimum file size in bytes to use multipart upload when logging artifacts
#: (default: ``524_288_000`` (500 MB))
MLFLOW_MULTIPART_UPLOAD_MINIMUM_FILE_SIZE = _EnvironmentVariable(
    "MLFLOW_MULTIPART_UPLOAD_MINIMUM_FILE_SIZE", int, 500 * 1024**2
)

#: Specifies the minimum file size in bytes to use multipart download when downloading artifacts
#: (default: ``524_288_000`` (500 MB))
MLFLOW_MULTIPART_DOWNLOAD_MINIMUM_FILE_SIZE = _EnvironmentVariable(
    "MLFLOW_MULTIPART_DOWNLOAD_MINIMUM_FILE_SIZE", int, 500 * 1024**2
)

#: Specifies the chunk size in bytes to use when performing multipart upload
#: (default: ``104_857_60`` (10 MB))
MLFLOW_MULTIPART_UPLOAD_CHUNK_SIZE = _EnvironmentVariable(
    "MLFLOW_MULTIPART_UPLOAD_CHUNK_SIZE", int, 10 * 1024**2
)

#: Specifies the chunk size in bytes to use when performing multipart download
#: (default: ``104_857_600`` (100 MB))
MLFLOW_MULTIPART_DOWNLOAD_CHUNK_SIZE = _EnvironmentVariable(
    "MLFLOW_MULTIPART_DOWNLOAD_CHUNK_SIZE", int, 100 * 1024**2
)

#: Specifies whether or not to allow the MLflow server to follow redirects when
#: making HTTP requests. If set to False, the server will throw an exception if it
#: encounters a redirect response.
#: (default: ``True``)
MLFLOW_ALLOW_HTTP_REDIRECTS = _BooleanEnvironmentVariable("MLFLOW_ALLOW_HTTP_REDIRECTS", True)

#: Specifies the client-based timeout (in seconds) when making an HTTP request to a deployment
#: target. Used within the `predict` and `predict_stream` APIs.
#: (default: ``120``)
MLFLOW_DEPLOYMENT_PREDICT_TIMEOUT = _EnvironmentVariable(
    "MLFLOW_DEPLOYMENT_PREDICT_TIMEOUT", int, 120
)

MLFLOW_GATEWAY_RATE_LIMITS_STORAGE_URI = _EnvironmentVariable(
    "MLFLOW_GATEWAY_RATE_LIMITS_STORAGE_URI", str, None
)

#: If True, MLflow fluent logging APIs, e.g., `mlflow.log_metric` will log asynchronously.
MLFLOW_ENABLE_ASYNC_LOGGING = _BooleanEnvironmentVariable("MLFLOW_ENABLE_ASYNC_LOGGING", False)

#: Number of workers in the thread pool used for asynchronous logging, defaults to 10.
MLFLOW_ASYNC_LOGGING_THREADPOOL_SIZE = _EnvironmentVariable(
    "MLFLOW_ASYNC_LOGGING_THREADPOOL_SIZE", int, 10
)

#: Specifies whether or not to have mlflow configure logging on import.
#: If set to True, mlflow will configure ``mlflow.<module_name>`` loggers with
#: logging handlers and formatters.
#: (default: ``True``)
MLFLOW_CONFIGURE_LOGGING = _BooleanEnvironmentVariable("MLFLOW_LOGGING_CONFIGURE_LOGGING", True)

#: If set to True, the following entities will be truncated to their maximum length:
#: - Param value
#: - Tag value
#: If set to False, an exception will be raised if the length of the entity exceeds the maximum
#: length.
#: (default: ``True``)
MLFLOW_TRUNCATE_LONG_VALUES = _BooleanEnvironmentVariable("MLFLOW_TRUNCATE_LONG_VALUES", True)

# Whether to run slow tests with pytest. Default to False in normal runs,
# but set to True in the weekly slow test jobs.
_MLFLOW_RUN_SLOW_TESTS = _BooleanEnvironmentVariable("MLFLOW_RUN_SLOW_TESTS", False)

#: The OpenJDK version to install in the Docker image used for MLflow models.
#: (default: ``11``)
MLFLOW_DOCKER_OPENJDK_VERSION = _EnvironmentVariable("MLFLOW_DOCKER_OPENJDK_VERSION", str, "11")


#: How long a trace can be "in-progress". When this is set to a positive value and a trace is
#: not completed within this time, it will be automatically halted and exported to the specified
#: backend destination with status "ERROR".
MLFLOW_TRACE_TIMEOUT_SECONDS = _EnvironmentVariable("MLFLOW_TRACE_TIMEOUT_SECONDS", int, None)

#: How frequently to check for timed-out traces. For example, if this is set to 10, MLflow will
#: check for timed-out traces every 10 seconds (in a background worker) and halt any traces that
#: have exceeded the timeout. This is only effective if MLFLOW_TRACE_TIMEOUT_SECONDS is set to a
#: positive value.
MLFLOW_TRACE_TIMEOUT_CHECK_INTERVAL_SECONDS = _EnvironmentVariable(
    "MLFLOW_TRACE_TIMEOUT_CHECK_INTERVAL_SECONDS", int, 1
)

# How long a trace can be buffered in-memory at client side before being abandoned.
MLFLOW_TRACE_BUFFER_TTL_SECONDS = _EnvironmentVariable("MLFLOW_TRACE_BUFFER_TTL_SECONDS", int, 3600)

# How many traces to be buffered in-memory at client side before being abandoned.
MLFLOW_TRACE_BUFFER_MAX_SIZE = _EnvironmentVariable("MLFLOW_TRACE_BUFFER_MAX_SIZE", int, 1000)

#: Private configuration option.
#: Enables the ability to catch exceptions within MLflow evaluate for classification models
#: where a class imbalance due to a missing target class would raise an error in the
#: underlying metrology modules (scikit-learn). If set to True, specific exceptions will be
#: caught, alerted via the warnings module, and evaluation will resume.
#: (default: ``False``)
_MLFLOW_EVALUATE_SUPPRESS_CLASSIFICATION_ERRORS = _BooleanEnvironmentVariable(
    "_MLFLOW_EVALUATE_SUPPRESS_CLASSIFICATION_ERRORS", False
)

#: Whether to warn (default) or raise (opt-in) for unresolvable requirements inference for
#: a model's dependency inference. If set to True, an exception will be raised if requirements
#: inference or the process of capturing imported modules encounters any errors.
MLFLOW_REQUIREMENTS_INFERENCE_RAISE_ERRORS = _BooleanEnvironmentVariable(
    "MLFLOW_REQUIREMENTS_INFERENCE_RAISE_ERRORS", False
)

# How many traces to display in Databricks Notebooks
MLFLOW_MAX_TRACES_TO_DISPLAY_IN_NOTEBOOK = _EnvironmentVariable(
    "MLFLOW_MAX_TRACES_TO_DISPLAY_IN_NOTEBOOK", int, 10
)

#: Whether to writing trace to the MLflow backend from a model running in a Databricks
#: model serving endpoint. If true, the trace will be written to both the MLflow backend
#: and the Inference Table.
_MLFLOW_ENABLE_TRACE_DUAL_WRITE_IN_MODEL_SERVING = _EnvironmentVariable(
    "MLFLOW_ENABLE_TRACE_DUAL_WRITE_IN_MODEL_SERVING", bool, False
)

# Default addressing style to use for boto client
MLFLOW_BOTO_CLIENT_ADDRESSING_STYLE = _EnvironmentVariable(
    "MLFLOW_BOTO_CLIENT_ADDRESSING_STYLE", str, "auto"
)

#: Specify the timeout in seconds for Databricks endpoint HTTP request retries.
MLFLOW_DATABRICKS_ENDPOINT_HTTP_RETRY_TIMEOUT = _EnvironmentVariable(
    "MLFLOW_DATABRICKS_ENDPOINT_HTTP_RETRY_TIMEOUT", int, 500
)

#: Specifies the number of connection pools to cache in urllib3. This environment variable sets the
#: `pool_connections` parameter in the `requests.adapters.HTTPAdapter` constructor. By adjusting
#: this variable, users can enhance the concurrency of HTTP requests made by MLflow.
MLFLOW_HTTP_POOL_CONNECTIONS = _EnvironmentVariable("MLFLOW_HTTP_POOL_CONNECTIONS", int, 10)

#: Specifies the maximum number of connections to keep in the HTTP connection pool. This environment
#: variable sets the `pool_maxsize` parameter in the `requests.adapters.HTTPAdapter` constructor.
#: By adjusting this variable, users can enhance the concurrency of HTTP requests made by MLflow.
MLFLOW_HTTP_POOL_MAXSIZE = _EnvironmentVariable("MLFLOW_HTTP_POOL_MAXSIZE", int, 10)

#: Enable Unity Catalog integration for MLflow AI Gateway.
#: (default: ``False``)
MLFLOW_ENABLE_UC_FUNCTIONS = _BooleanEnvironmentVariable("MLFLOW_ENABLE_UC_FUNCTIONS", False)

#: Specifies the length of time in seconds for the asynchronous logging thread to wait before
#: logging a batch.
MLFLOW_ASYNC_LOGGING_BUFFERING_SECONDS = _EnvironmentVariable(
    "MLFLOW_ASYNC_LOGGING_BUFFERING_SECONDS", int, None
)

#: Whether to enable Databricks SDK. If true, MLflow uses databricks-sdk to send HTTP requests
#: to Databricks endpoint, otherwise MLflow uses ``requests`` library to send HTTP requests
#: to Databricks endpoint. Note that if you want to use OAuth authentication, you have to
#: set this environment variable to true.
#: (default: ``True``)
MLFLOW_ENABLE_DB_SDK = _BooleanEnvironmentVariable("MLFLOW_ENABLE_DB_SDK", True)

#: A flag that's set to 'true' in the child process for capturing modules.
_MLFLOW_IN_CAPTURE_MODULE_PROCESS = _BooleanEnvironmentVariable(
    "MLFLOW_IN_CAPTURE_MODULE_PROCESS", False
)

#: Use DatabricksSDKModelsArtifactRepository when registering and loading models to and from
#: Databricks UC. This is required for SEG(Secure Egress Gateway) enabled workspaces and helps
#: eliminate models exfiltration risk associated with temporary scoped token generation used in
#: existing model artifact repo classes.
MLFLOW_USE_DATABRICKS_SDK_MODEL_ARTIFACTS_REPO_FOR_UC = _BooleanEnvironmentVariable(
    "MLFLOW_USE_DATABRICKS_SDK_MODEL_ARTIFACTS_REPO_FOR_UC", False
)

# Specifies the model environment archive file downloading path when using
# ``mlflow.pyfunc.spark_udf``. (default: ``None``)
MLFLOW_MODEL_ENV_DOWNLOADING_TEMP_DIR = _EnvironmentVariable(
    "MLFLOW_MODEL_ENV_DOWNLOADING_TEMP_DIR", str, None
)

# Specifies whether to log environment variable names used during model logging.
MLFLOW_RECORD_ENV_VARS_IN_MODEL_LOGGING = _BooleanEnvironmentVariable(
    "MLFLOW_RECORD_ENV_VARS_IN_MODEL_LOGGING", True
)

#: Specifies the artifact compression method used when logging a model
#: allowed values are "lzma", "bzip2" and "gzip"
#: (default: ``None``, indicating no compression)
MLFLOW_LOG_MODEL_COMPRESSION = _EnvironmentVariable("MLFLOW_LOG_MODEL_COMPRESSION", str, None)


# Specifies whether to convert a {"messages": [{"role": "...", "content": "..."}]} input
# to a List[BaseMessage] object when invoking a PyFunc model saved with langchain flavor.
# This takes precedence over the default behavior of trying such conversion if the model
# is not an AgentExecutor and the input schema doesn't contain a 'messages' field.
MLFLOW_CONVERT_MESSAGES_DICT_FOR_LANGCHAIN = _BooleanEnvironmentVariable(
    "MLFLOW_CONVERT_MESSAGES_DICT_FOR_LANGCHAIN", None
)

#: A boolean flag which enables additional functionality in Python tests for GO backend.
_MLFLOW_GO_STORE_TESTING = _BooleanEnvironmentVariable("MLFLOW_GO_STORE_TESTING", False)

# Specifies whether the current environment is a serving environment.
# This should only be used internally by MLflow to add some additional logic when running in a
# serving environment.
_MLFLOW_IS_IN_SERVING_ENVIRONMENT = _BooleanEnvironmentVariable(
    "_MLFLOW_IS_IN_SERVING_ENVIRONMENT", None
)

#: Secret key for the Flask app. This is necessary for enabling CSRF protection
#: in the UI signup page when running the app with basic authentication enabled
MLFLOW_FLASK_SERVER_SECRET_KEY = _EnvironmentVariable("MLFLOW_FLASK_SERVER_SECRET_KEY", str, None)

#: Specifies the max length (in chars) of an experiment's artifact location.
#: The default is 2048.
MLFLOW_ARTIFACT_LOCATION_MAX_LENGTH = _EnvironmentVariable(
    "MLFLOW_ARTIFACT_LOCATION_MAX_LENGTH", int, 2048
)

#: Path to SSL CA certificate file for MySQL connections
#: Used when creating a SQLAlchemy engine for MySQL
#: (default: ``None``)
MLFLOW_MYSQL_SSL_CA = _EnvironmentVariable("MLFLOW_MYSQL_SSL_CA", str, None)

#: Path to SSL certificate file for MySQL connections
#: Used when creating a SQLAlchemy engine for MySQL
#: (default: ``None``)
MLFLOW_MYSQL_SSL_CERT = _EnvironmentVariable("MLFLOW_MYSQL_SSL_CERT", str, None)

#: Path to SSL key file for MySQL connections
#: Used when creating a SQLAlchemy engine for MySQL
#: (default: ``None``)
MLFLOW_MYSQL_SSL_KEY = _EnvironmentVariable("MLFLOW_MYSQL_SSL_KEY", str, None)


#: Specifies whether to enable async trace logging to Databricks Tracing Server.
#: TODO: Update OSS MLflow Server to logging async by default
#: Default: ``True``.
MLFLOW_ENABLE_ASYNC_TRACE_LOGGING = _BooleanEnvironmentVariable(
    "MLFLOW_ENABLE_ASYNC_TRACE_LOGGING", True
)

#: Maximum number of worker threads to use for async trace logging.
#: (default: ``10``)
MLFLOW_ASYNC_TRACE_LOGGING_MAX_WORKERS = _EnvironmentVariable(
    "MLFLOW_ASYNC_TRACE_LOGGING_MAX_WORKERS", int, 10
)

#: Maximum number of export tasks to queue for async trace logging.
#: When the queue is full, new export tasks will be dropped.
#: (default: ``1000``)
MLFLOW_ASYNC_TRACE_LOGGING_MAX_QUEUE_SIZE = _EnvironmentVariable(
    "MLFLOW_ASYNC_TRACE_LOGGING_MAX_QUEUE_SIZE", int, 1000
)


#: Timeout seconds for retrying trace logging.
#: (default: ``500``)
MLFLOW_ASYNC_TRACE_LOGGING_RETRY_TIMEOUT = _EnvironmentVariable(
    "MLFLOW_ASYNC_TRACE_LOGGING_RETRY_TIMEOUT", int, 500
)


#: Default active LoggedModel ID.
#: This should only by used by MLflow internally, users should always use
#: `set_active_model` to set the active LoggedModel, and should not set
#: this environment variable directly.
#: (default: ``None``)
<<<<<<< HEAD
MLFLOW_ACTIVE_MODEL_ID = _EnvironmentVariable("MLFLOW_ACTIVE_MODEL_ID", str, None)

#: Maximum number of parameters to include in the initial CreateLoggedModel request.
#: Additional parameters will be logged in separate requests.
#: (default: ``100``)
MLFLOW_CREATE_LOGGED_MODEL_PARAMS_BATCH_SIZE = _EnvironmentVariable(
    "MLFLOW_CREATE_LOGGED_MODEL_PARAMS_BATCH_SIZE", int, 100
)


#: Maximum number of parameters to include in each batch when logging parameters
#: for a logged model.
#: (default: ``100``)
MLFLOW_LOG_LOGGED_MODEL_PARAMS_BATCH_SIZE = _EnvironmentVariable(
    "MLFLOW_LOG_LOGGED_MODEL_PARAMS_BATCH_SIZE", int, 100
)
=======
_MLFLOW_ACTIVE_MODEL_ID = _EnvironmentVariable("_MLFLOW_ACTIVE_MODEL_ID", str, None)
>>>>>>> f1430664
<|MERGE_RESOLUTION|>--- conflicted
+++ resolved
@@ -767,8 +767,7 @@
 #: `set_active_model` to set the active LoggedModel, and should not set
 #: this environment variable directly.
 #: (default: ``None``)
-<<<<<<< HEAD
-MLFLOW_ACTIVE_MODEL_ID = _EnvironmentVariable("MLFLOW_ACTIVE_MODEL_ID", str, None)
+_MLFLOW_ACTIVE_MODEL_ID = _EnvironmentVariable("_MLFLOW_ACTIVE_MODEL_ID", str, None)
 
 #: Maximum number of parameters to include in the initial CreateLoggedModel request.
 #: Additional parameters will be logged in separate requests.
@@ -783,7 +782,4 @@
 #: (default: ``100``)
 MLFLOW_LOG_LOGGED_MODEL_PARAMS_BATCH_SIZE = _EnvironmentVariable(
     "MLFLOW_LOG_LOGGED_MODEL_PARAMS_BATCH_SIZE", int, 100
-)
-=======
-_MLFLOW_ACTIVE_MODEL_ID = _EnvironmentVariable("_MLFLOW_ACTIVE_MODEL_ID", str, None)
->>>>>>> f1430664
+)