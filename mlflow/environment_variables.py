--- conflicted
+++ resolved
@@ -603,18 +603,17 @@
     "MLFLOW_REQUIREMENTS_INFERENCE_RAISE_ERRORS", False
 )
 
-<<<<<<< HEAD
+# How many traces to display in Databricks Notebooks
+MLFLOW_MAX_TRACES_TO_DISPLAY_IN_NOTEBOOK = _EnvironmentVariable(
+    "MLFLOW_MAX_TRACES_TO_DISPLAY_IN_NOTEBOOK", int, 10
+)
+
+# Default addressing style to use for boto client
+MLFLOW_BOTO_CLIENT_ADDRESSING_STYLE = _EnvironmentVariable(
+    "MLFLOW_BOTO_CLIENT_ADDRESSING_STYLE", str, "auto"
+)
+
 #: Specify the timeout in seconds for Databricks endpoint HTTP request retries.
 MLFLOW_DATABRICKS_ENDPOINT_HTTP_RETRY_TIMEOUT = _EnvironmentVariable(
     "MLFLOW_DATABRICKS_ENDPOINT_HTTP_RETRY_TIMEOUT", int, 500
-=======
-# How many traces to display in Databricks Notebooks
-MLFLOW_MAX_TRACES_TO_DISPLAY_IN_NOTEBOOK = _EnvironmentVariable(
-    "MLFLOW_MAX_TRACES_TO_DISPLAY_IN_NOTEBOOK", int, 10
-)
-
-# Default addressing style to use for boto client
-MLFLOW_BOTO_CLIENT_ADDRESSING_STYLE = _EnvironmentVariable(
-    "MLFLOW_BOTO_CLIENT_ADDRESSING_STYLE", str, "auto"
->>>>>>> bd1ecf50
-)+)
