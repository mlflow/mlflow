--- conflicted
+++ resolved
@@ -60,7 +60,6 @@
 
     def prepare_env(self, model_uri, capture_output=False):
         local_path = _download_artifact_from_uri(model_uri)
-<<<<<<< HEAD
 
         command = 'python -c ""'
         if self._env_manager is _EnvManager.VIRTUALENV:
@@ -77,17 +76,8 @@
                 env_root_dir=self._env_root_dir,
                 capture_output=capture_output,
             )
-        elif self._env_manager is _EnvManager.LOCAL or ENV not in self._config:
+        elif self._env_manager == _EnvManager.LOCAL or ENV not in self._config:
             return 0
-=======
-        if self._env_manager == _EnvManager.LOCAL or ENV not in self._config:
-            return 0
-
-        command = 'python -c ""'
-        if self._env_manager == _EnvManager.VIRTUALENV:
-            activate_cmd = _get_or_create_virtualenv(local_path, self._env_id)
-            return _execute_in_virtualenv(activate_cmd, command, self._install_mlflow)
->>>>>>> 6124c8cf
 
         conda_env_path = os.path.join(local_path, self._config[ENV])
         conda_env_name = get_or_create_conda_env(
@@ -136,20 +126,13 @@
             return _execute_in_conda_env(
                 conda_env_name, command, self._install_mlflow, env_root_dir=self._env_root_dir
             )
-<<<<<<< HEAD
-        elif self._env_manager is _EnvManager.VIRTUALENV:
+        elif self._env_manager == _EnvManager.VIRTUALENV:
             activate_cmd = _get_or_create_virtualenv(
                 local_path, self._env_id, env_root_dir=self._env_root_dir
             )
             return _execute_in_virtualenv(
                 activate_cmd, command, self._install_mlflow, env_root_dir=self._env_root_dir
             )
-=======
-            return _execute_in_conda_env(conda_env_name, command, self._install_mlflow)
-        elif self._env_manager == _EnvManager.VIRTUALENV:
-            activate_cmd = _get_or_create_virtualenv(local_path, self._env_id)
-            return _execute_in_virtualenv(activate_cmd, command, self._install_mlflow)
->>>>>>> 6124c8cf
         else:
             scoring_server._predict(local_uri, input_path, output_path, content_type, json_format)
 
@@ -227,15 +210,10 @@
                 stderr=stderr,
                 env_root_dir=self._env_root_dir,
             )
-<<<<<<< HEAD
-        elif self._env_manager is _EnvManager.VIRTUALENV:
+        elif self._env_manager == _EnvManager.VIRTUALENV:
             activate_cmd = _get_or_create_virtualenv(
                 local_path, self._env_id, env_root_dir=self._env_root_dir
             )
-=======
-        elif self._env_manager == _EnvManager.VIRTUALENV:
-            activate_cmd = _get_or_create_virtualenv(local_path, self._env_id)
->>>>>>> 6124c8cf
             child_proc = _execute_in_virtualenv(
                 activate_cmd,
                 command,
