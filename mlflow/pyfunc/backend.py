import logging
import os

import subprocess

from mlflow.models import FlavorBackend
from mlflow.pyfunc import ENV
from mlflow.pyfunc import scoring_server
<<<<<<< HEAD
from mlflow.models import FlavorBackend

=======
from mlflow.projects import _get_or_create_conda_env, _get_conda_bin_executable
>>>>>>> aba3ab27
from mlflow.tracking.artifact_utils import _download_artifact_from_uri
from mlflow.utils.file_utils import TempDir
from mlflow.utils.file_utils import path_to_local_file_uri
from mlflow.version import VERSION

_logger = logging.getLogger(__name__)


class PyFuncBackend(FlavorBackend):
    """
        Flavor backend implementation for the generic python models.
    """
    def __init__(self, config, workers=1, no_conda=False, install_mlflow=False, **kwargs):
        super(PyFuncBackend, self).__init__(config=config, **kwargs)
        self._nworkers = workers
        self._no_conda = no_conda
        self._install_mlflow = install_mlflow

    def predict(self, model_uri, input_path, output_path, content_type, json_format, ):
        """
        Generate predictions using generic python model saved with MLflow.
        Return the prediction results as a JSON.
        """
<<<<<<< HEAD
        local_path = _download_artifact_from_uri(model_uri)
        if not self._no_conda and ENV in self._config:
            conda_env_path = os.path.join(local_path, self._config[ENV])
            # NOTE: We're calling main in the pyfunc scoring server belonging to the current
            # conda environment. The model environment may contain mlflow with different version
            # than the one in the current active environment. This is the intended behavior.
            # We need to make sure the scoring server is consistent with the outside mlflow
            # while the model that is being loaded may depend on a different version of mlflow.
            # The hope is that the scoring server is self contained enough and does not have
            # external mlflow dependencies that would be incompatible between mlflow versions.
            if input_path is None:
                input_path = "__stdin__"
            if output_path is None:
                output_path = "__stdout__"
            command = "python {0} predict {1} {2} {3} {4} {5}".format(scoring_server.__file__,
                                                                      shlex_quote(local_path),
                                                                      shlex_quote(input_path),
                                                                      shlex_quote(output_path),
                                                                      content_type,
                                                                      json_format)
            return scoring_server._execute_in_conda_env(conda_env_path, command)
        else:
            scoring_server._predict(local_path, input_path, output_path, content_type,
                                    json_format)
=======
        with TempDir() as tmp:
            local_path = _download_artifact_from_uri(model_uri, output_path=tmp.path())
            # NB: Absolute windows paths do not work with mlflow apis, use file uri to ensure
            # platform compatibility.
            local_uri = path_to_local_file_uri(local_path)
            if not self._no_conda and ENV in self._config:
                conda_env_path = os.path.join(local_path, self._config[ENV])
                command = ('python -c "from mlflow.pyfunc.scoring_server import _predict; _predict('
                           'model_uri={model_uri}, '
                           'input_path={input_path}, '
                           'output_path={output_path}, '
                           'content_type={content_type}, '
                           'json_format={json_format})"'
                           ).format(
                             model_uri=repr(local_uri),
                             input_path=repr(input_path),
                             output_path=repr(output_path),
                             content_type=repr(content_type),
                             json_format=repr(json_format))
                return _execute_in_conda_env(conda_env_path, command, self._install_mlflow)
            else:
                scoring_server._predict(local_uri, input_path, output_path, content_type,
                                        json_format)
>>>>>>> aba3ab27

    def serve(self, model_uri, port, host):
        """
        Serve pyfunc model locally.
        """
<<<<<<< HEAD
        local_path = shlex_quote(_download_artifact_from_uri(model_uri))
        if not self._no_conda and ENV in self._config:
            conda_env_path = os.path.join(local_path, self._config[ENV])
            command = "python {0} serve {1} {2} {3}".format(scoring_server.__file__,
                                                            shlex_quote(local_path),
                                                            port, host)
            return scoring_server._execute_in_conda_env(conda_env_path, command)
        else:
            scoring_server._serve(local_path, port, host)
=======
        with TempDir() as tmp:
            local_path = _download_artifact_from_uri(model_uri, output_path=tmp.path())
            # NB: Absolute windows paths do not work with mlflow apis, use file uri to ensure
            # platform compatibility.
            local_uri = path_to_local_file_uri(local_path)
            command = ("gunicorn --timeout 60 -b {host}:{port} -w {nworkers} "
                       "mlflow.pyfunc.scoring_server.wsgi:app").format(
                         host=host,
                         port=port,
                         nworkers=self._nworkers)
            command_env = os.environ.copy()
            command_env[scoring_server._SERVER_MODEL_PATH] = local_uri
            if not self._no_conda and ENV in self._config:
                conda_env_path = os.path.join(local_path, self._config[ENV])
                return _execute_in_conda_env(conda_env_path, command, self._install_mlflow,
                                             command_env=command_env)
            else:
                _logger.info("=== Running command '%s'", command)
                subprocess.Popen(command.split(" "), env=command_env).wait()
>>>>>>> aba3ab27

    def can_score_model(self):
        if self._no_conda:
            return True  # already in python; dependencies are assumed to be installed (no_conda)
        conda_path = _get_conda_bin_executable("conda")
        try:
            p = subprocess.Popen([conda_path, "--version"], stdout=subprocess.PIPE,
                                 stderr=subprocess.PIPE)
            _, _ = p.communicate()
            return p.wait() == 0
        except FileNotFoundError:
            # Can not find conda
            return False


def _execute_in_conda_env(conda_env_path, command, install_mlflow, command_env=None):
    if command_env is None:
        command_env = os.environ
    env_id = os.environ.get("MLFLOW_HOME", VERSION) if install_mlflow else None
    conda_env_name = _get_or_create_conda_env(conda_env_path, env_id=env_id)
    activate_path = _get_conda_bin_executable("activate")
    activate_conda_env = ["source {0} {1}".format(activate_path, conda_env_name)]

    if install_mlflow:
        if "MLFLOW_HOME" in os.environ:  # dev version
            install_mlflow = "pip install -e {} 1>&2".format(os.environ["MLFLOW_HOME"])
        else:
            install_mlflow = "pip install mlflow=={} 1>&2".format(VERSION)

        activate_conda_env += [install_mlflow]

    command = " && ".join(activate_conda_env + [command])
    _logger.info("=== Running command '%s'", command)
    child = subprocess.Popen(["bash", "-c", command], close_fds=True, env=command_env)
    rc = child.wait()
    if rc != 0:
        raise Exception("Command '{0}' returned non zero return code. Return code = {1}".format(
            command, rc
        ))<|MERGE_RESOLUTION|>--- conflicted
+++ resolved
@@ -6,12 +6,8 @@
 from mlflow.models import FlavorBackend
 from mlflow.pyfunc import ENV
 from mlflow.pyfunc import scoring_server
-<<<<<<< HEAD
-from mlflow.models import FlavorBackend
 
-=======
 from mlflow.projects import _get_or_create_conda_env, _get_conda_bin_executable
->>>>>>> aba3ab27
 from mlflow.tracking.artifact_utils import _download_artifact_from_uri
 from mlflow.utils.file_utils import TempDir
 from mlflow.utils.file_utils import path_to_local_file_uri
@@ -35,92 +31,51 @@
         Generate predictions using generic python model saved with MLflow.
         Return the prediction results as a JSON.
         """
-<<<<<<< HEAD
         local_path = _download_artifact_from_uri(model_uri)
+        # NB: Absolute windows paths do not work with mlflow apis, use file uri to ensure
+        # platform compatibility.
+        local_uri = path_to_local_file_uri(local_path)
         if not self._no_conda and ENV in self._config:
             conda_env_path = os.path.join(local_path, self._config[ENV])
-            # NOTE: We're calling main in the pyfunc scoring server belonging to the current
-            # conda environment. The model environment may contain mlflow with different version
-            # than the one in the current active environment. This is the intended behavior.
-            # We need to make sure the scoring server is consistent with the outside mlflow
-            # while the model that is being loaded may depend on a different version of mlflow.
-            # The hope is that the scoring server is self contained enough and does not have
-            # external mlflow dependencies that would be incompatible between mlflow versions.
-            if input_path is None:
-                input_path = "__stdin__"
-            if output_path is None:
-                output_path = "__stdout__"
-            command = "python {0} predict {1} {2} {3} {4} {5}".format(scoring_server.__file__,
-                                                                      shlex_quote(local_path),
-                                                                      shlex_quote(input_path),
-                                                                      shlex_quote(output_path),
-                                                                      content_type,
-                                                                      json_format)
-            return scoring_server._execute_in_conda_env(conda_env_path, command)
+            command = ('python -c "from mlflow.pyfunc.scoring_server import _predict; _predict('
+                       'model_uri={model_uri}, '
+                       'input_path={input_path}, '
+                       'output_path={output_path}, '
+                       'content_type={content_type}, '
+                       'json_format={json_format})"'
+                       ).format(
+                         model_uri=repr(local_uri),
+                         input_path=repr(input_path),
+                         output_path=repr(output_path),
+                         content_type=repr(content_type),
+                         json_format=repr(json_format))
+            return _execute_in_conda_env(conda_env_path, command, self._install_mlflow)
         else:
-            scoring_server._predict(local_path, input_path, output_path, content_type,
+            scoring_server._predict(local_uri, input_path, output_path, content_type,
                                     json_format)
-=======
-        with TempDir() as tmp:
-            local_path = _download_artifact_from_uri(model_uri, output_path=tmp.path())
-            # NB: Absolute windows paths do not work with mlflow apis, use file uri to ensure
-            # platform compatibility.
-            local_uri = path_to_local_file_uri(local_path)
-            if not self._no_conda and ENV in self._config:
-                conda_env_path = os.path.join(local_path, self._config[ENV])
-                command = ('python -c "from mlflow.pyfunc.scoring_server import _predict; _predict('
-                           'model_uri={model_uri}, '
-                           'input_path={input_path}, '
-                           'output_path={output_path}, '
-                           'content_type={content_type}, '
-                           'json_format={json_format})"'
-                           ).format(
-                             model_uri=repr(local_uri),
-                             input_path=repr(input_path),
-                             output_path=repr(output_path),
-                             content_type=repr(content_type),
-                             json_format=repr(json_format))
-                return _execute_in_conda_env(conda_env_path, command, self._install_mlflow)
-            else:
-                scoring_server._predict(local_uri, input_path, output_path, content_type,
-                                        json_format)
->>>>>>> aba3ab27
 
     def serve(self, model_uri, port, host):
         """
         Serve pyfunc model locally.
         """
-<<<<<<< HEAD
-        local_path = shlex_quote(_download_artifact_from_uri(model_uri))
+        local_path = _download_artifact_from_uri(model_uri)
+        # NB: Absolute windows paths do not work with mlflow apis, use file uri to ensure
+        # platform compatibility.
+        local_uri = path_to_local_file_uri(local_path)
+        command = ("gunicorn --timeout 60 -b {host}:{port} -w {nworkers} "
+                   "mlflow.pyfunc.scoring_server.wsgi:app").format(
+                     host=host,
+                     port=port,
+                     nworkers=self._nworkers)
+        command_env = os.environ.copy()
+        command_env[scoring_server._SERVER_MODEL_PATH] = local_uri
         if not self._no_conda and ENV in self._config:
             conda_env_path = os.path.join(local_path, self._config[ENV])
-            command = "python {0} serve {1} {2} {3}".format(scoring_server.__file__,
-                                                            shlex_quote(local_path),
-                                                            port, host)
-            return scoring_server._execute_in_conda_env(conda_env_path, command)
+            return _execute_in_conda_env(conda_env_path, command, self._install_mlflow,
+                                         command_env=command_env)
         else:
-            scoring_server._serve(local_path, port, host)
-=======
-        with TempDir() as tmp:
-            local_path = _download_artifact_from_uri(model_uri, output_path=tmp.path())
-            # NB: Absolute windows paths do not work with mlflow apis, use file uri to ensure
-            # platform compatibility.
-            local_uri = path_to_local_file_uri(local_path)
-            command = ("gunicorn --timeout 60 -b {host}:{port} -w {nworkers} "
-                       "mlflow.pyfunc.scoring_server.wsgi:app").format(
-                         host=host,
-                         port=port,
-                         nworkers=self._nworkers)
-            command_env = os.environ.copy()
-            command_env[scoring_server._SERVER_MODEL_PATH] = local_uri
-            if not self._no_conda and ENV in self._config:
-                conda_env_path = os.path.join(local_path, self._config[ENV])
-                return _execute_in_conda_env(conda_env_path, command, self._install_mlflow,
-                                             command_env=command_env)
-            else:
-                _logger.info("=== Running command '%s'", command)
-                subprocess.Popen(command.split(" "), env=command_env).wait()
->>>>>>> aba3ab27
+            _logger.info("=== Running command '%s'", command)
+            subprocess.Popen(command.split(" "), env=command_env).wait()
 
     def can_score_model(self):
         if self._no_conda:
