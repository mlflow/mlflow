import logging
import os
import subprocess
import posixpath
import sys
import warnings


from mlflow.models import FlavorBackend
from mlflow.models.docker_utils import _build_image, DISABLE_ENV_CREATION
from mlflow.models.container import ENABLE_MLSERVER
from mlflow.pyfunc import ENV, scoring_server, mlserver

from mlflow.utils.conda import get_or_create_conda_env, get_conda_bin_executable, get_conda_command
from mlflow.tracking.artifact_utils import _download_artifact_from_uri
from mlflow.utils.file_utils import path_to_local_file_uri
<<<<<<< HEAD
from mlflow.utils.environment import EnvManager
from mlflow.utils.virtualenv import (
    _get_or_create_virtualenv,
    _execute_in_virtualenv,
    _get_pip_install_mlflow,
)
=======
from mlflow.utils.environment import _EnvManager
>>>>>>> 092b148a
from mlflow.version import VERSION


_logger = logging.getLogger(__name__)

_IS_UNIX = os.name != "nt"


class PyFuncBackend(FlavorBackend):
    """
    Flavor backend implementation for the generic python models.
    """

    def __init__(
        self, config, workers=1, env_manager=_EnvManager.CONDA, install_mlflow=False, **kwargs
    ):
        super().__init__(config=config, **kwargs)
        self._nworkers = workers or 1
        self._env_manager = env_manager
        self._install_mlflow = install_mlflow
        self._env_id = os.environ.get("MLFLOW_HOME", VERSION) if install_mlflow else None

    def prepare_env(self, model_uri, capture_output=False):
        local_path = _download_artifact_from_uri(model_uri)
        if self._env_manager is _EnvManager.LOCAL or ENV not in self._config:
            return 0

        command = 'python -c ""'
        if self._env_manager is EnvManager.VIRTUALENV:
            activate_cmd = _get_or_create_virtualenv(local_path, self._env_id)
            return _execute_in_virtualenv(activate_cmd, command, self._install_mlflow)

        conda_env_path = os.path.join(local_path, self._config[ENV])
        conda_env_name = get_or_create_conda_env(
            conda_env_path, env_id=self._env_id, capture_output=capture_output
        )

        return _execute_in_conda_env(conda_env_name, command, self._install_mlflow)

    def predict(self, model_uri, input_path, output_path, content_type, json_format):
        """
        Generate predictions using generic python model saved with MLflow.
        Return the prediction results as a JSON.
        """
        local_path = _download_artifact_from_uri(model_uri)
        # NB: Absolute windows paths do not work with mlflow apis, use file uri to ensure
        # platform compatibility.
        local_uri = path_to_local_file_uri(local_path)
<<<<<<< HEAD
        command = (
            'python -c "from mlflow.pyfunc.scoring_server import _predict; _predict('
            "model_uri={model_uri}, "
            "input_path={input_path}, "
            "output_path={output_path}, "
            "content_type={content_type}, "
            'json_format={json_format})"'
        ).format(
            model_uri=repr(local_uri),
            input_path=repr(input_path),
            output_path=repr(output_path),
            content_type=repr(content_type),
            json_format=repr(json_format),
        )
        if self._env_manager is EnvManager.CONDA and ENV in self._config:
=======
        if self._env_manager is _EnvManager.CONDA and ENV in self._config:
>>>>>>> 092b148a
            conda_env_path = os.path.join(local_path, self._config[ENV])
            conda_env_name = get_or_create_conda_env(
                conda_env_path, env_id=self._env_id, capture_output=False
            )
            return _execute_in_conda_env(conda_env_name, command, self._install_mlflow)
        elif self._env_manager is EnvManager.VIRTUALENV:
            activate_cmd = _get_or_create_virtualenv(local_path, self._env_id)
            return _execute_in_virtualenv(activate_cmd, command, self._install_mlflow)
        else:
            scoring_server._predict(local_uri, input_path, output_path, content_type, json_format)

    def serve(
        self,
        model_uri,
        port,
        host,
        enable_mlserver,
        synchronous=True,
        stdout=None,
        stderr=None,
    ):  # pylint: disable=W0221
        """
        Serve pyfunc model locally.
        """
        local_path = _download_artifact_from_uri(model_uri)

        server_implementation = mlserver if enable_mlserver else scoring_server
        command, command_env = server_implementation.get_cmd(local_path, port, host, self._nworkers)

        if sys.platform.startswith("linux"):

            def setup_sigterm_on_parent_death():
                """
                Uses prctl to automatically send SIGTERM to the command process when its parent is
                dead.

                This handles the case when the parent is a PySpark worker process.
                If a user cancels the PySpark job, the worker process gets killed, regardless of
                PySpark daemon and worker reuse settings.
                We use prctl to ensure the command process receives SIGTERM after spark job
                cancellation.
                The command process itself should handle SIGTERM properly.
                This is a no-op on macOS because prctl is not supported.

                Note:
                When a pyspark job canceled, the UDF python process are killed by signal "SIGKILL",
                This case neither "atexit" nor signal handler can capture SIGKILL signal.
                prctl is the only way to capture SIGKILL signal.
                """
                try:
                    import ctypes
                    import signal

                    libc = ctypes.CDLL("libc.so.6")
                    # Set the parent process death signal of the command process to SIGTERM.
                    libc.prctl(1, signal.SIGTERM)  # PR_SET_PDEATHSIG, see prctl.h
                except OSError as e:
                    # TODO: find approach for supporting MacOS/Windows system which does
                    #  not support prctl.
                    warnings.warn(f"Setup libc.prctl PR_SET_PDEATHSIG failed, error {repr(e)}.")

        else:
            setup_sigterm_on_parent_death = None

        if self._env_manager is _EnvManager.CONDA and ENV in self._config:
            conda_env_path = os.path.join(local_path, self._config[ENV])

            conda_env_name = get_or_create_conda_env(
                conda_env_path, env_id=self._env_id, capture_output=False
            )

            child_proc = _execute_in_conda_env(
                conda_env_name,
                command,
                self._install_mlflow,
                command_env=command_env,
                synchronous=False,
                preexec_fn=setup_sigterm_on_parent_death,
                stdout=stdout,
                stderr=stderr,
            )
        elif self._env_manager is EnvManager.VIRTUALENV:
            activate_cmd = _get_or_create_virtualenv(local_path, self._env_id)
            child_proc = _execute_in_virtualenv(
                activate_cmd, command, self._install_mlflow, command_env
            )
        else:
            _logger.info("=== Running command '%s'", command)

            if os.name != "nt":
                command = ["bash", "-c", "exec " + command]

            child_proc = subprocess.Popen(
                command,
                env=command_env,
                preexec_fn=setup_sigterm_on_parent_death,
                stdout=stdout,
                stderr=stderr,
            )

        if synchronous:
            rc = child_proc.wait()
            if rc != 0:
                raise Exception(
                    "Command '{0}' returned non zero return code. Return code = {1}".format(
                        command, rc
                    )
                )
            return 0
        else:
            return child_proc

    def can_score_model(self):
        if self._env_manager is _EnvManager.LOCAL:
            # noconda => already in python and dependencies are assumed to be installed.
            return True
        conda_path = get_conda_bin_executable("conda")
        try:
            p = subprocess.Popen(
                [conda_path, "--version"], stdout=subprocess.PIPE, stderr=subprocess.PIPE
            )
            _, _ = p.communicate()
            return p.wait() == 0
        except FileNotFoundError:
            # Can not find conda
            return False

    def build_image(
        self, model_uri, image_name, install_mlflow=False, mlflow_home=None, enable_mlserver=False
    ):
        def copy_model_into_container(dockerfile_context_dir):
            model_cwd = os.path.join(dockerfile_context_dir, "model_dir")
            os.mkdir(model_cwd)
            model_path = _download_artifact_from_uri(model_uri, output_path=model_cwd)
            return """
                COPY {model_dir} /opt/ml/model
                RUN python -c \
                'from mlflow.models.container import _install_pyfunc_deps;\
                _install_pyfunc_deps(\
                    "/opt/ml/model", \
                    install_mlflow={install_mlflow}, \
                    enable_mlserver={enable_mlserver})'
                ENV {disable_env}="true"
                ENV {ENABLE_MLSERVER}={enable_mlserver}
                """.format(
                disable_env=DISABLE_ENV_CREATION,
                model_dir=str(posixpath.join("model_dir", os.path.basename(model_path))),
                install_mlflow=repr(install_mlflow),
                ENABLE_MLSERVER=ENABLE_MLSERVER,
                enable_mlserver=repr(enable_mlserver),
            )

        # The pyfunc image runs the same server as the Sagemaker image
        pyfunc_entrypoint = (
            'ENTRYPOINT ["python", "-c", "from mlflow.models import container as C; C._serve()"]'
        )
        _build_image(
            image_name=image_name,
            mlflow_home=mlflow_home,
            custom_setup_steps_hook=copy_model_into_container,
            entrypoint=pyfunc_entrypoint,
        )


def _execute_in_conda_env(
    conda_env_name,
    command,
    install_mlflow,
    command_env=None,
    synchronous=True,
    preexec_fn=None,
    stdout=None,
    stderr=None,
):
    """
    :param conda_env_path conda: conda environment file path
    :param command: command to run on the restored conda environment.
    :install_mlflow: whether to install mlflow
    :command_env: environment for child process.
    :param synchronous: If True, wait until server process exit and return 0, if process exit
                        with non-zero return code, raise exception.
                        If False, return the server process `Popen` instance immediately.
    :param stdout: Redirect server stdout
    :param stderr: Redirect server stderr
    """
    if command_env is None:
        command_env = os.environ

    # PIP_NO_INPUT=1 make pip run in non-interactive mode,
    # otherwise pip might prompt "yes or no" and ask stdin input
    command_env["PIP_NO_INPUT"] = "1"

    activate_conda_env = get_conda_command(conda_env_name)
    if install_mlflow:
        pip_install_mlflow = _get_pip_install_mlflow()
        activate_conda_env += [pip_install_mlflow]
    if _IS_UNIX:
        separator = " && "
        # Add "exec" before the starting scoring server command, so that the scoring server
        # process replaces the bash process, otherwise the scoring server process is created
        # as a child process of the bash process.
        # Note we in `mlflow.pyfunc.spark_udf`, use prctl PR_SET_PDEATHSIG to ensure scoring
        # server process being killed when UDF process exit. The PR_SET_PDEATHSIG can only
        # send signal to the bash process, if the scoring server process is created as a
        # child process of the bash process, then it cannot receive the signal sent by prctl.
        # TODO: For Windows, there's no equivalent things of Unix shell's exec. Windows also
        #  does not support prctl. We need to find an approach to address it.
        command = "exec " + command
    else:
        separator = " & "

    command = separator.join(activate_conda_env + [command])
    _logger.info("=== Running command '%s'", command)

    if _IS_UNIX:
        child = subprocess.Popen(
            ["bash", "-c", command],
            close_fds=True,
            env=command_env,
            preexec_fn=preexec_fn,
            stdout=stdout,
            stderr=stderr,
        )
    else:
        child = subprocess.Popen(
            ["cmd", "/c", command],
            close_fds=True,
            env=command_env,
            preexec_fn=preexec_fn,
            stdout=stdout,
            stderr=stderr,
        )

    if synchronous:
        rc = child.wait()
        if rc != 0:
            raise Exception(
                "Command '{0}' returned non zero return code. Return code = {1}".format(command, rc)
            )
        return 0
    else:
        return child<|MERGE_RESOLUTION|>--- conflicted
+++ resolved
@@ -14,16 +14,12 @@
 from mlflow.utils.conda import get_or_create_conda_env, get_conda_bin_executable, get_conda_command
 from mlflow.tracking.artifact_utils import _download_artifact_from_uri
 from mlflow.utils.file_utils import path_to_local_file_uri
-<<<<<<< HEAD
-from mlflow.utils.environment import EnvManager
+from mlflow.utils.environment import _EnvManager
 from mlflow.utils.virtualenv import (
     _get_or_create_virtualenv,
     _execute_in_virtualenv,
     _get_pip_install_mlflow,
 )
-=======
-from mlflow.utils.environment import _EnvManager
->>>>>>> 092b148a
 from mlflow.version import VERSION
 
 
@@ -52,7 +48,7 @@
             return 0
 
         command = 'python -c ""'
-        if self._env_manager is EnvManager.VIRTUALENV:
+        if self._env_manager is _EnvManager.VIRTUALENV:
             activate_cmd = _get_or_create_virtualenv(local_path, self._env_id)
             return _execute_in_virtualenv(activate_cmd, command, self._install_mlflow)
 
@@ -72,7 +68,6 @@
         # NB: Absolute windows paths do not work with mlflow apis, use file uri to ensure
         # platform compatibility.
         local_uri = path_to_local_file_uri(local_path)
-<<<<<<< HEAD
         command = (
             'python -c "from mlflow.pyfunc.scoring_server import _predict; _predict('
             "model_uri={model_uri}, "
@@ -87,16 +82,13 @@
             content_type=repr(content_type),
             json_format=repr(json_format),
         )
-        if self._env_manager is EnvManager.CONDA and ENV in self._config:
-=======
         if self._env_manager is _EnvManager.CONDA and ENV in self._config:
->>>>>>> 092b148a
             conda_env_path = os.path.join(local_path, self._config[ENV])
             conda_env_name = get_or_create_conda_env(
                 conda_env_path, env_id=self._env_id, capture_output=False
             )
             return _execute_in_conda_env(conda_env_name, command, self._install_mlflow)
-        elif self._env_manager is EnvManager.VIRTUALENV:
+        elif self._env_manager is _EnvManager.VIRTUALENV:
             activate_cmd = _get_or_create_virtualenv(local_path, self._env_id)
             return _execute_in_virtualenv(activate_cmd, command, self._install_mlflow)
         else:
@@ -172,7 +164,7 @@
                 stdout=stdout,
                 stderr=stderr,
             )
-        elif self._env_manager is EnvManager.VIRTUALENV:
+        elif self._env_manager is _EnvManager.VIRTUALENV:
             activate_cmd = _get_or_create_virtualenv(local_path, self._env_id)
             child_proc = _execute_in_virtualenv(
                 activate_cmd, command, self._install_mlflow, command_env
