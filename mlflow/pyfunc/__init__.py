"""
The ``python_function`` model flavor serves as a default model interface for MLflow Python models.
Any MLflow Python model is expected to be loadable as a ``python_function`` model.

In addition, the ``mlflow.pyfunc`` module defines a generic :ref:`filesystem format
<pyfunc-filesystem-format>` for Python models and provides utilities for saving to and loading from
this format. The format is self contained in the sense that it includes all necessary information
for anyone to load it and use it. Dependencies are either stored directly with the model or
referenced via a Conda environment.

The ``mlflow.pyfunc`` module also defines utilities for creating custom ``pyfunc`` models
using frameworks and inference logic that may not be natively included in MLflow. See
:ref:`pyfunc-create-custom`.

.. _pyfunc-inference-api:

*************
Inference API
*************

Python function models are loaded as an instance of :py:class:`PyFuncModel
<mlflow.pyfunc.PyFuncModel>`, which is an MLflow wrapper around the model implementation and model
metadata (MLmodel file). You can score the model by calling the :py:func:`predict()
<mlflow.pyfunc.PyFuncModel.predict>` method, which has the following signature::

  predict(
    model_input: [pandas.DataFrame, numpy.ndarray, scipy.sparse.(csc_matrix | csr_matrix),
    List[Any], Dict[str, Any], pyspark.sql.DataFrame]
  ) -> [numpy.ndarray | pandas.(Series | DataFrame) | List | Dict | pyspark.sql.DataFrame]

All PyFunc models will support `pandas.DataFrame` as input and PyFunc deep learning models will
also support tensor inputs in the form of Dict[str, numpy.ndarray] (named tensors) and
`numpy.ndarrays` (unnamed tensors).

Here are some examples of supported inference types, assuming we have the correct ``model`` object
loaded.

.. list-table::
    :widths: 30 70
    :header-rows: 1
    :class: wrap-table

    * - Input Type
      - Example
    * - ``pandas.DataFrame``
      -
        .. code-block:: python

            import pandas as pd

            x_new = pd.DataFrame(dict(x1=[1, 2, 3], x2=[4, 5, 6]))
            model.predict(x_new)

    * - ``numpy.ndarray``
      -
        .. code-block:: python

            import numpy as np

            x_new = np.array([[1, 4][2, 5], [3, 6]])
            model.predict(x_new)

    * - ``scipy.sparse.csc_matrix`` or ``scipy.sparse.csr_matrix``
      -
        .. code-block:: python

            import scipy

            x_new = scipy.sparse.csc_matrix([[1, 2, 3], [4, 5, 6]])
            model.predict(x_new)

            x_new = scipy.sparse.csr_matrix([[1, 2, 3], [4, 5, 6]])
            model.predict(x_new)

    * - python ``List``
      -
        .. code-block:: python

            x_new = [[1, 4], [2, 5], [3, 6]]
            model.predict(x_new)

    * - python ``Dict``
      -
        .. code-block:: python

            x_new = dict(x1=[1, 2, 3], x2=[4, 5, 6])
            model.predict(x_new)

    * - ``pyspark.sql.DataFrame``
      -
        .. code-block:: python

            from pyspark.sql import SparkSession

            spark = SparkSession.builder.getOrCreate()

            data = [(1, 4), (2, 5), (3, 6)]  # List of tuples
            x_new = spark.createDataFrame(data, ["x1", "x2"])  # Specify column name
            model.predict(x_new)

.. _pyfunc-filesystem-format:

*****************
Filesystem format
*****************

The Pyfunc format is defined as a directory structure containing all required data, code, and
configuration::

    ./dst-path/
        ./MLmodel: configuration
        <code>: code packaged with the model (specified in the MLmodel file)
        <data>: data packaged with the model (specified in the MLmodel file)
        <env>: Conda environment definition (specified in the MLmodel file)

The directory structure may contain additional contents that can be referenced by the ``MLmodel``
configuration.

.. _pyfunc-model-config:

MLModel configuration
#####################

A Python model contains an ``MLmodel`` file in **python_function** format in its root with the
following parameters:

- loader_module [required]:
         Python module that can load the model. Expected as module identifier
         e.g. ``mlflow.sklearn``, it will be imported using ``importlib.import_module``.
         The imported module must contain a function with the following signature::

          _load_pyfunc(path: string) -> <pyfunc model implementation>

         The path argument is specified by the ``data`` parameter and may refer to a file or
         directory. The model implementation is expected to be an object with a
         ``predict`` method with the following signature::

          predict(
            model_input: [pandas.DataFrame, numpy.ndarray,
            scipy.sparse.(csc_matrix | csr_matrix), List[Any], Dict[str, Any]],
            pyspark.sql.DataFrame
          ) -> [numpy.ndarray | pandas.(Series | DataFrame) | List | Dict | pyspark.sql.DataFrame]

- code [optional]:
        Relative path to a directory containing the code packaged with this model.
        All files and directories inside this directory are added to the Python path
        prior to importing the model loader.

- data [optional]:
         Relative path to a file or directory containing model data.
         The path is passed to the model loader.

- env [optional]:
         Relative path to an exported Conda environment. If present this environment
         should be activated prior to running the model.

- Optionally, any additional parameters necessary for interpreting the serialized model in
  ``pyfunc`` format.

.. rubric:: Example

::

    tree example/sklearn_iris/mlruns/run1/outputs/linear-lr

::

  ├── MLmodel
  ├── code
  │   ├── sklearn_iris.py
  │
  ├── data
  │   └── model.pkl
  └── mlflow_env.yml

::

    cat example/sklearn_iris/mlruns/run1/outputs/linear-lr/MLmodel

::

  python_function:
    code: code
    data: data/model.pkl
    loader_module: mlflow.sklearn
    env: mlflow_env.yml
    main: sklearn_iris

.. _pyfunc-create-custom:

**********************************
Models From Code for Custom Models
**********************************

.. tip::

    MLflow 2.12.2 introduced the feature "models from code", which greatly simplifies the process
    of serializing and deploying custom models through the use of script serialization. It is
    strongly recommended to migrate custom model implementations to this new paradigm to avoid the
    limitations and complexity of serializing with cloudpickle.
    You can learn more about models from code within the
    `Models From Code Guide <../model/models-from-code.html>`_.

The section below illustrates the process of using the legacy serializer for custom Pyfunc models.
Models from code will provide a far simpler experience for logging of your models.

******************************
Creating custom Pyfunc models
******************************

MLflow's persistence modules provide convenience functions for creating models with the
``pyfunc`` flavor in a variety of machine learning frameworks (scikit-learn, Keras, Pytorch, and
more); however, they do not cover every use case. For example, you may want to create an MLflow
model with the ``pyfunc`` flavor using a framework that MLflow does not natively support.
Alternatively, you may want to build an MLflow model that executes custom logic when evaluating
queries, such as preprocessing and postprocessing routines. Therefore, ``mlflow.pyfunc``
provides utilities for creating ``pyfunc`` models from arbitrary code and model data.

The :meth:`save_model()` and :meth:`log_model()` methods are designed to support multiple workflows
for creating custom ``pyfunc`` models that incorporate custom inference logic and artifacts
that the logic may require.

An `artifact` is a file or directory, such as a serialized model or a CSV. For example, a
serialized TensorFlow graph is an artifact. An MLflow model directory is also an artifact.

.. _pyfunc-create-custom-workflows:

Workflows
#########

:meth:`save_model()` and :meth:`log_model()` support the following workflows:

1. Programmatically defining a new MLflow model, including its attributes and artifacts.

   Given a set of artifact URIs, :meth:`save_model()` and :meth:`log_model()` can
   automatically download artifacts from their URIs and create an MLflow model directory.

   In this case, you must define a Python class which inherits from :class:`~PythonModel`,
   defining ``predict()`` and, optionally, ``load_context()``. An instance of this class is
   specified via the ``python_model`` parameter; it is automatically serialized and deserialized
   as a Python class, including all of its attributes.

2. Interpreting pre-existing data as an MLflow model.

   If you already have a directory containing model data, :meth:`save_model()` and
   :meth:`log_model()` can import the data as an MLflow model. The ``data_path`` parameter
   specifies the local filesystem path to the directory containing model data.

   In this case, you must provide a Python module, called a `loader module`. The
   loader module defines a ``_load_pyfunc()`` method that performs the following tasks:

   - Load data from the specified ``data_path``. For example, this process may include
     deserializing pickled Python objects or models or parsing CSV files.

   - Construct and return a pyfunc-compatible model wrapper. As in the first
     use case, this wrapper must define a ``predict()`` method that is used to evaluate
     queries. ``predict()`` must adhere to the :ref:`pyfunc-inference-api`.

   The ``loader_module`` parameter specifies the name of your loader module.

   For an example loader module implementation, refer to the `loader module
   implementation in mlflow.sklearn <https://github.com/mlflow/mlflow/blob/
   74d75109aaf2975f5026104d6125bb30f4e3f744/mlflow/sklearn.py#L200-L205>`_.

.. _pyfunc-create-custom-selecting-workflow:

Which workflow is right for my use case?
########################################

We consider the first workflow to be more user-friendly and generally recommend it for the
following reasons:

- It automatically resolves and collects specified model artifacts.

- It automatically serializes and deserializes the ``python_model`` instance and all of
  its attributes, reducing the amount of user logic that is required to load the model

- You can create Models using logic that is defined in the ``__main__`` scope. This allows
  custom models to be constructed in interactive environments, such as notebooks and the Python
  REPL.

You may prefer the second, lower-level workflow for the following reasons:

- Inference logic is always persisted as code, rather than a Python object. This makes logic
  easier to inspect and modify later.

- If you have already collected all of your model data in a single location, the second
  workflow allows it to be saved in MLflow format directly, without enumerating constituent
  artifacts.

******************************************
Function-based Model vs Class-based Model
******************************************

When creating custom PyFunc models, you can choose between two different interfaces:
a function-based model and a class-based model. In short, a function-based model is simply a
python function that does not take additional params. The class-based model, on the other hand,
is subclass of ``PythonModel`` that supports several required and optional
methods. If your use case is simple and fits within a single predict function, a function-based
approach is recommended. If you need more power, such as custom serialization, custom data
processing, or to override additional methods, you should use the class-based implementation.

Before looking at code examples, it's important to note that both methods are serialized via
`cloudpickle <https://github.com/cloudpipe/cloudpickle>`_. cloudpickle can serialize Python
functions, lambda functions, and locally defined classes and functions inside other functions. This
makes cloudpickle especially useful for parallel and distributed computing where code objects need
to be sent over network to execute on remote workers, which is a common deployment paradigm for
MLflow.

That said, cloudpickle has some limitations.

- **Environment Dependency**: cloudpickle does not capture the full execution environment, so in
  MLflow we must pass ``pip_requirements``, ``extra_pip_requirements``, or an ``input_example``,
  the latter of which is used to infer environment dependencies. For more, refer to
  `the model dependency docs <https://mlflow.org/docs/latest/model/dependencies.html>`_.

- **Object Support**: cloudpickle does not serialize objects outside of the Python data model.
  Some relevant examples include raw files and database connections. If your program depends on
  these, be sure to log ways to reference these objects along with your model.

Function-based Model
####################
If you're looking to serialize a simple python function without additional dependent methods, you
can simply log a predict method via the keyword argument ``python_model``.

.. note::

    Function-based model only supports a function with a single input argument. If you would like
    to pass more arguments or additional inference parameters, please use the class-based model
    below.

.. code-block:: python

    import mlflow
    import pandas as pd


    # Define a simple function to log
    def predict(model_input):
        return model_input.apply(lambda x: x * 2)


    # Save the function as a model
    with mlflow.start_run():
        mlflow.pyfunc.log_model("model", python_model=predict, pip_requirements=["pandas"])
        run_id = mlflow.active_run().info.run_id

    # Load the model from the tracking server and perform inference
    model = mlflow.pyfunc.load_model(f"runs:/{run_id}/model")
    x_new = pd.Series([1, 2, 3])

    prediction = model.predict(x_new)
    print(prediction)


Class-based Model
#################
If you're looking to serialize a more complex object, for instance a class that handles
preprocessing, complex prediction logic, or custom serialization, you should subclass the
``PythonModel`` class. MLflow has tutorials on building custom PyFunc models, as shown
`here <https://mlflow.org/docs/latest/traditional-ml/creating-custom-pyfunc/index.html>`_,
so instead of duplicating that information, in this example we'll recreate the above functionality
to highlight the differences. Note that this PythonModel implementation is overly complex and
we would recommend using the functional-based Model instead for this simple case.

.. code-block:: python

    import mlflow
    import pandas as pd


    class MyModel(mlflow.pyfunc.PythonModel):
        def predict(self, context, model_input, params=None):
            return [x * 2 for x in model_input]


    # Save the function as a model
    with mlflow.start_run():
        mlflow.pyfunc.log_model(
            "model", python_model=MyModel(), pip_requirements=["pandas"]
        )
        run_id = mlflow.active_run().info.run_id

    # Load the model from the tracking server and perform inference
    model = mlflow.pyfunc.load_model(f"runs:/{run_id}/model")
    x_new = pd.Series([1, 2, 3])

    print(f"Prediction:\n\t{model.predict(x_new)}")

The primary difference between the this implementation and the function-based implementation above
is that the predict method is wrapped with a class, has the ``self`` parameter,
and has the ``params`` parameter that defaults to None. Note that function-based models don't
support additional params.

In summary, use the function-based Model when you have a simple function to serialize.
If you need more power, use  the class-based model.
"""

import collections
import functools
import hashlib
import importlib
import inspect
import logging
import os
import shutil
import signal
import subprocess
import sys
import tempfile
import threading
import uuid
import warnings
from copy import deepcopy
from pathlib import Path
from typing import Any, Iterator, Optional, Tuple, Union
from urllib.parse import urlparse

import numpy as np
import pandas
import pydantic
import yaml
from packaging.version import Version

import mlflow
import mlflow.models.signature
import mlflow.pyfunc.loaders
import mlflow.pyfunc.model
from mlflow.entities.model_registry.prompt import Prompt
from mlflow.environment_variables import (
    _MLFLOW_IN_CAPTURE_MODULE_PROCESS,
    _MLFLOW_TESTING,
    MLFLOW_MODEL_ENV_DOWNLOADING_TEMP_DIR,
    MLFLOW_SCORING_SERVER_REQUEST_TIMEOUT,
)
from mlflow.exceptions import MlflowException
from mlflow.models import Model, ModelInputExample, ModelSignature
from mlflow.models.auth_policy import AuthPolicy
from mlflow.models.dependencies_schemas import (
    _clear_dependencies_schemas,
    _get_dependencies_schema_from_model,
    _get_dependencies_schemas,
)
from mlflow.models.flavor_backend_registry import get_flavor_backend
from mlflow.models.model import (
    _DATABRICKS_FS_LOADER_MODULE,
    MLMODEL_FILE_NAME,
    MODEL_CODE_PATH,
    MODEL_CONFIG,
)
from mlflow.models.resources import Resource, _ResourceBuilder
from mlflow.models.signature import (
    _extract_type_hints,
    _infer_signature_from_input_example,
    _infer_signature_from_type_hints,
)
from mlflow.models.utils import (
    PyFuncInput,
    PyFuncLLMOutputChunk,
    PyFuncLLMSingleInput,
    PyFuncOutput,
    _convert_llm_input_data,
    _enforce_params_schema,
    _enforce_schema,
    _load_model_code_path,
    _save_example,
    _split_input_data_and_params,
    _validate_and_get_model_code_path,
)
from mlflow.protos.databricks_pb2 import (
    BAD_REQUEST,
    INTERNAL_ERROR,
    INVALID_PARAMETER_VALUE,
    RESOURCE_DOES_NOT_EXIST,
)
from mlflow.protos.databricks_uc_registry_messages_pb2 import (
    Entity,
    Job,
    LineageHeaderInfo,
    Notebook,
)
from mlflow.pyfunc.context import Context, set_prediction_context
from mlflow.pyfunc.dbconnect_artifact_cache import (
    DBConnectArtifactCache,
    archive_directory,
    extract_archive_to_dir,
)
from mlflow.pyfunc.model import (
    _DEFAULT_CHAT_AGENT_METADATA_TASK,
    _DEFAULT_CHAT_MODEL_METADATA_TASK,
    ChatAgent,
    ChatModel,
    PythonModel,
    PythonModelContext,
    _FunctionPythonModel,
    _log_warning_if_params_not_in_predict_signature,
    _PythonModelPyfuncWrapper,
    get_default_conda_env,  # noqa: F401
    get_default_pip_requirements,
)
from mlflow.tracing.provider import trace_disabled
from mlflow.tracing.utils import _try_get_prediction_context
from mlflow.tracking._model_registry import DEFAULT_AWAIT_MAX_SLEEP_SECONDS
from mlflow.tracking.artifact_utils import _download_artifact_from_uri
from mlflow.types.agent import (
    CHAT_AGENT_INPUT_EXAMPLE,
    CHAT_AGENT_INPUT_SCHEMA,
    CHAT_AGENT_OUTPUT_SCHEMA,
    ChatAgentRequest,
    ChatAgentResponse,
)
from mlflow.types.llm import (
    CHAT_MODEL_INPUT_EXAMPLE,
    CHAT_MODEL_INPUT_SCHEMA,
    CHAT_MODEL_OUTPUT_SCHEMA,
    ChatCompletionResponse,
    ChatMessage,
    ChatParams,
)
from mlflow.types.type_hints import (
    _convert_dataframe_to_example_format,
    _is_example_valid_for_type_from_example,
    _is_type_hint_from_example,
    _signature_cannot_be_inferred_from_type_hint,
    model_validate,
)
from mlflow.utils import (
    PYTHON_VERSION,
    _is_in_ipython_notebook,
    check_port_connectivity,
    databricks_utils,
    find_free_port,
    get_major_minor_py_version,
)
from mlflow.utils import env_manager as _EnvManager
from mlflow.utils._spark_utils import modified_environ
from mlflow.utils.annotations import deprecated, developer_stable, experimental
from mlflow.utils.databricks_utils import (
    _get_databricks_serverless_env_vars,
    get_dbconnect_udf_sandbox_info,
    is_databricks_connect,
    is_in_databricks_runtime,
    is_in_databricks_serverless_runtime,
    is_in_databricks_shared_cluster_runtime,
)
from mlflow.utils.docstring_utils import LOG_MODEL_PARAM_DOCS, format_docstring
from mlflow.utils.environment import (
    _CONDA_ENV_FILE_NAME,
    _CONSTRAINTS_FILE_NAME,
    _PYTHON_ENV_FILE_NAME,
    _REQUIREMENTS_FILE_NAME,
    _process_conda_env,
    _process_pip_requirements,
    _PythonEnv,
    _validate_env_arguments,
)
from mlflow.utils.file_utils import (
    _copy_file_or_tree,
    get_or_create_nfs_tmp_dir,
    get_or_create_tmp_dir,
    get_total_file_size,
    write_to,
)
from mlflow.utils.model_utils import (
    _add_code_from_conf_to_system_path,
    _get_flavor_configuration,
    _get_flavor_configuration_from_ml_model_file,
    _get_overridden_pyfunc_model_config,
    _validate_and_copy_file_to_directory,
    _validate_and_get_model_config_from_file,
    _validate_and_prepare_target_save_path,
    _validate_infer_and_copy_code_paths,
    _validate_pyfunc_model_config,
)
from mlflow.utils.nfs_on_spark import get_nfs_cache_root_dir
from mlflow.utils.pydantic_utils import model_dump_compat
from mlflow.utils.requirements_utils import (
    _parse_requirements,
    warn_dependency_requirement_mismatches,
)
from mlflow.utils.spark_utils import is_spark_connect_mode
from mlflow.utils.virtualenv import _get_python_env, _get_virtualenv_name
from mlflow.utils.warnings_utils import color_warning

try:
    from pyspark.sql import DataFrame as SparkDataFrame

    HAS_PYSPARK = True
except ImportError:
    HAS_PYSPARK = False
FLAVOR_NAME = "python_function"
MAIN = "loader_module"
CODE = "code"
DATA = "data"
ENV = "env"
TASK = "task"

_MODEL_DATA_SUBPATH = "data"
_CHAT_PARAMS_WARNING_MESSAGE = (
    "Default values for temperature, n and stream in ChatParams will be removed in the "
    "next release. Specify them in the input example explicitly if needed."
)
_TYPE_FROM_EXAMPLE_ERROR_MESSAGE = (
    "Input example must be provided when using TypeFromExample as type hint. "
    "Fix this by passing `input_example` when logging your model. Check "
    "https://mlflow.org/docs/latest/model/python_model.html#typefromexample-type-hint-usage "
    "for more details."
)


class EnvType:
    CONDA = "conda"
    VIRTUALENV = "virtualenv"

    def __init__(self):
        raise NotImplementedError("This class is not meant to be instantiated.")


PY_VERSION = "python_version"


_logger = logging.getLogger(__name__)


def add_to_model(
    model,
    loader_module,
    data=None,
    code=None,
    conda_env=None,
    python_env=None,
    model_config=None,
    model_code_path=None,
    **kwargs,
):
    """
    Add a ``pyfunc`` spec to the model configuration.

    Defines ``pyfunc`` configuration schema. Caller can use this to create a valid ``pyfunc`` model
    flavor out of an existing directory structure. For example, other model flavors can use this to
    specify how to use their output as a ``pyfunc``.

    NOTE:

        All paths are relative to the exported model root directory.

    Args:
        model: Existing model.
        loader_module: The module to be used to load the model.
        data: Path to the model data.
        code: Path to the code dependencies.
        conda_env: Conda environment.
        python_env: Python environment.
        model_config: The model configuration to apply to the model. This configuration
            is available during model loading.

            .. Note:: Experimental: This parameter may change or be removed in a future
                release without warning.

        model_code_path: Path to the model code.
        kwargs: Additional key-value pairs to include in the ``pyfunc`` flavor specification.
                Values must be YAML-serializable.

    Returns:
        Updated model configuration.
    """
    params = deepcopy(kwargs)
    params[MAIN] = loader_module
    params[PY_VERSION] = PYTHON_VERSION
    if code:
        params[CODE] = code
    if data:
        params[DATA] = data
    if conda_env or python_env:
        params[ENV] = {}
        if conda_env:
            params[ENV][EnvType.CONDA] = conda_env
        if python_env:
            params[ENV][EnvType.VIRTUALENV] = python_env
    if model_config:
        params[MODEL_CONFIG] = model_config
    if model_code_path:
        params[MODEL_CODE_PATH] = model_code_path
    return model.add_flavor(FLAVOR_NAME, **params)


def _extract_conda_env(env):
    # In MLflow < 2.0.0, the 'env' field in a pyfunc configuration is a string containing the path
    # to a conda.yaml file.
    return env if isinstance(env, str) else env[EnvType.CONDA]


def _load_model_env(path):
    """
    Get ENV file string from a model configuration stored in Python Function format.
    Returned value is a model-relative path to a Conda Environment file,
    or None if none was specified at model save time
    """
    return _get_flavor_configuration(model_path=path, flavor_name=FLAVOR_NAME).get(ENV, None)


def _validate_params(params, model_metadata):
    if hasattr(model_metadata, "get_params_schema"):
        params_schema = model_metadata.get_params_schema()
        return _enforce_params_schema(params, params_schema)
    if params:
        raise MlflowException.invalid_parameter_value(
            "This model was not logged with a params schema and does not support "
            "providing the params argument."
            "Please log the model with mlflow >= 2.6.0 and specify a params schema.",
        )
    return


def _validate_prediction_input(data: PyFuncInput, params, input_schema, params_schema, flavor=None):
    """
    Internal helper function to transform and validate input data and params for prediction.
    Any additional transformation logics related to input data and params should be added here.
    """
    if input_schema is not None:
        try:
            data = _enforce_schema(data, input_schema, flavor)
        except Exception as e:
            # Include error in message for backwards compatibility
            raise MlflowException.invalid_parameter_value(
                f"Failed to enforce schema of data '{data}' "
                f"with schema '{input_schema}'. "
                f"Error: {e}",
            )
    params = _enforce_params_schema(params, params_schema)
    if HAS_PYSPARK and isinstance(data, SparkDataFrame):
        _logger.warning(
            "Input data is a Spark DataFrame. Note that behaviour for "
            "Spark DataFrames is model dependent."
        )
    return data, params


class PyFuncModel:
    """
    MLflow 'python function' model.

    Wrapper around model implementation and metadata. This class is not meant to be constructed
    directly. Instead, instances of this class are constructed and returned from
    :py:func:`load_model() <mlflow.pyfunc.load_model>`.

    ``model_impl`` can be any Python object that implements the `Pyfunc interface
    <https://mlflow.org/docs/latest/python_api/mlflow.pyfunc.html#pyfunc-inference-api>`_, and is
    returned by invoking the model's ``loader_module``.

    ``model_meta`` contains model metadata loaded from the MLmodel file.
    """

    def __init__(
        self,
        model_meta: Model,
        model_impl: Any,
        predict_fn: str = "predict",
        predict_stream_fn: Optional[str] = None,
    ):
        if not hasattr(model_impl, predict_fn):
            raise MlflowException(f"Model implementation is missing required {predict_fn} method.")
        if not model_meta:
            raise MlflowException("Model is missing metadata.")
        self._model_meta = model_meta
        self.__model_impl = model_impl
        self._predict_fn = getattr(model_impl, predict_fn)
        if predict_stream_fn:
            if not hasattr(model_impl, predict_stream_fn):
                raise MlflowException(
                    f"Model implementation is missing required {predict_stream_fn} method."
                )
            self._predict_stream_fn = getattr(model_impl, predict_stream_fn)
        else:
            self._predict_stream_fn = None
        self._input_example = None

    @property
    @developer_stable
    def _model_impl(self) -> Any:
        """
        The underlying model implementation object.

        NOTE: This is a stable developer API.
        """
        return self.__model_impl

    @property
    def input_example(self) -> Optional[Any]:
        """
        The input example provided when the model was saved.
        """
        return self._input_example

    @input_example.setter
    def input_example(self, value: Any) -> None:
        self._input_example = value

    def predict(self, data: PyFuncInput, params: Optional[dict[str, Any]] = None) -> PyFuncOutput:
        context = _try_get_prediction_context() or Context()
        with set_prediction_context(context):
            if schema := _get_dependencies_schema_from_model(self._model_meta):
                context.update(**schema)
            return self._predict(data, params)

    def _predict(self, data: PyFuncInput, params: Optional[dict[str, Any]] = None) -> PyFuncOutput:
        """
        Generates model predictions.

        If the model contains signature, enforce the input schema first before calling the model
        implementation with the sanitized input. If the pyfunc model does not include model schema,
        the input is passed to the model implementation as is. See `Model Signature Enforcement
        <https://www.mlflow.org/docs/latest/models.html#signature-enforcement>`_ for more details.

        Args:
            data: LLM Model single input as one of pandas.DataFrame, numpy.ndarray,
                scipy.sparse.(csc_matrix | csr_matrix), List[Any], or
                Dict[str, numpy.ndarray].
                For model signatures with tensor spec inputs
                (e.g. the Tensorflow core / Keras model), the input data type must be one of
                `numpy.ndarray`, `List[numpy.ndarray]`, `Dict[str, numpy.ndarray]` or
                `pandas.DataFrame`. If data is of `pandas.DataFrame` type and the model
                contains a signature with tensor spec inputs, the corresponding column values
                in the pandas DataFrame will be reshaped to the required shape with 'C' order
                (i.e. read / write the elements using C-like index order), and DataFrame
                column values will be cast as the required tensor spec type. For Pyspark
                DataFrame inputs, MLflow will only enforce the schema on a subset
                of the data rows.
            params: Additional parameters to pass to the model for inference.

        Returns:
            Model predictions as one of pandas.DataFrame, pandas.Series, numpy.ndarray or list.
        """
        # fetch the schema from metadata to avoid signature change after model is loaded
        self.input_schema = self.metadata.get_input_schema()
        self.params_schema = self.metadata.get_params_schema()
        # signature can only be inferred from type hints if the model is PythonModel
        if self.metadata._is_signature_from_type_hint():
            # we don't need to validate on data as data validation
            # will be done during PythonModel's predict call
            params = _enforce_params_schema(params, self.params_schema)
        else:
            data, params = _validate_prediction_input(
                data, params, self.input_schema, self.params_schema, self.loader_module
            )
            if (
                isinstance(data, pandas.DataFrame)
                and self.metadata._is_type_hint_from_example()
                and self.input_example is not None
            ):
                data = _convert_dataframe_to_example_format(data, self.input_example)
        params_arg = inspect.signature(self._predict_fn).parameters.get("params")
        if params_arg and params_arg.kind != inspect.Parameter.VAR_KEYWORD:
            return self._predict_fn(data, params=params)

        _log_warning_if_params_not_in_predict_signature(_logger, params)
        return self._predict_fn(data)

    def predict_stream(
        self, data: PyFuncLLMSingleInput, params: Optional[dict[str, Any]] = None
    ) -> Iterator[PyFuncLLMOutputChunk]:
        context = _try_get_prediction_context() or Context()

        if schema := _get_dependencies_schema_from_model(self._model_meta):
            context.update(**schema)

        # NB: The prediction context must be applied during iterating over the stream,
        # hence, simply wrapping the self._predict_stream call with the context manager
        # is not sufficient.
        def _gen_with_context(*args, **kwargs):
            with set_prediction_context(context):
                yield from self._predict_stream(*args, **kwargs)

        return _gen_with_context(data, params)

    def _predict_stream(
        self, data: PyFuncLLMSingleInput, params: Optional[dict[str, Any]] = None
    ) -> Iterator[PyFuncLLMOutputChunk]:
        """
        Generates streaming model predictions. Only LLM supports this method.

        If the model contains signature, enforce the input schema first before calling the model
        implementation with the sanitized input. If the pyfunc model does not include model schema,
        the input is passed to the model implementation as is. See `Model Signature Enforcement
        <https://www.mlflow.org/docs/latest/models.html#signature-enforcement>`_ for more details.

        Args:
            data: LLM Model single input as one of dict, str, bool, bytes, float, int, str type.
            params: Additional parameters to pass to the model for inference.

        Returns:
            Model predictions as an iterator of chunks. The chunks in the iterator must be type of
            dict or string. Chunk dict fields are determined by the model implementation.
        """

        if self._predict_stream_fn is None:
            raise MlflowException("This model does not support predict_stream method.")

        self.input_schema = self.metadata.get_input_schema()
        self.params_schema = self.metadata.get_params_schema()
        data, params = _validate_prediction_input(
            data, params, self.input_schema, self.params_schema, self.loader_module
        )
        data = _convert_llm_input_data(data)
        if isinstance(data, list):
            # `predict_stream` only accepts single input.
            # but `enforce_schema` might convert single input into a list like `[single_input]`
            # so extract the first element in the list.
            if len(data) != 1:
                raise MlflowException(
                    f"'predict_stream' requires single input, but it got input data {data}"
                )
            data = data[0]

        if "params" in inspect.signature(self._predict_stream_fn).parameters:
            return self._predict_stream_fn(data, params=params)

        _log_warning_if_params_not_in_predict_signature(_logger, params)
        return self._predict_stream_fn(data)

    @experimental
    def unwrap_python_model(self):
        """
        Unwrap the underlying Python model object.

        This method is useful for accessing custom model functions, while still being able to
        leverage the MLflow designed workflow through the `predict()` method.

        Returns:
            The underlying wrapped model object

        .. code-block:: python
            :test:
            :caption: Example

            import mlflow


            # define a custom model
            class MyModel(mlflow.pyfunc.PythonModel):
                def predict(self, context, model_input, params=None):
                    return self.my_custom_function(model_input, params)

                def my_custom_function(self, model_input, params=None):
                    # do something with the model input
                    return 0


            some_input = 1
            # save the model
            with mlflow.start_run():
                model_info = mlflow.pyfunc.log_model(artifact_path="model", python_model=MyModel())

            # load the model
            loaded_model = mlflow.pyfunc.load_model(model_uri=model_info.model_uri)
            print(type(loaded_model))  # <class 'mlflow.pyfunc.model.PyFuncModel'>
            unwrapped_model = loaded_model.unwrap_python_model()
            print(type(unwrapped_model))  # <class '__main__.MyModel'>

            # does not work, only predict() is exposed
            # print(loaded_model.my_custom_function(some_input))
            print(unwrapped_model.my_custom_function(some_input))  # works
            print(loaded_model.predict(some_input))  # works

            # works, but None is needed for context arg
            print(unwrapped_model.predict(None, some_input))
        """
        try:
            python_model = self._model_impl.python_model
            if python_model is None:
                raise AttributeError("Expected python_model attribute not to be None.")
        except AttributeError as e:
            raise MlflowException("Unable to retrieve base model object from pyfunc.") from e
        return python_model

    def __eq__(self, other):
        if not isinstance(other, PyFuncModel):
            return False
        return self._model_meta == other._model_meta

    @property
    def metadata(self) -> Model:
        """Model metadata."""
        if self._model_meta is None:
            raise MlflowException("Model is missing metadata.")
        return self._model_meta

    @experimental
    @property
    def model_config(self):
        """Model's flavor configuration"""
        return self._model_meta.flavors[FLAVOR_NAME].get(MODEL_CONFIG, {})

    @experimental
    @property
    def loader_module(self):
        """Model's flavor configuration"""
        if self._model_meta.flavors.get(FLAVOR_NAME) is None:
            return None
        return self._model_meta.flavors[FLAVOR_NAME].get(MAIN)

    def __repr__(self):
        info = {}
        if self._model_meta is not None:
            if hasattr(self._model_meta, "run_id") and self._model_meta.run_id is not None:
                info["run_id"] = self._model_meta.run_id
            if (
                hasattr(self._model_meta, "artifact_path")
                and self._model_meta.artifact_path is not None
            ):
                info["artifact_path"] = self._model_meta.artifact_path
            info["flavor"] = self._model_meta.flavors[FLAVOR_NAME]["loader_module"]
        return yaml.safe_dump({"mlflow.pyfunc.loaded_model": info}, default_flow_style=False)

    @experimental
    def get_raw_model(self):
        """
        Get the underlying raw model if the model wrapper implemented `get_raw_model` function.
        """
        if hasattr(self._model_impl, "get_raw_model"):
            return self._model_impl.get_raw_model()
        raise NotImplementedError("`get_raw_model` is not implemented by the underlying model")


def _get_pip_requirements_from_model_path(model_path: str):
    req_file_path = os.path.join(model_path, _REQUIREMENTS_FILE_NAME)
    if not os.path.exists(req_file_path):
        return []

    return [req.req_str for req in _parse_requirements(req_file_path, is_constraint=False)]


@trace_disabled  # Suppress traces while loading model
def load_model(
    model_uri: str,
    suppress_warnings: bool = False,
    dst_path: Optional[str] = None,
    model_config: Optional[Union[str, Path, dict[str, Any]]] = None,
) -> PyFuncModel:
    """
    Load a model stored in Python function format.

    Args:
        model_uri: The location, in URI format, of the MLflow model. For example:

            - ``/Users/me/path/to/local/model``
            - ``relative/path/to/local/model``
            - ``s3://my_bucket/path/to/model``
            - ``runs:/<mlflow_run_id>/run-relative/path/to/model``
            - ``models:/<model_name>/<model_version>``
            - ``models:/<model_name>/<stage>``
            - ``mlflow-artifacts:/path/to/model``

            For more information about supported URI schemes, see
            `Referencing Artifacts <https://www.mlflow.org/docs/latest/concepts.html#
            artifact-locations>`_.
        suppress_warnings: If ``True``, non-fatal warning messages associated with the model
            loading process will be suppressed. If ``False``, these warning messages will be
            emitted.
        dst_path: The local filesystem path to which to download the model artifact.
            This directory must already exist. If unspecified, a local output
            path will be created.
        model_config: The model configuration to apply to the model. The configuration will
            be available as the ``model_config`` property of the ``context`` parameter
            in :func:`PythonModel.load_context() <mlflow.pyfunc.PythonModel.load_context>`
            and :func:`PythonModel.predict() <mlflow.pyfunc.PythonModel.predict>`.
            The configuration can be passed as a file path, or a dict with string keys.

            .. Note:: Experimental: This parameter may change or be removed in a future
                release without warning.
    """

    lineage_header_info = None
    if (
        not _MLFLOW_IN_CAPTURE_MODULE_PROCESS.get()
    ) and databricks_utils.is_in_databricks_runtime():
        entity_list = []
        # Get notebook id and job id, pack them into lineage_header_info
        if databricks_utils.is_in_databricks_notebook() and (
            notebook_id := databricks_utils.get_notebook_id()
        ):
            notebook_entity = Notebook(id=notebook_id)
            entity_list.append(Entity(notebook=notebook_entity))

        if databricks_utils.is_in_databricks_job() and (job_id := databricks_utils.get_job_id()):
            job_entity = Job(id=job_id)
            entity_list.append(Entity(job=job_entity))

        lineage_header_info = LineageHeaderInfo(entities=entity_list) if entity_list else None

    local_path = _download_artifact_from_uri(
        artifact_uri=model_uri, output_path=dst_path, lineage_header_info=lineage_header_info
    )

    if not suppress_warnings:
        model_requirements = _get_pip_requirements_from_model_path(local_path)
        warn_dependency_requirement_mismatches(model_requirements)

    model_meta = Model.load(os.path.join(local_path, MLMODEL_FILE_NAME))

    conf = model_meta.flavors.get(FLAVOR_NAME)
    if conf is None:
        raise MlflowException(
            f'Model does not have the "{FLAVOR_NAME}" flavor',
            RESOURCE_DOES_NOT_EXIST,
        )
    model_py_version = conf.get(PY_VERSION)
    if not suppress_warnings:
        _warn_potentially_incompatible_py_version_if_necessary(model_py_version=model_py_version)

    _add_code_from_conf_to_system_path(local_path, conf, code_key=CODE)
    data_path = os.path.join(local_path, conf[DATA]) if (DATA in conf) else local_path

    if isinstance(model_config, str):
        model_config = _validate_and_get_model_config_from_file(model_config)

    model_config = _get_overridden_pyfunc_model_config(
        conf.get(MODEL_CONFIG, None), model_config, _logger
    )

    try:
        if model_config:
            model_impl = importlib.import_module(conf[MAIN])._load_pyfunc(data_path, model_config)
        else:
            model_impl = importlib.import_module(conf[MAIN])._load_pyfunc(data_path)
    except ModuleNotFoundError as e:
        # This error message is particularly for the case when the error is caused by module
        # "databricks.feature_store.mlflow_model". But depending on the environment, the offending
        # module might be "databricks", "databricks.feature_store" or full package. So we will
        # raise the error with the following note if "databricks" presents in the error. All non-
        # databricks module errors will just be re-raised.
        if conf[MAIN] == _DATABRICKS_FS_LOADER_MODULE and e.name.startswith("databricks"):
            raise MlflowException(
                f"{e.msg}; "
                "Note: mlflow.pyfunc.load_model is not supported for Feature Store models. "
                "spark_udf() and predict() will not work as expected. Use "
                "score_batch for offline predictions.",
                BAD_REQUEST,
            ) from None
        raise e
    finally:
        # clean up the dependencies schema which is set to global state after loading the model.
        # This avoids the schema being used by other models loaded in the same process.
        _clear_dependencies_schemas()
    predict_fn = conf.get("predict_fn", "predict")
    streamable = conf.get("streamable", False)
    predict_stream_fn = conf.get("predict_stream_fn", "predict_stream") if streamable else None

    pyfunc_model = PyFuncModel(
        model_meta=model_meta,
        model_impl=model_impl,
        predict_fn=predict_fn,
        predict_stream_fn=predict_stream_fn,
    )

    try:
        model_input_example = model_meta.load_input_example(path=local_path)
        pyfunc_model.input_example = model_input_example
    except Exception as e:
        _logger.debug(f"Failed to load input example from model metadata: {e}.")

    return pyfunc_model


class _ServedPyFuncModel(PyFuncModel):
    def __init__(self, model_meta: Model, client: Any, server_pid: int, env_manager="local"):
        super().__init__(model_meta=model_meta, model_impl=client, predict_fn="invoke")
        self._client = client
        self._server_pid = server_pid
        # We need to set `env_manager` attribute because it is used by Databricks runtime
        # evaluate usage logging to log 'env_manager' tag in `_evaluate` function patching.
        self._env_manager = env_manager

    def predict(self, data, params=None):
        """
        Args:
            data: Model input data.
            params: Additional parameters to pass to the model for inference.

        Returns:
            Model predictions.
        """
        if "params" in inspect.signature(self._client.invoke).parameters:
            result = self._client.invoke(data, params=params).get_predictions()
        else:
            _log_warning_if_params_not_in_predict_signature(_logger, params)
            result = self._client.invoke(data).get_predictions()
        if isinstance(result, pandas.DataFrame):
            result = result[result.columns[0]]
        return result

    @property
    def pid(self):
        if self._server_pid is None:
            raise MlflowException("Served PyFunc Model is missing server process ID.")
        return self._server_pid

    @property
    def env_manager(self):
        return self._env_manager

    @env_manager.setter
    def env_manager(self, value):
        self._env_manager = value


def _load_model_or_server(
    model_uri: str, env_manager: str, model_config: Optional[dict[str, Any]] = None
):
    """
    Load a model with env restoration. If a non-local ``env_manager`` is specified, prepare an
    independent Python environment with the training time dependencies of the specified model
    installed and start a MLflow Model Scoring Server process with that model in that environment.
    Return a _ServedPyFuncModel that invokes the scoring server for prediction. Otherwise, load and
    return the model locally as a PyFuncModel using :py:func:`mlflow.pyfunc.load_model`.

    Args:
        model_uri: The uri of the model.
        env_manager: The environment manager to load the model.
        model_config: The model configuration to use by the model, only if the model
                      accepts it.

    Returns:
        A _ServedPyFuncModel for non-local ``env_manager``s or a PyFuncModel otherwise.
    """
    from mlflow.pyfunc.scoring_server.client import (
        ScoringServerClient,
        StdinScoringServerClient,
    )

    if env_manager == _EnvManager.LOCAL:
        return load_model(model_uri, model_config=model_config)

    _logger.info("Starting model server for model environment restoration.")

    local_path = _download_artifact_from_uri(artifact_uri=model_uri)
    model_meta = Model.load(os.path.join(local_path, MLMODEL_FILE_NAME))

    is_port_connectable = check_port_connectivity()
    pyfunc_backend = get_flavor_backend(
        local_path,
        env_manager=env_manager,
        install_mlflow=os.environ.get("MLFLOW_HOME") is not None,
        create_env_root_dir=not is_port_connectable,
    )
    _logger.info("Restoring model environment. This can take a few minutes.")
    # Set capture_output to True in Databricks so that when environment preparation fails, the
    # exception message of the notebook cell output will include child process command execution
    # stdout/stderr output.
    pyfunc_backend.prepare_env(model_uri=local_path, capture_output=is_in_databricks_runtime())
    if is_port_connectable:
        server_port = find_free_port()
        scoring_server_proc = pyfunc_backend.serve(
            model_uri=local_path,
            port=server_port,
            host="127.0.0.1",
            timeout=MLFLOW_SCORING_SERVER_REQUEST_TIMEOUT.get(),
            enable_mlserver=False,
            synchronous=False,
            stdout=subprocess.PIPE,
            stderr=subprocess.STDOUT,
            model_config=model_config,
        )
        client = ScoringServerClient("127.0.0.1", server_port)
    else:
        scoring_server_proc = pyfunc_backend.serve_stdin(local_path, model_config=model_config)
        client = StdinScoringServerClient(scoring_server_proc)

    _logger.info(f"Scoring server process started at PID: {scoring_server_proc.pid}")
    try:
        client.wait_server_ready(timeout=90, scoring_server_proc=scoring_server_proc)
    except Exception as e:
        if scoring_server_proc.poll() is None:
            # the scoring server is still running but client can't connect to it.
            # kill the server.
            scoring_server_proc.kill()
        server_output, _ = scoring_server_proc.communicate(timeout=15)
        if isinstance(server_output, bytes):
            server_output = server_output.decode("UTF-8")
        raise MlflowException(
            "MLflow model server failed to launch, server process stdout and stderr are:\n"
            + server_output
        ) from e

    return _ServedPyFuncModel(
        model_meta=model_meta,
        client=client,
        server_pid=scoring_server_proc.pid,
        env_manager=env_manager,
    )


def _get_model_dependencies(model_uri, format="pip"):
    model_dir = _download_artifact_from_uri(model_uri)

    def get_conda_yaml_path():
        model_config = _get_flavor_configuration_from_ml_model_file(
            os.path.join(model_dir, MLMODEL_FILE_NAME), flavor_name=FLAVOR_NAME
        )
        return os.path.join(model_dir, _extract_conda_env(model_config[ENV]))

    if format == "pip":
        requirements_file = os.path.join(model_dir, _REQUIREMENTS_FILE_NAME)
        if os.path.exists(requirements_file):
            return requirements_file

        _logger.info(
            f"{_REQUIREMENTS_FILE_NAME} is not found in the model directory. Falling back to"
            f" extracting pip requirements from the model's 'conda.yaml' file. Conda"
            " dependencies will be ignored."
        )

        with open(get_conda_yaml_path()) as yf:
            conda_yaml = yaml.safe_load(yf)

        conda_deps = conda_yaml.get("dependencies", [])
        for index, dep in enumerate(conda_deps):
            if isinstance(dep, dict) and "pip" in dep:
                pip_deps_index = index
                break
        else:
            raise MlflowException(
                "No pip section found in conda.yaml file in the model directory.",
                error_code=RESOURCE_DOES_NOT_EXIST,
            )

        pip_deps = conda_deps.pop(pip_deps_index)["pip"]
        tmp_dir = tempfile.mkdtemp()
        pip_file_path = os.path.join(tmp_dir, _REQUIREMENTS_FILE_NAME)
        with open(pip_file_path, "w") as f:
            f.write("\n".join(pip_deps) + "\n")

        if len(conda_deps) > 0:
            _logger.warning(
                "The following conda dependencies have been excluded from the environment file:"
                f" {', '.join(conda_deps)}."
            )

        return pip_file_path

    elif format == "conda":
        return get_conda_yaml_path()
    else:
        raise MlflowException(
            f"Illegal format argument '{format}'.", error_code=INVALID_PARAMETER_VALUE
        )


def get_model_dependencies(model_uri, format="pip"):
    """
    Downloads the model dependencies and returns the path to requirements.txt or conda.yaml file.

    .. warning::
        This API downloads all the model artifacts to the local filesystem. This may take
        a long time for large models. To avoid this overhead, use
        ``mlflow.artifacts.download_artifacts("<model_uri>/requirements.txt")`` or
        ``mlflow.artifacts.download_artifacts("<model_uri>/conda.yaml")`` instead.

    Args:
        model_uri: The uri of the model to get dependencies from.
        format: The format of the returned dependency file. If the ``"pip"`` format is
            specified, the path to a pip ``requirements.txt`` file is returned.
            If the ``"conda"`` format is specified, the path to a ``"conda.yaml"``
            file is returned . If the ``"pip"`` format is specified but the model
            was not saved with a ``requirements.txt`` file, the ``pip`` section
            of the model's ``conda.yaml`` file is extracted instead, and any
            additional conda dependencies are ignored. Default value is ``"pip"``.

    Returns:
        The local filesystem path to either a pip ``requirements.txt`` file
        (if ``format="pip"``) or a ``conda.yaml`` file (if ``format="conda"``)
        specifying the model's dependencies.
    """
    dep_file = _get_model_dependencies(model_uri, format)

    if format == "pip":
        prefix = "%" if _is_in_ipython_notebook() else ""
        _logger.info(
            "To install the dependencies that were used to train the model, run the "
            f"following command: '{prefix}pip install -r {dep_file}'."
        )
    return dep_file


@deprecated("mlflow.pyfunc.load_model", 1.0)
def load_pyfunc(model_uri, suppress_warnings=False):
    """
    Load a model stored in Python function format.

    Args:
        model_uri: The location, in URI format, of the MLflow model. For example:

            - ``/Users/me/path/to/local/model``
            - ``relative/path/to/local/model``
            - ``s3://my_bucket/path/to/model``
            - ``runs:/<mlflow_run_id>/run-relative/path/to/model``
            - ``models:/<model_name>/<model_version>``
            - ``models:/<model_name>/<stage>``
            - ``mlflow-artifacts:/path/to/model``

            For more information about supported URI schemes, see
            `Referencing Artifacts <https://www.mlflow.org/docs/latest/concepts.html#
            artifact-locations>`_.

        suppress_warnings: If ``True``, non-fatal warning messages associated with the model
            loading process will be suppressed. If ``False``, these warning messages will be
            emitted.
    """
    return load_model(model_uri, suppress_warnings)


def _warn_potentially_incompatible_py_version_if_necessary(model_py_version=None):
    """
    Compares the version of Python that was used to save a given model with the version
    of Python that is currently running. If a major or minor version difference is detected,
    logs an appropriate warning.
    """
    if model_py_version is None:
        _logger.warning(
            "The specified model does not have a specified Python version. It may be"
            " incompatible with the version of Python that is currently running: Python %s",
            PYTHON_VERSION,
        )
    elif get_major_minor_py_version(model_py_version) != get_major_minor_py_version(PYTHON_VERSION):
        _logger.warning(
            "The version of Python that the model was saved in, `Python %s`, differs"
            " from the version of Python that is currently running, `Python %s`,"
            " and may be incompatible",
            model_py_version,
            PYTHON_VERSION,
        )


def _create_model_downloading_tmp_dir(should_use_nfs):
    root_tmp_dir = get_or_create_nfs_tmp_dir() if should_use_nfs else get_or_create_tmp_dir()

    root_model_cache_dir = os.path.join(root_tmp_dir, "models")
    os.makedirs(root_model_cache_dir, exist_ok=True)

    tmp_model_dir = tempfile.mkdtemp(dir=root_model_cache_dir)
    # mkdtemp creates a directory with permission 0o700
    # change it to be 0o770 to ensure it can be seen in spark UDF
    os.chmod(tmp_model_dir, 0o770)
    return tmp_model_dir


_MLFLOW_SERVER_OUTPUT_TAIL_LINES_TO_KEEP = 200


def _is_variant_type(spark_type):
    try:
        from pyspark.sql.types import VariantType

        return isinstance(spark_type, VariantType)
    except ImportError:
        return False


def _convert_spec_type_to_spark_type(spec_type):
    from pyspark.sql.types import ArrayType, MapType, StringType, StructField, StructType

    from mlflow.types.schema import AnyType, Array, DataType, Map, Object

    if isinstance(spec_type, DataType):
        return spec_type.to_spark()

    if isinstance(spec_type, AnyType):
        try:
            from pyspark.sql.types import VariantType

            return VariantType()
        except ImportError:
            raise MlflowException.invalid_parameter_value(
                "`AnyType` is not supported in PySpark versions older than 4.0.0. "
                "Upgrade your PySpark version to use this feature.",
            )

    if isinstance(spec_type, Array):
        return ArrayType(_convert_spec_type_to_spark_type(spec_type.dtype))

    if isinstance(spec_type, Object):
        return StructType(
            [
                StructField(
                    property.name,
                    _convert_spec_type_to_spark_type(property.dtype),
                    # we set nullable to True for all properties
                    # to avoid some errors like java.lang.NullPointerException
                    # when the signature is not inferred based on correct data.
                )
                for property in spec_type.properties
            ]
        )

    # Map only supports string as key
    if isinstance(spec_type, Map):
        return MapType(
            keyType=StringType(), valueType=_convert_spec_type_to_spark_type(spec_type.value_type)
        )

    raise MlflowException(f"Failed to convert schema type `{spec_type}` to spark type.")


def _cast_output_spec_to_spark_type(spec):
    from pyspark.sql.types import ArrayType

    from mlflow.types.schema import ColSpec, DataType, TensorSpec

    # TODO: handle optional output columns.
    if isinstance(spec, ColSpec):
        return _convert_spec_type_to_spark_type(spec.type)
    elif isinstance(spec, TensorSpec):
        data_type = DataType.from_numpy_type(spec.type)
        if data_type is None:
            raise MlflowException(
                f"Model output tensor spec type {spec.type} is not supported in spark_udf.",
                error_code=INVALID_PARAMETER_VALUE,
            )

        if len(spec.shape) == 1:
            return ArrayType(data_type.to_spark())
        elif len(spec.shape) == 2:
            return ArrayType(ArrayType(data_type.to_spark()))
        else:
            raise MlflowException(
                "Only 1D or 2D tensors are supported as spark_udf "
                f"return value, but model output '{spec.name}' has shape {spec.shape}.",
                error_code=INVALID_PARAMETER_VALUE,
            )
    else:
        raise MlflowException(
            f"Unknown schema output spec {spec}.", error_code=INVALID_PARAMETER_VALUE
        )


def _infer_spark_udf_return_type(model_output_schema):
    from pyspark.sql.types import StructField, StructType

    if len(model_output_schema.inputs) == 1:
        return _cast_output_spec_to_spark_type(model_output_schema.inputs[0])

    return StructType(
        [
            StructField(name=spec.name or str(i), dataType=_cast_output_spec_to_spark_type(spec))
            for i, spec in enumerate(model_output_schema.inputs)
        ]
    )


def _parse_spark_datatype(datatype: str):
    from pyspark.sql.functions import udf
    from pyspark.sql.session import SparkSession

    return_type = "boolean" if datatype == "bool" else datatype
    parsed_datatype = udf(lambda x: x, returnType=return_type).returnType

    if parsed_datatype.typeName() == "unparseddata":
        # For spark 3.5.x, `udf(lambda x: x, returnType=return_type).returnType`
        # returns UnparsedDataType, which is not compatible with signature inference.
        # Note: SparkSession.active only exists for spark >= 3.5.0
        schema = (
            SparkSession.active()
            .range(0)
            .select(udf(lambda x: x, returnType=return_type)("id"))
            .schema
        )
        return schema[0].dataType

    return parsed_datatype


def _is_none_or_nan(value):
    # The condition `isinstance(value, float)` is needed to avoid error
    # from `np.isnan(value)` if value is a non-numeric type.
    return value is None or isinstance(value, float) and np.isnan(value)


def _convert_array_values(values, result_type):
    """
    Convert list or numpy array values to spark dataframe column values.
    """
    from pyspark.sql.types import ArrayType, StructType

    if not isinstance(result_type, ArrayType):
        raise MlflowException.invalid_parameter_value(
            f"result_type must be ArrayType, got {result_type.simpleString()}",
        )

    spark_primitive_type_to_np_type = _get_spark_primitive_type_to_np_type()

    if type(result_type.elementType) in spark_primitive_type_to_np_type:
        np_type = spark_primitive_type_to_np_type[type(result_type.elementType)]
        # For array type result values, if provided value is None or NaN, regard it as a null array.
        # see https://github.com/mlflow/mlflow/issues/8986
        return None if _is_none_or_nan(values) else np.array(values, dtype=np_type)
    if isinstance(result_type.elementType, ArrayType):
        return [_convert_array_values(v, result_type.elementType) for v in values]
    if isinstance(result_type.elementType, StructType):
        return [_convert_struct_values(v, result_type.elementType) for v in values]
    if _is_variant_type(result_type.elementType):
        return values

    raise MlflowException.invalid_parameter_value(
        "Unsupported array type field with element type "
        f"{result_type.elementType.simpleString()} in Array type.",
    )


def _get_spark_primitive_types():
    from pyspark.sql import types

    return (
        types.IntegerType,
        types.LongType,
        types.FloatType,
        types.DoubleType,
        types.StringType,
        types.BooleanType,
    )


def _get_spark_primitive_type_to_np_type():
    from pyspark.sql import types

    return {
        types.IntegerType: np.int32,
        types.LongType: np.int64,
        types.FloatType: np.float32,
        types.DoubleType: np.float64,
        types.BooleanType: np.bool_,
        types.StringType: np.str_,
    }


def _get_spark_primitive_type_to_python_type():
    from pyspark.sql import types

    return {
        types.IntegerType: int,
        types.LongType: int,
        types.FloatType: float,
        types.DoubleType: float,
        types.BooleanType: bool,
        types.StringType: str,
    }


def _check_udf_return_type(data_type):
    from pyspark.sql.types import ArrayType, MapType, StringType, StructType

    primitive_types = _get_spark_primitive_types()
    if isinstance(data_type, primitive_types):
        return True

    if isinstance(data_type, ArrayType):
        return _check_udf_return_type(data_type.elementType)

    if isinstance(data_type, StructType):
        return all(_check_udf_return_type(field.dataType) for field in data_type.fields)

    if isinstance(data_type, MapType):
        return isinstance(data_type.keyType, StringType) and _check_udf_return_type(
            data_type.valueType
        )

    return False


def _convert_struct_values(
    result: Union[pandas.DataFrame, dict[str, Any]],
    result_type,
):
    """
    Convert spark StructType values to spark dataframe column values.
    """

    from pyspark.sql.types import ArrayType, MapType, StructType

    if not isinstance(result_type, StructType):
        raise MlflowException.invalid_parameter_value(
            f"result_type must be StructType, got {result_type.simpleString()}",
        )

    if not isinstance(result, (dict, pandas.DataFrame)):
        raise MlflowException.invalid_parameter_value(
            f"Unsupported result type {type(result)}, expected dict or pandas DataFrame",
        )

    spark_primitive_type_to_np_type = _get_spark_primitive_type_to_np_type()
    is_pandas_df = isinstance(result, pandas.DataFrame)
    result_dict = {}
    for field_name in result_type.fieldNames():
        field_type = result_type[field_name].dataType
        field_values = result[field_name]

        if type(field_type) in spark_primitive_type_to_np_type:
            np_type = spark_primitive_type_to_np_type[type(field_type)]
            if is_pandas_df:
                # it's possible that field_values contain only Nones
                # in this case, we don't need to cast the type
                if not all(_is_none_or_nan(field_value) for field_value in field_values):
                    field_values = field_values.astype(np_type)
            else:
                field_values = (
                    None
                    if _is_none_or_nan(field_values)
                    else np.array(field_values, dtype=np_type).item()
                )
        elif isinstance(field_type, ArrayType):
            if is_pandas_df:
                field_values = pandas.Series(
                    _convert_array_values(field_value, field_type) for field_value in field_values
                )
            else:
                field_values = _convert_array_values(field_values, field_type)
        elif isinstance(field_type, StructType):
            if is_pandas_df:
                field_values = pandas.Series(
                    [
                        _convert_struct_values(field_value, field_type)
                        for field_value in field_values
                    ]
                )
            else:
                field_values = _convert_struct_values(field_values, field_type)
        elif isinstance(field_type, MapType):
            if is_pandas_df:
                field_values = pandas.Series(
                    [
                        {
                            key: _convert_value_based_on_spark_type(value, field_type.valueType)
                            for key, value in field_value.items()
                        }
                        for field_value in field_values
                    ]
                ).astype(object)
            else:
                field_values = {
                    key: _convert_value_based_on_spark_type(value, field_type.valueType)
                    for key, value in field_values.items()
                }
        elif _is_variant_type(field_type):
            return field_values
        else:
            raise MlflowException.invalid_parameter_value(
                f"Unsupported field type {field_type.simpleString()} in struct type.",
            )
        result_dict[field_name] = field_values

    if is_pandas_df:
        return pandas.DataFrame(result_dict)
    return result_dict


def _convert_value_based_on_spark_type(value, spark_type):
    """
    Convert value to python types based on the given spark type.
    """

    from pyspark.sql.types import ArrayType, MapType, StructType

    spark_primitive_type_to_python_type = _get_spark_primitive_type_to_python_type()

    if type(spark_type) in spark_primitive_type_to_python_type:
        python_type = spark_primitive_type_to_python_type[type(spark_type)]
        return None if _is_none_or_nan(value) else python_type(value)
    if isinstance(spark_type, StructType):
        return _convert_struct_values(value, spark_type)
    if isinstance(spark_type, ArrayType):
        return [_convert_value_based_on_spark_type(v, spark_type.elementType) for v in value]
    if isinstance(spark_type, MapType):
        return {
            key: _convert_value_based_on_spark_type(value[key], spark_type.valueType)
            for key in value
        }
    if _is_variant_type(spark_type):
        return value
    raise MlflowException.invalid_parameter_value(
        f"Unsupported type {spark_type} for value {value}"
    )


# This location is used to prebuild python environment in Databricks runtime.
# The location for prebuilding env should be located under /local_disk0
# because the python env will be uploaded to NFS and mounted to Serverless UDF sandbox,
# for serverless client image case, it doesn't have "/local_disk0" directory
_PREBUILD_ENV_ROOT_LOCATION = "/tmp"


def _gen_prebuilt_env_archive_name(spark, local_model_path):
    """
    Generate prebuilt env archive file name.
    The format is:
    'mlflow-{sha of python env config and dependencies}-{runtime version}-{platform machine}'
    Note: The runtime version and platform machine information are included in the
     archive name because the prebuilt env might not be compatible across different
     runtime versions or platform machines.
    """
    python_env = _get_python_env(Path(local_model_path))
    env_name = _get_virtualenv_name(python_env, local_model_path)
    dbconnect_udf_sandbox_info = get_dbconnect_udf_sandbox_info(spark)
    return (
        f"{env_name}-{dbconnect_udf_sandbox_info.image_version}-"
        f"{dbconnect_udf_sandbox_info.platform_machine}"
    )


def _verify_prebuilt_env(spark, local_model_path, env_archive_path):
    # Use `[:-7]` to truncate ".tar.gz" in the end
    archive_name = os.path.basename(env_archive_path)[:-7]
    prebuilt_env_sha, prebuilt_runtime_version, prebuilt_platform_machine = archive_name.split("-")[
        -3:
    ]

    python_env = _get_python_env(Path(local_model_path))
    env_sha = _get_virtualenv_name(python_env, local_model_path).split("-")[-1]
    dbconnect_udf_sandbox_info = get_dbconnect_udf_sandbox_info(spark)
    runtime_version = dbconnect_udf_sandbox_info.image_version
    platform_machine = dbconnect_udf_sandbox_info.platform_machine

    if prebuilt_env_sha != env_sha:
        raise MlflowException(
            f"The prebuilt env '{env_archive_path}' does not match the model required environment."
        )
    if prebuilt_runtime_version != runtime_version:
        raise MlflowException(
            f"The prebuilt env '{env_archive_path}' runtime version '{prebuilt_runtime_version}' "
            f"does not match UDF sandbox runtime version {runtime_version}."
        )
    if prebuilt_platform_machine != platform_machine:
        raise MlflowException(
            f"The prebuilt env '{env_archive_path}' platform machine '{prebuilt_platform_machine}' "
            f"does not match UDF sandbox platform machine {platform_machine}."
        )


def _prebuild_env_internal(local_model_path, archive_name, save_path):
    env_root_dir = os.path.join(_PREBUILD_ENV_ROOT_LOCATION, archive_name)
    archive_path = os.path.join(save_path, archive_name + ".tar.gz")
    if os.path.exists(env_root_dir):
        shutil.rmtree(env_root_dir)
    if os.path.exists(archive_path):
        os.remove(archive_path)

    try:
        pyfunc_backend = get_flavor_backend(
            local_model_path,
            env_manager="virtualenv",
            install_mlflow=False,
            create_env_root_dir=False,
            env_root_dir=env_root_dir,
        )

        pyfunc_backend.prepare_env(model_uri=local_model_path, capture_output=False)
        # exclude pip cache from the archive file.
        shutil.rmtree(os.path.join(env_root_dir, "pip_cache_pkgs"))

        return archive_directory(env_root_dir, archive_path)
    finally:
        shutil.rmtree(env_root_dir, ignore_errors=True)


def _download_prebuilt_env_if_needed(prebuilt_env_uri):
    from mlflow.utils.file_utils import get_or_create_tmp_dir

    parsed_url = urlparse(prebuilt_env_uri)
    if parsed_url.scheme == "" or parsed_url.scheme == "file":
        # local path
        return parsed_url.path
    if parsed_url.scheme == "dbfs":
        tmp_dir = MLFLOW_MODEL_ENV_DOWNLOADING_TEMP_DIR.get() or get_or_create_tmp_dir()
        model_env_uc_path = parsed_url.path

        # download file from DBFS.
        local_model_env_path = os.path.join(tmp_dir, os.path.basename(model_env_uc_path))
        if os.path.exists(local_model_env_path):
            # file is already downloaded.
            return local_model_env_path

        try:
            from databricks.sdk import WorkspaceClient

            ws = WorkspaceClient()
            # Download model env file from UC volume.
            with (
                ws.files.download(model_env_uc_path).contents as rf,
                open(local_model_env_path, "wb") as wf,
            ):
                while chunk := rf.read(4096 * 1024):
                    wf.write(chunk)
            return local_model_env_path
        except (Exception, KeyboardInterrupt):
            if os.path.exists(local_model_env_path):
                # clean the partially saved file if downloading fails.
                os.remove(local_model_env_path)
            raise

    raise MlflowException(
        f"Unsupported prebuilt env file path '{prebuilt_env_uri}', "
        f"invalid scheme: '{parsed_url.scheme}'."
    )


def build_model_env(model_uri, save_path):
    """
    Prebuild model python environment and generate an archive file saved to provided
    `save_path`.

    Typical usages:
     - Pre-build a model's environment in Databricks Runtime and then download the prebuilt
       python environment archive file. This pre-built environment archive can then be used
       in `mlflow.pyfunc.spark_udf` for remote inference execution when using Databricks Connect
       to remotely connect to a Databricks environment for code execution.

    .. note::
        The `build_model_env` API is intended to only work when executed within Databricks runtime,
        serving the purpose of capturing the required execution environment that is needed for
        remote code execution when using DBConnect. The environment archive is designed to be used
        when performing remote execution using `mlflow.pyfunc.spark_udf` in
        Databricks runtime or Databricks Connect client and has no other purpose.
        The prebuilt env archive file cannot be used across different Databricks runtime
        versions or different platform machines. As such, if you connect to a different cluster
        that is running a different runtime version on Databricks, you will need to execute this
        API in a notebook and retrieve the generated archive to your local machine. Each
        environment snapshot is unique to the the model, the runtime version of your remote
        Databricks cluster, and the specification of the udf execution environment.
        When using the prebuilt env in `mlflow.pyfunc.spark_udf`, MLflow will verify
        whether the spark UDF sandbox environment matches the prebuilt env requirements and will
        raise Exceptions if there are compatibility issues. If these occur, simply re-run this API
        in the cluster that you are attempting to attach to.

    .. code-block:: python
        :caption: Example

        from mlflow.pyfunc import build_model_env

        # Create a python environment archive file at the path `prebuilt_env_uri`
        prebuilt_env_uri = build_model_env(f"runs:/{run_id}/model", "/path/to/save_directory")

    Args:
        model_uri: URI to the model that is used to build the python environment.
        save_path: The directory path that is used to save the prebuilt model environment
            archive file path.
            The path can be either local directory path or
            mounted DBFS path such as '/dbfs/...' or
            mounted UC volume path such as '/Volumes/...'.

    Returns:
        Return the path of an archive file containing the python environment data.
    """
    from mlflow.utils._spark_utils import _get_active_spark_session

    if not is_in_databricks_runtime():
        raise RuntimeError("'build_model_env' only support running in Databricks runtime.")

    if os.path.isfile(save_path):
        raise RuntimeError(f"The saving path '{save_path}' must be a directory.")
    os.makedirs(save_path, exist_ok=True)

    local_model_path = _download_artifact_from_uri(
        artifact_uri=model_uri, output_path=_create_model_downloading_tmp_dir(should_use_nfs=False)
    )
    archive_name = _gen_prebuilt_env_archive_name(_get_active_spark_session(), local_model_path)
    dest_path = os.path.join(save_path, archive_name + ".tar.gz")
    if os.path.exists(dest_path):
        raise RuntimeError(
            "A pre-built model python environment already exists "
            f"in '{dest_path}'. To rebuild it, please remove "
            "the existing one first."
        )

    # Archive the environment directory as a `tar.gz` format archive file,
    # and then move the archive file to the destination directory.
    # Note:
    # - all symlink files in the input directory are kept as it is in the
    #  archive file.
    # - the destination directory could be UC-volume fuse mounted directory
    #  which only supports limited filesystem operations, so to ensure it works,
    #  we generate the archive file under /tmp and then move it into the
    #  destination directory.
    tmp_archive_path = None
    try:
        tmp_archive_path = _prebuild_env_internal(
            local_model_path, archive_name, _PREBUILD_ENV_ROOT_LOCATION
        )
        shutil.move(tmp_archive_path, save_path)
        return dest_path
    finally:
        shutil.rmtree(local_model_path, ignore_errors=True)
        if tmp_archive_path and os.path.exists(tmp_archive_path):
            os.remove(tmp_archive_path)


def _convert_data_to_spark_compat(data):
    if isinstance(data, list):
        return [_convert_data_to_spark_compat(d) for d in data]
    if isinstance(data, dict):
        return {k: _convert_data_to_spark_compat(v) for k, v in data.items()}
    if isinstance(data, np.ndarray):
        return data.tolist()
    if isinstance(data, pydantic.BaseModel):
        return model_dump_compat(data)
    return data


def spark_udf(
    spark,
    model_uri,
    result_type=None,
    env_manager=None,
    params: Optional[dict[str, Any]] = None,
    extra_env: Optional[dict[str, str]] = None,
    prebuilt_env_uri: Optional[str] = None,
    model_config: Optional[Union[str, Path, dict[str, Any]]] = None,
):
    """
    A Spark UDF that can be used to invoke the Python function formatted model.

    Parameters passed to the UDF are forwarded to the model as a DataFrame where the column names
    are ordinals (0, 1, ...). On some versions of Spark (3.0 and above), it is also possible to
    wrap the input in a struct. In that case, the data will be passed as a DataFrame with column
    names given by the struct definition (e.g. when invoked as my_udf(struct('x', 'y')), the model
    will get the data as a pandas DataFrame with 2 columns 'x' and 'y').

    If a model contains a signature with tensor spec inputs, you will need to pass a column of
    array type as a corresponding UDF argument. The column values of which must be one dimensional
    arrays. The UDF will reshape the column values to the required shape with 'C' order
    (i.e. read / write the elements using C-like index order) and cast the values as the required
    tensor spec type.

    If a model contains a signature, the UDF can be called without specifying column name
    arguments. In this case, the UDF will be called with column names from signature, so the
    evaluation dataframe's column names must match the model signature's column names.

    The predictions are filtered to contain only the columns that can be represented as the
    ``result_type``. If the ``result_type`` is string or array of strings, all predictions are
    converted to string. If the result type is not an array type, the left most column with
    matching type is returned.

    .. note::
        Inputs of type ``pyspark.sql.types.DateType`` are not supported on earlier versions of
        Spark (2.4 and below).

    .. note::
        When using Databricks Connect to connect to a remote Databricks cluster,
        the Databricks cluster must use runtime version >= 16, and when 'spark_udf'
        param 'env_manager' is set as 'virtualenv', the 'prebuilt_env_uri' param is
        required to be specified.

    .. note::
        Please be aware that when operating in Databricks Serverless,
        spark tasks run within the confines of the Databricks Serverless UDF sandbox.
        This environment has a total capacity limit of 1GB, combining both available
        memory and local disk capacity. Furthermore, there are no GPU devices available
        in this setup. Therefore, any deep-learning models that contain large weights
        or require a GPU are not suitable for deployment on Databricks Serverless.

    .. code-block:: python
        :caption: Example

        from pyspark.sql.functions import struct

        predict = mlflow.pyfunc.spark_udf(spark, "/my/local/model")
        df.withColumn("prediction", predict(struct("name", "age"))).show()

    Args:
        spark: A SparkSession object.
        model_uri: The location, in URI format, of the MLflow model with the
            :py:mod:`mlflow.pyfunc` flavor. For example:

            - ``/Users/me/path/to/local/model``
            - ``relative/path/to/local/model``
            - ``s3://my_bucket/path/to/model``
            - ``runs:/<mlflow_run_id>/run-relative/path/to/model``
            - ``models:/<model_name>/<model_version>``
            - ``models:/<model_name>/<stage>``
            - ``mlflow-artifacts:/path/to/model``

            For more information about supported URI schemes, see
            `Referencing Artifacts <https://www.mlflow.org/docs/latest/concepts.html#
            artifact-locations>`_.

        result_type: the return type of the user-defined function. The value can be either a
            ``pyspark.sql.types.DataType`` object or a DDL-formatted type string. Only a primitive
            type, an array ``pyspark.sql.types.ArrayType`` of primitive type, or a struct type
            containing fields of above 2 kinds of types are allowed.
            If unspecified, it tries to infer result type from model signature
            output schema, if model output schema is not available, it fallbacks to use ``double``
            type.

            The following classes of result type are supported:

            - "int" or ``pyspark.sql.types.IntegerType``: The leftmost integer that can fit in an
              ``int32`` or an exception if there is none.

            - "long" or ``pyspark.sql.types.LongType``: The leftmost long integer that can fit in an
              ``int64`` or an exception if there is none.

            - ``ArrayType(IntegerType|LongType)``: All integer columns that can fit into the
              requested size.

            - "float" or ``pyspark.sql.types.FloatType``: The leftmost numeric result cast to
              ``float32`` or an exception if there is none.

            - "double" or ``pyspark.sql.types.DoubleType``: The leftmost numeric result cast to
              ``double`` or an exception if there is none.

            - ``ArrayType(FloatType|DoubleType)``: All numeric columns cast to the requested type or
              an exception if there are no numeric columns.

            - "string" or ``pyspark.sql.types.StringType``: The leftmost column converted to
              ``string``.

            - "boolean" or "bool" or ``pyspark.sql.types.BooleanType``: The leftmost column
              converted to ``bool`` or an exception if there is none.

            - ``ArrayType(StringType)``: All columns converted to ``string``.

            - "field1 FIELD1_TYPE, field2 FIELD2_TYPE, ...": A struct type containing multiple
              fields separated by comma, each field type must be one of types listed above.

        env_manager: The environment manager to use in order to create the python environment
            for model inference. Note that environment is only restored in the context
            of the PySpark UDF; the software environment outside of the UDF is
            unaffected. If `prebuilt_env_uri` parameter is not set, the default value
            is ``local``, and the following values are supported:

            - ``virtualenv``: Use virtualenv to restore the python environment that
              was used to train the model.
            - ``conda``: (Recommended) Use Conda to restore the software environment
              that was used to train the model.
            - ``local``: Use the current Python environment for model inference, which
              may differ from the environment used to train the model and may lead to
              errors or invalid predictions.

            If the `prebuilt_env_uri` parameter is set, `env_manager` parameter should not
            be set.

        params: Additional parameters to pass to the model for inference.

        extra_env: Extra environment variables to pass to the UDF executors.
            For overrides that need to propagate to the Spark workers (i.e.,
            overriding the scoring server timeout via `MLFLOW_SCORING_SERVER_REQUEST_TIMEOUT`).

        prebuilt_env_uri: The path of the prebuilt env archive file created by
            `mlflow.pyfunc.build_model_env` API.
            This parameter can only be used in Databricks Serverless notebook REPL,
            Databricks Shared cluster notebook REPL, and Databricks Connect client
            environment.
            The path can be either local file path or DBFS path such as
            'dbfs:/Volumes/...', in this case, MLflow automatically downloads it
            to local temporary directory, "MLFLOW_MODEL_ENV_DOWNLOADING_TEMP_DIR"
            environmental variable can be set to specify the temporary directory
            to use.

            If this parameter is set, `env_manger` parameter must not be set.

        model_config: The model configuration to set when loading the model.
            See 'model_config' argument in `mlflow.pyfunc.load_model` API for details.

    Returns:
        Spark UDF that applies the model's ``predict`` method to the data and returns a
        type specified by ``result_type``, which by default is a double.
    """

    # Scope Spark import to this method so users don't need pyspark to use non-Spark-related
    # functionality.
    from pyspark.sql.functions import pandas_udf
    from pyspark.sql.types import (
        ArrayType,
        BooleanType,
        DoubleType,
        FloatType,
        IntegerType,
        LongType,
        MapType,
        StringType,
    )
    from pyspark.sql.types import StructType as SparkStructType

    from mlflow.pyfunc.spark_model_cache import SparkModelCache
    from mlflow.utils._spark_utils import _SparkDirectoryDistributor

    is_spark_connect = is_spark_connect_mode()
    # Used in test to force install local version of mlflow when starting a model server
    mlflow_home = os.environ.get("MLFLOW_HOME")
    openai_env_vars = mlflow.openai._OpenAIEnvVar.read_environ()
    mlflow_testing = _MLFLOW_TESTING.get_raw()

    if prebuilt_env_uri:
        if env_manager not in (None, _EnvManager.VIRTUALENV):
            raise MlflowException(
                "If 'prebuilt_env_uri' parameter is set, 'env_manager' parameter must "
                "be either None or 'virtualenv'."
            )
        env_manager = _EnvManager.VIRTUALENV
    else:
        env_manager = env_manager or _EnvManager.LOCAL

    _EnvManager.validate(env_manager)

    if is_spark_connect:
        is_spark_in_local_mode = False
    else:
        # Check whether spark is in local or local-cluster mode
        # this case all executors and driver share the same filesystem
        is_spark_in_local_mode = spark.conf.get("spark.master").startswith("local")

    is_dbconnect_mode = is_databricks_connect(spark)
    if prebuilt_env_uri is not None and not is_dbconnect_mode:
        raise RuntimeError(
            "'prebuilt_env' parameter can only be used in Databricks Serverless "
            "notebook REPL, atabricks Shared cluster notebook REPL, and Databricks Connect client "
            "environment."
        )

    if prebuilt_env_uri is None and is_dbconnect_mode and not is_in_databricks_runtime():
        raise RuntimeError(
            "'prebuilt_env_uri' param is required if using Databricks Connect to connect "
            "to Databricks cluster from your own machine."
        )

    # Databricks connect can use `spark.addArtifact` to upload artifact to NFS.
    # But for Databricks shared cluster runtime, it can directly write to NFS, so exclude it
    # Note for Databricks Serverless runtime (notebook REPL), it runs on Servereless VM that
    # can't access NFS, so it needs to use `spark.addArtifact`.
    use_dbconnect_artifact = is_dbconnect_mode and not is_in_databricks_shared_cluster_runtime()

    if use_dbconnect_artifact:
        udf_sandbox_info = get_dbconnect_udf_sandbox_info(spark)
        if Version(udf_sandbox_info.mlflow_version) < Version("2.18.0"):
            raise MlflowException(
                "Using 'mlflow.pyfunc.spark_udf' in Databricks Serverless or in remote "
                "Databricks Connect requires UDF sandbox image installed with MLflow "
                "of version >= 2.18.0"
            )
        # `udf_sandbox_info.runtime_version` format is like '<major_version>.<minor_version>'.
        # It's safe to apply `Version`.
        if Version(udf_sandbox_info.runtime_version).major < 16:
            raise MlflowException(
                "Using 'mlflow.pyfunc.spark_udf' in Databricks Serverless or in remote "
                "Databricks Connect requires Databricks runtime version >= 16.0."
            )

    nfs_root_dir = get_nfs_cache_root_dir()
    should_use_nfs = nfs_root_dir is not None

    should_use_spark_to_broadcast_file = not (
        is_spark_in_local_mode or should_use_nfs or is_spark_connect or use_dbconnect_artifact
    )

    # For spark connect mode,
    # If client code is executed in databricks runtime and NFS is available,
    # we save model to NFS temp directory in the driver
    # and load the model in the executor.
    should_spark_connect_use_nfs = is_in_databricks_runtime() and should_use_nfs

    if (
        is_spark_connect
        and not is_dbconnect_mode
        and env_manager in (_EnvManager.VIRTUALENV, _EnvManager.CONDA)
    ):
        raise MlflowException.invalid_parameter_value(
            f"Environment manager {env_manager!r} is not supported in Spark Connect "
            "client environment if it connects to non-Databricks Spark cluster.",
        )

    local_model_path = _download_artifact_from_uri(
        artifact_uri=model_uri,
        output_path=_create_model_downloading_tmp_dir(should_use_nfs),
    )

    if prebuilt_env_uri:
        prebuilt_env_uri = _download_prebuilt_env_if_needed(prebuilt_env_uri)
        _verify_prebuilt_env(spark, local_model_path, prebuilt_env_uri)
    if use_dbconnect_artifact and env_manager == _EnvManager.CONDA:
        raise MlflowException(
            "Databricks connect mode or Databricks Serverless python REPL doesn't "
            "support env_manager 'conda'."
        )

    if env_manager == _EnvManager.LOCAL:
        # Assume spark executor python environment is the same with spark driver side.
        model_requirements = _get_pip_requirements_from_model_path(local_model_path)
        warn_dependency_requirement_mismatches(model_requirements)
        _logger.warning(
            'Calling `spark_udf()` with `env_manager="local"` does not recreate the same '
            "environment that was used during training, which may lead to errors or inaccurate "
            'predictions. We recommend specifying `env_manager="conda"`, which automatically '
            "recreates the environment that was used to train the model and performs inference "
            "in the recreated environment."
        )
    else:
        _logger.info(
            f"This UDF will use {env_manager} to recreate the model's software environment for "
            "inference. This may take extra time during execution."
        )
        if not sys.platform.startswith("linux"):
            # TODO: support killing mlflow server launched in UDF task when spark job canceled
            #  for non-linux system.
            #  https://stackoverflow.com/questions/53208/how-do-i-automatically-destroy-child-processes-in-windows
            _logger.warning(
                "In order to run inference code in restored python environment, PySpark UDF "
                "processes spawn MLflow Model servers as child processes. Due to system "
                "limitations with handling SIGKILL signals, these MLflow Model server child "
                "processes cannot be cleaned up if the Spark Job is canceled."
            )

    if prebuilt_env_uri:
        env_cache_key = os.path.basename(prebuilt_env_uri)[:-7]
    elif use_dbconnect_artifact:
        env_cache_key = _gen_prebuilt_env_archive_name(spark, local_model_path)
    else:
        env_cache_key = None

    if use_dbconnect_artifact or prebuilt_env_uri is not None:
        prebuilt_env_root_dir = os.path.join(_PREBUILD_ENV_ROOT_LOCATION, env_cache_key)
        pyfunc_backend_env_root_config = {
            "create_env_root_dir": False,
            "env_root_dir": prebuilt_env_root_dir,
        }
    else:
        pyfunc_backend_env_root_config = {"create_env_root_dir": True}
    pyfunc_backend = get_flavor_backend(
        local_model_path,
        env_manager=env_manager,
        install_mlflow=os.environ.get("MLFLOW_HOME") is not None,
        **pyfunc_backend_env_root_config,
    )
    dbconnect_artifact_cache = DBConnectArtifactCache.get_or_create(spark)

    if use_dbconnect_artifact:
        # Upload model artifacts and python environment to NFS as DBConncet artifacts.
        if env_manager == _EnvManager.VIRTUALENV:
            if not dbconnect_artifact_cache.has_cache_key(env_cache_key):
                if prebuilt_env_uri:
                    env_archive_path = prebuilt_env_uri
                else:
                    env_archive_path = _prebuild_env_internal(
                        local_model_path, env_cache_key, get_or_create_tmp_dir()
                    )
                dbconnect_artifact_cache.add_artifact_archive(env_cache_key, env_archive_path)

        if not dbconnect_artifact_cache.has_cache_key(model_uri):
            model_archive_path = os.path.join(
                os.path.dirname(local_model_path), f"model-{uuid.uuid4()}.tar.gz"
            )
            archive_directory(local_model_path, model_archive_path)
            dbconnect_artifact_cache.add_artifact_archive(model_uri, model_archive_path)

    elif not should_use_spark_to_broadcast_file:
        if prebuilt_env_uri:
            # Extract prebuilt env archive file to NFS directory.
            prebuilt_env_nfs_dir = os.path.join(
                get_or_create_nfs_tmp_dir(), "prebuilt_env", env_cache_key
            )
            if not os.path.exists(prebuilt_env_nfs_dir):
                extract_archive_to_dir(prebuilt_env_uri, prebuilt_env_nfs_dir)
        else:
            # Prepare restored environment in driver side if possible.
            # Note: In databricks runtime, because databricks notebook cell output cannot capture
            # child process output, so that set capture_output to be True so that when `conda
            # prepare env` command failed, the exception message will include command stdout/stderr
            # output. Otherwise user have to check cluster driver log to find command stdout/stderr
            # output.
            # In non-databricks runtime, set capture_output to be False, because the benefit of
            # "capture_output=False" is the output will be printed immediately, otherwise you have
            # to wait conda command fail and suddenly get all output printed (included in error
            # message).
            if env_manager != _EnvManager.LOCAL:
                pyfunc_backend.prepare_env(
                    model_uri=local_model_path, capture_output=is_in_databricks_runtime()
                )
    else:
        # Broadcast local model directory to remote worker if needed.
        archive_path = SparkModelCache.add_local_model(spark, local_model_path)

    model_metadata = Model.load(os.path.join(local_model_path, MLMODEL_FILE_NAME))

    if result_type is None:
        if model_output_schema := model_metadata.get_output_schema():
            result_type = _infer_spark_udf_return_type(model_output_schema)
        else:
            _logger.warning(
                "No 'result_type' provided for spark_udf and the model does not "
                "have an output schema. 'result_type' is set to 'double' type."
            )
            result_type = DoubleType()
    else:
        if isinstance(result_type, str):
            result_type = _parse_spark_datatype(result_type)

        # if result type is inferred by MLflow, we don't need to check it
        if not _check_udf_return_type(result_type):
            raise MlflowException.invalid_parameter_value(
                f"""Invalid 'spark_udf' result type: {result_type}.
It must be one of the following types:
Primitive types:
- int
- long
- float
- double
- string
- boolean
Compound types:
- ND array of primitives / structs.
- struct<field: primitive | array<primitive> | array<array<primitive>>, ...>:
A struct with primitive, ND array<primitive/structs>,
e.g., struct<a:int, b:array<int>>.
"""
            )
    params = _validate_params(params, model_metadata)

    def _predict_row_batch(predict_fn, args):
        input_schema = model_metadata.get_input_schema()
        args = list(args)
        if len(args) == 1 and isinstance(args[0], pandas.DataFrame):
            pdf = args[0]
        else:
            if input_schema is None:
                names = [str(i) for i in range(len(args))]
            else:
                names = input_schema.input_names()
                required_names = input_schema.required_input_names()
                if len(args) > len(names):
                    args = args[: len(names)]
                if len(args) < len(required_names):
                    raise MlflowException(
                        f"Model input is missing required columns. Expected {len(names)} required"
                        f" input columns {names}, but the model received only {len(args)} "
                        "unnamed input columns (Since the columns were passed unnamed they are"
                        " expected to be in the order specified by the schema)."
                    )
            pdf = pandas.DataFrame(
                data={
                    names[i]: arg
                    if isinstance(arg, pandas.Series)
                    # pandas_udf receives a StructType column as a pandas DataFrame.
                    # We need to convert it back to a dict of pandas Series.
                    else arg.apply(lambda row: row.to_dict(), axis=1)
                    for i, arg in enumerate(args)
                },
                columns=names,
            )

        result = predict_fn(pdf, params)
        result = _convert_data_to_spark_compat(result)

        if isinstance(result, dict):
            result = {k: list(v) for k, v in result.items()}

        if isinstance(result_type, ArrayType) and isinstance(result_type.elementType, ArrayType):
            result_values = _convert_array_values(result, result_type)
            return pandas.Series(result_values)

        if not isinstance(result, pandas.DataFrame):
            if isinstance(result_type, MapType):
                # list of dicts should be converted into a single column
                result = pandas.DataFrame([result])
            else:
                result = (
                    pandas.DataFrame([result]) if np.isscalar(result) else pandas.DataFrame(result)
                )

        if isinstance(result_type, SparkStructType):
            return _convert_struct_values(result, result_type)

        elem_type = result_type.elementType if isinstance(result_type, ArrayType) else result_type

        if type(elem_type) == IntegerType:
            result = result.select_dtypes(
                [np.byte, np.ubyte, np.short, np.ushort, np.int32]
            ).astype(np.int32)

        elif type(elem_type) == LongType:
            result = result.select_dtypes([np.byte, np.ubyte, np.short, np.ushort, int]).astype(
                np.int64
            )

        elif type(elem_type) == FloatType:
            result = result.select_dtypes(include=(np.number,)).astype(np.float32)

        elif type(elem_type) == DoubleType:
            result = result.select_dtypes(include=(np.number,)).astype(np.float64)

        elif type(elem_type) == BooleanType:
            result = result.select_dtypes([bool, np.bool_]).astype(bool)

        if len(result.columns) == 0:
            raise MlflowException(
                message="The model did not produce any values compatible with the requested "
                f"type '{elem_type}'. Consider requesting udf with StringType or "
                "Arraytype(StringType).",
                error_code=INVALID_PARAMETER_VALUE,
            )

        if type(elem_type) == StringType:
            if Version(pandas.__version__) >= Version("2.1.0"):
                result = result.map(str)
            else:
                result = result.applymap(str)

        if type(result_type) == ArrayType:
            return pandas.Series(result.to_numpy().tolist())
        else:
            return result[result.columns[0]]

    result_type_hint = (
        pandas.DataFrame if isinstance(result_type, SparkStructType) else pandas.Series
    )

    tracking_uri = mlflow.get_tracking_uri()

    @pandas_udf(result_type)
    def udf(
        iterator: Iterator[Tuple[Union[pandas.Series, pandas.DataFrame], ...]],  # noqa: UP006
    ) -> Iterator[result_type_hint]:
        # importing here to prevent circular import
        from mlflow.pyfunc.scoring_server.client import (
            ScoringServerClient,
            StdinScoringServerClient,
        )

        # Note: this is a pandas udf function in iteration style, which takes an iterator of
        # tuple of pandas.Series and outputs an iterator of pandas.Series.
        update_envs = {}
        if mlflow_home is not None:
            update_envs["MLFLOW_HOME"] = mlflow_home
        if openai_env_vars:
            update_envs.update(openai_env_vars)
        if mlflow_testing:
            update_envs[_MLFLOW_TESTING.name] = mlflow_testing
        if extra_env:
            update_envs.update(extra_env)

        #  use `modified_environ` to temporarily set the envs and restore them finally
        with modified_environ(update=update_envs):
            scoring_server_proc = None
            # set tracking_uri inside udf so that with spark_connect
            # we can load the model from correct path
            mlflow.set_tracking_uri(tracking_uri)

            if env_manager != _EnvManager.LOCAL:
                if use_dbconnect_artifact:
                    local_model_path_on_executor = (
                        dbconnect_artifact_cache.get_unpacked_artifact_dir(model_uri)
                    )
                    env_src_dir = dbconnect_artifact_cache.get_unpacked_artifact_dir(env_cache_key)

                    # Create symlink if it does not exist
                    if not os.path.exists(prebuilt_env_root_dir):
                        os.symlink(env_src_dir, prebuilt_env_root_dir)
                elif prebuilt_env_uri is not None:
                    # prebuilt env is extracted to `prebuilt_env_nfs_dir` directory,
                    # and model is downloaded to `local_model_path` which points to an NFS
                    # directory too.
                    local_model_path_on_executor = None

                    # Create symlink if it does not exist
                    if not os.path.exists(prebuilt_env_root_dir):
                        os.symlink(prebuilt_env_nfs_dir, prebuilt_env_root_dir)
                elif should_use_spark_to_broadcast_file:
                    local_model_path_on_executor = _SparkDirectoryDistributor.get_or_extract(
                        archive_path
                    )
                    # Call "prepare_env" in advance in order to reduce scoring server launch time.
                    # So that we can use a shorter timeout when call `client.wait_server_ready`,
                    # otherwise we have to set a long timeout for `client.wait_server_ready` time,
                    # this prevents spark UDF task failing fast if other exception raised
                    # when scoring server launching.
                    # Set "capture_output" so that if "conda env create" command failed, the command
                    # stdout/stderr output will be attached to the exception message and included in
                    # driver side exception.
                    pyfunc_backend.prepare_env(
                        model_uri=local_model_path_on_executor, capture_output=True
                    )
                else:
                    local_model_path_on_executor = None

                if check_port_connectivity():
                    # launch scoring server
                    server_port = find_free_port()
                    host = "127.0.0.1"
                    scoring_server_proc = pyfunc_backend.serve(
                        model_uri=local_model_path_on_executor or local_model_path,
                        port=server_port,
                        host=host,
                        timeout=MLFLOW_SCORING_SERVER_REQUEST_TIMEOUT.get(),
                        enable_mlserver=False,
                        synchronous=False,
                        stdout=subprocess.PIPE,
                        stderr=subprocess.STDOUT,
                        model_config=model_config,
                    )

                    client = ScoringServerClient(host, server_port)
                else:
                    scoring_server_proc = pyfunc_backend.serve_stdin(
                        model_uri=local_model_path_on_executor or local_model_path,
                        stdout=subprocess.PIPE,
                        stderr=subprocess.STDOUT,
                        model_config=model_config,
                    )
                    client = StdinScoringServerClient(scoring_server_proc)

                _logger.info("Using %s", client.__class__.__name__)

                server_tail_logs = collections.deque(
                    maxlen=_MLFLOW_SERVER_OUTPUT_TAIL_LINES_TO_KEEP
                )

                def server_redirect_log_thread_func(child_stdout):
                    for line in child_stdout:
                        decoded = line.decode() if isinstance(line, bytes) else line
                        server_tail_logs.append(decoded)
                        sys.stdout.write("[model server] " + decoded)

                server_redirect_log_thread = threading.Thread(
                    target=server_redirect_log_thread_func,
                    args=(scoring_server_proc.stdout,),
                    daemon=True,
                )
                server_redirect_log_thread.start()

                try:
                    client.wait_server_ready(timeout=90, scoring_server_proc=scoring_server_proc)
                except Exception as e:
                    err_msg = (
                        "During spark UDF task execution, mlflow model server failed to launch. "
                    )
                    if len(server_tail_logs) == _MLFLOW_SERVER_OUTPUT_TAIL_LINES_TO_KEEP:
                        err_msg += (
                            f"Last {_MLFLOW_SERVER_OUTPUT_TAIL_LINES_TO_KEEP} "
                            "lines of MLflow model server output:\n"
                        )
                    else:
                        err_msg += "MLflow model server output:\n"
                    err_msg += "".join(server_tail_logs)
                    raise MlflowException(err_msg) from e

                def batch_predict_fn(pdf, params=None):
                    if "params" in inspect.signature(client.invoke).parameters:
                        return client.invoke(pdf, params=params).get_predictions()
                    _log_warning_if_params_not_in_predict_signature(_logger, params)
                    return client.invoke(pdf).get_predictions()

            elif env_manager == _EnvManager.LOCAL:
                if use_dbconnect_artifact:
                    model_path = dbconnect_artifact_cache.get_unpacked_artifact_dir(model_uri)
                    loaded_model = mlflow.pyfunc.load_model(model_path, model_config=model_config)
                elif is_spark_connect and not should_spark_connect_use_nfs:
                    model_path = os.path.join(
                        tempfile.gettempdir(),
                        "mlflow",
                        hashlib.sha1(model_uri.encode(), usedforsecurity=False).hexdigest(),
                        # Use pid to avoid conflict when multiple spark UDF tasks
                        str(os.getpid()),
                    )
                    try:
                        loaded_model = mlflow.pyfunc.load_model(
                            model_path, model_config=model_config
                        )
                    except Exception:
                        os.makedirs(model_path, exist_ok=True)
                        loaded_model = mlflow.pyfunc.load_model(
                            model_uri, dst_path=model_path, model_config=model_config
                        )
                elif should_use_spark_to_broadcast_file:
                    loaded_model, _ = SparkModelCache.get_or_load(archive_path)
                else:
                    loaded_model = mlflow.pyfunc.load_model(
                        local_model_path, model_config=model_config
                    )

                def batch_predict_fn(pdf, params=None):
                    if "params" in inspect.signature(loaded_model.predict).parameters:
                        return loaded_model.predict(pdf, params=params)
                    _log_warning_if_params_not_in_predict_signature(_logger, params)
                    return loaded_model.predict(pdf)

            try:
                for input_batch in iterator:
                    # If the UDF is called with only multiple arguments,
                    # the `input_batch` is a tuple which composes of several pd.Series/pd.DataFrame
                    # objects.
                    # If the UDF is called with only one argument,
                    # the `input_batch` instance will be an instance of `pd.Series`/`pd.DataFrame`,
                    if isinstance(input_batch, (pandas.Series, pandas.DataFrame)):
                        # UDF is called with only one argument
                        row_batch_args = (input_batch,)
                    else:
                        row_batch_args = input_batch

                    if len(row_batch_args[0]) > 0:
                        yield _predict_row_batch(batch_predict_fn, row_batch_args)
            finally:
                if scoring_server_proc is not None:
                    os.kill(scoring_server_proc.pid, signal.SIGTERM)

    udf.metadata = model_metadata

    @functools.wraps(udf)
    def udf_with_default_cols(*args):
        if len(args) == 0:
            input_schema = model_metadata.get_input_schema()
            if input_schema and len(input_schema.optional_input_names()) > 0:
                raise MlflowException(
                    message="Cannot apply UDF without column names specified when"
                    " model signature contains optional columns.",
                    error_code=INVALID_PARAMETER_VALUE,
                )
            if input_schema and len(input_schema.inputs) > 0:
                if input_schema.has_input_names():
                    input_names = input_schema.input_names()
                    return udf(*input_names)
                else:
                    raise MlflowException(
                        message="Cannot apply udf because no column names specified. The udf "
                        f"expects {len(input_schema.inputs)} columns with types: "
                        "{input_schema.inputs}. Input column names could not be inferred from the"
                        " model signature (column names not found).",
                        error_code=INVALID_PARAMETER_VALUE,
                    )
            else:
                raise MlflowException(
                    "Attempting to apply udf on zero columns because no column names were "
                    "specified as arguments or inferred from the model signature.",
                    error_code=INVALID_PARAMETER_VALUE,
                )
        else:
            return udf(*args)

    return udf_with_default_cols


def _validate_function_python_model(python_model):
    if not (isinstance(python_model, PythonModel) or callable(python_model)):
        raise MlflowException(
            "`python_model` must be a PythonModel instance, callable object, or path to a script "
            "that uses set_model() to set a PythonModel instance or callable object.",
            error_code=INVALID_PARAMETER_VALUE,
        )

    if callable(python_model):
        num_args = len(inspect.signature(python_model).parameters)
        if num_args != 1:
            raise MlflowException(
                "When `python_model` is a callable object, it must accept exactly one argument. "
                f"Found {num_args} arguments.",
                error_code=INVALID_PARAMETER_VALUE,
            )


@format_docstring(LOG_MODEL_PARAM_DOCS.format(package_name="scikit-learn"))
@trace_disabled  # Suppress traces for internal predict calls while saving model
def save_model(
    path,
    loader_module=None,
    data_path=None,
    code_path=None,  # deprecated
    code_paths=None,
    infer_code_paths=False,
    conda_env=None,
    mlflow_model=None,
    python_model=None,
    artifacts=None,
    signature: ModelSignature = None,
    input_example: ModelInputExample = None,
    pip_requirements=None,
    extra_pip_requirements=None,
    metadata=None,
    model_config=None,
    example_no_conversion=None,
    streamable=None,
    resources: Optional[Union[str, list[Resource]]] = None,
    auth_policy: Optional[AuthPolicy] = None,
    compression: Optional[str] = None,
    **kwargs,
):
    """
    Save a Pyfunc model with custom inference logic and optional data dependencies to a path on the
    local filesystem.

    For information about the workflows that this method supports, please see :ref:`"workflows for
    creating custom pyfunc models" <pyfunc-create-custom-workflows>` and
    :ref:`"which workflow is right for my use case?" <pyfunc-create-custom-selecting-workflow>`.
    Note that the parameters for the second workflow: ``loader_module``, ``data_path`` and the
    parameters for the first workflow: ``python_model``, ``artifacts``, cannot be
    specified together.

    Args:
        path: The path to which to save the Python model.
        loader_module: The name of the Python module that is used to load the model
            from ``data_path``. This module must define a method with the prototype
            ``_load_pyfunc(data_path)``. If not ``None``, this module and its
            dependencies must be included in one of the following locations:

            - The MLflow library.
            - Package(s) listed in the model's Conda environment, specified by
              the ``conda_env`` parameter.
            - One or more of the files specified by the ``code_path`` parameter.

        data_path: Path to a file or directory containing model data.
        code_path: **Deprecated** The legacy argument for defining dependent code. This argument is
            replaced by ``code_paths`` and will be removed in a future version of MLflow.
        code_paths: {{ code_paths_pyfunc }}
        infer_code_paths: {{ infer_code_paths }}
        conda_env: {{ conda_env }}
        mlflow_model: :py:mod:`mlflow.models.Model` configuration to which to add the
            **python_function** flavor.
        python_model:
            An instance of a subclass of :class:`~PythonModel` or a callable object with a single
            argument (see the examples below). The passed-in object is serialized using the
            CloudPickle library. The python_model can also be a file path to the PythonModel
            which defines the model from code artifact rather than serializing the model object.
            Any dependencies of the class should be included in one of the
            following locations:

            - The MLflow library.
            - Package(s) listed in the model's Conda environment, specified by the ``conda_env``
              parameter.
            - One or more of the files specified by the ``code_path`` parameter.

            Note: If the class is imported from another module, as opposed to being defined in the
            ``__main__`` scope, the defining module should also be included in one of the listed
            locations.

            **Examples**

            Class model

            .. code-block:: python

                from typing import List, Dict
                import mlflow


                class MyModel(mlflow.pyfunc.PythonModel):
                    def predict(self, context, model_input: List[str], params=None) -> List[str]:
                        return [i.upper() for i in model_input]


                mlflow.pyfunc.save_model("model", python_model=MyModel(), input_example=["a"])
                model = mlflow.pyfunc.load_model("model")
                print(model.predict(["a", "b", "c"]))  # -> ["A", "B", "C"]

            Functional model

            .. note::
                Experimental: Functional model support is experimental and may change or be removed
                in a future release without warning.

            .. code-block:: python

                from typing import List
                import mlflow


                def predict(model_input: List[str]) -> List[str]:
                    return [i.upper() for i in model_input]


                mlflow.pyfunc.save_model("model", python_model=predict, input_example=["a"])
                model = mlflow.pyfunc.load_model("model")
                print(model.predict(["a", "b", "c"]))  # -> ["A", "B", "C"]

            Model from code

            .. note::
                Experimental: Model from code model support is experimental and may change or
                be removed in a future release without warning.

            .. code-block:: python

                # code.py
                from typing import List
                import mlflow


                class MyModel(mlflow.pyfunc.PythonModel):
                    def predict(self, context, model_input: List[str], params=None) -> List[str]:
                        return [i.upper() for i in model_input]


                mlflow.models.set_model(MyModel())

                # log_model.py
                import mlflow

                with mlflow.start_run():
                    model_info = mlflow.pyfunc.log_model(
                        artifact_path="model",
                        python_model="code.py",
                    )

            If the `predict` method or function has type annotations, MLflow automatically
            constructs a model signature based on the type annotations (unless the ``signature``
            argument is explicitly specified), and converts the input value to the specified type
            before passing it to the function. Currently, the following type annotations are
            supported:

                - ``List[str]``
                - ``List[Dict[str, str]]``

        artifacts: A dictionary containing ``<name, artifact_uri>`` entries. Remote artifact URIs
            are resolved to absolute filesystem paths, producing a dictionary of
            ``<name, absolute_path>`` entries. ``python_model`` can reference these
            resolved entries as the ``artifacts`` property of the ``context`` parameter
            in :func:`PythonModel.load_context() <mlflow.pyfunc.PythonModel.load_context>`
            and :func:`PythonModel.predict() <mlflow.pyfunc.PythonModel.predict>`.
            For example, consider the following ``artifacts`` dictionary::

                {"my_file": "s3://my-bucket/path/to/my/file"}

            In this case, the ``"my_file"`` artifact is downloaded from S3. The
            ``python_model`` can then refer to ``"my_file"`` as an absolute filesystem
            path via ``context.artifacts["my_file"]``.

            If ``None``, no artifacts are added to the model.

        signature: :py:class:`ModelSignature <mlflow.models.ModelSignature>`
            describes model input and output :py:class:`Schema <mlflow.types.Schema>`.
            The model signature can be :py:func:`inferred <mlflow.models.infer_signature>`
            from datasets with valid model input (e.g. the training dataset with target
            column omitted) and valid model output (e.g. model predictions generated on
            the training dataset), for example:

            .. code-block:: python

                from mlflow.models import infer_signature

                train = df.drop_column("target_label")
                predictions = ...  # compute model predictions
                signature = infer_signature(train, predictions)
        input_example: {{ input_example }}
        pip_requirements: {{ pip_requirements }}
        extra_pip_requirements: {{ extra_pip_requirements }}
        metadata: {{ metadata }}
        model_config: The model configuration to apply to the model. The configuration will
            be available as the ``model_config`` property of the ``context`` parameter
            in :func:`PythonModel.load_context() <mlflow.pyfunc.PythonModel.load_context>`
            and :func:`PythonModel.predict() <mlflow.pyfunc.PythonModel.predict>`.
            The configuration can be passed as a file path, or a dict with string keys.

            .. Note:: Experimental: This parameter may change or be removed in a future
                                    release without warning.
        example_no_conversion: {{ example_no_conversion }}
        streamable: A boolean value indicating if the model supports streaming prediction,
                    If None, MLflow will try to inspect if the model supports streaming
                    by checking if `predict_stream` method exists. Default None.
        resources: A list of model resources or a resources.yaml file containing a list of
                    resources required to serve the model.

            .. Note:: Experimental: This parameter may change or be removed in a future
                                    release without warning.
        auth_policy: {{ auth_policy }}
        compression: One of "lzma", "bzip2" or "gzip", the cloudpickle file will be compressed
                using the respective format before being written to disk.
                Default None ie. no compression.
        kwargs: Extra keyword arguments.
    """
    _validate_env_arguments(conda_env, pip_requirements, extra_pip_requirements)
    _validate_pyfunc_model_config(model_config)
    _validate_and_prepare_target_save_path(path)

    with tempfile.TemporaryDirectory() as temp_dir:
        model_code_path = None
        if python_model:
            if isinstance(model_config, Path):
                model_config = os.fspath(model_config)

            if isinstance(model_config, str):
                model_config = _validate_and_get_model_config_from_file(model_config)

            if isinstance(python_model, Path):
                python_model = os.fspath(python_model)

            if isinstance(python_model, str):
                model_code_path = _validate_and_get_model_code_path(python_model, temp_dir)
                _validate_and_copy_file_to_directory(model_code_path, path, "code")
                python_model = _load_model_code_path(model_code_path, model_config)

            _validate_function_python_model(python_model)
            if callable(python_model) and all(
                a is None for a in (input_example, pip_requirements, extra_pip_requirements)
            ):
                raise MlflowException(
                    "If `python_model` is a callable object, at least one of `input_example`, "
                    "`pip_requirements`, or `extra_pip_requirements` must be specified."
                )

    mlflow_model = kwargs.pop("model", mlflow_model)
    if len(kwargs) > 0:
        raise TypeError(f"save_model() got unexpected keyword arguments: {kwargs}")

    if code_path is not None and code_paths is not None:
        raise MlflowException(
            "Both `code_path` and `code_paths` have been specified, which is not permitted."
        )
    if code_path is not None:
        # Alias for `code_path` deprecation
        code_paths = code_path
        warnings.warn(
            "The `code_path` argument is replaced by `code_paths` and is deprecated "
            "as of MLflow version 2.12.0. This argument will be removed in a future "
            "release of MLflow."
        )

    if code_paths is not None:
        if not isinstance(code_paths, list):
            raise TypeError(f"Argument code_path should be a list, not {type(code_paths)}")

    first_argument_set = {
        "loader_module": loader_module,
        "data_path": data_path,
    }
    second_argument_set = {
        "artifacts": artifacts,
        "python_model": python_model,
    }
    first_argument_set_specified = any(item is not None for item in first_argument_set.values())
    second_argument_set_specified = any(item is not None for item in second_argument_set.values())
    if first_argument_set_specified and second_argument_set_specified:
        raise MlflowException(
            message=(
                f"The following sets of parameters cannot be specified together:"
                f" {first_argument_set.keys()}  and {second_argument_set.keys()}."
                " All parameters in one set must be `None`. Instead, found"
                f" the following values: {first_argument_set} and {second_argument_set}"
            ),
            error_code=INVALID_PARAMETER_VALUE,
        )
    elif (loader_module is None) and (python_model is None):
        msg = (
            "Either `loader_module` or `python_model` must be specified. A `loader_module` "
            "should be a python module. A `python_model` should be a subclass of PythonModel"
        )
        raise MlflowException(message=msg, error_code=INVALID_PARAMETER_VALUE)
    if mlflow_model is None:
        mlflow_model = Model()
    saved_example = None
    signature_from_type_hints = None
    type_hint_from_example = None
    if isinstance(python_model, ChatModel):
        if signature is not None:
            raise MlflowException(
                "ChatModel subclasses have a standard signature that is set "
                "automatically. Please remove the `signature` parameter from "
                "the call to log_model() or save_model().",
                error_code=INVALID_PARAMETER_VALUE,
            )
        mlflow_model.signature = ModelSignature(
            CHAT_MODEL_INPUT_SCHEMA,
            CHAT_MODEL_OUTPUT_SCHEMA,
        )
        # For ChatModel we set default metadata to indicate its task
        default_metadata = {TASK: _DEFAULT_CHAT_MODEL_METADATA_TASK}
        mlflow_model.metadata = default_metadata | (mlflow_model.metadata or {})

        if input_example:
            input_example, input_params = _split_input_data_and_params(input_example)
            valid_params = {}
            if isinstance(input_example, list):
                messages = [
                    message if isinstance(message, ChatMessage) else ChatMessage.from_dict(message)
                    for message in input_example
                ]
            else:
                # If the input example is a dictionary, convert it to ChatMessage format
                messages = [
                    ChatMessage.from_dict(m) if isinstance(m, dict) else m
                    for m in input_example["messages"]
                ]
                valid_params = {
                    k: v
                    for k, v in input_example.items()
                    if k != "messages" and k in ChatParams.keys()
                }
            if valid_params or input_params:
                _logger.warning(_CHAT_PARAMS_WARNING_MESSAGE)
            input_example = {
                "messages": [m.to_dict() for m in messages],
                **valid_params,
                **(input_params or {}),
            }
        else:
            input_example = CHAT_MODEL_INPUT_EXAMPLE
            _logger.warning(_CHAT_PARAMS_WARNING_MESSAGE)
            messages = [ChatMessage.from_dict(m) for m in input_example["messages"]]
        # extra params introduced by ChatParams will not be included in the
        # logged input example file to avoid confusion
        _save_example(mlflow_model, input_example, path, example_no_conversion)
        params = ChatParams.from_dict(input_example)

        # call load_context() first, as predict may depend on it
        _logger.info("Predicting on input example to validate output")
        context = PythonModelContext(artifacts, model_config)
        python_model.load_context(context)
        if "context" in inspect.signature(python_model.predict).parameters:
            output = python_model.predict(context, messages, params)
        else:
            output = python_model.predict(messages, params)
        if not isinstance(output, ChatCompletionResponse):
            raise MlflowException(
                "Failed to save ChatModel. Please ensure that the model's predict() method "
                "returns a ChatCompletionResponse object. If your predict() method currently "
                "returns a dict, you can instantiate a ChatCompletionResponse using "
                "`from_dict()`, e.g. `ChatCompletionResponse.from_dict(output)`",
            )
    elif isinstance(python_model, ChatAgent):
        input_example = _save_model_chat_agent_helper(
            python_model, mlflow_model, signature, input_example
        )
    elif callable(python_model) or isinstance(python_model, PythonModel):
        model_for_signature_inference = None
        predict_func = None
        if callable(python_model):
            # first argument is the model input
            type_hints = _extract_type_hints(python_model, input_arg_index=0)
            pyfunc_decorator_used = getattr(python_model, "_is_pyfunc", False)
            # only show the warning here if @pyfunc is not applied on the function
            # since @pyfunc will trigger the warning instead
            if type_hints.input is None and not pyfunc_decorator_used:
                color_warning(
                    "Add type hints to the `predict` method to enable "
                    "data validation and automatic signature inference. Check "
                    "https://mlflow.org/docs/latest/model/python_model.html#type-hint-usage-in-pythonmodel"
                    " for more details.",
                    stacklevel=1,
                    color="yellow",
                )
            model_for_signature_inference = _FunctionPythonModel(python_model)
            predict_func = python_model
        elif isinstance(python_model, PythonModel):
            type_hints = python_model.predict_type_hints
            model_for_signature_inference = python_model
            predict_func = python_model.predict

        type_hint_from_example = _is_type_hint_from_example(type_hints.input)
        if type_hint_from_example:
            should_infer_signature_from_type_hints = False
        else:
            should_infer_signature_from_type_hints = (
                not _signature_cannot_be_inferred_from_type_hint(type_hints.input)
            )
            if should_infer_signature_from_type_hints:
                signature_from_type_hints = _infer_signature_from_type_hints(
                    func=predict_func,
                    type_hints=type_hints,
                    input_example=input_example,
                )
        # only infer signature based on input example when signature
        # and type hints are not provided
        if signature is None and signature_from_type_hints is None:
            saved_example = _save_example(mlflow_model, input_example, path, example_no_conversion)
            if saved_example is not None:
                _logger.info("Inferring model signature from input example")
                try:
                    context = PythonModelContext(artifacts, model_config)
                    model_for_signature_inference.load_context(context)
                    mlflow_model.signature = _infer_signature_from_input_example(
                        saved_example,
                        _PythonModelPyfuncWrapper(model_for_signature_inference, None, None),
                    )
                except Exception as e:
                    _logger.warning(
                        f"Failed to infer model signature from input example, error: {e}",
                    )
                else:
                    if type_hint_from_example and mlflow_model.signature:
                        update_signature_for_type_hint_from_example(
                            input_example, mlflow_model.signature
                        )
            else:
                if type_hint_from_example:
                    _logger.warning(
                        _TYPE_FROM_EXAMPLE_ERROR_MESSAGE,
                        extra={"color": "red"},
                    )
                # if signature is inferred from type hints, warnings are emitted
                # in _infer_signature_from_type_hints
                elif not should_infer_signature_from_type_hints:
                    _logger.warning(
                        "Failed to infer model signature: "
                        f"Type hint {type_hints} cannot be used to infer model signature and "
                        "input example is not provided, model signature cannot be inferred."
                    )

    if metadata is not None:
        mlflow_model.metadata = metadata
    if saved_example is None:
        saved_example = _save_example(mlflow_model, input_example, path, example_no_conversion)

    if signature_from_type_hints:
        if signature and signature_from_type_hints != signature:
            # TODO: drop this support and raise exception in the next minor release since this
            # is a behavior change
            _logger.warning(
                "Provided signature does not match the signature inferred from the Python model's "
                "`predict` function type hint. Signature inferred from type hint will be used:\n"
                f"{signature_from_type_hints}\nRemove the `signature` parameter or ensure it "
                "matches the inferred signature. In a future release, this warning will become an "
                "exception, and the signature must align with the type hint.",
                extra={"color": "red"},
            )
        mlflow_model.signature = signature_from_type_hints
    elif signature:
        mlflow_model.signature = signature
        if type_hint_from_example:
            if saved_example is None:
                _logger.warning(
                    _TYPE_FROM_EXAMPLE_ERROR_MESSAGE,
                    extra={"color": "red"},
                )
            else:
                # TODO: validate input example against signature
                update_signature_for_type_hint_from_example(input_example, mlflow_model.signature)
        else:
            if saved_example is None:
                color_warning(
                    message="An input example was not provided when logging the model. To ensure "
                    "the model signature functions correctly, specify the `input_example` "
                    "parameter. See "
                    "https://mlflow.org/docs/latest/model/signatures.html#model-input-example "
                    "for more details about the benefits of using input_example.",
                    stacklevel=1,
                    color="yellow_bold",
                )
            else:
                _logger.info("Validating input example against model signature")
                try:
                    _validate_prediction_input(
                        data=saved_example.inference_data,
                        params=saved_example.inference_params,
                        input_schema=signature.inputs,
                        params_schema=signature.params,
                    )
                except Exception as e:
                    raise MlflowException.invalid_parameter_value(
                        f"Input example does not match the model signature. Error: {e}"
                    )

    with _get_dependencies_schemas() as dependencies_schemas:
        schema = dependencies_schemas.to_dict()
        if schema is not None:
            if mlflow_model.metadata is None:
                mlflow_model.metadata = {}
            mlflow_model.metadata.update(schema)

    if resources is not None:
        if isinstance(resources, (Path, str)):
            serialized_resource = _ResourceBuilder.from_yaml_file(resources)
        else:
            serialized_resource = _ResourceBuilder.from_resources(resources)

        mlflow_model.resources = serialized_resource

    if auth_policy is not None:
        mlflow_model.auth_policy = auth_policy

    if first_argument_set_specified:
        return _save_model_with_loader_module_and_data_path(
            path=path,
            loader_module=loader_module,
            data_path=data_path,
            code_paths=code_paths,
            conda_env=conda_env,
            mlflow_model=mlflow_model,
            pip_requirements=pip_requirements,
            extra_pip_requirements=extra_pip_requirements,
            model_config=model_config,
            streamable=streamable,
            infer_code_paths=infer_code_paths,
        )
    elif second_argument_set_specified:
        return mlflow.pyfunc.model._save_model_with_class_artifacts_params(
            path=path,
            signature=signature,
            python_model=python_model,
            artifacts=artifacts,
            conda_env=conda_env,
            code_paths=code_paths,
            mlflow_model=mlflow_model,
            pip_requirements=pip_requirements,
            extra_pip_requirements=extra_pip_requirements,
            model_config=model_config,
            streamable=streamable,
            model_code_path=model_code_path,
            infer_code_paths=infer_code_paths,
            compression=compression,
        )


def update_signature_for_type_hint_from_example(input_example: Any, signature: ModelSignature):
    if _is_example_valid_for_type_from_example(input_example):
        signature._is_type_hint_from_example = True
    else:
        _logger.warning(
            "Input example must be one of pandas.DataFrame, pandas.Series "
            f"or list when using TypeFromExample as type hint, got {type(input_example)}. "
            "Check https://mlflow.org/docs/latest/model/python_model.html#typefromexample-type-hint-usage"
            " for more details.",
        )


@format_docstring(LOG_MODEL_PARAM_DOCS.format(package_name="scikit-learn"))
@trace_disabled  # Suppress traces for internal predict calls while logging model
def log_model(
    artifact_path,
    loader_module=None,
    data_path=None,
    code_path=None,  # deprecated
    code_paths=None,
    infer_code_paths=False,
    conda_env=None,
    python_model=None,
    artifacts=None,
    registered_model_name=None,
    signature: ModelSignature = None,
    input_example: ModelInputExample = None,
    await_registration_for=DEFAULT_AWAIT_MAX_SLEEP_SECONDS,
    pip_requirements=None,
    extra_pip_requirements=None,
    metadata=None,
    model_config=None,
    example_no_conversion=None,
    streamable=None,
    resources: Optional[Union[str, list[Resource]]] = None,
    auth_policy: Optional[AuthPolicy] = None,
<<<<<<< HEAD
    prompts=None,
    compression: Optional[str] = None,
=======
    prompts: Optional[list[Union[str, Prompt]]] = None,
>>>>>>> 234d0230
):
    """
    Log a Pyfunc model with custom inference logic and optional data dependencies as an MLflow
    artifact for the current run.

    For information about the workflows that this method supports, see :ref:`Workflows for
    creating custom pyfunc models <pyfunc-create-custom-workflows>` and
    :ref:`Which workflow is right for my use case? <pyfunc-create-custom-selecting-workflow>`.
    You cannot specify the parameters for the second workflow: ``loader_module``, ``data_path``
    and the parameters for the first workflow: ``python_model``, ``artifacts`` together.

    Args:
        artifact_path: The run-relative artifact path to which to log the Python model.
        loader_module: The name of the Python module that is used to load the model
            from ``data_path``. This module must define a method with the prototype
            ``_load_pyfunc(data_path)``. If not ``None``, this module and its
            dependencies must be included in one of the following locations:

            - The MLflow library.
            - Package(s) listed in the model's Conda environment, specified by
              the ``conda_env`` parameter.
            - One or more of the files specified by the ``code_path`` parameter.

        data_path: Path to a file or directory containing model data.
        code_path: **Deprecated** The legacy argument for defining dependent code. This argument is
            replaced by ``code_paths`` and will be removed in a future version of MLflow.
        code_paths: {{ code_paths_pyfunc }}
        infer_code_paths: {{ infer_code_paths }}
        conda_env: {{ conda_env }}
        python_model:
            An instance of a subclass of :class:`~PythonModel` or a callable object with a single
            argument (see the examples below). The passed-in object is serialized using the
            CloudPickle library. The python_model can also be a file path to the PythonModel
            which defines the model from code artifact rather than serializing the model object.
            Any dependencies of the class should be included in one of the
            following locations:

            - The MLflow library.
            - Package(s) listed in the model's Conda environment, specified by the ``conda_env``
              parameter.
            - One or more of the files specified by the ``code_path`` parameter.

            Note: If the class is imported from another module, as opposed to being defined in the
            ``__main__`` scope, the defining module should also be included in one of the listed
            locations.

            **Examples**

            Class model

            .. code-block:: python

                from typing import List
                import mlflow


                class MyModel(mlflow.pyfunc.PythonModel):
                    def predict(self, context, model_input: List[str], params=None) -> List[str]:
                        return [i.upper() for i in model_input]


                with mlflow.start_run():
                    model_info = mlflow.pyfunc.log_model(
                        artifact_path="model",
                        python_model=MyModel(),
                    )


                loaded_model = mlflow.pyfunc.load_model(model_uri=model_info.model_uri)
                print(loaded_model.predict(["a", "b", "c"]))  # -> ["A", "B", "C"]

            Functional model

            .. note::
                Experimental: Functional model support is experimental and may change or be removed
                in a future release without warning.

            .. code-block:: python

                from typing import List
                import mlflow


                def predict(model_input: List[str]) -> List[str]:
                    return [i.upper() for i in model_input]


                with mlflow.start_run():
                    model_info = mlflow.pyfunc.log_model(
                        artifact_path="model", python_model=predict, input_example=["a"]
                    )


                loaded_model = mlflow.pyfunc.load_model(model_uri=model_info.model_uri)
                print(loaded_model.predict(["a", "b", "c"]))  # -> ["A", "B", "C"]

            Model from code

            .. note::
                Experimental: Model from code model support is experimental and may change or
                be removed in a future release without warning.

            .. code-block:: python

                # code.py
                from typing import List
                import mlflow


                class MyModel(mlflow.pyfunc.PythonModel):
                    def predict(self, context, model_input: List[str], params=None) -> List[str]:
                        return [i.upper() for i in model_input]


                mlflow.models.set_model(MyModel())

                # log_model.py
                import mlflow

                with mlflow.start_run():
                    model_info = mlflow.pyfunc.log_model(
                        artifact_path="model",
                        python_model="code.py",
                    )

            If the `predict` method or function has type annotations, MLflow automatically
            constructs a model signature based on the type annotations (unless the ``signature``
            argument is explicitly specified), and converts the input value to the specified type
            before passing it to the function. Currently, the following type annotations are
            supported:

                - ``List[str]``
                - ``List[Dict[str, str]]``

        artifacts: A dictionary containing ``<name, artifact_uri>`` entries. Remote artifact URIs
            are resolved to absolute filesystem paths, producing a dictionary of
            ``<name, absolute_path>`` entries. ``python_model`` can reference these
            resolved entries as the ``artifacts`` property of the ``context`` parameter
            in :func:`PythonModel.load_context() <mlflow.pyfunc.PythonModel.load_context>`
            and :func:`PythonModel.predict() <mlflow.pyfunc.PythonModel.predict>`.
            For example, consider the following ``artifacts`` dictionary::

                {"my_file": "s3://my-bucket/path/to/my/file"}

            In this case, the ``"my_file"`` artifact is downloaded from S3. The
            ``python_model`` can then refer to ``"my_file"`` as an absolute filesystem
            path via ``context.artifacts["my_file"]``.

            If ``None``, no artifacts are added to the model.
        registered_model_name: This argument may change or be removed in a
            future release without warning. If given, create a model
            version under ``registered_model_name``, also creating a
            registered model if one with the given name does not exist.

        signature: :py:class:`ModelSignature <mlflow.models.ModelSignature>`
            describes model input and output :py:class:`Schema <mlflow.types.Schema>`.
            The model signature can be :py:func:`inferred <mlflow.models.infer_signature>`
            from datasets with valid model input (e.g. the training dataset with target
            column omitted) and valid model output (e.g. model predictions generated on
            the training dataset), for example:

            .. code-block:: python

                from mlflow.models import infer_signature

                train = df.drop_column("target_label")
                predictions = ...  # compute model predictions
                signature = infer_signature(train, predictions)

        input_example: {{ input_example }}
        await_registration_for: Number of seconds to wait for the model version to finish
            being created and is in ``READY`` status. By default, the function
            waits for five minutes. Specify 0 or None to skip waiting.
        pip_requirements: {{ pip_requirements }}
        extra_pip_requirements: {{ extra_pip_requirements }}
        metadata: {{ metadata }}
        model_config: The model configuration to apply to the model. The configuration will
            be available as the ``model_config`` property of the ``context`` parameter
            in :func:`PythonModel.load_context() <mlflow.pyfunc.PythonModel.load_context>`
            and :func:`PythonModel.predict() <mlflow.pyfunc.PythonModel.predict>`.
            The configuration can be passed as a file path, or a dict with string keys.

            .. Note:: Experimental: This parameter may change or be removed in a future
                                    release without warning.
        example_no_conversion: {{ example_no_conversion }}
        streamable: A boolean value indicating if the model supports streaming prediction,
                    If None, MLflow will try to inspect if the model supports streaming
                    by checking if `predict_stream` method exists. Default None.
        resources: A list of model resources or a resources.yaml file containing a list of
                    resources required to serve the model.

            .. Note:: Experimental: This parameter may change or be removed in a future
                                    release without warning.
        auth_policy: {{ auth_policy }}
        prompts: {{ prompts }}

        compression: One of "lzma", "bzip2" or "gzip", the cloudpickle file will be compressed
                     using the respective format before being written to disk.
                     Default None ie. no compression.

    Returns:
        A :py:class:`ModelInfo <mlflow.models.model.ModelInfo>` instance that contains the
        metadata of the logged model.
    """
    return Model.log(
        artifact_path=artifact_path,
        flavor=mlflow.pyfunc,
        loader_module=loader_module,
        data_path=data_path,
        code_path=code_path,  # deprecated
        code_paths=code_paths,
        python_model=python_model,
        artifacts=artifacts,
        conda_env=conda_env,
        registered_model_name=registered_model_name,
        signature=signature,
        input_example=input_example,
        await_registration_for=await_registration_for,
        pip_requirements=pip_requirements,
        extra_pip_requirements=extra_pip_requirements,
        metadata=metadata,
        prompts=prompts,
        model_config=model_config,
        example_no_conversion=example_no_conversion,
        streamable=streamable,
        resources=resources,
        infer_code_paths=infer_code_paths,
        auth_policy=auth_policy,
        compression=compression,
    )


def _save_model_with_loader_module_and_data_path(  # noqa: D417
    path,
    loader_module,
    data_path=None,
    code_paths=None,
    conda_env=None,
    mlflow_model=None,
    pip_requirements=None,
    extra_pip_requirements=None,
    model_config=None,
    streamable=None,
    infer_code_paths=False,
):
    """
    Export model as a generic Python function model.

    Args:
        path: The path to which to save the Python model.
        loader_module: The name of the Python module that is used to load the model
            from ``data_path``. This module must define a method with the prototype
            ``_load_pyfunc(data_path)``.
        data_path: Path to a file or directory containing model data.
        code_paths: A list of local filesystem paths to Python file dependencies (or directories
            containing file dependencies). These files are *prepended* to the system
            path before the model is loaded.
        conda_env: Either a dictionary representation of a Conda environment or the path to a
            Conda environment yaml file. If provided, this describes the environment
            this model should be run in.
        streamable: A boolean value indicating if the model supports streaming prediction,
                    None value also means not streamable.

    Returns:
        Model configuration containing model info.
    """

    data = None

    if data_path is not None:
        model_file = _copy_file_or_tree(src=data_path, dst=path, dst_dir="data")
        data = model_file

    if mlflow_model is None:
        mlflow_model = Model()

    streamable = streamable or False
    mlflow.pyfunc.add_to_model(
        mlflow_model,
        loader_module=loader_module,
        code=None,
        data=data,
        conda_env=_CONDA_ENV_FILE_NAME,
        python_env=_PYTHON_ENV_FILE_NAME,
        model_config=model_config,
        streamable=streamable,
    )
    if size := get_total_file_size(path):
        mlflow_model.model_size_bytes = size
    mlflow_model.save(os.path.join(path, MLMODEL_FILE_NAME))

    code_dir_subpath = _validate_infer_and_copy_code_paths(
        code_paths, path, infer_code_paths, FLAVOR_NAME
    )
    mlflow_model.flavors[FLAVOR_NAME][CODE] = code_dir_subpath

    # `mlflow_model.code` is updated, re-generate `MLmodel` file.
    mlflow_model.save(os.path.join(path, MLMODEL_FILE_NAME))

    if conda_env is None:
        if pip_requirements is None:
            default_reqs = get_default_pip_requirements()
            extra_env_vars = (
                _get_databricks_serverless_env_vars()
                if is_in_databricks_serverless_runtime()
                else None
            )
            # To ensure `_load_pyfunc` can successfully load the model during the dependency
            # inference, `mlflow_model.save` must be called beforehand to save an MLmodel file.
            inferred_reqs = mlflow.models.infer_pip_requirements(
                path,
                FLAVOR_NAME,
                fallback=default_reqs,
                extra_env_vars=extra_env_vars,
            )
            default_reqs = sorted(set(inferred_reqs).union(default_reqs))
        else:
            default_reqs = None
        conda_env, pip_requirements, pip_constraints = _process_pip_requirements(
            default_reqs,
            pip_requirements,
            extra_pip_requirements,
        )
    else:
        conda_env, pip_requirements, pip_constraints = _process_conda_env(conda_env)

    with open(os.path.join(path, _CONDA_ENV_FILE_NAME), "w") as f:
        yaml.safe_dump(conda_env, stream=f, default_flow_style=False)

    # Save `constraints.txt` if necessary
    if pip_constraints:
        write_to(os.path.join(path, _CONSTRAINTS_FILE_NAME), "\n".join(pip_constraints))

    # Save `requirements.txt`
    write_to(os.path.join(path, _REQUIREMENTS_FILE_NAME), "\n".join(pip_requirements))

    _PythonEnv.current().to_yaml(os.path.join(path, _PYTHON_ENV_FILE_NAME))
    return mlflow_model


def _save_model_chat_agent_helper(python_model, mlflow_model, signature, input_example):
    """Helper method for save_model for ChatAgent models

    Returns: a dict input_example
    """
    if signature is not None:
        raise MlflowException(
            "ChatAgent subclasses have a standard signature that is set "
            "automatically. Please remove the `signature` parameter from "
            "the call to log_model() or save_model().",
            error_code=INVALID_PARAMETER_VALUE,
        )
    mlflow_model.signature = ModelSignature(
        inputs=CHAT_AGENT_INPUT_SCHEMA,
        outputs=CHAT_AGENT_OUTPUT_SCHEMA,
    )
    # For ChatAgent we set default metadata to indicate its task
    default_metadata = {TASK: _DEFAULT_CHAT_AGENT_METADATA_TASK}
    mlflow_model.metadata = default_metadata | (mlflow_model.metadata or {})

    # We accept a dict with ChatAgentRequest schema
    if input_example:
        try:
            model_validate(ChatAgentRequest, input_example)
        except pydantic.ValidationError as e:
            raise MlflowException(
                message=(
                    f"Invalid input example. Expected a ChatAgentRequest object or dictionary with"
                    f" its schema. Pydantic validation error: {e}"
                ),
                error_code=INTERNAL_ERROR,
            ) from e
        if isinstance(input_example, ChatAgentRequest):
            input_example = input_example.model_dump_compat(exclude_none=True)
    else:
        input_example = CHAT_AGENT_INPUT_EXAMPLE

    _logger.info("Predicting on input example to validate output")
    request = ChatAgentRequest(**input_example)
    output = python_model.predict(request.messages, request.context, request.custom_inputs)
    try:
        model_validate(ChatAgentResponse, output)
    except Exception as e:
        raise MlflowException(
            "Failed to save ChatAgent. Ensure your model's predict() method returns a "
            "ChatAgentResponse object or a dict with the same schema."
            f"Pydantic validation error: {e}"
        ) from e
    return input_example<|MERGE_RESOLUTION|>--- conflicted
+++ resolved
@@ -3327,12 +3327,8 @@
     streamable=None,
     resources: Optional[Union[str, list[Resource]]] = None,
     auth_policy: Optional[AuthPolicy] = None,
-<<<<<<< HEAD
-    prompts=None,
+    prompts: Optional[list[Union[str, Prompt]]] = None,
     compression: Optional[str] = None,
-=======
-    prompts: Optional[list[Union[str, Prompt]]] = None,
->>>>>>> 234d0230
 ):
     """
     Log a Pyfunc model with custom inference logic and optional data dependencies as an MLflow
