"""
The ``python_function`` model flavor serves as a default model interface for MLflow Python models.
Any MLflow Python model is expected to be loadable as a ``python_function`` model.

In addition, the ``mlflow.pyfunc`` module defines a generic :ref:`filesystem format
<pyfunc-filesystem-format>` for Python models and provides utilities for saving to and loading from
this format. The format is self contained in the sense that it includes all necessary information
for anyone to load it and use it. Dependencies are either stored directly with the model or
referenced via a Conda environment.

The ``mlflow.pyfunc`` module also defines utilities for creating custom ``pyfunc`` models
using frameworks and inference logic that may not be natively included in MLflow. See
:ref:`pyfunc-create-custom`.

.. _pyfunc-inference-api:

*************
Inference API
*************

Python function models are loaded as an instance of :py:class:`PyFuncModel
<mlflow.pyfunc.PyFuncModel>`, which is an MLflow wrapper around the model implementation and model
metadata (MLmodel file). You can score the model by calling the :py:func:`predict()
<mlflow.pyfunc.PyFuncModel.predict>` method, which has the following signature::

  predict(
    model_input: [pandas.DataFrame, numpy.ndarray, scipy.sparse.(csc_matrix | csr_matrix),
    List[Any], Dict[str, Any], pyspark.sql.DataFrame]
  ) -> [numpy.ndarray | pandas.(Series | DataFrame) | List | Dict | pyspark.sql.DataFrame]

All PyFunc models will support `pandas.DataFrame` as input and PyFunc deep learning models will
also support tensor inputs in the form of Dict[str, numpy.ndarray] (named tensors) and
`numpy.ndarrays` (unnamed tensors).

Here are some examples of supported inference types, assuming we have the correct ``model`` object
loaded.

.. list-table::
    :widths: 30 70
    :header-rows: 1
    :class: wrap-table

    * - Input Type
      - Example
    * - ``pandas.DataFrame``
      -
        .. code-block:: python

            import pandas as pd

            x_new = pd.DataFrame(dict(x1=[1, 2, 3], x2=[4, 5, 6]))
            model.predict(x_new)

    * - ``numpy.ndarray``
      -
        .. code-block:: python

            import numpy as np

            x_new = np.array([[1, 4][2, 5], [3, 6]])
            model.predict(x_new)

    * - ``scipy.sparse.csc_matrix`` or ``scipy.sparse.csr_matrix``
      -
        .. code-block:: python

            import scipy

            x_new = scipy.sparse.csc_matrix([[1, 2, 3], [4, 5, 6]])
            model.predict(x_new)

            x_new = scipy.sparse.csr_matrix([[1, 2, 3], [4, 5, 6]])
            model.predict(x_new)

    * - python ``List``
      -
        .. code-block:: python

            x_new = [[1, 4], [2, 5], [3, 6]]
            model.predict(x_new)

    * - python ``Dict``
      -
        .. code-block:: python

            x_new = dict(x1=[1, 2, 3], x2=[4, 5, 6])
            model.predict(x_new)

    * - ``pyspark.sql.DataFrame``
      -
        .. code-block:: python

            from pyspark.sql import SparkSession

            spark = SparkSession.builder.getOrCreate()

            data = [(1, 4), (2, 5), (3, 6)]  # List of tuples
            x_new = spark.createDataFrame(data, ["x1", "x2"])  # Specify column name
            model.predict(x_new)

.. _pyfunc-filesystem-format:

*****************
Filesystem format
*****************

The Pyfunc format is defined as a directory structure containing all required data, code, and
configuration::

    ./dst-path/
        ./MLmodel: configuration
        <code>: code packaged with the model (specified in the MLmodel file)
        <data>: data packaged with the model (specified in the MLmodel file)
        <env>: Conda environment definition (specified in the MLmodel file)

The directory structure may contain additional contents that can be referenced by the ``MLmodel``
configuration.

.. _pyfunc-model-config:

MLModel configuration
#####################

A Python model contains an ``MLmodel`` file in **python_function** format in its root with the
following parameters:

- loader_module [required]:
         Python module that can load the model. Expected as module identifier
         e.g. ``mlflow.sklearn``, it will be imported using ``importlib.import_module``.
         The imported module must contain a function with the following signature::

          _load_pyfunc(path: string) -> <pyfunc model implementation>

         The path argument is specified by the ``data`` parameter and may refer to a file or
         directory. The model implementation is expected to be an object with a
         ``predict`` method with the following signature::

          predict(
            model_input: [pandas.DataFrame, numpy.ndarray,
            scipy.sparse.(csc_matrix | csr_matrix), List[Any], Dict[str, Any]],
            pyspark.sql.DataFrame
          ) -> [numpy.ndarray | pandas.(Series | DataFrame) | List | Dict | pyspark.sql.DataFrame]

- code [optional]:
        Relative path to a directory containing the code packaged with this model.
        All files and directories inside this directory are added to the Python path
        prior to importing the model loader.

- data [optional]:
         Relative path to a file or directory containing model data.
         The path is passed to the model loader.

- env [optional]:
         Relative path to an exported Conda environment. If present this environment
         should be activated prior to running the model.

- Optionally, any additional parameters necessary for interpreting the serialized model in
  ``pyfunc`` format.

.. rubric:: Example

::

    tree example/sklearn_iris/mlruns/run1/outputs/linear-lr

::

  ├── MLmodel
  ├── code
  │   ├── sklearn_iris.py
  │
  ├── data
  │   └── model.pkl
  └── mlflow_env.yml

::

    cat example/sklearn_iris/mlruns/run1/outputs/linear-lr/MLmodel

::

  python_function:
    code: code
    data: data/model.pkl
    loader_module: mlflow.sklearn
    env: mlflow_env.yml
    main: sklearn_iris

.. _pyfunc-create-custom:

**********************************
Models From Code for Custom Models
**********************************

.. tip::

    MLflow 2.12.2 introduced the feature "models from code", which greatly simplifies the process
    of serializing and deploying custom models through the use of script serialization. It is
    strongly recommended to migrate custom model implementations to this new paradigm to avoid the
    limitations and complexity of serializing with cloudpickle.
    You can learn more about models from code within the
    `Models From Code Guide <../model/models-from-code.html>`_.

The section below illustrates the process of using the legacy serializer for custom Pyfunc models.
Models from code will provide a far simpler experience for logging of your models.

******************************
Creating custom Pyfunc models
******************************

MLflow's persistence modules provide convenience functions for creating models with the
``pyfunc`` flavor in a variety of machine learning frameworks (scikit-learn, Keras, Pytorch, and
more); however, they do not cover every use case. For example, you may want to create an MLflow
model with the ``pyfunc`` flavor using a framework that MLflow does not natively support.
Alternatively, you may want to build an MLflow model that executes custom logic when evaluating
queries, such as preprocessing and postprocessing routines. Therefore, ``mlflow.pyfunc``
provides utilities for creating ``pyfunc`` models from arbitrary code and model data.

The :meth:`save_model()` and :meth:`log_model()` methods are designed to support multiple workflows
for creating custom ``pyfunc`` models that incorporate custom inference logic and artifacts
that the logic may require.

An `artifact` is a file or directory, such as a serialized model or a CSV. For example, a
serialized TensorFlow graph is an artifact. An MLflow model directory is also an artifact.

.. _pyfunc-create-custom-workflows:

Workflows
#########

:meth:`save_model()` and :meth:`log_model()` support the following workflows:

1. Programmatically defining a new MLflow model, including its attributes and artifacts.

   Given a set of artifact URIs, :meth:`save_model()` and :meth:`log_model()` can
   automatically download artifacts from their URIs and create an MLflow model directory.

   In this case, you must define a Python class which inherits from :class:`~PythonModel`,
   defining ``predict()`` and, optionally, ``load_context()``. An instance of this class is
   specified via the ``python_model`` parameter; it is automatically serialized and deserialized
   as a Python class, including all of its attributes.

2. Interpreting pre-existing data as an MLflow model.

   If you already have a directory containing model data, :meth:`save_model()` and
   :meth:`log_model()` can import the data as an MLflow model. The ``data_path`` parameter
   specifies the local filesystem path to the directory containing model data.

   In this case, you must provide a Python module, called a `loader module`. The
   loader module defines a ``_load_pyfunc()`` method that performs the following tasks:

   - Load data from the specified ``data_path``. For example, this process may include
     deserializing pickled Python objects or models or parsing CSV files.

   - Construct and return a pyfunc-compatible model wrapper. As in the first
     use case, this wrapper must define a ``predict()`` method that is used to evaluate
     queries. ``predict()`` must adhere to the :ref:`pyfunc-inference-api`.

   The ``loader_module`` parameter specifies the name of your loader module.

   For an example loader module implementation, refer to the `loader module
   implementation in mlflow.sklearn <https://github.com/mlflow/mlflow/blob/
   74d75109aaf2975f5026104d6125bb30f4e3f744/mlflow/sklearn.py#L200-L205>`_.

.. _pyfunc-create-custom-selecting-workflow:

Which workflow is right for my use case?
########################################

We consider the first workflow to be more user-friendly and generally recommend it for the
following reasons:

- It automatically resolves and collects specified model artifacts.

- It automatically serializes and deserializes the ``python_model`` instance and all of
  its attributes, reducing the amount of user logic that is required to load the model

- You can create Models using logic that is defined in the ``__main__`` scope. This allows
  custom models to be constructed in interactive environments, such as notebooks and the Python
  REPL.

You may prefer the second, lower-level workflow for the following reasons:

- Inference logic is always persisted as code, rather than a Python object. This makes logic
  easier to inspect and modify later.

- If you have already collected all of your model data in a single location, the second
  workflow allows it to be saved in MLflow format directly, without enumerating constituent
  artifacts.

******************************************
Function-based Model vs Class-based Model
******************************************

When creating custom PyFunc models, you can choose between two different interfaces:
a function-based model and a class-based model. In short, a function-based model is simply a
python function that does not take additional params. The class-based model, on the other hand,
is subclass of ``PythonModel`` that supports several required and optional
methods. If your use case is simple and fits within a single predict function, a function-based
approach is recommended. If you need more power, such as custom serialization, custom data
processing, or to override additional methods, you should use the class-based implementation.

Before looking at code examples, it's important to note that both methods are serialized via
`cloudpickle <https://github.com/cloudpipe/cloudpickle>`_. cloudpickle can serialize Python
functions, lambda functions, and locally defined classes and functions inside other functions. This
makes cloudpickle especially useful for parallel and distributed computing where code objects need
to be sent over network to execute on remote workers, which is a common deployment paradigm for
MLflow.

That said, cloudpickle has some limitations.

- **Environment Dependency**: cloudpickle does not capture the full execution environment, so in
  MLflow we must pass ``pip_requirements``, ``extra_pip_requirements``, or an ``input_example``,
  the latter of which is used to infer environment dependencies. For more, refer to
  `the model dependency docs <https://mlflow.org/docs/latest/model/dependencies.html>`_.

- **Object Support**: cloudpickle does not serialize objects outside of the Python data model.
  Some relevant examples include raw files and database connections. If your program depends on
  these, be sure to log ways to reference these objects along with your model.

Function-based Model
####################
If you're looking to serialize a simple python function without additional dependent methods, you
can simply log a predict method via the keyword argument ``python_model``.

.. note::

    Function-based model only supports a function with a single input argument. If you would like
    to pass more arguments or additional inference parameters, please use the class-based model
    below.

.. code-block:: python

    import mlflow
    import pandas as pd


    # Define a simple function to log
    def predict(model_input):
        return model_input.apply(lambda x: x * 2)


    # Save the function as a model
    with mlflow.start_run():
        mlflow.pyfunc.log_model(
            name="model", python_model=predict, pip_requirements=["pandas"]
        )
        run_id = mlflow.active_run().info.run_id

    # Load the model from the tracking server and perform inference
    model = mlflow.pyfunc.load_model(f"runs:/{run_id}/model")
    x_new = pd.Series([1, 2, 3])

    prediction = model.predict(x_new)
    print(prediction)


Class-based Model
#################
If you're looking to serialize a more complex object, for instance a class that handles
preprocessing, complex prediction logic, or custom serialization, you should subclass the
``PythonModel`` class. MLflow has tutorials on building custom PyFunc models, as shown
`here <https://mlflow.org/docs/latest/traditional-ml/creating-custom-pyfunc/index.html>`_,
so instead of duplicating that information, in this example we'll recreate the above functionality
to highlight the differences. Note that this PythonModel implementation is overly complex and
we would recommend using the functional-based Model instead for this simple case.

.. code-block:: python

    import mlflow
    import pandas as pd


    class MyModel(mlflow.pyfunc.PythonModel):
        def predict(self, context, model_input, params=None):
            return [x * 2 for x in model_input]


    # Save the function as a model
    with mlflow.start_run():
        mlflow.pyfunc.log_model(
            name="model", python_model=MyModel(), pip_requirements=["pandas"]
        )
        run_id = mlflow.active_run().info.run_id

    # Load the model from the tracking server and perform inference
    model = mlflow.pyfunc.load_model(f"runs:/{run_id}/model")
    x_new = pd.Series([1, 2, 3])

    print(f"Prediction:\n\t{model.predict(x_new)}")

The primary difference between the this implementation and the function-based implementation above
is that the predict method is wrapped with a class, has the ``self`` parameter,
and has the ``params`` parameter that defaults to None. Note that function-based models don't
support additional params.

In summary, use the function-based Model when you have a simple function to serialize.
If you need more power, use  the class-based model.
"""

import collections
import functools
import hashlib
import importlib
import inspect
import json
import logging
import os
import shutil
import signal
import subprocess
import sys
import tempfile
import threading
import uuid
from copy import deepcopy
from pathlib import Path
from typing import Any, Iterator, Tuple, Union
from urllib.parse import urlparse

import numpy as np
import pandas
import pydantic
import yaml
from packaging.version import Version

import mlflow
import mlflow.models.signature
import mlflow.pyfunc.loaders
import mlflow.pyfunc.model
from mlflow.entities.model_registry.prompt import Prompt
from mlflow.environment_variables import (
    _MLFLOW_IN_CAPTURE_MODULE_PROCESS,
    _MLFLOW_TESTING,
    MLFLOW_DISABLE_SCHEMA_DETAILS,
    MLFLOW_MODEL_ENV_DOWNLOADING_TEMP_DIR,
    MLFLOW_SCORING_SERVER_REQUEST_TIMEOUT,
)
from mlflow.exceptions import MlflowException
from mlflow.models import Model, ModelInputExample, ModelSignature
from mlflow.models.auth_policy import AuthPolicy
from mlflow.models.dependencies_schemas import (
    _clear_dependencies_schemas,
    _get_dependencies_schema_from_model,
    _get_dependencies_schemas,
)
from mlflow.models.flavor_backend_registry import get_flavor_backend
from mlflow.models.model import (
    _DATABRICKS_FS_LOADER_MODULE,
    MLMODEL_FILE_NAME,
    MODEL_CODE_PATH,
    MODEL_CONFIG,
)
from mlflow.models.resources import Resource, _ResourceBuilder
from mlflow.models.signature import (
    _extract_type_hints,
    _infer_signature_from_input_example,
    _infer_signature_from_type_hints,
)
from mlflow.models.utils import (
    PyFuncInput,
    PyFuncLLMOutputChunk,
    PyFuncLLMSingleInput,
    PyFuncOutput,
    _convert_llm_input_data,
    _enforce_params_schema,
    _enforce_schema,
    _load_model_code_path,
    _save_example,
    _split_input_data_and_params,
    _validate_and_get_model_code_path,
)
from mlflow.protos.databricks_pb2 import (
    BAD_REQUEST,
    INTERNAL_ERROR,
    INVALID_PARAMETER_VALUE,
    RESOURCE_DOES_NOT_EXIST,
)
from mlflow.protos.databricks_uc_registry_messages_pb2 import (
    Entity,
    Job,
    LineageHeaderInfo,
    Notebook,
)
from mlflow.pyfunc.context import Context, set_prediction_context
from mlflow.pyfunc.dbconnect_artifact_cache import (
    DBConnectArtifactCache,
    archive_directory,
    extract_archive_to_dir,
)
from mlflow.pyfunc.model import (
    _DEFAULT_CHAT_AGENT_METADATA_TASK,
    _DEFAULT_CHAT_MODEL_METADATA_TASK,
    _DEFAULT_RESPONSES_AGENT_METADATA_TASK,
    ChatAgent,
    ChatModel,
    PythonModel,
    PythonModelContext,
    _FunctionPythonModel,
    _log_warning_if_params_not_in_predict_signature,
    _PythonModelPyfuncWrapper,
    get_default_conda_env,  # noqa: F401
    get_default_pip_requirements,
)

try:
    from mlflow.pyfunc.model import ResponsesAgent

    IS_RESPONSES_AGENT_AVAILABLE = True
except ImportError:
    IS_RESPONSES_AGENT_AVAILABLE = False
from mlflow.tracing.provider import trace_disabled
from mlflow.tracing.utils import _try_get_prediction_context
from mlflow.tracking._model_registry import DEFAULT_AWAIT_MAX_SLEEP_SECONDS
from mlflow.tracking.artifact_utils import _download_artifact_from_uri
from mlflow.types.agent import (
    CHAT_AGENT_INPUT_EXAMPLE,
    CHAT_AGENT_INPUT_SCHEMA,
    CHAT_AGENT_OUTPUT_SCHEMA,
    ChatAgentRequest,
    ChatAgentResponse,
)
from mlflow.types.llm import (
    CHAT_MODEL_INPUT_EXAMPLE,
    CHAT_MODEL_INPUT_SCHEMA,
    CHAT_MODEL_OUTPUT_SCHEMA,
    ChatCompletionResponse,
    ChatMessage,
    ChatParams,
)
from mlflow.types.type_hints import (
    _convert_dataframe_to_example_format,
    _is_example_valid_for_type_from_example,
    _is_type_hint_from_example,
    _signature_cannot_be_inferred_from_type_hint,
    model_validate,
)
from mlflow.utils import (
    PYTHON_VERSION,
    _is_in_ipython_notebook,
    check_port_connectivity,
    databricks_utils,
    find_free_port,
    get_major_minor_py_version,
)
from mlflow.utils import env_manager as _EnvManager
from mlflow.utils._spark_utils import modified_environ
from mlflow.utils.annotations import deprecated, developer_stable
from mlflow.utils.databricks_utils import (
    _get_databricks_serverless_env_vars,
    get_dbconnect_udf_sandbox_info,
    is_databricks_connect,
    is_in_databricks_runtime,
    is_in_databricks_serverless_runtime,
    is_in_databricks_shared_cluster_runtime,
)
from mlflow.utils.docstring_utils import LOG_MODEL_PARAM_DOCS, format_docstring
from mlflow.utils.environment import (
    _CONDA_ENV_FILE_NAME,
    _CONSTRAINTS_FILE_NAME,
    _PYTHON_ENV_FILE_NAME,
    _REQUIREMENTS_FILE_NAME,
    _process_conda_env,
    _process_pip_requirements,
    _PythonEnv,
    _validate_env_arguments,
)
from mlflow.utils.file_utils import (
    _copy_file_or_tree,
    get_or_create_nfs_tmp_dir,
    get_or_create_tmp_dir,
    get_total_file_size,
    write_to,
)
from mlflow.utils.mlflow_tags import MLFLOW_MODEL_IS_EXTERNAL
from mlflow.utils.model_utils import (
    _add_code_from_conf_to_system_path,
    _get_flavor_configuration,
    _get_flavor_configuration_from_ml_model_file,
    _get_overridden_pyfunc_model_config,
    _validate_and_copy_file_to_directory,
    _validate_and_get_model_config_from_file,
    _validate_and_prepare_target_save_path,
    _validate_infer_and_copy_code_paths,
    _validate_pyfunc_model_config,
)
from mlflow.utils.nfs_on_spark import get_nfs_cache_root_dir
from mlflow.utils.pydantic_utils import model_dump_compat
from mlflow.utils.requirements_utils import (
    _parse_requirements,
    warn_dependency_requirement_mismatches,
)
from mlflow.utils.spark_utils import is_spark_connect_mode
from mlflow.utils.virtualenv import _get_python_env, _get_virtualenv_name
from mlflow.utils.warnings_utils import color_warning

try:
    from pyspark.sql import DataFrame as SparkDataFrame

    HAS_PYSPARK = True
except ImportError:
    HAS_PYSPARK = False
FLAVOR_NAME = "python_function"
MAIN = "loader_module"
CODE = "code"
DATA = "data"
ENV = "env"
TASK = "task"

_MODEL_DATA_SUBPATH = "data"
_CHAT_PARAMS_WARNING_MESSAGE = (
    "Default values for temperature, n and stream in ChatParams will be removed in the "
    "next release. Specify them in the input example explicitly if needed."
)
_TYPE_FROM_EXAMPLE_ERROR_MESSAGE = (
    "Input example must be provided when using TypeFromExample as type hint. "
    "Fix this by passing `input_example` when logging your model. Check "
    "https://mlflow.org/docs/latest/model/python_model.html#typefromexample-type-hint-usage "
    "for more details."
)


class EnvType:
    CONDA = "conda"
    VIRTUALENV = "virtualenv"

    def __init__(self):
        raise NotImplementedError("This class is not meant to be instantiated.")


PY_VERSION = "python_version"


_logger = logging.getLogger(__name__)


def add_to_model(
    model,
    loader_module,
    data=None,
    code=None,
    conda_env=None,
    python_env=None,
    model_config=None,
    model_code_path=None,
    **kwargs,
):
    """
    Add a ``pyfunc`` spec to the model configuration.

    Defines ``pyfunc`` configuration schema. Caller can use this to create a valid ``pyfunc`` model
    flavor out of an existing directory structure. For example, other model flavors can use this to
    specify how to use their output as a ``pyfunc``.

    NOTE:

        All paths are relative to the exported model root directory.

    Args:
        model: Existing model.
        loader_module: The module to be used to load the model.
        data: Path to the model data.
        code: Path to the code dependencies.
        conda_env: Conda environment.
        python_env: Python environment.
        model_config: The model configuration to apply to the model. This configuration
            is available during model loading.

            .. Note:: Experimental: This parameter may change or be removed in a future
                release without warning.

        model_code_path: Path to the model code.
        kwargs: Additional key-value pairs to include in the ``pyfunc`` flavor specification.
                Values must be YAML-serializable.

    Returns:
        Updated model configuration.
    """
    params = deepcopy(kwargs)
    params[MAIN] = loader_module
    params[PY_VERSION] = PYTHON_VERSION
    if code:
        params[CODE] = code
    if data:
        params[DATA] = data
    if conda_env or python_env:
        params[ENV] = {}
        if conda_env:
            params[ENV][EnvType.CONDA] = conda_env
        if python_env:
            params[ENV][EnvType.VIRTUALENV] = python_env
    if model_config:
        params[MODEL_CONFIG] = model_config
    if model_code_path:
        params[MODEL_CODE_PATH] = model_code_path
    return model.add_flavor(FLAVOR_NAME, **params)


def _extract_conda_env(env):
    # In MLflow < 2.0.0, the 'env' field in a pyfunc configuration is a string containing the path
    # to a conda.yaml file.
    return env if isinstance(env, str) else env[EnvType.CONDA]


def _load_model_env(path):
    """
    Get ENV file string from a model configuration stored in Python Function format.
    Returned value is a model-relative path to a Conda Environment file,
    or None if none was specified at model save time
    """
    return _get_flavor_configuration(model_path=path, flavor_name=FLAVOR_NAME).get(ENV, None)


def _validate_params(params, model_metadata):
    if hasattr(model_metadata, "get_params_schema"):
        params_schema = model_metadata.get_params_schema()
        return _enforce_params_schema(params, params_schema)
    if params:
        raise MlflowException.invalid_parameter_value(
            "This model was not logged with a params schema and does not support "
            "providing the params argument."
            "Please log the model with mlflow >= 2.6.0 and specify a params schema.",
        )
    return


def _validate_prediction_input(data: PyFuncInput, params, input_schema, params_schema, flavor=None):
    """
    Internal helper function to transform and validate input data and params for prediction.
    Any additional transformation logics related to input data and params should be added here.
    """
    if input_schema is not None:
        try:
            data = _enforce_schema(data, input_schema, flavor)
        except Exception as e:
            if MLFLOW_DISABLE_SCHEMA_DETAILS.get():
                message = "Failed to enforce model input schema. Please check your input data."
            else:
                # Include error in message for backwards compatibility
                message = (
                    f"Failed to enforce schema of data '{data}' "
                    f"with schema '{input_schema}'. "
                    f"Error: {e}"
                )
            raise MlflowException.invalid_parameter_value(message)
    params = _enforce_params_schema(params, params_schema)
    if HAS_PYSPARK and isinstance(data, SparkDataFrame):
        _logger.warning(
            "Input data is a Spark DataFrame. Note that behaviour for "
            "Spark DataFrames is model dependent."
        )
    return data, params


class PyFuncModel:
    """
    MLflow 'python function' model.

    Wrapper around model implementation and metadata. This class is not meant to be constructed
    directly. Instead, instances of this class are constructed and returned from
    :py:func:`load_model() <mlflow.pyfunc.load_model>`.

    ``model_impl`` can be any Python object that implements the `Pyfunc interface
    <https://mlflow.org/docs/latest/python_api/mlflow.pyfunc.html#pyfunc-inference-api>`_, and is
    returned by invoking the model's ``loader_module``.

    ``model_meta`` contains model metadata loaded from the MLmodel file.
    """

    def __init__(
        self,
        model_meta: Model,
        model_impl: Any,
        predict_fn: str = "predict",
        predict_stream_fn: str | None = None,
        model_id: str | None = None,
    ):
        if not hasattr(model_impl, predict_fn):
            raise MlflowException(f"Model implementation is missing required {predict_fn} method.")
        if not model_meta:
            raise MlflowException("Model is missing metadata.")
        self._model_meta = model_meta
        self.__model_impl = model_impl
        self._predict_fn = getattr(model_impl, predict_fn)
        if predict_stream_fn:
            if not hasattr(model_impl, predict_stream_fn):
                raise MlflowException(
                    f"Model implementation is missing required {predict_stream_fn} method."
                )
            self._predict_stream_fn = getattr(model_impl, predict_stream_fn)
        else:
            self._predict_stream_fn = None
        self._model_id = model_id
        self._input_example = None

    @property
    @developer_stable
    def _model_impl(self) -> Any:
        """
        The underlying model implementation object.

        NOTE: This is a stable developer API.
        """
        return self.__model_impl

    @property
    def model_id(self) -> str | None:
        """
        The model ID of the model.

        Returns:
            The model ID of the model.
        """
        return self._model_id

    def _update_dependencies_schemas_in_prediction_context(self, context: Context):
        if self._model_meta and self._model_meta.metadata:
            dependencies_schemas = self._model_meta.metadata.get("dependencies_schemas", {})
            context.update(
                dependencies_schemas={
                    dependency: json.dumps(schema)
                    for dependency, schema in dependencies_schemas.items()
                }
            )

    @property
    def input_example(self) -> Any | None:
        """
        The input example provided when the model was saved.
        """
        return self._input_example

    @input_example.setter
    def input_example(self, value: Any) -> None:
        self._input_example = value

    def predict(self, data: PyFuncInput, params: dict[str, Any] | None = None) -> PyFuncOutput:
        context = _try_get_prediction_context() or Context()
        with set_prediction_context(context):
            if schema := _get_dependencies_schema_from_model(self._model_meta):
                context.update(**schema)

            if self.model_id:
                context.update(model_id=self.model_id)
            return self._predict(data, params)

    def _predict(self, data: PyFuncInput, params: dict[str, Any] | None = None) -> PyFuncOutput:
        """
        Generates model predictions.

        If the model contains signature, enforce the input schema first before calling the model
        implementation with the sanitized input. If the pyfunc model does not include model schema,
        the input is passed to the model implementation as is. See `Model Signature Enforcement
        <https://www.mlflow.org/docs/latest/models.html#signature-enforcement>`_ for more details.

        Args:
            data: LLM Model single input as one of pandas.DataFrame, numpy.ndarray,
                scipy.sparse.(csc_matrix | csr_matrix), List[Any], or
                Dict[str, numpy.ndarray].
                For model signatures with tensor spec inputs
                (e.g. the Tensorflow core / Keras model), the input data type must be one of
                `numpy.ndarray`, `List[numpy.ndarray]`, `Dict[str, numpy.ndarray]` or
                `pandas.DataFrame`. If data is of `pandas.DataFrame` type and the model
                contains a signature with tensor spec inputs, the corresponding column values
                in the pandas DataFrame will be reshaped to the required shape with 'C' order
                (i.e. read / write the elements using C-like index order), and DataFrame
                column values will be cast as the required tensor spec type. For Pyspark
                DataFrame inputs, MLflow will only enforce the schema on a subset
                of the data rows.
            params: Additional parameters to pass to the model for inference.

        Returns:
            Model predictions as one of pandas.DataFrame, pandas.Series, numpy.ndarray or list.
        """
        # fetch the schema from metadata to avoid signature change after model is loaded
        self.input_schema = self.metadata.get_input_schema()
        self.params_schema = self.metadata.get_params_schema()
        # signature can only be inferred from type hints if the model is PythonModel
        if self.metadata._is_signature_from_type_hint():
            # we don't need to validate on data as data validation
            # will be done during PythonModel's predict call
            params = _enforce_params_schema(params, self.params_schema)
        else:
            data, params = _validate_prediction_input(
                data, params, self.input_schema, self.params_schema, self.loader_module
            )
            if (
                isinstance(data, pandas.DataFrame)
                and self.metadata._is_type_hint_from_example()
                and self.input_example is not None
            ):
                data = _convert_dataframe_to_example_format(data, self.input_example)
        params_arg = inspect.signature(self._predict_fn).parameters.get("params")
        if params_arg and params_arg.kind != inspect.Parameter.VAR_KEYWORD:
            return self._predict_fn(data, params=params)

        _log_warning_if_params_not_in_predict_signature(_logger, params)
        return self._predict_fn(data)

    def predict_stream(
        self, data: PyFuncLLMSingleInput, params: dict[str, Any] | None = None
    ) -> Iterator[PyFuncLLMOutputChunk]:
        context = _try_get_prediction_context() or Context()

        if schema := _get_dependencies_schema_from_model(self._model_meta):
            context.update(**schema)

        if self.model_id:
            context.update(model_id=self.model_id)

        # NB: The prediction context must be applied during iterating over the stream,
        # hence, simply wrapping the self._predict_stream call with the context manager
        # is not sufficient.
        def _gen_with_context(*args, **kwargs):
            with set_prediction_context(context):
                yield from self._predict_stream(*args, **kwargs)

        return _gen_with_context(data, params)

    def _predict_stream(
        self, data: PyFuncLLMSingleInput, params: dict[str, Any] | None = None
    ) -> Iterator[PyFuncLLMOutputChunk]:
        """
        Generates streaming model predictions. Only LLM supports this method.

        If the model contains signature, enforce the input schema first before calling the model
        implementation with the sanitized input. If the pyfunc model does not include model schema,
        the input is passed to the model implementation as is. See `Model Signature Enforcement
        <https://www.mlflow.org/docs/latest/models.html#signature-enforcement>`_ for more details.

        Args:
            data: LLM Model single input as one of dict, str, bool, bytes, float, int, str type.
            params: Additional parameters to pass to the model for inference.

        Returns:
            Model predictions as an iterator of chunks. The chunks in the iterator must be type of
            dict or string. Chunk dict fields are determined by the model implementation.
        """

        if self._predict_stream_fn is None:
            raise MlflowException("This model does not support predict_stream method.")

        self.input_schema = self.metadata.get_input_schema()
        self.params_schema = self.metadata.get_params_schema()
        data, params = _validate_prediction_input(
            data, params, self.input_schema, self.params_schema, self.loader_module
        )
        data = _convert_llm_input_data(data)
        if isinstance(data, list):
            # `predict_stream` only accepts single input.
            # but `enforce_schema` might convert single input into a list like `[single_input]`
            # so extract the first element in the list.
            if len(data) != 1:
                raise MlflowException(
                    f"'predict_stream' requires single input, but it got input data {data}"
                )
            data = data[0]

        if "params" in inspect.signature(self._predict_stream_fn).parameters:
            return self._predict_stream_fn(data, params=params)

        _log_warning_if_params_not_in_predict_signature(_logger, params)
        return self._predict_stream_fn(data)

    def unwrap_python_model(self):
        """
        Unwrap the underlying Python model object.

        This method is useful for accessing custom model functions, while still being able to
        leverage the MLflow designed workflow through the `predict()` method.

        Returns:
            The underlying wrapped model object

        .. code-block:: python
            :test:
            :caption: Example

            import mlflow


            # define a custom model
            class MyModel(mlflow.pyfunc.PythonModel):
                def predict(self, context, model_input, params=None):
                    return self.my_custom_function(model_input, params)

                def my_custom_function(self, model_input, params=None):
                    # do something with the model input
                    return 0


            some_input = 1
            # save the model
            with mlflow.start_run():
                model_info = mlflow.pyfunc.log_model(name="model", python_model=MyModel())

            # load the model
            loaded_model = mlflow.pyfunc.load_model(model_uri=model_info.model_uri)
            print(type(loaded_model))  # <class 'mlflow.pyfunc.model.PyFuncModel'>
            unwrapped_model = loaded_model.unwrap_python_model()
            print(type(unwrapped_model))  # <class '__main__.MyModel'>

            # does not work, only predict() is exposed
            # print(loaded_model.my_custom_function(some_input))
            print(unwrapped_model.my_custom_function(some_input))  # works
            print(loaded_model.predict(some_input))  # works

            # works, but None is needed for context arg
            print(unwrapped_model.predict(None, some_input))
        """
        try:
            python_model = self._model_impl.python_model
            if python_model is None:
                raise AttributeError("Expected python_model attribute not to be None.")
        except AttributeError as e:
            raise MlflowException("Unable to retrieve base model object from pyfunc.") from e
        return python_model

    def __eq__(self, other):
        if not isinstance(other, PyFuncModel):
            return False
        return self._model_meta == other._model_meta

    @property
    def metadata(self) -> Model:
        """Model metadata."""
        if self._model_meta is None:
            raise MlflowException("Model is missing metadata.")
        return self._model_meta

    @property
    def model_config(self):
        """Model's flavor configuration"""
        return self._model_meta.flavors[FLAVOR_NAME].get(MODEL_CONFIG, {})

    @property
    def loader_module(self):
        """Model's flavor configuration"""
        if self._model_meta.flavors.get(FLAVOR_NAME) is None:
            return None
        return self._model_meta.flavors[FLAVOR_NAME].get(MAIN)

    def __repr__(self):
        info = {}
        if self._model_meta is not None:
            if hasattr(self._model_meta, "run_id") and self._model_meta.run_id is not None:
                info["run_id"] = self._model_meta.run_id
            if (
                hasattr(self._model_meta, "artifact_path")
                and self._model_meta.artifact_path is not None
            ):
                info["artifact_path"] = self._model_meta.artifact_path
            info["flavor"] = self._model_meta.flavors[FLAVOR_NAME]["loader_module"]
        return yaml.safe_dump({"mlflow.pyfunc.loaded_model": info}, default_flow_style=False)

    def get_raw_model(self):
        """
        Get the underlying raw model if the model wrapper implemented `get_raw_model` function.
        """
        if hasattr(self._model_impl, "get_raw_model"):
            return self._model_impl.get_raw_model()
        raise NotImplementedError("`get_raw_model` is not implemented by the underlying model")


def _get_pip_requirements_from_model_path(model_path: str):
    req_file_path = os.path.join(model_path, _REQUIREMENTS_FILE_NAME)
    if not os.path.exists(req_file_path):
        return []

    return [req.req_str for req in _parse_requirements(req_file_path, is_constraint=False)]


@trace_disabled  # Suppress traces while loading model
def load_model(
    model_uri: str,
    suppress_warnings: bool = False,
    dst_path: str | None = None,
    model_config: str | Path | dict[str, Any] | None = None,
) -> PyFuncModel:
    """
    Load a model stored in Python function format.

    Args:
        model_uri: The location, in URI format, of the MLflow model. For example:

            - ``/Users/me/path/to/local/model``
            - ``relative/path/to/local/model``
            - ``s3://my_bucket/path/to/model``
            - ``runs:/<mlflow_run_id>/run-relative/path/to/model``
            - ``models:/<model_name>/<model_version>``
            - ``models:/<model_name>/<stage>``
            - ``mlflow-artifacts:/path/to/model``

            For more information about supported URI schemes, see
            `Referencing Artifacts <https://www.mlflow.org/docs/latest/concepts.html#
            artifact-locations>`_.
        suppress_warnings: If ``True``, non-fatal warning messages associated with the model
            loading process will be suppressed. If ``False``, these warning messages will be
            emitted.
        dst_path: The local filesystem path to which to download the model artifact.
            This directory must already exist. If unspecified, a local output
            path will be created.
        model_config: The model configuration to apply to the model. The configuration will
            be available as the ``model_config`` property of the ``context`` parameter
            in :func:`PythonModel.load_context() <mlflow.pyfunc.PythonModel.load_context>`
            and :func:`PythonModel.predict() <mlflow.pyfunc.PythonModel.predict>`.
            The configuration can be passed as a file path, or a dict with string keys.

            .. Note:: Experimental: This parameter may change or be removed in a future
                release without warning.
    """

    lineage_header_info = None
    if (
        not _MLFLOW_IN_CAPTURE_MODULE_PROCESS.get()
    ) and databricks_utils.is_in_databricks_runtime():
        entity_list = []
        # Get notebook id and job id, pack them into lineage_header_info
        if databricks_utils.is_in_databricks_notebook() and (
            notebook_id := databricks_utils.get_notebook_id()
        ):
            notebook_entity = Notebook(id=notebook_id)
            entity_list.append(Entity(notebook=notebook_entity))

        if databricks_utils.is_in_databricks_job() and (job_id := databricks_utils.get_job_id()):
            job_entity = Job(id=job_id)
            entity_list.append(Entity(job=job_entity))

        lineage_header_info = LineageHeaderInfo(entities=entity_list) if entity_list else None

    local_path = _download_artifact_from_uri(
        artifact_uri=model_uri, output_path=dst_path, lineage_header_info=lineage_header_info
    )

    if not suppress_warnings:
        model_requirements = _get_pip_requirements_from_model_path(local_path)
        warn_dependency_requirement_mismatches(model_requirements)

    model_meta = Model.load(os.path.join(local_path, MLMODEL_FILE_NAME))

    if model_meta.metadata and model_meta.metadata.get(MLFLOW_MODEL_IS_EXTERNAL, False) is True:
        raise MlflowException(
            "This model's artifacts are external and are not stored in the model directory."
            " This model cannot be loaded with MLflow.",
            BAD_REQUEST,
        )

    conf = model_meta.flavors.get(FLAVOR_NAME)
    if conf is None:
        raise MlflowException(
            f'Model does not have the "{FLAVOR_NAME}" flavor',
            RESOURCE_DOES_NOT_EXIST,
        )
    model_py_version = conf.get(PY_VERSION)
    if not suppress_warnings:
        _warn_potentially_incompatible_py_version_if_necessary(model_py_version=model_py_version)

    _add_code_from_conf_to_system_path(local_path, conf, code_key=CODE)
    data_path = os.path.join(local_path, conf[DATA]) if (DATA in conf) else local_path

    if isinstance(model_config, str):
        model_config = _validate_and_get_model_config_from_file(model_config)

    model_config = _get_overridden_pyfunc_model_config(
        conf.get(MODEL_CONFIG, None), model_config, _logger
    )

    try:
        if model_config:
            model_impl = importlib.import_module(conf[MAIN])._load_pyfunc(data_path, model_config)
        else:
            model_impl = importlib.import_module(conf[MAIN])._load_pyfunc(data_path)
    except ModuleNotFoundError as e:
        # This error message is particularly for the case when the error is caused by module
        # "databricks.feature_store.mlflow_model". But depending on the environment, the offending
        # module might be "databricks", "databricks.feature_store" or full package. So we will
        # raise the error with the following note if "databricks" presents in the error. All non-
        # databricks module errors will just be re-raised.
        if conf[MAIN] == _DATABRICKS_FS_LOADER_MODULE and e.name.startswith("databricks"):
            raise MlflowException(
                f"{e.msg}; "
                "Note: mlflow.pyfunc.load_model is not supported for Feature Store models. "
                "spark_udf() and predict() will not work as expected. Use "
                "score_batch for offline predictions.",
                BAD_REQUEST,
            ) from None
        raise e
    finally:
        # clean up the dependencies schema which is set to global state after loading the model.
        # This avoids the schema being used by other models loaded in the same process.
        _clear_dependencies_schemas()
    predict_fn = conf.get("predict_fn", "predict")
    streamable = conf.get("streamable", False)
    predict_stream_fn = conf.get("predict_stream_fn", "predict_stream") if streamable else None

    pyfunc_model = PyFuncModel(
        model_meta=model_meta,
        model_impl=model_impl,
        predict_fn=predict_fn,
        predict_stream_fn=predict_stream_fn,
        model_id=model_meta.model_id,
    )

    try:
        model_input_example = model_meta.load_input_example(path=local_path)
        pyfunc_model.input_example = model_input_example
    except Exception as e:
        _logger.debug(f"Failed to load input example from model metadata: {e}.")

    return pyfunc_model


class _ServedPyFuncModel(PyFuncModel):
    def __init__(self, model_meta: Model, client: Any, server_pid: int, env_manager="local"):
        super().__init__(model_meta=model_meta, model_impl=client, predict_fn="invoke")
        self._client = client
        self._server_pid = server_pid
        # We need to set `env_manager` attribute because it is used by Databricks runtime
        # evaluate usage logging to log 'env_manager' tag in `_evaluate` function patching.
        self._env_manager = env_manager

    def predict(self, data, params=None):
        """
        Args:
            data: Model input data.
            params: Additional parameters to pass to the model for inference.

        Returns:
            Model predictions.
        """
        if "params" in inspect.signature(self._client.invoke).parameters:
            result = self._client.invoke(data, params=params).get_predictions()
        else:
            _log_warning_if_params_not_in_predict_signature(_logger, params)
            result = self._client.invoke(data).get_predictions()
        if isinstance(result, pandas.DataFrame):
            result = result[result.columns[0]]
        return result

    @property
    def pid(self):
        if self._server_pid is None:
            raise MlflowException("Served PyFunc Model is missing server process ID.")
        return self._server_pid

    @property
    def env_manager(self):
        return self._env_manager

    @env_manager.setter
    def env_manager(self, value):
        self._env_manager = value


def _load_model_or_server(
    model_uri: str, env_manager: str, model_config: dict[str, Any] | None = None
):
    """
    Load a model with env restoration. If a non-local ``env_manager`` is specified, prepare an
    independent Python environment with the training time dependencies of the specified model
    installed and start a MLflow Model Scoring Server process with that model in that environment.
    Return a _ServedPyFuncModel that invokes the scoring server for prediction. Otherwise, load and
    return the model locally as a PyFuncModel using :py:func:`mlflow.pyfunc.load_model`.

    Args:
        model_uri: The uri of the model.
        env_manager: The environment manager to load the model.
        model_config: The model configuration to use by the model, only if the model
                      accepts it.

    Returns:
        A _ServedPyFuncModel for non-local ``env_manager``s or a PyFuncModel otherwise.
    """
    from mlflow.pyfunc.scoring_server.client import (
        ScoringServerClient,
        StdinScoringServerClient,
    )

    if env_manager == _EnvManager.LOCAL:
        return load_model(model_uri, model_config=model_config)

    _logger.info("Starting model server for model environment restoration.")

    local_path = _download_artifact_from_uri(artifact_uri=model_uri)
    model_meta = Model.load(os.path.join(local_path, MLMODEL_FILE_NAME))

    is_port_connectable = check_port_connectivity()
    pyfunc_backend = get_flavor_backend(
        local_path,
        env_manager=env_manager,
        install_mlflow=os.environ.get("MLFLOW_HOME") is not None,
        create_env_root_dir=not is_port_connectable,
    )
    _logger.info("Restoring model environment. This can take a few minutes.")
    # Set capture_output to True in Databricks so that when environment preparation fails, the
    # exception message of the notebook cell output will include child process command execution
    # stdout/stderr output.
    pyfunc_backend.prepare_env(model_uri=local_path, capture_output=is_in_databricks_runtime())
    if is_port_connectable:
        server_port = find_free_port()
        scoring_server_proc = pyfunc_backend.serve(
            model_uri=local_path,
            port=server_port,
            host="127.0.0.1",
            timeout=MLFLOW_SCORING_SERVER_REQUEST_TIMEOUT.get(),
            enable_mlserver=False,
            synchronous=False,
            stdout=subprocess.PIPE,
            stderr=subprocess.STDOUT,
            model_config=model_config,
        )
        client = ScoringServerClient("127.0.0.1", server_port)
    else:
        scoring_server_proc = pyfunc_backend.serve_stdin(local_path, model_config=model_config)
        client = StdinScoringServerClient(scoring_server_proc)

    _logger.info(f"Scoring server process started at PID: {scoring_server_proc.pid}")
    try:
        client.wait_server_ready(timeout=90, scoring_server_proc=scoring_server_proc)
    except Exception as e:
        if scoring_server_proc.poll() is None:
            # the scoring server is still running but client can't connect to it.
            # kill the server.
            scoring_server_proc.kill()
        server_output, _ = scoring_server_proc.communicate(timeout=15)
        if isinstance(server_output, bytes):
            server_output = server_output.decode("UTF-8")
        raise MlflowException(
            "MLflow model server failed to launch, server process stdout and stderr are:\n"
            + server_output
        ) from e

    return _ServedPyFuncModel(
        model_meta=model_meta,
        client=client,
        server_pid=scoring_server_proc.pid,
        env_manager=env_manager,
    )


def _get_model_dependencies(model_uri, format="pip"):
    model_dir = _download_artifact_from_uri(model_uri)

    def get_conda_yaml_path():
        model_config = _get_flavor_configuration_from_ml_model_file(
            os.path.join(model_dir, MLMODEL_FILE_NAME), flavor_name=FLAVOR_NAME
        )
        return os.path.join(model_dir, _extract_conda_env(model_config[ENV]))

    if format == "pip":
        requirements_file = os.path.join(model_dir, _REQUIREMENTS_FILE_NAME)
        if os.path.exists(requirements_file):
            return requirements_file

        _logger.info(
            f"{_REQUIREMENTS_FILE_NAME} is not found in the model directory. Falling back to"
            f" extracting pip requirements from the model's 'conda.yaml' file. Conda"
            " dependencies will be ignored."
        )

        with open(get_conda_yaml_path()) as yf:
            conda_yaml = yaml.safe_load(yf)

        conda_deps = conda_yaml.get("dependencies", [])
        for index, dep in enumerate(conda_deps):
            if isinstance(dep, dict) and "pip" in dep:
                pip_deps_index = index
                break
        else:
            raise MlflowException(
                "No pip section found in conda.yaml file in the model directory.",
                error_code=RESOURCE_DOES_NOT_EXIST,
            )

        pip_deps = conda_deps.pop(pip_deps_index)["pip"]
        tmp_dir = tempfile.mkdtemp()
        pip_file_path = os.path.join(tmp_dir, _REQUIREMENTS_FILE_NAME)
        with open(pip_file_path, "w") as f:
            f.write("\n".join(pip_deps) + "\n")

        if len(conda_deps) > 0:
            _logger.warning(
                "The following conda dependencies have been excluded from the environment file:"
                f" {', '.join(conda_deps)}."
            )

        return pip_file_path

    elif format == "conda":
        return get_conda_yaml_path()
    else:
        raise MlflowException(
            f"Illegal format argument '{format}'.", error_code=INVALID_PARAMETER_VALUE
        )


def get_model_dependencies(model_uri, format="pip"):
    """
    Downloads the model dependencies and returns the path to requirements.txt or conda.yaml file.

    .. warning::
        This API downloads all the model artifacts to the local filesystem. This may take
        a long time for large models. To avoid this overhead, use
        ``mlflow.artifacts.download_artifacts("<model_uri>/requirements.txt")`` or
        ``mlflow.artifacts.download_artifacts("<model_uri>/conda.yaml")`` instead.

    Args:
        model_uri: The uri of the model to get dependencies from.
        format: The format of the returned dependency file. If the ``"pip"`` format is
            specified, the path to a pip ``requirements.txt`` file is returned.
            If the ``"conda"`` format is specified, the path to a ``"conda.yaml"``
            file is returned . If the ``"pip"`` format is specified but the model
            was not saved with a ``requirements.txt`` file, the ``pip`` section
            of the model's ``conda.yaml`` file is extracted instead, and any
            additional conda dependencies are ignored. Default value is ``"pip"``.

    Returns:
        The local filesystem path to either a pip ``requirements.txt`` file
        (if ``format="pip"``) or a ``conda.yaml`` file (if ``format="conda"``)
        specifying the model's dependencies.
    """
    dep_file = _get_model_dependencies(model_uri, format)

    if format == "pip":
        prefix = "%" if _is_in_ipython_notebook() else ""
        _logger.info(
            "To install the dependencies that were used to train the model, run the "
            f"following command: '{prefix}pip install -r {dep_file}'."
        )
    return dep_file


@deprecated("mlflow.pyfunc.load_model", 1.0)
def load_pyfunc(model_uri, suppress_warnings=False):
    """
    Load a model stored in Python function format.

    Args:
        model_uri: The location, in URI format, of the MLflow model. For example:

            - ``/Users/me/path/to/local/model``
            - ``relative/path/to/local/model``
            - ``s3://my_bucket/path/to/model``
            - ``runs:/<mlflow_run_id>/run-relative/path/to/model``
            - ``models:/<model_name>/<model_version>``
            - ``models:/<model_name>/<stage>``
            - ``mlflow-artifacts:/path/to/model``

            For more information about supported URI schemes, see
            `Referencing Artifacts <https://www.mlflow.org/docs/latest/concepts.html#
            artifact-locations>`_.

        suppress_warnings: If ``True``, non-fatal warning messages associated with the model
            loading process will be suppressed. If ``False``, these warning messages will be
            emitted.
    """
    return load_model(model_uri, suppress_warnings)


def _warn_potentially_incompatible_py_version_if_necessary(model_py_version=None):
    """
    Compares the version of Python that was used to save a given model with the version
    of Python that is currently running. If a major or minor version difference is detected,
    logs an appropriate warning.
    """
    if model_py_version is None:
        _logger.warning(
            "The specified model does not have a specified Python version. It may be"
            " incompatible with the version of Python that is currently running: Python %s",
            PYTHON_VERSION,
        )
    elif get_major_minor_py_version(model_py_version) != get_major_minor_py_version(PYTHON_VERSION):
        _logger.warning(
            "The version of Python that the model was saved in, `Python %s`, differs"
            " from the version of Python that is currently running, `Python %s`,"
            " and may be incompatible",
            model_py_version,
            PYTHON_VERSION,
        )


def _create_model_downloading_tmp_dir(should_use_nfs):
    root_tmp_dir = get_or_create_nfs_tmp_dir() if should_use_nfs else get_or_create_tmp_dir()

    root_model_cache_dir = os.path.join(root_tmp_dir, "models")
    os.makedirs(root_model_cache_dir, exist_ok=True)

    tmp_model_dir = tempfile.mkdtemp(dir=root_model_cache_dir)
    # mkdtemp creates a directory with permission 0o700
    # change it to be 0o770 to ensure it can be seen in spark UDF
    os.chmod(tmp_model_dir, 0o770)
    return tmp_model_dir


_MLFLOW_SERVER_OUTPUT_TAIL_LINES_TO_KEEP = 200


def _is_variant_type(spark_type):
    try:
        from pyspark.sql.types import VariantType

        return isinstance(spark_type, VariantType)
    except ImportError:
        return False


def _convert_spec_type_to_spark_type(spec_type):
    from pyspark.sql.types import ArrayType, MapType, StringType, StructField, StructType

    from mlflow.types.schema import AnyType, Array, DataType, Map, Object

    if isinstance(spec_type, DataType):
        return spec_type.to_spark()

    if isinstance(spec_type, AnyType):
        try:
            from pyspark.sql.types import VariantType

            return VariantType()
        except ImportError:
            raise MlflowException.invalid_parameter_value(
                "`AnyType` is not supported in PySpark versions older than 4.0.0. "
                "Upgrade your PySpark version to use this feature.",
            )

    if isinstance(spec_type, Array):
        return ArrayType(_convert_spec_type_to_spark_type(spec_type.dtype))

    if isinstance(spec_type, Object):
        return StructType(
            [
                StructField(
                    property.name,
                    _convert_spec_type_to_spark_type(property.dtype),
                    # we set nullable to True for all properties
                    # to avoid some errors like java.lang.NullPointerException
                    # when the signature is not inferred based on correct data.
                )
                for property in spec_type.properties
            ]
        )

    # Map only supports string as key
    if isinstance(spec_type, Map):
        return MapType(
            keyType=StringType(), valueType=_convert_spec_type_to_spark_type(spec_type.value_type)
        )

    raise MlflowException(f"Failed to convert schema type `{spec_type}` to spark type.")


def _cast_output_spec_to_spark_type(spec):
    from pyspark.sql.types import ArrayType

    from mlflow.types.schema import ColSpec, DataType, TensorSpec

    # TODO: handle optional output columns.
    if isinstance(spec, ColSpec):
        return _convert_spec_type_to_spark_type(spec.type)
    elif isinstance(spec, TensorSpec):
        data_type = DataType.from_numpy_type(spec.type)
        if data_type is None:
            raise MlflowException(
                f"Model output tensor spec type {spec.type} is not supported in spark_udf.",
                error_code=INVALID_PARAMETER_VALUE,
            )

        if len(spec.shape) == 1:
            return ArrayType(data_type.to_spark())
        elif len(spec.shape) == 2:
            return ArrayType(ArrayType(data_type.to_spark()))
        else:
            raise MlflowException(
                "Only 1D or 2D tensors are supported as spark_udf "
                f"return value, but model output '{spec.name}' has shape {spec.shape}.",
                error_code=INVALID_PARAMETER_VALUE,
            )
    else:
        raise MlflowException(
            f"Unknown schema output spec {spec}.", error_code=INVALID_PARAMETER_VALUE
        )


def _infer_spark_udf_return_type(model_output_schema):
    from pyspark.sql.types import StructField, StructType

    if len(model_output_schema.inputs) == 1:
        return _cast_output_spec_to_spark_type(model_output_schema.inputs[0])

    return StructType(
        [
            StructField(name=spec.name or str(i), dataType=_cast_output_spec_to_spark_type(spec))
            for i, spec in enumerate(model_output_schema.inputs)
        ]
    )


def _parse_spark_datatype(datatype: str):
    from pyspark.sql.functions import udf
    from pyspark.sql.session import SparkSession

    return_type = "boolean" if datatype == "bool" else datatype
    parsed_datatype = udf(lambda x: x, returnType=return_type).returnType

    if parsed_datatype.typeName() == "unparseddata":
        # For spark 3.5.x, `udf(lambda x: x, returnType=return_type).returnType`
        # returns UnparsedDataType, which is not compatible with signature inference.
        # Note: SparkSession.active only exists for spark >= 3.5.0
        schema = (
            SparkSession.active()
            .range(0)
            .select(udf(lambda x: x, returnType=return_type)("id"))
            .schema
        )
        return schema[0].dataType

    return parsed_datatype


def _is_none_or_nan(value):
    # The condition `isinstance(value, float)` is needed to avoid error
    # from `np.isnan(value)` if value is a non-numeric type.
    return value is None or isinstance(value, float) and np.isnan(value)


def _convert_array_values(values, result_type):
    """
    Convert list or numpy array values to spark dataframe column values.
    """
    from pyspark.sql.types import ArrayType, StructType

    if not isinstance(result_type, ArrayType):
        raise MlflowException.invalid_parameter_value(
            f"result_type must be ArrayType, got {result_type.simpleString()}",
        )

    spark_primitive_type_to_np_type = _get_spark_primitive_type_to_np_type()

    if type(result_type.elementType) in spark_primitive_type_to_np_type:
        np_type = spark_primitive_type_to_np_type[type(result_type.elementType)]
        # For array type result values, if provided value is None or NaN, regard it as a null array.
        # see https://github.com/mlflow/mlflow/issues/8986
        return None if _is_none_or_nan(values) else np.array(values, dtype=np_type)
    if isinstance(result_type.elementType, ArrayType):
        return [_convert_array_values(v, result_type.elementType) for v in values]
    if isinstance(result_type.elementType, StructType):
        return [_convert_struct_values(v, result_type.elementType) for v in values]
    if _is_variant_type(result_type.elementType):
        return values

    raise MlflowException.invalid_parameter_value(
        "Unsupported array type field with element type "
        f"{result_type.elementType.simpleString()} in Array type.",
    )


def _get_spark_primitive_types():
    from pyspark.sql import types

    return (
        types.IntegerType,
        types.LongType,
        types.FloatType,
        types.DoubleType,
        types.StringType,
        types.BooleanType,
    )


def _get_spark_primitive_type_to_np_type():
    from pyspark.sql import types

    return {
        types.IntegerType: np.int32,
        types.LongType: np.int64,
        types.FloatType: np.float32,
        types.DoubleType: np.float64,
        types.BooleanType: np.bool_,
        types.StringType: np.str_,
    }


def _get_spark_primitive_type_to_python_type():
    from pyspark.sql import types

    return {
        types.IntegerType: int,
        types.LongType: int,
        types.FloatType: float,
        types.DoubleType: float,
        types.BooleanType: bool,
        types.StringType: str,
    }


def _check_udf_return_type(data_type):
    from pyspark.sql.types import ArrayType, MapType, StringType, StructType

    primitive_types = _get_spark_primitive_types()
    if isinstance(data_type, primitive_types):
        return True

    if isinstance(data_type, ArrayType):
        return _check_udf_return_type(data_type.elementType)

    if isinstance(data_type, StructType):
        return all(_check_udf_return_type(field.dataType) for field in data_type.fields)

    if isinstance(data_type, MapType):
        return isinstance(data_type.keyType, StringType) and _check_udf_return_type(
            data_type.valueType
        )

    return False


def _convert_struct_values(
    result: pandas.DataFrame | dict[str, Any],
    result_type,
):
    """
    Convert spark StructType values to spark dataframe column values.
    """

    from pyspark.sql.types import ArrayType, MapType, StructType

    if not isinstance(result_type, StructType):
        raise MlflowException.invalid_parameter_value(
            f"result_type must be StructType, got {result_type.simpleString()}",
        )

    if not isinstance(result, (dict, pandas.DataFrame)):
        raise MlflowException.invalid_parameter_value(
            f"Unsupported result type {type(result)}, expected dict or pandas DataFrame",
        )

    spark_primitive_type_to_np_type = _get_spark_primitive_type_to_np_type()
    is_pandas_df = isinstance(result, pandas.DataFrame)
    result_dict = {}
    for field_name in result_type.fieldNames():
        field_type = result_type[field_name].dataType
        field_values = result[field_name]

        if type(field_type) in spark_primitive_type_to_np_type:
            np_type = spark_primitive_type_to_np_type[type(field_type)]
            if is_pandas_df:
                # it's possible that field_values contain only Nones
                # in this case, we don't need to cast the type
                if not all(_is_none_or_nan(field_value) for field_value in field_values):
                    field_values = field_values.astype(np_type)
            else:
                field_values = (
                    None
                    if _is_none_or_nan(field_values)
                    else np.array(field_values, dtype=np_type).item()
                )
        elif isinstance(field_type, ArrayType):
            if is_pandas_df:
                field_values = pandas.Series(
                    _convert_array_values(field_value, field_type) for field_value in field_values
                )
            else:
                field_values = _convert_array_values(field_values, field_type)
        elif isinstance(field_type, StructType):
            if is_pandas_df:
                field_values = pandas.Series(
                    [
                        _convert_struct_values(field_value, field_type)
                        for field_value in field_values
                    ]
                )
            else:
                if isinstance(field_type, pydantic.BaseModel):
                    field_values = model_dump_compat(field_values)
                field_values = _convert_struct_values(field_values, field_type)
        elif isinstance(field_type, MapType):
            if is_pandas_df:
                field_values = pandas.Series(
                    [
                        {
                            key: _convert_value_based_on_spark_type(value, field_type.valueType)
                            for key, value in field_value.items()
                        }
                        for field_value in field_values
                    ]
                ).astype(object)
            else:
                field_values = {
                    key: _convert_value_based_on_spark_type(value, field_type.valueType)
                    for key, value in field_values.items()
                }
        elif _is_variant_type(field_type):
            return field_values
        else:
            raise MlflowException.invalid_parameter_value(
                f"Unsupported field type {field_type.simpleString()} in struct type.",
            )
        result_dict[field_name] = field_values

    if is_pandas_df:
        return pandas.DataFrame(result_dict)
    return result_dict


def _convert_value_based_on_spark_type(value, spark_type):
    """
    Convert value to python types based on the given spark type.
    """

    from pyspark.sql.types import ArrayType, MapType, StructType

    spark_primitive_type_to_python_type = _get_spark_primitive_type_to_python_type()

    if type(spark_type) in spark_primitive_type_to_python_type:
        python_type = spark_primitive_type_to_python_type[type(spark_type)]
        return None if _is_none_or_nan(value) else python_type(value)
    if isinstance(spark_type, StructType):
        return _convert_struct_values(value, spark_type)
    if isinstance(spark_type, ArrayType):
        return [_convert_value_based_on_spark_type(v, spark_type.elementType) for v in value]
    if isinstance(spark_type, MapType):
        return {
            key: _convert_value_based_on_spark_type(value[key], spark_type.valueType)
            for key in value
        }
    if _is_variant_type(spark_type):
        return value
    raise MlflowException.invalid_parameter_value(
        f"Unsupported type {spark_type} for value {value}"
    )


# This location is used to prebuild python environment in Databricks runtime.
# The location for prebuilding env should be located under /local_disk0
# because the python env will be uploaded to NFS and mounted to Serverless UDF sandbox,
# for serverless client image case, it doesn't have "/local_disk0" directory
_PREBUILD_ENV_ROOT_LOCATION = "/tmp"


def _gen_prebuilt_env_archive_name(spark, local_model_path):
    """
    Generate prebuilt env archive file name.
    The format is:
    'mlflow-{sha of python env config and dependencies}-{runtime version}-{platform machine}'
    Note: The runtime version and platform machine information are included in the
     archive name because the prebuilt env might not be compatible across different
     runtime versions or platform machines.
    """
    python_env = _get_python_env(Path(local_model_path))
    env_name = _get_virtualenv_name(python_env, local_model_path)
    dbconnect_udf_sandbox_info = get_dbconnect_udf_sandbox_info(spark)
    return (
        f"{env_name}-{dbconnect_udf_sandbox_info.image_version}-"
        f"{dbconnect_udf_sandbox_info.platform_machine}"
    )


def _verify_prebuilt_env(spark, local_model_path, env_archive_path):
    # Use `[:-7]` to truncate ".tar.gz" in the end
    archive_name = os.path.basename(env_archive_path)[:-7]
    prebuilt_env_sha, prebuilt_runtime_version, prebuilt_platform_machine = archive_name.split("-")[
        -3:
    ]

    python_env = _get_python_env(Path(local_model_path))
    env_sha = _get_virtualenv_name(python_env, local_model_path).split("-")[-1]
    dbconnect_udf_sandbox_info = get_dbconnect_udf_sandbox_info(spark)
    runtime_version = dbconnect_udf_sandbox_info.image_version
    platform_machine = dbconnect_udf_sandbox_info.platform_machine

    if prebuilt_env_sha != env_sha:
        raise MlflowException(
            f"The prebuilt env '{env_archive_path}' does not match the model required environment."
        )
    if prebuilt_runtime_version != runtime_version:
        raise MlflowException(
            f"The prebuilt env '{env_archive_path}' runtime version '{prebuilt_runtime_version}' "
            f"does not match UDF sandbox runtime version {runtime_version}."
        )
    if prebuilt_platform_machine != platform_machine:
        raise MlflowException(
            f"The prebuilt env '{env_archive_path}' platform machine '{prebuilt_platform_machine}' "
            f"does not match UDF sandbox platform machine {platform_machine}."
        )


def _prebuild_env_internal(local_model_path, archive_name, save_path, env_manager):
    env_root_dir = os.path.join(_PREBUILD_ENV_ROOT_LOCATION, archive_name)
    archive_path = os.path.join(save_path, archive_name + ".tar.gz")
    if os.path.exists(env_root_dir):
        shutil.rmtree(env_root_dir)
    if os.path.exists(archive_path):
        os.remove(archive_path)

    try:
        pyfunc_backend = get_flavor_backend(
            local_model_path,
            env_manager=env_manager,
            install_mlflow=False,
            create_env_root_dir=False,
            env_root_dir=env_root_dir,
        )

        pyfunc_backend.prepare_env(model_uri=local_model_path, capture_output=False)
        # exclude pip cache from the archive file.
        cache_path = os.path.join(env_root_dir, "pip_cache_pkgs")
        if os.path.exists(cache_path):
            shutil.rmtree(cache_path)

        return archive_directory(env_root_dir, archive_path)
    finally:
        shutil.rmtree(env_root_dir, ignore_errors=True)


def _download_prebuilt_env_if_needed(prebuilt_env_uri):
    from mlflow.utils.file_utils import get_or_create_tmp_dir

    parsed_url = urlparse(prebuilt_env_uri)
    if parsed_url.scheme == "" or parsed_url.scheme == "file":
        # local path
        return parsed_url.path
    if parsed_url.scheme == "dbfs":
        tmp_dir = MLFLOW_MODEL_ENV_DOWNLOADING_TEMP_DIR.get() or get_or_create_tmp_dir()
        model_env_uc_path = parsed_url.path

        # download file from DBFS.
        local_model_env_path = os.path.join(tmp_dir, os.path.basename(model_env_uc_path))
        if os.path.exists(local_model_env_path):
            # file is already downloaded.
            return local_model_env_path

        try:
            from databricks.sdk import WorkspaceClient

            ws = WorkspaceClient()
            # Download model env file from UC volume.
            with (
                ws.files.download(model_env_uc_path).contents as rf,
                open(local_model_env_path, "wb") as wf,
            ):
                while chunk := rf.read(4096 * 1024):
                    wf.write(chunk)
            return local_model_env_path
        except (Exception, KeyboardInterrupt):
            if os.path.exists(local_model_env_path):
                # clean the partially saved file if downloading fails.
                os.remove(local_model_env_path)
            raise

    raise MlflowException(
        f"Unsupported prebuilt env file path '{prebuilt_env_uri}', "
        f"invalid scheme: '{parsed_url.scheme}'."
    )


def build_model_env(model_uri, save_path, env_manager=_EnvManager.VIRTUALENV):
    """
    Prebuild model python environment and generate an archive file saved to provided
    `save_path`.

    Typical usages:
     - Pre-build a model's environment in Databricks Runtime and then download the prebuilt
       python environment archive file. This pre-built environment archive can then be used
       in `mlflow.pyfunc.spark_udf` for remote inference execution when using Databricks Connect
       to remotely connect to a Databricks environment for code execution.

    .. note::
        The `build_model_env` API is intended to only work when executed within Databricks runtime,
        serving the purpose of capturing the required execution environment that is needed for
        remote code execution when using DBConnect. The environment archive is designed to be used
        when performing remote execution using `mlflow.pyfunc.spark_udf` in
        Databricks runtime or Databricks Connect client and has no other purpose.
        The prebuilt env archive file cannot be used across different Databricks runtime
        versions or different platform machines. As such, if you connect to a different cluster
        that is running a different runtime version on Databricks, you will need to execute this
        API in a notebook and retrieve the generated archive to your local machine. Each
        environment snapshot is unique to the the model, the runtime version of your remote
        Databricks cluster, and the specification of the udf execution environment.
        When using the prebuilt env in `mlflow.pyfunc.spark_udf`, MLflow will verify
        whether the spark UDF sandbox environment matches the prebuilt env requirements and will
        raise Exceptions if there are compatibility issues. If these occur, simply re-run this API
        in the cluster that you are attempting to attach to.

    .. code-block:: python
        :caption: Example

        from mlflow.pyfunc import build_model_env

        # Create a python environment archive file at the path `prebuilt_env_uri`
        prebuilt_env_uri = build_model_env(f"runs:/{run_id}/model", "/path/to/save_directory")

    Args:
        model_uri: URI to the model that is used to build the python environment.
        save_path: The directory path that is used to save the prebuilt model environment
            archive file path.
            The path can be either local directory path or
            mounted DBFS path such as '/dbfs/...' or
            mounted UC volume path such as '/Volumes/...'.
        env_manager: The environment manager to use in order to create the python environment
            for model inference, the value can be either 'virtualenv' or 'uv', the default
            value is 'virtualenv'.

    Returns:
        Return the path of an archive file containing the python environment data.
    """
    from mlflow.utils._spark_utils import _get_active_spark_session

    if not is_in_databricks_runtime():
        raise RuntimeError("'build_model_env' only support running in Databricks runtime.")

    if os.path.isfile(save_path):
        raise RuntimeError(f"The saving path '{save_path}' must be a directory.")
    os.makedirs(save_path, exist_ok=True)

    local_model_path = _download_artifact_from_uri(
        artifact_uri=model_uri, output_path=_create_model_downloading_tmp_dir(should_use_nfs=False)
    )
    archive_name = _gen_prebuilt_env_archive_name(_get_active_spark_session(), local_model_path)
    dest_path = os.path.join(save_path, archive_name + ".tar.gz")
    if os.path.exists(dest_path):
        raise RuntimeError(
            "A pre-built model python environment already exists "
            f"in '{dest_path}'. To rebuild it, please remove "
            "the existing one first."
        )

    # Archive the environment directory as a `tar.gz` format archive file,
    # and then move the archive file to the destination directory.
    # Note:
    # - all symlink files in the input directory are kept as it is in the
    #  archive file.
    # - the destination directory could be UC-volume fuse mounted directory
    #  which only supports limited filesystem operations, so to ensure it works,
    #  we generate the archive file under /tmp and then move it into the
    #  destination directory.
    tmp_archive_path = None
    try:
        tmp_archive_path = _prebuild_env_internal(
            local_model_path, archive_name, _PREBUILD_ENV_ROOT_LOCATION, env_manager
        )
        shutil.move(tmp_archive_path, save_path)
        return dest_path
    finally:
        shutil.rmtree(local_model_path, ignore_errors=True)
        if tmp_archive_path and os.path.exists(tmp_archive_path):
            os.remove(tmp_archive_path)


def spark_udf(
    spark,
    model_uri,
    result_type=None,
    env_manager=None,
    params: dict[str, Any] | None = None,
    extra_env: dict[str, str] | None = None,
    prebuilt_env_uri: str | None = None,
    model_config: str | Path | dict[str, Any] | None = None,
):
    """
    A Spark UDF that can be used to invoke the Python function formatted model.

    Parameters passed to the UDF are forwarded to the model as a DataFrame where the column names
    are ordinals (0, 1, ...). On some versions of Spark (3.0 and above), it is also possible to
    wrap the input in a struct. In that case, the data will be passed as a DataFrame with column
    names given by the struct definition (e.g. when invoked as my_udf(struct('x', 'y')), the model
    will get the data as a pandas DataFrame with 2 columns 'x' and 'y').

    If a model contains a signature with tensor spec inputs, you will need to pass a column of
    array type as a corresponding UDF argument. The column values of which must be one dimensional
    arrays. The UDF will reshape the column values to the required shape with 'C' order
    (i.e. read / write the elements using C-like index order) and cast the values as the required
    tensor spec type.

    If a model contains a signature, the UDF can be called without specifying column name
    arguments. In this case, the UDF will be called with column names from signature, so the
    evaluation dataframe's column names must match the model signature's column names.

    The predictions are filtered to contain only the columns that can be represented as the
    ``result_type``. If the ``result_type`` is string or array of strings, all predictions are
    converted to string. If the result type is not an array type, the left most column with
    matching type is returned.

    .. note::
        Inputs of type ``pyspark.sql.types.DateType`` are not supported on earlier versions of
        Spark (2.4 and below).

    .. note::
        When using Databricks Connect to connect to a remote Databricks cluster,
        the Databricks cluster must use runtime version >= 16, and if the 'prebuilt_env_uri'
        parameter is set, 'env_manager' parameter should not be set.
        the Databricks cluster must use runtime version >= 15.4,and if the 'prebuilt_env_uri'
        parameter is set, 'env_manager' parameter should not be set,
        if the runtime version is 15.4 and the cluster is
        standard access mode, the cluster need to configure
        "spark.databricks.safespark.archive.artifact.unpack.disabled" to "false".

    .. note::
        Please be aware that when operating in Databricks Serverless,
        spark tasks run within the confines of the Databricks Serverless UDF sandbox.
        This environment has a total capacity limit of 1GB, combining both available
        memory and local disk capacity. Furthermore, there are no GPU devices available
        in this setup. Therefore, any deep-learning models that contain large weights
        or require a GPU are not suitable for deployment on Databricks Serverless.

    .. code-block:: python
        :caption: Example

        from pyspark.sql.functions import struct

        predict = mlflow.pyfunc.spark_udf(spark, "/my/local/model")
        df.withColumn("prediction", predict(struct("name", "age"))).show()

    Args:
        spark: A SparkSession object.
        model_uri: The location, in URI format, of the MLflow model with the
            :py:mod:`mlflow.pyfunc` flavor. For example:

            - ``/Users/me/path/to/local/model``
            - ``relative/path/to/local/model``
            - ``s3://my_bucket/path/to/model``
            - ``runs:/<mlflow_run_id>/run-relative/path/to/model``
            - ``models:/<model_name>/<model_version>``
            - ``models:/<model_name>/<stage>``
            - ``mlflow-artifacts:/path/to/model``

            For more information about supported URI schemes, see
            `Referencing Artifacts <https://www.mlflow.org/docs/latest/concepts.html#
            artifact-locations>`_.

        result_type: the return type of the user-defined function. The value can be either a
            ``pyspark.sql.types.DataType`` object or a DDL-formatted type string. Only a primitive
            type, an array ``pyspark.sql.types.ArrayType`` of primitive type, or a struct type
            containing fields of above 2 kinds of types are allowed.
            If unspecified, it tries to infer result type from model signature
            output schema, if model output schema is not available, it fallbacks to use ``double``
            type.

            The following classes of result type are supported:

            - "int" or ``pyspark.sql.types.IntegerType``: The leftmost integer that can fit in an
              ``int32`` or an exception if there is none.

            - "long" or ``pyspark.sql.types.LongType``: The leftmost long integer that can fit in an
              ``int64`` or an exception if there is none.

            - ``ArrayType(IntegerType|LongType)``: All integer columns that can fit into the
              requested size.

            - "float" or ``pyspark.sql.types.FloatType``: The leftmost numeric result cast to
              ``float32`` or an exception if there is none.

            - "double" or ``pyspark.sql.types.DoubleType``: The leftmost numeric result cast to
              ``double`` or an exception if there is none.

            - ``ArrayType(FloatType|DoubleType)``: All numeric columns cast to the requested type or
              an exception if there are no numeric columns.

            - "string" or ``pyspark.sql.types.StringType``: The leftmost column converted to
              ``string``.

            - "boolean" or "bool" or ``pyspark.sql.types.BooleanType``: The leftmost column
              converted to ``bool`` or an exception if there is none.

            - ``ArrayType(StringType)``: All columns converted to ``string``.

            - "field1 FIELD1_TYPE, field2 FIELD2_TYPE, ...": A struct type containing multiple
              fields separated by comma, each field type must be one of types listed above.

        env_manager: The environment manager to use in order to create the python environment
            for model inference. Note that environment is only restored in the context
            of the PySpark UDF; the software environment outside of the UDF is
            unaffected. If `prebuilt_env_uri` parameter is not set, the default value
            is ``local``, and the following values are supported:

            - ``virtualenv``: Use virtualenv to restore the python environment that
              was used to train the model. This is the default option if ``env_manager``
              is not set.
            - ``uv`` : Use uv to restore the python environment that
              was used to train the model.
            - ``conda``: Use Conda to restore the software environment
              that was used to train the model.
            - ``local``: Use the current Python environment for model inference, which
              may differ from the environment used to train the model and may lead to
              errors or invalid predictions.

            If the `prebuilt_env_uri` parameter is set, `env_manager` parameter should not
            be set.

        params: Additional parameters to pass to the model for inference.

        extra_env: Extra environment variables to pass to the UDF executors.
            For overrides that need to propagate to the Spark workers (i.e.,
            overriding the scoring server timeout via `MLFLOW_SCORING_SERVER_REQUEST_TIMEOUT`).

        prebuilt_env_uri: The path of the prebuilt env archive file created by
            `mlflow.pyfunc.build_model_env` API.
            This parameter can only be used in Databricks Serverless notebook REPL,
            Databricks Shared cluster notebook REPL, and Databricks Connect client
            environment.
            The path can be either local file path or DBFS path such as
            'dbfs:/Volumes/...', in this case, MLflow automatically downloads it
            to local temporary directory, "MLFLOW_MODEL_ENV_DOWNLOADING_TEMP_DIR"
            environmental variable can be set to specify the temporary directory
            to use.

            If this parameter is set, `env_manger` parameter must not be set.

        model_config: The model configuration to set when loading the model.
            See 'model_config' argument in `mlflow.pyfunc.load_model` API for details.

    Returns:
        Spark UDF that applies the model's ``predict`` method to the data and returns a
        type specified by ``result_type``, which by default is a double.
    """

    # Scope Spark import to this method so users don't need pyspark to use non-Spark-related
    # functionality.
    from pyspark.sql.functions import pandas_udf
    from pyspark.sql.types import (
        ArrayType,
        BooleanType,
        DoubleType,
        FloatType,
        IntegerType,
        LongType,
        MapType,
        StringType,
    )
    from pyspark.sql.types import StructType as SparkStructType

    from mlflow.pyfunc.spark_model_cache import SparkModelCache
    from mlflow.utils._spark_utils import _SparkDirectoryDistributor

    is_spark_connect = is_spark_connect_mode()
    # Used in test to force install local version of mlflow when starting a model server
    mlflow_home = os.environ.get("MLFLOW_HOME")
    openai_env_vars = mlflow.openai.model._OpenAIEnvVar.read_environ()
    mlflow_testing = _MLFLOW_TESTING.get_raw()

    if prebuilt_env_uri:
        if env_manager not in (None, _EnvManager.VIRTUALENV, _EnvManager.UV):
            raise MlflowException(
                "If 'prebuilt_env_uri' parameter is set, 'env_manager' parameter must "
                "be either None, 'virtualenv', or 'uv'."
            )
        env_manager = _EnvManager.VIRTUALENV
    else:
        env_manager = env_manager or _EnvManager.LOCAL

    _EnvManager.validate(env_manager)

    if is_spark_connect:
        is_spark_in_local_mode = False
    else:
        # Check whether spark is in local or local-cluster mode
        # this case all executors and driver share the same filesystem
        is_spark_in_local_mode = spark.conf.get("spark.master").startswith("local")

    is_dbconnect_mode = is_databricks_connect(spark)
    if prebuilt_env_uri is not None and not is_dbconnect_mode:
        raise RuntimeError(
            "'prebuilt_env' parameter can only be used in Databricks Serverless "
            "notebook REPL, atabricks Shared cluster notebook REPL, and Databricks Connect client "
            "environment."
        )

    if prebuilt_env_uri is None and is_dbconnect_mode and not is_in_databricks_runtime():
        raise RuntimeError(
            "'prebuilt_env_uri' param is required if using Databricks Connect to connect "
            "to Databricks cluster from your own machine."
        )

    # Databricks connect can use `spark.addArtifact` to upload artifact to NFS.
    # But for Databricks shared cluster runtime, it can directly write to NFS, so exclude it
    # Note for Databricks Serverless runtime (notebook REPL), it runs on Servereless VM that
    # can't access NFS, so it needs to use `spark.addArtifact`.
    use_dbconnect_artifact = is_dbconnect_mode and not is_in_databricks_shared_cluster_runtime()

    if use_dbconnect_artifact:
        udf_sandbox_info = get_dbconnect_udf_sandbox_info(spark)
        if Version(udf_sandbox_info.mlflow_version) < Version("2.18.0"):
            raise MlflowException(
                "Using 'mlflow.pyfunc.spark_udf' in Databricks Serverless or in remote "
                "Databricks Connect requires UDF sandbox image installed with MLflow "
                "of version >= 2.18.0"
            )
        # `udf_sandbox_info.runtime_version` format is like '<major_version>.<minor_version>'.
        # It's safe to apply `Version`.
        dbr_runtime_version = Version(udf_sandbox_info.runtime_version)
        if dbr_runtime_version < Version("15.4"):
            raise MlflowException(
                "Using 'mlflow.pyfunc.spark_udf' in Databricks Serverless or in remote "
                "Databricks Connect requires Databricks runtime version >= 15.4."
            )
        if dbr_runtime_version == Version("15.4"):
            if spark.conf.get("spark.databricks.pyspark.udf.isolation.enabled").lower() == "true":
                # The connected cluster is standard (shared) mode.
                if (
                    spark.conf.get(
                        "spark.databricks.safespark.archive.artifact.unpack.disabled"
                    ).lower()
                    != "false"
                ):
                    raise MlflowException(
                        "Using 'mlflow.pyfunc.spark_udf' in remote Databricks Connect requires "
                        "Databricks cluster setting "
                        "'spark.databricks.safespark.archive.artifact.unpack.disabled' to 'false' "
                        "if Databricks runtime version is 15.4"
                    )

    nfs_root_dir = get_nfs_cache_root_dir()
    should_use_nfs = nfs_root_dir is not None

    should_use_spark_to_broadcast_file = not (
        is_spark_in_local_mode or should_use_nfs or is_spark_connect or use_dbconnect_artifact
    )

    # For spark connect mode,
    # If client code is executed in databricks runtime and NFS is available,
    # we save model to NFS temp directory in the driver
    # and load the model in the executor.
    should_spark_connect_use_nfs = is_in_databricks_runtime() and should_use_nfs

    if (
        is_spark_connect
        and not is_dbconnect_mode
        and env_manager in (_EnvManager.VIRTUALENV, _EnvManager.CONDA, _EnvManager.UV)
    ):
        raise MlflowException.invalid_parameter_value(
            f"Environment manager {env_manager!r} is not supported in Spark Connect "
            "client environment if it connects to non-Databricks Spark cluster.",
        )

    local_model_path = _download_artifact_from_uri(
        artifact_uri=model_uri,
        output_path=_create_model_downloading_tmp_dir(should_use_nfs),
    )

    if prebuilt_env_uri:
        prebuilt_env_uri = _download_prebuilt_env_if_needed(prebuilt_env_uri)
        _verify_prebuilt_env(spark, local_model_path, prebuilt_env_uri)
    if use_dbconnect_artifact and env_manager == _EnvManager.CONDA:
        raise MlflowException(
            "Databricks connect mode or Databricks Serverless python REPL doesn't "
            "support env_manager 'conda'."
        )

    if env_manager == _EnvManager.LOCAL:
        # Assume spark executor python environment is the same with spark driver side.
        model_requirements = _get_pip_requirements_from_model_path(local_model_path)
        warn_dependency_requirement_mismatches(model_requirements)
        _logger.warning(
            'Calling `spark_udf()` with `env_manager="local"` does not recreate the same '
            "environment that was used during training, which may lead to errors or inaccurate "
            'predictions. We recommend specifying `env_manager="conda"`, which automatically '
            "recreates the environment that was used to train the model and performs inference "
            "in the recreated environment."
        )
    else:
        _logger.info(
            f"This UDF will use {env_manager} to recreate the model's software environment for "
            "inference. This may take extra time during execution."
        )
        if not sys.platform.startswith("linux"):
            # TODO: support killing mlflow server launched in UDF task when spark job canceled
            #  for non-linux system.
            #  https://stackoverflow.com/questions/53208/how-do-i-automatically-destroy-child-processes-in-windows
            _logger.warning(
                "In order to run inference code in restored python environment, PySpark UDF "
                "processes spawn MLflow Model servers as child processes. Due to system "
                "limitations with handling SIGKILL signals, these MLflow Model server child "
                "processes cannot be cleaned up if the Spark Job is canceled."
            )

    if prebuilt_env_uri:
        env_cache_key = os.path.basename(prebuilt_env_uri)[:-7]
    elif use_dbconnect_artifact:
        env_cache_key = _gen_prebuilt_env_archive_name(spark, local_model_path)
    else:
        env_cache_key = None

    if use_dbconnect_artifact or prebuilt_env_uri is not None:
        prebuilt_env_root_dir = os.path.join(_PREBUILD_ENV_ROOT_LOCATION, env_cache_key)
        pyfunc_backend_env_root_config = {
            "create_env_root_dir": False,
            "env_root_dir": prebuilt_env_root_dir,
        }
    else:
        pyfunc_backend_env_root_config = {"create_env_root_dir": True}
    pyfunc_backend = get_flavor_backend(
        local_model_path,
        env_manager=env_manager,
        install_mlflow=os.environ.get("MLFLOW_HOME") is not None,
        **pyfunc_backend_env_root_config,
    )
    dbconnect_artifact_cache = DBConnectArtifactCache.get_or_create(spark)

    if use_dbconnect_artifact:
        # Upload model artifacts and python environment to NFS as DBConncet artifacts.
        if env_manager in (_EnvManager.VIRTUALENV, _EnvManager.UV):
            if not dbconnect_artifact_cache.has_cache_key(env_cache_key):
                if prebuilt_env_uri:
                    env_archive_path = prebuilt_env_uri
                else:
                    env_archive_path = _prebuild_env_internal(
                        local_model_path, env_cache_key, get_or_create_tmp_dir(), env_manager
                    )
                dbconnect_artifact_cache.add_artifact_archive(env_cache_key, env_archive_path)

        if not dbconnect_artifact_cache.has_cache_key(model_uri):
            model_archive_path = os.path.join(
                os.path.dirname(local_model_path), f"model-{uuid.uuid4()}.tar.gz"
            )
            archive_directory(local_model_path, model_archive_path)
            dbconnect_artifact_cache.add_artifact_archive(model_uri, model_archive_path)

    elif not should_use_spark_to_broadcast_file:
        if prebuilt_env_uri:
            # Extract prebuilt env archive file to NFS directory.
            prebuilt_env_nfs_dir = os.path.join(
                get_or_create_nfs_tmp_dir(), "prebuilt_env", env_cache_key
            )
            if not os.path.exists(prebuilt_env_nfs_dir):
                extract_archive_to_dir(prebuilt_env_uri, prebuilt_env_nfs_dir)
        else:
            # Prepare restored environment in driver side if possible.
            # Note: In databricks runtime, because databricks notebook cell output cannot capture
            # child process output, so that set capture_output to be True so that when `conda
            # prepare env` command failed, the exception message will include command stdout/stderr
            # output. Otherwise user have to check cluster driver log to find command stdout/stderr
            # output.
            # In non-databricks runtime, set capture_output to be False, because the benefit of
            # "capture_output=False" is the output will be printed immediately, otherwise you have
            # to wait conda command fail and suddenly get all output printed (included in error
            # message).
            if env_manager != _EnvManager.LOCAL:
                pyfunc_backend.prepare_env(
                    model_uri=local_model_path, capture_output=is_in_databricks_runtime()
                )
    else:
        # Broadcast local model directory to remote worker if needed.
        archive_path = SparkModelCache.add_local_model(spark, local_model_path)

    model_metadata = Model.load(os.path.join(local_model_path, MLMODEL_FILE_NAME))

    if result_type is None:
        if model_output_schema := model_metadata.get_output_schema():
            result_type = _infer_spark_udf_return_type(model_output_schema)
        else:
            _logger.warning(
                "No 'result_type' provided for spark_udf and the model does not "
                "have an output schema. 'result_type' is set to 'double' type."
            )
            result_type = DoubleType()
    else:
        if isinstance(result_type, str):
            result_type = _parse_spark_datatype(result_type)

        # if result type is inferred by MLflow, we don't need to check it
        if not _check_udf_return_type(result_type):
            raise MlflowException.invalid_parameter_value(
                f"""Invalid 'spark_udf' result type: {result_type}.
It must be one of the following types:
Primitive types:
- int
- long
- float
- double
- string
- boolean
Compound types:
- ND array of primitives / structs.
- struct<field: primitive | array<primitive> | array<array<primitive>>, ...>:
A struct with primitive, ND array<primitive/structs>,
e.g., struct<a:int, b:array<int>>.
"""
            )
    params = _validate_params(params, model_metadata)

    def _predict_row_batch(predict_fn, args):
        input_schema = model_metadata.get_input_schema()
        args = list(args)
        if len(args) == 1 and isinstance(args[0], pandas.DataFrame):
            pdf = args[0]
        else:
            if input_schema is None:
                names = [str(i) for i in range(len(args))]
            else:
                names = input_schema.input_names()
                required_names = input_schema.required_input_names()
                if len(args) > len(names):
                    args = args[: len(names)]
                if len(args) < len(required_names):
                    raise MlflowException(
                        f"Model input is missing required columns. Expected {len(names)} required"
                        f" input columns {names}, but the model received only {len(args)} "
                        "unnamed input columns (Since the columns were passed unnamed they are"
                        " expected to be in the order specified by the schema)."
                    )
            pdf = pandas.DataFrame(
                data={
                    names[i]: arg
                    if isinstance(arg, pandas.Series)
                    # pandas_udf receives a StructType column as a pandas DataFrame.
                    # We need to convert it back to a dict of pandas Series.
                    else arg.apply(lambda row: row.to_dict(), axis=1)
                    for i, arg in enumerate(args)
                },
                columns=names,
            )

        result = predict_fn(pdf, params)

        if isinstance(result, dict):
            result = {k: list(v) for k, v in result.items()}

        if isinstance(result_type, ArrayType) and isinstance(result_type.elementType, ArrayType):
            result_values = _convert_array_values(result, result_type)
            return pandas.Series(result_values)

        if isinstance(result_type, SparkStructType):
            if (
                isinstance(result, list)
                and len(result) > 0
                and isinstance(result[0], pydantic.BaseModel)
            ):
                result = pandas.DataFrame([model_dump_compat(r) for r in result])
            else:
                result = pandas.DataFrame(result)
            return _convert_struct_values(result, result_type)

        if not isinstance(result, pandas.DataFrame):
            if isinstance(result_type, MapType):
                # list of dicts should be converted into a single column
                result = pandas.DataFrame([result])
            else:
                result = (
                    pandas.DataFrame([result]) if np.isscalar(result) else pandas.DataFrame(result)
                )

        elem_type = result_type.elementType if isinstance(result_type, ArrayType) else result_type
        if type(elem_type) == IntegerType:
            result = result.select_dtypes(
                [np.byte, np.ubyte, np.short, np.ushort, np.int32]
            ).astype(np.int32)

        elif type(elem_type) == LongType:
            result = result.select_dtypes([np.byte, np.ubyte, np.short, np.ushort, int]).astype(
                np.int64
            )

        elif type(elem_type) == FloatType:
            result = result.select_dtypes(include=(np.number,)).astype(np.float32)

        elif type(elem_type) == DoubleType:
            result = result.select_dtypes(include=(np.number,)).astype(np.float64)

        elif type(elem_type) == BooleanType:
            result = result.select_dtypes([bool, np.bool_]).astype(bool)

        if len(result.columns) == 0:
            raise MlflowException(
                message="The model did not produce any values compatible with the requested "
                f"type '{elem_type}'. Consider requesting udf with StringType or "
                "Arraytype(StringType).",
                error_code=INVALID_PARAMETER_VALUE,
            )

        if type(elem_type) == StringType:
            if Version(pandas.__version__) >= Version("2.1.0"):
                result = result.map(str)
            else:
                result = result.applymap(str)

        if type(result_type) == ArrayType:
            return pandas.Series(result.to_numpy().tolist())
        else:
            return result[result.columns[0]]

    result_type_hint = (
        pandas.DataFrame if isinstance(result_type, SparkStructType) else pandas.Series
    )

    tracking_uri = mlflow.get_tracking_uri()

    @pandas_udf(result_type)
    def udf(
        # `pandas_udf` does not support modern type annotations
        iterator: Iterator[Tuple[Union[pandas.Series, pandas.DataFrame], ...]],  # noqa: UP006,UP007
    ) -> Iterator[result_type_hint]:
        # importing here to prevent circular import
        from mlflow.pyfunc.scoring_server.client import (
            ScoringServerClient,
            StdinScoringServerClient,
        )

        # Note: this is a pandas udf function in iteration style, which takes an iterator of
        # tuple of pandas.Series and outputs an iterator of pandas.Series.
        update_envs = {}
        if mlflow_home is not None:
            update_envs["MLFLOW_HOME"] = mlflow_home
        if openai_env_vars:
            update_envs.update(openai_env_vars)
        if mlflow_testing:
            update_envs[_MLFLOW_TESTING.name] = mlflow_testing
        if extra_env:
            update_envs.update(extra_env)

        #  use `modified_environ` to temporarily set the envs and restore them finally
        with modified_environ(update=update_envs):
            scoring_server_proc = None
            # set tracking_uri inside udf so that with spark_connect
            # we can load the model from correct path
            mlflow.set_tracking_uri(tracking_uri)

            if env_manager != _EnvManager.LOCAL:
                if use_dbconnect_artifact:
                    local_model_path_on_executor = (
                        dbconnect_artifact_cache.get_unpacked_artifact_dir(model_uri)
                    )
                    env_src_dir = dbconnect_artifact_cache.get_unpacked_artifact_dir(env_cache_key)

                    # Create symlink if it does not exist
                    if not os.path.exists(prebuilt_env_root_dir):
                        os.symlink(env_src_dir, prebuilt_env_root_dir)
                elif prebuilt_env_uri is not None:
                    # prebuilt env is extracted to `prebuilt_env_nfs_dir` directory,
                    # and model is downloaded to `local_model_path` which points to an NFS
                    # directory too.
                    local_model_path_on_executor = None

                    # Create symlink if it does not exist
                    if not os.path.exists(prebuilt_env_root_dir):
                        os.symlink(prebuilt_env_nfs_dir, prebuilt_env_root_dir)
                elif should_use_spark_to_broadcast_file:
                    local_model_path_on_executor = _SparkDirectoryDistributor.get_or_extract(
                        archive_path
                    )
                    # Call "prepare_env" in advance in order to reduce scoring server launch time.
                    # So that we can use a shorter timeout when call `client.wait_server_ready`,
                    # otherwise we have to set a long timeout for `client.wait_server_ready` time,
                    # this prevents spark UDF task failing fast if other exception raised
                    # when scoring server launching.
                    # Set "capture_output" so that if "conda env create" command failed, the command
                    # stdout/stderr output will be attached to the exception message and included in
                    # driver side exception.
                    pyfunc_backend.prepare_env(
                        model_uri=local_model_path_on_executor, capture_output=True
                    )
                else:
                    local_model_path_on_executor = None

                if check_port_connectivity():
                    # launch scoring server
                    server_port = find_free_port()
                    host = "127.0.0.1"
                    scoring_server_proc = pyfunc_backend.serve(
                        model_uri=local_model_path_on_executor or local_model_path,
                        port=server_port,
                        host=host,
                        timeout=MLFLOW_SCORING_SERVER_REQUEST_TIMEOUT.get(),
                        enable_mlserver=False,
                        synchronous=False,
                        stdout=subprocess.PIPE,
                        stderr=subprocess.STDOUT,
                        model_config=model_config,
                    )

                    client = ScoringServerClient(host, server_port)
                else:
                    scoring_server_proc = pyfunc_backend.serve_stdin(
                        model_uri=local_model_path_on_executor or local_model_path,
                        stdout=subprocess.PIPE,
                        stderr=subprocess.STDOUT,
                        model_config=model_config,
                    )
                    client = StdinScoringServerClient(scoring_server_proc)

                _logger.info("Using %s", client.__class__.__name__)

                server_tail_logs = collections.deque(
                    maxlen=_MLFLOW_SERVER_OUTPUT_TAIL_LINES_TO_KEEP
                )

                def server_redirect_log_thread_func(child_stdout):
                    for line in child_stdout:
                        decoded = line.decode() if isinstance(line, bytes) else line
                        server_tail_logs.append(decoded)
                        sys.stdout.write("[model server] " + decoded)

                server_redirect_log_thread = threading.Thread(
                    target=server_redirect_log_thread_func,
                    args=(scoring_server_proc.stdout,),
                    daemon=True,
                    name=f"mlflow_pyfunc_model_server_log_redirector_{uuid.uuid4().hex[:8]}",
                )
                server_redirect_log_thread.start()

                try:
                    client.wait_server_ready(timeout=90, scoring_server_proc=scoring_server_proc)
                except Exception as e:
                    err_msg = (
                        "During spark UDF task execution, mlflow model server failed to launch. "
                    )
                    if len(server_tail_logs) == _MLFLOW_SERVER_OUTPUT_TAIL_LINES_TO_KEEP:
                        err_msg += (
                            f"Last {_MLFLOW_SERVER_OUTPUT_TAIL_LINES_TO_KEEP} "
                            "lines of MLflow model server output:\n"
                        )
                    else:
                        err_msg += "MLflow model server output:\n"
                    err_msg += "".join(server_tail_logs)
                    raise MlflowException(err_msg) from e

                def batch_predict_fn(pdf, params=None):
                    if "params" in inspect.signature(client.invoke).parameters:
                        return client.invoke(pdf, params=params).get_predictions()
                    _log_warning_if_params_not_in_predict_signature(_logger, params)
                    return client.invoke(pdf).get_predictions()

            elif env_manager == _EnvManager.LOCAL:
                if use_dbconnect_artifact:
                    model_path = dbconnect_artifact_cache.get_unpacked_artifact_dir(model_uri)
                    loaded_model = mlflow.pyfunc.load_model(model_path, model_config=model_config)
                elif is_spark_connect and not should_spark_connect_use_nfs:
                    model_path = os.path.join(
                        tempfile.gettempdir(),
                        "mlflow",
                        hashlib.sha1(model_uri.encode(), usedforsecurity=False).hexdigest(),
                        # Use pid to avoid conflict when multiple spark UDF tasks
                        str(os.getpid()),
                    )
                    try:
                        loaded_model = mlflow.pyfunc.load_model(
                            model_path, model_config=model_config
                        )
                    except Exception:
                        os.makedirs(model_path, exist_ok=True)
                        loaded_model = mlflow.pyfunc.load_model(
                            model_uri, dst_path=model_path, model_config=model_config
                        )
                elif should_use_spark_to_broadcast_file:
                    loaded_model, _ = SparkModelCache.get_or_load(archive_path)
                else:
                    loaded_model = mlflow.pyfunc.load_model(
                        local_model_path, model_config=model_config
                    )

                def batch_predict_fn(pdf, params=None):
                    if "params" in inspect.signature(loaded_model.predict).parameters:
                        return loaded_model.predict(pdf, params=params)
                    _log_warning_if_params_not_in_predict_signature(_logger, params)
                    return loaded_model.predict(pdf)

            try:
                for input_batch in iterator:
                    # If the UDF is called with only multiple arguments,
                    # the `input_batch` is a tuple which composes of several pd.Series/pd.DataFrame
                    # objects.
                    # If the UDF is called with only one argument,
                    # the `input_batch` instance will be an instance of `pd.Series`/`pd.DataFrame`,
                    if isinstance(input_batch, (pandas.Series, pandas.DataFrame)):
                        # UDF is called with only one argument
                        row_batch_args = (input_batch,)
                    else:
                        row_batch_args = input_batch

                    if len(row_batch_args[0]) > 0:
                        yield _predict_row_batch(batch_predict_fn, row_batch_args)
            except SystemError as e:
                if "error return without exception set" in str(e):
                    raise MlflowException(
                        "A system error related to the Python C extension has occurred. "
                        "This is usually caused by an incompatible Python library that uses the "
                        "C extension. To address this, we recommend you to log the model "
                        "with fixed version python libraries that use the C extension "
                        "(such as 'numpy' library), and set spark_udf `env_manager` argument "
                        "to 'virtualenv' or 'uv' so that spark_udf can restore the original "
                        "python library version before running model inference."
                    ) from e
            finally:
                if scoring_server_proc is not None:
                    os.kill(scoring_server_proc.pid, signal.SIGTERM)

    udf.metadata = model_metadata

    @functools.wraps(udf)
    def udf_with_default_cols(*args):
        if len(args) == 0:
            input_schema = model_metadata.get_input_schema()
            if input_schema and len(input_schema.optional_input_names()) > 0:
                raise MlflowException(
                    message="Cannot apply UDF without column names specified when"
                    " model signature contains optional columns.",
                    error_code=INVALID_PARAMETER_VALUE,
                )
            if input_schema and len(input_schema.inputs) > 0:
                if input_schema.has_input_names():
                    input_names = input_schema.input_names()
                    return udf(*input_names)
                else:
                    raise MlflowException(
                        message="Cannot apply udf because no column names specified. The udf "
                        f"expects {len(input_schema.inputs)} columns with types: "
                        "{input_schema.inputs}. Input column names could not be inferred from the"
                        " model signature (column names not found).",
                        error_code=INVALID_PARAMETER_VALUE,
                    )
            else:
                raise MlflowException(
                    "Attempting to apply udf on zero columns because no column names were "
                    "specified as arguments or inferred from the model signature.",
                    error_code=INVALID_PARAMETER_VALUE,
                )
        else:
            return udf(*args)

    return udf_with_default_cols


def _validate_function_python_model(python_model):
    if not (isinstance(python_model, PythonModel) or callable(python_model)):
        raise MlflowException(
            "`python_model` must be a PythonModel instance, callable object, or path to a script "
            "that uses set_model() to set a PythonModel instance or callable object.",
            error_code=INVALID_PARAMETER_VALUE,
        )

    if callable(python_model):
        num_args = len(inspect.signature(python_model).parameters)
        if num_args != 1:
            raise MlflowException(
                "When `python_model` is a callable object, it must accept exactly one argument. "
                f"Found {num_args} arguments.",
                error_code=INVALID_PARAMETER_VALUE,
            )


@format_docstring(LOG_MODEL_PARAM_DOCS.format(package_name="scikit-learn"))
@trace_disabled  # Suppress traces for internal predict calls while saving model
def save_model(
    path,
    loader_module=None,
    data_path=None,
    code_paths=None,
    infer_code_paths=False,
    conda_env=None,
    mlflow_model=None,
    python_model=None,
    artifacts=None,
    signature: ModelSignature = None,
    input_example: ModelInputExample = None,
    pip_requirements=None,
    extra_pip_requirements=None,
    metadata=None,
    model_config=None,
    streamable=None,
    resources: str | list[Resource] | None = None,
    auth_policy: AuthPolicy | None = None,
    **kwargs,
):
    """
    Save a Pyfunc model with custom inference logic and optional data dependencies to a path on the
    local filesystem.

    For information about the workflows that this method supports, please see :ref:`"workflows for
    creating custom pyfunc models" <pyfunc-create-custom-workflows>` and
    :ref:`"which workflow is right for my use case?" <pyfunc-create-custom-selecting-workflow>`.
    Note that the parameters for the second workflow: ``loader_module``, ``data_path`` and the
    parameters for the first workflow: ``python_model``, ``artifacts``, cannot be
    specified together.

    Args:
        path: The path to which to save the Python model.
        loader_module: The name of the Python module that is used to load the model
            from ``data_path``. This module must define a method with the prototype
            ``_load_pyfunc(data_path)``. If not ``None``, this module and its
            dependencies must be included in one of the following locations:

            - The MLflow library.
            - Package(s) listed in the model's Conda environment, specified by
              the ``conda_env`` parameter.
            - One or more of the files specified by the ``code_paths`` parameter.

        data_path: Path to a file or directory containing model data.
        code_paths: {{ code_paths_pyfunc }}
        infer_code_paths: {{ infer_code_paths }}
        conda_env: {{ conda_env }}
        mlflow_model: :py:mod:`mlflow.models.Model` configuration to which to add the
            **python_function** flavor.
        python_model:
            An instance of a subclass of :class:`~PythonModel` or a callable object with a single
            argument (see the examples below). The passed-in object is serialized using the
            CloudPickle library. The python_model can also be a file path to the PythonModel
            which defines the model from code artifact rather than serializing the model object.
            Any dependencies of the class should be included in one of the
            following locations:

            - The MLflow library.
            - Package(s) listed in the model's Conda environment, specified by the ``conda_env``
              parameter.
            - One or more of the files specified by the ``code_paths`` parameter.

            Note: If the class is imported from another module, as opposed to being defined in the
            ``__main__`` scope, the defining module should also be included in one of the listed
            locations.

            **Examples**

            Class model

            .. code-block:: python

                from typing import List, Dict
                import mlflow


                class MyModel(mlflow.pyfunc.PythonModel):
                    def predict(self, context, model_input: List[str], params=None) -> List[str]:
                        return [i.upper() for i in model_input]


                mlflow.pyfunc.save_model("model", python_model=MyModel(), input_example=["a"])
                model = mlflow.pyfunc.load_model("model")
                print(model.predict(["a", "b", "c"]))  # -> ["A", "B", "C"]

            Functional model

            .. note::
                Experimental: Functional model support is experimental and may change or be removed
                in a future release without warning.

            .. code-block:: python

                from typing import List
                import mlflow


                def predict(model_input: List[str]) -> List[str]:
                    return [i.upper() for i in model_input]


                mlflow.pyfunc.save_model("model", python_model=predict, input_example=["a"])
                model = mlflow.pyfunc.load_model("model")
                print(model.predict(["a", "b", "c"]))  # -> ["A", "B", "C"]

            Model from code

            .. note::
                Experimental: Model from code model support is experimental and may change or
                be removed in a future release without warning.

            .. code-block:: python

                # code.py
                from typing import List
                import mlflow


                class MyModel(mlflow.pyfunc.PythonModel):
                    def predict(self, context, model_input: List[str], params=None) -> List[str]:
                        return [i.upper() for i in model_input]


                mlflow.models.set_model(MyModel())

                # log_model.py
                import mlflow

                with mlflow.start_run():
                    model_info = mlflow.pyfunc.log_model(
                        name="model",
                        python_model="code.py",
                    )

            If the `predict` method or function has type annotations, MLflow automatically
            constructs a model signature based on the type annotations (unless the ``signature``
            argument is explicitly specified), and converts the input value to the specified type
            before passing it to the function. Currently, the following type annotations are
            supported:

                - ``List[str]``
                - ``List[Dict[str, str]]``

        artifacts: A dictionary containing ``<name, artifact_uri>`` entries. Remote artifact URIs
            are resolved to absolute filesystem paths, producing a dictionary of
            ``<name, absolute_path>`` entries. ``python_model`` can reference these
            resolved entries as the ``artifacts`` property of the ``context`` parameter
            in :func:`PythonModel.load_context() <mlflow.pyfunc.PythonModel.load_context>`
            and :func:`PythonModel.predict() <mlflow.pyfunc.PythonModel.predict>`.
            For example, consider the following ``artifacts`` dictionary::

                {"my_file": "s3://my-bucket/path/to/my/file"}

            In this case, the ``"my_file"`` artifact is downloaded from S3. The
            ``python_model`` can then refer to ``"my_file"`` as an absolute filesystem
            path via ``context.artifacts["my_file"]``.

            If ``None``, no artifacts are added to the model.

        signature: :py:class:`ModelSignature <mlflow.models.ModelSignature>`
            describes model input and output :py:class:`Schema <mlflow.types.Schema>`.
            The model signature can be :py:func:`inferred <mlflow.models.infer_signature>`
            from datasets with valid model input (e.g. the training dataset with target
            column omitted) and valid model output (e.g. model predictions generated on
            the training dataset), for example:

            .. code-block:: python

                from mlflow.models import infer_signature

                train = df.drop_column("target_label")
                predictions = ...  # compute model predictions
                signature = infer_signature(train, predictions)
        input_example: {{ input_example }}
        pip_requirements: {{ pip_requirements }}
        extra_pip_requirements: {{ extra_pip_requirements }}
        metadata: {{ metadata }}
        model_config: The model configuration to apply to the model. The configuration will
            be available as the ``model_config`` property of the ``context`` parameter
            in :func:`PythonModel.load_context() <mlflow.pyfunc.PythonModel.load_context>`
            and :func:`PythonModel.predict() <mlflow.pyfunc.PythonModel.predict>`.
            The configuration can be passed as a file path, or a dict with string keys.

            .. Note:: Experimental: This parameter may change or be removed in a future
                                    release without warning.
        streamable: A boolean value indicating if the model supports streaming prediction,
                    If None, MLflow will try to inspect if the model supports streaming
                    by checking if `predict_stream` method exists. Default None.
        resources: A list of model resources or a resources.yaml file containing a list of
                    resources required to serve the model.

            .. Note:: Experimental: This parameter may change or be removed in a future
                                    release without warning.
        auth_policy: {{ auth_policy }}
        kwargs: Extra keyword arguments.
    """
    _validate_env_arguments(conda_env, pip_requirements, extra_pip_requirements)
    _validate_pyfunc_model_config(model_config)
    _validate_and_prepare_target_save_path(path)

    with tempfile.TemporaryDirectory() as temp_dir:
        model_code_path = None
        if python_model:
            if isinstance(model_config, Path):
                model_config = os.fspath(model_config)

            if isinstance(model_config, str):
                model_config = _validate_and_get_model_config_from_file(model_config)

            if isinstance(python_model, Path):
                python_model = os.fspath(python_model)

            if isinstance(python_model, str):
                model_code_path = _validate_and_get_model_code_path(python_model, temp_dir)
                _validate_and_copy_file_to_directory(model_code_path, path, "code")
                python_model = _load_model_code_path(model_code_path, model_config)

            _validate_function_python_model(python_model)
            if callable(python_model) and all(
                a is None for a in (input_example, pip_requirements, extra_pip_requirements)
            ):
                raise MlflowException(
                    "If `python_model` is a callable object, at least one of `input_example`, "
                    "`pip_requirements`, or `extra_pip_requirements` must be specified."
                )

    mlflow_model = kwargs.pop("model", mlflow_model)
    if len(kwargs) > 0:
        raise TypeError(f"save_model() got unexpected keyword arguments: {kwargs}")

    if code_paths is not None:
        if not isinstance(code_paths, list):
            raise TypeError(f"Argument code_paths should be a list, not {type(code_paths)}")

    first_argument_set = {
        "loader_module": loader_module,
        "data_path": data_path,
    }
    second_argument_set = {
        "artifacts": artifacts,
        "python_model": python_model,
    }
    first_argument_set_specified = any(item is not None for item in first_argument_set.values())
    second_argument_set_specified = any(item is not None for item in second_argument_set.values())
    if first_argument_set_specified and second_argument_set_specified:
        raise MlflowException(
            message=(
                f"The following sets of parameters cannot be specified together:"
                f" {first_argument_set.keys()}  and {second_argument_set.keys()}."
                " All parameters in one set must be `None`. Instead, found"
                f" the following values: {first_argument_set} and {second_argument_set}"
            ),
            error_code=INVALID_PARAMETER_VALUE,
        )
    elif (loader_module is None) and (python_model is None):
        msg = (
            "Either `loader_module` or `python_model` must be specified. A `loader_module` "
            "should be a python module. A `python_model` should be a subclass of PythonModel"
        )
        raise MlflowException(message=msg, error_code=INVALID_PARAMETER_VALUE)
    if mlflow_model is None:
        mlflow_model = Model()
    saved_example = None
    signature_from_type_hints = None
    type_hint_from_example = None
    if isinstance(python_model, ChatModel):
        if signature is not None:
            raise MlflowException(
                "ChatModel subclasses have a standard signature that is set "
                "automatically. Please remove the `signature` parameter from "
                "the call to log_model() or save_model().",
                error_code=INVALID_PARAMETER_VALUE,
            )
        mlflow_model.signature = ModelSignature(
            CHAT_MODEL_INPUT_SCHEMA,
            CHAT_MODEL_OUTPUT_SCHEMA,
        )
        # For ChatModel we set default metadata to indicate its task
        default_metadata = {TASK: _DEFAULT_CHAT_MODEL_METADATA_TASK}
        mlflow_model.metadata = default_metadata | (mlflow_model.metadata or {})

        if input_example:
            input_example, input_params = _split_input_data_and_params(input_example)
            valid_params = {}
            if isinstance(input_example, list):
                messages = [
                    message if isinstance(message, ChatMessage) else ChatMessage.from_dict(message)
                    for message in input_example
                ]
            else:
                # If the input example is a dictionary, convert it to ChatMessage format
                messages = [
                    ChatMessage.from_dict(m) if isinstance(m, dict) else m
                    for m in input_example["messages"]
                ]
                valid_params = {
                    k: v
                    for k, v in input_example.items()
                    if k != "messages" and k in ChatParams.keys()
                }
            if valid_params or input_params:
                _logger.warning(_CHAT_PARAMS_WARNING_MESSAGE)
            input_example = {
                "messages": [m.to_dict() for m in messages],
                **valid_params,
                **(input_params or {}),
            }
        else:
            input_example = CHAT_MODEL_INPUT_EXAMPLE
            _logger.warning(_CHAT_PARAMS_WARNING_MESSAGE)
            messages = [ChatMessage.from_dict(m) for m in input_example["messages"]]
        # extra params introduced by ChatParams will not be included in the
        # logged input example file to avoid confusion
        _save_example(mlflow_model, input_example, path)
        params = ChatParams.from_dict(input_example)

        # call load_context() first, as predict may depend on it
        _logger.info("Predicting on input example to validate output")
        context = PythonModelContext(artifacts, model_config)
        python_model.load_context(context)
        if "context" in inspect.signature(python_model.predict).parameters:
            output = python_model.predict(context, messages, params)
        else:
            output = python_model.predict(messages, params)
        if not isinstance(output, ChatCompletionResponse):
            raise MlflowException(
                "Failed to save ChatModel. Please ensure that the model's predict() method "
                "returns a ChatCompletionResponse object. If your predict() method currently "
                "returns a dict, you can instantiate a ChatCompletionResponse using "
                "`from_dict()`, e.g. `ChatCompletionResponse.from_dict(output)`",
            )
    elif isinstance(python_model, ChatAgent):
        input_example = _save_model_chat_agent_helper(
            python_model, mlflow_model, signature, input_example
        )
    elif IS_RESPONSES_AGENT_AVAILABLE and isinstance(python_model, ResponsesAgent):
        input_example = _save_model_responses_agent_helper(
            python_model, mlflow_model, signature, input_example, artifacts, model_config
        )
    elif callable(python_model) or isinstance(python_model, PythonModel):
        model_for_signature_inference = None
        predict_func = None
        if callable(python_model):
            # first argument is the model input
            type_hints = _extract_type_hints(python_model, input_arg_index=0)
            pyfunc_decorator_used = getattr(python_model, "_is_pyfunc", False)
            # only show the warning here if @pyfunc is not applied on the function
            # since @pyfunc will trigger the warning instead
            if type_hints.input is None and not pyfunc_decorator_used:
                color_warning(
                    "Add type hints to the `predict` method to enable "
                    "data validation and automatic signature inference. Check "
                    "https://mlflow.org/docs/latest/model/python_model.html#type-hint-usage-in-pythonmodel"
                    " for more details.",
                    stacklevel=1,
                    color="yellow",
                )
            model_for_signature_inference = _FunctionPythonModel(python_model)
            predict_func = python_model
        elif isinstance(python_model, PythonModel):
            type_hints = python_model.predict_type_hints
            model_for_signature_inference = python_model
            predict_func = python_model.predict
        # Load context before calling predict to ensure necessary artifacts are available
        context = PythonModelContext(artifacts, model_config)
        model_for_signature_inference.load_context(context)
        type_hint_from_example = _is_type_hint_from_example(type_hints.input)
        if type_hint_from_example:
            should_infer_signature_from_type_hints = False
        else:
            should_infer_signature_from_type_hints = (
                not _signature_cannot_be_inferred_from_type_hint(type_hints.input)
            )
            if should_infer_signature_from_type_hints:
                signature_from_type_hints = _infer_signature_from_type_hints(
                    func=predict_func,
                    type_hints=type_hints,
                    input_example=input_example,
                )
        # only infer signature based on input example when signature
        # and type hints are not provided
        if signature is None and signature_from_type_hints is None:
            saved_example = _save_example(mlflow_model, input_example, path)
            if saved_example is not None:
                _logger.info("Inferring model signature from input example")
                try:
                    mlflow_model.signature = _infer_signature_from_input_example(
                        saved_example,
                        _PythonModelPyfuncWrapper(model_for_signature_inference, None, None),
                    )
                except Exception as e:
                    _logger.warning(
                        f"Failed to infer model signature from input example, error: {e}",
                    )
                else:
                    if type_hint_from_example and mlflow_model.signature:
                        update_signature_for_type_hint_from_example(
                            input_example, mlflow_model.signature
                        )
            else:
                if type_hint_from_example:
                    _logger.warning(
                        _TYPE_FROM_EXAMPLE_ERROR_MESSAGE,
                        extra={"color": "red"},
                    )
                # if signature is inferred from type hints, warnings are emitted
                # in _infer_signature_from_type_hints
                elif not should_infer_signature_from_type_hints:
                    _logger.warning(
                        "Failed to infer model signature: "
                        f"Type hint {type_hints} cannot be used to infer model signature and "
                        "input example is not provided, model signature cannot be inferred."
                    )

    if metadata is not None:
        mlflow_model.metadata = metadata
    if saved_example is None:
        saved_example = _save_example(mlflow_model, input_example, path)

    if signature_from_type_hints:
        if signature and signature_from_type_hints != signature:
            # TODO: drop this support and raise exception in the next minor release since this
            # is a behavior change
            _logger.warning(
                "Provided signature does not match the signature inferred from the Python model's "
                "`predict` function type hint. Signature inferred from type hint will be used:\n"
                f"{signature_from_type_hints}\nRemove the `signature` parameter or ensure it "
                "matches the inferred signature. In a future release, this warning will become an "
                "exception, and the signature must align with the type hint.",
                extra={"color": "red"},
            )
        mlflow_model.signature = signature_from_type_hints
    elif signature:
        mlflow_model.signature = signature
        if type_hint_from_example:
            if saved_example is None:
                _logger.warning(
                    _TYPE_FROM_EXAMPLE_ERROR_MESSAGE,
                    extra={"color": "red"},
                )
            else:
                # TODO: validate input example against signature
                update_signature_for_type_hint_from_example(input_example, mlflow_model.signature)
        else:
            if saved_example is None:
                color_warning(
                    message="An input example was not provided when logging the model. To ensure "
                    "the model signature functions correctly, specify the `input_example` "
                    "parameter. See "
                    "https://mlflow.org/docs/latest/model/signatures.html#model-input-example "
                    "for more details about the benefits of using input_example.",
                    stacklevel=1,
                    color="yellow_bold",
                )
            else:
                _logger.info("Validating input example against model signature")
                try:
                    _validate_prediction_input(
                        data=saved_example.inference_data,
                        params=saved_example.inference_params,
                        input_schema=signature.inputs,
                        params_schema=signature.params,
                    )
                except Exception as e:
                    raise MlflowException.invalid_parameter_value(
                        f"Input example does not match the model signature. {e}"
                    )

    with _get_dependencies_schemas() as dependencies_schemas:
        schema = dependencies_schemas.to_dict()
        if schema is not None:
            if mlflow_model.metadata is None:
                mlflow_model.metadata = {}
            mlflow_model.metadata.update(schema)

    if resources is not None:
        if isinstance(resources, (Path, str)):
            serialized_resource = _ResourceBuilder.from_yaml_file(resources)
        else:
            serialized_resource = _ResourceBuilder.from_resources(resources)

        mlflow_model.resources = serialized_resource

    if auth_policy is not None:
        mlflow_model.auth_policy = auth_policy

    if first_argument_set_specified:
        return _save_model_with_loader_module_and_data_path(
            path=path,
            loader_module=loader_module,
            data_path=data_path,
            code_paths=code_paths,
            conda_env=conda_env,
            mlflow_model=mlflow_model,
            pip_requirements=pip_requirements,
            extra_pip_requirements=extra_pip_requirements,
            model_config=model_config,
            streamable=streamable,
            infer_code_paths=infer_code_paths,
        )
    elif second_argument_set_specified:
        return mlflow.pyfunc.model._save_model_with_class_artifacts_params(
            path=path,
            signature=signature,
            python_model=python_model,
            artifacts=artifacts,
            conda_env=conda_env,
            code_paths=code_paths,
            mlflow_model=mlflow_model,
            pip_requirements=pip_requirements,
            extra_pip_requirements=extra_pip_requirements,
            model_config=model_config,
            streamable=streamable,
            model_code_path=model_code_path,
            infer_code_paths=infer_code_paths,
        )


def update_signature_for_type_hint_from_example(input_example: Any, signature: ModelSignature):
    if _is_example_valid_for_type_from_example(input_example):
        signature._is_type_hint_from_example = True
    else:
        _logger.warning(
            "Input example must be one of pandas.DataFrame, pandas.Series "
            f"or list when using TypeFromExample as type hint, got {type(input_example)}. "
            "Check https://mlflow.org/docs/latest/model/python_model.html#typefromexample-type-hint-usage"
            " for more details.",
        )


@format_docstring(LOG_MODEL_PARAM_DOCS.format(package_name="scikit-learn"))
@trace_disabled  # Suppress traces for internal predict calls while logging model
def log_model(
    artifact_path=None,
    loader_module=None,
    data_path=None,
    code_paths=None,
    infer_code_paths=False,
    conda_env=None,
    python_model=None,
    artifacts=None,
    registered_model_name=None,
    signature: ModelSignature = None,
    input_example: ModelInputExample = None,
    await_registration_for=DEFAULT_AWAIT_MAX_SLEEP_SECONDS,
    pip_requirements=None,
    extra_pip_requirements=None,
    metadata=None,
    model_config=None,
    streamable=None,
    resources: str | list[Resource] | None = None,
    auth_policy: AuthPolicy | None = None,
    prompts: list[str | Prompt] | None = None,
    name=None,
    params: dict[str, Any] | None = None,
    tags: dict[str, Any] | None = None,
    model_type: str | None = None,
    step: int = 0,
    model_id: str | None = None,
):
    """
    Log a Pyfunc model with custom inference logic and optional data dependencies as an MLflow
    artifact for the current run.

    For information about the workflows that this method supports, see :ref:`Workflows for
    creating custom pyfunc models <pyfunc-create-custom-workflows>` and
    :ref:`Which workflow is right for my use case? <pyfunc-create-custom-selecting-workflow>`.
    You cannot specify the parameters for the second workflow: ``loader_module``, ``data_path``
    and the parameters for the first workflow: ``python_model``, ``artifacts`` together.

    Args:
        artifact_path: Deprecated. Use `name` instead.
        loader_module: The name of the Python module that is used to load the model
            from ``data_path``. This module must define a method with the prototype
            ``_load_pyfunc(data_path)``. If not ``None``, this module and its
            dependencies must be included in one of the following locations:

            - The MLflow library.
            - Package(s) listed in the model's Conda environment, specified by
              the ``conda_env`` parameter.
            - One or more of the files specified by the ``code_paths`` parameter.

        data_path: Path to a file or directory containing model data.
        code_paths: {{ code_paths_pyfunc }}
        infer_code_paths: {{ infer_code_paths }}
        conda_env: {{ conda_env }}
        python_model:
            An instance of a subclass of :class:`~PythonModel` or a callable object with a single
            argument (see the examples below). The passed-in object is serialized using the
            CloudPickle library. The python_model can also be a file path to the PythonModel
            which defines the model from code artifact rather than serializing the model object.
            Any dependencies of the class should be included in one of the
            following locations:

            - The MLflow library.
            - Package(s) listed in the model's Conda environment, specified by the ``conda_env``
              parameter.
            - One or more of the files specified by the ``code_paths`` parameter.

            Note: If the class is imported from another module, as opposed to being defined in the
            ``__main__`` scope, the defining module should also be included in one of the listed
            locations.

            **Examples**

            Class model

            .. code-block:: python

                from typing import List
                import mlflow


                class MyModel(mlflow.pyfunc.PythonModel):
                    def predict(self, context, model_input: List[str], params=None) -> List[str]:
                        return [i.upper() for i in model_input]


                with mlflow.start_run():
                    model_info = mlflow.pyfunc.log_model(
                        name="model",
                        python_model=MyModel(),
                    )


                loaded_model = mlflow.pyfunc.load_model(model_uri=model_info.model_uri)
                print(loaded_model.predict(["a", "b", "c"]))  # -> ["A", "B", "C"]

            Functional model

            .. note::
                Experimental: Functional model support is experimental and may change or be removed
                in a future release without warning.

            .. code-block:: python

                from typing import List
                import mlflow


                def predict(model_input: List[str]) -> List[str]:
                    return [i.upper() for i in model_input]


                with mlflow.start_run():
                    model_info = mlflow.pyfunc.log_model(
                        name="model", python_model=predict, input_example=["a"]
                    )


                loaded_model = mlflow.pyfunc.load_model(model_uri=model_info.model_uri)
                print(loaded_model.predict(["a", "b", "c"]))  # -> ["A", "B", "C"]

            Model from code

            .. note::
                Experimental: Model from code model support is experimental and may change or
                be removed in a future release without warning.

            .. code-block:: python

                # code.py
                from typing import List
                import mlflow


                class MyModel(mlflow.pyfunc.PythonModel):
                    def predict(self, context, model_input: List[str], params=None) -> List[str]:
                        return [i.upper() for i in model_input]


                mlflow.models.set_model(MyModel())

                # log_model.py
                import mlflow

                with mlflow.start_run():
                    model_info = mlflow.pyfunc.log_model(
                        name="model",
                        python_model="code.py",
                    )

            If the `predict` method or function has type annotations, MLflow automatically
            constructs a model signature based on the type annotations (unless the ``signature``
            argument is explicitly specified), and converts the input value to the specified type
            before passing it to the function. Currently, the following type annotations are
            supported:

                - ``List[str]``
                - ``List[Dict[str, str]]``

        artifacts: A dictionary containing ``<name, artifact_uri>`` entries. Remote artifact URIs
            are resolved to absolute filesystem paths, producing a dictionary of
            ``<name, absolute_path>`` entries. ``python_model`` can reference these
            resolved entries as the ``artifacts`` property of the ``context`` parameter
            in :func:`PythonModel.load_context() <mlflow.pyfunc.PythonModel.load_context>`
            and :func:`PythonModel.predict() <mlflow.pyfunc.PythonModel.predict>`.
            For example, consider the following ``artifacts`` dictionary::

                {"my_file": "s3://my-bucket/path/to/my/file"}

            In this case, the ``"my_file"`` artifact is downloaded from S3. The
            ``python_model`` can then refer to ``"my_file"`` as an absolute filesystem
            path via ``context.artifacts["my_file"]``.

            If ``None``, no artifacts are added to the model.
        registered_model_name: If given, create a model
            version under ``registered_model_name``, also creating a
            registered model if one with the given name does not exist.

        signature: :py:class:`ModelSignature <mlflow.models.ModelSignature>`
            describes model input and output :py:class:`Schema <mlflow.types.Schema>`.
            The model signature can be :py:func:`inferred <mlflow.models.infer_signature>`
            from datasets with valid model input (e.g. the training dataset with target
            column omitted) and valid model output (e.g. model predictions generated on
            the training dataset), for example:

            .. code-block:: python

                from mlflow.models import infer_signature

                train = df.drop_column("target_label")
                predictions = ...  # compute model predictions
                signature = infer_signature(train, predictions)

        input_example: {{ input_example }}
        await_registration_for: Number of seconds to wait for the model version to finish
            being created and is in ``READY`` status. By default, the function
            waits for five minutes. Specify 0 or None to skip waiting.
        pip_requirements: {{ pip_requirements }}
        extra_pip_requirements: {{ extra_pip_requirements }}
        metadata: {{ metadata }}
        model_config: The model configuration to apply to the model. The configuration will
            be available as the ``model_config`` property of the ``context`` parameter
            in :func:`PythonModel.load_context() <mlflow.pyfunc.PythonModel.load_context>`
            and :func:`PythonModel.predict() <mlflow.pyfunc.PythonModel.predict>`.
            The configuration can be passed as a file path, or a dict with string keys.

            .. Note:: Experimental: This parameter may change or be removed in a future
                                    release without warning.
        streamable: A boolean value indicating if the model supports streaming prediction,
                    If None, MLflow will try to inspect if the model supports streaming
                    by checking if `predict_stream` method exists. Default None.
        resources: A list of model resources or a resources.yaml file containing a list of
                    resources required to serve the model.

            .. Note:: Experimental: This parameter may change or be removed in a future
                                    release without warning.
        auth_policy: {{ auth_policy }}
        prompts: {{ prompts }}
        name: {{ name }}
        params: {{ params }}
        tags: {{ tags }}
        model_type: {{ model_type }}
        step: {{ step }}
        model_id: {{ model_id }}

    Returns:
        A :py:class:`ModelInfo <mlflow.models.model.ModelInfo>` instance that contains the
        metadata of the logged model.
    """
    flavor_name = _get_pyfunc_model_flavor_name(python_model)
    return Model.log(
        artifact_path=artifact_path,
        name=name,
        flavor=mlflow.pyfunc,
        loader_module=loader_module,
        data_path=data_path,
        code_paths=code_paths,
        python_model=python_model,
        artifacts=artifacts,
        conda_env=conda_env,
        registered_model_name=registered_model_name,
        signature=signature,
        input_example=input_example,
        await_registration_for=await_registration_for,
        pip_requirements=pip_requirements,
        extra_pip_requirements=extra_pip_requirements,
        metadata=metadata,
        prompts=prompts,
        model_config=model_config,
        streamable=streamable,
        resources=resources,
        infer_code_paths=infer_code_paths,
        auth_policy=auth_policy,
        params=params,
        tags=tags,
        model_type=model_type,
        step=step,
        model_id=model_id,
        # only used for checking python model type
        flavor_name=flavor_name,
    )


<<<<<<< HEAD
=======
def _get_pyfunc_model_flavor_name(python_model: Any) -> str:
    if python_model is None:
        return "pyfunc"
    if isinstance(python_model, str):
        return "pyfunc.ModelFromCode"
    if IS_RESPONSES_AGENT_AVAILABLE and isinstance(python_model, ResponsesAgent):
        return "pyfunc.ResponsesAgent"
    if isinstance(python_model, ChatAgent):
        return "pyfunc.ChatAgent"
    if isinstance(python_model, ChatModel):
        return "pyfunc.ChatModel"
    if isinstance(python_model, PythonModel):
        return "pyfunc.CustomPythonModel"
    return "pyfunc"


>>>>>>> 364cbe4d
def _save_model_with_loader_module_and_data_path(
    path,
    loader_module,
    data_path=None,
    code_paths=None,
    conda_env=None,
    mlflow_model=None,
    pip_requirements=None,
    extra_pip_requirements=None,
    model_config=None,
    streamable=None,
    infer_code_paths=False,
):
    """
    Export model as a generic Python function model.

    Args:
        path: The path to which to save the Python model.
        loader_module: The name of the Python module that is used to load the model
            from ``data_path``. This module must define a method with the prototype
            ``_load_pyfunc(data_path)``.
        data_path: Path to a file or directory containing model data.
        code_paths: A list of local filesystem paths to Python file dependencies (or directories
            containing file dependencies). These files are *prepended* to the system
            path before the model is loaded.
        conda_env: Either a dictionary representation of a Conda environment or the path to a
            Conda environment yaml file. If provided, this describes the environment
            this model should be run in.
        streamable: A boolean value indicating if the model supports streaming prediction,
                    None value also means not streamable.

    Returns:
        Model configuration containing model info.
    """

    data = None

    if data_path is not None:
        model_file = _copy_file_or_tree(src=data_path, dst=path, dst_dir="data")
        data = model_file

    if mlflow_model is None:
        mlflow_model = Model()

    streamable = streamable or False
    mlflow.pyfunc.add_to_model(
        mlflow_model,
        loader_module=loader_module,
        code=None,
        data=data,
        conda_env=_CONDA_ENV_FILE_NAME,
        python_env=_PYTHON_ENV_FILE_NAME,
        model_config=model_config,
        streamable=streamable,
    )
    if size := get_total_file_size(path):
        mlflow_model.model_size_bytes = size
    mlflow_model.save(os.path.join(path, MLMODEL_FILE_NAME))

    code_dir_subpath = _validate_infer_and_copy_code_paths(
        code_paths, path, infer_code_paths, FLAVOR_NAME
    )
    mlflow_model.flavors[FLAVOR_NAME][CODE] = code_dir_subpath

    # `mlflow_model.code` is updated, re-generate `MLmodel` file.
    mlflow_model.save(os.path.join(path, MLMODEL_FILE_NAME))

    if conda_env is None:
        if pip_requirements is None:
            default_reqs = get_default_pip_requirements()
            extra_env_vars = (
                _get_databricks_serverless_env_vars()
                if is_in_databricks_serverless_runtime()
                else None
            )
            # To ensure `_load_pyfunc` can successfully load the model during the dependency
            # inference, `mlflow_model.save` must be called beforehand to save an MLmodel file.
            inferred_reqs = mlflow.models.infer_pip_requirements(
                path,
                FLAVOR_NAME,
                fallback=default_reqs,
                extra_env_vars=extra_env_vars,
            )
            default_reqs = sorted(set(inferred_reqs).union(default_reqs))
        else:
            default_reqs = None
        conda_env, pip_requirements, pip_constraints = _process_pip_requirements(
            default_reqs,
            pip_requirements,
            extra_pip_requirements,
        )
    else:
        conda_env, pip_requirements, pip_constraints = _process_conda_env(conda_env)

    with open(os.path.join(path, _CONDA_ENV_FILE_NAME), "w") as f:
        yaml.safe_dump(conda_env, stream=f, default_flow_style=False)

    # Save `constraints.txt` if necessary
    if pip_constraints:
        write_to(os.path.join(path, _CONSTRAINTS_FILE_NAME), "\n".join(pip_constraints))

    # Save `requirements.txt`
    write_to(os.path.join(path, _REQUIREMENTS_FILE_NAME), "\n".join(pip_requirements))

    _PythonEnv.current().to_yaml(os.path.join(path, _PYTHON_ENV_FILE_NAME))
    return mlflow_model


def _save_model_chat_agent_helper(python_model, mlflow_model, signature, input_example):
    """Helper method for save_model for ChatAgent models

    Returns: a dict input_example
    """
    if signature is not None:
        raise MlflowException(
            "ChatAgent subclasses have a standard signature that is set "
            "automatically. Please remove the `signature` parameter from "
            "the call to log_model() or save_model().",
            error_code=INVALID_PARAMETER_VALUE,
        )
    mlflow_model.signature = ModelSignature(
        inputs=CHAT_AGENT_INPUT_SCHEMA,
        outputs=CHAT_AGENT_OUTPUT_SCHEMA,
    )
    # For ChatAgent we set default metadata to indicate its task
    default_metadata = {TASK: _DEFAULT_CHAT_AGENT_METADATA_TASK}
    mlflow_model.metadata = default_metadata | (mlflow_model.metadata or {})

    # We accept a dict with ChatAgentRequest schema
    if input_example:
        try:
            model_validate(ChatAgentRequest, input_example)
        except pydantic.ValidationError as e:
            raise MlflowException(
                message=(
                    f"Invalid input example. Expected a ChatAgentRequest object or dictionary with"
                    f" its schema. Pydantic validation error: {e}"
                ),
                error_code=INTERNAL_ERROR,
            ) from e
        if isinstance(input_example, ChatAgentRequest):
            input_example = input_example.model_dump_compat(exclude_none=True)
    else:
        input_example = CHAT_AGENT_INPUT_EXAMPLE

    _logger.info("Predicting on input example to validate output")
    request = ChatAgentRequest(**input_example)
    output = python_model.predict(request.messages, request.context, request.custom_inputs)
    try:
        model_validate(ChatAgentResponse, output)
    except Exception as e:
        raise MlflowException(
            "Failed to save ChatAgent. Ensure your model's predict() method returns a "
            "ChatAgentResponse object or a dict with the same schema."
            f"Pydantic validation error: {e}"
        ) from e
    return input_example


def _save_model_responses_agent_helper(
    python_model, mlflow_model, signature, input_example, artifacts, model_config
):
    """Helper method for save_model for ResponsesAgent models

    Returns: a dictionary input example
    """
    from mlflow.types.responses import (
        RESPONSES_AGENT_INPUT_EXAMPLE,
        RESPONSES_AGENT_INPUT_SCHEMA,
        RESPONSES_AGENT_OUTPUT_SCHEMA,
        ResponsesAgentRequest,
        ResponsesAgentResponse,
    )

    if signature is not None:
        raise MlflowException(
            "ResponsesAgent subclasses have a standard signature that is set "
            "automatically. Please remove the `signature` parameter from "
            "the call to log_model() or save_model().",
            error_code=INVALID_PARAMETER_VALUE,
        )
    mlflow_model.signature = ModelSignature(
        inputs=RESPONSES_AGENT_INPUT_SCHEMA,
        outputs=RESPONSES_AGENT_OUTPUT_SCHEMA,
    )

    # For ResponsesAgent we set default metadata to indicate its task
    default_metadata = {TASK: _DEFAULT_RESPONSES_AGENT_METADATA_TASK}
    mlflow_model.metadata = default_metadata | (mlflow_model.metadata or {})

    # We accept either a dict or a ResponsesRequest object as input
    if input_example:
        try:
            model_validate(ResponsesAgentRequest, input_example)
        except pydantic.ValidationError as e:
            raise MlflowException(
                message=(
                    f"Invalid input example. Expected a ResponsesRequest object or dictionary with"
                    f" its schema. Pydantic validation error: {e}"
                ),
                error_code=INTERNAL_ERROR,
            ) from e
        if isinstance(input_example, ResponsesAgentRequest):
            input_example = input_example.model_dump_compat(exclude_none=True)
    else:
        input_example = RESPONSES_AGENT_INPUT_EXAMPLE
    _logger.info("Predicting on input example to validate output")
    context = PythonModelContext(artifacts, model_config)
    python_model.load_context(context)
    request = ResponsesAgentRequest(**input_example)
    output = python_model.predict(request)
    try:
        model_validate(ResponsesAgentResponse, output)
    except Exception as e:
        raise MlflowException(
            "Failed to save ResponsesAgent. Ensure your model's predict() method returns a "
            "ResponsesResponse object or a dict with the same schema."
            f"Pydantic validation error: {e}"
        ) from e
    return input_example<|MERGE_RESOLUTION|>--- conflicted
+++ resolved
@@ -3634,8 +3634,6 @@
     )
 
 
-<<<<<<< HEAD
-=======
 def _get_pyfunc_model_flavor_name(python_model: Any) -> str:
     if python_model is None:
         return "pyfunc"
@@ -3652,7 +3650,6 @@
     return "pyfunc"
 
 
->>>>>>> 364cbe4d
 def _save_model_with_loader_module_and_data_path(
     path,
     loader_module,
