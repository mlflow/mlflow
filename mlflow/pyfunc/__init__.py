--- conflicted
+++ resolved
@@ -238,10 +238,6 @@
 from mlflow.types import DataType, Schema, TensorSpec
 from mlflow.types.utils import clean_tensor_type
 from mlflow.utils import PYTHON_VERSION, get_major_minor_py_version
-<<<<<<< HEAD
-from mlflow.utils.file_utils import TempDir, _copy_file_or_tree, write_to
-from mlflow.utils.model_utils import _get_flavor_configuration
-=======
 from mlflow.utils.annotations import deprecated
 from mlflow.utils.file_utils import _copy_file_or_tree, write_to
 from mlflow.utils.model_utils import (
@@ -251,7 +247,6 @@
     _get_flavor_configuration_from_uri,
 )
 from mlflow.utils.uri import append_to_uri_path
->>>>>>> 27769b28
 from mlflow.utils.environment import (
     _validate_env_arguments,
     _process_pip_requirements,
@@ -736,8 +731,6 @@
     return PyFuncModel(model_meta=model_meta, model_impl=model_impl)
 
 
-<<<<<<< HEAD
-=======
 def _download_model_conda_env(model_uri):
     conda_yml_file_name = _get_flavor_configuration_from_uri(model_uri, FLAVOR_NAME)[ENV]
     return _download_artifact_from_uri(append_to_uri_path(model_uri, conda_yml_file_name))
@@ -845,7 +838,6 @@
     return load_model(model_uri, suppress_warnings)
 
 
->>>>>>> 27769b28
 def _warn_potentially_incompatible_py_version_if_necessary(model_py_version=None):
     """
     Compares the version of Python that was used to save a given model with the version
