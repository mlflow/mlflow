"""
The ``python_function`` model flavor serves as a default model interface for MLflow Python models.
Any MLflow Python model is expected to be loadable as a ``python_function`` model.

In addition, the ``mlflow.pyfunc`` module defines a generic :ref:`filesystem format
<pyfunc-filesystem-format>` for Python models and provides utilities for saving to and loading from
this format. The format is self contained in the sense that it includes all necessary information
for anyone to load it and use it. Dependencies are either stored directly with the model or
referenced via a Conda environment.

The ``mlflow.pyfunc`` module also defines utilities for creating custom ``pyfunc`` models
using frameworks and inference logic that may not be natively included in MLflow. See
:ref:`pyfunc-create-custom`.

.. _pyfunc-inference-api:

*************
Inference API
*************

Python function models are loaded as an instance of :py:class:`PyFuncModel
<mlflow.pyfunc.PyFuncModel>`, which is an MLflow wrapper around the model implementation and model
metadata (MLmodel file). You can score the model by calling the :py:func:`predict()
<mlflow.pyfunc.PyFuncModel.predict>` method, which has the following signature::

  predict(
    model_input: [pandas.DataFrame, numpy.ndarray, scipy.sparse.(csc_matrix | csr_matrix),
    List[Any], Dict[str, Any], pyspark.sql.DataFrame]
  ) -> [numpy.ndarray | pandas.(Series | DataFrame) | List | Dict | pyspark.sql.DataFrame]

All PyFunc models will support `pandas.DataFrame` as input and PyFunc deep learning models will
also support tensor inputs in the form of Dict[str, numpy.ndarray] (named tensors) and
`numpy.ndarrays` (unnamed tensors).

Here are some examples of supported inference types, assuming we have the correct ``model`` object
loaded.

.. list-table::
    :widths: 30 70
    :header-rows: 1
    :class: wrap-table

    * - Input Type
      - Example
    * - ``pandas.DataFrame``
      -
        .. code-block:: python

            import pandas as pd

            x_new = pd.DataFrame(dict(x1=[1, 2, 3], x2=[4, 5, 6]))
            model.predict(x_new)

    * - ``numpy.ndarray``
      -
        .. code-block:: python

            import numpy as np

            x_new = np.array([[1, 4][2, 5], [3, 6]])
            model.predict(x_new)

    * - ``scipy.sparse.csc_matrix`` or ``scipy.sparse.csr_matrix``
      -
        .. code-block:: python

            import scipy

            x_new = scipy.sparse.csc_matrix([[1, 2, 3], [4, 5, 6]])
            model.predict(x_new)

            x_new = scipy.sparse.csr_matrix([[1, 2, 3], [4, 5, 6]])
            model.predict(x_new)

    * - python ``List``
      -
        .. code-block:: python

            x_new = [[1, 4], [2, 5], [3, 6]]
            model.predict(x_new)

    * - python ``Dict``
      -
        .. code-block:: python

            x_new = dict(x1=[1, 2, 3], x2=[4, 5, 6])
            model.predict(x_new)

    * - ``pyspark.sql.DataFrame``
      -
        .. code-block:: python

            from pyspark.sql import SparkSession

            spark = SparkSession.builder.getOrCreate()

            data = [(1, 4), (2, 5), (3, 6)]  # List of tuples
            x_new = spark.createDataFrame(data, ["x1", "x2"])  # Specify column name
            model.predict(x_new)

.. _pyfunc-filesystem-format:

*****************
Filesystem format
*****************

The Pyfunc format is defined as a directory structure containing all required data, code, and
configuration::

    ./dst-path/
        ./MLmodel: configuration
        <code>: code packaged with the model (specified in the MLmodel file)
        <data>: data packaged with the model (specified in the MLmodel file)
        <env>: Conda environment definition (specified in the MLmodel file)

The directory structure may contain additional contents that can be referenced by the ``MLmodel``
configuration.

.. _pyfunc-model-config:

MLModel configuration
#####################

A Python model contains an ``MLmodel`` file in **python_function** format in its root with the
following parameters:

- loader_module [required]:
         Python module that can load the model. Expected as module identifier
         e.g. ``mlflow.sklearn``, it will be imported using ``importlib.import_module``.
         The imported module must contain a function with the following signature::

          _load_pyfunc(path: string) -> <pyfunc model implementation>

         The path argument is specified by the ``data`` parameter and may refer to a file or
         directory. The model implementation is expected to be an object with a
         ``predict`` method with the following signature::

          predict(
            model_input: [pandas.DataFrame, numpy.ndarray,
            scipy.sparse.(csc_matrix | csr_matrix), List[Any], Dict[str, Any]],
            pyspark.sql.DataFrame
          ) -> [numpy.ndarray | pandas.(Series | DataFrame) | List | Dict | pyspark.sql.DataFrame]

- code [optional]:
        Relative path to a directory containing the code packaged with this model.
        All files and directories inside this directory are added to the Python path
        prior to importing the model loader.

- data [optional]:
         Relative path to a file or directory containing model data.
         The path is passed to the model loader.

- env [optional]:
         Relative path to an exported Conda environment. If present this environment
         should be activated prior to running the model.

- Optionally, any additional parameters necessary for interpreting the serialized model in
  ``pyfunc`` format.

.. rubric:: Example

::

    tree example/sklearn_iris/mlruns/run1/outputs/linear-lr

::

  ├── MLmodel
  ├── code
  │   ├── sklearn_iris.py
  │
  ├── data
  │   └── model.pkl
  └── mlflow_env.yml

::

    cat example/sklearn_iris/mlruns/run1/outputs/linear-lr/MLmodel

::

  python_function:
    code: code
    data: data/model.pkl
    loader_module: mlflow.sklearn
    env: mlflow_env.yml
    main: sklearn_iris

.. _pyfunc-create-custom:

**********************************
Models From Code for Custom Models
**********************************

.. tip::

    MLflow 2.12.2 introduced the feature "models from code", which greatly simplifies the process
    of serializing and deploying custom models through the use of script serialization. It is
    strongly recommended to migrate custom model implementations to this new paradigm to avoid the
    limitations and complexity of serializing with cloudpickle.
    You can learn more about models from code within the
    `Models From Code Guide <../model/models-from-code.html>`_.

The section below illustrates the process of using the legacy serializer for custom Pyfunc models.
Models from code will provide a far simpler experience for logging of your models.

******************************
Creating custom Pyfunc models
******************************

MLflow's persistence modules provide convenience functions for creating models with the
``pyfunc`` flavor in a variety of machine learning frameworks (scikit-learn, Keras, Pytorch, and
more); however, they do not cover every use case. For example, you may want to create an MLflow
model with the ``pyfunc`` flavor using a framework that MLflow does not natively support.
Alternatively, you may want to build an MLflow model that executes custom logic when evaluating
queries, such as preprocessing and postprocessing routines. Therefore, ``mlflow.pyfunc``
provides utilities for creating ``pyfunc`` models from arbitrary code and model data.

The :meth:`save_model()` and :meth:`log_model()` methods are designed to support multiple workflows
for creating custom ``pyfunc`` models that incorporate custom inference logic and artifacts
that the logic may require.

An `artifact` is a file or directory, such as a serialized model or a CSV. For example, a
serialized TensorFlow graph is an artifact. An MLflow model directory is also an artifact.

.. _pyfunc-create-custom-workflows:

Workflows
#########

:meth:`save_model()` and :meth:`log_model()` support the following workflows:

1. Programmatically defining a new MLflow model, including its attributes and artifacts.

   Given a set of artifact URIs, :meth:`save_model()` and :meth:`log_model()` can
   automatically download artifacts from their URIs and create an MLflow model directory.

   In this case, you must define a Python class which inherits from :class:`~PythonModel`,
   defining ``predict()`` and, optionally, ``load_context()``. An instance of this class is
   specified via the ``python_model`` parameter; it is automatically serialized and deserialized
   as a Python class, including all of its attributes.

2. Interpreting pre-existing data as an MLflow model.

   If you already have a directory containing model data, :meth:`save_model()` and
   :meth:`log_model()` can import the data as an MLflow model. The ``data_path`` parameter
   specifies the local filesystem path to the directory containing model data.

   In this case, you must provide a Python module, called a `loader module`. The
   loader module defines a ``_load_pyfunc()`` method that performs the following tasks:

   - Load data from the specified ``data_path``. For example, this process may include
     deserializing pickled Python objects or models or parsing CSV files.

   - Construct and return a pyfunc-compatible model wrapper. As in the first
     use case, this wrapper must define a ``predict()`` method that is used to evaluate
     queries. ``predict()`` must adhere to the :ref:`pyfunc-inference-api`.

   The ``loader_module`` parameter specifies the name of your loader module.

   For an example loader module implementation, refer to the `loader module
   implementation in mlflow.sklearn <https://github.com/mlflow/mlflow/blob/
   74d75109aaf2975f5026104d6125bb30f4e3f744/mlflow/sklearn.py#L200-L205>`_.

.. _pyfunc-create-custom-selecting-workflow:

Which workflow is right for my use case?
########################################

We consider the first workflow to be more user-friendly and generally recommend it for the
following reasons:

- It automatically resolves and collects specified model artifacts.

- It automatically serializes and deserializes the ``python_model`` instance and all of
  its attributes, reducing the amount of user logic that is required to load the model

- You can create Models using logic that is defined in the ``__main__`` scope. This allows
  custom models to be constructed in interactive environments, such as notebooks and the Python
  REPL.

You may prefer the second, lower-level workflow for the following reasons:

- Inference logic is always persisted as code, rather than a Python object. This makes logic
  easier to inspect and modify later.

- If you have already collected all of your model data in a single location, the second
  workflow allows it to be saved in MLflow format directly, without enumerating constituent
  artifacts.

******************************************
Function-based Model vs Class-based Model
******************************************

When creating custom PyFunc models, you can choose between two different interfaces:
a function-based model and a class-based model. In short, a function-based model is simply a
python function that does not take additional params. The class-based model, on the other hand,
is subclass of ``PythonModel`` that supports several required and optional
methods. If your use case is simple and fits within a single predict function, a function-based
approach is recommended. If you need more power, such as custom serialization, custom data
processing, or to override additional methods, you should use the class-based implementation.

Before looking at code examples, it's important to note that both methods are serialized via
`cloudpickle <https://github.com/cloudpipe/cloudpickle>`_. cloudpickle can serialize Python
functions, lambda functions, and locally defined classes and functions inside other functions. This
makes cloudpickle especially useful for parallel and distributed computing where code objects need
to be sent over network to execute on remote workers, which is a common deployment paradigm for
MLflow.

That said, cloudpickle has some limitations.

- **Environment Dependency**: cloudpickle does not capture the full execution environment, so in
  MLflow we must pass ``pip_requirements``, ``extra_pip_requirements``, or an ``input_example``,
  the latter of which is used to infer environment dependencies. For more, refer to
  `the model dependency docs <https://mlflow.org/docs/latest/model/dependencies.html>`_.

- **Object Support**: cloudpickle does not serialize objects outside of the Python data model.
  Some relevant examples include raw files and database connections. If your program depends on
  these, be sure to log ways to reference these objects along with your model.

Function-based Model
####################
If you're looking to serialize a simple python function without additional dependent methods, you
can simply log a predict method via the keyword argument ``python_model``.

.. note::

    Function-based model only supports a function with a single input argument. If you would like
    to pass more arguments or additional inference parameters, please use the class-based model
    below.

.. code-block:: python

    import mlflow
    import pandas as pd


    # Define a simple function to log
    def predict(model_input):
        return model_input.apply(lambda x: x * 2)


    # Save the function as a model
    with mlflow.start_run():
        mlflow.pyfunc.log_model("model", python_model=predict, pip_requirements=["pandas"])
        run_id = mlflow.active_run().info.run_id

    # Load the model from the tracking server and perform inference
    model = mlflow.pyfunc.load_model(f"runs:/{run_id}/model")
    x_new = pd.Series([1, 2, 3])

    prediction = model.predict(x_new)
    print(prediction)


Class-based Model
#################
If you're looking to serialize a more complex object, for instance a class that handles
preprocessing, complex prediction logic, or custom serialization, you should subclass the
``PythonModel`` class. MLflow has tutorials on building custom PyFunc models, as shown
`here <https://mlflow.org/docs/latest/traditional-ml/creating-custom-pyfunc/index.html>`_,
so instead of duplicating that information, in this example we'll recreate the above functionality
to highlight the differences. Note that this PythonModel implementation is overly complex and
we would recommend using the functional-based Model instead for this simple case.

.. code-block:: python

    import mlflow
    import pandas as pd


    class MyModel(mlflow.pyfunc.PythonModel):
        def predict(self, context, model_input, params=None):
            return [x * 2 for x in model_input]


    # Save the function as a model
    with mlflow.start_run():
        mlflow.pyfunc.log_model(
            "model", python_model=MyModel(), pip_requirements=["pandas"]
        )
        run_id = mlflow.active_run().info.run_id

    # Load the model from the tracking server and perform inference
    model = mlflow.pyfunc.load_model(f"runs:/{run_id}/model")
    x_new = pd.Series([1, 2, 3])

    print(f"Prediction:\n\t{model.predict(x_new)}")

The primary difference between the this implementation and the function-based implementation above
is that the predict method is wrapped with a class, has the ``self`` parameter,
and has the ``params`` parameter that defaults to None. Note that function-based models don't
support additional params.

In summary, use the function-based Model when you have a simple function to serialize.
If you need more power, use  the class-based model.
"""

import collections
import functools
import hashlib
import importlib
import inspect
import logging
import os
import shutil
import signal
import subprocess
import sys
import tempfile
import threading
import uuid
import warnings
from copy import deepcopy
from pathlib import Path
from typing import Any, Iterator, Optional, Tuple, Union
from urllib.parse import urlparse

import numpy as np
import pandas
import pydantic
import yaml
from packaging.version import Version

import mlflow
import mlflow.models.signature
import mlflow.pyfunc.loaders
import mlflow.pyfunc.model
from mlflow.environment_variables import (
    _MLFLOW_IN_CAPTURE_MODULE_PROCESS,
    _MLFLOW_TESTING,
    MLFLOW_MODEL_ENV_DOWNLOADING_TEMP_DIR,
    MLFLOW_SCORING_SERVER_REQUEST_TIMEOUT,
)
from mlflow.exceptions import MlflowException
from mlflow.models import Model, ModelInputExample, ModelSignature
from mlflow.models.auth_policy import AuthPolicy
from mlflow.models.dependencies_schemas import (
    _clear_dependencies_schemas,
    _get_dependencies_schema_from_model,
    _get_dependencies_schemas,
)
from mlflow.models.flavor_backend_registry import get_flavor_backend
from mlflow.models.model import (
    _DATABRICKS_FS_LOADER_MODULE,
    MLMODEL_FILE_NAME,
    MODEL_CODE_PATH,
    MODEL_CONFIG,
)
from mlflow.models.resources import Resource, _ResourceBuilder
from mlflow.models.signature import (
    _extract_type_hints,
    _infer_signature_from_input_example,
    _infer_signature_from_type_hints,
)
from mlflow.models.utils import (
    PyFuncInput,
    PyFuncLLMOutputChunk,
    PyFuncLLMSingleInput,
    PyFuncOutput,
    _convert_llm_input_data,
    _enforce_params_schema,
    _enforce_schema,
    _load_model_code_path,
    _save_example,
    _split_input_data_and_params,
    _validate_and_get_model_code_path,
)
from mlflow.protos.databricks_pb2 import (
    BAD_REQUEST,
    INTERNAL_ERROR,
    INVALID_PARAMETER_VALUE,
    RESOURCE_DOES_NOT_EXIST,
)
from mlflow.protos.databricks_uc_registry_messages_pb2 import (
    Entity,
    Job,
    LineageHeaderInfo,
    Notebook,
)
from mlflow.pyfunc.context import Context, set_prediction_context
from mlflow.pyfunc.dbconnect_artifact_cache import (
    DBConnectArtifactCache,
    archive_directory,
    extract_archive_to_dir,
)
from mlflow.pyfunc.model import (
    _DEFAULT_CHAT_AGENT_METADATA_TASK,
    _DEFAULT_CHAT_MODEL_METADATA_TASK,
    ChatAgent,
    ChatModel,
    PythonModel,
    PythonModelContext,
    _FunctionPythonModel,
    _log_warning_if_params_not_in_predict_signature,
    _PythonModelPyfuncWrapper,
    get_default_conda_env,  # noqa: F401
    get_default_pip_requirements,
)
from mlflow.tracing.provider import trace_disabled
from mlflow.tracing.utils import _try_get_prediction_context
from mlflow.tracking._model_registry import DEFAULT_AWAIT_MAX_SLEEP_SECONDS
from mlflow.tracking.artifact_utils import _download_artifact_from_uri
from mlflow.types.agent import (
    CHAT_AGENT_INPUT_EXAMPLE,
    CHAT_AGENT_INPUT_SCHEMA,
    CHAT_AGENT_OUTPUT_SCHEMA,
    ChatAgentRequest,
    ChatAgentResponse,
)
from mlflow.types.llm import (
    CHAT_MODEL_INPUT_EXAMPLE,
    CHAT_MODEL_INPUT_SCHEMA,
    CHAT_MODEL_OUTPUT_SCHEMA,
    ChatCompletionResponse,
    ChatMessage,
    ChatParams,
)
from mlflow.types.type_hints import (
    _convert_dataframe_to_example_format,
    _is_example_valid_for_type_from_example,
    _is_type_hint_from_example,
    _signature_cannot_be_inferred_from_type_hint,
    model_validate,
)
from mlflow.utils import (
    PYTHON_VERSION,
    _is_in_ipython_notebook,
    check_port_connectivity,
    databricks_utils,
    find_free_port,
    get_major_minor_py_version,
)
from mlflow.utils import env_manager as _EnvManager
from mlflow.utils._spark_utils import modified_environ
from mlflow.utils.annotations import deprecated, developer_stable, experimental
from mlflow.utils.databricks_utils import (
    _get_databricks_serverless_env_vars,
    get_dbconnect_udf_sandbox_info,
    is_databricks_connect,
    is_in_databricks_runtime,
    is_in_databricks_serverless_runtime,
    is_in_databricks_shared_cluster_runtime,
)
from mlflow.utils.docstring_utils import LOG_MODEL_PARAM_DOCS, format_docstring
from mlflow.utils.environment import (
    _CONDA_ENV_FILE_NAME,
    _CONSTRAINTS_FILE_NAME,
    _PYTHON_ENV_FILE_NAME,
    _REQUIREMENTS_FILE_NAME,
    _process_conda_env,
    _process_pip_requirements,
    _PythonEnv,
    _validate_env_arguments,
)
from mlflow.utils.file_utils import (
    _copy_file_or_tree,
    get_or_create_nfs_tmp_dir,
    get_or_create_tmp_dir,
    get_total_file_size,
    write_to,
)
from mlflow.utils.model_utils import (
    _add_code_from_conf_to_system_path,
    _get_flavor_configuration,
    _get_flavor_configuration_from_ml_model_file,
    _get_overridden_pyfunc_model_config,
    _validate_and_copy_file_to_directory,
    _validate_and_get_model_config_from_file,
    _validate_and_prepare_target_save_path,
    _validate_infer_and_copy_code_paths,
    _validate_pyfunc_model_config,
)
from mlflow.utils.nfs_on_spark import get_nfs_cache_root_dir
from mlflow.utils.pydantic_utils import model_dump_compat
from mlflow.utils.requirements_utils import (
    _parse_requirements,
    warn_dependency_requirement_mismatches,
)
from mlflow.utils.spark_utils import is_spark_connect_mode
from mlflow.utils.virtualenv import _get_python_env, _get_virtualenv_name
from mlflow.utils.warnings_utils import color_warning

try:
    from pyspark.sql import DataFrame as SparkDataFrame

    HAS_PYSPARK = True
except ImportError:
    HAS_PYSPARK = False
FLAVOR_NAME = "python_function"
MAIN = "loader_module"
CODE = "code"
DATA = "data"
ENV = "env"
TASK = "task"

_MODEL_DATA_SUBPATH = "data"
_CHAT_PARAMS_WARNING_MESSAGE = (
    "Default values for temperature, n and stream in ChatParams will be removed in the "
    "next release. Specify them in the input example explicitly if needed."
)
_TYPE_FROM_EXAMPLE_ERROR_MESSAGE = (
    "Input example must be provided when using TypeFromExample as type hint. "
    "Fix this by passing `input_example` when logging your model. Check "
    "https://mlflow.org/docs/latest/model/python_model.html#typefromexample-type-hint-usage "
    "for more details."
)


class EnvType:
    CONDA = "conda"
    VIRTUALENV = "virtualenv"

    def __init__(self):
        raise NotImplementedError("This class is not meant to be instantiated.")


PY_VERSION = "python_version"


_logger = logging.getLogger(__name__)


def add_to_model(
    model,
    loader_module,
    data=None,
    code=None,
    conda_env=None,
    python_env=None,
    model_config=None,
    model_code_path=None,
    **kwargs,
):
    """
    Add a ``pyfunc`` spec to the model configuration.

    Defines ``pyfunc`` configuration schema. Caller can use this to create a valid ``pyfunc`` model
    flavor out of an existing directory structure. For example, other model flavors can use this to
    specify how to use their output as a ``pyfunc``.

    NOTE:

        All paths are relative to the exported model root directory.

    Args:
        model: Existing model.
        loader_module: The module to be used to load the model.
        data: Path to the model data.
        code: Path to the code dependencies.
        conda_env: Conda environment.
        python_env: Python environment.
        model_config: The model configuration to apply to the model. This configuration
            is available during model loading.

            .. Note:: Experimental: This parameter may change or be removed in a future
                release without warning.

        model_code_path: Path to the model code.
        kwargs: Additional key-value pairs to include in the ``pyfunc`` flavor specification.
                Values must be YAML-serializable.

    Returns:
        Updated model configuration.
    """
    params = deepcopy(kwargs)
    params[MAIN] = loader_module
    params[PY_VERSION] = PYTHON_VERSION
    if code:
        params[CODE] = code
    if data:
        params[DATA] = data
    if conda_env or python_env:
        params[ENV] = {}
        if conda_env:
            params[ENV][EnvType.CONDA] = conda_env
        if python_env:
            params[ENV][EnvType.VIRTUALENV] = python_env
    if model_config:
        params[MODEL_CONFIG] = model_config
    if model_code_path:
        params[MODEL_CODE_PATH] = model_code_path
    return model.add_flavor(FLAVOR_NAME, **params)


def _extract_conda_env(env):
    # In MLflow < 2.0.0, the 'env' field in a pyfunc configuration is a string containing the path
    # to a conda.yaml file.
    return env if isinstance(env, str) else env[EnvType.CONDA]


def _load_model_env(path):
    """
    Get ENV file string from a model configuration stored in Python Function format.
    Returned value is a model-relative path to a Conda Environment file,
    or None if none was specified at model save time
    """
    return _get_flavor_configuration(model_path=path, flavor_name=FLAVOR_NAME).get(ENV, None)


def _validate_params(params, model_metadata):
    if hasattr(model_metadata, "get_params_schema"):
        params_schema = model_metadata.get_params_schema()
        return _enforce_params_schema(params, params_schema)
    if params:
        raise MlflowException.invalid_parameter_value(
            "This model was not logged with a params schema and does not support "
            "providing the params argument."
            "Please log the model with mlflow >= 2.6.0 and specify a params schema.",
        )
    return


def _validate_prediction_input(data: PyFuncInput, params, input_schema, params_schema, flavor=None):
    """
    Internal helper function to transform and validate input data and params for prediction.
    Any additional transformation logics related to input data and params should be added here.
    """
    if input_schema is not None:
        try:
            data = _enforce_schema(data, input_schema, flavor)
        except Exception as e:
            # Include error in message for backwards compatibility
            raise MlflowException.invalid_parameter_value(
                f"Failed to enforce schema of data '{data}' "
                f"with schema '{input_schema}'. "
                f"Error: {e}",
            )
    params = _enforce_params_schema(params, params_schema)
    if HAS_PYSPARK and isinstance(data, SparkDataFrame):
        _logger.warning(
            "Input data is a Spark DataFrame. Note that behaviour for "
            "Spark DataFrames is model dependent."
        )
    return data, params


class PyFuncModel:
    """
    MLflow 'python function' model.

    Wrapper around model implementation and metadata. This class is not meant to be constructed
    directly. Instead, instances of this class are constructed and returned from
    :py:func:`load_model() <mlflow.pyfunc.load_model>`.

    ``model_impl`` can be any Python object that implements the `Pyfunc interface
    <https://mlflow.org/docs/latest/python_api/mlflow.pyfunc.html#pyfunc-inference-api>`_, and is
    returned by invoking the model's ``loader_module``.

    ``model_meta`` contains model metadata loaded from the MLmodel file.
    """

    def __init__(
        self,
        model_meta: Model,
        model_impl: Any,
        predict_fn: str = "predict",
        predict_stream_fn: Optional[str] = None,
    ):
        if not hasattr(model_impl, predict_fn):
            raise MlflowException(f"Model implementation is missing required {predict_fn} method.")
        if not model_meta:
            raise MlflowException("Model is missing metadata.")
        self._model_meta = model_meta
        self.__model_impl = model_impl
        self._predict_fn = getattr(model_impl, predict_fn)
        if predict_stream_fn:
            if not hasattr(model_impl, predict_stream_fn):
                raise MlflowException(
                    f"Model implementation is missing required {predict_stream_fn} method."
                )
            self._predict_stream_fn = getattr(model_impl, predict_stream_fn)
        else:
            self._predict_stream_fn = None
        self._input_example = None

    @property
    @developer_stable
    def _model_impl(self) -> Any:
        """
        The underlying model implementation object.

        NOTE: This is a stable developer API.
        """
        return self.__model_impl

    @property
    def input_example(self) -> Optional[Any]:
        """
        The input example provided when the model was saved.
        """
        return self._input_example

    @input_example.setter
    def input_example(self, value: Any) -> None:
        self._input_example = value

    def predict(self, data: PyFuncInput, params: Optional[dict[str, Any]] = None) -> PyFuncOutput:
        context = _try_get_prediction_context() or Context()
        with set_prediction_context(context):
            if schema := _get_dependencies_schema_from_model(self._model_meta):
                context.update(**schema)
            return self._predict(data, params)

    def _predict(self, data: PyFuncInput, params: Optional[dict[str, Any]] = None) -> PyFuncOutput:
        """
        Generates model predictions.

        If the model contains signature, enforce the input schema first before calling the model
        implementation with the sanitized input. If the pyfunc model does not include model schema,
        the input is passed to the model implementation as is. See `Model Signature Enforcement
        <https://www.mlflow.org/docs/latest/models.html#signature-enforcement>`_ for more details.

        Args:
            data: LLM Model single input as one of pandas.DataFrame, numpy.ndarray,
                scipy.sparse.(csc_matrix | csr_matrix), List[Any], or
                Dict[str, numpy.ndarray].
                For model signatures with tensor spec inputs
                (e.g. the Tensorflow core / Keras model), the input data type must be one of
                `numpy.ndarray`, `List[numpy.ndarray]`, `Dict[str, numpy.ndarray]` or
                `pandas.DataFrame`. If data is of `pandas.DataFrame` type and the model
                contains a signature with tensor spec inputs, the corresponding column values
                in the pandas DataFrame will be reshaped to the required shape with 'C' order
                (i.e. read / write the elements using C-like index order), and DataFrame
                column values will be cast as the required tensor spec type. For Pyspark
                DataFrame inputs, MLflow will only enforce the schema on a subset
                of the data rows.
            params: Additional parameters to pass to the model for inference.

        Returns:
            Model predictions as one of pandas.DataFrame, pandas.Series, numpy.ndarray or list.
        """
        # fetch the schema from metadata to avoid signature change after model is loaded
        self.input_schema = self.metadata.get_input_schema()
        self.params_schema = self.metadata.get_params_schema()
        # signature can only be inferred from type hints if the model is PythonModel
        if self.metadata._is_signature_from_type_hint():
            # we don't need to validate on data as data validation
            # will be done during PythonModel's predict call
            params = _enforce_params_schema(params, self.params_schema)
        else:
            data, params = _validate_prediction_input(
                data, params, self.input_schema, self.params_schema, self.loader_module
            )
            if (
                isinstance(data, pandas.DataFrame)
                and self.metadata._is_type_hint_from_example()
                and self.input_example is not None
            ):
                data = _convert_dataframe_to_example_format(data, self.input_example)
        params_arg = inspect.signature(self._predict_fn).parameters.get("params")
        if params_arg and params_arg.kind != inspect.Parameter.VAR_KEYWORD:
            return self._predict_fn(data, params=params)

        _log_warning_if_params_not_in_predict_signature(_logger, params)
        return self._predict_fn(data)

    def predict_stream(
        self, data: PyFuncLLMSingleInput, params: Optional[dict[str, Any]] = None
    ) -> Iterator[PyFuncLLMOutputChunk]:
        context = _try_get_prediction_context() or Context()

        if schema := _get_dependencies_schema_from_model(self._model_meta):
            context.update(**schema)

        # NB: The prediction context must be applied during iterating over the stream,
        # hence, simply wrapping the self._predict_stream call with the context manager
        # is not sufficient.
        def _gen_with_context(*args, **kwargs):
            with set_prediction_context(context):
                yield from self._predict_stream(*args, **kwargs)

        return _gen_with_context(data, params)

    def _predict_stream(
        self, data: PyFuncLLMSingleInput, params: Optional[dict[str, Any]] = None
    ) -> Iterator[PyFuncLLMOutputChunk]:
        """
        Generates streaming model predictions. Only LLM supports this method.

        If the model contains signature, enforce the input schema first before calling the model
        implementation with the sanitized input. If the pyfunc model does not include model schema,
        the input is passed to the model implementation as is. See `Model Signature Enforcement
        <https://www.mlflow.org/docs/latest/models.html#signature-enforcement>`_ for more details.

        Args:
            data: LLM Model single input as one of dict, str, bool, bytes, float, int, str type.
            params: Additional parameters to pass to the model for inference.

        Returns:
            Model predictions as an iterator of chunks. The chunks in the iterator must be type of
            dict or string. Chunk dict fields are determined by the model implementation.
        """

        if self._predict_stream_fn is None:
            raise MlflowException("This model does not support predict_stream method.")

        self.input_schema = self.metadata.get_input_schema()
        self.params_schema = self.metadata.get_params_schema()
        data, params = _validate_prediction_input(
            data, params, self.input_schema, self.params_schema, self.loader_module
        )
        data = _convert_llm_input_data(data)
        if isinstance(data, list):
            # `predict_stream` only accepts single input.
            # but `enforce_schema` might convert single input into a list like `[single_input]`
            # so extract the first element in the list.
            if len(data) != 1:
                raise MlflowException(
                    f"'predict_stream' requires single input, but it got input data {data}"
                )
            data = data[0]

        if "params" in inspect.signature(self._predict_stream_fn).parameters:
            return self._predict_stream_fn(data, params=params)

        _log_warning_if_params_not_in_predict_signature(_logger, params)
        return self._predict_stream_fn(data)

    @experimental
    def unwrap_python_model(self):
        """
        Unwrap the underlying Python model object.

        This method is useful for accessing custom model functions, while still being able to
        leverage the MLflow designed workflow through the `predict()` method.

        Returns:
            The underlying wrapped model object

        .. code-block:: python
            :test:
            :caption: Example

            import mlflow


            # define a custom model
            class MyModel(mlflow.pyfunc.PythonModel):
                def predict(self, context, model_input, params=None):
                    return self.my_custom_function(model_input, params)

                def my_custom_function(self, model_input, params=None):
                    # do something with the model input
                    return 0


            some_input = 1
            # save the model
            with mlflow.start_run():
                model_info = mlflow.pyfunc.log_model(artifact_path="model", python_model=MyModel())

            # load the model
            loaded_model = mlflow.pyfunc.load_model(model_uri=model_info.model_uri)
            print(type(loaded_model))  # <class 'mlflow.pyfunc.model.PyFuncModel'>
            unwrapped_model = loaded_model.unwrap_python_model()
            print(type(unwrapped_model))  # <class '__main__.MyModel'>

            # does not work, only predict() is exposed
            # print(loaded_model.my_custom_function(some_input))
            print(unwrapped_model.my_custom_function(some_input))  # works
            print(loaded_model.predict(some_input))  # works

            # works, but None is needed for context arg
            print(unwrapped_model.predict(None, some_input))
        """
        try:
            python_model = self._model_impl.python_model
            if python_model is None:
                raise AttributeError("Expected python_model attribute not to be None.")
        except AttributeError as e:
            raise MlflowException("Unable to retrieve base model object from pyfunc.") from e
        return python_model

    def __eq__(self, other):
        if not isinstance(other, PyFuncModel):
            return False
        return self._model_meta == other._model_meta

    @property
    def metadata(self) -> Model:
        """Model metadata."""
        if self._model_meta is None:
            raise MlflowException("Model is missing metadata.")
        return self._model_meta

    @experimental
    @property
    def model_config(self):
        """Model's flavor configuration"""
        return self._model_meta.flavors[FLAVOR_NAME].get(MODEL_CONFIG, {})

    @experimental
    @property
    def loader_module(self):
        """Model's flavor configuration"""
        if self._model_meta.flavors.get(FLAVOR_NAME) is None:
            return None
        return self._model_meta.flavors[FLAVOR_NAME].get(MAIN)

    def __repr__(self):
        info = {}
        if self._model_meta is not None:
            if hasattr(self._model_meta, "run_id") and self._model_meta.run_id is not None:
                info["run_id"] = self._model_meta.run_id
            if (
                hasattr(self._model_meta, "artifact_path")
                and self._model_meta.artifact_path is not None
            ):
                info["artifact_path"] = self._model_meta.artifact_path
            info["flavor"] = self._model_meta.flavors[FLAVOR_NAME]["loader_module"]
        return yaml.safe_dump({"mlflow.pyfunc.loaded_model": info}, default_flow_style=False)

    @experimental
    def get_raw_model(self):
        """
        Get the underlying raw model if the model wrapper implemented `get_raw_model` function.
        """
        if hasattr(self._model_impl, "get_raw_model"):
            return self._model_impl.get_raw_model()
        raise NotImplementedError("`get_raw_model` is not implemented by the underlying model")


def _get_pip_requirements_from_model_path(model_path: str):
    req_file_path = os.path.join(model_path, _REQUIREMENTS_FILE_NAME)
    if not os.path.exists(req_file_path):
        return []

    return [req.req_str for req in _parse_requirements(req_file_path, is_constraint=False)]


@trace_disabled  # Suppress traces while loading model
def load_model(
    model_uri: str,
    suppress_warnings: bool = False,
    dst_path: Optional[str] = None,
    model_config: Optional[Union[str, Path, dict[str, Any]]] = None,
) -> PyFuncModel:
    """
    Load a model stored in Python function format.

    Args:
        model_uri: The location, in URI format, of the MLflow model. For example:

            - ``/Users/me/path/to/local/model``
            - ``relative/path/to/local/model``
            - ``s3://my_bucket/path/to/model``
            - ``runs:/<mlflow_run_id>/run-relative/path/to/model``
            - ``models:/<model_name>/<model_version>``
            - ``models:/<model_name>/<stage>``
            - ``mlflow-artifacts:/path/to/model``

            For more information about supported URI schemes, see
            `Referencing Artifacts <https://www.mlflow.org/docs/latest/concepts.html#
            artifact-locations>`_.
        suppress_warnings: If ``True``, non-fatal warning messages associated with the model
            loading process will be suppressed. If ``False``, these warning messages will be
            emitted.
        dst_path: The local filesystem path to which to download the model artifact.
            This directory must already exist. If unspecified, a local output
            path will be created.
        model_config: The model configuration to apply to the model. The configuration will
            be available as the ``model_config`` property of the ``context`` parameter
            in :func:`PythonModel.load_context() <mlflow.pyfunc.PythonModel.load_context>`
            and :func:`PythonModel.predict() <mlflow.pyfunc.PythonModel.predict>`.
            The configuration can be passed as a file path, or a dict with string keys.

            .. Note:: Experimental: This parameter may change or be removed in a future
                release without warning.
    """

    lineage_header_info = None
    if (
        not _MLFLOW_IN_CAPTURE_MODULE_PROCESS.get()
    ) and databricks_utils.is_in_databricks_runtime():
        entity_list = []
        # Get notebook id and job id, pack them into lineage_header_info
        if databricks_utils.is_in_databricks_notebook() and (
            notebook_id := databricks_utils.get_notebook_id()
        ):
            notebook_entity = Notebook(id=notebook_id)
            entity_list.append(Entity(notebook=notebook_entity))

        if databricks_utils.is_in_databricks_job() and (job_id := databricks_utils.get_job_id()):
            job_entity = Job(id=job_id)
            entity_list.append(Entity(job=job_entity))

        lineage_header_info = LineageHeaderInfo(entities=entity_list) if entity_list else None

    local_path = _download_artifact_from_uri(
        artifact_uri=model_uri, output_path=dst_path, lineage_header_info=lineage_header_info
    )

    if not suppress_warnings:
        model_requirements = _get_pip_requirements_from_model_path(local_path)
        warn_dependency_requirement_mismatches(model_requirements)

    model_meta = Model.load(os.path.join(local_path, MLMODEL_FILE_NAME))

    conf = model_meta.flavors.get(FLAVOR_NAME)
    if conf is None:
        raise MlflowException(
            f'Model does not have the "{FLAVOR_NAME}" flavor',
            RESOURCE_DOES_NOT_EXIST,
        )
    model_py_version = conf.get(PY_VERSION)
    if not suppress_warnings:
        _warn_potentially_incompatible_py_version_if_necessary(model_py_version=model_py_version)

    _add_code_from_conf_to_system_path(local_path, conf, code_key=CODE)
    data_path = os.path.join(local_path, conf[DATA]) if (DATA in conf) else local_path

    if isinstance(model_config, str):
        model_config = _validate_and_get_model_config_from_file(model_config)

    model_config = _get_overridden_pyfunc_model_config(
        conf.get(MODEL_CONFIG, None), model_config, _logger
    )

    try:
        if model_config:
            model_impl = importlib.import_module(conf[MAIN])._load_pyfunc(data_path, model_config)
        else:
            model_impl = importlib.import_module(conf[MAIN])._load_pyfunc(data_path)
    except ModuleNotFoundError as e:
        # This error message is particularly for the case when the error is caused by module
        # "databricks.feature_store.mlflow_model". But depending on the environment, the offending
        # module might be "databricks", "databricks.feature_store" or full package. So we will
        # raise the error with the following note if "databricks" presents in the error. All non-
        # databricks module errors will just be re-raised.
        if conf[MAIN] == _DATABRICKS_FS_LOADER_MODULE and e.name.startswith("databricks"):
            raise MlflowException(
                f"{e.msg}; "
                "Note: mlflow.pyfunc.load_model is not supported for Feature Store models. "
                "spark_udf() and predict() will not work as expected. Use "
                "score_batch for offline predictions.",
                BAD_REQUEST,
            ) from None
        raise e
    finally:
        # clean up the dependencies schema which is set to global state after loading the model.
        # This avoids the schema being used by other models loaded in the same process.
        _clear_dependencies_schemas()
    predict_fn = conf.get("predict_fn", "predict")
    streamable = conf.get("streamable", False)
    predict_stream_fn = conf.get("predict_stream_fn", "predict_stream") if streamable else None

    pyfunc_model = PyFuncModel(
        model_meta=model_meta,
        model_impl=model_impl,
        predict_fn=predict_fn,
        predict_stream_fn=predict_stream_fn,
    )

    try:
        model_input_example = model_meta.load_input_example(path=local_path)
        pyfunc_model.input_example = model_input_example
    except Exception as e:
        _logger.debug(f"Failed to load input example from model metadata: {e}.")

    return pyfunc_model


class _ServedPyFuncModel(PyFuncModel):
    def __init__(self, model_meta: Model, client: Any, server_pid: int, env_manager="local"):
        super().__init__(model_meta=model_meta, model_impl=client, predict_fn="invoke")
        self._client = client
        self._server_pid = server_pid
        # We need to set `env_manager` attribute because it is used by Databricks runtime
        # evaluate usage logging to log 'env_manager' tag in `_evaluate` function patching.
        self._env_manager = env_manager

    def predict(self, data, params=None):
        """
        Args:
            data: Model input data.
            params: Additional parameters to pass to the model for inference.

        Returns:
            Model predictions.
        """
        if "params" in inspect.signature(self._client.invoke).parameters:
            result = self._client.invoke(data, params=params).get_predictions()
        else:
            _log_warning_if_params_not_in_predict_signature(_logger, params)
            result = self._client.invoke(data).get_predictions()
        if isinstance(result, pandas.DataFrame):
            result = result[result.columns[0]]
        return result

    @property
    def pid(self):
        if self._server_pid is None:
            raise MlflowException("Served PyFunc Model is missing server process ID.")
        return self._server_pid

    @property
    def env_manager(self):
        return self._env_manager

    @env_manager.setter
    def env_manager(self, value):
        self._env_manager = value


def _load_model_or_server(
    model_uri: str, env_manager: str, model_config: Optional[dict[str, Any]] = None
):
    """
    Load a model with env restoration. If a non-local ``env_manager`` is specified, prepare an
    independent Python environment with the training time dependencies of the specified model
    installed and start a MLflow Model Scoring Server process with that model in that environment.
    Return a _ServedPyFuncModel that invokes the scoring server for prediction. Otherwise, load and
    return the model locally as a PyFuncModel using :py:func:`mlflow.pyfunc.load_model`.

    Args:
        model_uri: The uri of the model.
        env_manager: The environment manager to load the model.
        model_config: The model configuration to use by the model, only if the model
                      accepts it.

    Returns:
        A _ServedPyFuncModel for non-local ``env_manager``s or a PyFuncModel otherwise.
    """
    from mlflow.pyfunc.scoring_server.client import (
        ScoringServerClient,
        StdinScoringServerClient,
    )

    if env_manager == _EnvManager.LOCAL:
        return load_model(model_uri, model_config=model_config)

    _logger.info("Starting model server for model environment restoration.")

    local_path = _download_artifact_from_uri(artifact_uri=model_uri)
    model_meta = Model.load(os.path.join(local_path, MLMODEL_FILE_NAME))

    is_port_connectable = check_port_connectivity()
    pyfunc_backend = get_flavor_backend(
        local_path,
        env_manager=env_manager,
        install_mlflow=os.environ.get("MLFLOW_HOME") is not None,
        create_env_root_dir=not is_port_connectable,
    )
    _logger.info("Restoring model environment. This can take a few minutes.")
    # Set capture_output to True in Databricks so that when environment preparation fails, the
    # exception message of the notebook cell output will include child process command execution
    # stdout/stderr output.
    pyfunc_backend.prepare_env(model_uri=local_path, capture_output=is_in_databricks_runtime())
    if is_port_connectable:
        server_port = find_free_port()
        scoring_server_proc = pyfunc_backend.serve(
            model_uri=local_path,
            port=server_port,
            host="127.0.0.1",
            timeout=MLFLOW_SCORING_SERVER_REQUEST_TIMEOUT.get(),
            enable_mlserver=False,
            synchronous=False,
            stdout=subprocess.PIPE,
            stderr=subprocess.STDOUT,
            model_config=model_config,
        )
        client = ScoringServerClient("127.0.0.1", server_port)
    else:
        scoring_server_proc = pyfunc_backend.serve_stdin(local_path, model_config=model_config)
        client = StdinScoringServerClient(scoring_server_proc)

    _logger.info(f"Scoring server process started at PID: {scoring_server_proc.pid}")
    try:
        client.wait_server_ready(timeout=90, scoring_server_proc=scoring_server_proc)
    except Exception as e:
        if scoring_server_proc.poll() is None:
            # the scoring server is still running but client can't connect to it.
            # kill the server.
            scoring_server_proc.kill()
        server_output, _ = scoring_server_proc.communicate(timeout=15)
        if isinstance(server_output, bytes):
            server_output = server_output.decode("UTF-8")
        raise MlflowException(
            "MLflow model server failed to launch, server process stdout and stderr are:\n"
            + server_output
        ) from e

    return _ServedPyFuncModel(
        model_meta=model_meta,
        client=client,
        server_pid=scoring_server_proc.pid,
        env_manager=env_manager,
    )


def _get_model_dependencies(model_uri, format="pip"):
    model_dir = _download_artifact_from_uri(model_uri)

    def get_conda_yaml_path():
        model_config = _get_flavor_configuration_from_ml_model_file(
            os.path.join(model_dir, MLMODEL_FILE_NAME), flavor_name=FLAVOR_NAME
        )
        return os.path.join(model_dir, _extract_conda_env(model_config[ENV]))

    if format == "pip":
        requirements_file = os.path.join(model_dir, _REQUIREMENTS_FILE_NAME)
        if os.path.exists(requirements_file):
            return requirements_file

        _logger.info(
            f"{_REQUIREMENTS_FILE_NAME} is not found in the model directory. Falling back to"
            f" extracting pip requirements from the model's 'conda.yaml' file. Conda"
            " dependencies will be ignored."
        )

        with open(get_conda_yaml_path()) as yf:
            conda_yaml = yaml.safe_load(yf)

        conda_deps = conda_yaml.get("dependencies", [])
        for index, dep in enumerate(conda_deps):
            if isinstance(dep, dict) and "pip" in dep:
                pip_deps_index = index
                break
        else:
            raise MlflowException(
                "No pip section found in conda.yaml file in the model directory.",
                error_code=RESOURCE_DOES_NOT_EXIST,
            )

        pip_deps = conda_deps.pop(pip_deps_index)["pip"]
        tmp_dir = tempfile.mkdtemp()
        pip_file_path = os.path.join(tmp_dir, _REQUIREMENTS_FILE_NAME)
        with open(pip_file_path, "w") as f:
            f.write("\n".join(pip_deps) + "\n")

        if len(conda_deps) > 0:
            _logger.warning(
                "The following conda dependencies have been excluded from the environment file:"
                f" {', '.join(conda_deps)}."
            )

        return pip_file_path

    elif format == "conda":
        return get_conda_yaml_path()
    else:
        raise MlflowException(
            f"Illegal format argument '{format}'.", error_code=INVALID_PARAMETER_VALUE
        )


def get_model_dependencies(model_uri, format="pip"):
    """
    Downloads the model dependencies and returns the path to requirements.txt or conda.yaml file.

    .. warning::
        This API downloads all the model artifacts to the local filesystem. This may take
        a long time for large models. To avoid this overhead, use
        ``mlflow.artifacts.download_artifacts("<model_uri>/requirements.txt")`` or
        ``mlflow.artifacts.download_artifacts("<model_uri>/conda.yaml")`` instead.

    Args:
        model_uri: The uri of the model to get dependencies from.
        format: The format of the returned dependency file. If the ``"pip"`` format is
            specified, the path to a pip ``requirements.txt`` file is returned.
            If the ``"conda"`` format is specified, the path to a ``"conda.yaml"``
            file is returned . If the ``"pip"`` format is specified but the model
            was not saved with a ``requirements.txt`` file, the ``pip`` section
            of the model's ``conda.yaml`` file is extracted instead, and any
            additional conda dependencies are ignored. Default value is ``"pip"``.

    Returns:
        The local filesystem path to either a pip ``requirements.txt`` file
        (if ``format="pip"``) or a ``conda.yaml`` file (if ``format="conda"``)
        specifying the model's dependencies.
    """
    dep_file = _get_model_dependencies(model_uri, format)

    if format == "pip":
        prefix = "%" if _is_in_ipython_notebook() else ""
        _logger.info(
            "To install the dependencies that were used to train the model, run the "
            f"following command: '{prefix}pip install -r {dep_file}'."
        )
    return dep_file


@deprecated("mlflow.pyfunc.load_model", 1.0)
def load_pyfunc(model_uri, suppress_warnings=False):
    """
    Load a model stored in Python function format.

    Args:
        model_uri: The location, in URI format, of the MLflow model. For example:

            - ``/Users/me/path/to/local/model``
            - ``relative/path/to/local/model``
            - ``s3://my_bucket/path/to/model``
            - ``runs:/<mlflow_run_id>/run-relative/path/to/model``
            - ``models:/<model_name>/<model_version>``
            - ``models:/<model_name>/<stage>``
            - ``mlflow-artifacts:/path/to/model``

            For more information about supported URI schemes, see
            `Referencing Artifacts <https://www.mlflow.org/docs/latest/concepts.html#
            artifact-locations>`_.

        suppress_warnings: If ``True``, non-fatal warning messages associated with the model
            loading process will be suppressed. If ``False``, these warning messages will be
            emitted.
    """
    return load_model(model_uri, suppress_warnings)


def _warn_potentially_incompatible_py_version_if_necessary(model_py_version=None):
    """
    Compares the version of Python that was used to save a given model with the version
    of Python that is currently running. If a major or minor version difference is detected,
    logs an appropriate warning.
    """
    if model_py_version is None:
        _logger.warning(
            "The specified model does not have a specified Python version. It may be"
            " incompatible with the version of Python that is currently running: Python %s",
            PYTHON_VERSION,
        )
    elif get_major_minor_py_version(model_py_version) != get_major_minor_py_version(PYTHON_VERSION):
        _logger.warning(
            "The version of Python that the model was saved in, `Python %s`, differs"
            " from the version of Python that is currently running, `Python %s`,"
            " and may be incompatible",
            model_py_version,
            PYTHON_VERSION,
        )


def _create_model_downloading_tmp_dir(should_use_nfs):
    root_tmp_dir = get_or_create_nfs_tmp_dir() if should_use_nfs else get_or_create_tmp_dir()

    root_model_cache_dir = os.path.join(root_tmp_dir, "models")
    os.makedirs(root_model_cache_dir, exist_ok=True)

    tmp_model_dir = tempfile.mkdtemp(dir=root_model_cache_dir)
    # mkdtemp creates a directory with permission 0o700
    # change it to be 0o770 to ensure it can be seen in spark UDF
    os.chmod(tmp_model_dir, 0o770)
    return tmp_model_dir


_MLFLOW_SERVER_OUTPUT_TAIL_LINES_TO_KEEP = 200


def _is_variant_type(spark_type):
    try:
        from pyspark.sql.types import VariantType

        return isinstance(spark_type, VariantType)
    except ImportError:
        return False


def _convert_spec_type_to_spark_type(spec_type):
    from pyspark.sql.types import ArrayType, MapType, StringType, StructField, StructType

    from mlflow.types.schema import AnyType, Array, DataType, Map, Object

    if isinstance(spec_type, DataType):
        return spec_type.to_spark()

    if isinstance(spec_type, AnyType):
        try:
            from pyspark.sql.types import VariantType

            return VariantType()
        except ImportError:
            raise MlflowException.invalid_parameter_value(
                "`AnyType` is not supported in PySpark versions older than 4.0.0. "
                "Upgrade your PySpark version to use this feature.",
            )

    if isinstance(spec_type, Array):
        return ArrayType(_convert_spec_type_to_spark_type(spec_type.dtype))

    if isinstance(spec_type, Object):
        return StructType(
            [
                StructField(
                    property.name,
                    _convert_spec_type_to_spark_type(property.dtype),
                    # we set nullable to True for all properties
                    # to avoid some errors like java.lang.NullPointerException
                    # when the signature is not inferred based on correct data.
                )
                for property in spec_type.properties
            ]
        )

    # Map only supports string as key
    if isinstance(spec_type, Map):
        return MapType(
            keyType=StringType(), valueType=_convert_spec_type_to_spark_type(spec_type.value_type)
        )

    raise MlflowException(f"Failed to convert schema type `{spec_type}` to spark type.")


def _cast_output_spec_to_spark_type(spec):
    from pyspark.sql.types import ArrayType

    from mlflow.types.schema import ColSpec, DataType, TensorSpec

    # TODO: handle optional output columns.
    if isinstance(spec, ColSpec):
        return _convert_spec_type_to_spark_type(spec.type)
    elif isinstance(spec, TensorSpec):
        data_type = DataType.from_numpy_type(spec.type)
        if data_type is None:
            raise MlflowException(
                f"Model output tensor spec type {spec.type} is not supported in spark_udf.",
                error_code=INVALID_PARAMETER_VALUE,
            )

        if len(spec.shape) == 1:
            return ArrayType(data_type.to_spark())
        elif len(spec.shape) == 2:
            return ArrayType(ArrayType(data_type.to_spark()))
        else:
            raise MlflowException(
                "Only 1D or 2D tensors are supported as spark_udf "
                f"return value, but model output '{spec.name}' has shape {spec.shape}.",
                error_code=INVALID_PARAMETER_VALUE,
            )
    else:
        raise MlflowException(
            f"Unknown schema output spec {spec}.", error_code=INVALID_PARAMETER_VALUE
        )


def _infer_spark_udf_return_type(model_output_schema):
    from pyspark.sql.types import StructField, StructType

    if len(model_output_schema.inputs) == 1:
        return _cast_output_spec_to_spark_type(model_output_schema.inputs[0])

    return StructType(
        [
            StructField(name=spec.name or str(i), dataType=_cast_output_spec_to_spark_type(spec))
            for i, spec in enumerate(model_output_schema.inputs)
        ]
    )


def _parse_spark_datatype(datatype: str):
    from pyspark.sql.functions import udf
    from pyspark.sql.session import SparkSession

    return_type = "boolean" if datatype == "bool" else datatype
    parsed_datatype = udf(lambda x: x, returnType=return_type).returnType

    if parsed_datatype.typeName() == "unparseddata":
        # For spark 3.5.x, `udf(lambda x: x, returnType=return_type).returnType`
        # returns UnparsedDataType, which is not compatible with signature inference.
        # Note: SparkSession.active only exists for spark >= 3.5.0
        schema = (
            SparkSession.active()
            .range(0)
            .select(udf(lambda x: x, returnType=return_type)("id"))
            .schema
        )
        return schema[0].dataType

    return parsed_datatype


def _is_none_or_nan(value):
    # The condition `isinstance(value, float)` is needed to avoid error
    # from `np.isnan(value)` if value is a non-numeric type.
    return value is None or isinstance(value, float) and np.isnan(value)


def _convert_array_values(values, result_type):
    """
    Convert list or numpy array values to spark dataframe column values.
    """
    from pyspark.sql.types import ArrayType, StructType

    if not isinstance(result_type, ArrayType):
        raise MlflowException.invalid_parameter_value(
            f"result_type must be ArrayType, got {result_type.simpleString()}",
        )

    spark_primitive_type_to_np_type = _get_spark_primitive_type_to_np_type()

    if type(result_type.elementType) in spark_primitive_type_to_np_type:
        np_type = spark_primitive_type_to_np_type[type(result_type.elementType)]
        # For array type result values, if provided value is None or NaN, regard it as a null array.
        # see https://github.com/mlflow/mlflow/issues/8986
        return None if _is_none_or_nan(values) else np.array(values, dtype=np_type)
    if isinstance(result_type.elementType, ArrayType):
        return [_convert_array_values(v, result_type.elementType) for v in values]
    if isinstance(result_type.elementType, StructType):
        return [_convert_struct_values(v, result_type.elementType) for v in values]
    if _is_variant_type(result_type.elementType):
        return values

    raise MlflowException.invalid_parameter_value(
        "Unsupported array type field with element type "
        f"{result_type.elementType.simpleString()} in Array type.",
    )


def _get_spark_primitive_types():
    from pyspark.sql import types

    return (
        types.IntegerType,
        types.LongType,
        types.FloatType,
        types.DoubleType,
        types.StringType,
        types.BooleanType,
    )


def _get_spark_primitive_type_to_np_type():
    from pyspark.sql import types

    return {
        types.IntegerType: np.int32,
        types.LongType: np.int64,
        types.FloatType: np.float32,
        types.DoubleType: np.float64,
        types.BooleanType: np.bool_,
        types.StringType: np.str_,
    }


def _get_spark_primitive_type_to_python_type():
    from pyspark.sql import types

    return {
        types.IntegerType: int,
        types.LongType: int,
        types.FloatType: float,
        types.DoubleType: float,
        types.BooleanType: bool,
        types.StringType: str,
    }


def _check_udf_return_type(data_type):
    from pyspark.sql.types import ArrayType, MapType, StringType, StructType

    primitive_types = _get_spark_primitive_types()
    if isinstance(data_type, primitive_types):
        return True

    if isinstance(data_type, ArrayType):
        return _check_udf_return_type(data_type.elementType)

    if isinstance(data_type, StructType):
        return all(_check_udf_return_type(field.dataType) for field in data_type.fields)

    if isinstance(data_type, MapType):
        return isinstance(data_type.keyType, StringType) and _check_udf_return_type(
            data_type.valueType
        )

    return False


def _convert_struct_values(
    result: Union[pandas.DataFrame, dict[str, Any]],
    result_type,
):
    """
    Convert spark StructType values to spark dataframe column values.
    """

    from pyspark.sql.types import ArrayType, MapType, StructType

    if not isinstance(result_type, StructType):
        raise MlflowException.invalid_parameter_value(
            f"result_type must be StructType, got {result_type.simpleString()}",
        )

    if not isinstance(result, (dict, pandas.DataFrame)):
        raise MlflowException.invalid_parameter_value(
            f"Unsupported result type {type(result)}, expected dict or pandas DataFrame",
        )

    spark_primitive_type_to_np_type = _get_spark_primitive_type_to_np_type()
    is_pandas_df = isinstance(result, pandas.DataFrame)
    result_dict = {}
    for field_name in result_type.fieldNames():
        field_type = result_type[field_name].dataType
        field_values = result[field_name]

        if type(field_type) in spark_primitive_type_to_np_type:
            np_type = spark_primitive_type_to_np_type[type(field_type)]
            if is_pandas_df:
                # it's possible that field_values contain only Nones
                # in this case, we don't need to cast the type
                if not all(_is_none_or_nan(field_value) for field_value in field_values):
                    field_values = field_values.astype(np_type)
            else:
                field_values = (
                    None
                    if _is_none_or_nan(field_values)
                    else np.array(field_values, dtype=np_type).item()
                )
        elif isinstance(field_type, ArrayType):
            if is_pandas_df:
                field_values = pandas.Series(
                    _convert_array_values(field_value, field_type) for field_value in field_values
                )
            else:
                field_values = _convert_array_values(field_values, field_type)
        elif isinstance(field_type, StructType):
            if is_pandas_df:
                field_values = pandas.Series(
                    [
                        _convert_struct_values(field_value, field_type)
                        for field_value in field_values
                    ]
                )
            else:
                field_values = _convert_struct_values(field_values, field_type)
        elif isinstance(field_type, MapType):
            if is_pandas_df:
                field_values = pandas.Series(
                    [
                        {
                            key: _convert_value_based_on_spark_type(value, field_type.valueType)
                            for key, value in field_value.items()
                        }
                        for field_value in field_values
                    ]
                ).astype(object)
            else:
                field_values = {
                    key: _convert_value_based_on_spark_type(value, field_type.valueType)
                    for key, value in field_values.items()
                }
        elif _is_variant_type(field_type):
            return field_values
        else:
            raise MlflowException.invalid_parameter_value(
                f"Unsupported field type {field_type.simpleString()} in struct type.",
            )
        result_dict[field_name] = field_values

    if is_pandas_df:
        return pandas.DataFrame(result_dict)
    return result_dict


def _convert_value_based_on_spark_type(value, spark_type):
    """
    Convert value to python types based on the given spark type.
    """

    from pyspark.sql.types import ArrayType, MapType, StructType

    spark_primitive_type_to_python_type = _get_spark_primitive_type_to_python_type()

    if type(spark_type) in spark_primitive_type_to_python_type:
        python_type = spark_primitive_type_to_python_type[type(spark_type)]
        return None if _is_none_or_nan(value) else python_type(value)
    if isinstance(spark_type, StructType):
        return _convert_struct_values(value, spark_type)
    if isinstance(spark_type, ArrayType):
        return [_convert_value_based_on_spark_type(v, spark_type.elementType) for v in value]
    if isinstance(spark_type, MapType):
        return {
            key: _convert_value_based_on_spark_type(value[key], spark_type.valueType)
            for key in value
        }
    if _is_variant_type(spark_type):
        return value
    raise MlflowException.invalid_parameter_value(
        f"Unsupported type {spark_type} for value {value}"
    )


# This location is used to prebuild python environment in Databricks runtime.
# The location for prebuilding env should be located under /local_disk0
# because the python env will be uploaded to NFS and mounted to Serverless UDF sandbox,
# for serverless client image case, it doesn't have "/local_disk0" directory
_PREBUILD_ENV_ROOT_LOCATION = "/tmp"


def _gen_prebuilt_env_archive_name(spark, local_model_path):
    """
    Generate prebuilt env archive file name.
    The format is:
    'mlflow-{sha of python env config and dependencies}-{runtime version}-{platform machine}'
    Note: The runtime version and platform machine information are included in the
     archive name because the prebuilt env might not be compatible across different
     runtime versions or platform machines.
    """
    python_env = _get_python_env(Path(local_model_path))
    env_name = _get_virtualenv_name(python_env, local_model_path)
    dbconnect_udf_sandbox_info = get_dbconnect_udf_sandbox_info(spark)
    return (
        f"{env_name}-{dbconnect_udf_sandbox_info.image_version}-"
        f"{dbconnect_udf_sandbox_info.platform_machine}"
    )


def _verify_prebuilt_env(spark, local_model_path, env_archive_path):
    # Use `[:-7]` to truncate ".tar.gz" in the end
    archive_name = os.path.basename(env_archive_path)[:-7]
    prebuilt_env_sha, prebuilt_runtime_version, prebuilt_platform_machine = archive_name.split("-")[
        -3:
    ]

    python_env = _get_python_env(Path(local_model_path))
    env_sha = _get_virtualenv_name(python_env, local_model_path).split("-")[-1]
    dbconnect_udf_sandbox_info = get_dbconnect_udf_sandbox_info(spark)
    runtime_version = dbconnect_udf_sandbox_info.image_version
    platform_machine = dbconnect_udf_sandbox_info.platform_machine

    if prebuilt_env_sha != env_sha:
        raise MlflowException(
            f"The prebuilt env '{env_archive_path}' does not match the model required environment."
        )
    if prebuilt_runtime_version != runtime_version:
        raise MlflowException(
            f"The prebuilt env '{env_archive_path}' runtime version '{prebuilt_runtime_version}' "
            f"does not match UDF sandbox runtime version {runtime_version}."
        )
    if prebuilt_platform_machine != platform_machine:
        raise MlflowException(
            f"The prebuilt env '{env_archive_path}' platform machine '{prebuilt_platform_machine}' "
            f"does not match UDF sandbox platform machine {platform_machine}."
        )


def _prebuild_env_internal(local_model_path, archive_name, save_path):
    env_root_dir = os.path.join(_PREBUILD_ENV_ROOT_LOCATION, archive_name)
    archive_path = os.path.join(save_path, archive_name + ".tar.gz")
    if os.path.exists(env_root_dir):
        shutil.rmtree(env_root_dir)
    if os.path.exists(archive_path):
        os.remove(archive_path)

    try:
        pyfunc_backend = get_flavor_backend(
            local_model_path,
            env_manager="virtualenv",
            install_mlflow=False,
            create_env_root_dir=False,
            env_root_dir=env_root_dir,
        )

        pyfunc_backend.prepare_env(model_uri=local_model_path, capture_output=False)
        # exclude pip cache from the archive file.
        shutil.rmtree(os.path.join(env_root_dir, "pip_cache_pkgs"))

        return archive_directory(env_root_dir, archive_path)
    finally:
        shutil.rmtree(env_root_dir, ignore_errors=True)


def _download_prebuilt_env_if_needed(prebuilt_env_uri):
    from mlflow.utils.file_utils import get_or_create_tmp_dir

    parsed_url = urlparse(prebuilt_env_uri)
    if parsed_url.scheme == "" or parsed_url.scheme == "file":
        # local path
        return parsed_url.path
    if parsed_url.scheme == "dbfs":
        tmp_dir = MLFLOW_MODEL_ENV_DOWNLOADING_TEMP_DIR.get() or get_or_create_tmp_dir()
        model_env_uc_path = parsed_url.path

        # download file from DBFS.
        local_model_env_path = os.path.join(tmp_dir, os.path.basename(model_env_uc_path))
        if os.path.exists(local_model_env_path):
            # file is already downloaded.
            return local_model_env_path

        try:
            from databricks.sdk import WorkspaceClient

            ws = WorkspaceClient()
            # Download model env file from UC volume.
            with (
                ws.files.download(model_env_uc_path).contents as rf,
                open(local_model_env_path, "wb") as wf,
            ):
                while chunk := rf.read(4096 * 1024):
                    wf.write(chunk)
            return local_model_env_path
        except (Exception, KeyboardInterrupt):
            if os.path.exists(local_model_env_path):
                # clean the partially saved file if downloading fails.
                os.remove(local_model_env_path)
            raise

    raise MlflowException(
        f"Unsupported prebuilt env file path '{prebuilt_env_uri}', "
        f"invalid scheme: '{parsed_url.scheme}'."
    )


def build_model_env(model_uri, save_path):
    """
    Prebuild model python environment and generate an archive file saved to provided
    `save_path`.

    Typical usages:
     - Pre-build a model's environment in Databricks Runtime and then download the prebuilt
       python environment archive file. This pre-built environment archive can then be used
       in `mlflow.pyfunc.spark_udf` for remote inference execution when using Databricks Connect
       to remotely connect to a Databricks environment for code execution.

    .. note::
        The `build_model_env` API is intended to only work when executed within Databricks runtime,
        serving the purpose of capturing the required execution environment that is needed for
        remote code execution when using DBConnect. The environment archive is designed to be used
        when performing remote execution using `mlflow.pyfunc.spark_udf` in
        Databricks runtime or Databricks Connect client and has no other purpose.
        The prebuilt env archive file cannot be used across different Databricks runtime
        versions or different platform machines. As such, if you connect to a different cluster
        that is running a different runtime version on Databricks, you will need to execute this
        API in a notebook and retrieve the generated archive to your local machine. Each
        environment snapshot is unique to the the model, the runtime version of your remote
        Databricks cluster, and the specification of the udf execution environment.
        When using the prebuilt env in `mlflow.pyfunc.spark_udf`, MLflow will verify
        whether the spark UDF sandbox environment matches the prebuilt env requirements and will
        raise Exceptions if there are compatibility issues. If these occur, simply re-run this API
        in the cluster that you are attempting to attach to.

    .. code-block:: python
        :caption: Example

        from mlflow.pyfunc import build_model_env

        # Create a python environment archive file at the path `prebuilt_env_uri`
        prebuilt_env_uri = build_model_env(f"runs:/{run_id}/model", "/path/to/save_directory")

    Args:
        model_uri: URI to the model that is used to build the python environment.
        save_path: The directory path that is used to save the prebuilt model environment
            archive file path.
            The path can be either local directory path or
            mounted DBFS path such as '/dbfs/...' or
            mounted UC volume path such as '/Volumes/...'.

    Returns:
        Return the path of an archive file containing the python environment data.
    """
    from mlflow.utils._spark_utils import _get_active_spark_session

    if not is_in_databricks_runtime():
        raise RuntimeError("'build_model_env' only support running in Databricks runtime.")

    if os.path.isfile(save_path):
        raise RuntimeError(f"The saving path '{save_path}' must be a directory.")
    os.makedirs(save_path, exist_ok=True)

    local_model_path = _download_artifact_from_uri(
        artifact_uri=model_uri, output_path=_create_model_downloading_tmp_dir(should_use_nfs=False)
    )
    archive_name = _gen_prebuilt_env_archive_name(_get_active_spark_session(), local_model_path)
    dest_path = os.path.join(save_path, archive_name + ".tar.gz")
    if os.path.exists(dest_path):
        raise RuntimeError(
            "A pre-built model python environment already exists "
            f"in '{dest_path}'. To rebuild it, please remove "
            "the existing one first."
        )

    # Archive the environment directory as a `tar.gz` format archive file,
    # and then move the archive file to the destination directory.
    # Note:
    # - all symlink files in the input directory are kept as it is in the
    #  archive file.
    # - the destination directory could be UC-volume fuse mounted directory
    #  which only supports limited filesystem operations, so to ensure it works,
    #  we generate the archive file under /tmp and then move it into the
    #  destination directory.
    tmp_archive_path = None
    try:
        tmp_archive_path = _prebuild_env_internal(
            local_model_path, archive_name, _PREBUILD_ENV_ROOT_LOCATION
        )
        shutil.move(tmp_archive_path, save_path)
        return dest_path
    finally:
        shutil.rmtree(local_model_path, ignore_errors=True)
        if tmp_archive_path and os.path.exists(tmp_archive_path):
            os.remove(tmp_archive_path)


def _convert_data_to_spark_compat(data):
    if isinstance(data, list):
        return [_convert_data_to_spark_compat(d) for d in data]
    if isinstance(data, dict):
        return {k: _convert_data_to_spark_compat(v) for k, v in data.items()}
    if isinstance(data, np.ndarray):
        return data.tolist()
    if isinstance(data, pydantic.BaseModel):
        return model_dump_compat(data)
    return data


def spark_udf(
    spark,
    model_uri,
    result_type=None,
    env_manager=None,
    params: Optional[dict[str, Any]] = None,
    extra_env: Optional[dict[str, str]] = None,
    prebuilt_env_uri: Optional[str] = None,
    model_config: Optional[Union[str, Path, dict[str, Any]]] = None,
):
    """
    A Spark UDF that can be used to invoke the Python function formatted model.

    Parameters passed to the UDF are forwarded to the model as a DataFrame where the column names
    are ordinals (0, 1, ...). On some versions of Spark (3.0 and above), it is also possible to
    wrap the input in a struct. In that case, the data will be passed as a DataFrame with column
    names given by the struct definition (e.g. when invoked as my_udf(struct('x', 'y')), the model
    will get the data as a pandas DataFrame with 2 columns 'x' and 'y').

    If a model contains a signature with tensor spec inputs, you will need to pass a column of
    array type as a corresponding UDF argument. The column values of which must be one dimensional
    arrays. The UDF will reshape the column values to the required shape with 'C' order
    (i.e. read / write the elements using C-like index order) and cast the values as the required
    tensor spec type.

    If a model contains a signature, the UDF can be called without specifying column name
    arguments. In this case, the UDF will be called with column names from signature, so the
    evaluation dataframe's column names must match the model signature's column names.

    The predictions are filtered to contain only the columns that can be represented as the
    ``result_type``. If the ``result_type`` is string or array of strings, all predictions are
    converted to string. If the result type is not an array type, the left most column with
    matching type is returned.

    .. note::
        Inputs of type ``pyspark.sql.types.DateType`` are not supported on earlier versions of
        Spark (2.4 and below).

    .. note::
        When using Databricks Connect to connect to a remote Databricks cluster,
        the Databricks cluster must use runtime version >= 16, and when 'spark_udf'
        param 'env_manager' is set as 'virtualenv', the 'prebuilt_env_uri' param is
        required to be specified.

    .. note::
        Please be aware that when operating in Databricks Serverless,
        spark tasks run within the confines of the Databricks Serverless UDF sandbox.
        This environment has a total capacity limit of 1GB, combining both available
        memory and local disk capacity. Furthermore, there are no GPU devices available
        in this setup. Therefore, any deep-learning models that contain large weights
        or require a GPU are not suitable for deployment on Databricks Serverless.

    .. code-block:: python
        :caption: Example

        from pyspark.sql.functions import struct

        predict = mlflow.pyfunc.spark_udf(spark, "/my/local/model")
        df.withColumn("prediction", predict(struct("name", "age"))).show()

    Args:
        spark: A SparkSession object.
        model_uri: The location, in URI format, of the MLflow model with the
            :py:mod:`mlflow.pyfunc` flavor. For example:

            - ``/Users/me/path/to/local/model``
            - ``relative/path/to/local/model``
            - ``s3://my_bucket/path/to/model``
            - ``runs:/<mlflow_run_id>/run-relative/path/to/model``
            - ``models:/<model_name>/<model_version>``
            - ``models:/<model_name>/<stage>``
            - ``mlflow-artifacts:/path/to/model``

            For more information about supported URI schemes, see
            `Referencing Artifacts <https://www.mlflow.org/docs/latest/concepts.html#
            artifact-locations>`_.

        result_type: the return type of the user-defined function. The value can be either a
            ``pyspark.sql.types.DataType`` object or a DDL-formatted type string. Only a primitive
            type, an array ``pyspark.sql.types.ArrayType`` of primitive type, or a struct type
            containing fields of above 2 kinds of types are allowed.
            If unspecified, it tries to infer result type from model signature
            output schema, if model output schema is not available, it fallbacks to use ``double``
            type.

            The following classes of result type are supported:

            - "int" or ``pyspark.sql.types.IntegerType``: The leftmost integer that can fit in an
              ``int32`` or an exception if there is none.

            - "long" or ``pyspark.sql.types.LongType``: The leftmost long integer that can fit in an
              ``int64`` or an exception if there is none.

            - ``ArrayType(IntegerType|LongType)``: All integer columns that can fit into the
              requested size.

            - "float" or ``pyspark.sql.types.FloatType``: The leftmost numeric result cast to
              ``float32`` or an exception if there is none.

            - "double" or ``pyspark.sql.types.DoubleType``: The leftmost numeric result cast to
              ``double`` or an exception if there is none.

            - ``ArrayType(FloatType|DoubleType)``: All numeric columns cast to the requested type or
              an exception if there are no numeric columns.

            - "string" or ``pyspark.sql.types.StringType``: The leftmost column converted to
              ``string``.

            - "boolean" or "bool" or ``pyspark.sql.types.BooleanType``: The leftmost column
              converted to ``bool`` or an exception if there is none.

            - ``ArrayType(StringType)``: All columns converted to ``string``.

            - "field1 FIELD1_TYPE, field2 FIELD2_TYPE, ...": A struct type containing multiple
              fields separated by comma, each field type must be one of types listed above.

        env_manager: The environment manager to use in order to create the python environment
            for model inference. Note that environment is only restored in the context
            of the PySpark UDF; the software environment outside of the UDF is
            unaffected. If `prebuilt_env_uri` parameter is not set, the default value
            is ``local``, and the following values are supported:

            - ``virtualenv``: Use virtualenv to restore the python environment that
              was used to train the model.
            - ``conda``: (Recommended) Use Conda to restore the software environment
              that was used to train the model.
            - ``local``: Use the current Python environment for model inference, which
              may differ from the environment used to train the model and may lead to
              errors or invalid predictions.

            If the `prebuilt_env_uri` parameter is set, `env_manager` parameter should not
            be set.

        params: Additional parameters to pass to the model for inference.

        extra_env: Extra environment variables to pass to the UDF executors.
            For overrides that need to propagate to the Spark workers (i.e.,
            overriding the scoring server timeout via `MLFLOW_SCORING_SERVER_REQUEST_TIMEOUT`).

        prebuilt_env_uri: The path of the prebuilt env archive file created by
            `mlflow.pyfunc.build_model_env` API.
            This parameter can only be used in Databricks Serverless notebook REPL,
            Databricks Shared cluster notebook REPL, and Databricks Connect client
            environment.
            The path can be either local file path or DBFS path such as
            'dbfs:/Volumes/...', in this case, MLflow automatically downloads it
            to local temporary directory, "MLFLOW_MODEL_ENV_DOWNLOADING_TEMP_DIR"
            environmental variable can be set to specify the temporary directory
            to use.

            If this parameter is set, `env_manger` parameter must not be set.

        model_config: The model configuration to set when loading the model.
            See 'model_config' argument in `mlflow.pyfunc.load_model` API for details.

    Returns:
        Spark UDF that applies the model's ``predict`` method to the data and returns a
        type specified by ``result_type``, which by default is a double.
    """

    # Scope Spark import to this method so users don't need pyspark to use non-Spark-related
    # functionality.
    from pyspark.sql.functions import pandas_udf
    from pyspark.sql.types import (
        ArrayType,
        BooleanType,
        DoubleType,
        FloatType,
        IntegerType,
        LongType,
        MapType,
        StringType,
    )
    from pyspark.sql.types import StructType as SparkStructType

    from mlflow.pyfunc.spark_model_cache import SparkModelCache
    from mlflow.utils._spark_utils import _SparkDirectoryDistributor

    is_spark_connect = is_spark_connect_mode()
    # Used in test to force install local version of mlflow when starting a model server
    mlflow_home = os.environ.get("MLFLOW_HOME")
    openai_env_vars = mlflow.openai._OpenAIEnvVar.read_environ()
    mlflow_testing = _MLFLOW_TESTING.get_raw()

    if prebuilt_env_uri:
        if env_manager not in (None, _EnvManager.VIRTUALENV):
            raise MlflowException(
                "If 'prebuilt_env_uri' parameter is set, 'env_manager' parameter must "
                "be either None or 'virtualenv'."
            )
        env_manager = _EnvManager.VIRTUALENV
    else:
        env_manager = env_manager or _EnvManager.LOCAL

    _EnvManager.validate(env_manager)

    if is_spark_connect:
        is_spark_in_local_mode = False
    else:
        # Check whether spark is in local or local-cluster mode
        # this case all executors and driver share the same filesystem
        is_spark_in_local_mode = spark.conf.get("spark.master").startswith("local")

    is_dbconnect_mode = is_databricks_connect(spark)
    if prebuilt_env_uri is not None and not is_dbconnect_mode:
        raise RuntimeError(
            "'prebuilt_env' parameter can only be used in Databricks Serverless "
            "notebook REPL, atabricks Shared cluster notebook REPL, and Databricks Connect client "
            "environment."
        )

    if prebuilt_env_uri is None and is_dbconnect_mode and not is_in_databricks_runtime():
        raise RuntimeError(
            "'prebuilt_env_uri' param is required if using Databricks Connect to connect "
            "to Databricks cluster from your own machine."
        )

    # Databricks connect can use `spark.addArtifact` to upload artifact to NFS.
    # But for Databricks shared cluster runtime, it can directly write to NFS, so exclude it
    # Note for Databricks Serverless runtime (notebook REPL), it runs on Servereless VM that
    # can't access NFS, so it needs to use `spark.addArtifact`.
    use_dbconnect_artifact = is_dbconnect_mode and not is_in_databricks_shared_cluster_runtime()

    if use_dbconnect_artifact:
        udf_sandbox_info = get_dbconnect_udf_sandbox_info(spark)
        if Version(udf_sandbox_info.mlflow_version) < Version("2.18.0"):
            raise MlflowException(
                "Using 'mlflow.pyfunc.spark_udf' in Databricks Serverless or in remote "
                "Databricks Connect requires UDF sandbox image installed with MLflow "
                "of version >= 2.18.0"
            )
        # `udf_sandbox_info.runtime_version` format is like '<major_version>.<minor_version>'.
        # It's safe to apply `Version`.
        if Version(udf_sandbox_info.runtime_version).major < 16:
            raise MlflowException(
                "Using 'mlflow.pyfunc.spark_udf' in Databricks Serverless or in remote "
                "Databricks Connect requires Databricks runtime version >= 16.0."
            )

    nfs_root_dir = get_nfs_cache_root_dir()
    should_use_nfs = nfs_root_dir is not None

    should_use_spark_to_broadcast_file = not (
        is_spark_in_local_mode or should_use_nfs or is_spark_connect or use_dbconnect_artifact
    )

    # For spark connect mode,
    # If client code is executed in databricks runtime and NFS is available,
    # we save model to NFS temp directory in the driver
    # and load the model in the executor.
    should_spark_connect_use_nfs = is_in_databricks_runtime() and should_use_nfs

    if (
        is_spark_connect
        and not is_dbconnect_mode
        and env_manager in (_EnvManager.VIRTUALENV, _EnvManager.CONDA)
    ):
        raise MlflowException.invalid_parameter_value(
            f"Environment manager {env_manager!r} is not supported in Spark Connect "
            "client environment if it connects to non-Databricks Spark cluster.",
        )

    local_model_path = _download_artifact_from_uri(
        artifact_uri=model_uri,
        output_path=_create_model_downloading_tmp_dir(should_use_nfs),
    )

    if prebuilt_env_uri:
        prebuilt_env_uri = _download_prebuilt_env_if_needed(prebuilt_env_uri)
        _verify_prebuilt_env(spark, local_model_path, prebuilt_env_uri)
    if use_dbconnect_artifact and env_manager == _EnvManager.CONDA:
        raise MlflowException(
            "Databricks connect mode or Databricks Serverless python REPL doesn't "
            "support env_manager 'conda'."
        )

    if env_manager == _EnvManager.LOCAL:
        # Assume spark executor python environment is the same with spark driver side.
        model_requirements = _get_pip_requirements_from_model_path(local_model_path)
        warn_dependency_requirement_mismatches(model_requirements)
        _logger.warning(
            'Calling `spark_udf()` with `env_manager="local"` does not recreate the same '
            "environment that was used during training, which may lead to errors or inaccurate "
            'predictions. We recommend specifying `env_manager="conda"`, which automatically '
            "recreates the environment that was used to train the model and performs inference "
            "in the recreated environment."
        )
    else:
        _logger.info(
            f"This UDF will use {env_manager} to recreate the model's software environment for "
            "inference. This may take extra time during execution."
        )
        if not sys.platform.startswith("linux"):
            # TODO: support killing mlflow server launched in UDF task when spark job canceled
            #  for non-linux system.
            #  https://stackoverflow.com/questions/53208/how-do-i-automatically-destroy-child-processes-in-windows
            _logger.warning(
                "In order to run inference code in restored python environment, PySpark UDF "
                "processes spawn MLflow Model servers as child processes. Due to system "
                "limitations with handling SIGKILL signals, these MLflow Model server child "
                "processes cannot be cleaned up if the Spark Job is canceled."
            )

    if prebuilt_env_uri:
        env_cache_key = os.path.basename(prebuilt_env_uri)[:-7]
    elif use_dbconnect_artifact:
        env_cache_key = _gen_prebuilt_env_archive_name(spark, local_model_path)
    else:
        env_cache_key = None

    if use_dbconnect_artifact or prebuilt_env_uri is not None:
        prebuilt_env_root_dir = os.path.join(_PREBUILD_ENV_ROOT_LOCATION, env_cache_key)
        pyfunc_backend_env_root_config = {
            "create_env_root_dir": False,
            "env_root_dir": prebuilt_env_root_dir,
        }
    else:
        pyfunc_backend_env_root_config = {"create_env_root_dir": True}
    pyfunc_backend = get_flavor_backend(
        local_model_path,
        env_manager=env_manager,
        install_mlflow=os.environ.get("MLFLOW_HOME") is not None,
        **pyfunc_backend_env_root_config,
    )
    dbconnect_artifact_cache = DBConnectArtifactCache.get_or_create(spark)

    if use_dbconnect_artifact:
        # Upload model artifacts and python environment to NFS as DBConncet artifacts.
        if env_manager == _EnvManager.VIRTUALENV:
            if not dbconnect_artifact_cache.has_cache_key(env_cache_key):
                if prebuilt_env_uri:
                    env_archive_path = prebuilt_env_uri
                else:
                    env_archive_path = _prebuild_env_internal(
                        local_model_path, env_cache_key, get_or_create_tmp_dir()
                    )
                dbconnect_artifact_cache.add_artifact_archive(env_cache_key, env_archive_path)

        if not dbconnect_artifact_cache.has_cache_key(model_uri):
            model_archive_path = os.path.join(
                os.path.dirname(local_model_path), f"model-{uuid.uuid4()}.tar.gz"
            )
            archive_directory(local_model_path, model_archive_path)
            dbconnect_artifact_cache.add_artifact_archive(model_uri, model_archive_path)

    elif not should_use_spark_to_broadcast_file:
        if prebuilt_env_uri:
            # Extract prebuilt env archive file to NFS directory.
            prebuilt_env_nfs_dir = os.path.join(
                get_or_create_nfs_tmp_dir(), "prebuilt_env", env_cache_key
            )
            if not os.path.exists(prebuilt_env_nfs_dir):
                extract_archive_to_dir(prebuilt_env_uri, prebuilt_env_nfs_dir)
        else:
            # Prepare restored environment in driver side if possible.
            # Note: In databricks runtime, because databricks notebook cell output cannot capture
            # child process output, so that set capture_output to be True so that when `conda
            # prepare env` command failed, the exception message will include command stdout/stderr
            # output. Otherwise user have to check cluster driver log to find command stdout/stderr
            # output.
            # In non-databricks runtime, set capture_output to be False, because the benefit of
            # "capture_output=False" is the output will be printed immediately, otherwise you have
            # to wait conda command fail and suddenly get all output printed (included in error
            # message).
            if env_manager != _EnvManager.LOCAL:
                pyfunc_backend.prepare_env(
                    model_uri=local_model_path, capture_output=is_in_databricks_runtime()
                )
    else:
        # Broadcast local model directory to remote worker if needed.
        archive_path = SparkModelCache.add_local_model(spark, local_model_path)

    model_metadata = Model.load(os.path.join(local_model_path, MLMODEL_FILE_NAME))

    if result_type is None:
        if model_output_schema := model_metadata.get_output_schema():
            result_type = _infer_spark_udf_return_type(model_output_schema)
        else:
            _logger.warning(
                "No 'result_type' provided for spark_udf and the model does not "
                "have an output schema. 'result_type' is set to 'double' type."
            )
            result_type = DoubleType()
    else:
        if isinstance(result_type, str):
            result_type = _parse_spark_datatype(result_type)

        # if result type is inferred by MLflow, we don't need to check it
        if not _check_udf_return_type(result_type):
            raise MlflowException.invalid_parameter_value(
                f"""Invalid 'spark_udf' result type: {result_type}.
It must be one of the following types:
Primitive types:
- int
- long
- float
- double
- string
- boolean
Compound types:
- ND array of primitives / structs.
- struct<field: primitive | array<primitive> | array<array<primitive>>, ...>:
A struct with primitive, ND array<primitive/structs>,
e.g., struct<a:int, b:array<int>>.
"""
            )
    params = _validate_params(params, model_metadata)

    def _predict_row_batch(predict_fn, args):
        input_schema = model_metadata.get_input_schema()
        args = list(args)
        if len(args) == 1 and isinstance(args[0], pandas.DataFrame):
            pdf = args[0]
        else:
            if input_schema is None:
                names = [str(i) for i in range(len(args))]
            else:
                names = input_schema.input_names()
                required_names = input_schema.required_input_names()
                if len(args) > len(names):
                    args = args[: len(names)]
                if len(args) < len(required_names):
                    raise MlflowException(
                        f"Model input is missing required columns. Expected {len(names)} required"
                        f" input columns {names}, but the model received only {len(args)} "
                        "unnamed input columns (Since the columns were passed unnamed they are"
                        " expected to be in the order specified by the schema)."
                    )
            pdf = pandas.DataFrame(
                data={
                    names[i]: arg
                    if isinstance(arg, pandas.Series)
                    # pandas_udf receives a StructType column as a pandas DataFrame.
                    # We need to convert it back to a dict of pandas Series.
                    else arg.apply(lambda row: row.to_dict(), axis=1)
                    for i, arg in enumerate(args)
                },
                columns=names,
            )

        result = predict_fn(pdf, params)
        result = _convert_data_to_spark_compat(result)

        if isinstance(result, dict):
            result = {k: list(v) for k, v in result.items()}

        if isinstance(result_type, ArrayType) and isinstance(result_type.elementType, ArrayType):
            result_values = _convert_array_values(result, result_type)
            return pandas.Series(result_values)

        if not isinstance(result, pandas.DataFrame):
            if isinstance(result_type, MapType):
                # list of dicts should be converted into a single column
                result = pandas.DataFrame([result])
            else:
                result = (
                    pandas.DataFrame([result]) if np.isscalar(result) else pandas.DataFrame(result)
                )

        if isinstance(result_type, SparkStructType):
            return _convert_struct_values(result, result_type)

        elem_type = result_type.elementType if isinstance(result_type, ArrayType) else result_type

        if type(elem_type) == IntegerType:
            result = result.select_dtypes(
                [np.byte, np.ubyte, np.short, np.ushort, np.int32]
            ).astype(np.int32)

        elif type(elem_type) == LongType:
            result = result.select_dtypes([np.byte, np.ubyte, np.short, np.ushort, int]).astype(
                np.int64
            )

        elif type(elem_type) == FloatType:
            result = result.select_dtypes(include=(np.number,)).astype(np.float32)

        elif type(elem_type) == DoubleType:
            result = result.select_dtypes(include=(np.number,)).astype(np.float64)

        elif type(elem_type) == BooleanType:
            result = result.select_dtypes([bool, np.bool_]).astype(bool)

        if len(result.columns) == 0:
            raise MlflowException(
                message="The model did not produce any values compatible with the requested "
                f"type '{elem_type}'. Consider requesting udf with StringType or "
                "Arraytype(StringType).",
                error_code=INVALID_PARAMETER_VALUE,
            )

        if type(elem_type) == StringType:
            if Version(pandas.__version__) >= Version("2.1.0"):
                result = result.map(str)
            else:
                result = result.applymap(str)

        if type(result_type) == ArrayType:
            return pandas.Series(result.to_numpy().tolist())
        else:
            return result[result.columns[0]]

    result_type_hint = (
        pandas.DataFrame if isinstance(result_type, SparkStructType) else pandas.Series
    )

    tracking_uri = mlflow.get_tracking_uri()

    @pandas_udf(result_type)
    def udf(
        iterator: Iterator[Tuple[Union[pandas.Series, pandas.DataFrame], ...]],  # noqa: UP006
    ) -> Iterator[result_type_hint]:
        # importing here to prevent circular import
        from mlflow.pyfunc.scoring_server.client import (
            ScoringServerClient,
            StdinScoringServerClient,
        )

        # Note: this is a pandas udf function in iteration style, which takes an iterator of
        # tuple of pandas.Series and outputs an iterator of pandas.Series.
        update_envs = {}
        if mlflow_home is not None:
            update_envs["MLFLOW_HOME"] = mlflow_home
        if openai_env_vars:
            update_envs.update(openai_env_vars)
        if mlflow_testing:
            update_envs[_MLFLOW_TESTING.name] = mlflow_testing
        if extra_env:
            update_envs.update(extra_env)

        #  use `modified_environ` to temporarily set the envs and restore them finally
        with modified_environ(update=update_envs):
            scoring_server_proc = None
            # set tracking_uri inside udf so that with spark_connect
            # we can load the model from correct path
            mlflow.set_tracking_uri(tracking_uri)

            if env_manager != _EnvManager.LOCAL:
                if use_dbconnect_artifact:
                    local_model_path_on_executor = (
                        dbconnect_artifact_cache.get_unpacked_artifact_dir(model_uri)
                    )
                    env_src_dir = dbconnect_artifact_cache.get_unpacked_artifact_dir(env_cache_key)

                    # Create symlink if it does not exist
                    if not os.path.exists(prebuilt_env_root_dir):
                        os.symlink(env_src_dir, prebuilt_env_root_dir)
                elif prebuilt_env_uri is not None:
                    # prebuilt env is extracted to `prebuilt_env_nfs_dir` directory,
                    # and model is downloaded to `local_model_path` which points to an NFS
                    # directory too.
                    local_model_path_on_executor = None

                    # Create symlink if it does not exist
                    if not os.path.exists(prebuilt_env_root_dir):
                        os.symlink(prebuilt_env_nfs_dir, prebuilt_env_root_dir)
                elif should_use_spark_to_broadcast_file:
                    local_model_path_on_executor = _SparkDirectoryDistributor.get_or_extract(
                        archive_path
                    )
                    # Call "prepare_env" in advance in order to reduce scoring server launch time.
                    # So that we can use a shorter timeout when call `client.wait_server_ready`,
                    # otherwise we have to set a long timeout for `client.wait_server_ready` time,
                    # this prevents spark UDF task failing fast if other exception raised
                    # when scoring server launching.
                    # Set "capture_output" so that if "conda env create" command failed, the command
                    # stdout/stderr output will be attached to the exception message and included in
                    # driver side exception.
                    pyfunc_backend.prepare_env(
                        model_uri=local_model_path_on_executor, capture_output=True
                    )
                else:
                    local_model_path_on_executor = None

                if check_port_connectivity():
                    # launch scoring server
                    server_port = find_free_port()
                    host = "127.0.0.1"
                    scoring_server_proc = pyfunc_backend.serve(
                        model_uri=local_model_path_on_executor or local_model_path,
                        port=server_port,
                        host=host,
                        timeout=MLFLOW_SCORING_SERVER_REQUEST_TIMEOUT.get(),
                        enable_mlserver=False,
                        synchronous=False,
                        stdout=subprocess.PIPE,
                        stderr=subprocess.STDOUT,
                        model_config=model_config,
                    )

                    client = ScoringServerClient(host, server_port)
                else:
                    scoring_server_proc = pyfunc_backend.serve_stdin(
                        model_uri=local_model_path_on_executor or local_model_path,
                        stdout=subprocess.PIPE,
                        stderr=subprocess.STDOUT,
                        model_config=model_config,
                    )
                    client = StdinScoringServerClient(scoring_server_proc)

                _logger.info("Using %s", client.__class__.__name__)

                server_tail_logs = collections.deque(
                    maxlen=_MLFLOW_SERVER_OUTPUT_TAIL_LINES_TO_KEEP
                )

                def server_redirect_log_thread_func(child_stdout):
                    for line in child_stdout:
                        decoded = line.decode() if isinstance(line, bytes) else line
                        server_tail_logs.append(decoded)
                        sys.stdout.write("[model server] " + decoded)

                server_redirect_log_thread = threading.Thread(
                    target=server_redirect_log_thread_func,
                    args=(scoring_server_proc.stdout,),
                    daemon=True,
                )
                server_redirect_log_thread.start()

                try:
                    client.wait_server_ready(timeout=90, scoring_server_proc=scoring_server_proc)
                except Exception as e:
                    err_msg = (
                        "During spark UDF task execution, mlflow model server failed to launch. "
                    )
                    if len(server_tail_logs) == _MLFLOW_SERVER_OUTPUT_TAIL_LINES_TO_KEEP:
                        err_msg += (
                            f"Last {_MLFLOW_SERVER_OUTPUT_TAIL_LINES_TO_KEEP} "
                            "lines of MLflow model server output:\n"
                        )
                    else:
                        err_msg += "MLflow model server output:\n"
                    err_msg += "".join(server_tail_logs)
                    raise MlflowException(err_msg) from e

                def batch_predict_fn(pdf, params=None):
                    if "params" in inspect.signature(client.invoke).parameters:
                        return client.invoke(pdf, params=params).get_predictions()
                    _log_warning_if_params_not_in_predict_signature(_logger, params)
                    return client.invoke(pdf).get_predictions()

            elif env_manager == _EnvManager.LOCAL:
                if use_dbconnect_artifact:
                    model_path = dbconnect_artifact_cache.get_unpacked_artifact_dir(model_uri)
                    loaded_model = mlflow.pyfunc.load_model(model_path, model_config=model_config)
                elif is_spark_connect and not should_spark_connect_use_nfs:
                    model_path = os.path.join(
                        tempfile.gettempdir(),
                        "mlflow",
                        hashlib.sha1(model_uri.encode(), usedforsecurity=False).hexdigest(),
                        # Use pid to avoid conflict when multiple spark UDF tasks
                        str(os.getpid()),
                    )
                    try:
                        loaded_model = mlflow.pyfunc.load_model(
                            model_path, model_config=model_config
                        )
                    except Exception:
                        os.makedirs(model_path, exist_ok=True)
                        loaded_model = mlflow.pyfunc.load_model(
                            model_uri, dst_path=model_path, model_config=model_config
                        )
                elif should_use_spark_to_broadcast_file:
                    loaded_model, _ = SparkModelCache.get_or_load(archive_path)
                else:
                    loaded_model = mlflow.pyfunc.load_model(
                        local_model_path, model_config=model_config
                    )

                def batch_predict_fn(pdf, params=None):
                    if "params" in inspect.signature(loaded_model.predict).parameters:
                        return loaded_model.predict(pdf, params=params)
                    _log_warning_if_params_not_in_predict_signature(_logger, params)
                    return loaded_model.predict(pdf)

            try:
                for input_batch in iterator:
                    # If the UDF is called with only multiple arguments,
                    # the `input_batch` is a tuple which composes of several pd.Series/pd.DataFrame
                    # objects.
                    # If the UDF is called with only one argument,
                    # the `input_batch` instance will be an instance of `pd.Series`/`pd.DataFrame`,
                    if isinstance(input_batch, (pandas.Series, pandas.DataFrame)):
                        # UDF is called with only one argument
                        row_batch_args = (input_batch,)
                    else:
                        row_batch_args = input_batch

                    if len(row_batch_args[0]) > 0:
                        yield _predict_row_batch(batch_predict_fn, row_batch_args)
            finally:
                if scoring_server_proc is not None:
                    os.kill(scoring_server_proc.pid, signal.SIGTERM)

    udf.metadata = model_metadata

    @functools.wraps(udf)
    def udf_with_default_cols(*args):
        if len(args) == 0:
            input_schema = model_metadata.get_input_schema()
            if input_schema and len(input_schema.optional_input_names()) > 0:
                raise MlflowException(
                    message="Cannot apply UDF without column names specified when"
                    " model signature contains optional columns.",
                    error_code=INVALID_PARAMETER_VALUE,
                )
            if input_schema and len(input_schema.inputs) > 0:
                if input_schema.has_input_names():
                    input_names = input_schema.input_names()
                    return udf(*input_names)
                else:
                    raise MlflowException(
                        message="Cannot apply udf because no column names specified. The udf "
                        f"expects {len(input_schema.inputs)} columns with types: "
                        "{input_schema.inputs}. Input column names could not be inferred from the"
                        " model signature (column names not found).",
                        error_code=INVALID_PARAMETER_VALUE,
                    )
            else:
                raise MlflowException(
                    "Attempting to apply udf on zero columns because no column names were "
                    "specified as arguments or inferred from the model signature.",
                    error_code=INVALID_PARAMETER_VALUE,
                )
        else:
            return udf(*args)

    return udf_with_default_cols


def _validate_function_python_model(python_model):
    if not (isinstance(python_model, PythonModel) or callable(python_model)):
        raise MlflowException(
            "`python_model` must be a PythonModel instance, callable object, or path to a script "
            "that uses set_model() to set a PythonModel instance or callable object.",
            error_code=INVALID_PARAMETER_VALUE,
        )

    if callable(python_model):
        num_args = len(inspect.signature(python_model).parameters)
        if num_args != 1:
            raise MlflowException(
                "When `python_model` is a callable object, it must accept exactly one argument. "
                f"Found {num_args} arguments.",
                error_code=INVALID_PARAMETER_VALUE,
            )


@format_docstring(LOG_MODEL_PARAM_DOCS.format(package_name="scikit-learn"))
@trace_disabled  # Suppress traces for internal predict calls while saving model
def save_model(
    path,
    loader_module=None,
    data_path=None,
    code_path=None,  # deprecated
    code_paths=None,
    infer_code_paths=False,
    conda_env=None,
    mlflow_model=None,
    python_model=None,
    artifacts=None,
    signature: ModelSignature = None,
    input_example: ModelInputExample = None,
    pip_requirements=None,
    extra_pip_requirements=None,
    metadata=None,
    model_config=None,
    example_no_conversion=None,
    streamable=None,
    resources: Optional[Union[str, list[Resource]]] = None,
    auth_policy: Optional[AuthPolicy] = None,
    compression: Optional[str] = None,
    **kwargs,
):
    """
    Save a Pyfunc model with custom inference logic and optional data dependencies to a path on the
    local filesystem.

    For information about the workflows that this method supports, please see :ref:`"workflows for
    creating custom pyfunc models" <pyfunc-create-custom-workflows>` and
    :ref:`"which workflow is right for my use case?" <pyfunc-create-custom-selecting-workflow>`.
    Note that the parameters for the second workflow: ``loader_module``, ``data_path`` and the
    parameters for the first workflow: ``python_model``, ``artifacts``, cannot be
    specified together.

    Args:
        path: The path to which to save the Python model.
        loader_module: The name of the Python module that is used to load the model
            from ``data_path``. This module must define a method with the prototype
            ``_load_pyfunc(data_path)``. If not ``None``, this module and its
            dependencies must be included in one of the following locations:

            - The MLflow library.
            - Package(s) listed in the model's Conda environment, specified by
              the ``conda_env`` parameter.
            - One or more of the files specified by the ``code_path`` parameter.

        data_path: Path to a file or directory containing model data.
        code_path: **Deprecated** The legacy argument for defining dependent code. This argument is
            replaced by ``code_paths`` and will be removed in a future version of MLflow.
        code_paths: {{ code_paths_pyfunc }}
        infer_code_paths: {{ infer_code_paths }}
        conda_env: {{ conda_env }}
        mlflow_model: :py:mod:`mlflow.models.Model` configuration to which to add the
            **python_function** flavor.
        python_model:
            An instance of a subclass of :class:`~PythonModel` or a callable object with a single
            argument (see the examples below). The passed-in object is serialized using the
            CloudPickle library. The python_model can also be a file path to the PythonModel
            which defines the model from code artifact rather than serializing the model object.
            Any dependencies of the class should be included in one of the
            following locations:

            - The MLflow library.
            - Package(s) listed in the model's Conda environment, specified by the ``conda_env``
              parameter.
            - One or more of the files specified by the ``code_path`` parameter.

            Note: If the class is imported from another module, as opposed to being defined in the
            ``__main__`` scope, the defining module should also be included in one of the listed
            locations.

            **Examples**

            Class model

            .. code-block:: python

                from typing import List, Dict
                import mlflow


                class MyModel(mlflow.pyfunc.PythonModel):
                    def predict(self, context, model_input: List[str], params=None) -> List[str]:
                        return [i.upper() for i in model_input]


                mlflow.pyfunc.save_model("model", python_model=MyModel(), input_example=["a"])
                model = mlflow.pyfunc.load_model("model")
                print(model.predict(["a", "b", "c"]))  # -> ["A", "B", "C"]

            Functional model

            .. note::
                Experimental: Functional model support is experimental and may change or be removed
                in a future release without warning.

            .. code-block:: python

                from typing import List
                import mlflow


                def predict(model_input: List[str]) -> List[str]:
                    return [i.upper() for i in model_input]


                mlflow.pyfunc.save_model("model", python_model=predict, input_example=["a"])
                model = mlflow.pyfunc.load_model("model")
                print(model.predict(["a", "b", "c"]))  # -> ["A", "B", "C"]

            Model from code

            .. note::
                Experimental: Model from code model support is experimental and may change or
                be removed in a future release without warning.

            .. code-block:: python

                # code.py
                from typing import List
                import mlflow


                class MyModel(mlflow.pyfunc.PythonModel):
                    def predict(self, context, model_input: List[str], params=None) -> List[str]:
                        return [i.upper() for i in model_input]


                mlflow.models.set_model(MyModel())

                # log_model.py
                import mlflow

                with mlflow.start_run():
                    model_info = mlflow.pyfunc.log_model(
                        artifact_path="model",
                        python_model="code.py",
                    )

            If the `predict` method or function has type annotations, MLflow automatically
            constructs a model signature based on the type annotations (unless the ``signature``
            argument is explicitly specified), and converts the input value to the specified type
            before passing it to the function. Currently, the following type annotations are
            supported:

                - ``List[str]``
                - ``List[Dict[str, str]]``

        artifacts: A dictionary containing ``<name, artifact_uri>`` entries. Remote artifact URIs
            are resolved to absolute filesystem paths, producing a dictionary of
            ``<name, absolute_path>`` entries. ``python_model`` can reference these
            resolved entries as the ``artifacts`` property of the ``context`` parameter
            in :func:`PythonModel.load_context() <mlflow.pyfunc.PythonModel.load_context>`
            and :func:`PythonModel.predict() <mlflow.pyfunc.PythonModel.predict>`.
            For example, consider the following ``artifacts`` dictionary::

                {"my_file": "s3://my-bucket/path/to/my/file"}

            In this case, the ``"my_file"`` artifact is downloaded from S3. The
            ``python_model`` can then refer to ``"my_file"`` as an absolute filesystem
            path via ``context.artifacts["my_file"]``.

            If ``None``, no artifacts are added to the model.

        signature: :py:class:`ModelSignature <mlflow.models.ModelSignature>`
            describes model input and output :py:class:`Schema <mlflow.types.Schema>`.
            The model signature can be :py:func:`inferred <mlflow.models.infer_signature>`
            from datasets with valid model input (e.g. the training dataset with target
            column omitted) and valid model output (e.g. model predictions generated on
            the training dataset), for example:

            .. code-block:: python

                from mlflow.models import infer_signature

                train = df.drop_column("target_label")
                predictions = ...  # compute model predictions
                signature = infer_signature(train, predictions)
        input_example: {{ input_example }}
        pip_requirements: {{ pip_requirements }}
        extra_pip_requirements: {{ extra_pip_requirements }}
        metadata: {{ metadata }}
        model_config: The model configuration to apply to the model. The configuration will
            be available as the ``model_config`` property of the ``context`` parameter
            in :func:`PythonModel.load_context() <mlflow.pyfunc.PythonModel.load_context>`
            and :func:`PythonModel.predict() <mlflow.pyfunc.PythonModel.predict>`.
            The configuration can be passed as a file path, or a dict with string keys.

            .. Note:: Experimental: This parameter may change or be removed in a future
                                    release without warning.
        example_no_conversion: {{ example_no_conversion }}
        streamable: A boolean value indicating if the model supports streaming prediction,
                    If None, MLflow will try to inspect if the model supports streaming
                    by checking if `predict_stream` method exists. Default None.
        resources: A list of model resources or a resources.yaml file containing a list of
                    resources required to serve the model.

            .. Note:: Experimental: This parameter may change or be removed in a future
                                    release without warning.
        auth_policy: {{ auth_policy }}
        compression: One of "lzma", "bzip2" or "gzip", the cloudpickle file will be compressed
                using the respective format before being written to disk.
                Default None ie. no compression.
        kwargs: Extra keyword arguments.
    """
    _validate_env_arguments(conda_env, pip_requirements, extra_pip_requirements)
    _validate_pyfunc_model_config(model_config)
    _validate_and_prepare_target_save_path(path)

    with tempfile.TemporaryDirectory() as temp_dir:
        model_code_path = None
        if python_model:
            if isinstance(model_config, Path):
                model_config = os.fspath(model_config)

            if isinstance(model_config, str):
                model_config = _validate_and_get_model_config_from_file(model_config)

            if isinstance(python_model, Path):
                python_model = os.fspath(python_model)

            if isinstance(python_model, str):
                model_code_path = _validate_and_get_model_code_path(python_model, temp_dir)
                _validate_and_copy_file_to_directory(model_code_path, path, "code")
                python_model = _load_model_code_path(model_code_path, model_config)

            _validate_function_python_model(python_model)
            if callable(python_model) and all(
                a is None for a in (input_example, pip_requirements, extra_pip_requirements)
            ):
                raise MlflowException(
                    "If `python_model` is a callable object, at least one of `input_example`, "
                    "`pip_requirements`, or `extra_pip_requirements` must be specified."
                )

    mlflow_model = kwargs.pop("model", mlflow_model)
    if len(kwargs) > 0:
        raise TypeError(f"save_model() got unexpected keyword arguments: {kwargs}")

    if code_path is not None and code_paths is not None:
        raise MlflowException(
            "Both `code_path` and `code_paths` have been specified, which is not permitted."
        )
    if code_path is not None:
        # Alias for `code_path` deprecation
        code_paths = code_path
        warnings.warn(
            "The `code_path` argument is replaced by `code_paths` and is deprecated "
            "as of MLflow version 2.12.0. This argument will be removed in a future "
            "release of MLflow."
        )

    if code_paths is not None:
        if not isinstance(code_paths, list):
            raise TypeError(f"Argument code_path should be a list, not {type(code_paths)}")

    first_argument_set = {
        "loader_module": loader_module,
        "data_path": data_path,
    }
    second_argument_set = {
        "artifacts": artifacts,
        "python_model": python_model,
    }
    first_argument_set_specified = any(item is not None for item in first_argument_set.values())
    second_argument_set_specified = any(item is not None for item in second_argument_set.values())
    if first_argument_set_specified and second_argument_set_specified:
        raise MlflowException(
            message=(
                f"The following sets of parameters cannot be specified together:"
                f" {first_argument_set.keys()}  and {second_argument_set.keys()}."
                " All parameters in one set must be `None`. Instead, found"
                f" the following values: {first_argument_set} and {second_argument_set}"
            ),
            error_code=INVALID_PARAMETER_VALUE,
        )
    elif (loader_module is None) and (python_model is None):
        msg = (
            "Either `loader_module` or `python_model` must be specified. A `loader_module` "
            "should be a python module. A `python_model` should be a subclass of PythonModel"
        )
        raise MlflowException(message=msg, error_code=INVALID_PARAMETER_VALUE)
    if mlflow_model is None:
        mlflow_model = Model()
    saved_example = None
    signature_from_type_hints = None
    type_hint_from_example = None
    if isinstance(python_model, ChatModel):
        if signature is not None:
            raise MlflowException(
                "ChatModel subclasses have a standard signature that is set "
                "automatically. Please remove the `signature` parameter from "
                "the call to log_model() or save_model().",
                error_code=INVALID_PARAMETER_VALUE,
            )
        mlflow_model.signature = ModelSignature(
            CHAT_MODEL_INPUT_SCHEMA,
            CHAT_MODEL_OUTPUT_SCHEMA,
        )
        # For ChatModel we set default metadata to indicate its task
        default_metadata = {TASK: _DEFAULT_CHAT_MODEL_METADATA_TASK}
        mlflow_model.metadata = default_metadata | (mlflow_model.metadata or {})

        if input_example:
            input_example, input_params = _split_input_data_and_params(input_example)
            valid_params = {}
            if isinstance(input_example, list):
                messages = [
                    message if isinstance(message, ChatMessage) else ChatMessage.from_dict(message)
                    for message in input_example
                ]
            else:
                # If the input example is a dictionary, convert it to ChatMessage format
                messages = [
                    ChatMessage.from_dict(m) if isinstance(m, dict) else m
                    for m in input_example["messages"]
                ]
                valid_params = {
                    k: v
                    for k, v in input_example.items()
                    if k != "messages" and k in ChatParams.keys()
                }
            if valid_params or input_params:
                _logger.warning(_CHAT_PARAMS_WARNING_MESSAGE)
            input_example = {
                "messages": [m.to_dict() for m in messages],
                **valid_params,
                **(input_params or {}),
            }
        else:
            input_example = CHAT_MODEL_INPUT_EXAMPLE
            _logger.warning(_CHAT_PARAMS_WARNING_MESSAGE)
            messages = [ChatMessage.from_dict(m) for m in input_example["messages"]]
        # extra params introduced by ChatParams will not be included in the
        # logged input example file to avoid confusion
        _save_example(mlflow_model, input_example, path, example_no_conversion)
        params = ChatParams.from_dict(input_example)

        # call load_context() first, as predict may depend on it
        _logger.info("Predicting on input example to validate output")
        context = PythonModelContext(artifacts, model_config)
        python_model.load_context(context)
        if "context" in inspect.signature(python_model.predict).parameters:
            output = python_model.predict(context, messages, params)
        else:
            output = python_model.predict(messages, params)
        if not isinstance(output, ChatCompletionResponse):
            raise MlflowException(
                "Failed to save ChatModel. Please ensure that the model's predict() method "
                "returns a ChatCompletionResponse object. If your predict() method currently "
                "returns a dict, you can instantiate a ChatCompletionResponse using "
                "`from_dict()`, e.g. `ChatCompletionResponse.from_dict(output)`",
            )
    elif isinstance(python_model, ChatAgent):
        input_example = _save_model_chat_agent_helper(
            python_model, mlflow_model, signature, input_example
        )
    elif callable(python_model) or isinstance(python_model, PythonModel):
        model_for_signature_inference = None
        predict_func = None
        if callable(python_model):
            # first argument is the model input
            type_hints = _extract_type_hints(python_model, input_arg_index=0)
            pyfunc_decorator_used = getattr(python_model, "_is_pyfunc", False)
            # only show the warning here if @pyfunc is not applied on the function
            # since @pyfunc will trigger the warning instead
            if type_hints.input is None and not pyfunc_decorator_used:
                color_warning(
                    "Add type hints to the `predict` method to enable "
                    "data validation and automatic signature inference. Check "
                    "https://mlflow.org/docs/latest/model/python_model.html#type-hint-usage-in-pythonmodel"
                    " for more details.",
                    stacklevel=1,
                    color="yellow",
                )
            model_for_signature_inference = _FunctionPythonModel(python_model)
            predict_func = python_model
        elif isinstance(python_model, PythonModel):
            type_hints = python_model.predict_type_hints
            model_for_signature_inference = python_model
            predict_func = python_model.predict

        type_hint_from_example = _is_type_hint_from_example(type_hints.input)
        if type_hint_from_example:
            should_infer_signature_from_type_hints = False
        else:
            should_infer_signature_from_type_hints = (
                not _signature_cannot_be_inferred_from_type_hint(type_hints.input)
            )
            if should_infer_signature_from_type_hints:
                signature_from_type_hints = _infer_signature_from_type_hints(
                    func=predict_func,
                    type_hints=type_hints,
                    input_example=input_example,
                )
        # only infer signature based on input example when signature
        # and type hints are not provided
        if signature is None and signature_from_type_hints is None:
            saved_example = _save_example(mlflow_model, input_example, path, example_no_conversion)
            if saved_example is not None:
                _logger.info("Inferring model signature from input example")
                try:
                    context = PythonModelContext(artifacts, model_config)
                    model_for_signature_inference.load_context(context)
                    mlflow_model.signature = _infer_signature_from_input_example(
                        saved_example,
                        _PythonModelPyfuncWrapper(model_for_signature_inference, None, None),
                    )
                except Exception as e:
                    _logger.warning(
                        f"Failed to infer model signature from input example, error: {e}",
                    )
                else:
                    if type_hint_from_example and mlflow_model.signature:
                        update_signature_for_type_hint_from_example(
                            input_example, mlflow_model.signature
                        )
            else:
                if type_hint_from_example:
                    _logger.warning(
                        _TYPE_FROM_EXAMPLE_ERROR_MESSAGE,
                        extra={"color": "red"},
                    )
                # if signature is inferred from type hints, warnings are emitted
                # in _infer_signature_from_type_hints
                elif not should_infer_signature_from_type_hints:
                    _logger.warning(
                        "Failed to infer model signature: "
                        f"Type hint {type_hints} cannot be used to infer model signature and "
                        "input example is not provided, model signature cannot be inferred."
                    )

    if metadata is not None:
        mlflow_model.metadata = metadata
    if saved_example is None:
        saved_example = _save_example(mlflow_model, input_example, path, example_no_conversion)

    if signature_from_type_hints:
        if signature and signature_from_type_hints != signature:
            # TODO: drop this support and raise exception in the next minor release since this
            # is a behavior change
            _logger.warning(
                "Provided signature does not match the signature inferred from the Python model's "
                "`predict` function type hint. Signature inferred from type hint will be used:\n"
                f"{signature_from_type_hints}\nRemove the `signature` parameter or ensure it "
                "matches the inferred signature. In a future release, this warning will become an "
                "exception, and the signature must align with the type hint.",
                extra={"color": "red"},
            )
        mlflow_model.signature = signature_from_type_hints
    elif signature:
        mlflow_model.signature = signature
        if type_hint_from_example:
            if saved_example is None:
                _logger.warning(
                    _TYPE_FROM_EXAMPLE_ERROR_MESSAGE,
                    extra={"color": "red"},
                )
            else:
                # TODO: validate input example against signature
                update_signature_for_type_hint_from_example(input_example, mlflow_model.signature)
        else:
            if saved_example is None:
                color_warning(
                    message="An input example was not provided when logging the model. To ensure "
                    "the model signature functions correctly, specify the `input_example` "
                    "parameter. See "
                    "https://mlflow.org/docs/latest/model/signatures.html#model-input-example "
                    "for more details about the benefits of using input_example.",
                    stacklevel=1,
                    color="yellow_bold",
                )
            else:
                _logger.info("Validating input example against model signature")
                try:
                    _validate_prediction_input(
                        data=saved_example.inference_data,
                        params=saved_example.inference_params,
                        input_schema=signature.inputs,
                        params_schema=signature.params,
                    )
                except Exception as e:
                    raise MlflowException.invalid_parameter_value(
                        f"Input example does not match the model signature. Error: {e}"
                    )

    with _get_dependencies_schemas() as dependencies_schemas:
        schema = dependencies_schemas.to_dict()
        if schema is not None:
            if mlflow_model.metadata is None:
                mlflow_model.metadata = {}
            mlflow_model.metadata.update(schema)

    if resources is not None:
        if isinstance(resources, (Path, str)):
            serialized_resource = _ResourceBuilder.from_yaml_file(resources)
        else:
            serialized_resource = _ResourceBuilder.from_resources(resources)

        mlflow_model.resources = serialized_resource

    if auth_policy is not None:
        mlflow_model.auth_policy = auth_policy

    if first_argument_set_specified:
        return _save_model_with_loader_module_and_data_path(
            path=path,
            loader_module=loader_module,
            data_path=data_path,
            code_paths=code_paths,
            conda_env=conda_env,
            mlflow_model=mlflow_model,
            pip_requirements=pip_requirements,
            extra_pip_requirements=extra_pip_requirements,
            model_config=model_config,
            streamable=streamable,
            infer_code_paths=infer_code_paths,
        )
    elif second_argument_set_specified:
        return mlflow.pyfunc.model._save_model_with_class_artifacts_params(
            path=path,
            signature=signature,
            python_model=python_model,
            artifacts=artifacts,
            conda_env=conda_env,
            code_paths=code_paths,
            mlflow_model=mlflow_model,
            pip_requirements=pip_requirements,
            extra_pip_requirements=extra_pip_requirements,
            model_config=model_config,
            streamable=streamable,
            model_code_path=model_code_path,
            infer_code_paths=infer_code_paths,
            compression=compression,
        )


def update_signature_for_type_hint_from_example(input_example: Any, signature: ModelSignature):
    if _is_example_valid_for_type_from_example(input_example):
        signature._is_type_hint_from_example = True
    else:
        _logger.warning(
            "Input example must be one of pandas.DataFrame, pandas.Series "
            f"or list when using TypeFromExample as type hint, got {type(input_example)}. "
            "Check https://mlflow.org/docs/latest/model/python_model.html#typefromexample-type-hint-usage"
            " for more details.",
        )


@format_docstring(LOG_MODEL_PARAM_DOCS.format(package_name="scikit-learn"))
@trace_disabled  # Suppress traces for internal predict calls while logging model
def log_model(
    artifact_path,
    loader_module=None,
    data_path=None,
    code_path=None,  # deprecated
    code_paths=None,
    infer_code_paths=False,
    conda_env=None,
    python_model=None,
    artifacts=None,
    registered_model_name=None,
    signature: ModelSignature = None,
    input_example: ModelInputExample = None,
    await_registration_for=DEFAULT_AWAIT_MAX_SLEEP_SECONDS,
    pip_requirements=None,
    extra_pip_requirements=None,
    metadata=None,
    model_config=None,
    example_no_conversion=None,
    streamable=None,
    resources: Optional[Union[str, list[Resource]]] = None,
    auth_policy: Optional[AuthPolicy] = None,
<<<<<<< HEAD
    compression: Optional[str] = None,
=======
    prompts=None,
>>>>>>> ce47492f
):
    """
    Log a Pyfunc model with custom inference logic and optional data dependencies as an MLflow
    artifact for the current run.

    For information about the workflows that this method supports, see :ref:`Workflows for
    creating custom pyfunc models <pyfunc-create-custom-workflows>` and
    :ref:`Which workflow is right for my use case? <pyfunc-create-custom-selecting-workflow>`.
    You cannot specify the parameters for the second workflow: ``loader_module``, ``data_path``
    and the parameters for the first workflow: ``python_model``, ``artifacts`` together.

    Args:
        artifact_path: The run-relative artifact path to which to log the Python model.
        loader_module: The name of the Python module that is used to load the model
            from ``data_path``. This module must define a method with the prototype
            ``_load_pyfunc(data_path)``. If not ``None``, this module and its
            dependencies must be included in one of the following locations:

            - The MLflow library.
            - Package(s) listed in the model's Conda environment, specified by
              the ``conda_env`` parameter.
            - One or more of the files specified by the ``code_path`` parameter.

        data_path: Path to a file or directory containing model data.
        code_path: **Deprecated** The legacy argument for defining dependent code. This argument is
            replaced by ``code_paths`` and will be removed in a future version of MLflow.
        code_paths: {{ code_paths_pyfunc }}
        infer_code_paths: {{ infer_code_paths }}
        conda_env: {{ conda_env }}
        python_model:
            An instance of a subclass of :class:`~PythonModel` or a callable object with a single
            argument (see the examples below). The passed-in object is serialized using the
            CloudPickle library. The python_model can also be a file path to the PythonModel
            which defines the model from code artifact rather than serializing the model object.
            Any dependencies of the class should be included in one of the
            following locations:

            - The MLflow library.
            - Package(s) listed in the model's Conda environment, specified by the ``conda_env``
              parameter.
            - One or more of the files specified by the ``code_path`` parameter.

            Note: If the class is imported from another module, as opposed to being defined in the
            ``__main__`` scope, the defining module should also be included in one of the listed
            locations.

            **Examples**

            Class model

            .. code-block:: python

                from typing import List
                import mlflow


                class MyModel(mlflow.pyfunc.PythonModel):
                    def predict(self, context, model_input: List[str], params=None) -> List[str]:
                        return [i.upper() for i in model_input]


                with mlflow.start_run():
                    model_info = mlflow.pyfunc.log_model(
                        artifact_path="model",
                        python_model=MyModel(),
                    )


                loaded_model = mlflow.pyfunc.load_model(model_uri=model_info.model_uri)
                print(loaded_model.predict(["a", "b", "c"]))  # -> ["A", "B", "C"]

            Functional model

            .. note::
                Experimental: Functional model support is experimental and may change or be removed
                in a future release without warning.

            .. code-block:: python

                from typing import List
                import mlflow


                def predict(model_input: List[str]) -> List[str]:
                    return [i.upper() for i in model_input]


                with mlflow.start_run():
                    model_info = mlflow.pyfunc.log_model(
                        artifact_path="model", python_model=predict, input_example=["a"]
                    )


                loaded_model = mlflow.pyfunc.load_model(model_uri=model_info.model_uri)
                print(loaded_model.predict(["a", "b", "c"]))  # -> ["A", "B", "C"]

            Model from code

            .. note::
                Experimental: Model from code model support is experimental and may change or
                be removed in a future release without warning.

            .. code-block:: python

                # code.py
                from typing import List
                import mlflow


                class MyModel(mlflow.pyfunc.PythonModel):
                    def predict(self, context, model_input: List[str], params=None) -> List[str]:
                        return [i.upper() for i in model_input]


                mlflow.models.set_model(MyModel())

                # log_model.py
                import mlflow

                with mlflow.start_run():
                    model_info = mlflow.pyfunc.log_model(
                        artifact_path="model",
                        python_model="code.py",
                    )

            If the `predict` method or function has type annotations, MLflow automatically
            constructs a model signature based on the type annotations (unless the ``signature``
            argument is explicitly specified), and converts the input value to the specified type
            before passing it to the function. Currently, the following type annotations are
            supported:

                - ``List[str]``
                - ``List[Dict[str, str]]``

        artifacts: A dictionary containing ``<name, artifact_uri>`` entries. Remote artifact URIs
            are resolved to absolute filesystem paths, producing a dictionary of
            ``<name, absolute_path>`` entries. ``python_model`` can reference these
            resolved entries as the ``artifacts`` property of the ``context`` parameter
            in :func:`PythonModel.load_context() <mlflow.pyfunc.PythonModel.load_context>`
            and :func:`PythonModel.predict() <mlflow.pyfunc.PythonModel.predict>`.
            For example, consider the following ``artifacts`` dictionary::

                {"my_file": "s3://my-bucket/path/to/my/file"}

            In this case, the ``"my_file"`` artifact is downloaded from S3. The
            ``python_model`` can then refer to ``"my_file"`` as an absolute filesystem
            path via ``context.artifacts["my_file"]``.

            If ``None``, no artifacts are added to the model.
        registered_model_name: This argument may change or be removed in a
            future release without warning. If given, create a model
            version under ``registered_model_name``, also creating a
            registered model if one with the given name does not exist.

        signature: :py:class:`ModelSignature <mlflow.models.ModelSignature>`
            describes model input and output :py:class:`Schema <mlflow.types.Schema>`.
            The model signature can be :py:func:`inferred <mlflow.models.infer_signature>`
            from datasets with valid model input (e.g. the training dataset with target
            column omitted) and valid model output (e.g. model predictions generated on
            the training dataset), for example:

            .. code-block:: python

                from mlflow.models import infer_signature

                train = df.drop_column("target_label")
                predictions = ...  # compute model predictions
                signature = infer_signature(train, predictions)

        input_example: {{ input_example }}
        await_registration_for: Number of seconds to wait for the model version to finish
            being created and is in ``READY`` status. By default, the function
            waits for five minutes. Specify 0 or None to skip waiting.
        pip_requirements: {{ pip_requirements }}
        extra_pip_requirements: {{ extra_pip_requirements }}
        metadata: {{ metadata }}
        model_config: The model configuration to apply to the model. The configuration will
            be available as the ``model_config`` property of the ``context`` parameter
            in :func:`PythonModel.load_context() <mlflow.pyfunc.PythonModel.load_context>`
            and :func:`PythonModel.predict() <mlflow.pyfunc.PythonModel.predict>`.
            The configuration can be passed as a file path, or a dict with string keys.

            .. Note:: Experimental: This parameter may change or be removed in a future
                                    release without warning.
        example_no_conversion: {{ example_no_conversion }}
        streamable: A boolean value indicating if the model supports streaming prediction,
                    If None, MLflow will try to inspect if the model supports streaming
                    by checking if `predict_stream` method exists. Default None.
        resources: A list of model resources or a resources.yaml file containing a list of
                    resources required to serve the model.

            .. Note:: Experimental: This parameter may change or be removed in a future
                                    release without warning.
        auth_policy: {{ auth_policy }}
        prompts: {{ prompts }}

        compression: One of "lzma", "bzip2" or "gzip", the cloudpickle file will be compressed
                     using the respective format before being written to disk.
                     Default None ie. no compression.

    Returns:
        A :py:class:`ModelInfo <mlflow.models.model.ModelInfo>` instance that contains the
        metadata of the logged model.
    """
    return Model.log(
        artifact_path=artifact_path,
        flavor=mlflow.pyfunc,
        loader_module=loader_module,
        data_path=data_path,
        code_path=code_path,  # deprecated
        code_paths=code_paths,
        python_model=python_model,
        artifacts=artifacts,
        conda_env=conda_env,
        registered_model_name=registered_model_name,
        signature=signature,
        input_example=input_example,
        await_registration_for=await_registration_for,
        pip_requirements=pip_requirements,
        extra_pip_requirements=extra_pip_requirements,
        metadata=metadata,
        prompts=prompts,
        model_config=model_config,
        example_no_conversion=example_no_conversion,
        streamable=streamable,
        resources=resources,
        infer_code_paths=infer_code_paths,
        auth_policy=auth_policy,
        compression=compression,
    )


def _save_model_with_loader_module_and_data_path(  # noqa: D417
    path,
    loader_module,
    data_path=None,
    code_paths=None,
    conda_env=None,
    mlflow_model=None,
    pip_requirements=None,
    extra_pip_requirements=None,
    model_config=None,
    streamable=None,
    infer_code_paths=False,
):
    """
    Export model as a generic Python function model.

    Args:
        path: The path to which to save the Python model.
        loader_module: The name of the Python module that is used to load the model
            from ``data_path``. This module must define a method with the prototype
            ``_load_pyfunc(data_path)``.
        data_path: Path to a file or directory containing model data.
        code_paths: A list of local filesystem paths to Python file dependencies (or directories
            containing file dependencies). These files are *prepended* to the system
            path before the model is loaded.
        conda_env: Either a dictionary representation of a Conda environment or the path to a
            Conda environment yaml file. If provided, this describes the environment
            this model should be run in.
        streamable: A boolean value indicating if the model supports streaming prediction,
                    None value also means not streamable.

    Returns:
        Model configuration containing model info.
    """

    data = None

    if data_path is not None:
        model_file = _copy_file_or_tree(src=data_path, dst=path, dst_dir="data")
        data = model_file

    if mlflow_model is None:
        mlflow_model = Model()

    streamable = streamable or False
    mlflow.pyfunc.add_to_model(
        mlflow_model,
        loader_module=loader_module,
        code=None,
        data=data,
        conda_env=_CONDA_ENV_FILE_NAME,
        python_env=_PYTHON_ENV_FILE_NAME,
        model_config=model_config,
        streamable=streamable,
    )
    if size := get_total_file_size(path):
        mlflow_model.model_size_bytes = size
    mlflow_model.save(os.path.join(path, MLMODEL_FILE_NAME))

    code_dir_subpath = _validate_infer_and_copy_code_paths(
        code_paths, path, infer_code_paths, FLAVOR_NAME
    )
    mlflow_model.flavors[FLAVOR_NAME][CODE] = code_dir_subpath

    # `mlflow_model.code` is updated, re-generate `MLmodel` file.
    mlflow_model.save(os.path.join(path, MLMODEL_FILE_NAME))

    if conda_env is None:
        if pip_requirements is None:
            default_reqs = get_default_pip_requirements()
            extra_env_vars = (
                _get_databricks_serverless_env_vars()
                if is_in_databricks_serverless_runtime()
                else None
            )
            # To ensure `_load_pyfunc` can successfully load the model during the dependency
            # inference, `mlflow_model.save` must be called beforehand to save an MLmodel file.
            inferred_reqs = mlflow.models.infer_pip_requirements(
                path,
                FLAVOR_NAME,
                fallback=default_reqs,
                extra_env_vars=extra_env_vars,
            )
            default_reqs = sorted(set(inferred_reqs).union(default_reqs))
        else:
            default_reqs = None
        conda_env, pip_requirements, pip_constraints = _process_pip_requirements(
            default_reqs,
            pip_requirements,
            extra_pip_requirements,
        )
    else:
        conda_env, pip_requirements, pip_constraints = _process_conda_env(conda_env)

    with open(os.path.join(path, _CONDA_ENV_FILE_NAME), "w") as f:
        yaml.safe_dump(conda_env, stream=f, default_flow_style=False)

    # Save `constraints.txt` if necessary
    if pip_constraints:
        write_to(os.path.join(path, _CONSTRAINTS_FILE_NAME), "\n".join(pip_constraints))

    # Save `requirements.txt`
    write_to(os.path.join(path, _REQUIREMENTS_FILE_NAME), "\n".join(pip_requirements))

    _PythonEnv.current().to_yaml(os.path.join(path, _PYTHON_ENV_FILE_NAME))
    return mlflow_model


def _save_model_chat_agent_helper(python_model, mlflow_model, signature, input_example):
    """Helper method for save_model for ChatAgent models

    Returns: a dict input_example
    """
    if signature is not None:
        raise MlflowException(
            "ChatAgent subclasses have a standard signature that is set "
            "automatically. Please remove the `signature` parameter from "
            "the call to log_model() or save_model().",
            error_code=INVALID_PARAMETER_VALUE,
        )
    mlflow_model.signature = ModelSignature(
        inputs=CHAT_AGENT_INPUT_SCHEMA,
        outputs=CHAT_AGENT_OUTPUT_SCHEMA,
    )
    # For ChatAgent we set default metadata to indicate its task
    default_metadata = {TASK: _DEFAULT_CHAT_AGENT_METADATA_TASK}
    mlflow_model.metadata = default_metadata | (mlflow_model.metadata or {})

    # We accept a dict with ChatAgentRequest schema
    if input_example:
        try:
            model_validate(ChatAgentRequest, input_example)
        except pydantic.ValidationError as e:
            raise MlflowException(
                message=(
                    f"Invalid input example. Expected a ChatAgentRequest object or dictionary with"
                    f" its schema. Pydantic validation error: {e}"
                ),
                error_code=INTERNAL_ERROR,
            ) from e
        if isinstance(input_example, ChatAgentRequest):
            input_example = input_example.model_dump_compat(exclude_none=True)
    else:
        input_example = CHAT_AGENT_INPUT_EXAMPLE

    _logger.info("Predicting on input example to validate output")
    request = ChatAgentRequest(**input_example)
    output = python_model.predict(request.messages, request.context, request.custom_inputs)
    try:
        model_validate(ChatAgentResponse, output)
    except Exception as e:
        raise MlflowException(
            "Failed to save ChatAgent. Ensure your model's predict() method returns a "
            "ChatAgentResponse object or a dict with the same schema."
            f"Pydantic validation error: {e}"
        ) from e
    return input_example<|MERGE_RESOLUTION|>--- conflicted
+++ resolved
@@ -3326,11 +3326,8 @@
     streamable=None,
     resources: Optional[Union[str, list[Resource]]] = None,
     auth_policy: Optional[AuthPolicy] = None,
-<<<<<<< HEAD
+    prompts=None,
     compression: Optional[str] = None,
-=======
-    prompts=None,
->>>>>>> ce47492f
 ):
     """
     Log a Pyfunc model with custom inference logic and optional data dependencies as an MLflow
