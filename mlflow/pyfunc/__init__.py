"""
The ``python_function`` model flavor serves as a default model interface for MLflow Python models.
Any MLflow Python model is expected to be loadable as a ``python_function`` model.

In addition, the ``mlflow.pyfunc`` module defines a generic :ref:`filesystem format
<pyfunc-filesystem-format>` for Python models and provides utilities for saving to and loading from
this format. The format is self contained in the sense that it includes all necessary information
for anyone to load it and use it. Dependencies are either stored directly with the model or
referenced via a Conda environment.

The ``mlflow.pyfunc`` module also defines utilities for creating custom ``pyfunc`` models
using frameworks and inference logic that may not be natively included in MLflow. See
:ref:`pyfunc-create-custom`.

.. _pyfunc-inference-api:

*************
Inference API
*************

Python function models are loaded as an instance of :py:class:`PyFuncModel
<mlflow.pyfunc.PyFuncModel>`, which is an MLflow wrapper around the model implementation and model
metadata (MLmodel file). You can score the model by calling the :py:func:`predict()
<mlflow.pyfunc.PyFuncModel.predict>` method, which has the following signature::

  predict(
    model_input: [pandas.DataFrame, numpy.ndarray, scipy.sparse.(csc_matrix | csr_matrix),
    List[Any], Dict[str, Any], pyspark.sql.DataFrame]
  ) -> [numpy.ndarray | pandas.(Series | DataFrame) | List | Dict | pyspark.sql.DataFrame]

All PyFunc models will support `pandas.DataFrame` as input and PyFunc deep learning models will
also support tensor inputs in the form of Dict[str, numpy.ndarray] (named tensors) and
`numpy.ndarrays` (unnamed tensors).

Here are some examples of supported inference types, assuming we have the correct ``model`` object
loaded.

.. list-table::
    :widths: 30 70
    :header-rows: 1
    :class: wrap-table

    * - Input Type
      - Example
    * - ``pandas.DataFrame``
      -
        .. code-block:: python

            import pandas as pd

            x_new = pd.DataFrame(dict(x1=[1,2,3], x2=[4,5,6]))
            model.predict(x_new)

    * - ``numpy.ndarray``
      -
        .. code-block:: python

            import numpy as np

            x_new = np.array([[1, 4] [2, 5], [3, 6]])
            model.predict(x_new)

    * - ``scipy.sparse.csc_matrix`` or ``scipy.sparse.csr_matrix``
      -
        .. code-block:: python

            import scipy

            x_new = scipy.sparse.csc_matrix([[1, 2, 3], [4, 5, 6]])
            model.predict(x_new)

            x_new = scipy.sparse.csr_matrix([[1, 2, 3], [4, 5, 6]])
            model.predict(x_new)

    * - python ``List``
      -
        .. code-block:: python

            x_new = [[1, 4], [2, 5], [3, 6]]
            model.predict(x_new)

    * - python ``Dict``
      -
        .. code-block:: python

            x_new = dict(x1=[1, 2, 3], x2=[4, 5, 6])
            model.predict(x_new)

    * - ``pyspark.sql.DataFrame``
      -
        .. code-block:: python

            from pyspark.sql import SparkSession

            spark = SparkSession.builder.getOrCreate()

            data = [(1,4), (2,5), (3,6)]  # List of tuples
            x_new = spark.createDataFrame(data, ["x1","x2"])  # Specify column name
            model.predict(x_new)

.. _pyfunc-filesystem-format:

*****************
Filesystem format
*****************

The Pyfunc format is defined as a directory structure containing all required data, code, and
configuration::

    ./dst-path/
        ./MLmodel: configuration
        <code>: code packaged with the model (specified in the MLmodel file)
        <data>: data packaged with the model (specified in the MLmodel file)
        <env>: Conda environment definition (specified in the MLmodel file)

The directory structure may contain additional contents that can be referenced by the ``MLmodel``
configuration.

.. _pyfunc-model-config:

MLModel configuration
#####################

A Python model contains an ``MLmodel`` file in **python_function** format in its root with the
following parameters:

- loader_module [required]:
         Python module that can load the model. Expected as module identifier
         e.g. ``mlflow.sklearn``, it will be imported using ``importlib.import_module``.
         The imported module must contain a function with the following signature::

          _load_pyfunc(path: string) -> <pyfunc model implementation>

         The path argument is specified by the ``data`` parameter and may refer to a file or
         directory. The model implementation is expected to be an object with a
         ``predict`` method with the following signature::

          predict(
            model_input: [pandas.DataFrame, numpy.ndarray,
            scipy.sparse.(csc_matrix | csr_matrix), List[Any], Dict[str, Any]],
            pyspark.sql.DataFrame
          ) -> [numpy.ndarray | pandas.(Series | DataFrame) | List | Dict | pyspark.sql.DataFrame]

- code [optional]:
        Relative path to a directory containing the code packaged with this model.
        All files and directories inside this directory are added to the Python path
        prior to importing the model loader.

- data [optional]:
         Relative path to a file or directory containing model data.
         The path is passed to the model loader.

- env [optional]:
         Relative path to an exported Conda environment. If present this environment
         should be activated prior to running the model.

- Optionally, any additional parameters necessary for interpreting the serialized model in
  ``pyfunc`` format.

.. rubric:: Example

::

    tree example/sklearn_iris/mlruns/run1/outputs/linear-lr

::

  ├── MLmodel
  ├── code
  │   ├── sklearn_iris.py
  │
  ├── data
  │   └── model.pkl
  └── mlflow_env.yml

::

    cat example/sklearn_iris/mlruns/run1/outputs/linear-lr/MLmodel

::

  python_function:
    code: code
    data: data/model.pkl
    loader_module: mlflow.sklearn
    env: mlflow_env.yml
    main: sklearn_iris

.. _pyfunc-create-custom:

******************************
Creating custom Pyfunc models
******************************

MLflow's persistence modules provide convenience functions for creating models with the
``pyfunc`` flavor in a variety of machine learning frameworks (scikit-learn, Keras, Pytorch, and
more); however, they do not cover every use case. For example, you may want to create an MLflow
model with the ``pyfunc`` flavor using a framework that MLflow does not natively support.
Alternatively, you may want to build an MLflow model that executes custom logic when evaluating
queries, such as preprocessing and postprocessing routines. Therefore, ``mlflow.pyfunc``
provides utilities for creating ``pyfunc`` models from arbitrary code and model data.

The :meth:`save_model()` and :meth:`log_model()` methods are designed to support multiple workflows
for creating custom ``pyfunc`` models that incorporate custom inference logic and artifacts
that the logic may require.

An `artifact` is a file or directory, such as a serialized model or a CSV. For example, a
serialized TensorFlow graph is an artifact. An MLflow model directory is also an artifact.

.. _pyfunc-create-custom-workflows:

Workflows
#########

:meth:`save_model()` and :meth:`log_model()` support the following workflows:

1. Programmatically defining a new MLflow model, including its attributes and artifacts.

   Given a set of artifact URIs, :meth:`save_model()` and :meth:`log_model()` can
   automatically download artifacts from their URIs and create an MLflow model directory.

   In this case, you must define a Python class which inherits from :class:`~PythonModel`,
   defining ``predict()`` and, optionally, ``load_context()``. An instance of this class is
   specified via the ``python_model`` parameter; it is automatically serialized and deserialized
   as a Python class, including all of its attributes.

2. Interpreting pre-existing data as an MLflow model.

   If you already have a directory containing model data, :meth:`save_model()` and
   :meth:`log_model()` can import the data as an MLflow model. The ``data_path`` parameter
   specifies the local filesystem path to the directory containing model data.

   In this case, you must provide a Python module, called a `loader module`. The
   loader module defines a ``_load_pyfunc()`` method that performs the following tasks:

   - Load data from the specified ``data_path``. For example, this process may include
     deserializing pickled Python objects or models or parsing CSV files.

   - Construct and return a pyfunc-compatible model wrapper. As in the first
     use case, this wrapper must define a ``predict()`` method that is used to evaluate
     queries. ``predict()`` must adhere to the :ref:`pyfunc-inference-api`.

   The ``loader_module`` parameter specifies the name of your loader module.

   For an example loader module implementation, refer to the `loader module
   implementation in mlflow.sklearn <https://github.com/mlflow/mlflow/blob/
   74d75109aaf2975f5026104d6125bb30f4e3f744/mlflow/sklearn.py#L200-L205>`_.

.. _pyfunc-create-custom-selecting-workflow:

Which workflow is right for my use case?
########################################

We consider the first workflow to be more user-friendly and generally recommend it for the
following reasons:

- It automatically resolves and collects specified model artifacts.

- It automatically serializes and deserializes the ``python_model`` instance and all of
  its attributes, reducing the amount of user logic that is required to load the model

- You can create Models using logic that is defined in the ``__main__`` scope. This allows
  custom models to be constructed in interactive environments, such as notebooks and the Python
  REPL.

You may prefer the second, lower-level workflow for the following reasons:

- Inference logic is always persisted as code, rather than a Python object. This makes logic
  easier to inspect and modify later.

- If you have already collected all of your model data in a single location, the second
  workflow allows it to be saved in MLflow format directly, without enumerating constituent
  artifacts.

******************************************
Function-based Model vs Class-based Model
******************************************

When creating custom PyFunc models, you can choose between two different interfaces:
a function-based model and a class-based model. In short, a function-based model is simply a
python function that does not take additional params. The class-based model, on the other hand,
is subclass of ``PythonModel`` that supports several required and optional
methods. If your use case is simple and fits within a single predict function, a funcion-based
approach is recommended. If you need more power, such as custom serialization, custom data
processing, or to override additional methods, you should use the class-based implementation.

Before looking at code examples, it's important to note that both methods are serialized via
`cloudpickle <https://github.com/cloudpipe/cloudpickle>`_. cloudpickle can serialize Python
functions, lambda functions, and locally defined classes and functions inside other functions. This
makes cloudpickle especially useful for parallel and distributed computing where code objects need
to be sent over network to execute on remote workers, which is a common deployment paradigm for
MLflow.

That said, cloudpickle has some limitations.

- **Environment Dependency**: cloudpickle does not capture the full execution environment, so in
  MLflow we must pass ``pip_requirements``, ``extra_pip_requirements``, or an ``input_example``,
  the latter of which is used to infer environment dependencies. For more, refer to
  `the model dependency docs <https://mlflow.org/docs/latest/model/dependencies.html>`_.

- **Object Support**: cloudpickle does not serialize objects outside of the Python data model.
  Some relevant examples include raw files and database connections. If your program depends on
  these, be sure to log ways to reference these objects along with your model.

Function-based Model
####################
If you're looking to serialize a simple python function without additional dependent methods, you
can simply log a predict method via the keyword argument ``python_model``.

.. note::

    Function-based model only supports a function with a single input argument. If you would like
    to pass more arguments or additional inference parameters, please use the class-based model
    below.

.. code-block:: python

    import mlflow
    import pandas as pd

    # Define a simple function to log
    def predict(model_input):
        return model_input.apply(lambda x: x * 2)

    # Save the function as a model
    with mlflow.start_run():
        mlflow.pyfunc.log_model("model", python_model=predict, pip_requirements=["pandas"])
        run_id = mlflow.active_run().info.run_id

    # Load the model from the tracking server and perform inference
    model = mlflow.pyfunc.load_model(f"runs:/{run_id}/model")
    x_new = pd.Series([1,2,3])

    prediction = model.predict(x_new)
    print(prediction)


Class-based Model
#################
If you're looking to serialize a more complex object, for instance a class that handles
preprocessing, complex prediction logic, or custom serialization, you should subclass the
``PythonModel`` class. MLflow has tutorials on building custom PyFunc models, as shown
`here <https://mlflow.org/docs/latest/traditional-ml/creating-custom-pyfunc/index.html>`_,
so instead of duplicating that information, in this example we'll recreate the above functionality
to highlight the differences. Note that this PythonModel implementation is overly complex and
we would recommend using the functional-based Model instead for this simple case.

.. code-block:: python

    import mlflow
    import pandas as pd

    class MyModel(mlflow.pyfunc.PythonModel):
        def predict(self, context, model_input, params=None):
            return [x*2 for x in model_input]

    # Save the function as a model
    with mlflow.start_run():
        mlflow.pyfunc.log_model("model", python_model=MyModel(), pip_requirements=["pandas"])
        run_id = mlflow.active_run().info.run_id

    # Load the model from the tracking server and perform inference
    model = mlflow.pyfunc.load_model(f"runs:/{run_id}/model")
    x_new = pd.Series([1, 2, 3])

    print(f"Prediction:\n\t{model.predict(x_new)}")

The primary difference between the this implementation and the function-based implementation above
is that the predict method is wrapped with a class, has the ``self`` parameter,
and has the ``params`` parameter that defaults to None. Note that function-based models don't
support additional params.

In summary, use the function-based Model when you have a simple function to serialize.
If you need more power, use  the class-based model.

"""
from __future__ import annotations

import collections
import functools
import importlib
import inspect
import logging
import os
import signal
import subprocess
import sys
import tempfile
import threading
import warnings
from copy import deepcopy
from functools import lru_cache
<<<<<<< HEAD
from typing import TYPE_CHECKING, Any, Dict, Iterator, Optional, Tuple, Union
=======
from pathlib import Path
from typing import Any, Dict, Iterator, List, Optional, Tuple, Union
>>>>>>> 9048893b

import numpy as np
import pandas
import yaml

import mlflow
import mlflow.pyfunc.loaders
import mlflow.pyfunc.model
from mlflow.environment_variables import (
    _MLFLOW_TESTING,
    MLFLOW_SCORING_SERVER_REQUEST_TIMEOUT,
)
from mlflow.exceptions import MlflowException
from mlflow.models import Model, ModelInputExample, ModelSignature
from mlflow.models.flavor_backend_registry import get_flavor_backend
from mlflow.models.model import _DATABRICKS_FS_LOADER_MODULE, MLMODEL_FILE_NAME
from mlflow.models.resources import Resource, _ResourceBuilder
from mlflow.models.signature import (
    _infer_signature_from_input_example,
    _infer_signature_from_type_hints,
)
from mlflow.models.utils import (
    PyFuncInput,
    PyFuncLLMOutputChunk,
    PyFuncLLMSingleInput,
    PyFuncOutput,
    _convert_llm_input_data,
    _enforce_params_schema,
    _enforce_schema,
    _save_example,
)
from mlflow.protos.databricks_pb2 import (
    BAD_REQUEST,
    INVALID_PARAMETER_VALUE,
    RESOURCE_DOES_NOT_EXIST,
)
from mlflow.pyfunc.model import (
    ChatModel,
    PythonModel,
    PythonModelContext,
    _log_warning_if_params_not_in_predict_signature,
    _PythonModelPyfuncWrapper,
    get_default_conda_env,  # noqa: F401
    get_default_pip_requirements,
)
from mlflow.tracking._model_registry import DEFAULT_AWAIT_MAX_SLEEP_SECONDS
from mlflow.tracking.artifact_utils import _download_artifact_from_uri
from mlflow.types.llm import (
    CHAT_MODEL_INPUT_EXAMPLE,
    CHAT_MODEL_INPUT_SCHEMA,
    CHAT_MODEL_OUTPUT_SCHEMA,
    ChatMessage,
    ChatParams,
    ChatResponse,
)
from mlflow.utils import (
    PYTHON_VERSION,
    _is_in_ipython_notebook,
    check_port_connectivity,
    find_free_port,
    get_major_minor_py_version,
    insecure_hash,
)
from mlflow.utils import env_manager as _EnvManager
from mlflow.utils._spark_utils import modified_environ
from mlflow.utils.annotations import deprecated, developer_stable, experimental
from mlflow.utils.databricks_utils import is_in_databricks_runtime
from mlflow.utils.docstring_utils import LOG_MODEL_PARAM_DOCS, format_docstring
from mlflow.utils.environment import (
    _CONDA_ENV_FILE_NAME,
    _CONSTRAINTS_FILE_NAME,
    _PYTHON_ENV_FILE_NAME,
    _REQUIREMENTS_FILE_NAME,
    _process_conda_env,
    _process_pip_requirements,
    _PythonEnv,
    _validate_env_arguments,
)
from mlflow.utils.file_utils import (
    _copy_file_or_tree,
    get_or_create_nfs_tmp_dir,
    get_or_create_tmp_dir,
    get_total_file_size,
    write_to,
)
from mlflow.utils.model_utils import (
    _add_code_from_conf_to_system_path,
    _get_flavor_configuration,
    _get_flavor_configuration_from_ml_model_file,
    _get_overridden_pyfunc_model_config,
    _validate_and_copy_code_paths,
    _validate_and_prepare_target_save_path,
    _validate_pyfunc_model_config,
)
from mlflow.utils.nfs_on_spark import get_nfs_cache_root_dir
from mlflow.utils.requirements_utils import (
    _parse_requirements,
    warn_dependency_requirement_mismatches,
)

if TYPE_CHECKING:
    from mlflow import MlflowClient

try:
    from pyspark.sql import DataFrame as SparkDataFrame

    HAS_PYSPARK = True
except ImportError:
    HAS_PYSPARK = False
FLAVOR_NAME = "python_function"
MAIN = "loader_module"
CODE = "code"
DATA = "data"
ENV = "env"
MODEL_CONFIG = "config"

_MODEL_DATA_SUBPATH = "data"


class EnvType:
    CONDA = "conda"
    VIRTUALENV = "virtualenv"

    def __init__(self):
        raise NotImplementedError("This class is not meant to be instantiated.")


PY_VERSION = "python_version"


_logger = logging.getLogger(__name__)


def add_to_model(
    model,
    loader_module,
    data=None,
    code=None,
    conda_env=None,
    python_env=None,
    model_config=None,
    **kwargs,
):
    """
    Add a ``pyfunc`` spec to the model configuration.

    Defines ``pyfunc`` configuration schema. Caller can use this to create a valid ``pyfunc`` model
    flavor out of an existing directory structure. For example, other model flavors can use this to
    specify how to use their output as a ``pyfunc``.

    NOTE:

        All paths are relative to the exported model root directory.

    Args:
        model: Existing model.
        loader_module: The module to be used to load the model.
        data: Path to the model data.
        code: Path to the code dependencies.
        conda_env: Conda environment.
        python_env: Python environment.
        req: pip requirements file.
        kwargs: Additional key-value pairs to include in the ``pyfunc`` flavor specification.
                Values must be YAML-serializable.
        model_config: The model configuration to apply to the model. This configuration
                      is available during model loading.

                      .. Note:: Experimental: This parameter may change or be removed in a future
                                              release without warning.

    Returns:
        Updated model configuration.
    """
    params = deepcopy(kwargs)
    params[MAIN] = loader_module
    params[PY_VERSION] = PYTHON_VERSION
    if code:
        params[CODE] = code
    if data:
        params[DATA] = data
    if conda_env or python_env:
        params[ENV] = {}
        if conda_env:
            params[ENV][EnvType.CONDA] = conda_env
        if python_env:
            params[ENV][EnvType.VIRTUALENV] = python_env
    if model_config:
        params[MODEL_CONFIG] = model_config
    return model.add_flavor(FLAVOR_NAME, **params)


def _extract_conda_env(env):
    # In MLflow < 2.0.0, the 'env' field in a pyfunc configuration is a string containing the path
    # to a conda.yaml file.
    return env if isinstance(env, str) else env[EnvType.CONDA]


def _load_model_env(path):
    """
    Get ENV file string from a model configuration stored in Python Function format.
    Returned value is a model-relative path to a Conda Environment file,
    or None if none was specified at model save time
    """
    return _get_flavor_configuration(model_path=path, flavor_name=FLAVOR_NAME).get(ENV, None)


def _validate_params(params, model_metadata):
    if hasattr(model_metadata, "get_params_schema"):
        params_schema = model_metadata.get_params_schema()
        return _enforce_params_schema(params, params_schema)
    if params:
        raise MlflowException.invalid_parameter_value(
            "This model was not logged with a params schema and does not support "
            "providing the params argument."
            "Please log the model with mlflow >= 2.6.0 and specify a params schema.",
        )
    return


class PyFuncModel:
    """
    MLflow 'python function' model.

    Wrapper around model implementation and metadata. This class is not meant to be constructed
    directly. Instead, instances of this class are constructed and returned from
    :py:func:`load_model() <mlflow.pyfunc.load_model>`.

    ``model_impl`` can be any Python object that implements the `Pyfunc interface
    <https://mlflow.org/docs/latest/python_api/mlflow.pyfunc.html#pyfunc-inference-api>`_, and is
    returned by invoking the model's ``loader_module``.

    ``model_meta`` contains model metadata loaded from the MLmodel file.
    """

    def __init__(
        self,
        model_meta: Model,
        model_impl: Any,
        predict_fn: str = "predict",
        predict_stream_fn: Optional[str] = None,
    ):
        if not hasattr(model_impl, predict_fn):
            raise MlflowException(f"Model implementation is missing required {predict_fn} method.")
        if not model_meta:
            raise MlflowException("Model is missing metadata.")
        self._model_meta = model_meta
        self.__model_impl = model_impl
        self._predict_fn = getattr(model_impl, predict_fn)
        if predict_stream_fn:
            if not hasattr(model_impl, predict_stream_fn):
                raise MlflowException(
                    f"Model implementation is missing required {predict_stream_fn} method."
                )
            self._predict_stream_fn = getattr(model_impl, predict_stream_fn)
        else:
            self._predict_stream_fn = None

    @property
    @developer_stable
    def _model_impl(self) -> Any:
        """
        The underlying model implementation object.

        NOTE: This is a stable developer API.
        """
        return self.__model_impl

    def _validate_prediction_input(
        self, data: PyFuncInput, params: Optional[Dict[str, Any]] = None
    ) -> PyFuncInput:
        input_schema = self.metadata.get_input_schema()
        flavor = self.loader_module
        if input_schema is not None:
            try:
                data = _enforce_schema(data, input_schema, flavor)
            except Exception as e:
                # Include error in message for backwards compatibility
                raise MlflowException.invalid_parameter_value(
                    f"Failed to enforce schema of data '{data}' "
                    f"with schema '{input_schema}'. "
                    f"Error: {e}",
                )

        params = _validate_params(params, self.metadata)
        if HAS_PYSPARK and isinstance(data, SparkDataFrame):
            _logger.warning(
                "Input data is a Spark DataFrame. Note that behaviour for "
                "Spark DataFrames is model dependent."
            )
        return data, params

    def predict(self, data: PyFuncInput, params: Optional[Dict[str, Any]] = None) -> PyFuncOutput:
        """
        Generates model predictions.

        If the model contains signature, enforce the input schema first before calling the model
        implementation with the sanitized input. If the pyfunc model does not include model schema,
        the input is passed to the model implementation as is. See `Model Signature Enforcement
        <https://www.mlflow.org/docs/latest/models.html#signature-enforcement>`_ for more details.

        Args:
            data: LLM Model single input as one of pandas.DataFrame, numpy.ndarray,
                scipy.sparse.(csc_matrix | csr_matrix), List[Any], or
                Dict[str, numpy.ndarray].
                For model signatures with tensor spec inputs
                (e.g. the Tensorflow core / Keras model), the input data type must be one of
                `numpy.ndarray`, `List[numpy.ndarray]`, `Dict[str, numpy.ndarray]` or
                `pandas.DataFrame`. If data is of `pandas.DataFrame` type and the model
                contains a signature with tensor spec inputs, the corresponding column values
                in the pandas DataFrame will be reshaped to the required shape with 'C' order
                (i.e. read / write the elements using C-like index order), and DataFrame
                column values will be cast as the required tensor spec type. For Pyspark
                DataFrame inputs, MLflow will only enforce the schema on a subset
                of the data rows.
            params: Additional parameters to pass to the model for inference.

        Returns:
            Model predictions as one of pandas.DataFrame, pandas.Series, numpy.ndarray or list.
        """

        data, params = self._validate_prediction_input(data, params)
        if inspect.signature(self._predict_fn).parameters.get("params"):
            return self._predict_fn(data, params=params)

        _log_warning_if_params_not_in_predict_signature(_logger, params)
        return self._predict_fn(data)

    def predict_stream(
        self, data: PyFuncLLMSingleInput, params: Optional[Dict[str, Any]] = None
    ) -> Iterator[PyFuncLLMOutputChunk]:
        """
        Generates streaming model predictions. Only LLM suports this method.

        If the model contains signature, enforce the input schema first before calling the model
        implementation with the sanitized input. If the pyfunc model does not include model schema,
        the input is passed to the model implementation as is. See `Model Signature Enforcement
        <https://www.mlflow.org/docs/latest/models.html#signature-enforcement>`_ for more details.

        Args:
            data: LLM Model single input as one of dict, str, bool, bytes, float, int, str type.
            params: Additional parameters to pass to the model for inference.

        Returns:
            Model predictions as an iterator of chunks. The chunks in the iterator must be type of
            dict or string. Chunk dict fields are determined by the model implementation.
        """

        if self._predict_stream_fn is None:
            raise MlflowException("This model does not support predict_stream method.")

        data, params = self._validate_prediction_input(data, params)
        data = _convert_llm_input_data(data)
        if isinstance(data, list):
            # `predict_stream` only accepts single input.
            # but `enforce_schema` might convert single input into a list like `[single_input]`
            # so extract the first element in the list.
            if len(data) != 1:
                raise MlflowException(
                    f"'predict_stream' requires single input, but it got input data {data}"
                )
            data = data[0]

        if inspect.signature(self._predict_stream_fn).parameters.get("params"):
            return self._predict_stream_fn(data, params=params)

        _log_warning_if_params_not_in_predict_signature(_logger, params)
        return self._predict_stream_fn(data)

    @experimental
    def unwrap_python_model(self):
        """
        Unwrap the underlying Python model object.

        This method is useful for accessing custom model functions, while still being able to
        leverage the MLflow designed workflow through the `predict()` method.

        Returns:
            The underlying wrapped model object

        .. code-block:: python
            :test:
            :caption: Example

            import mlflow


            # define a custom model
            class MyModel(mlflow.pyfunc.PythonModel):
                def predict(self, context, model_input, params=None):
                    return self.my_custom_function(model_input, params)

                def my_custom_function(self, model_input, params=None):
                    # do something with the model input
                    return 0


            some_input = 1
            # save the model
            with mlflow.start_run():
                model_info = mlflow.pyfunc.log_model(artifact_path="model", python_model=MyModel())

            # load the model
            loaded_model = mlflow.pyfunc.load_model(model_uri=model_info.model_uri)
            print(type(loaded_model))  # <class 'mlflow.pyfunc.model.PyFuncModel'>
            unwrapped_model = loaded_model.unwrap_python_model()
            print(type(unwrapped_model))  # <class '__main__.MyModel'>

            # does not work, only predict() is exposed
            # print(loaded_model.my_custom_function(some_input))
            print(unwrapped_model.my_custom_function(some_input))  # works
            print(loaded_model.predict(some_input))  # works

            # works, but None is needed for context arg
            print(unwrapped_model.predict(None, some_input))
        """
        try:
            python_model = self._model_impl.python_model
            if python_model is None:
                raise AttributeError("Expected python_model attribute not to be None.")
        except AttributeError as e:
            raise MlflowException("Unable to retrieve base model object from pyfunc.") from e
        return python_model

    def __eq__(self, other):
        if not isinstance(other, PyFuncModel):
            return False
        return self._model_meta == other._model_meta

    @property
    def metadata(self):
        """Model metadata."""
        if self._model_meta is None:
            raise MlflowException("Model is missing metadata.")
        return self._model_meta

    @experimental
    @property
    def model_config(self):
        """Model's flavor configuration"""
        return self._model_meta.flavors[FLAVOR_NAME].get(MODEL_CONFIG, {})

    @experimental
    @property
    def loader_module(self):
        """Model's flavor configuration"""
        if self._model_meta.flavors.get(FLAVOR_NAME) is None:
            return None
        return self._model_meta.flavors[FLAVOR_NAME].get(MAIN)

    def __repr__(self):
        info = {}
        if self._model_meta is not None:
            if hasattr(self._model_meta, "run_id") and self._model_meta.run_id is not None:
                info["run_id"] = self._model_meta.run_id
            if (
                hasattr(self._model_meta, "artifact_path")
                and self._model_meta.artifact_path is not None
            ):
                info["artifact_path"] = self._model_meta.artifact_path
            info["flavor"] = self._model_meta.flavors[FLAVOR_NAME]["loader_module"]
        return yaml.safe_dump({"mlflow.pyfunc.loaded_model": info}, default_flow_style=False)


def _get_pip_requirements_from_model_path(model_path: str):
    req_file_path = os.path.join(model_path, _REQUIREMENTS_FILE_NAME)
    if not os.path.exists(req_file_path):
        return []

    return [req.req_str for req in _parse_requirements(req_file_path, is_constraint=False)]


def load_model(
    model_uri: str,
    suppress_warnings: bool = False,
    dst_path: Optional[str] = None,
    model_config: Optional[Dict[str, Any]] = None,
) -> PyFuncModel:
    """
    Load a model stored in Python function format.

    Args:
        model_uri: The location, in URI format, of the MLflow model. For example:

            - ``/Users/me/path/to/local/model``
            - ``relative/path/to/local/model``
            - ``s3://my_bucket/path/to/model``
            - ``runs:/<mlflow_run_id>/run-relative/path/to/model``
            - ``models:/<model_name>/<model_version>``
            - ``models:/<model_name>/<stage>``
            - ``mlflow-artifacts:/path/to/model``

            For more information about supported URI schemes, see
            `Referencing Artifacts <https://www.mlflow.org/docs/latest/concepts.html#
            artifact-locations>`_.
        suppress_warnings: If ``True``, non-fatal warning messages associated with the model
            loading process will be suppressed. If ``False``, these warning messages will be
            emitted.
        dst_path: The local filesystem path to which to download the model artifact.
            This directory must already exist. If unspecified, a local output
            path will be created.
        model_config: The model configuration to apply to the model. This configuration
            is available during model loading.

            .. Note:: Experimental: This parameter may change or be removed in a future
                release without warning.
    """
    local_path = _download_artifact_from_uri(artifact_uri=model_uri, output_path=dst_path)

    if not suppress_warnings:
        model_requirements = _get_pip_requirements_from_model_path(local_path)
        warn_dependency_requirement_mismatches(model_requirements)

    model_meta = Model.load(os.path.join(local_path, MLMODEL_FILE_NAME))

    conf = model_meta.flavors.get(FLAVOR_NAME)
    if conf is None:
        raise MlflowException(
            f'Model does not have the "{FLAVOR_NAME}" flavor',
            RESOURCE_DOES_NOT_EXIST,
        )
    model_py_version = conf.get(PY_VERSION)
    if not suppress_warnings:
        _warn_potentially_incompatible_py_version_if_necessary(model_py_version=model_py_version)

    _add_code_from_conf_to_system_path(local_path, conf, code_key=CODE)
    data_path = os.path.join(local_path, conf[DATA]) if (DATA in conf) else local_path
    model_config = _get_overridden_pyfunc_model_config(
        conf.get(MODEL_CONFIG, None), model_config, _logger
    )

    try:
        if model_config:
            model_impl = importlib.import_module(conf[MAIN])._load_pyfunc(data_path, model_config)
        else:
            model_impl = importlib.import_module(conf[MAIN])._load_pyfunc(data_path)
    except ModuleNotFoundError as e:
        # This error message is particularly for the case when the error is caused by module
        # "databricks.feature_store.mlflow_model". But depending on the environment, the offending
        # module might be "databricks", "databricks.feature_store" or full package. So we will
        # raise the error with the following note if "databricks" presents in the error. All non-
        # databricks moduel errors will just be re-raised.
        if conf[MAIN] == _DATABRICKS_FS_LOADER_MODULE and e.name.startswith("databricks"):
            raise MlflowException(
                f"{e.msg}; "
                "Note: mlflow.pyfunc.load_model is not supported for Feature Store models. "
                "spark_udf() and predict() will not work as expected. Use "
                "score_batch for offline predictions.",
                BAD_REQUEST,
            ) from None
        raise e
    predict_fn = conf.get("predict_fn", "predict")
    streamable = conf.get("streamable", False)
    predict_stream_fn = conf.get("predict_stream_fn", "predict_stream") if streamable else None

    return PyFuncModel(
        model_meta=model_meta,
        model_impl=model_impl,
        predict_fn=predict_fn,
        predict_stream_fn=predict_stream_fn,
    )


class _ServedPyFuncModel(PyFuncModel):
    def __init__(self, model_meta: Model, client: Any, server_pid: int):
        super().__init__(model_meta=model_meta, model_impl=client, predict_fn="invoke")
        self._client = client
        self._server_pid = server_pid

    def predict(self, data, params=None):
        """
        Args:
            data: Model input data.
            params: Additional parameters to pass to the model for inference.

        Returns:
            Model predictions.
        """
        if inspect.signature(self._client.invoke).parameters.get("params"):
            result = self._client.invoke(data, params=params).get_predictions()
        else:
            _log_warning_if_params_not_in_predict_signature(_logger, params)
            result = self._client.invoke(data).get_predictions()
        if isinstance(result, pandas.DataFrame):
            result = result[result.columns[0]]
        return result

    @property
    def pid(self):
        if self._server_pid is None:
            raise MlflowException("Served PyFunc Model is missing server process ID.")
        return self._server_pid


def _load_model_or_server(
    model_uri: str, env_manager: str, model_config: Optional[Dict[str, Any]] = None
):
    """
    Load a model with env restoration. If a non-local ``env_manager`` is specified, prepare an
    independent Python environment with the training time dependencies of the specified model
    installed and start a MLflow Model Scoring Server process with that model in that environment.
    Return a _ServedPyFuncModel that invokes the scoring server for prediction. Otherwise, load and
    return the model locally as a PyFuncModel using :py:func:`mlflow.pyfunc.load_model`.

    Args:
        model_uri: The uri of the model.
        env_manager: The environment manager to load the model.
        model_config: The model configuration to use by the model, only if the model
                      accepts it.

    Returns:
        A _ServedPyFuncModel for non-local ``env_manager``s or a PyFuncModel otherwise.
    """
    from mlflow.pyfunc.scoring_server.client import (
        ScoringServerClient,
        StdinScoringServerClient,
    )

    if env_manager == _EnvManager.LOCAL:
        return load_model(model_uri, model_config=model_config)

    _logger.info("Starting model server for model environment restoration.")

    local_path = _download_artifact_from_uri(artifact_uri=model_uri)
    model_meta = Model.load(os.path.join(local_path, MLMODEL_FILE_NAME))

    is_port_connectable = check_port_connectivity()
    pyfunc_backend = get_flavor_backend(
        local_path,
        env_manager=env_manager,
        install_mlflow=os.environ.get("MLFLOW_HOME") is not None,
        create_env_root_dir=not is_port_connectable,
    )
    _logger.info("Restoring model environment. This can take a few minutes.")
    # Set capture_output to True in Databricks so that when environment preparation fails, the
    # exception message of the notebook cell output will include child process command execution
    # stdout/stderr output.
    pyfunc_backend.prepare_env(model_uri=local_path, capture_output=is_in_databricks_runtime())
    if is_port_connectable:
        server_port = find_free_port()
        scoring_server_proc = pyfunc_backend.serve(
            model_uri=local_path,
            port=server_port,
            host="127.0.0.1",
            timeout=MLFLOW_SCORING_SERVER_REQUEST_TIMEOUT.get(),
            enable_mlserver=False,
            synchronous=False,
            stdout=subprocess.PIPE,
            stderr=subprocess.STDOUT,
        )
        client = ScoringServerClient("127.0.0.1", server_port)
    else:
        scoring_server_proc = pyfunc_backend.serve_stdin(local_path)
        client = StdinScoringServerClient(scoring_server_proc)

    _logger.info(f"Scoring server process started at PID: {scoring_server_proc.pid}")
    try:
        client.wait_server_ready(timeout=90, scoring_server_proc=scoring_server_proc)
    except Exception as e:
        raise MlflowException("MLflow model server failed to launch.") from e

    return _ServedPyFuncModel(
        model_meta=model_meta, client=client, server_pid=scoring_server_proc.pid
    )


def _get_model_dependencies(model_uri, format="pip"):
    model_dir = _download_artifact_from_uri(model_uri)

    def get_conda_yaml_path():
        model_config = _get_flavor_configuration_from_ml_model_file(
            os.path.join(model_dir, MLMODEL_FILE_NAME), flavor_name=FLAVOR_NAME
        )
        return os.path.join(model_dir, _extract_conda_env(model_config[ENV]))

    if format == "pip":
        requirements_file = os.path.join(model_dir, _REQUIREMENTS_FILE_NAME)
        if os.path.exists(requirements_file):
            return requirements_file

        _logger.info(
            f"{_REQUIREMENTS_FILE_NAME} is not found in the model directory. Falling back to"
            f" extracting pip requirements from the model's 'conda.yaml' file. Conda"
            " dependencies will be ignored."
        )

        with open(get_conda_yaml_path()) as yf:
            conda_yaml = yaml.safe_load(yf)

        conda_deps = conda_yaml.get("dependencies", [])
        for index, dep in enumerate(conda_deps):
            if isinstance(dep, dict) and "pip" in dep:
                pip_deps_index = index
                break
        else:
            raise MlflowException(
                "No pip section found in conda.yaml file in the model directory.",
                error_code=RESOURCE_DOES_NOT_EXIST,
            )

        pip_deps = conda_deps.pop(pip_deps_index)["pip"]
        tmp_dir = tempfile.mkdtemp()
        pip_file_path = os.path.join(tmp_dir, _REQUIREMENTS_FILE_NAME)
        with open(pip_file_path, "w") as f:
            f.write("\n".join(pip_deps) + "\n")

        if len(conda_deps) > 0:
            _logger.warning(
                "The following conda dependencies have been excluded from the environment file:"
                f" {', '.join(conda_deps)}."
            )

        return pip_file_path

    elif format == "conda":
        return get_conda_yaml_path()
    else:
        raise MlflowException(
            f"Illegal format argument '{format}'.", error_code=INVALID_PARAMETER_VALUE
        )


def get_model_dependencies(model_uri, format="pip"):
    """
    Downloads the model dependencies and returns the path to requirements.txt or conda.yaml file.

    .. warning::
        This API downloads all the model artifacts to the local filesystem. This may take
        a long time for large models. To avoid this overhead, use
        ``mlflow.artifacts.download_artifacts("<model_uri>/requirements.txt")`` or
        ``mlflow.artifacts.download_artifacts("<model_uri>/conda.yaml")`` instead.

    Args:
        model_uri: The uri of the model to get dependencies from.
        format: The format of the returned dependency file. If the ``"pip"`` format is
            specified, the path to a pip ``requirements.txt`` file is returned.
            If the ``"conda"`` format is specified, the path to a ``"conda.yaml"``
            file is returned . If the ``"pip"`` format is specified but the model
            was not saved with a ``requirements.txt`` file, the ``pip`` section
            of the model's ``conda.yaml`` file is extracted instead, and any
            additional conda dependencies are ignored. Default value is ``"pip"``.

    Returns:
        The local filesystem path to either a pip ``requirements.txt`` file
        (if ``format="pip"``) or a ``conda.yaml`` file (if ``format="conda"``)
        specifying the model's dependencies.
    """
    dep_file = _get_model_dependencies(model_uri, format)

    if format == "pip":
        prefix = "%" if _is_in_ipython_notebook() else ""
        _logger.info(
            "To install the dependencies that were used to train the model, run the "
            f"following command: '{prefix}pip install -r {dep_file}'."
        )
    return dep_file


@deprecated("mlflow.pyfunc.load_model", 1.0)
def load_pyfunc(model_uri, suppress_warnings=False):
    """
    Load a model stored in Python function format.

    Args:
        model_uri: The location, in URI format, of the MLflow model. For example:

            - ``/Users/me/path/to/local/model``
            - ``relative/path/to/local/model``
            - ``s3://my_bucket/path/to/model``
            - ``runs:/<mlflow_run_id>/run-relative/path/to/model``
            - ``models:/<model_name>/<model_version>``
            - ``models:/<model_name>/<stage>``
            - ``mlflow-artifacts:/path/to/model``

            For more information about supported URI schemes, see
            `Referencing Artifacts <https://www.mlflow.org/docs/latest/concepts.html#
            artifact-locations>`_.

        suppress_warnings: If ``True``, non-fatal warning messages associated with the model
            loading process will be suppressed. If ``False``, these warning messages will be
            emitted.
    """
    return load_model(model_uri, suppress_warnings)


def _warn_potentially_incompatible_py_version_if_necessary(model_py_version=None):
    """
    Compares the version of Python that was used to save a given model with the version
    of Python that is currently running. If a major or minor version difference is detected,
    logs an appropriate warning.
    """
    if model_py_version is None:
        _logger.warning(
            "The specified model does not have a specified Python version. It may be"
            " incompatible with the version of Python that is currently running: Python %s",
            PYTHON_VERSION,
        )
    elif get_major_minor_py_version(model_py_version) != get_major_minor_py_version(PYTHON_VERSION):
        _logger.warning(
            "The version of Python that the model was saved in, `Python %s`, differs"
            " from the version of Python that is currently running, `Python %s`,"
            " and may be incompatible",
            model_py_version,
            PYTHON_VERSION,
        )


def _create_model_downloading_tmp_dir(should_use_nfs):
    root_tmp_dir = get_or_create_nfs_tmp_dir() if should_use_nfs else get_or_create_tmp_dir()

    root_model_cache_dir = os.path.join(root_tmp_dir, "models")
    os.makedirs(root_model_cache_dir, exist_ok=True)

    tmp_model_dir = tempfile.mkdtemp(dir=root_model_cache_dir)
    # mkdtemp creates a directory with permission 0o700
    # change it to be 0o777 to ensure it can be seen in spark UDF
    os.chmod(tmp_model_dir, 0o777)
    return tmp_model_dir


_MLFLOW_SERVER_OUTPUT_TAIL_LINES_TO_KEEP = 200


def _convert_spec_type_to_spark_type(spec_type):
    from pyspark.sql.types import ArrayType, StructField, StructType

    from mlflow.types.schema import Array, DataType, Object

    if isinstance(spec_type, DataType):
        return spec_type.to_spark()

    if isinstance(spec_type, Array):
        return ArrayType(_convert_spec_type_to_spark_type(spec_type.dtype))

    if isinstance(spec_type, Object):
        return StructType(
            [
                StructField(
                    property.name,
                    _convert_spec_type_to_spark_type(property.dtype),
                    # we set nullable to True for all properties
                    # to avoid some errors like java.lang.NullPointerException
                    # when the signature is not inferred based on correct data.
                )
                for property in spec_type.properties
            ]
        )


def _cast_output_spec_to_spark_type(spec):
    from pyspark.sql.types import ArrayType

    from mlflow.types.schema import ColSpec, DataType, TensorSpec

    # TODO: handle optional output columns.
    if isinstance(spec, ColSpec):
        return _convert_spec_type_to_spark_type(spec.type)
    elif isinstance(spec, TensorSpec):
        data_type = DataType.from_numpy_type(spec.type)
        if data_type is None:
            raise MlflowException(
                f"Model output tensor spec type {spec.type} is not supported in spark_udf.",
                error_code=INVALID_PARAMETER_VALUE,
            )

        if len(spec.shape) == 1:
            return ArrayType(data_type.to_spark())
        elif len(spec.shape) == 2:
            return ArrayType(ArrayType(data_type.to_spark()))
        else:
            raise MlflowException(
                "Only 1D or 2D tensors are supported as spark_udf "
                f"return value, but model output '{spec.name}' has shape {spec.shape}.",
                error_code=INVALID_PARAMETER_VALUE,
            )
    else:
        raise MlflowException(
            f"Unknown schema output spec {spec}.", error_code=INVALID_PARAMETER_VALUE
        )


def _infer_spark_udf_return_type(model_output_schema):
    from pyspark.sql.types import StructField, StructType

    if len(model_output_schema.inputs) == 1:
        return _cast_output_spec_to_spark_type(model_output_schema.inputs[0])

    return StructType(
        [
            StructField(name=spec.name or str(i), dataType=_cast_output_spec_to_spark_type(spec))
            for i, spec in enumerate(model_output_schema.inputs)
        ]
    )


def _parse_spark_datatype(datatype: str):
    from pyspark.sql.functions import udf
    from pyspark.sql.session import SparkSession

    return_type = "boolean" if datatype == "bool" else datatype
    parsed_datatype = udf(lambda x: x, returnType=return_type).returnType

    if parsed_datatype.typeName() == "unparseddata":
        # For spark 3.5.x, `udf(lambda x: x, returnType=return_type).returnType`
        # returns UnparsedDataType, which is not compatible with signature inference.
        # Note: SparkSession.active only exists for spark >= 3.5.0
        schema = (
            SparkSession.active()
            .range(0)
            .select(udf(lambda x: x, returnType=return_type)("id"))
            .schema
        )
        return schema[0].dataType

    return parsed_datatype


def _is_none_or_nan(value):
    # The condition `isinstance(value, float)` is needed to avoid error
    # from `np.isnan(value)` if value is a non-numeric type.
    return value is None or isinstance(value, float) and np.isnan(value)


def _convert_array_values(values, result_type):
    """
    Convert list or numpy array values to spark dataframe column values.
    """
    from pyspark.sql.types import ArrayType, StructType

    if not isinstance(result_type, ArrayType):
        raise MlflowException.invalid_parameter_value(
            f"result_type must be ArrayType, got {result_type.simpleString()}",
        )

    spark_primitive_type_to_np_type = _get_spark_primitive_type_to_np_type()

    if type(result_type.elementType) in spark_primitive_type_to_np_type:
        np_type = spark_primitive_type_to_np_type[type(result_type.elementType)]
        # For array type result values, if provided value is None or NaN, regard it as a null array.
        # see https://github.com/mlflow/mlflow/issues/8986
        return None if _is_none_or_nan(values) else np.array(values, dtype=np_type)
    if isinstance(result_type.elementType, ArrayType):
        return [_convert_array_values(v, result_type.elementType) for v in values]
    if isinstance(result_type.elementType, StructType):
        return [_convert_struct_values(v, result_type.elementType) for v in values]

    raise MlflowException.invalid_parameter_value(
        "Unsupported array type field with element type "
        f"{result_type.elementType.simpleString()} in Array type.",
    )


@lru_cache
def _get_spark_primitive_types():
    from pyspark.sql import types

    return (
        types.IntegerType,
        types.LongType,
        types.FloatType,
        types.DoubleType,
        types.StringType,
        types.BooleanType,
    )


@lru_cache
def _get_spark_primitive_type_to_np_type():
    from pyspark.sql import types

    return {
        types.IntegerType: np.int32,
        types.LongType: np.int64,
        types.FloatType: np.float32,
        types.DoubleType: np.float64,
        types.BooleanType: np.bool_,
        types.StringType: np.str_,
    }


def _check_udf_return_struct_type(struct_type):
    from pyspark.sql.types import ArrayType, StructType

    primitive_types = _get_spark_primitive_types()

    for field in struct_type.fields:
        field_type = field.dataType
        if isinstance(field_type, primitive_types):
            continue

        if isinstance(field_type, ArrayType) and _check_udf_return_array_type(
            field_type, allow_struct=True
        ):
            continue

        if isinstance(field_type, StructType) and _check_udf_return_struct_type(field_type):
            continue

        return False

    return True


def _check_udf_return_array_type(array_type, allow_struct):
    from pyspark.sql.types import ArrayType, StructType

    elem_type = array_type.elementType
    primitive_types = _get_spark_primitive_types()

    if isinstance(elem_type, primitive_types):
        return True

    if isinstance(elem_type, ArrayType):
        return _check_udf_return_array_type(elem_type, allow_struct)

    if isinstance(elem_type, StructType):
        if allow_struct:
            # Array of struct values.
            return _check_udf_return_struct_type(elem_type)

        return False

    return False


def _check_udf_return_type(data_type):
    from pyspark.sql.types import ArrayType, StructType

    primitive_types = _get_spark_primitive_types()
    if isinstance(data_type, primitive_types):
        return True

    if isinstance(data_type, ArrayType):
        return _check_udf_return_array_type(data_type, allow_struct=True)

    if isinstance(data_type, StructType):
        return _check_udf_return_struct_type(data_type)

    return False


def _convert_struct_values(
    result: Union[pandas.DataFrame, Dict[str, Any]],
    result_type,
):
    """
    Convert spark StructType values to spark dataframe column values.
    """

    from pyspark.sql.types import ArrayType, StructType

    if not isinstance(result_type, StructType):
        raise MlflowException.invalid_parameter_value(
            f"result_type must be StructType, got {result_type.simpleString()}",
        )

    if not isinstance(result, (dict, pandas.DataFrame)):
        raise MlflowException.invalid_parameter_value(
            f"Unsupported result type {type(result)}, expected dict or pandas DataFrame",
        )

    spark_primitive_type_to_np_type = _get_spark_primitive_type_to_np_type()
    is_pandas_df = isinstance(result, pandas.DataFrame)
    result_dict = {}
    for field_name in result_type.fieldNames():
        field_type = result_type[field_name].dataType
        field_values = result[field_name]

        if type(field_type) in spark_primitive_type_to_np_type:
            np_type = spark_primitive_type_to_np_type[type(field_type)]
            if is_pandas_df:
                field_values = field_values.astype(np_type)
            else:
                field_values = (
                    None
                    if _is_none_or_nan(field_values)
                    else np.array(field_values, dtype=np_type).item()
                )
        elif isinstance(field_type, ArrayType):
            if is_pandas_df:
                field_values = pandas.Series(
                    _convert_array_values(field_value, field_type) for field_value in field_values
                )
            else:
                field_values = _convert_array_values(field_values, field_type)
        elif isinstance(field_type, StructType):
            if is_pandas_df:
                field_values = pandas.Series(
                    [
                        _convert_struct_values(field_value, field_type)
                        for field_value in field_values
                    ]
                )
            else:
                field_values = _convert_struct_values(field_values, field_type)
        else:
            raise MlflowException.invalid_parameter_value(
                f"Unsupported field type {field_type.simpleString()} in struct type.",
            )
        result_dict[field_name] = field_values

    if is_pandas_df:
        return pandas.DataFrame(result_dict)
    return result_dict


def _is_spark_connect():
    try:
        from pyspark.sql.utils import is_remote
    except ImportError:
        return False
    return is_remote()


def spark_udf(
    spark,
    model_uri,
    result_type=None,
    env_manager=_EnvManager.LOCAL,
    params: Optional[Dict[str, Any]] = None,
    extra_env: Optional[Dict[str, str]] = None,
):
    """
    A Spark UDF that can be used to invoke the Python function formatted model.

    Parameters passed to the UDF are forwarded to the model as a DataFrame where the column names
    are ordinals (0, 1, ...). On some versions of Spark (3.0 and above), it is also possible to
    wrap the input in a struct. In that case, the data will be passed as a DataFrame with column
    names given by the struct definition (e.g. when invoked as my_udf(struct('x', 'y')), the model
    will get the data as a pandas DataFrame with 2 columns 'x' and 'y').

    If a model contains a signature with tensor spec inputs, you will need to pass a column of
    array type as a corresponding UDF argument. The column values of which must be one dimensional
    arrays. The UDF will reshape the column values to the required shape with 'C' order
    (i.e. read / write the elements using C-like index order) and cast the values as the required
    tensor spec type.

    If a model contains a signature, the UDF can be called without specifying column name
    arguments. In this case, the UDF will be called with column names from signature, so the
    evaluation dataframe's column names must match the model signature's column names.

    The predictions are filtered to contain only the columns that can be represented as the
    ``result_type``. If the ``result_type`` is string or array of strings, all predictions are
    converted to string. If the result type is not an array type, the left most column with
    matching type is returned.

    NOTE: Inputs of type ``pyspark.sql.types.DateType`` are not supported on earlier versions of
    Spark (2.4 and below).

    .. code-block:: python
        :caption: Example

        from pyspark.sql.functions import struct

        predict = mlflow.pyfunc.spark_udf(spark, "/my/local/model")
        df.withColumn("prediction", predict(struct("name", "age"))).show()

    Args:
        spark: A SparkSession object.
        model_uri: The location, in URI format, of the MLflow model with the
            :py:mod:`mlflow.pyfunc` flavor. For example:

            - ``/Users/me/path/to/local/model``
            - ``relative/path/to/local/model``
            - ``s3://my_bucket/path/to/model``
            - ``runs:/<mlflow_run_id>/run-relative/path/to/model``
            - ``models:/<model_name>/<model_version>``
            - ``models:/<model_name>/<stage>``
            - ``mlflow-artifacts:/path/to/model``

            For more information about supported URI schemes, see
            `Referencing Artifacts <https://www.mlflow.org/docs/latest/concepts.html#
            artifact-locations>`_.

        result_type: the return type of the user-defined function. The value can be either a
            ``pyspark.sql.types.DataType`` object or a DDL-formatted type string. Only a primitive
            type, an array ``pyspark.sql.types.ArrayType`` of primitive type, or a struct type
            containing fields of above 2 kinds of types are allowed.
            If unspecified, it tries to infer result type from model signature
            output schema, if model output schema is not available, it fallbacks to use ``double``
            type.

            The following classes of result type are supported:

            - "int" or ``pyspark.sql.types.IntegerType``: The leftmost integer that can fit in an
              ``int32`` or an exception if there is none.

            - "long" or ``pyspark.sql.types.LongType``: The leftmost long integer that can fit in an
              ``int64`` or an exception if there is none.

            - ``ArrayType(IntegerType|LongType)``: All integer columns that can fit into the
              requested size.

            - "float" or ``pyspark.sql.types.FloatType``: The leftmost numeric result cast to
              ``float32`` or an exception if there is none.

            - "double" or ``pyspark.sql.types.DoubleType``: The leftmost numeric result cast to
              ``double`` or an exception if there is none.

            - ``ArrayType(FloatType|DoubleType)``: All numeric columns cast to the requested type or
              an exception if there are no numeric columns.

            - "string" or ``pyspark.sql.types.StringType``: The leftmost column converted to
              ``string``.

            - "boolean" or "bool" or ``pyspark.sql.types.BooleanType``: The leftmost column
              converted to ``bool`` or an exception if there is none.

            - ``ArrayType(StringType)``: All columns converted to ``string``.

            - "field1 FIELD1_TYPE, field2 FIELD2_TYPE, ...": A struct type containing multiple
              fields separated by comma, each field type must be one of types listed above.

        env_manager: The environment manager to use in order to create the python environment
            for model inference. Note that environment is only restored in the context
            of the PySpark UDF; the software environment outside of the UDF is
            unaffected. Default value is ``local``, and the following values are
            supported:

            - ``virtualenv``: Use virtualenv to restore the python environment that
              was used to train the model.
            - ``conda``: (Recommended) Use Conda to restore the software environment
              that was used to train the model.
            - ``local``: Use the current Python environment for model inference, which
              may differ from the environment used to train the model and may lead to
              errors or invalid predictions.

        params: Additional parameters to pass to the model for inference.

        extra_env: Extra environment variables to pass to the UDF executors.

    Returns:
        Spark UDF that applies the model's ``predict`` method to the data and returns a
        type specified by ``result_type``, which by default is a double.
    """

    # Scope Spark import to this method so users don't need pyspark to use non-Spark-related
    # functionality.
    from pyspark.sql.functions import pandas_udf
    from pyspark.sql.types import (
        ArrayType,
        BooleanType,
        DoubleType,
        FloatType,
        IntegerType,
        LongType,
        StringType,
    )
    from pyspark.sql.types import StructType as SparkStructType

    from mlflow.pyfunc.spark_model_cache import SparkModelCache
    from mlflow.utils._spark_utils import _SparkDirectoryDistributor

    is_spark_connect = _is_spark_connect()
    # Used in test to force install local version of mlflow when starting a model server
    mlflow_home = os.environ.get("MLFLOW_HOME")
    openai_env_vars = mlflow.openai._OpenAIEnvVar.read_environ()
    mlflow_testing = _MLFLOW_TESTING.get_raw()

    _EnvManager.validate(env_manager)

    if is_spark_connect:
        is_spark_in_local_mode = False
    else:
        # Check whether spark is in local or local-cluster mode
        # this case all executors and driver share the same filesystem
        is_spark_in_local_mode = spark.conf.get("spark.master").startswith("local")

    nfs_root_dir = get_nfs_cache_root_dir()
    should_use_nfs = nfs_root_dir is not None
    should_use_spark_to_broadcast_file = not (
        is_spark_in_local_mode or should_use_nfs or is_spark_connect
    )

    # For spark connect mode,
    # If client code is executed in databricks runtime and NFS is available,
    # we save model to NFS temp directory in the driver
    # and load the model in the executor.
    should_spark_connect_use_nfs = is_in_databricks_runtime() and should_use_nfs

    if (
        is_spark_connect
        and env_manager in (_EnvManager.VIRTUALENV, _EnvManager.CONDA)
        and not should_spark_connect_use_nfs
    ):
        raise MlflowException.invalid_parameter_value(
            f"Environment manager {env_manager!r} is not supported in Spark connect mode "
            "when either non-Databricks environment is in use or NFS is unavailable.",
        )

    local_model_path = _download_artifact_from_uri(
        artifact_uri=model_uri,
        output_path=_create_model_downloading_tmp_dir(should_use_nfs),
    )

    if env_manager == _EnvManager.LOCAL:
        # Assume spark executor python environment is the same with spark driver side.
        model_requirements = _get_pip_requirements_from_model_path(local_model_path)
        warn_dependency_requirement_mismatches(model_requirements)
        _logger.warning(
            'Calling `spark_udf()` with `env_manager="local"` does not recreate the same '
            "environment that was used during training, which may lead to errors or inaccurate "
            'predictions. We recommend specifying `env_manager="conda"`, which automatically '
            "recreates the environment that was used to train the model and performs inference "
            "in the recreated environment."
        )
    else:
        _logger.info(
            f"This UDF will use {env_manager} to recreate the model's software environment for "
            "inference. This may take extra time during execution."
        )
        if not sys.platform.startswith("linux"):
            # TODO: support killing mlflow server launched in UDF task when spark job canceled
            #  for non-linux system.
            #  https://stackoverflow.com/questions/53208/how-do-i-automatically-destroy-child-processes-in-windows
            _logger.warning(
                "In order to run inference code in restored python environment, PySpark UDF "
                "processes spawn MLflow Model servers as child processes. Due to system "
                "limitations with handling SIGKILL signals, these MLflow Model server child "
                "processes cannot be cleaned up if the Spark Job is canceled."
            )
    pyfunc_backend = get_flavor_backend(
        local_model_path,
        env_manager=env_manager,
        install_mlflow=os.environ.get("MLFLOW_HOME") is not None,
        create_env_root_dir=True,
    )
    if not should_use_spark_to_broadcast_file:
        # Prepare restored environment in driver side if possible.
        # Note: In databricks runtime, because databricks notebook cell output cannot capture
        # child process output, so that set capture_output to be True so that when `conda prepare
        # env` command failed, the exception message will include command stdout/stderr output.
        # Otherwise user have to check cluster driver log to find command stdout/stderr output.
        # In non-databricks runtime, set capture_output to be False, because the benefit of
        # "capture_output=False" is the output will be printed immediately, otherwise you have
        # to wait conda command fail and suddenly get all output printed (included in error
        # message).
        if env_manager != _EnvManager.LOCAL:
            pyfunc_backend.prepare_env(
                model_uri=local_model_path, capture_output=is_in_databricks_runtime()
            )
    else:
        # Broadcast local model directory to remote worker if needed.
        archive_path = SparkModelCache.add_local_model(spark, local_model_path)

    model_metadata = Model.load(os.path.join(local_model_path, MLMODEL_FILE_NAME))

    if result_type is None:
        if model_output_schema := model_metadata.get_output_schema():
            result_type = _infer_spark_udf_return_type(model_output_schema)
        else:
            _logger.warning(
                "No 'result_type' provided for spark_udf and the model does not "
                "have an output schema. 'result_type' is set to 'double' type."
            )
            result_type = DoubleType()
    else:
        if isinstance(result_type, str):
            result_type = _parse_spark_datatype(result_type)

    if not _check_udf_return_type(result_type):
        raise MlflowException.invalid_parameter_value(
            f"""Invalid 'spark_udf' result type: {result_type}.
It must be one of the following types:
Primitive types:
 - int
 - long
 - float
 - double
 - string
 - boolean
Compound types:
 - ND array of primitives / structs.
 - struct<field: primitive | array<primitive> | array<array<primitive>>, ...>:
   A struct with primitive, ND array<primitive/structs>,
   e.g., struct<a:int, b:array<int>>.
"""
        )
    params = _validate_params(params, model_metadata)

    def _predict_row_batch(predict_fn, args):
        input_schema = model_metadata.get_input_schema()
        args = list(args)
        if len(args) == 1 and isinstance(args[0], pandas.DataFrame):
            pdf = args[0]
        else:
            if input_schema is None:
                names = [str(i) for i in range(len(args))]
            else:
                names = input_schema.input_names()
                required_names = input_schema.required_input_names()
                if len(args) > len(names):
                    args = args[: len(names)]
                if len(args) < len(required_names):
                    raise MlflowException(
                        "Model input is missing required columns. Expected {} required"
                        " input columns {}, but the model received only {} unnamed input columns"
                        " (Since the columns were passed unnamed they are expected to be in"
                        " the order specified by the schema).".format(len(names), names, len(args))
                    )
            pdf = pandas.DataFrame(
                data={
                    names[i]: arg
                    if isinstance(arg, pandas.Series)
                    # pandas_udf receives a StructType column as a pandas DataFrame.
                    # We need to convert it back to a dict of pandas Series.
                    else arg.apply(lambda row: row.to_dict(), axis=1)
                    for i, arg in enumerate(args)
                },
                columns=names,
            )

        result = predict_fn(pdf, params)

        if isinstance(result, dict):
            result = {k: list(v) for k, v in result.items()}

        if isinstance(result_type, ArrayType) and isinstance(result_type.elementType, ArrayType):
            result_values = _convert_array_values(result, result_type)
            return pandas.Series(result_values)

        if not isinstance(result, pandas.DataFrame):
            result = pandas.DataFrame([result]) if np.isscalar(result) else pandas.DataFrame(result)

        if isinstance(result_type, SparkStructType):
            return _convert_struct_values(result, result_type)

        elem_type = result_type.elementType if isinstance(result_type, ArrayType) else result_type

        if type(elem_type) == IntegerType:
            result = result.select_dtypes(
                [np.byte, np.ubyte, np.short, np.ushort, np.int32]
            ).astype(np.int32)

        elif type(elem_type) == LongType:
            result = result.select_dtypes([np.byte, np.ubyte, np.short, np.ushort, int]).astype(
                np.int64
            )

        elif type(elem_type) == FloatType:
            result = result.select_dtypes(include=(np.number,)).astype(np.float32)

        elif type(elem_type) == DoubleType:
            result = result.select_dtypes(include=(np.number,)).astype(np.float64)

        elif type(elem_type) == BooleanType:
            result = result.select_dtypes([bool, np.bool_]).astype(bool)

        if len(result.columns) == 0:
            raise MlflowException(
                message="The model did not produce any values compatible with the requested "
                f"type '{elem_type}'. Consider requesting udf with StringType or "
                "Arraytype(StringType).",
                error_code=INVALID_PARAMETER_VALUE,
            )

        if type(elem_type) == StringType:
            result = result.applymap(str)

        if type(result_type) == ArrayType:
            return pandas.Series(result.to_numpy().tolist())
        else:
            return result[result.columns[0]]

    result_type_hint = (
        pandas.DataFrame if isinstance(result_type, SparkStructType) else pandas.Series
    )

    tracking_uri = mlflow.get_tracking_uri()

    @pandas_udf(result_type)
    def udf(
        iterator: Iterator[Tuple[Union[pandas.Series, pandas.DataFrame], ...]],
    ) -> Iterator[result_type_hint]:
        # importing here to prevent circular import
        from mlflow.pyfunc.scoring_server.client import (
            ScoringServerClient,
            StdinScoringServerClient,
        )

        # Note: this is a pandas udf function in iteration style, which takes an iterator of
        # tuple of pandas.Series and outputs an iterator of pandas.Series.
        update_envs = {}
        if mlflow_home is not None:
            update_envs["MLFLOW_HOME"] = mlflow_home
        if openai_env_vars:
            update_envs.update(openai_env_vars)
        if mlflow_testing:
            update_envs[_MLFLOW_TESTING.name] = mlflow_testing
        if extra_env:
            update_envs.update(extra_env)

        #  use `modified_environ` to temporarily set the envs and restore them finally
        with modified_environ(update=update_envs):
            scoring_server_proc = None
            # set tracking_uri inside udf so that with spark_connect
            # we can load the model from correct path
            mlflow.set_tracking_uri(tracking_uri)

            if env_manager != _EnvManager.LOCAL:
                if should_use_spark_to_broadcast_file:
                    local_model_path_on_executor = _SparkDirectoryDistributor.get_or_extract(
                        archive_path
                    )
                    # Call "prepare_env" in advance in order to reduce scoring server launch time.
                    # So that we can use a shorter timeout when call `client.wait_server_ready`,
                    # otherwise we have to set a long timeout for `client.wait_server_ready` time,
                    # this prevents spark UDF task failing fast if other exception raised
                    # when scoring server launching.
                    # Set "capture_output" so that if "conda env create" command failed, the command
                    # stdout/stderr output will be attached to the exception message and included in
                    # driver side exception.
                    pyfunc_backend.prepare_env(
                        model_uri=local_model_path_on_executor, capture_output=True
                    )
                else:
                    local_model_path_on_executor = None

                if check_port_connectivity():
                    # launch scoring server
                    server_port = find_free_port()
                    host = "127.0.0.1"
                    scoring_server_proc = pyfunc_backend.serve(
                        model_uri=local_model_path_on_executor or local_model_path,
                        port=server_port,
                        host=host,
                        timeout=MLFLOW_SCORING_SERVER_REQUEST_TIMEOUT.get(),
                        enable_mlserver=False,
                        synchronous=False,
                        stdout=subprocess.PIPE,
                        stderr=subprocess.STDOUT,
                    )

                    client = ScoringServerClient(host, server_port)
                else:
                    scoring_server_proc = pyfunc_backend.serve_stdin(
                        model_uri=local_model_path_on_executor or local_model_path,
                        stdout=subprocess.PIPE,
                        stderr=subprocess.STDOUT,
                    )
                    client = StdinScoringServerClient(scoring_server_proc)

                _logger.info("Using %s", client.__class__.__name__)

                server_tail_logs = collections.deque(
                    maxlen=_MLFLOW_SERVER_OUTPUT_TAIL_LINES_TO_KEEP
                )

                def server_redirect_log_thread_func(child_stdout):
                    for line in child_stdout:
                        decoded = line.decode() if isinstance(line, bytes) else line
                        server_tail_logs.append(decoded)
                        sys.stdout.write("[model server] " + decoded)

                server_redirect_log_thread = threading.Thread(
                    target=server_redirect_log_thread_func,
                    args=(scoring_server_proc.stdout,),
                    daemon=True,
                )
                server_redirect_log_thread.start()

                try:
                    client.wait_server_ready(timeout=90, scoring_server_proc=scoring_server_proc)
                except Exception as e:
                    err_msg = (
                        "During spark UDF task execution, mlflow model server failed to launch. "
                    )
                    if len(server_tail_logs) == _MLFLOW_SERVER_OUTPUT_TAIL_LINES_TO_KEEP:
                        err_msg += (
                            f"Last {_MLFLOW_SERVER_OUTPUT_TAIL_LINES_TO_KEEP} "
                            "lines of MLflow model server output:\n"
                        )
                    else:
                        err_msg += "MLflow model server output:\n"
                    err_msg += "".join(server_tail_logs)
                    raise MlflowException(err_msg) from e

                def batch_predict_fn(pdf, params=None):
                    if inspect.signature(client.invoke).parameters.get("params"):
                        return client.invoke(pdf, params=params).get_predictions()
                    _log_warning_if_params_not_in_predict_signature(_logger, params)
                    return client.invoke(pdf).get_predictions()

            elif env_manager == _EnvManager.LOCAL:
                if is_spark_connect and not should_spark_connect_use_nfs:
                    model_path = os.path.join(
                        tempfile.gettempdir(),
                        "mlflow",
                        insecure_hash.sha1(model_uri.encode()).hexdigest(),
                    )
                    try:
                        loaded_model = mlflow.pyfunc.load_model(model_path)
                    except Exception:
                        os.makedirs(model_path, exist_ok=True)
                        loaded_model = mlflow.pyfunc.load_model(model_uri, dst_path=model_path)
                elif should_use_spark_to_broadcast_file:
                    loaded_model, _ = SparkModelCache.get_or_load(archive_path)
                else:
                    loaded_model = mlflow.pyfunc.load_model(local_model_path)

                def batch_predict_fn(pdf, params=None):
                    if inspect.signature(loaded_model.predict).parameters.get("params"):
                        return loaded_model.predict(pdf, params=params)
                    _log_warning_if_params_not_in_predict_signature(_logger, params)
                    return loaded_model.predict(pdf)

            try:
                for input_batch in iterator:
                    # If the UDF is called with only multiple arguments,
                    # the `input_batch` is a tuple which composes of several pd.Series/pd.DataFrame
                    # objects.
                    # If the UDF is called with only one argument,
                    # the `input_batch` instance will be an instance of `pd.Series`/`pd.DataFrame`,
                    if isinstance(input_batch, (pandas.Series, pandas.DataFrame)):
                        # UDF is called with only one argument
                        row_batch_args = (input_batch,)
                    else:
                        row_batch_args = input_batch

                    if len(row_batch_args[0]) > 0:
                        yield _predict_row_batch(batch_predict_fn, row_batch_args)
            finally:
                if scoring_server_proc is not None:
                    os.kill(scoring_server_proc.pid, signal.SIGTERM)

    udf.metadata = model_metadata

    @functools.wraps(udf)
    def udf_with_default_cols(*args):
        if len(args) == 0:
            input_schema = model_metadata.get_input_schema()
            if input_schema and len(input_schema.optional_input_names()) > 0:
                raise MlflowException(
                    message="Cannot apply UDF without column names specified when"
                    " model signature contains optional columns.",
                    error_code=INVALID_PARAMETER_VALUE,
                )
            if input_schema and len(input_schema.inputs) > 0:
                if input_schema.has_input_names():
                    input_names = input_schema.input_names()
                    return udf(*input_names)
                else:
                    raise MlflowException(
                        message="Cannot apply udf because no column names specified. The udf "
                        "expects {} columns with types: {}. Input column names could not be "
                        "inferred from the model signature (column names not found).".format(
                            len(input_schema.inputs),
                            input_schema.inputs,
                        ),
                        error_code=INVALID_PARAMETER_VALUE,
                    )
            else:
                raise MlflowException(
                    "Attempting to apply udf on zero columns because no column names were "
                    "specified as arguments or inferred from the model signature.",
                    error_code=INVALID_PARAMETER_VALUE,
                )
        else:
            return udf(*args)

    return udf_with_default_cols


def _validate_function_python_model(python_model):
    if not (isinstance(python_model, PythonModel) or callable(python_model)):
        raise MlflowException(
            "`python_model` must be a PythonModel instance or a callable object",
            error_code=INVALID_PARAMETER_VALUE,
        )

    if callable(python_model):
        num_args = len(inspect.signature(python_model).parameters)
        if num_args != 1:
            raise MlflowException(
                "When `python_model` is a callable object, it must accept exactly one argument. "
                f"Found {num_args} arguments.",
                error_code=INVALID_PARAMETER_VALUE,
            )


@format_docstring(LOG_MODEL_PARAM_DOCS.format(package_name="scikit-learn"))
def save_model(
    path,
    loader_module=None,
    data_path=None,
    code_path=None,  # deprecated
    code_paths=None,
    conda_env=None,
    mlflow_model=None,
    python_model=None,
    artifacts=None,
    signature: ModelSignature = None,
    input_example: ModelInputExample = None,
    pip_requirements=None,
    extra_pip_requirements=None,
    metadata=None,
    model_config=None,
    example_no_conversion=False,
    streamable=None,
    resources: Optional[Union[str, List[Resource]]] = None,
    **kwargs,
):
    """
    save_model(path, loader_module=None, data_path=None, code_path=None, conda_env=None,\
               mlflow_model=Model(), python_model=None, artifacts=None)

    Save a Pyfunc model with custom inference logic and optional data dependencies to a path on the
    local filesystem.

    For information about the workflows that this method supports, please see :ref:`"workflows for
    creating custom pyfunc models" <pyfunc-create-custom-workflows>` and
    :ref:`"which workflow is right for my use case?" <pyfunc-create-custom-selecting-workflow>`.
    Note that the parameters for the second workflow: ``loader_module``, ``data_path`` and the
    parameters for the first workflow: ``python_model``, ``artifacts``, cannot be
    specified together.

    Args:
        path: The path to which to save the Python model.
        loader_module: The name of the Python module that is used to load the model
            from ``data_path``. This module must define a method with the prototype
            ``_load_pyfunc(data_path)``. If not ``None``, this module and its
            dependencies must be included in one of the following locations:

            - The MLflow library.
            - Package(s) listed in the model's Conda environment, specified by
              the ``conda_env`` parameter.
            - One or more of the files specified by the ``code_path`` parameter.

        data_path: Path to a file or directory containing model data.
        code_path: **Deprecated** The legacy argument for defining dependent code. This argument is
            replaced by ``code_paths`` and will be removed in a future version of MLflow.
        code_paths: {{ code_paths }}
        conda_env: {{ conda_env }}
        mlflow_model: :py:mod:`mlflow.models.Model` configuration to which to add the
            **python_function** flavor.
        python_model:
            An instance of a subclass of :class:`~PythonModel` or a callable object with a single
            argument (see the examples below). The passed-in object is serialized using the
            CloudPickle library. Any dependencies of the class should be included in one of the
            following locations:

            - The MLflow library.
            - Package(s) listed in the model's Conda environment, specified by the ``conda_env``
              parameter.
            - One or more of the files specified by the ``code_path`` parameter.

            Note: If the class is imported from another module, as opposed to being defined in the
            ``__main__`` scope, the defining module should also be included in one of the listed
            locations.

            **Examples**

            Class model

            .. code-block:: python

                from typing import List, Dict
                import mlflow


                class MyModel(mlflow.pyfunc.PythonModel):
                    def predict(self, context, model_input: List[str], params=None) -> List[str]:
                        return [i.upper() for i in model_input]


                mlflow.pyfunc.save_model("model", python_model=MyModel(), input_example=["a"])
                model = mlflow.pyfunc.load_model("model")
                print(model.predict(["a", "b", "c"]))  # -> ["A", "B", "C"]

            Functional model

            .. note::
                Experimental: Functional model support is experimental and may change or be removed
                in a future release without warning.

            .. code-block:: python

                from typing import List
                import mlflow


                def predict(model_input: List[str]) -> List[str]:
                    return [i.upper() for i in model_input]


                mlflow.pyfunc.save_model("model", python_model=predict, input_example=["a"])
                model = mlflow.pyfunc.load_model("model")
                print(model.predict(["a", "b", "c"]))  # -> ["A", "B", "C"]

            If the `predict` method or function has type annotations, MLflow automatically
            constructs a model signature based on the type annotations (unless the ``signature``
            argument is explicitly specified), and converts the input value to the specified type
            before passing it to the function. Currently, the following type annotations are
            supported:

                - ``List[str]``
                - ``List[Dict[str, str]]``

        artifacts: A dictionary containing ``<name, artifact_uri>`` entries. Remote artifact URIs
            are resolved to absolute filesystem paths, producing a dictionary of
            ``<name, absolute_path>`` entries. ``python_model`` can reference these
            resolved entries as the ``artifacts`` property of the ``context`` parameter
            in :func:`PythonModel.load_context() <mlflow.pyfunc.PythonModel.load_context>`
            and :func:`PythonModel.predict() <mlflow.pyfunc.PythonModel.predict>`.
            For example, consider the following ``artifacts`` dictionary::

                {
                    "my_file": "s3://my-bucket/path/to/my/file"
                }

            In this case, the ``"my_file"`` artifact is downloaded from S3. The
            ``python_model`` can then refer to ``"my_file"`` as an absolute filesystem
            path via ``context.artifacts["my_file"]``.

            If ``None``, no artifacts are added to the model.

        signature: :py:class:`ModelSignature <mlflow.models.ModelSignature>`
            describes model input and output :py:class:`Schema <mlflow.types.Schema>`.
            The model signature can be :py:func:`inferred <mlflow.models.infer_signature>`
            from datasets with valid model input (e.g. the training dataset with target
            column omitted) and valid model output (e.g. model predictions generated on
            the training dataset), for example:

            .. code-block:: python

                from mlflow.models import infer_signature

                train = df.drop_column("target_label")
                predictions = ...  # compute model predictions
                signature = infer_signature(train, predictions)
        input_example: {{ input_example }}
        pip_requirements: {{ pip_requirements }}
        extra_pip_requirements: {{ extra_pip_requirements }}
        metadata: {{ metadata }}
        model_config: The model configuration to apply to the model. This configuration
            is available during model loading.

            .. Note:: Experimental: This parameter may change or be removed in a future
                                    release without warning.
        example_no_conversion: {{ example_no_conversion }}
        resources: A list of model resources or a resources.yaml file containing a list of
                    resources required to serve the model.

            .. Note:: Experimental: This parameter may change or be removed in a future
                                    release without warning.
    """
    _validate_env_arguments(conda_env, pip_requirements, extra_pip_requirements)
    _validate_pyfunc_model_config(model_config)
    if python_model:
        _validate_function_python_model(python_model)
        if callable(python_model) and all(
            a is None for a in (input_example, pip_requirements, extra_pip_requirements)
        ):
            raise MlflowException(
                "If `python_model` is a callable object, at least one of `input_example`, "
                "`pip_requirements`, or `extra_pip_requirements` must be specified."
            )

    mlflow_model = kwargs.pop("model", mlflow_model)
    if len(kwargs) > 0:
        raise TypeError(f"save_model() got unexpected keyword arguments: {kwargs}")

    if code_path is not None and code_paths is not None:
        raise MlflowException(
            "Both `code_path` and `code_paths` have been specified, which is not permitted."
        )
    if code_path is not None:
        # Alias for `code_path` deprecation
        code_paths = code_path
        warnings.warn(
            "The `code_path` argument is replaced by `code_paths` and is deprecated "
            "as of MLflow version 2.12.0. This argument will be removed in a future "
            "release of MLflow."
        )

    if code_paths is not None:
        if not isinstance(code_paths, list):
            raise TypeError(f"Argument code_path should be a list, not {type(code_paths)}")

    first_argument_set = {
        "loader_module": loader_module,
        "data_path": data_path,
    }
    second_argument_set = {
        "artifacts": artifacts,
        "python_model": python_model,
    }
    first_argument_set_specified = any(item is not None for item in first_argument_set.values())
    second_argument_set_specified = any(item is not None for item in second_argument_set.values())
    if first_argument_set_specified and second_argument_set_specified:
        raise MlflowException(
            message=(
                "The following sets of parameters cannot be specified together: {first_set_keys}"
                " and {second_set_keys}. All parameters in one set must be `None`. Instead, found"
                " the following values: {first_set_entries} and {second_set_entries}".format(
                    first_set_keys=first_argument_set.keys(),
                    second_set_keys=second_argument_set.keys(),
                    first_set_entries=first_argument_set,
                    second_set_entries=second_argument_set,
                )
            ),
            error_code=INVALID_PARAMETER_VALUE,
        )
    elif (loader_module is None) and (python_model is None):
        msg = (
            "Either `loader_module` or `python_model` must be specified. A `loader_module` "
            "should be a python module. A `python_model` should be a subclass of PythonModel"
        )
        raise MlflowException(message=msg, error_code=INVALID_PARAMETER_VALUE)

    _validate_and_prepare_target_save_path(path)

    if mlflow_model is None:
        mlflow_model = Model()

    hints = None
    if signature is not None:
        if isinstance(python_model, ChatModel):
            raise MlflowException(
                "ChatModel subclasses have a standard signature that is set "
                "automatically. Please remove the `signature` parameter from "
                "the call to log_model() or save_model().",
                error_code=INVALID_PARAMETER_VALUE,
            )
        mlflow_model.signature = signature
    elif python_model is not None:
        if callable(python_model):
            input_arg_index = 0  # first argument
            if signature := _infer_signature_from_type_hints(
                python_model, input_arg_index, input_example=input_example
            ):
                mlflow_model.signature = signature
        elif isinstance(python_model, ChatModel):
            mlflow_model.signature = ModelSignature(
                CHAT_MODEL_INPUT_SCHEMA,
                CHAT_MODEL_OUTPUT_SCHEMA,
            )
            input_example = CHAT_MODEL_INPUT_EXAMPLE

            # perform output validation and throw if
            # output is not coercable to ChatResponse
            messages = [ChatMessage(**m) for m in input_example["messages"]]
            params = ChatParams(**{k: v for k, v in input_example.items() if k != "messages"})

            # call load_context() first, as predict may depend on it
            _logger.info("Predicting on input example to validate output")
            context = PythonModelContext(artifacts, model_config)
            python_model.load_context(context)
            output = python_model.predict(context, messages, params)
            if not isinstance(output, ChatResponse):
                raise MlflowException(
                    "Failed to save ChatModel. Please ensure that the model's predict() method "
                    "returns a ChatResponse object. If your predict() method currently returns "
                    "a dict, you can instantiate a ChatResponse by unpacking the output, e.g. "
                    "`ChatResponse(**output)`",
                )
        elif isinstance(python_model, PythonModel):
            input_arg_index = 1  # second argument
            if signature := _infer_signature_from_type_hints(
                python_model.predict,
                input_arg_index=input_arg_index,
                input_example=input_example,
            ):
                mlflow_model.signature = signature
            elif input_example is not None:
                try:
                    mlflow_model.signature = _infer_signature_from_input_example(
                        input_example,
                        _PythonModelPyfuncWrapper(python_model, None, None),
                    )
                except Exception as e:
                    _logger.warning(f"Failed to infer model signature from input example. {e}")

    if input_example is not None:
        _save_example(mlflow_model, input_example, path, example_no_conversion)
    if metadata is not None:
        mlflow_model.metadata = metadata

    if resources is not None:
        if isinstance(resources, (Path, str)):
            serialized_resource = _ResourceBuilder.from_yaml_file(resources)
        else:
            serialized_resource = _ResourceBuilder.from_resources(resources)

        mlflow_model.resources = serialized_resource

    if first_argument_set_specified:
        return _save_model_with_loader_module_and_data_path(
            path=path,
            loader_module=loader_module,
            data_path=data_path,
            code_paths=code_paths,
            conda_env=conda_env,
            mlflow_model=mlflow_model,
            pip_requirements=pip_requirements,
            extra_pip_requirements=extra_pip_requirements,
            model_config=model_config,
            streamable=streamable,
        )
    elif second_argument_set_specified:
        return mlflow.pyfunc.model._save_model_with_class_artifacts_params(
            path=path,
            signature=signature,
            hints=hints,
            python_model=python_model,
            artifacts=artifacts,
            conda_env=conda_env,
            code_paths=code_paths,
            mlflow_model=mlflow_model,
            pip_requirements=pip_requirements,
            extra_pip_requirements=extra_pip_requirements,
            model_config=model_config,
            streamable=streamable,
        )


@format_docstring(LOG_MODEL_PARAM_DOCS.format(package_name="scikit-learn"))
def log_model(
    artifact_path,
    loader_module=None,
    data_path=None,
    code_path=None,  # deprecated
    code_paths=None,
    conda_env=None,
    python_model=None,
    artifacts=None,
    registered_model_name=None,
    signature: ModelSignature = None,
    input_example: ModelInputExample = None,
    await_registration_for=DEFAULT_AWAIT_MAX_SLEEP_SECONDS,
    pip_requirements=None,
    extra_pip_requirements=None,
    metadata=None,
    model_config=None,
    example_no_conversion=False,
<<<<<<< HEAD
    client: Optional[MlflowClient] = None,
=======
    streamable=None,
    resources: Optional[Union[str, List[Resource]]] = None,
>>>>>>> 9048893b
):
    """
    Log a Pyfunc model with custom inference logic and optional data dependencies as an MLflow
    artifact for the current run.

    For information about the workflows that this method supports, see :ref:`Workflows for
    creating custom pyfunc models <pyfunc-create-custom-workflows>` and
    :ref:`Which workflow is right for my use case? <pyfunc-create-custom-selecting-workflow>`.
    You cannot specify the parameters for the second workflow: ``loader_module``, ``data_path``
    and the parameters for the first workflow: ``python_model``, ``artifacts`` together.

    Args:
        artifact_path: The run-relative artifact path to which to log the Python model.
        loader_module: The name of the Python module that is used to load the model
            from ``data_path``. This module must define a method with the prototype
            ``_load_pyfunc(data_path)``. If not ``None``, this module and its
            dependencies must be included in one of the following locations:

            - The MLflow library.
            - Package(s) listed in the model's Conda environment, specified by
              the ``conda_env`` parameter.
            - One or more of the files specified by the ``code_path`` parameter.

        data_path: Path to a file or directory containing model data.
        code_path: **Deprecated** The legacy argument for defining dependent code. This argument is
            replaced by ``code_paths`` and will be removed in a future version of MLflow.
        code_paths: {{ code_paths }}
        conda_env: {{ conda_env }}
        python_model:
            An instance of a subclass of :class:`~PythonModel` or a callable object with a single
            argument (see the examples below). The passed-in object is serialized using the
            CloudPickle library. Any dependencies of the class should be included in one of the
            following locations:

            - The MLflow library.
            - Package(s) listed in the model's Conda environment, specified by the ``conda_env``
              parameter.
            - One or more of the files specified by the ``code_path`` parameter.

            Note: If the class is imported from another module, as opposed to being defined in the
            ``__main__`` scope, the defining module should also be included in one of the listed
            locations.

            **Examples**

            Class model

            .. code-block:: python

                from typing import List
                import mlflow


                class MyModel(mlflow.pyfunc.PythonModel):
                    def predict(self, context, model_input: List[str], params=None) -> List[str]:
                        return [i.upper() for i in model_input]


                with mlflow.start_run():
                    model_info = mlflow.pyfunc.log_model(
                        artifact_path="model",
                        python_model=MyModel(),
                    )


                loaded_model = mlflow.pyfunc.load_model(model_uri=model_info.model_uri)
                print(loaded_model.predict(["a", "b", "c"]))  # -> ["A", "B", "C"]

            Functional model

            .. note::
                Experimental: Functional model support is experimental and may change or be removed
                in a future release without warning.

            .. code-block:: python

                from typing import List
                import mlflow


                def predict(model_input: List[str]) -> List[str]:
                    return [i.upper() for i in model_input]


                with mlflow.start_run():
                    model_info = mlflow.pyfunc.log_model(
                        artifact_path="model", python_model=predict, input_example=["a"]
                    )


                loaded_model = mlflow.pyfunc.load_model(model_uri=model_info.model_uri)
                print(loaded_model.predict(["a", "b", "c"]))  # -> ["A", "B", "C"]

            If the `predict` method or function has type annotations, MLflow automatically
            constructs a model signature based on the type annotations (unless the ``signature``
            argument is explicitly specified), and converts the input value to the specified type
            before passing it to the function. Currently, the following type annotations are
            supported:

                - ``List[str]``
                - ``List[Dict[str, str]]``

        artifacts: A dictionary containing ``<name, artifact_uri>`` entries. Remote artifact URIs
            are resolved to absolute filesystem paths, producing a dictionary of
            ``<name, absolute_path>`` entries. ``python_model`` can reference these
            resolved entries as the ``artifacts`` property of the ``context`` parameter
            in :func:`PythonModel.load_context() <mlflow.pyfunc.PythonModel.load_context>`
            and :func:`PythonModel.predict() <mlflow.pyfunc.PythonModel.predict>`.
            For example, consider the following ``artifacts`` dictionary::

                {"my_file": "s3://my-bucket/path/to/my/file"}

            In this case, the ``"my_file"`` artifact is downloaded from S3. The
            ``python_model`` can then refer to ``"my_file"`` as an absolute filesystem
            path via ``context.artifacts["my_file"]``.

            If ``None``, no artifacts are added to the model.
        registered_model_name: This argument may change or be removed in a
            future release without warning. If given, create a model
            version under ``registered_model_name``, also creating a
            registered model if one with the given name does not exist.

        signature: :py:class:`ModelSignature <mlflow.models.ModelSignature>`
            describes model input and output :py:class:`Schema <mlflow.types.Schema>`.
            The model signature can be :py:func:`inferred <mlflow.models.infer_signature>`
            from datasets with valid model input (e.g. the training dataset with target
            column omitted) and valid model output (e.g. model predictions generated on
            the training dataset), for example:

            .. code-block:: python

                from mlflow.models import infer_signature

                train = df.drop_column("target_label")
                predictions = ...  # compute model predictions
                signature = infer_signature(train, predictions)

        input_example: {{ input_example }}
        await_registration_for: Number of seconds to wait for the model version to finish
            being created and is in ``READY`` status. By default, the function
            waits for five minutes. Specify 0 or None to skip waiting.
        pip_requirements: {{ pip_requirements }}
        extra_pip_requirements: {{ extra_pip_requirements }}
        metadata: {{ metadata }}

        model_config: The model configuration to apply to the model. This configuration
            is available during model loading.

            .. Note:: Experimental: This parameter may change or be removed in a future
                                    release without warning.
        example_no_conversion: {{ example_no_conversion }}
        resources: A list of model resources or a resources.yaml file containing a list of
                    resources required to serve the model.

            .. Note:: Experimental: This parameter may change or be removed in a future
                                    release without warning.


        streamable: A boolean value indicating if the model supports streaming prediction,
                    If None, MLflow will try to inspect if the model supports streaming
                    by checking if `predict_stream` method exists. Default None.

    Returns:
        A :py:class:`ModelInfo <mlflow.models.model.ModelInfo>` instance that contains the
        metadata of the logged model.
    """
    return Model.log(
        artifact_path=artifact_path,
        flavor=mlflow.pyfunc,
        loader_module=loader_module,
        data_path=data_path,
        code_path=code_path,  # deprecated
        code_paths=code_paths,
        python_model=python_model,
        artifacts=artifacts,
        conda_env=conda_env,
        registered_model_name=registered_model_name,
        signature=signature,
        input_example=input_example,
        await_registration_for=await_registration_for,
        pip_requirements=pip_requirements,
        extra_pip_requirements=extra_pip_requirements,
        metadata=metadata,
        model_config=model_config,
        example_no_conversion=example_no_conversion,
<<<<<<< HEAD
        client=client,
=======
        streamable=streamable,
        resources=resources,
>>>>>>> 9048893b
    )


def _save_model_with_loader_module_and_data_path(
    path,
    loader_module,
    data_path=None,
    code_paths=None,
    conda_env=None,
    mlflow_model=None,
    pip_requirements=None,
    extra_pip_requirements=None,
    model_config=None,
    streamable=None,
):
    """
    Export model as a generic Python function model.

    Args:
        path: The path to which to save the Python model.
        loader_module: The name of the Python module that is used to load the model
            from ``data_path``. This module must define a method with the prototype
            ``_load_pyfunc(data_path)``.
        data_path: Path to a file or directory containing model data.
        code_paths: A list of local filesystem paths to Python file dependencies (or directories
            containing file dependencies). These files are *prepended* to the system
            path before the model is loaded.
        conda_env: Either a dictionary representation of a Conda environment or the path to a
            Conda environment yaml file. If provided, this describes the environment
            this model should be run in.
        streamable: A boolean value indicating if the model supports streaming prediction,
                    None value also means not streamable.

    Returns:
        Model configuration containing model info.
    """

    data = None

    if data_path is not None:
        model_file = _copy_file_or_tree(src=data_path, dst=path, dst_dir="data")
        data = model_file

    code_dir_subpath = _validate_and_copy_code_paths(code_paths, path)

    if mlflow_model is None:
        mlflow_model = Model()

    streamable = streamable or False
    mlflow.pyfunc.add_to_model(
        mlflow_model,
        loader_module=loader_module,
        code=code_dir_subpath,
        data=data,
        conda_env=_CONDA_ENV_FILE_NAME,
        python_env=_PYTHON_ENV_FILE_NAME,
        model_config=model_config,
        streamable=streamable,
    )
    if size := get_total_file_size(path):
        mlflow_model.model_size_bytes = size
    mlflow_model.save(os.path.join(path, MLMODEL_FILE_NAME))

    if conda_env is None:
        if pip_requirements is None:
            default_reqs = get_default_pip_requirements()
            # To ensure `_load_pyfunc` can successfully load the model during the dependency
            # inference, `mlflow_model.save` must be called beforehand to save an MLmodel file.
            inferred_reqs = mlflow.models.infer_pip_requirements(
                path,
                FLAVOR_NAME,
                fallback=default_reqs,
            )
            default_reqs = sorted(set(inferred_reqs).union(default_reqs))
        else:
            default_reqs = None
        conda_env, pip_requirements, pip_constraints = _process_pip_requirements(
            default_reqs,
            pip_requirements,
            extra_pip_requirements,
        )
    else:
        conda_env, pip_requirements, pip_constraints = _process_conda_env(conda_env)

    with open(os.path.join(path, _CONDA_ENV_FILE_NAME), "w") as f:
        yaml.safe_dump(conda_env, stream=f, default_flow_style=False)

    # Save `constraints.txt` if necessary
    if pip_constraints:
        write_to(os.path.join(path, _CONSTRAINTS_FILE_NAME), "\n".join(pip_constraints))

    # Save `requirements.txt`
    write_to(os.path.join(path, _REQUIREMENTS_FILE_NAME), "\n".join(pip_requirements))

    _PythonEnv.current().to_yaml(os.path.join(path, _PYTHON_ENV_FILE_NAME))
    return mlflow_model<|MERGE_RESOLUTION|>--- conflicted
+++ resolved
@@ -390,12 +390,8 @@
 import warnings
 from copy import deepcopy
 from functools import lru_cache
-<<<<<<< HEAD
-from typing import TYPE_CHECKING, Any, Dict, Iterator, Optional, Tuple, Union
-=======
 from pathlib import Path
-from typing import Any, Dict, Iterator, List, Optional, Tuple, Union
->>>>>>> 9048893b
+from typing import TYPE_CHECKING, Any, Dict, Iterator, List, Optional, Tuple, Union
 
 import numpy as np
 import pandas
@@ -2430,12 +2426,9 @@
     metadata=None,
     model_config=None,
     example_no_conversion=False,
-<<<<<<< HEAD
-    client: Optional[MlflowClient] = None,
-=======
     streamable=None,
     resources: Optional[Union[str, List[Resource]]] = None,
->>>>>>> 9048893b
+    client: Optional[MlflowClient] = None,
 ):
     """
     Log a Pyfunc model with custom inference logic and optional data dependencies as an MLflow
@@ -2621,12 +2614,9 @@
         metadata=metadata,
         model_config=model_config,
         example_no_conversion=example_no_conversion,
-<<<<<<< HEAD
-        client=client,
-=======
         streamable=streamable,
         resources=resources,
->>>>>>> 9048893b
+        client=client,
     )
 
 
