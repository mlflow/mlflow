--- conflicted
+++ resolved
@@ -208,12 +208,9 @@
 """
 
 import importlib
-<<<<<<< HEAD
 import tempfile
-=======
 import signal
 import sys
->>>>>>> 2e175e7f
 
 import numpy as np
 import os
@@ -221,7 +218,6 @@
 import yaml
 from copy import deepcopy
 import logging
-import tempfile
 import threading
 import collections
 import subprocess
