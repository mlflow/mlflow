"""
The ``python_function`` model flavor serves as a default model interface for MLflow Python models.
Any MLflow Python model is expected to be loadable as a ``python_function`` model.

In addition, the ``mlflow.pyfunc`` module defines a generic :ref:`filesystem format
<pyfunc-filesystem-format>` for Python models and provides utilities for saving to and loading from
this format. The format is self contained in the sense that it includes all necessary information
for anyone to load it and use it. Dependencies are either stored directly with the model or
referenced via a Conda environment.

The ``mlflow.pyfunc`` module also defines utilities for creating custom ``pyfunc`` models
using frameworks and inference logic that may not be natively included in MLflow. See
:ref:`pyfunc-create-custom`.

.. _pyfunc-inference-api:

*************
Inference API
*************

Python function models are loaded as an instance of :py:class:`PyFuncModel
<mlflow.pyfunc.PyFuncModel>`, which is an MLflow wrapper around the model implementation and model
metadata (MLmodel file). You can score the model by calling the :py:func:`predict()
<mlflow.pyfunc.PyFuncModel.predict>` method, which has the following signature::

  predict(
    model_input: [pandas.DataFrame, numpy.ndarray, scipy.sparse.(csc.csc_matrix | csr.csr_matrix),
    List[Any], Dict[str, Any]]
  ) -> [numpy.ndarray | pandas.(Series | DataFrame) | List]

All PyFunc models will support `pandas.DataFrame` as input and DL PyFunc models will also support
tensor inputs in the form of Dict[str, numpy.ndarray] (named tensors) and `numpy.ndarrays`
(unnamed tensors).


.. _pyfunc-filesystem-format:

*****************
Filesystem format
*****************

The Pyfunc format is defined as a directory structure containing all required data, code, and
configuration::

    ./dst-path/
        ./MLmodel: configuration
        <code>: code packaged with the model (specified in the MLmodel file)
        <data>: data packaged with the model (specified in the MLmodel file)
        <env>: Conda environment definition (specified in the MLmodel file)

The directory structure may contain additional contents that can be referenced by the ``MLmodel``
configuration.

.. _pyfunc-model-config:

MLModel configuration
#####################

A Python model contains an ``MLmodel`` file in **python_function** format in its root with the
following parameters:

- loader_module [required]:
         Python module that can load the model. Expected as module identifier
         e.g. ``mlflow.sklearn``, it will be imported using ``importlib.import_module``.
         The imported module must contain a function with the following signature::

          _load_pyfunc(path: string) -> <pyfunc model implementation>

         The path argument is specified by the ``data`` parameter and may refer to a file or
         directory. The model implementation is expected to be an object with a
         ``predict`` method with the following signature::

          predict(
            model_input: [pandas.DataFrame, numpy.ndarray,
            scipy.sparse.(csc.csc_matrix | csr.csr_matrix), List[Any], Dict[str, Any]]
          ) -> [numpy.ndarray | pandas.(Series | DataFrame) | List]

- code [optional]:
        Relative path to a directory containing the code packaged with this model.
        All files and directories inside this directory are added to the Python path
        prior to importing the model loader.

- data [optional]:
         Relative path to a file or directory containing model data.
         The path is passed to the model loader.

- env [optional]:
         Relative path to an exported Conda environment. If present this environment
         should be activated prior to running the model.

- Optionally, any additional parameters necessary for interpreting the serialized model in
  ``pyfunc`` format.

.. rubric:: Example

::

    tree example/sklearn_iris/mlruns/run1/outputs/linear-lr

::

  ├── MLmodel
  ├── code
  │   ├── sklearn_iris.py
  │
  ├── data
  │   └── model.pkl
  └── mlflow_env.yml

::

    cat example/sklearn_iris/mlruns/run1/outputs/linear-lr/MLmodel

::

  python_function:
    code: code
    data: data/model.pkl
    loader_module: mlflow.sklearn
    env: mlflow_env.yml
    main: sklearn_iris

.. _pyfunc-create-custom:

******************************
Creating custom Pyfunc models
******************************

MLflow's persistence modules provide convenience functions for creating models with the
``pyfunc`` flavor in a variety of machine learning frameworks (scikit-learn, Keras, Pytorch, and
more); however, they do not cover every use case. For example, you may want to create an MLflow
model with the ``pyfunc`` flavor using a framework that MLflow does not natively support.
Alternatively, you may want to build an MLflow model that executes custom logic when evaluating
queries, such as preprocessing and postprocessing routines. Therefore, ``mlflow.pyfunc``
provides utilities for creating ``pyfunc`` models from arbitrary code and model data.

The :meth:`save_model()` and :meth:`log_model()` methods are designed to support multiple workflows
for creating custom ``pyfunc`` models that incorporate custom inference logic and artifacts
that the logic may require.

An `artifact` is a file or directory, such as a serialized model or a CSV. For example, a
serialized TensorFlow graph is an artifact. An MLflow model directory is also an artifact.

.. _pyfunc-create-custom-workflows:

Workflows
#########

:meth:`save_model()` and :meth:`log_model()` support the following workflows:

1. Programmatically defining a new MLflow model, including its attributes and artifacts.

   Given a set of artifact URIs, :meth:`save_model()` and :meth:`log_model()` can
   automatically download artifacts from their URIs and create an MLflow model directory.

   In this case, you must define a Python class which inherits from :class:`~PythonModel`,
   defining ``predict()`` and, optionally, ``load_context()``. An instance of this class is
   specified via the ``python_model`` parameter; it is automatically serialized and deserialized
   as a Python class, including all of its attributes.

2. Interpreting pre-existing data as an MLflow model.

   If you already have a directory containing model data, :meth:`save_model()` and
   :meth:`log_model()` can import the data as an MLflow model. The ``data_path`` parameter
   specifies the local filesystem path to the directory containing model data.

   In this case, you must provide a Python module, called a `loader module`. The
   loader module defines a ``_load_pyfunc()`` method that performs the following tasks:

   - Load data from the specified ``data_path``. For example, this process may include
     deserializing pickled Python objects or models or parsing CSV files.

   - Construct and return a pyfunc-compatible model wrapper. As in the first
     use case, this wrapper must define a ``predict()`` method that is used to evaluate
     queries. ``predict()`` must adhere to the :ref:`pyfunc-inference-api`.

   The ``loader_module`` parameter specifies the name of your loader module.

   For an example loader module implementation, refer to the `loader module
   implementation in mlflow.keras <https://github.com/mlflow/mlflow/blob/
   74d75109aaf2975f5026104d6125bb30f4e3f744/mlflow/keras.py#L157-L187>`_.

.. _pyfunc-create-custom-selecting-workflow:

Which workflow is right for my use case?
########################################

We consider the first workflow to be more user-friendly and generally recommend it for the
following reasons:

- It automatically resolves and collects specified model artifacts.

- It automatically serializes and deserializes the ``python_model`` instance and all of
  its attributes, reducing the amount of user logic that is required to load the model

- You can create Models using logic that is defined in the ``__main__`` scope. This allows
  custom models to be constructed in interactive environments, such as notebooks and the Python
  REPL.

You may prefer the second, lower-level workflow for the following reasons:

- Inference logic is always persisted as code, rather than a Python object. This makes logic
  easier to inspect and modify later.

- If you have already collected all of your model data in a single location, the second
  workflow allows it to be saved in MLflow format directly, without enumerating constituent
  artifacts.
"""

import importlib
import tempfile
import signal
import sys

import numpy as np
import os
import pandas
import yaml
from copy import deepcopy
import logging
import threading
import collections
import subprocess

from typing import Any, Union, List, Dict, Iterator, Tuple
import mlflow
import mlflow.pyfunc.model
from mlflow.models import Model, ModelSignature, ModelInputExample
from mlflow.models.model import MLMODEL_FILE_NAME
from mlflow.models.utils import _save_example
from mlflow.pyfunc.model import (  # pylint: disable=unused-import
    PythonModel,
    PythonModelContext,
    get_default_conda_env,
)
from mlflow.pyfunc.model import get_default_pip_requirements
from mlflow.tracking.artifact_utils import _download_artifact_from_uri
from mlflow.types import DataType, Schema, TensorSpec
from mlflow.types.utils import clean_tensor_type
from mlflow.utils import PYTHON_VERSION, get_major_minor_py_version
from mlflow.utils.annotations import deprecated
from mlflow.utils.file_utils import _copy_file_or_tree, write_to
from mlflow.utils.model_utils import (
    _get_flavor_configuration,
    _validate_and_copy_code_paths,
    _add_code_from_conf_to_system_path,
    _get_flavor_configuration_from_uri,
    _validate_and_prepare_target_save_path,
)
from mlflow.utils.uri import append_to_uri_path
from mlflow.utils.environment import (
    _validate_env_arguments,
    _process_pip_requirements,
    _process_conda_env,
    _CONDA_ENV_FILE_NAME,
    _REQUIREMENTS_FILE_NAME,
    _CONSTRAINTS_FILE_NAME,
    _PYTHON_ENV_FILE_NAME,
    _PythonEnv,
)
from mlflow.utils import env_manager as _EnvManager
from mlflow.utils.docstring_utils import format_docstring, LOG_MODEL_PARAM_DOCS
from mlflow.utils.databricks_utils import is_in_databricks_runtime
from mlflow.utils.file_utils import get_or_create_tmp_dir, get_or_create_nfs_tmp_dir
from mlflow.utils.process import cache_return_value_per_process
from mlflow.exceptions import MlflowException
from mlflow.tracking._model_registry import DEFAULT_AWAIT_MAX_SLEEP_SECONDS
from mlflow.protos.databricks_pb2 import (
    INVALID_PARAMETER_VALUE,
    RESOURCE_DOES_NOT_EXIST,
)
from scipy.sparse import csc_matrix, csr_matrix
from mlflow.utils.requirements_utils import (
    _check_requirement_satisfied,
    _parse_requirements,
)
from mlflow.utils import find_free_port
from mlflow.utils.nfs_on_spark import get_nfs_cache_root_dir

FLAVOR_NAME = "python_function"
MAIN = "loader_module"
CODE = "code"
DATA = "data"
ENV = "env"
PY_VERSION = "python_version"

_logger = logging.getLogger(__name__)
PyFuncInput = Union[pandas.DataFrame, np.ndarray, csc_matrix, csr_matrix, List[Any], Dict[str, Any]]
PyFuncOutput = Union[pandas.DataFrame, pandas.Series, np.ndarray, list]


def add_to_model(model, loader_module, data=None, code=None, env=None, **kwargs):
    """
    Add a ``pyfunc`` spec to the model configuration.

    Defines ``pyfunc`` configuration schema. Caller can use this to create a valid ``pyfunc`` model
    flavor out of an existing directory structure. For example, other model flavors can use this to
    specify how to use their output as a ``pyfunc``.

    NOTE:

        All paths are relative to the exported model root directory.

    :param model: Existing model.
    :param loader_module: The module to be used to load the model.
    :param data: Path to the model data.
    :param code: Path to the code dependencies.
    :param env: Conda environment.
    :param req: pip requirements file.
    :param kwargs: Additional key-value pairs to include in the ``pyfunc`` flavor specification.
                   Values must be YAML-serializable.
    :return: Updated model configuration.
    """
    params = deepcopy(kwargs)
    params[MAIN] = loader_module
    params[PY_VERSION] = PYTHON_VERSION
    if code:
        params[CODE] = code
    if data:
        params[DATA] = data
    if env:
        params[ENV] = env

    return model.add_flavor(FLAVOR_NAME, **params)


def _load_model_env(path):
    """
    Get ENV file string from a model configuration stored in Python Function format.
    Returned value is a model-relative path to a Conda Environment file,
    or None if none was specified at model save time
    """
    return _get_flavor_configuration(model_path=path, flavor_name=FLAVOR_NAME).get(ENV, None)


def _enforce_mlflow_datatype(name, values: pandas.Series, t: DataType):
    """
    Enforce the input column type matches the declared in model input schema.

    The following type conversions are allowed:

    1. object -> string
    2. int -> long (upcast)
    3. float -> double (upcast)
    4. int -> double (safe conversion)
    5. np.datetime64[x] -> datetime (any precision)
    6. object -> datetime

    Any other type mismatch will raise error.
    """
    if values.dtype == object and t not in (DataType.binary, DataType.string):
        values = values.infer_objects()

    if t == DataType.string and values.dtype == object:
        # NB: the object can contain any type and we currently cannot cast to pandas Strings
        # due to how None is cast
        return values

    # NB: Comparison of pandas and numpy data type fails when numpy data type is on the left hand
    # side of the comparison operator. It works, however, if pandas type is on the left hand side.
    # That is because pandas is aware of numpy.
    if t.to_pandas() == values.dtype or t.to_numpy() == values.dtype:
        # The types are already compatible => conversion is not necessary.
        return values

    if t == DataType.binary and values.dtype.kind == t.binary.to_numpy().kind:
        # NB: bytes in numpy have variable itemsize depending on the length of the longest
        # element in the array (column). Since MLflow binary type is length agnostic, we ignore
        # itemsize when matching binary columns.
        return values

    if t == DataType.datetime and values.dtype.kind == t.to_numpy().kind:
        # NB: datetime values have variable precision denoted by brackets, e.g. datetime64[ns]
        # denotes nanosecond precision. Since MLflow datetime type is precision agnostic, we
        # ignore precision when matching datetime columns.
        return values

    if t == DataType.datetime and values.dtype == object:
        # NB: Pyspark date columns get converted to object when converted to a pandas
        # DataFrame. To respect the original typing, we convert the column to datetime.
        try:
            return values.astype(np.datetime64, errors="raise")
        except ValueError:
            raise MlflowException(
                "Failed to convert column {0} from type {1} to {2}.".format(name, values.dtype, t)
            )

    numpy_type = t.to_numpy()
    if values.dtype.kind == numpy_type.kind:
        is_upcast = values.dtype.itemsize <= numpy_type.itemsize
    elif values.dtype.kind == "u" and numpy_type.kind == "i":
        is_upcast = values.dtype.itemsize < numpy_type.itemsize
    elif values.dtype.kind in ("i", "u") and numpy_type == np.float64:
        # allow (u)int => double conversion
        is_upcast = values.dtype.itemsize <= 6
    else:
        is_upcast = False

    if is_upcast:
        return values.astype(numpy_type, errors="raise")
    else:
        # NB: conversion between incompatible types (e.g. floats -> ints or
        # double -> float) are not allowed. While supported by pandas and numpy,
        # these conversions alter the values significantly.
        def all_ints(xs):
            return all(pandas.isnull(x) or int(x) == x for x in xs)

        hint = ""
        if (
            values.dtype == np.float64
            and numpy_type.kind in ("i", "u")
            and values.hasnans
            and all_ints(values)
        ):
            hint = (
                " Hint: the type mismatch is likely caused by missing values. "
                "Integer columns in python can not represent missing values and are therefore "
                "encoded as floats. The best way to avoid this problem is to infer the model "
                "schema based on a realistic data sample (training dataset) that includes missing "
                "values. Alternatively, you can declare integer columns as doubles (float64) "
                "whenever these columns may have missing values. See `Handling Integers With "
                "Missing Values <https://www.mlflow.org/docs/latest/models.html#"
                "handling-integers-with-missing-values>`_ for more details."
            )

        raise MlflowException(
            "Incompatible input types for column {0}. "
            "Can not safely convert {1} to {2}.{3}".format(name, values.dtype, numpy_type, hint)
        )


def _enforce_tensor_spec(
    values: Union[np.ndarray, csc_matrix, csr_matrix], tensor_spec: TensorSpec
):
    """
    Enforce the input tensor shape and type matches the provided tensor spec.
    """
    expected_shape = tensor_spec.shape
    actual_shape = values.shape

    actual_type = values.dtype if isinstance(values, np.ndarray) else values.data.dtype

    if len(expected_shape) != len(actual_shape):
        raise MlflowException(
            "Shape of input {0} does not match expected shape {1}.".format(
                actual_shape, expected_shape
            )
        )
    for expected, actual in zip(expected_shape, actual_shape):
        if expected == -1:
            continue
        if expected != actual:
            raise MlflowException(
                "Shape of input {0} does not match expected shape {1}.".format(
                    actual_shape, expected_shape
                )
            )
    if clean_tensor_type(actual_type) != tensor_spec.type:
        raise MlflowException(
            "dtype of input {0} does not match expected dtype {1}".format(
                values.dtype, tensor_spec.type
            )
        )
    return values


def _enforce_col_schema(pfInput: PyFuncInput, input_schema: Schema):
    """Enforce the input columns conform to the model's column-based signature."""
    if input_schema.has_input_names():
        input_names = input_schema.input_names()
    else:
        input_names = pfInput.columns[: len(input_schema.inputs)]
    input_types = input_schema.input_types()
    new_pfInput = pandas.DataFrame()
    for i, x in enumerate(input_names):
        new_pfInput[x] = _enforce_mlflow_datatype(x, pfInput[x], input_types[i])
    return new_pfInput


def _enforce_tensor_schema(pfInput: PyFuncInput, input_schema: Schema):
    """Enforce the input tensor(s) conforms to the model's tensor-based signature."""
    if input_schema.has_input_names():
        if isinstance(pfInput, dict):
            new_pfInput = dict()
            for col_name, tensor_spec in zip(input_schema.input_names(), input_schema.inputs):
                if not isinstance(pfInput[col_name], np.ndarray):
                    raise MlflowException(
                        "This model contains a tensor-based model signature with input names,"
                        " which suggests a dictionary input mapping input name to a numpy"
                        " array, but a dict with value type {0} was found.".format(
                            type(pfInput[col_name])
                        )
                    )
                new_pfInput[col_name] = _enforce_tensor_spec(pfInput[col_name], tensor_spec)
        elif isinstance(pfInput, pandas.DataFrame):
            new_pfInput = dict()
            for col_name, tensor_spec in zip(input_schema.input_names(), input_schema.inputs):
                new_pfInput[col_name] = _enforce_tensor_spec(
                    np.array(pfInput[col_name], dtype=tensor_spec.type), tensor_spec
                )
        else:
            raise MlflowException(
                "This model contains a tensor-based model signature with input names, which"
                " suggests a dictionary input mapping input name to tensor, but an input of"
                " type {0} was found.".format(type(pfInput))
            )
    else:
        if isinstance(pfInput, pandas.DataFrame):
            new_pfInput = _enforce_tensor_spec(pfInput.to_numpy(), input_schema.inputs[0])
        elif isinstance(pfInput, (np.ndarray, csc_matrix, csr_matrix)):
            new_pfInput = _enforce_tensor_spec(pfInput, input_schema.inputs[0])
        else:
            raise MlflowException(
                "This model contains a tensor-based model signature with no input names,"
                " which suggests a numpy array input, but an input of type {0} was"
                " found.".format(type(pfInput))
            )
    return new_pfInput


def _enforce_schema(pfInput: PyFuncInput, input_schema: Schema):
    """
    Enforces the provided input matches the model's input schema,

    For signatures with input names, we check there are no missing inputs and reorder the inputs to
    match the ordering declared in schema if necessary. Any extra columns are ignored.

    For column-based signatures, we make sure the types of the input match the type specified in
    the schema or if it can be safely converted to match the input schema.

    For tensor-based signatures, we make sure the shape and type of the input matches the shape
    and type specified in model's input schema.
    """
    if not input_schema.is_tensor_spec():
        if isinstance(pfInput, (list, np.ndarray, dict)):
            try:
                pfInput = pandas.DataFrame(pfInput)
            except Exception as e:
                raise MlflowException(
                    "This model contains a column-based signature, which suggests a DataFrame"
                    " input. There was an error casting the input data to a DataFrame:"
                    " {0}".format(str(e))
                )
        if not isinstance(pfInput, pandas.DataFrame):
            raise MlflowException(
                "Expected input to be DataFrame or list. Found: %s" % type(pfInput).__name__
            )

    if input_schema.has_input_names():
        # make sure there are no missing columns
        input_names = input_schema.input_names()
        expected_cols = set(input_names)
        actual_cols = set()
        if len(expected_cols) == 1 and isinstance(pfInput, np.ndarray):
            # for schemas with a single column, match input with column
            pfInput = {input_names[0]: pfInput}
            actual_cols = expected_cols
        elif isinstance(pfInput, pandas.DataFrame):
            actual_cols = set(pfInput.columns)
        elif isinstance(pfInput, dict):
            actual_cols = set(pfInput.keys())
        missing_cols = expected_cols - actual_cols
        extra_cols = actual_cols - expected_cols
        # Preserve order from the original columns, since missing/extra columns are likely to
        # be in same order.
        missing_cols = [c for c in input_names if c in missing_cols]
        extra_cols = [c for c in actual_cols if c in extra_cols]
        if missing_cols:
            raise MlflowException(
                "Model is missing inputs {0}."
                " Note that there were extra inputs: {1}".format(missing_cols, extra_cols)
            )
    elif not input_schema.is_tensor_spec():
        # The model signature does not specify column names => we can only verify column count.
        num_actual_columns = len(pfInput.columns)
        if num_actual_columns < len(input_schema.inputs):
            raise MlflowException(
                "Model inference is missing inputs. The model signature declares "
                "{0} inputs  but the provided value only has "
                "{1} inputs. Note: the inputs were not named in the signature so we can "
                "only verify their count.".format(len(input_schema.inputs), num_actual_columns)
            )

    return (
        _enforce_tensor_schema(pfInput, input_schema)
        if input_schema.is_tensor_spec()
        else _enforce_col_schema(pfInput, input_schema)
    )


class PyFuncModel:
    """
    MLflow 'python function' model.

    Wrapper around model implementation and metadata. This class is not meant to be constructed
    directly. Instead, instances of this class are constructed and returned from
    :py:func:`load_model() <mlflow.pyfunc.load_model>`.

    ``model_impl`` can be any Python object that implements the `Pyfunc interface
    <https://mlflow.org/docs/latest/python_api/mlflow.pyfunc.html#pyfunc-inference-api>`_, and is
    returned by invoking the model's ``loader_module``.

    ``model_meta`` contains model metadata loaded from the MLmodel file.
    """

    def __init__(self, model_meta: Model, model_impl: Any):
        if not hasattr(model_impl, "predict"):
            raise MlflowException("Model implementation is missing required predict method.")
        if not model_meta:
            raise MlflowException("Model is missing metadata.")
        self._model_meta = model_meta
        self._model_impl = model_impl

    def predict(self, data: PyFuncInput) -> PyFuncOutput:
        """
        Generate model predictions.

        If the model contains signature, enforce the input schema first before calling the model
        implementation with the sanitized input. If the pyfunc model does not include model schema,
        the input is passed to the model implementation as is. See `Model Signature Enforcement
        <https://www.mlflow.org/docs/latest/models.html#signature-enforcement>`_ for more details."

        :param data: Model input as one of pandas.DataFrame, numpy.ndarray,
                     scipy.sparse.(csc.csc_matrix | csr.csr_matrix), List[Any], or
                     Dict[str, numpy.ndarray]
        :return: Model predictions as one of pandas.DataFrame, pandas.Series, numpy.ndarray or list.
        """
        input_schema = self.metadata.get_input_schema()
        if input_schema is not None:
            data = _enforce_schema(data, input_schema)
        return self._model_impl.predict(data)

    @property
    def metadata(self):
        """Model metadata."""
        if self._model_meta is None:
            raise MlflowException("Model is missing metadata.")
        return self._model_meta

    def __repr__(self):
        info = {}
        if self._model_meta is not None:
            if hasattr(self._model_meta, "run_id") and self._model_meta.run_id is not None:
                info["run_id"] = self._model_meta.run_id
            if (
                hasattr(self._model_meta, "artifact_path")
                and self._model_meta.artifact_path is not None
            ):
                info["artifact_path"] = self._model_meta.artifact_path
            info["flavor"] = self._model_meta.flavors[FLAVOR_NAME]["loader_module"]
        return yaml.safe_dump({"mlflow.pyfunc.loaded_model": info}, default_flow_style=False)


def _warn_dependency_requirement_mismatches(model_path):
    """
    Inspects the model's dependencies and prints a warning if the current Python environment
    doesn't satisfy them.
    """
    req_file_path = os.path.join(model_path, _REQUIREMENTS_FILE_NAME)
    if not os.path.exists(req_file_path):
        return

    try:
        mismatch_infos = []
        for req in _parse_requirements(req_file_path, is_constraint=False):
            req_line = req.req_str
            mismatch_info = _check_requirement_satisfied(req_line)
            if mismatch_info is not None:
                mismatch_infos.append(str(mismatch_info))

        if len(mismatch_infos) > 0:
            mismatch_str = " - " + "\n - ".join(mismatch_infos)
            warning_msg = (
                "Detected one or more mismatches between the model's dependencies and the current "
                f"Python environment:\n{mismatch_str}\n"
                "To fix the mismatches, call `mlflow.pyfunc.get_model_dependencies(model_uri)` "
                "to fetch the model's environment and install dependencies using the resulting "
                "environment file."
            )
            _logger.warning(warning_msg)

    except Exception as e:
        _logger.warning(
            f"Encountered an unexpected error ({repr(e)}) while detecting model dependency "
            "mismatches. Set logging level to DEBUG to see the full traceback."
        )
        _logger.debug("", exc_info=True)


def load_model(
    model_uri: str, suppress_warnings: bool = False, dst_path: str = None
) -> PyFuncModel:
    """
    Load a model stored in Python function format.

    :param model_uri: The location, in URI format, of the MLflow model. For example:

                      - ``/Users/me/path/to/local/model``
                      - ``relative/path/to/local/model``
                      - ``s3://my_bucket/path/to/model``
                      - ``runs:/<mlflow_run_id>/run-relative/path/to/model``
                      - ``models:/<model_name>/<model_version>``
                      - ``models:/<model_name>/<stage>``
                      - ``mlflow-artifacts:/path/to/model``

                      For more information about supported URI schemes, see
                      `Referencing Artifacts <https://www.mlflow.org/docs/latest/concepts.html#
                      artifact-locations>`_.
    :param suppress_warnings: If ``True``, non-fatal warning messages associated with the model
                              loading process will be suppressed. If ``False``, these warning
                              messages will be emitted.
    :param dst_path: The local filesystem path to which to download the model artifact.
                     This directory must already exist. If unspecified, a local output
                     path will be created.
    """
    local_path = _download_artifact_from_uri(artifact_uri=model_uri, output_path=dst_path)

    if not suppress_warnings:
        _warn_dependency_requirement_mismatches(local_path)

    model_meta = Model.load(os.path.join(local_path, MLMODEL_FILE_NAME))

    conf = model_meta.flavors.get(FLAVOR_NAME)
    if conf is None:
        raise MlflowException(
            'Model does not have the "{flavor_name}" flavor'.format(flavor_name=FLAVOR_NAME),
            RESOURCE_DOES_NOT_EXIST,
        )
    model_py_version = conf.get(PY_VERSION)
    if not suppress_warnings:
        _warn_potentially_incompatible_py_version_if_necessary(model_py_version=model_py_version)

    _add_code_from_conf_to_system_path(local_path, conf, code_key=CODE)
    data_path = os.path.join(local_path, conf[DATA]) if (DATA in conf) else local_path
    model_impl = importlib.import_module(conf[MAIN])._load_pyfunc(data_path)
    return PyFuncModel(model_meta=model_meta, model_impl=model_impl)


def _download_model_conda_env(model_uri):
    conda_yml_file_name = _get_flavor_configuration_from_uri(model_uri, FLAVOR_NAME)[ENV]
    return _download_artifact_from_uri(append_to_uri_path(model_uri, conda_yml_file_name))


def _get_model_dependencies(model_uri, format="pip"):  # pylint: disable=redefined-builtin
    if format == "pip":
        req_file_uri = append_to_uri_path(model_uri, _REQUIREMENTS_FILE_NAME)
        try:
            return _download_artifact_from_uri(req_file_uri)
        except Exception as e:
            # fallback to download conda.yaml file and parse the "pip" section from it.
            _logger.info(
                f"Downloading model '{_REQUIREMENTS_FILE_NAME}' file failed, error is {repr(e)}. "
                "Falling back to fetching pip requirements from the model's 'conda.yaml' file. "
                "Other conda dependencies will be ignored."
            )

        conda_yml_path = _download_model_conda_env(model_uri)

        with open(conda_yml_path, "r") as yf:
            conda_yml = yaml.safe_load(yf)

        conda_deps = conda_yml.get("dependencies", [])
        for index, dep in enumerate(conda_deps):
            if isinstance(dep, dict) and "pip" in dep:
                pip_deps_index = index
                break
        else:
            raise MlflowException(
                "No pip section found in conda.yaml file in the model directory.",
                error_code=RESOURCE_DOES_NOT_EXIST,
            )

        pip_deps = conda_deps.pop(pip_deps_index)["pip"]
        tmp_dir = tempfile.mkdtemp()
        pip_file_path = os.path.join(tmp_dir, _REQUIREMENTS_FILE_NAME)
        with open(pip_file_path, "w") as f:
            f.write("\n".join(pip_deps) + "\n")

        if len(conda_deps) > 0:
            _logger.warning(
                "The following conda dependencies have been excluded from the environment file:"
                f" {', '.join(conda_deps)}."
            )

        return pip_file_path

    elif format == "conda":
        conda_yml_path = _download_model_conda_env(model_uri)
        return conda_yml_path
    else:
        raise MlflowException(
            f"Illegal format argument '{format}'.", error_code=INVALID_PARAMETER_VALUE
        )


def get_model_dependencies(model_uri, format="pip"):  # pylint: disable=redefined-builtin
    """
    :param model_uri: The uri of the model to get dependencies from.
    :param format: The format of the returned dependency file. If the ``"pip"`` format is
                   specified, the path to a pip ``requirements.txt`` file is returned.
                   If the ``"conda"`` format is specified, the path to a ``"conda.yaml"``
                   file is returned . If the ``"pip"`` format is specified but the model
                   was not saved with a ``requirements.txt`` file, the ``pip`` section
                   of the model's ``conda.yaml`` file is extracted instead, and any
                   additional conda dependencies are ignored. Default value is ``"pip"``.
    :return: The local filesystem path to either a pip ``requirements.txt`` file
             (if ``format="pip"``) or a ``conda.yaml`` file (if ``format="conda"``)
             specifying the model's dependencies.
    """
    dep_file = _get_model_dependencies(model_uri, format)
    if format == "pip":
        prefix = "%" if is_in_databricks_runtime() else ""
        _logger.info(
            "To install these model dependencies, run the "
            f"following command: '{prefix}pip install -r {dep_file}'."
        )
    return dep_file


@deprecated("mlflow.pyfunc.load_model", 1.0)
def load_pyfunc(model_uri, suppress_warnings=False):
    """
    Load a model stored in Python function format.

    :param model_uri: The location, in URI format, of the MLflow model. For example:

                      - ``/Users/me/path/to/local/model``
                      - ``relative/path/to/local/model``
                      - ``s3://my_bucket/path/to/model``
                      - ``runs:/<mlflow_run_id>/run-relative/path/to/model``
                      - ``models:/<model_name>/<model_version>``
                      - ``models:/<model_name>/<stage>``
                      - ``mlflow-artifacts:/path/to/model``

                      For more information about supported URI schemes, see
                      `Referencing Artifacts <https://www.mlflow.org/docs/latest/concepts.html#
                      artifact-locations>`_.

    :param suppress_warnings: If ``True``, non-fatal warning messages associated with the model
                              loading process will be suppressed. If ``False``, these warning
                              messages will be emitted.
    """
    return load_model(model_uri, suppress_warnings)


def _warn_potentially_incompatible_py_version_if_necessary(model_py_version=None):
    """
    Compares the version of Python that was used to save a given model with the version
    of Python that is currently running. If a major or minor version difference is detected,
    logs an appropriate warning.
    """
    if model_py_version is None:
        _logger.warning(
            "The specified model does not have a specified Python version. It may be"
            " incompatible with the version of Python that is currently running: Python %s",
            PYTHON_VERSION,
        )
    elif get_major_minor_py_version(model_py_version) != get_major_minor_py_version(PYTHON_VERSION):
        _logger.warning(
            "The version of Python that the model was saved in, `Python %s`, differs"
            " from the version of Python that is currently running, `Python %s`,"
            " and may be incompatible",
            model_py_version,
            PYTHON_VERSION,
        )


def _create_model_downloading_tmp_dir(should_use_nfs):
    if should_use_nfs:
        root_tmp_dir = get_or_create_nfs_tmp_dir()
    else:
        root_tmp_dir = get_or_create_tmp_dir()

    root_model_cache_dir = os.path.join(root_tmp_dir, "models")
    os.makedirs(root_model_cache_dir, exist_ok=True)

    tmp_model_dir = tempfile.mkdtemp(dir=root_model_cache_dir)
    # mkdtemp creates a directory with permission 0o700
    # change it to be 0o777 to ensure it can be seen in spark UDF
    os.chmod(tmp_model_dir, 0o777)
    return tmp_model_dir


@cache_return_value_per_process
def _get_or_create_env_root_dir(should_use_nfs):
    if should_use_nfs:
        root_tmp_dir = get_or_create_nfs_tmp_dir()
    else:
        root_tmp_dir = get_or_create_tmp_dir()

    env_root_dir = os.path.join(root_tmp_dir, "envs")
    os.makedirs(env_root_dir, exist_ok=True)
    return env_root_dir


_MLFLOW_SERVER_OUTPUT_TAIL_LINES_TO_KEEP = 200


def spark_udf(spark, model_uri, result_type="double", env_manager="local"):
    """
    A Spark UDF that can be used to invoke the Python function formatted model.

    Parameters passed to the UDF are forwarded to the model as a DataFrame where the column names
    are ordinals (0, 1, ...). On some versions of Spark (3.0 and above), it is also possible to
    wrap the input in a struct. In that case, the data will be passed as a DataFrame with column
    names given by the struct definition (e.g. when invoked as my_udf(struct('x', 'y')), the model
    will get the data as a pandas DataFrame with 2 columns 'x' and 'y').

    If a model contains a signature, the UDF can be called without specifying column name
    arguments. In this case, the UDF will be called with column names from signature, so the
    evaluation dataframe's column names must match the model signature's column names.

    The predictions are filtered to contain only the columns that can be represented as the
    ``result_type``. If the ``result_type`` is string or array of strings, all predictions are
    converted to string. If the result type is not an array type, the left most column with
    matching type is returned.

    NOTE: Inputs of type ``pyspark.sql.types.DateType`` are not supported on earlier versions of
    Spark (2.4 and below).

    .. code-block:: python
        :caption: Example

        from pyspark.sql.functions import struct

        predict = mlflow.pyfunc.spark_udf(spark, "/my/local/model")
        df.withColumn("prediction", predict(struct("name", "age"))).show()

    :param spark: A SparkSession object.
    :param model_uri: The location, in URI format, of the MLflow model with the
                      :py:mod:`mlflow.pyfunc` flavor. For example:

                      - ``/Users/me/path/to/local/model``
                      - ``relative/path/to/local/model``
                      - ``s3://my_bucket/path/to/model``
                      - ``runs:/<mlflow_run_id>/run-relative/path/to/model``
                      - ``models:/<model_name>/<model_version>``
                      - ``models:/<model_name>/<stage>``
                      - ``mlflow-artifacts:/path/to/model``

                      For more information about supported URI schemes, see
                      `Referencing Artifacts <https://www.mlflow.org/docs/latest/concepts.html#
                      artifact-locations>`_.

    :param result_type: the return type of the user-defined function. The value can be either a
        ``pyspark.sql.types.DataType`` object or a DDL-formatted type string. Only a primitive
        type or an array ``pyspark.sql.types.ArrayType`` of primitive type are allowed.
        The following classes of result type are supported:

        - "int" or ``pyspark.sql.types.IntegerType``: The leftmost integer that can fit in an
          ``int32`` or an exception if there is none.

        - "long" or ``pyspark.sql.types.LongType``: The leftmost long integer that can fit in an
          ``int64`` or an exception if there is none.

        - ``ArrayType(IntegerType|LongType)``: All integer columns that can fit into the requested
          size.

        - "float" or ``pyspark.sql.types.FloatType``: The leftmost numeric result cast to
          ``float32`` or an exception if there is none.

        - "double" or ``pyspark.sql.types.DoubleType``: The leftmost numeric result cast to
          ``double`` or an exception if there is none.

        - ``ArrayType(FloatType|DoubleType)``: All numeric columns cast to the requested type or
          an exception if there are no numeric columns.

        - "string" or ``pyspark.sql.types.StringType``: The leftmost column converted to ``string``.

        - ``ArrayType(StringType)``: All columns converted to ``string``.

    :param env_manager: The environment manager to use in order to create the software environment
                        for model inference. Note that environment is only restored in the context
                        of the PySpark UDF; the software environment outside of the UDF is
                        unaffected. Default value is ``local``, and the following values are
                        supported:

                         - ``conda``: (Recommended) Use Conda to restore the software environment
                           that was used to train the model.
                         - ``virtualenv``: Use virtualenv to restore the python environment that
                           was used to train the model.
                         - ``local``: Use the current Python environment for model inference, which
                           may differ from the environment used to train the model and may lead to
                           errors or invalid predictions.

    :return: Spark UDF that applies the model's ``predict`` method to the data and returns a
             type specified by ``result_type``, which by default is a double.
    """

    # Scope Spark import to this method so users don't need pyspark to use non-Spark-related
    # functionality.
    import functools
    from mlflow.pyfunc.spark_model_cache import SparkModelCache
    from mlflow.utils._spark_utils import _SparkDirectoryDistributor
    from pyspark.sql.functions import pandas_udf
    from pyspark.sql.types import _parse_datatype_string
    from pyspark.sql.types import (
        ArrayType,
        DataType as SparkDataType,
        StructType as SparkStructType,
    )
    from pyspark.sql.types import DoubleType, IntegerType, FloatType, LongType, StringType
    from mlflow.models.cli import _get_flavor_backend

    _EnvManager.validate(env_manager)

    # Check whether spark is in local or local-cluster mode
    # this case all executors and driver share the same filesystem
    is_spark_in_local_mode = spark.conf.get("spark.master").startswith("local")

    nfs_root_dir = get_nfs_cache_root_dir()
    should_use_nfs = nfs_root_dir is not None
    should_use_spark_to_broadcast_file = not (is_spark_in_local_mode or should_use_nfs)
    env_root_dir = _get_or_create_env_root_dir(should_use_nfs)

    if not isinstance(result_type, SparkDataType):
        result_type = _parse_datatype_string(result_type)

    elem_type = result_type
    if isinstance(elem_type, ArrayType):
        elem_type = elem_type.elementType

    supported_types = [IntegerType, LongType, FloatType, DoubleType, StringType]

    if not any(isinstance(elem_type, x) for x in supported_types):
        raise MlflowException(
            message="Invalid result_type '{}'. Result type can only be one of or an array of one "
            "of the following types: {}".format(str(elem_type), str(supported_types)),
            error_code=INVALID_PARAMETER_VALUE,
        )

    local_model_path = _download_artifact_from_uri(
        artifact_uri=model_uri, output_path=_create_model_downloading_tmp_dir(should_use_nfs)
    )

    if env_manager == _EnvManager.LOCAL:
        # Assume spark executor python environment is the same with spark driver side.
        _warn_dependency_requirement_mismatches(local_model_path)
        _logger.warning(
            'Calling `spark_udf()` with `env_manager="local"` does not recreate the same '
            "environment that was used during training, which may lead to errors or inaccurate "
            'predictions. We recommend specifying `env_manager="conda"`, which automatically '
            "recreates the environment that was used to train the model and performs inference "
            "in the recreated environment."
        )
    else:
        _logger.info(
            "This UDF will use Conda to recreate the model's software environment for inference. "
            "This may take extra time during execution."
        )
        if not sys.platform.startswith("linux"):
            # TODO: support killing mlflow server launched in UDF task when spark job canceled
            #  for non-linux system.
            #  https://stackoverflow.com/questions/53208/how-do-i-automatically-destroy-child-processes-in-windows
            _logger.warning(
                "In order to run inference code in restored python environment, PySpark UDF "
                "processes spawn MLflow Model servers as child processes. Due to system "
                "limitations with handling SIGKILL signals, these MLflow Model server child "
                "processes cannot be cleaned up if the Spark Job is canceled."
            )

    if not should_use_spark_to_broadcast_file:
        # Prepare restored environment in driver side if possible.
        # Note: In databricks runtime, because databricks notebook cell output cannot capture
        # child process output, so that set capture_output to be True so that when `conda prepare
        # env` command failed, the exception message will include command stdout/stderr output.
        # Otherwise user have to check cluster driver log to find command stdout/stderr output.
        # In non-databricks runtime, set capture_output to be False, because the benefit of
        # "capture_output=False" is the output will be printed immediately, otherwise you have
        # to wait conda command fail and suddenly get all output printed (included in error
        # message).
<<<<<<< HEAD
        if env_manager is not _EnvManager.LOCAL:
=======
        if env_manager == _EnvManager.CONDA:
>>>>>>> 6124c8cf
            _get_flavor_backend(
                local_model_path,
                env_manager=env_manager,
                install_mlflow=False,
                env_root_dir=env_root_dir,
            ).prepare_env(model_uri=local_model_path, capture_output=is_in_databricks_runtime())

    # Broadcast local model directory to remote worker if needed.
    if should_use_spark_to_broadcast_file:
        archive_path = SparkModelCache.add_local_model(spark, local_model_path)

    model_metadata = Model.load(os.path.join(local_model_path, MLMODEL_FILE_NAME))

    def _predict_row_batch(predict_fn, args):
        input_schema = model_metadata.get_input_schema()
        pdf = None

        for x in args:
            if type(x) == pandas.DataFrame:
                if len(args) != 1:
                    raise Exception(
                        "If passing a StructType column, there should be only one "
                        "input column, but got %d" % len(args)
                    )
                pdf = x
        if pdf is None:
            args = list(args)
            if input_schema is None:
                names = [str(i) for i in range(len(args))]
            else:
                names = input_schema.input_names()
                if len(args) > len(names):
                    args = args[: len(names)]
                if len(args) < len(names):
                    raise MlflowException(
                        "Model input is missing columns. Expected {0} input columns {1},"
                        " but the model received only {2} unnamed input columns"
                        " (Since the columns were passed unnamed they are expected to be in"
                        " the order specified by the schema).".format(len(names), names, len(args))
                    )
            pdf = pandas.DataFrame(data={names[i]: x for i, x in enumerate(args)}, columns=names)

        result = predict_fn(pdf)

        if not isinstance(result, pandas.DataFrame):
            result = pandas.DataFrame(data=result)

        elem_type = result_type.elementType if isinstance(result_type, ArrayType) else result_type

        if type(elem_type) == IntegerType:
            result = result.select_dtypes(
                [np.byte, np.ubyte, np.short, np.ushort, np.int32]
            ).astype(np.int32)
        elif type(elem_type) == LongType:
            result = result.select_dtypes([np.byte, np.ubyte, np.short, np.ushort, int])

        elif type(elem_type) == FloatType:
            result = result.select_dtypes(include=(np.number,)).astype(np.float32)

        elif type(elem_type) == DoubleType:
            result = result.select_dtypes(include=(np.number,)).astype(np.float64)

        if len(result.columns) == 0:
            raise MlflowException(
                message="The the model did not produce any values compatible with the requested "
                "type '{}'. Consider requesting udf with StringType or "
                "Arraytype(StringType).".format(str(elem_type)),
                error_code=INVALID_PARAMETER_VALUE,
            )

        if type(elem_type) == StringType:
            result = result.applymap(str)

        if type(result_type) == ArrayType:
            return pandas.Series(result.to_numpy().tolist())
        else:
            return result[result.columns[0]]

    result_type_hint = (
        pandas.DataFrame if isinstance(result_type, SparkStructType) else pandas.Series
    )

    @pandas_udf(result_type)
    def udf(
        iterator: Iterator[Tuple[Union[pandas.Series, pandas.DataFrame], ...]]
    ) -> Iterator[result_type_hint]:
        # importing here to prevent circular import
        from mlflow.pyfunc.scoring_server.client import ScoringServerClient

        # Note: this is a pandas udf function in iteration style, which takes an iterator of
        # tuple of pandas.Series and outputs an iterator of pandas.Series.

        scoring_server_proc = None

<<<<<<< HEAD
        if env_manager is not _EnvManager.LOCAL:
=======
        # TODO: Support virtual env.
        if env_manager == _EnvManager.CONDA:
>>>>>>> 6124c8cf
            if should_use_spark_to_broadcast_file:
                local_model_path_on_executor = _SparkDirectoryDistributor.get_or_extract(
                    archive_path
                )
                # Create individual conda_env_root_dir for each spark UDF task process.
                env_root_dir_on_executor = _get_or_create_env_root_dir(should_use_nfs)
            else:
                local_model_path_on_executor = local_model_path
                env_root_dir_on_executor = env_root_dir

            pyfunc_backend = _get_flavor_backend(
                local_model_path_on_executor,
                workers=1,
                install_mlflow=False,
                env_manager=env_manager,
                env_root_dir=env_root_dir_on_executor,
            )

            if should_use_spark_to_broadcast_file:
                # Call "prepare_env" in advance in order to reduce scoring server launch time.
                # So that we can use a shorter timeout when call `client.wait_server_ready`,
                # otherwise we have to set a long timeout for `client.wait_server_ready` time,
                # this prevents spark UDF task failing fast if other exception raised when scoring
                # server launching.
                # Set "capture_output" so that if "conda env create" command failed, the command
                # stdout/stderr output will be attached to the exception message and included in
                # driver side exception.
                pyfunc_backend.prepare_env(
                    model_uri=local_model_path_on_executor, capture_output=True
                )

            # launch scoring server
            # TODO: adjust timeout for server requests handler.
            server_port = find_free_port()
            scoring_server_proc = pyfunc_backend.serve(
                model_uri=local_model_path_on_executor,
                port=server_port,
                host="127.0.0.1",
                enable_mlserver=False,
                synchronous=False,
                stdout=subprocess.PIPE,
                stderr=subprocess.STDOUT,
            )

            server_tail_logs = collections.deque(maxlen=_MLFLOW_SERVER_OUTPUT_TAIL_LINES_TO_KEEP)

            def server_redirect_log_thread_func(child_stdout):
                for line in child_stdout:
                    if isinstance(line, bytes):
                        decoded = line.decode()
                    else:
                        decoded = line
                    server_tail_logs.append(decoded)
                    sys.stdout.write("[model server] " + decoded)

            server_redirect_log_thread = threading.Thread(
                target=server_redirect_log_thread_func, args=(scoring_server_proc.stdout,)
            )
            server_redirect_log_thread.setDaemon(True)
            server_redirect_log_thread.start()

            client = ScoringServerClient("127.0.0.1", server_port)

            try:
                client.wait_server_ready(timeout=90, scoring_server_proc=scoring_server_proc)
            except Exception:
                err_msg = "During spark UDF task execution, mlflow model server failed to launch. "
                if len(server_tail_logs) == _MLFLOW_SERVER_OUTPUT_TAIL_LINES_TO_KEEP:
                    err_msg += (
                        f"Last {_MLFLOW_SERVER_OUTPUT_TAIL_LINES_TO_KEEP} "
                        "lines of MLflow model server output:\n"
                    )
                else:
                    err_msg += "MLflow model server output:\n"
                err_msg += "".join(server_tail_logs)
                raise MlflowException(err_msg)

            def batch_predict_fn(pdf):
                return client.invoke(pdf)

        elif env_manager == _EnvManager.LOCAL:
            if should_use_spark_to_broadcast_file:
                loaded_model, _ = SparkModelCache.get_or_load(archive_path)
            else:
                loaded_model = mlflow.pyfunc.load_model(local_model_path)

            def batch_predict_fn(pdf):
                return loaded_model.predict(pdf)

        try:
            for input_batch in iterator:
                # If the UDF is called with only multiple arguments,
                # the `input_batch` is a tuple which composes of several pd.Series/pd.DataFrame
                # objects.
                # If the UDF is called with only one argument,
                # the `input_batch` instance will be an instance of `pd.Series`/`pd.DataFrame`,
                if isinstance(input_batch, (pandas.Series, pandas.DataFrame)):
                    # UDF is called with only one argument
                    row_batch_args = (input_batch,)
                else:
                    row_batch_args = input_batch

                yield _predict_row_batch(batch_predict_fn, row_batch_args)
        finally:
            if scoring_server_proc is not None:
                os.kill(scoring_server_proc.pid, signal.SIGTERM)

    udf.metadata = model_metadata

    @functools.wraps(udf)
    def udf_with_default_cols(*args):
        if len(args) == 0:
            input_schema = model_metadata.get_input_schema()

            if input_schema and len(input_schema.inputs) > 0:
                if input_schema.has_input_names():
                    input_names = input_schema.input_names()
                    return udf(*input_names)
                else:
                    raise MlflowException(
                        message="Cannot apply udf because no column names specified. The udf "
                        "expects {} columns with types: {}. Input column names could not be "
                        "inferred from the model signature (column names not found).".format(
                            len(input_schema.inputs),
                            input_schema.inputs,
                        ),
                        error_code=INVALID_PARAMETER_VALUE,
                    )
            else:
                raise MlflowException(
                    "Attempting to apply udf on zero columns because no column names were "
                    "specified as arguments or inferred from the model signature.",
                    error_code=INVALID_PARAMETER_VALUE,
                )
        else:
            return udf(*args)

    return udf_with_default_cols


@format_docstring(LOG_MODEL_PARAM_DOCS.format(package_name="scikit-learn"))
def save_model(
    path,
    loader_module=None,
    data_path=None,
    code_path=None,
    conda_env=None,
    mlflow_model=None,
    python_model=None,
    artifacts=None,
    signature: ModelSignature = None,
    input_example: ModelInputExample = None,
    pip_requirements=None,
    extra_pip_requirements=None,
    **kwargs,
):
    """
    save_model(path, loader_module=None, data_path=None, code_path=None, conda_env=None,\
               mlflow_model=Model(), python_model=None, artifacts=None)

    Save a Pyfunc model with custom inference logic and optional data dependencies to a path on the
    local filesystem.

    For information about the workflows that this method supports, please see :ref:`"workflows for
    creating custom pyfunc models" <pyfunc-create-custom-workflows>` and
    :ref:`"which workflow is right for my use case?" <pyfunc-create-custom-selecting-workflow>`.
    Note that the parameters for the second workflow: ``loader_module``, ``data_path`` and the
    parameters for the first workflow: ``python_model``, ``artifacts``, cannot be
    specified together.

    :param path: The path to which to save the Python model.
    :param loader_module: The name of the Python module that is used to load the model
                          from ``data_path``. This module must define a method with the prototype
                          ``_load_pyfunc(data_path)``. If not ``None``, this module and its
                          dependencies must be included in one of the following locations:

                          - The MLflow library.
                          - Package(s) listed in the model's Conda environment, specified by
                            the ``conda_env`` parameter.
                          - One or more of the files specified by the ``code_path`` parameter.

    :param data_path: Path to a file or directory containing model data.
    :param code_path: A list of local filesystem paths to Python file dependencies (or directories
                      containing file dependencies). These files are *prepended* to the system
                      path before the model is loaded.
    :param conda_env: {{ conda_env }}
    :param mlflow_model: :py:mod:`mlflow.models.Model` configuration to which to add the
                         **python_function** flavor.
    :param python_model: An instance of a subclass of :class:`~PythonModel`. This class is
                         serialized using the CloudPickle library. Any dependencies of the class
                         should be included in one of the following locations:

                            - The MLflow library.
                            - Package(s) listed in the model's Conda environment, specified by
                              the ``conda_env`` parameter.
                            - One or more of the files specified by the ``code_path`` parameter.

                         Note: If the class is imported from another module, as opposed to being
                         defined in the ``__main__`` scope, the defining module should also be
                         included in one of the listed locations.
    :param artifacts: A dictionary containing ``<name, artifact_uri>`` entries. Remote artifact URIs
                      are resolved to absolute filesystem paths, producing a dictionary of
                      ``<name, absolute_path>`` entries. ``python_model`` can reference these
                      resolved entries as the ``artifacts`` property of the ``context`` parameter
                      in :func:`PythonModel.load_context() <mlflow.pyfunc.PythonModel.load_context>`
                      and :func:`PythonModel.predict() <mlflow.pyfunc.PythonModel.predict>`.
                      For example, consider the following ``artifacts`` dictionary::

                        {
                            "my_file": "s3://my-bucket/path/to/my/file"
                        }

                      In this case, the ``"my_file"`` artifact is downloaded from S3. The
                      ``python_model`` can then refer to ``"my_file"`` as an absolute filesystem
                      path via ``context.artifacts["my_file"]``.

                      If ``None``, no artifacts are added to the model.

    :param signature: :py:class:`ModelSignature <mlflow.models.ModelSignature>`
                      describes model input and output :py:class:`Schema <mlflow.types.Schema>`.
                      The model signature can be :py:func:`inferred <mlflow.models.infer_signature>`
                      from datasets with valid model input (e.g. the training dataset with target
                      column omitted) and valid model output (e.g. model predictions generated on
                      the training dataset), for example:

                      .. code-block:: python

                        from mlflow.models.signature import infer_signature
                        train = df.drop_column("target_label")
                        predictions = ... # compute model predictions
                        signature = infer_signature(train, predictions)
    :param input_example: Input example provides one or several instances of valid
                          model input. The example can be used as a hint of what data to feed the
                          model. The given example can be a Pandas DataFrame where the given
                          example will be serialized to json using the Pandas split-oriented
                          format, or a numpy array where the example will be serialized to json
                          by converting it to a list. Bytes are base64-encoded.
    :param pip_requirements: {{ pip_requirements }}
    :param extra_pip_requirements: {{ extra_pip_requirements }}
    """
    _validate_env_arguments(conda_env, pip_requirements, extra_pip_requirements)

    mlflow_model = kwargs.pop("model", mlflow_model)
    if len(kwargs) > 0:
        raise TypeError("save_model() got unexpected keyword arguments: {}".format(kwargs))
    if code_path is not None:
        if not isinstance(code_path, list):
            raise TypeError("Argument code_path should be a list, not {}".format(type(code_path)))

    first_argument_set = {
        "loader_module": loader_module,
        "data_path": data_path,
    }
    second_argument_set = {
        "artifacts": artifacts,
        "python_model": python_model,
    }
    first_argument_set_specified = any(item is not None for item in first_argument_set.values())
    second_argument_set_specified = any(item is not None for item in second_argument_set.values())
    if first_argument_set_specified and second_argument_set_specified:
        raise MlflowException(
            message=(
                "The following sets of parameters cannot be specified together: {first_set_keys}"
                " and {second_set_keys}. All parameters in one set must be `None`. Instead, found"
                " the following values: {first_set_entries} and {second_set_entries}".format(
                    first_set_keys=first_argument_set.keys(),
                    second_set_keys=second_argument_set.keys(),
                    first_set_entries=first_argument_set,
                    second_set_entries=second_argument_set,
                )
            ),
            error_code=INVALID_PARAMETER_VALUE,
        )
    elif (loader_module is None) and (python_model is None):
        msg = (
            "Either `loader_module` or `python_model` must be specified. A `loader_module` "
            "should be a python module. A `python_model` should be a subclass of PythonModel"
        )
        raise MlflowException(message=msg, error_code=INVALID_PARAMETER_VALUE)

    _validate_and_prepare_target_save_path(path)
    if mlflow_model is None:
        mlflow_model = Model()
    if signature is not None:
        mlflow_model.signature = signature
    if input_example is not None:
        _save_example(mlflow_model, input_example, path)

    if first_argument_set_specified:
        return _save_model_with_loader_module_and_data_path(
            path=path,
            loader_module=loader_module,
            data_path=data_path,
            code_paths=code_path,
            conda_env=conda_env,
            mlflow_model=mlflow_model,
            pip_requirements=pip_requirements,
            extra_pip_requirements=extra_pip_requirements,
        )
    elif second_argument_set_specified:
        return mlflow.pyfunc.model._save_model_with_class_artifacts_params(
            path=path,
            python_model=python_model,
            artifacts=artifacts,
            conda_env=conda_env,
            code_paths=code_path,
            mlflow_model=mlflow_model,
            pip_requirements=pip_requirements,
            extra_pip_requirements=extra_pip_requirements,
        )


@format_docstring(LOG_MODEL_PARAM_DOCS.format(package_name="scikit-learn"))
def log_model(
    artifact_path,
    loader_module=None,
    data_path=None,
    code_path=None,
    conda_env=None,
    python_model=None,
    artifacts=None,
    registered_model_name=None,
    signature: ModelSignature = None,
    input_example: ModelInputExample = None,
    await_registration_for=DEFAULT_AWAIT_MAX_SLEEP_SECONDS,
    pip_requirements=None,
    extra_pip_requirements=None,
):
    """
    Log a Pyfunc model with custom inference logic and optional data dependencies as an MLflow
    artifact for the current run.

    For information about the workflows that this method supports, see :ref:`Workflows for
    creating custom pyfunc models <pyfunc-create-custom-workflows>` and
    :ref:`Which workflow is right for my use case? <pyfunc-create-custom-selecting-workflow>`.
    You cannot specify the parameters for the second workflow: ``loader_module``, ``data_path``
    and the parameters for the first workflow: ``python_model``, ``artifacts`` together.

    :param artifact_path: The run-relative artifact path to which to log the Python model.
    :param loader_module: The name of the Python module that is used to load the model
                          from ``data_path``. This module must define a method with the prototype
                          ``_load_pyfunc(data_path)``. If not ``None``, this module and its
                          dependencies must be included in one of the following locations:

                          - The MLflow library.
                          - Package(s) listed in the model's Conda environment, specified by
                            the ``conda_env`` parameter.
                          - One or more of the files specified by the ``code_path`` parameter.

    :param data_path: Path to a file or directory containing model data.
    :param code_path: A list of local filesystem paths to Python file dependencies (or directories
                      containing file dependencies). These files are *prepended* to the system
                      path before the model is loaded.
    :param conda_env: {{ conda_env }}
    :param python_model: An instance of a subclass of :class:`~PythonModel`. This class is
                         serialized using the CloudPickle library. Any dependencies of the class
                         should be included in one of the following locations:

                            - The MLflow library.
                            - Package(s) listed in the model's Conda environment, specified by
                              the ``conda_env`` parameter.
                            - One or more of the files specified by the ``code_path`` parameter.

                         Note: If the class is imported from another module, as opposed to being
                         defined in the ``__main__`` scope, the defining module should also be
                         included in one of the listed locations.
    :param artifacts: A dictionary containing ``<name, artifact_uri>`` entries. Remote artifact URIs
                      are resolved to absolute filesystem paths, producing a dictionary of
                      ``<name, absolute_path>`` entries. ``python_model`` can reference these
                      resolved entries as the ``artifacts`` property of the ``context`` parameter
                      in :func:`PythonModel.load_context() <mlflow.pyfunc.PythonModel.load_context>`
                      and :func:`PythonModel.predict() <mlflow.pyfunc.PythonModel.predict>`.
                      For example, consider the following ``artifacts`` dictionary::

                        {
                            "my_file": "s3://my-bucket/path/to/my/file"
                        }

                      In this case, the ``"my_file"`` artifact is downloaded from S3. The
                      ``python_model`` can then refer to ``"my_file"`` as an absolute filesystem
                      path via ``context.artifacts["my_file"]``.

                      If ``None``, no artifacts are added to the model.
    :param registered_model_name: This argument may change or be removed in a
                                  future release without warning. If given, create a model
                                  version under ``registered_model_name``, also creating a
                                  registered model if one with the given name does not exist.

    :param signature: :py:class:`ModelSignature <mlflow.models.ModelSignature>`
                      describes model input and output :py:class:`Schema <mlflow.types.Schema>`.
                      The model signature can be :py:func:`inferred <mlflow.models.infer_signature>`
                      from datasets with valid model input (e.g. the training dataset with target
                      column omitted) and valid model output (e.g. model predictions generated on
                      the training dataset), for example:

                      .. code-block:: python

                        from mlflow.models.signature import infer_signature
                        train = df.drop_column("target_label")
                        predictions = ... # compute model predictions
                        signature = infer_signature(train, predictions)
    :param input_example: Input example provides one or several instances of valid
                          model input. The example can be used as a hint of what data to feed the
                          model. The given example can be a Pandas DataFrame where the given
                          example will be serialized to json using the Pandas split-oriented
                          format, or a numpy array where the example will be serialized to json
                          by converting it to a list. Bytes are base64-encoded.
    :param await_registration_for: Number of seconds to wait for the model version to finish
                            being created and is in ``READY`` status. By default, the function
                            waits for five minutes. Specify 0 or None to skip waiting.
    :param pip_requirements: {{ pip_requirements }}
    :param extra_pip_requirements: {{ extra_pip_requirements }}
    :return: A :py:class:`ModelInfo <mlflow.models.model.ModelInfo>` instance that contains the
             metadata of the logged model.
    """
    return Model.log(
        artifact_path=artifact_path,
        flavor=mlflow.pyfunc,
        loader_module=loader_module,
        data_path=data_path,
        code_path=code_path,
        python_model=python_model,
        artifacts=artifacts,
        conda_env=conda_env,
        registered_model_name=registered_model_name,
        signature=signature,
        input_example=input_example,
        await_registration_for=await_registration_for,
        pip_requirements=pip_requirements,
        extra_pip_requirements=extra_pip_requirements,
    )


def _save_model_with_loader_module_and_data_path(
    path,
    loader_module,
    data_path=None,
    code_paths=None,
    conda_env=None,
    mlflow_model=None,
    pip_requirements=None,
    extra_pip_requirements=None,
):
    """
    Export model as a generic Python function model.
    :param path: The path to which to save the Python model.
    :param loader_module: The name of the Python module that is used to load the model
                          from ``data_path``. This module must define a method with the prototype
                          ``_load_pyfunc(data_path)``.
    :param data_path: Path to a file or directory containing model data.
    :param code_paths: A list of local filesystem paths to Python file dependencies (or directories
                      containing file dependencies). These files are *prepended* to the system
                      path before the model is loaded.
    :param conda_env: Either a dictionary representation of a Conda environment or the path to a
                      Conda environment yaml file. If provided, this decsribes the environment
                      this model should be run in.
    :return: Model configuration containing model info.
    """

    data = None

    if data_path is not None:
        model_file = _copy_file_or_tree(src=data_path, dst=path, dst_dir="data")
        data = model_file

    code_dir_subpath = _validate_and_copy_code_paths(code_paths, path)

    if mlflow_model is None:
        mlflow_model = Model()

    mlflow.pyfunc.add_to_model(
        mlflow_model,
        loader_module=loader_module,
        code=code_dir_subpath,
        data=data,
        env=_CONDA_ENV_FILE_NAME,
    )
    mlflow_model.save(os.path.join(path, MLMODEL_FILE_NAME))

    if conda_env is None:
        if pip_requirements is None:
            default_reqs = get_default_pip_requirements()
            # To ensure `_load_pyfunc` can successfully load the model during the dependency
            # inference, `mlflow_model.save` must be called beforehand to save an MLmodel file.
            inferred_reqs = mlflow.models.infer_pip_requirements(
                path,
                FLAVOR_NAME,
                fallback=default_reqs,
            )
            default_reqs = sorted(set(inferred_reqs).union(default_reqs))
        else:
            default_reqs = None
        conda_env, pip_requirements, pip_constraints = _process_pip_requirements(
            default_reqs,
            pip_requirements,
            extra_pip_requirements,
        )
    else:
        conda_env, pip_requirements, pip_constraints = _process_conda_env(conda_env)

    with open(os.path.join(path, _CONDA_ENV_FILE_NAME), "w") as f:
        yaml.safe_dump(conda_env, stream=f, default_flow_style=False)

    # Save `constraints.txt` if necessary
    if pip_constraints:
        write_to(os.path.join(path, _CONSTRAINTS_FILE_NAME), "\n".join(pip_constraints))

    # Save `requirements.txt`
    write_to(os.path.join(path, _REQUIREMENTS_FILE_NAME), "\n".join(pip_requirements))

    _PythonEnv.current().to_yaml(os.path.join(path, _PYTHON_ENV_FILE_NAME))
    return mlflow_model


loader_template = """

import importlib
import os
import sys

def load_pyfunc():
    {update_path}return importlib.import_module('{main}')._load_pyfunc('{data_path}')

"""<|MERGE_RESOLUTION|>--- conflicted
+++ resolved
@@ -1069,11 +1069,7 @@
         # "capture_output=False" is the output will be printed immediately, otherwise you have
         # to wait conda command fail and suddenly get all output printed (included in error
         # message).
-<<<<<<< HEAD
-        if env_manager is not _EnvManager.LOCAL:
-=======
-        if env_manager == _EnvManager.CONDA:
->>>>>>> 6124c8cf
+        if env_manager != _EnvManager.LOCAL:
             _get_flavor_backend(
                 local_model_path,
                 env_manager=env_manager,
@@ -1168,12 +1164,7 @@
 
         scoring_server_proc = None
 
-<<<<<<< HEAD
-        if env_manager is not _EnvManager.LOCAL:
-=======
-        # TODO: Support virtual env.
-        if env_manager == _EnvManager.CONDA:
->>>>>>> 6124c8cf
+        if env_manager != _EnvManager.LOCAL:
             if should_use_spark_to_broadcast_file:
                 local_model_path_on_executor = _SparkDirectoryDistributor.get_or_extract(
                     archive_path
