"""
The ``python_function`` model flavor serves as a default model interface for MLflow Python models.
Any MLflow Python model is expected to be loadable as a ``python_function`` model.

In addition, the ``mlflow.pyfunc`` module defines a generic :ref:`filesystem format
<pyfunc-filesystem-format>` for Python models and provides utilities for saving to and loading from
this format. The format is self contained in the sense that it includes all necessary information
for anyone to load it and use it. Dependencies are either stored directly with the model or
referenced via a Conda environment.

The ``mlflow.pyfunc`` module also defines utilities for creating custom ``pyfunc`` models
using frameworks and inference logic that may not be natively included in MLflow. See
:ref:`pyfunc-create-custom`.

.. _pyfunc-inference-api:

*************
Inference API
*************

Python function models are loaded as an instance of :py:class:`PyFuncModel
<mlflow.pyfunc.PyFuncModel>`, which is an MLflow wrapper around the model implementation and model
metadata (MLmodel file). You can score the model by calling the :py:func:`predict()
<mlflow.pyfunc.PyFuncModel.predict>` method, which has the following signature::

  predict(
    model_input: [pandas.DataFrame, numpy.ndarray, scipy.sparse.(csc.csc_matrix | csr.csr_matrix),
    List[Any], Dict[str, Any]]
  ) -> [numpy.ndarray | pandas.(Series | DataFrame) | List]

All PyFunc models will support `pandas.DataFrame` as input and DL PyFunc models will also support
tensor inputs in the form of Dict[str, numpy.ndarray] (named tensors) and `numpy.ndarrays`
(unnamed tensors).


.. _pyfunc-filesystem-format:

*****************
Filesystem format
*****************

The Pyfunc format is defined as a directory structure containing all required data, code, and
configuration::

    ./dst-path/
        ./MLmodel: configuration
        <code>: code packaged with the model (specified in the MLmodel file)
        <data>: data packaged with the model (specified in the MLmodel file)
        <env>: Conda environment definition (specified in the MLmodel file)

The directory structure may contain additional contents that can be referenced by the ``MLmodel``
configuration.

.. _pyfunc-model-config:

MLModel configuration
#####################

A Python model contains an ``MLmodel`` file in **python_function** format in its root with the
following parameters:

- loader_module [required]:
         Python module that can load the model. Expected as module identifier
         e.g. ``mlflow.sklearn``, it will be imported using ``importlib.import_module``.
         The imported module must contain a function with the following signature::

          _load_pyfunc(path: string) -> <pyfunc model implementation>

         The path argument is specified by the ``data`` parameter and may refer to a file or
         directory. The model implementation is expected to be an object with a
         ``predict`` method with the following signature::

          predict(
            model_input: [pandas.DataFrame, numpy.ndarray,
            scipy.sparse.(csc.csc_matrix | csr.csr_matrix), List[Any], Dict[str, Any]]
          ) -> [numpy.ndarray | pandas.(Series | DataFrame) | List]

- code [optional]:
        Relative path to a directory containing the code packaged with this model.
        All files and directories inside this directory are added to the Python path
        prior to importing the model loader.

- data [optional]:
         Relative path to a file or directory containing model data.
         The path is passed to the model loader.

- env [optional]:
         Relative path to an exported Conda environment. If present this environment
         should be activated prior to running the model.

- Optionally, any additional parameters necessary for interpreting the serialized model in
  ``pyfunc`` format.

.. rubric:: Example

::

    tree example/sklearn_iris/mlruns/run1/outputs/linear-lr

::

  ├── MLmodel
  ├── code
  │   ├── sklearn_iris.py
  │
  ├── data
  │   └── model.pkl
  └── mlflow_env.yml

::

    cat example/sklearn_iris/mlruns/run1/outputs/linear-lr/MLmodel

::

  python_function:
    code: code
    data: data/model.pkl
    loader_module: mlflow.sklearn
    env: mlflow_env.yml
    main: sklearn_iris

.. _pyfunc-create-custom:

******************************
Creating custom Pyfunc models
******************************

MLflow's persistence modules provide convenience functions for creating models with the
``pyfunc`` flavor in a variety of machine learning frameworks (scikit-learn, Keras, Pytorch, and
more); however, they do not cover every use case. For example, you may want to create an MLflow
model with the ``pyfunc`` flavor using a framework that MLflow does not natively support.
Alternatively, you may want to build an MLflow model that executes custom logic when evaluating
queries, such as preprocessing and postprocessing routines. Therefore, ``mlflow.pyfunc``
provides utilities for creating ``pyfunc`` models from arbitrary code and model data.

The :meth:`save_model()` and :meth:`log_model()` methods are designed to support multiple workflows
for creating custom ``pyfunc`` models that incorporate custom inference logic and artifacts
that the logic may require.

An `artifact` is a file or directory, such as a serialized model or a CSV. For example, a
serialized TensorFlow graph is an artifact. An MLflow model directory is also an artifact.

.. _pyfunc-create-custom-workflows:

Workflows
#########

:meth:`save_model()` and :meth:`log_model()` support the following workflows:

1. Programmatically defining a new MLflow model, including its attributes and artifacts.

   Given a set of artifact URIs, :meth:`save_model()` and :meth:`log_model()` can
   automatically download artifacts from their URIs and create an MLflow model directory.

   In this case, you must define a Python class which inherits from :class:`~PythonModel`,
   defining ``predict()`` and, optionally, ``load_context()``. An instance of this class is
   specified via the ``python_model`` parameter; it is automatically serialized and deserialized
   as a Python class, including all of its attributes.

2. Interpreting pre-existing data as an MLflow model.

   If you already have a directory containing model data, :meth:`save_model()` and
   :meth:`log_model()` can import the data as an MLflow model. The ``data_path`` parameter
   specifies the local filesystem path to the directory containing model data.

   In this case, you must provide a Python module, called a `loader module`. The
   loader module defines a ``_load_pyfunc()`` method that performs the following tasks:

   - Load data from the specified ``data_path``. For example, this process may include
     deserializing pickled Python objects or models or parsing CSV files.

   - Construct and return a pyfunc-compatible model wrapper. As in the first
     use case, this wrapper must define a ``predict()`` method that is used to evaluate
     queries. ``predict()`` must adhere to the :ref:`pyfunc-inference-api`.

   The ``loader_module`` parameter specifies the name of your loader module.

   For an example loader module implementation, refer to the `loader module
   implementation in mlflow.keras <https://github.com/mlflow/mlflow/blob/
   74d75109aaf2975f5026104d6125bb30f4e3f744/mlflow/keras.py#L157-L187>`_.

.. _pyfunc-create-custom-selecting-workflow:

Which workflow is right for my use case?
########################################

We consider the first workflow to be more user-friendly and generally recommend it for the
following reasons:

- It automatically resolves and collects specified model artifacts.

- It automatically serializes and deserializes the ``python_model`` instance and all of
  its attributes, reducing the amount of user logic that is required to load the model

- You can create Models using logic that is defined in the ``__main__`` scope. This allows
  custom models to be constructed in interactive environments, such as notebooks and the Python
  REPL.

You may prefer the second, lower-level workflow for the following reasons:

- Inference logic is always persisted as code, rather than a Python object. This makes logic
  easier to inspect and modify later.

- If you have already collected all of your model data in a single location, the second
  workflow allows it to be saved in MLflow format directly, without enumerating constituent
  artifacts.
"""

import importlib
import pickle
import sys
import io

import numpy as np
import os
import pandas
import yaml
from copy import deepcopy
import logging
import subprocess
import tempfile
import hashlib
import threading
import socket

from typing import Any, Union, List, Dict
import mlflow
import mlflow.pyfunc.model
import mlflow.pyfunc.utils
from mlflow.models import Model, ModelSignature, ModelInputExample
from mlflow.models.model import MLMODEL_FILE_NAME
from mlflow.models.utils import _save_example
from mlflow.pyfunc.model import (  # pylint: disable=unused-import
    PythonModel,
    PythonModelContext,
    get_default_conda_env,
)
from mlflow.pyfunc.model import get_default_pip_requirements
from mlflow.tracking.artifact_utils import _download_artifact_from_uri
from mlflow.types import DataType, Schema, TensorSpec
from mlflow.types.utils import clean_tensor_type
from mlflow.utils import (
    PYTHON_VERSION,
    get_major_minor_py_version,
    databricks_utils,
    read_long_from_stream,
    write_long_to_stream,
    read_data_from_stream,
    write_data_to_stream,
    get_file_sha_hexdigest,
    find_free_port,
)
from mlflow.utils.annotations import deprecated
from mlflow.utils.file_utils import TempDir, _copy_file_or_tree, write_to
from mlflow.utils.model_utils import _get_flavor_configuration
from mlflow.utils.environment import (
    _validate_env_arguments,
    _process_pip_requirements,
    _process_conda_env,
    _CONDA_ENV_FILE_NAME,
    _REQUIREMENTS_FILE_NAME,
    _CONSTRAINTS_FILE_NAME,
)
from mlflow.utils.docstring_utils import format_docstring, LOG_MODEL_PARAM_DOCS
from mlflow.exceptions import MlflowException
from mlflow.tracking._model_registry import DEFAULT_AWAIT_MAX_SLEEP_SECONDS
from mlflow.protos.databricks_pb2 import (
    INVALID_PARAMETER_VALUE,
    RESOURCE_ALREADY_EXISTS,
    RESOURCE_DOES_NOT_EXIST,
)
from scipy.sparse import csc_matrix, csr_matrix
from mlflow.utils.requirements_utils import (
    _check_requirement_satisfied,
    _parse_requirements,
)
from mlflow.utils._spark_utils import _SparkBroadcastFileCache

FLAVOR_NAME = "python_function"
MAIN = "loader_module"
CODE = "code"
DATA = "data"
ENV = "env"
PY_VERSION = "python_version"

_logger = logging.getLogger(__name__)
PyFuncInput = Union[pandas.DataFrame, np.ndarray, csc_matrix, csr_matrix, List[Any], Dict[str, Any]]
PyFuncOutput = Union[pandas.DataFrame, pandas.Series, np.ndarray, list]


def add_to_model(model, loader_module, data=None, code=None, env=None, **kwargs):
    """
    Add a ``pyfunc`` spec to the model configuration.

    Defines ``pyfunc`` configuration schema. Caller can use this to create a valid ``pyfunc`` model
    flavor out of an existing directory structure. For example, other model flavors can use this to
    specify how to use their output as a ``pyfunc``.

    NOTE:

        All paths are relative to the exported model root directory.

    :param model: Existing model.
    :param loader_module: The module to be used to load the model.
    :param data: Path to the model data.
    :param code: Path to the code dependencies.
    :param env: Conda environment.
    :param req: pip requirements file.
    :param kwargs: Additional key-value pairs to include in the ``pyfunc`` flavor specification.
                   Values must be YAML-serializable.
    :return: Updated model configuration.
    """
    params = deepcopy(kwargs)
    params[MAIN] = loader_module
    params[PY_VERSION] = PYTHON_VERSION
    if code:
        params[CODE] = code
    if data:
        params[DATA] = data
    if env:
        params[ENV] = env

    return model.add_flavor(FLAVOR_NAME, **params)


def _load_model_env(path):
    """
    Get ENV file string from a model configuration stored in Python Function format.
    Returned value is a model-relative path to a Conda Environment file,
    or None if none was specified at model save time
    """
    return _get_flavor_configuration(model_path=path, flavor_name=FLAVOR_NAME).get(ENV, None)


def _enforce_mlflow_datatype(name, values: pandas.Series, t: DataType):
    """
    Enforce the input column type matches the declared in model input schema.

    The following type conversions are allowed:

    1. np.object -> string
    2. int -> long (upcast)
    3. float -> double (upcast)
    4. int -> double (safe conversion)
    5. np.datetime64[x] -> datetime (any precision)
    6. np.object -> datetime

    Any other type mismatch will raise error.
    """
    if values.dtype == np.object and t not in (DataType.binary, DataType.string):
        values = values.infer_objects()

    if t == DataType.string and values.dtype == np.object:
        # NB: the object can contain any type and we currently cannot cast to pandas Strings
        # due to how None is cast
        return values

    # NB: Comparison of pandas and numpy data type fails when numpy data type is on the left hand
    # side of the comparison operator. It works, however, if pandas type is on the left hand side.
    # That is because pandas is aware of numpy.
    if t.to_pandas() == values.dtype or t.to_numpy() == values.dtype:
        # The types are already compatible => conversion is not necessary.
        return values

    if t == DataType.binary and values.dtype.kind == t.binary.to_numpy().kind:
        # NB: bytes in numpy have variable itemsize depending on the length of the longest
        # element in the array (column). Since MLflow binary type is length agnostic, we ignore
        # itemsize when matching binary columns.
        return values

    if t == DataType.datetime and values.dtype.kind == t.to_numpy().kind:
        # NB: datetime values have variable precision denoted by brackets, e.g. datetime64[ns]
        # denotes nanosecond precision. Since MLflow datetime type is precision agnostic, we
        # ignore precision when matching datetime columns.
        return values

    if t == DataType.datetime and values.dtype == np.object:
        # NB: Pyspark date columns get converted to np.object when converted to a pandas
        # DataFrame. To respect the original typing, we convert the column to datetime.
        try:
            return values.astype(np.datetime64, errors="raise")
        except ValueError:
            raise MlflowException(
                "Failed to convert column {0} from type {1} to {2}.".format(name, values.dtype, t)
            )

    numpy_type = t.to_numpy()
    if values.dtype.kind == numpy_type.kind:
        is_upcast = values.dtype.itemsize <= numpy_type.itemsize
    elif values.dtype.kind == "u" and numpy_type.kind == "i":
        is_upcast = values.dtype.itemsize < numpy_type.itemsize
    elif values.dtype.kind in ("i", "u") and numpy_type == np.float64:
        # allow (u)int => double conversion
        is_upcast = values.dtype.itemsize <= 6
    else:
        is_upcast = False

    if is_upcast:
        return values.astype(numpy_type, errors="raise")
    else:
        # NB: conversion between incompatible types (e.g. floats -> ints or
        # double -> float) are not allowed. While supported by pandas and numpy,
        # these conversions alter the values significantly.
        def all_ints(xs):
            return all([pandas.isnull(x) or int(x) == x for x in xs])

        hint = ""
        if (
            values.dtype == np.float64
            and numpy_type.kind in ("i", "u")
            and values.hasnans
            and all_ints(values)
        ):
            hint = (
                " Hint: the type mismatch is likely caused by missing values. "
                "Integer columns in python can not represent missing values and are therefore "
                "encoded as floats. The best way to avoid this problem is to infer the model "
                "schema based on a realistic data sample (training dataset) that includes missing "
                "values. Alternatively, you can declare integer columns as doubles (float64) "
                "whenever these columns may have missing values. See `Handling Integers With "
                "Missing Values <https://www.mlflow.org/docs/latest/models.html#"
                "handling-integers-with-missing-values>`_ for more details."
            )

        raise MlflowException(
            "Incompatible input types for column {0}. "
            "Can not safely convert {1} to {2}.{3}".format(name, values.dtype, numpy_type, hint)
        )


def _enforce_tensor_spec(
    values: Union[np.ndarray, csc_matrix, csr_matrix], tensor_spec: TensorSpec
):
    """
    Enforce the input tensor shape and type matches the provided tensor spec.
    """
    expected_shape = tensor_spec.shape
    actual_shape = values.shape

    actual_type = values.dtype if isinstance(values, np.ndarray) else values.data.dtype

    if len(expected_shape) != len(actual_shape):
        raise MlflowException(
            "Shape of input {0} does not match expected shape {1}.".format(
                actual_shape, expected_shape
            )
        )
    for expected, actual in zip(expected_shape, actual_shape):
        if expected == -1:
            continue
        if expected != actual:
            raise MlflowException(
                "Shape of input {0} does not match expected shape {1}.".format(
                    actual_shape, expected_shape
                )
            )
    if clean_tensor_type(actual_type) != tensor_spec.type:
        raise MlflowException(
            "dtype of input {0} does not match expected dtype {1}".format(
                values.dtype, tensor_spec.type
            )
        )
    return values


def _enforce_col_schema(pfInput: PyFuncInput, input_schema: Schema):
    """Enforce the input columns conform to the model's column-based signature."""
    if input_schema.has_input_names():
        input_names = input_schema.input_names()
    else:
        input_names = pfInput.columns[: len(input_schema.inputs)]
    input_types = input_schema.input_types()
    new_pfInput = pandas.DataFrame()
    for i, x in enumerate(input_names):
        new_pfInput[x] = _enforce_mlflow_datatype(x, pfInput[x], input_types[i])
    return new_pfInput


def _enforce_tensor_schema(pfInput: PyFuncInput, input_schema: Schema):
    """Enforce the input tensor(s) conforms to the model's tensor-based signature."""
    if input_schema.has_input_names():
        if isinstance(pfInput, dict):
            new_pfInput = dict()
            for col_name, tensor_spec in zip(input_schema.input_names(), input_schema.inputs):
                if not isinstance(pfInput[col_name], np.ndarray):
                    raise MlflowException(
                        "This model contains a tensor-based model signature with input names,"
                        " which suggests a dictionary input mapping input name to a numpy"
                        " array, but a dict with value type {0} was found.".format(
                            type(pfInput[col_name])
                        )
                    )
                new_pfInput[col_name] = _enforce_tensor_spec(pfInput[col_name], tensor_spec)
        elif isinstance(pfInput, pandas.DataFrame):
            new_pfInput = dict()
            for col_name, tensor_spec in zip(input_schema.input_names(), input_schema.inputs):
                new_pfInput[col_name] = _enforce_tensor_spec(
                    np.array(pfInput[col_name], dtype=tensor_spec.type), tensor_spec
                )
        else:
            raise MlflowException(
                "This model contains a tensor-based model signature with input names, which"
                " suggests a dictionary input mapping input name to tensor, but an input of"
                " type {0} was found.".format(type(pfInput))
            )
    else:
        if isinstance(pfInput, pandas.DataFrame):
            new_pfInput = _enforce_tensor_spec(pfInput.to_numpy(), input_schema.inputs[0])
        elif isinstance(pfInput, (np.ndarray, csc_matrix, csr_matrix)):
            new_pfInput = _enforce_tensor_spec(pfInput, input_schema.inputs[0])
        else:
            raise MlflowException(
                "This model contains a tensor-based model signature with no input names,"
                " which suggests a numpy array input, but an input of type {0} was"
                " found.".format(type(pfInput))
            )
    return new_pfInput


def _enforce_schema(pfInput: PyFuncInput, input_schema: Schema):
    """
    Enforces the provided input matches the model's input schema,

    For signatures with input names, we check there are no missing inputs and reorder the inputs to
    match the ordering declared in schema if necessary. Any extra columns are ignored.

    For column-based signatures, we make sure the types of the input match the type specified in
    the schema or if it can be safely converted to match the input schema.

    For tensor-based signatures, we make sure the shape and type of the input matches the shape
    and type specified in model's input schema.
    """
    if not input_schema.is_tensor_spec():
        if isinstance(pfInput, (list, np.ndarray, dict)):
            try:
                pfInput = pandas.DataFrame(pfInput)
            except Exception as e:
                raise MlflowException(
                    "This model contains a column-based signature, which suggests a DataFrame"
                    " input. There was an error casting the input data to a DataFrame:"
                    " {0}".format(str(e))
                )
        if not isinstance(pfInput, pandas.DataFrame):
            raise MlflowException(
                "Expected input to be DataFrame or list. Found: %s" % type(pfInput).__name__
            )

    if input_schema.has_input_names():
        # make sure there are no missing columns
        input_names = input_schema.input_names()
        expected_cols = set(input_names)
        actual_cols = set()
        if len(expected_cols) == 1 and isinstance(pfInput, np.ndarray):
            # for schemas with a single column, match input with column
            pfInput = {input_names[0]: pfInput}
            actual_cols = expected_cols
        elif isinstance(pfInput, pandas.DataFrame):
            actual_cols = set(pfInput.columns)
        elif isinstance(pfInput, dict):
            actual_cols = set(pfInput.keys())
        missing_cols = expected_cols - actual_cols
        extra_cols = actual_cols - expected_cols
        # Preserve order from the original columns, since missing/extra columns are likely to
        # be in same order.
        missing_cols = [c for c in input_names if c in missing_cols]
        extra_cols = [c for c in actual_cols if c in extra_cols]
        if missing_cols:
            raise MlflowException(
                "Model is missing inputs {0}."
                " Note that there were extra inputs: {1}".format(missing_cols, extra_cols)
            )
    elif not input_schema.is_tensor_spec():
        # The model signature does not specify column names => we can only verify column count.
        num_actual_columns = len(pfInput.columns)
        if num_actual_columns < len(input_schema.inputs):
            raise MlflowException(
                "Model inference is missing inputs. The model signature declares "
                "{0} inputs  but the provided value only has "
                "{1} inputs. Note: the inputs were not named in the signature so we can "
                "only verify their count.".format(len(input_schema.inputs), num_actual_columns)
            )

    return (
        _enforce_tensor_schema(pfInput, input_schema)
        if input_schema.is_tensor_spec()
        else _enforce_col_schema(pfInput, input_schema)
    )


class PyFuncModel:
    """
    MLflow 'python function' model.

    Wrapper around model implementation and metadata. This class is not meant to be constructed
    directly. Instead, instances of this class are constructed and returned from
    :py:func:`load_model() <mlflow.pyfunc.load_model>`.

    ``model_impl`` can be any Python object that implements the `Pyfunc interface
    <https://mlflow.org/docs/latest/python_api/mlflow.pyfunc.html#pyfunc-inference-api>`_, and is
    returned by invoking the model's ``loader_module``.

    ``model_meta`` contains model metadata loaded from the MLmodel file.
    """

    def __init__(self, model_meta: Model, model_impl: Any):
        if not hasattr(model_impl, "predict"):
            raise MlflowException("Model implementation is missing required predict method.")
        if not model_meta:
            raise MlflowException("Model is missing metadata.")
        self._model_meta = model_meta
        self._model_impl = model_impl

    def predict(self, data: PyFuncInput) -> PyFuncOutput:
        """
        Generate model predictions.

        If the model contains signature, enforce the input schema first before calling the model
        implementation with the sanitized input. If the pyfunc model does not include model schema,
        the input is passed to the model implementation as is. See `Model Signature Enforcement
        <https://www.mlflow.org/docs/latest/models.html#signature-enforcement>`_ for more details."

        :param data: Model input as one of pandas.DataFrame, numpy.ndarray,
                     scipy.sparse.(csc.csc_matrix | csr.csr_matrix), List[Any], or
                     Dict[str, numpy.ndarray]
        :return: Model predictions as one of pandas.DataFrame, pandas.Series, numpy.ndarray or list.
        """
        input_schema = self.metadata.get_input_schema()
        if input_schema is not None:
            data = _enforce_schema(data, input_schema)
        return self._model_impl.predict(data)

    @property
    def metadata(self):
        """Model metadata."""
        if self._model_meta is None:
            raise MlflowException("Model is missing metadata.")
        return self._model_meta

    def __repr__(self):
        info = {}
        if self._model_meta is not None:
            if hasattr(self._model_meta, "run_id") and self._model_meta.run_id is not None:
                info["run_id"] = self._model_meta.run_id
            if (
                hasattr(self._model_meta, "artifact_path")
                and self._model_meta.artifact_path is not None
            ):
                info["artifact_path"] = self._model_meta.artifact_path
            info["flavor"] = self._model_meta.flavors[FLAVOR_NAME]["loader_module"]
        return yaml.safe_dump({"mlflow.pyfunc.loaded_model": info}, default_flow_style=False)


def _warn_dependency_requirement_mismatches(model_path):
    """
    Inspects the model's dependencies and prints a warning if the current Python environment
    doesn't satisfy them.
    """
    req_file_path = os.path.join(model_path, _REQUIREMENTS_FILE_NAME)
    if not os.path.exists(req_file_path):
        return

    try:
        mismatch_infos = []
        for req in _parse_requirements(req_file_path, is_constraint=False):
            req_line = req.req_str
            mismatch_info = _check_requirement_satisfied(req_line)
            if mismatch_info is not None:
                mismatch_infos.append(str(mismatch_info))

        if len(mismatch_infos) > 0:
            mismatch_str = " - " + "\n - ".join(mismatch_infos)
            warning_msg = (
                "Detected one or more mismatches between the model's dependencies and the current "
                f"Python environment:\n{mismatch_str}"
            )
            _logger.warning(warning_msg)
            return False
        else:
            return True
    except Exception as e:
        _logger.warning(
            f"Encountered an unexpected error ({repr(e)}) while detecting model dependency "
            "mismatches. Set logging level to DEBUG to see the full traceback."
        )
        _logger.debug("", exc_info=True)
        return e


_PYENV_CMD = 'pyenv'
_VIRTUALENV_CMD = 'virtualenv'


# set this to specify a NFS (network file system) path which shared with all spark cluster nodes.
# This will help optimize routine of distributing spark driver files to remote workers.
# None represent no NFS available.
# Q: shall we read the value from spark config ?
_NFS_CACHE_ROOT_DIR = None


<<<<<<< HEAD
def _get_nfs_cache_root_dir():
    if databricks_utils.is_in_databricks_runtime():
        return "/local_disk0/.ephemeral_nfs/mlflow/cache"
    else:
        return _NFS_CACHE_ROOT_DIR


_PYENV_HOME = None


def _get_or_create_pyenv_home_dir():
=======
def load_model(
    model_uri: str, suppress_warnings: bool = False, dst_path: str = None
) -> PyFuncModel:
>>>>>>> 78df3120
    """
    Note: pyenv home is a directory SHARED across all REPLs/Users processes.
    all python installations are put in this directory.
    On databricks, the path is under root NFS directory, so it can be shared with all cluster nodes.
    """
    global _PYENV_HOME

    if _PYENV_HOME is None:
        nfs_root_dir = _get_nfs_cache_root_dir()

        if nfs_root_dir is not None:
            home_dir = os.path.join(nfs_root_dir, 'pyenv_home')
            _PYENV_HOME = os.makedirs(home_dir, exist_ok=True)
        else:
            _PYENV_HOME = os.path.expanduser('~')

    return _PYENV_HOME


_VIRTUAL_ENV_DIR = None

def _get_or_create_python_virtual_env_temp_dir():
    """
    Note: the python virtual env dir is NOT SHARED across different REPLs/users processes.
    and when python process exist the directory will be automatically removed.
    """
    global _VIRTUAL_ENV_DIR
    if _VIRTUAL_ENV_DIR is None:
        nfs_root_dir = _get_nfs_cache_root_dir()
        if nfs_root_dir is not None:
            # In databricks, the '/local_disk0/.ephemeral_nfs' is mounted as NFS disk
            # the data stored in the disk is shared with all remote nodes.
            root_dir = os.path.join(nfs_root_dir, "venvs")
            os.makedirs(root_dir, exist_ok=True)
            _VIRTUAL_ENV_DIR = tempfile.mkdtemp(dir=root_dir)
            # TODO: register deleting cache dir handler when exit
        else:
            import atexit
            import shutil
            _VIRTUAL_ENV_DIR = tempfile.mkdtemp()
            atexit.register(shutil.rmtree, _VIRTUAL_ENV_DIR, ignore_errors=True)

    return _VIRTUAL_ENV_DIR


_PICKLE_PROTOCOL_FOR_RESTORE_PY_ENV = 3

<<<<<<< HEAD

def _setup_restored_python_env(py_version):
    # TODO: support py_version format (major.minor), and install latest micro version
    pyenv_home_path = _get_or_create_pyenv_home_dir()

    # install specified python version
    pyenv_proc_env = os.environ.copy()
    pyenv_proc_env['HOME'] = pyenv_home_path
    subprocess.run(
        [_PYENV_CMD, 'install', '-v', '-s', py_version],
        check=True, stdout=sys.stdout, stderr=sys.stderr,
        env=pyenv_proc_env
    )

    python_bin_path = os.path.join(
        pyenv_home_path, f'.pyenv/versions/{py_version}/bin/python'
    )

    venv_cache_root_dir = _get_or_create_python_virtual_env_temp_dir()

    req_file_content_sha = get_file_sha_hexdigest(self._requirements_file_path)
    virtual_env_dir = os.path.join(
        venv_cache_root_dir, req_file_content_sha
    )
    if not os.path.exists(virtual_env_dir):
        try:
            # install virtual env
            subprocess.run(
                [_VIRTUALENV_CMD, f'--python={python_bin_path}', virtual_env_dir]
            )
            virtual_env_pip = os.path.join(
                virtual_env_dir, 'bin/pip'
            )
            subprocess.run(
                [virtual_env_pip, 'install', '-r', self._requirements_file_path],
                check=True, stdout=sys.stdout, stderr=sys.stderr
            )
            # TODO: log mlflow version when logging model and get mlflow version from logged model.
            subprocess.run(
                [virtual_env_pip, 'install', 'mlflow', 'gunicorn']
            )
        except Exception:
            # If exception happens during setup virtual env, delete the broken virtual env directory.
            # otherwise the broken virtual env is cached and follow-up setting up virtual env
            # using the same requirement file will reusing the broken directory and failed again.
            shutil.rmtree(virtual_env_dir, ignore_errors=True)
            raise
    else:
        _logger.info(f'Found python virtual env cache at {self._virtual_env_dir}')

    virtual_env_python_bin = os.path.join(
        virtual_env_dir, 'bin/python'
    )
    return virtual_env_python_bin


def _load_model_from_local_path(
    local_path: str, suppress_warnings: bool = False
):
=======
>>>>>>> 78df3120
    if not suppress_warnings:
        _warn_dependency_requirement_mismatches(local_path)

    model_meta = Model.load(os.path.join(local_path, MLMODEL_FILE_NAME))

    conf = model_meta.flavors.get(FLAVOR_NAME)
    if conf is None:
        raise MlflowException(
            'Model does not have the "{flavor_name}" flavor'.format(flavor_name=FLAVOR_NAME),
            RESOURCE_DOES_NOT_EXIST,
        )
    model_py_version = conf.get(PY_VERSION)
    if not suppress_warnings:
        _warn_potentially_incompatible_py_version_if_necessary(model_py_version=model_py_version)
    if CODE in conf and conf[CODE]:
        code_path = os.path.join(local_path, conf[CODE])
        mlflow.pyfunc.utils._add_code_to_system_path(code_path=code_path)
    data_path = os.path.join(local_path, conf[DATA]) if (DATA in conf) else local_path
    model_impl = importlib.import_module(conf[MAIN])._load_pyfunc(data_path)
    return PyFuncModel(model_meta=model_meta, model_impl=model_impl)


def load_model(
    model_uri: str, suppress_warnings: bool = False, dst_path: str = None
) -> PyFuncModel:
    """
    Load a model stored in Python function format.

    :param model_uri: The location, in URI format, of the MLflow model. For example:

                      - ``/Users/me/path/to/local/model``
                      - ``relative/path/to/local/model``
                      - ``s3://my_bucket/path/to/model``
                      - ``runs:/<mlflow_run_id>/run-relative/path/to/model``
                      - ``models:/<model_name>/<model_version>``
                      - ``models:/<model_name>/<stage>``
                      - ``mlflow-artifacts:/path/to/model``

                      For more information about supported URI schemes, see
                      `Referencing Artifacts <https://www.mlflow.org/docs/latest/concepts.html#
                      artifact-locations>`_.
    :param suppress_warnings: If ``True``, non-fatal warning messages associated with the model
                              loading process will be suppressed. If ``False``, these warning
                              messages will be emitted.
    :param dst_path: The local filesystem path to which to download the model artifact.
                     This directory must already exist. If unspecified, a local output
                     path will be created.
    """
    local_path = _download_artifact_from_uri(artifact_uri=model_uri, output_path=dst_path)
    return _load_model_from_local_path(local_path, suppress_warnings)


@deprecated("mlflow.pyfunc.load_model", 1.0)
def load_pyfunc(model_uri, suppress_warnings=False):
    """
    Load a model stored in Python function format.

    :param model_uri: The location, in URI format, of the MLflow model. For example:

                      - ``/Users/me/path/to/local/model``
                      - ``relative/path/to/local/model``
                      - ``s3://my_bucket/path/to/model``
                      - ``runs:/<mlflow_run_id>/run-relative/path/to/model``
                      - ``models:/<model_name>/<model_version>``
                      - ``models:/<model_name>/<stage>``
                      - ``mlflow-artifacts:/path/to/model``

                      For more information about supported URI schemes, see
                      `Referencing Artifacts <https://www.mlflow.org/docs/latest/concepts.html#
                      artifact-locations>`_.

    :param suppress_warnings: If ``True``, non-fatal warning messages associated with the model
                              loading process will be suppressed. If ``False``, these warning
                              messages will be emitted.
    """
    return load_model(model_uri, suppress_warnings)


def _warn_potentially_incompatible_py_version_if_necessary(model_py_version=None):
    """
    Compares the version of Python that was used to save a given model with the version
    of Python that is currently running. If a major or minor version difference is detected,
    logs an appropriate warning.
    """
    if model_py_version is None:
        _logger.warning(
            "The specified model does not have a specified Python version. It may be"
            " incompatible with the version of Python that is currently running: Python %s",
            PYTHON_VERSION,
        )
        return True
    elif get_major_minor_py_version(model_py_version) != get_major_minor_py_version(PYTHON_VERSION):
        _logger.warning(
            "The version of Python that the model was saved in, `Python %s`, differs"
            " from the version of Python that is currently running, `Python %s`,"
            " and may be incompatible",
            model_py_version,
            PYTHON_VERSION,
        )
        return True
    return False


def _get_or_create_model_cache_dir():
    nfs_root_dir = _get_nfs_cache_root_dir()
    if nfs_root_dir is not None:
        # In databricks, the '/local_disk0/.ephemeral_nfs' is mounted as NFS disk
        # the data stored in the disk is shared with all remote nodes.
        root_dir = os.path.join(nfs_root_dir, "models")
        os.makedirs(root_dir, exist_ok=True)
        tmp_model_dir = tempfile.mkdtemp(dir=root_dir)
        # TODO: register deleting cache dir handler when exit
    else:
        import atexit
        import shutil
        tmp_model_dir = tempfile.mkdtemp()
        atexit.register(shutil.rmtree, tmp_model_dir, ignore_errors=True)

    return tmp_model_dir


def _create_symlink(src, dst):
    # The logic here is for addressing some race conditions.
    try:
        if os.path.exists(dst) and os.readlink(dst) != src:
            os.remove(dst)
    except:
        pass

    try:
        os.symlink(src, dst)
    except:
        pass


def spark_udf(spark, model_uri, result_type="double"):
    """
    A Spark UDF that can be used to invoke the Python function formatted model.

    Parameters passed to the UDF are forwarded to the model as a DataFrame where the column names
    are ordinals (0, 1, ...). On some versions of Spark (3.0 and above), it is also possible to
    wrap the input in a struct. In that case, the data will be passed as a DataFrame with column
    names given by the struct definition (e.g. when invoked as my_udf(struct('x', 'y')), the model
    will get the data as a pandas DataFrame with 2 columns 'x' and 'y').

    If a model contains a signature, the UDF can be called without specifying column name
    arguments. In this case, the UDF will be called with column names from signature, so the
    evaluation dataframe's column names must match the model signature's column names.

    The predictions are filtered to contain only the columns that can be represented as the
    ``result_type``. If the ``result_type`` is string or array of strings, all predictions are
    converted to string. If the result type is not an array type, the left most column with
    matching type is returned.

    NOTE: Inputs of type ``pyspark.sql.types.DateType`` are not supported on earlier versions of
    Spark (2.4 and below).

    .. code-block:: python
        :caption: Example

        from pyspark.sql.functions import struct

        predict = mlflow.pyfunc.spark_udf(spark, "/my/local/model")
        df.withColumn("prediction", predict(struct("name", "age"))).show()

    :param spark: A SparkSession object.
    :param model_uri: The location, in URI format, of the MLflow model with the
                      :py:mod:`mlflow.pyfunc` flavor. For example:

                      - ``/Users/me/path/to/local/model``
                      - ``relative/path/to/local/model``
                      - ``s3://my_bucket/path/to/model``
                      - ``runs:/<mlflow_run_id>/run-relative/path/to/model``
                      - ``models:/<model_name>/<model_version>``
                      - ``models:/<model_name>/<stage>``
                      - ``mlflow-artifacts:/path/to/model``

                      For more information about supported URI schemes, see
                      `Referencing Artifacts <https://www.mlflow.org/docs/latest/concepts.html#
                      artifact-locations>`_.

    :param result_type: the return type of the user-defined function. The value can be either a
        ``pyspark.sql.types.DataType`` object or a DDL-formatted type string. Only a primitive
        type or an array ``pyspark.sql.types.ArrayType`` of primitive type are allowed.
        The following classes of result type are supported:

        - "int" or ``pyspark.sql.types.IntegerType``: The leftmost integer that can fit in an
          ``int32`` or an exception if there is none.

        - "long" or ``pyspark.sql.types.LongType``: The leftmost long integer that can fit in an
          ``int64`` or an exception if there is none.

        - ``ArrayType(IntegerType|LongType)``: All integer columns that can fit into the requested
          size.

        - "float" or ``pyspark.sql.types.FloatType``: The leftmost numeric result cast to
          ``float32`` or an exception if there is none.

        - "double" or ``pyspark.sql.types.DoubleType``: The leftmost numeric result cast to
          ``double`` or an exception if there is none.

        - ``ArrayType(FloatType|DoubleType)``: All numeric columns cast to the requested type or
          an exception if there are no numeric columns.

        - "string" or ``pyspark.sql.types.StringType``: The leftmost column converted to ``string``.

        - ``ArrayType(StringType)``: All columns converted to ``string``.

    :return: Spark UDF that applies the model's ``predict`` method to the data and returns a
             type specified by ``result_type``, which by default is a double.
    """

    # Scope Spark import to this method so users don't need pyspark to use non-Spark-related
    # functionality.
    import functools
    from mlflow.pyfunc.spark_model_cache import SparkModelCache
    from pyspark.sql.functions import pandas_udf, PandasUDFType
    from pyspark.sql.types import _parse_datatype_string
    from pyspark.sql.types import ArrayType, DataType as SparkDataType
    from pyspark.sql.types import DoubleType, IntegerType, FloatType, LongType, StringType
    from mlflow.utils._spark_utils import _get_active_spark_session
    from mlflow.utils.process import kill_proc
    from mlflow.pyfunc import scoring_server

    spark = _get_active_spark_session()
    spark_in_local_mode = spark.conf.get("spark.master").startswith("local")
    use_nfs = _get_nfs_cache_root_dir() is not None

    if not isinstance(result_type, SparkDataType):
        result_type = _parse_datatype_string(result_type)

    elem_type = result_type
    if isinstance(elem_type, ArrayType):
        elem_type = elem_type.elementType

    supported_types = [IntegerType, LongType, FloatType, DoubleType, StringType]

    if not any([isinstance(elem_type, x) for x in supported_types]):
        raise MlflowException(
            message="Invalid result_type '{}'. Result type can only be one of or an array of one "
            "of the following types: {}".format(str(elem_type), str(supported_types)),
            error_code=INVALID_PARAMETER_VALUE,
        )

    local_model_path = _download_artifact_from_uri(
        artifact_uri=model_uri, output_path=tempfile.mkdtemp(dir=_get_or_create_model_cache_dir())
    )

    # Assume spark executor python environment is the same with spark driver side.
    _warn_dependency_requirement_mismatches(local_model_path)

    if not use_nfs and not spark_in_local_mode:
        model_dir_cache_key = _SparkBroadcastFileCache.add_file(local_model_path)

    model_metadata = Model.load(os.path.join(local_model_path, MLMODEL_FILE_NAME))
    model_conf = model_metadata.flavors.get(FLAVOR_NAME)
    model_py_version = model_conf.get(PY_VERSION)
    loader_module = model_conf[MAIN]
    req_file_path = os.path.join(local_path, _REQUIREMENTS_FILE_NAME)

    if use_nfs or spark_in_local_mode:
        # setup python env in driver side
        virtual_env_python_bin = _setup_restored_python_env(model_py_version)

    def _predict_row_batch(model, client, args):
        input_schema = model.metadata.get_input_schema()
        pdf = None

        for x in args:
            if type(x) == pandas.DataFrame:
                if len(args) != 1:
                    raise Exception(
                        "If passing a StructType column, there should be only one "
                        "input column, but got %d" % len(args)
                    )
                pdf = x
        if pdf is None:
            args = list(args)
            if input_schema is None:
                names = [str(i) for i in range(len(args))]
            else:
                names = input_schema.input_names()
                if len(args) > len(names):
                    args = args[: len(names)]
                if len(args) < len(names):
                    raise MlflowException(
                        "Model input is missing columns. Expected {0} input columns {1},"
                        " but the model received only {2} unnamed input columns"
                        " (Since the columns were passed unnamed they are expected to be in"
                        " the order specified by the schema).".format(len(names), names, len(args))
                    )
            pdf = pandas.DataFrame(data={names[i]: x for i, x in enumerate(args)}, columns=names)

        # TODO: pipeline IO and inference computation.
        result = client.invoke(pdf, scoring_server.CONTENT_TYPE_FORMAT_RECORDS_ORIENTED)

        if not isinstance(result, pandas.DataFrame):
            result = pandas.DataFrame(data=result)

        elem_type = result_type.elementType if isinstance(result_type, ArrayType) else result_type

        if type(elem_type) == IntegerType:
            result = result.select_dtypes(
                [np.byte, np.ubyte, np.short, np.ushort, np.int32]
            ).astype(np.int32)
        elif type(elem_type) == LongType:
            result = result.select_dtypes([np.byte, np.ubyte, np.short, np.ushort, np.int, np.long])

        elif type(elem_type) == FloatType:
            result = result.select_dtypes(include=(np.number,)).astype(np.float32)

        elif type(elem_type) == DoubleType:
            result = result.select_dtypes(include=(np.number,)).astype(np.float64)

        if len(result.columns) == 0:
            raise MlflowException(
                message="The the model did not produce any values compatible with the requested "
                "type '{}'. Consider requesting udf with StringType or "
                "Arraytype(StringType).".format(str(elem_type)),
                error_code=INVALID_PARAMETER_VALUE,
            )

        if type(elem_type) == StringType:
            result = result.applymap(str)

        if type(result_type) == ArrayType:
            return pandas.Series(result.to_numpy().tolist())
        else:
            return result[result.columns[0]]

    def predict(iterator):
        import requests
        from mlflow.pyfunc.scoring_server.client import ScoringServerClient

        # Note: this is a pandas udf function in iteration style, which takes an iterator of
        # tuple of pandas.Series and outputs an iterator of pandas.Series.
        if not use_nfs and not spark_in_local_mode:
            local_model_path_on_executor = _SparkBroadcastFileCache.get_file(model_dir_cache_key)
            virtual_env_python_bin_on_executor = _setup_restored_python_env(model_py_version)
        else:
            local_model_path_on_executor = local_model_path
            virtual_env_python_bin_on_executor = virtual_env_python_bin

        # TODO: use SparkModelCache
        model = _load_model_from_local_path(local_model_path_on_executor)

        server_port = find_free_port()
        # __pyfunc_model_local_path__=... gunicorn -b 127.0.0.1:{port} -w 1 --timeout=500 -- mlflow.pyfunc.scoring_server.wsgi:app
        server_proc_env = os.environ.copy()
        server_proc_env[scoring_server._SERVER_MODEL_LOCAL_PATH] = local_model_path_on_executor
        gunicorn_bin_path = os.path.join(os.path.dirname(virtual_env_python_bin_on_executor), "gunicorn")
        # launch scoring server
        scoring_server_proc = subprocess.Popen(
            [
                gunicorn_bin_path, "-b", f"127.0.0.1:{server_port}", "-w", "1", "--timeout=500", "--",
                "mlflow.pyfunc.scoring_server.wsgi:app"
            ],
            stdout=sys.stdout, stderr=sys.stderr,
            env=server_proc_env
        )

        client = ScoringServerClient("127.0.0.1", server_port)
        client.wait_server_ready()

        try:
            for row_batch in iterator:
                # the `row_batch` is a tuple which composes of several pd.Series/pd.DataFrame objects.
                yield _predict_row_batch(model, client, row_batch)
        finally:
            # TODO: Keep scoring server running until python process exit.
            #  Because when "spark.python.worker.reuse" is True, mutiple python UDF tasks
            #  (one task per dataframe partition) might share one python process, so that
            #  we can avoid to launch scoring server when every python UDF task started and
            #  kill it when every python UDF task finished.

            # TODO: use process control (prctl) to ask the system to send SIGTERM to the scoring server
            #  process when its parent (Python worker) is dead.
            kill_proc(scoring_server_proc)

    udf = pandas_udf(predict, result_type, functionType=PandasUDFType.SCALAR_ITER)
    udf.metadata = model_metadata

    @functools.wraps(udf)
    def udf_with_default_cols(*args):
        if len(args) == 0:
            input_schema = model_metadata.get_input_schema()

            if input_schema and len(input_schema.inputs) > 0:
                if input_schema.has_input_names():
                    input_names = input_schema.input_names()
                    return udf(*input_names)
                else:
                    raise MlflowException(
                        message="Cannot apply udf because no column names specified. The udf "
                        "expects {} columns with types: {}. Input column names could not be "
                        "inferred from the model signature (column names not found).".format(
                            len(input_schema.inputs),
                            input_schema.inputs,
                        ),
                        error_code=INVALID_PARAMETER_VALUE,
                    )
            else:
                _logger.warning(
                    "Attempting to apply udf on zero columns because no column names were "
                    "specified as arguments or inferred from the model signature."
                )
                return udf()  # pylint: disable=no-value-for-parameter
        else:
            return udf(*args)

    return udf_with_default_cols


@format_docstring(LOG_MODEL_PARAM_DOCS.format(package_name="scikit-learn"))
def save_model(
    path,
    loader_module=None,
    data_path=None,
    code_path=None,
    conda_env=None,
    mlflow_model=None,
    python_model=None,
    artifacts=None,
    signature: ModelSignature = None,
    input_example: ModelInputExample = None,
    pip_requirements=None,
    extra_pip_requirements=None,
    **kwargs,
):
    """
    save_model(path, loader_module=None, data_path=None, code_path=None, conda_env=None,\
               mlflow_model=Model(), python_model=None, artifacts=None)

    Save a Pyfunc model with custom inference logic and optional data dependencies to a path on the
    local filesystem.

    For information about the workflows that this method supports, please see :ref:`"workflows for
    creating custom pyfunc models" <pyfunc-create-custom-workflows>` and
    :ref:`"which workflow is right for my use case?" <pyfunc-create-custom-selecting-workflow>`.
    Note that the parameters for the second workflow: ``loader_module``, ``data_path`` and the
    parameters for the first workflow: ``python_model``, ``artifacts``, cannot be
    specified together.

    :param path: The path to which to save the Python model.
    :param loader_module: The name of the Python module that is used to load the model
                          from ``data_path``. This module must define a method with the prototype
                          ``_load_pyfunc(data_path)``. If not ``None``, this module and its
                          dependencies must be included in one of the following locations:

                          - The MLflow library.
                          - Package(s) listed in the model's Conda environment, specified by
                            the ``conda_env`` parameter.
                          - One or more of the files specified by the ``code_path`` parameter.

    :param data_path: Path to a file or directory containing model data.
    :param code_path: A list of local filesystem paths to Python file dependencies (or directories
                      containing file dependencies). These files are *prepended* to the system
                      path before the model is loaded.
    :param conda_env: {{ conda_env }}
    :param mlflow_model: :py:mod:`mlflow.models.Model` configuration to which to add the
                         **python_function** flavor.
    :param python_model: An instance of a subclass of :class:`~PythonModel`. This class is
                         serialized using the CloudPickle library. Any dependencies of the class
                         should be included in one of the following locations:

                            - The MLflow library.
                            - Package(s) listed in the model's Conda environment, specified by
                              the ``conda_env`` parameter.
                            - One or more of the files specified by the ``code_path`` parameter.

                         Note: If the class is imported from another module, as opposed to being
                         defined in the ``__main__`` scope, the defining module should also be
                         included in one of the listed locations.
    :param artifacts: A dictionary containing ``<name, artifact_uri>`` entries. Remote artifact URIs
                      are resolved to absolute filesystem paths, producing a dictionary of
                      ``<name, absolute_path>`` entries. ``python_model`` can reference these
                      resolved entries as the ``artifacts`` property of the ``context`` parameter
                      in :func:`PythonModel.load_context() <mlflow.pyfunc.PythonModel.load_context>`
                      and :func:`PythonModel.predict() <mlflow.pyfunc.PythonModel.predict>`.
                      For example, consider the following ``artifacts`` dictionary::

                        {
                            "my_file": "s3://my-bucket/path/to/my/file"
                        }

                      In this case, the ``"my_file"`` artifact is downloaded from S3. The
                      ``python_model`` can then refer to ``"my_file"`` as an absolute filesystem
                      path via ``context.artifacts["my_file"]``.

                      If ``None``, no artifacts are added to the model.

    :param signature: :py:class:`ModelSignature <mlflow.models.ModelSignature>`
                      describes model input and output :py:class:`Schema <mlflow.types.Schema>`.
                      The model signature can be :py:func:`inferred <mlflow.models.infer_signature>`
                      from datasets with valid model input (e.g. the training dataset with target
                      column omitted) and valid model output (e.g. model predictions generated on
                      the training dataset), for example:

                      .. code-block:: python

                        from mlflow.models.signature import infer_signature
                        train = df.drop_column("target_label")
                        predictions = ... # compute model predictions
                        signature = infer_signature(train, predictions)
    :param input_example: Input example provides one or several instances of valid
                          model input. The example can be used as a hint of what data to feed the
                          model. The given example can be a Pandas DataFrame where the given
                          example will be serialized to json using the Pandas split-oriented
                          format, or a numpy array where the example will be serialized to json
                          by converting it to a list. Bytes are base64-encoded.
    :param pip_requirements: {{ pip_requirements }}
    :param extra_pip_requirements: {{ extra_pip_requirements }}
    """
    _validate_env_arguments(conda_env, pip_requirements, extra_pip_requirements)

    mlflow_model = kwargs.pop("model", mlflow_model)
    if len(kwargs) > 0:
        raise TypeError("save_model() got unexpected keyword arguments: {}".format(kwargs))
    if code_path is not None:
        if not isinstance(code_path, list):
            raise TypeError("Argument code_path should be a list, not {}".format(type(code_path)))

    first_argument_set = {
        "loader_module": loader_module,
        "data_path": data_path,
    }
    second_argument_set = {
        "artifacts": artifacts,
        "python_model": python_model,
    }
    first_argument_set_specified = any([item is not None for item in first_argument_set.values()])
    second_argument_set_specified = any([item is not None for item in second_argument_set.values()])
    if first_argument_set_specified and second_argument_set_specified:
        raise MlflowException(
            message=(
                "The following sets of parameters cannot be specified together: {first_set_keys}"
                " and {second_set_keys}. All parameters in one set must be `None`. Instead, found"
                " the following values: {first_set_entries} and {second_set_entries}".format(
                    first_set_keys=first_argument_set.keys(),
                    second_set_keys=second_argument_set.keys(),
                    first_set_entries=first_argument_set,
                    second_set_entries=second_argument_set,
                )
            ),
            error_code=INVALID_PARAMETER_VALUE,
        )
    elif (loader_module is None) and (python_model is None):
        msg = (
            "Either `loader_module` or `python_model` must be specified. A `loader_module` "
            "should be a python module. A `python_model` should be a subclass of PythonModel"
        )
        raise MlflowException(message=msg, error_code=INVALID_PARAMETER_VALUE)

    if os.path.exists(path):
        raise MlflowException(
            message="Path '{}' already exists".format(path), error_code=RESOURCE_ALREADY_EXISTS
        )
    os.makedirs(path)
    if mlflow_model is None:
        mlflow_model = Model()
    if signature is not None:
        mlflow_model.signature = signature
    if input_example is not None:
        _save_example(mlflow_model, input_example, path)

    if first_argument_set_specified:
        return _save_model_with_loader_module_and_data_path(
            path=path,
            loader_module=loader_module,
            data_path=data_path,
            code_paths=code_path,
            conda_env=conda_env,
            mlflow_model=mlflow_model,
            pip_requirements=pip_requirements,
            extra_pip_requirements=extra_pip_requirements,
        )
    elif second_argument_set_specified:
        return mlflow.pyfunc.model._save_model_with_class_artifacts_params(
            path=path,
            python_model=python_model,
            artifacts=artifacts,
            conda_env=conda_env,
            code_paths=code_path,
            mlflow_model=mlflow_model,
            pip_requirements=pip_requirements,
            extra_pip_requirements=extra_pip_requirements,
        )


@format_docstring(LOG_MODEL_PARAM_DOCS.format(package_name="scikit-learn"))
def log_model(
    artifact_path,
    loader_module=None,
    data_path=None,
    code_path=None,
    conda_env=None,
    python_model=None,
    artifacts=None,
    registered_model_name=None,
    signature: ModelSignature = None,
    input_example: ModelInputExample = None,
    await_registration_for=DEFAULT_AWAIT_MAX_SLEEP_SECONDS,
    pip_requirements=None,
    extra_pip_requirements=None,
):
    """
    Log a Pyfunc model with custom inference logic and optional data dependencies as an MLflow
    artifact for the current run.

    For information about the workflows that this method supports, see :ref:`Workflows for
    creating custom pyfunc models <pyfunc-create-custom-workflows>` and
    :ref:`Which workflow is right for my use case? <pyfunc-create-custom-selecting-workflow>`.
    You cannot specify the parameters for the second workflow: ``loader_module``, ``data_path``
    and the parameters for the first workflow: ``python_model``, ``artifacts`` together.

    :param artifact_path: The run-relative artifact path to which to log the Python model.
    :param loader_module: The name of the Python module that is used to load the model
                          from ``data_path``. This module must define a method with the prototype
                          ``_load_pyfunc(data_path)``. If not ``None``, this module and its
                          dependencies must be included in one of the following locations:

                          - The MLflow library.
                          - Package(s) listed in the model's Conda environment, specified by
                            the ``conda_env`` parameter.
                          - One or more of the files specified by the ``code_path`` parameter.

    :param data_path: Path to a file or directory containing model data.
    :param code_path: A list of local filesystem paths to Python file dependencies (or directories
                      containing file dependencies). These files are *prepended* to the system
                      path before the model is loaded.
    :param conda_env: {{ conda_env }}
    :param python_model: An instance of a subclass of :class:`~PythonModel`. This class is
                         serialized using the CloudPickle library. Any dependencies of the class
                         should be included in one of the following locations:

                            - The MLflow library.
                            - Package(s) listed in the model's Conda environment, specified by
                              the ``conda_env`` parameter.
                            - One or more of the files specified by the ``code_path`` parameter.

                         Note: If the class is imported from another module, as opposed to being
                         defined in the ``__main__`` scope, the defining module should also be
                         included in one of the listed locations.
    :param artifacts: A dictionary containing ``<name, artifact_uri>`` entries. Remote artifact URIs
                      are resolved to absolute filesystem paths, producing a dictionary of
                      ``<name, absolute_path>`` entries. ``python_model`` can reference these
                      resolved entries as the ``artifacts`` property of the ``context`` parameter
                      in :func:`PythonModel.load_context() <mlflow.pyfunc.PythonModel.load_context>`
                      and :func:`PythonModel.predict() <mlflow.pyfunc.PythonModel.predict>`.
                      For example, consider the following ``artifacts`` dictionary::

                        {
                            "my_file": "s3://my-bucket/path/to/my/file"
                        }

                      In this case, the ``"my_file"`` artifact is downloaded from S3. The
                      ``python_model`` can then refer to ``"my_file"`` as an absolute filesystem
                      path via ``context.artifacts["my_file"]``.

                      If ``None``, no artifacts are added to the model.
    :param registered_model_name: This argument may change or be removed in a
                                  future release without warning. If given, create a model
                                  version under ``registered_model_name``, also creating a
                                  registered model if one with the given name does not exist.

    :param signature: :py:class:`ModelSignature <mlflow.models.ModelSignature>`
                      describes model input and output :py:class:`Schema <mlflow.types.Schema>`.
                      The model signature can be :py:func:`inferred <mlflow.models.infer_signature>`
                      from datasets with valid model input (e.g. the training dataset with target
                      column omitted) and valid model output (e.g. model predictions generated on
                      the training dataset), for example:

                      .. code-block:: python

                        from mlflow.models.signature import infer_signature
                        train = df.drop_column("target_label")
                        predictions = ... # compute model predictions
                        signature = infer_signature(train, predictions)
    :param input_example: Input example provides one or several instances of valid
                          model input. The example can be used as a hint of what data to feed the
                          model. The given example can be a Pandas DataFrame where the given
                          example will be serialized to json using the Pandas split-oriented
                          format, or a numpy array where the example will be serialized to json
                          by converting it to a list. Bytes are base64-encoded.
    :param await_registration_for: Number of seconds to wait for the model version to finish
                            being created and is in ``READY`` status. By default, the function
                            waits for five minutes. Specify 0 or None to skip waiting.
    :param pip_requirements: {{ pip_requirements }}
    :param extra_pip_requirements: {{ extra_pip_requirements }}
    :return: A :py:class:`ModelInfo <mlflow.models.model.ModelInfo>` instance that contains the
             metadata of the logged model.
    """
    return Model.log(
        artifact_path=artifact_path,
        flavor=mlflow.pyfunc,
        loader_module=loader_module,
        data_path=data_path,
        code_path=code_path,
        python_model=python_model,
        artifacts=artifacts,
        conda_env=conda_env,
        registered_model_name=registered_model_name,
        signature=signature,
        input_example=input_example,
        await_registration_for=await_registration_for,
        pip_requirements=pip_requirements,
        extra_pip_requirements=extra_pip_requirements,
    )


def _save_model_with_loader_module_and_data_path(
    path,
    loader_module,
    data_path=None,
    code_paths=None,
    conda_env=None,
    mlflow_model=None,
    pip_requirements=None,
    extra_pip_requirements=None,
):
    """
    Export model as a generic Python function model.
    :param path: The path to which to save the Python model.
    :param loader_module: The name of the Python module that is used to load the model
                          from ``data_path``. This module must define a method with the prototype
                          ``_load_pyfunc(data_path)``.
    :param data_path: Path to a file or directory containing model data.
    :param code_paths: A list of local filesystem paths to Python file dependencies (or directories
                      containing file dependencies). These files are *prepended* to the system
                      path before the model is loaded.
    :param conda_env: Either a dictionary representation of a Conda environment or the path to a
                      Conda environment yaml file. If provided, this decsribes the environment
                      this model should be run in.
    :return: Model configuration containing model info.
    """

    code = None
    data = None

    if data_path is not None:
        model_file = _copy_file_or_tree(src=data_path, dst=path, dst_dir="data")
        data = model_file

    if code_paths is not None:
        for code_path in code_paths:
            _copy_file_or_tree(src=code_path, dst=path, dst_dir="code")
        code = "code"

    if mlflow_model is None:
        mlflow_model = Model()

    mlflow.pyfunc.add_to_model(
        mlflow_model, loader_module=loader_module, code=code, data=data, env=_CONDA_ENV_FILE_NAME
    )
    mlflow_model.save(os.path.join(path, MLMODEL_FILE_NAME))

    if conda_env is None:
        if pip_requirements is None:
            default_reqs = get_default_pip_requirements()
            # To ensure `_load_pyfunc` can successfully load the model during the dependency
            # inference, `mlflow_model.save` must be called beforehand to save an MLmodel file.
            inferred_reqs = mlflow.models.infer_pip_requirements(
                path,
                FLAVOR_NAME,
                fallback=default_reqs,
            )
            default_reqs = sorted(set(inferred_reqs).union(default_reqs))
        else:
            default_reqs = None
        conda_env, pip_requirements, pip_constraints = _process_pip_requirements(
            default_reqs,
            pip_requirements,
            extra_pip_requirements,
        )
    else:
        conda_env, pip_requirements, pip_constraints = _process_conda_env(conda_env)

    with open(os.path.join(path, _CONDA_ENV_FILE_NAME), "w") as f:
        yaml.safe_dump(conda_env, stream=f, default_flow_style=False)

    # Save `constraints.txt` if necessary
    if pip_constraints:
        write_to(os.path.join(path, _CONSTRAINTS_FILE_NAME), "\n".join(pip_constraints))

    # Save `requirements.txt`
    write_to(os.path.join(path, _REQUIREMENTS_FILE_NAME), "\n".join(pip_requirements))
    return mlflow_model


loader_template = """

import importlib
import os
import sys

def load_pyfunc():
    {update_path}return importlib.import_module('{main}')._load_pyfunc('{data_path}')

"""<|MERGE_RESOLUTION|>--- conflicted
+++ resolved
@@ -698,7 +698,6 @@
 _NFS_CACHE_ROOT_DIR = None
 
 
-<<<<<<< HEAD
 def _get_nfs_cache_root_dir():
     if databricks_utils.is_in_databricks_runtime():
         return "/local_disk0/.ephemeral_nfs/mlflow/cache"
@@ -710,11 +709,6 @@
 
 
 def _get_or_create_pyenv_home_dir():
-=======
-def load_model(
-    model_uri: str, suppress_warnings: bool = False, dst_path: str = None
-) -> PyFuncModel:
->>>>>>> 78df3120
     """
     Note: pyenv home is a directory SHARED across all REPLs/Users processes.
     all python installations are put in this directory.
@@ -735,6 +729,7 @@
 
 
 _VIRTUAL_ENV_DIR = None
+
 
 def _get_or_create_python_virtual_env_temp_dir():
     """
@@ -762,9 +757,9 @@
 
 _PICKLE_PROTOCOL_FOR_RESTORE_PY_ENV = 3
 
-<<<<<<< HEAD
-
-def _setup_restored_python_env(py_version):
+
+def _setup_restored_python_env(py_version, requirements_file_path):
+    import shutil
     # TODO: support py_version format (major.minor), and install latest micro version
     pyenv_home_path = _get_or_create_pyenv_home_dir()
 
@@ -783,7 +778,7 @@
 
     venv_cache_root_dir = _get_or_create_python_virtual_env_temp_dir()
 
-    req_file_content_sha = get_file_sha_hexdigest(self._requirements_file_path)
+    req_file_content_sha = get_file_sha_hexdigest(requirements_file_path)
     virtual_env_dir = os.path.join(
         venv_cache_root_dir, req_file_content_sha
     )
@@ -797,7 +792,7 @@
                 virtual_env_dir, 'bin/pip'
             )
             subprocess.run(
-                [virtual_env_pip, 'install', '-r', self._requirements_file_path],
+                [virtual_env_pip, 'install', '-r', requirements_file_path],
                 check=True, stdout=sys.stdout, stderr=sys.stderr
             )
             # TODO: log mlflow version when logging model and get mlflow version from logged model.
@@ -811,7 +806,7 @@
             shutil.rmtree(virtual_env_dir, ignore_errors=True)
             raise
     else:
-        _logger.info(f'Found python virtual env cache at {self._virtual_env_dir}')
+        _logger.info(f'Found python virtual env cache at {virtual_env_dir}')
 
     virtual_env_python_bin = os.path.join(
         virtual_env_dir, 'bin/python'
@@ -822,8 +817,6 @@
 def _load_model_from_local_path(
     local_path: str, suppress_warnings: bool = False
 ):
-=======
->>>>>>> 78df3120
     if not suppress_warnings:
         _warn_dependency_requirement_mismatches(local_path)
 
@@ -1081,12 +1074,11 @@
     model_metadata = Model.load(os.path.join(local_model_path, MLMODEL_FILE_NAME))
     model_conf = model_metadata.flavors.get(FLAVOR_NAME)
     model_py_version = model_conf.get(PY_VERSION)
-    loader_module = model_conf[MAIN]
-    req_file_path = os.path.join(local_path, _REQUIREMENTS_FILE_NAME)
+    req_file_path = os.path.join(local_model_path, _REQUIREMENTS_FILE_NAME)
 
     if use_nfs or spark_in_local_mode:
         # setup python env in driver side
-        virtual_env_python_bin = _setup_restored_python_env(model_py_version)
+        virtual_env_python_bin = _setup_restored_python_env(model_py_version, req_file_path)
 
     def _predict_row_batch(model, client, args):
         input_schema = model.metadata.get_input_schema()
@@ -1162,7 +1154,7 @@
         # tuple of pandas.Series and outputs an iterator of pandas.Series.
         if not use_nfs and not spark_in_local_mode:
             local_model_path_on_executor = _SparkBroadcastFileCache.get_file(model_dir_cache_key)
-            virtual_env_python_bin_on_executor = _setup_restored_python_env(model_py_version)
+            virtual_env_python_bin_on_executor = _setup_restored_python_env(model_py_version, req_file_path)
         else:
             local_model_path_on_executor = local_model_path
             virtual_env_python_bin_on_executor = virtual_env_python_bin
@@ -1171,7 +1163,7 @@
         model = _load_model_from_local_path(local_model_path_on_executor)
 
         server_port = find_free_port()
-        # __pyfunc_model_local_path__=... gunicorn -b 127.0.0.1:{port} -w 1 --timeout=500 -- mlflow.pyfunc.scoring_server.wsgi:app
+        # Command: __pyfunc_model_local_path__=... gunicorn -b 127.0.0.1:{port} -w 1 --timeout=500 -- mlflow.pyfunc.scoring_server.wsgi:app
         server_proc_env = os.environ.copy()
         server_proc_env[scoring_server._SERVER_MODEL_LOCAL_PATH] = local_model_path_on_executor
         gunicorn_bin_path = os.path.join(os.path.dirname(virtual_env_python_bin_on_executor), "gunicorn")
