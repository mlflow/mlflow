"""
The ``python_function`` model flavor serves as a default model interface for MLflow Python models.
Any MLflow Python model is expected to be loadable as a ``python_function`` model.

In addition, the ``mlflow.pyfunc`` module defines a generic :ref:`filesystem format
<pyfunc-filesystem-format>` for Python models and provides utilities for saving to and loading from
this format. The format is self contained in the sense that it includes all necessary information
for anyone to load it and use it. Dependencies are either stored directly with the model or
referenced via a Conda environment.

The ``mlflow.pyfunc`` module also defines utilities for creating custom ``pyfunc`` models
using frameworks and inference logic that may not be natively included in MLflow. See
:ref:`pyfunc-create-custom`.

.. _pyfunc-inference-api:

*************
Inference API
*************

Python function models are loaded as an instance of :py:class:`PyFuncModel
<mlflow.pyfunc.PyFuncModel>`, which is an MLflow wrapper around the model implementation and model
metadata (MLmodel file). You can score the model by calling the :py:func:`predict()
<mlflow.pyfunc.PyFuncModel.predict>` method, which has the following signature::

  predict(
    model_input: [pandas.DataFrame, numpy.ndarray, scipy.sparse.(csc_matrix | csr_matrix),
    List[Any], Dict[str, Any], pyspark.sql.DataFrame]
  ) -> [numpy.ndarray | pandas.(Series | DataFrame) | List | Dict | pyspark.sql.DataFrame]

All PyFunc models will support `pandas.DataFrame` as input and PyFunc deep learning models will
also support tensor inputs in the form of Dict[str, numpy.ndarray] (named tensors) and
`numpy.ndarrays` (unnamed tensors).

Here are some examples of supported inference types, assuming we have the correct ``model`` object
loaded.

.. list-table::
    :widths: 30 70
    :header-rows: 1
    :class: wrap-table

    * - Input Type
      - Example
    * - ``pandas.DataFrame``
      -
        .. code-block:: python

            import pandas as pd

            x_new = pd.DataFrame(dict(x1=[1, 2, 3], x2=[4, 5, 6]))
            model.predict(x_new)

    * - ``numpy.ndarray``
      -
        .. code-block:: python

            import numpy as np

            x_new = np.array([[1, 4][2, 5], [3, 6]])
            model.predict(x_new)

    * - ``scipy.sparse.csc_matrix`` or ``scipy.sparse.csr_matrix``
      -
        .. code-block:: python

            import scipy

            x_new = scipy.sparse.csc_matrix([[1, 2, 3], [4, 5, 6]])
            model.predict(x_new)

            x_new = scipy.sparse.csr_matrix([[1, 2, 3], [4, 5, 6]])
            model.predict(x_new)

    * - python ``List``
      -
        .. code-block:: python

            x_new = [[1, 4], [2, 5], [3, 6]]
            model.predict(x_new)

    * - python ``Dict``
      -
        .. code-block:: python

            x_new = dict(x1=[1, 2, 3], x2=[4, 5, 6])
            model.predict(x_new)

    * - ``pyspark.sql.DataFrame``
      -
        .. code-block:: python

            from pyspark.sql import SparkSession

            spark = SparkSession.builder.getOrCreate()

            data = [(1, 4), (2, 5), (3, 6)]  # List of tuples
            x_new = spark.createDataFrame(data, ["x1", "x2"])  # Specify column name
            model.predict(x_new)

.. _pyfunc-filesystem-format:

*****************
Filesystem format
*****************

The Pyfunc format is defined as a directory structure containing all required data, code, and
configuration::

    ./dst-path/
        ./MLmodel: configuration
        <code>: code packaged with the model (specified in the MLmodel file)
        <data>: data packaged with the model (specified in the MLmodel file)
        <env>: Conda environment definition (specified in the MLmodel file)

The directory structure may contain additional contents that can be referenced by the ``MLmodel``
configuration.

.. _pyfunc-model-config:

MLModel configuration
#####################

A Python model contains an ``MLmodel`` file in **python_function** format in its root with the
following parameters:

- loader_module [required]:
         Python module that can load the model. Expected as module identifier
         e.g. ``mlflow.sklearn``, it will be imported using ``importlib.import_module``.
         The imported module must contain a function with the following signature::

          _load_pyfunc(path: string) -> <pyfunc model implementation>

         The path argument is specified by the ``data`` parameter and may refer to a file or
         directory. The model implementation is expected to be an object with a
         ``predict`` method with the following signature::

          predict(
            model_input: [pandas.DataFrame, numpy.ndarray,
            scipy.sparse.(csc_matrix | csr_matrix), List[Any], Dict[str, Any]],
            pyspark.sql.DataFrame
          ) -> [numpy.ndarray | pandas.(Series | DataFrame) | List | Dict | pyspark.sql.DataFrame]

- code [optional]:
        Relative path to a directory containing the code packaged with this model.
        All files and directories inside this directory are added to the Python path
        prior to importing the model loader.

- data [optional]:
         Relative path to a file or directory containing model data.
         The path is passed to the model loader.

- env [optional]:
         Relative path to an exported Conda environment. If present this environment
         should be activated prior to running the model.

- Optionally, any additional parameters necessary for interpreting the serialized model in
  ``pyfunc`` format.

.. rubric:: Example

::

    tree example/sklearn_iris/mlruns/run1/outputs/linear-lr

::

  ├── MLmodel
  ├── code
  │   ├── sklearn_iris.py
  │
  ├── data
  │   └── model.pkl
  └── mlflow_env.yml

::

    cat example/sklearn_iris/mlruns/run1/outputs/linear-lr/MLmodel

::

  python_function:
    code: code
    data: data/model.pkl
    loader_module: mlflow.sklearn
    env: mlflow_env.yml
    main: sklearn_iris

.. _pyfunc-create-custom:

**********************************
Models From Code for Custom Models
**********************************

.. tip::

    MLflow 2.12.2 introduced the feature "models from code", which greatly simplifies the process
    of serializing and deploying custom models through the use of script serialization. It is
    strongly recommended to migrate custom model implementations to this new paradigm to avoid the
    limitations and complexity of serializing with cloudpickle.
    You can learn more about models from code within the
    `Models From Code Guide <../model/models-from-code.html>`_.

The section below illustrates the process of using the legacy serializer for custom Pyfunc models.
Models from code will provide a far simpler experience for logging of your models.

******************************
Creating custom Pyfunc models
******************************

MLflow's persistence modules provide convenience functions for creating models with the
``pyfunc`` flavor in a variety of machine learning frameworks (scikit-learn, Keras, Pytorch, and
more); however, they do not cover every use case. For example, you may want to create an MLflow
model with the ``pyfunc`` flavor using a framework that MLflow does not natively support.
Alternatively, you may want to build an MLflow model that executes custom logic when evaluating
queries, such as preprocessing and postprocessing routines. Therefore, ``mlflow.pyfunc``
provides utilities for creating ``pyfunc`` models from arbitrary code and model data.

The :meth:`save_model()` and :meth:`log_model()` methods are designed to support multiple workflows
for creating custom ``pyfunc`` models that incorporate custom inference logic and artifacts
that the logic may require.

An `artifact` is a file or directory, such as a serialized model or a CSV. For example, a
serialized TensorFlow graph is an artifact. An MLflow model directory is also an artifact.

.. _pyfunc-create-custom-workflows:

Workflows
#########

:meth:`save_model()` and :meth:`log_model()` support the following workflows:

1. Programmatically defining a new MLflow model, including its attributes and artifacts.

   Given a set of artifact URIs, :meth:`save_model()` and :meth:`log_model()` can
   automatically download artifacts from their URIs and create an MLflow model directory.

   In this case, you must define a Python class which inherits from :class:`~PythonModel`,
   defining ``predict()`` and, optionally, ``load_context()``. An instance of this class is
   specified via the ``python_model`` parameter; it is automatically serialized and deserialized
   as a Python class, including all of its attributes.

2. Interpreting pre-existing data as an MLflow model.

   If you already have a directory containing model data, :meth:`save_model()` and
   :meth:`log_model()` can import the data as an MLflow model. The ``data_path`` parameter
   specifies the local filesystem path to the directory containing model data.

   In this case, you must provide a Python module, called a `loader module`. The
   loader module defines a ``_load_pyfunc()`` method that performs the following tasks:

   - Load data from the specified ``data_path``. For example, this process may include
     deserializing pickled Python objects or models or parsing CSV files.

   - Construct and return a pyfunc-compatible model wrapper. As in the first
     use case, this wrapper must define a ``predict()`` method that is used to evaluate
     queries. ``predict()`` must adhere to the :ref:`pyfunc-inference-api`.

   The ``loader_module`` parameter specifies the name of your loader module.

   For an example loader module implementation, refer to the `loader module
   implementation in mlflow.sklearn <https://github.com/mlflow/mlflow/blob/
   74d75109aaf2975f5026104d6125bb30f4e3f744/mlflow/sklearn.py#L200-L205>`_.

.. _pyfunc-create-custom-selecting-workflow:

Which workflow is right for my use case?
########################################

We consider the first workflow to be more user-friendly and generally recommend it for the
following reasons:

- It automatically resolves and collects specified model artifacts.

- It automatically serializes and deserializes the ``python_model`` instance and all of
  its attributes, reducing the amount of user logic that is required to load the model

- You can create Models using logic that is defined in the ``__main__`` scope. This allows
  custom models to be constructed in interactive environments, such as notebooks and the Python
  REPL.

You may prefer the second, lower-level workflow for the following reasons:

- Inference logic is always persisted as code, rather than a Python object. This makes logic
  easier to inspect and modify later.

- If you have already collected all of your model data in a single location, the second
  workflow allows it to be saved in MLflow format directly, without enumerating constituent
  artifacts.

******************************************
Function-based Model vs Class-based Model
******************************************

When creating custom PyFunc models, you can choose between two different interfaces:
a function-based model and a class-based model. In short, a function-based model is simply a
python function that does not take additional params. The class-based model, on the other hand,
is subclass of ``PythonModel`` that supports several required and optional
methods. If your use case is simple and fits within a single predict function, a funcion-based
approach is recommended. If you need more power, such as custom serialization, custom data
processing, or to override additional methods, you should use the class-based implementation.

Before looking at code examples, it's important to note that both methods are serialized via
`cloudpickle <https://github.com/cloudpipe/cloudpickle>`_. cloudpickle can serialize Python
functions, lambda functions, and locally defined classes and functions inside other functions. This
makes cloudpickle especially useful for parallel and distributed computing where code objects need
to be sent over network to execute on remote workers, which is a common deployment paradigm for
MLflow.

That said, cloudpickle has some limitations.

- **Environment Dependency**: cloudpickle does not capture the full execution environment, so in
  MLflow we must pass ``pip_requirements``, ``extra_pip_requirements``, or an ``input_example``,
  the latter of which is used to infer environment dependencies. For more, refer to
  `the model dependency docs <https://mlflow.org/docs/latest/model/dependencies.html>`_.

- **Object Support**: cloudpickle does not serialize objects outside of the Python data model.
  Some relevant examples include raw files and database connections. If your program depends on
  these, be sure to log ways to reference these objects along with your model.

Function-based Model
####################
If you're looking to serialize a simple python function without additional dependent methods, you
can simply log a predict method via the keyword argument ``python_model``.

.. note::

    Function-based model only supports a function with a single input argument. If you would like
    to pass more arguments or additional inference parameters, please use the class-based model
    below.

.. code-block:: python

    import mlflow
    import pandas as pd


    # Define a simple function to log
    def predict(model_input):
        return model_input.apply(lambda x: x * 2)


    # Save the function as a model
    with mlflow.start_run():
        mlflow.pyfunc.log_model("model", python_model=predict, pip_requirements=["pandas"])
        run_id = mlflow.active_run().info.run_id

    # Load the model from the tracking server and perform inference
    model = mlflow.pyfunc.load_model(f"runs:/{run_id}/model")
    x_new = pd.Series([1, 2, 3])

    prediction = model.predict(x_new)
    print(prediction)


Class-based Model
#################
If you're looking to serialize a more complex object, for instance a class that handles
preprocessing, complex prediction logic, or custom serialization, you should subclass the
``PythonModel`` class. MLflow has tutorials on building custom PyFunc models, as shown
`here <https://mlflow.org/docs/latest/traditional-ml/creating-custom-pyfunc/index.html>`_,
so instead of duplicating that information, in this example we'll recreate the above functionality
to highlight the differences. Note that this PythonModel implementation is overly complex and
we would recommend using the functional-based Model instead for this simple case.

.. code-block:: python

    import mlflow
    import pandas as pd


    class MyModel(mlflow.pyfunc.PythonModel):
        def predict(self, context, model_input, params=None):
            return [x * 2 for x in model_input]


    # Save the function as a model
    with mlflow.start_run():
        mlflow.pyfunc.log_model(
            "model", python_model=MyModel(), pip_requirements=["pandas"]
        )
        run_id = mlflow.active_run().info.run_id

    # Load the model from the tracking server and perform inference
    model = mlflow.pyfunc.load_model(f"runs:/{run_id}/model")
    x_new = pd.Series([1, 2, 3])

    print(f"Prediction:\n\t{model.predict(x_new)}")

The primary difference between the this implementation and the function-based implementation above
is that the predict method is wrapped with a class, has the ``self`` parameter,
and has the ``params`` parameter that defaults to None. Note that function-based models don't
support additional params.

In summary, use the function-based Model when you have a simple function to serialize.
If you need more power, use  the class-based model.
"""

import collections
import functools
import importlib
import inspect
import json
import logging
import os
import signal
import subprocess
import sys
import tempfile
import threading
import warnings
from contextlib import contextmanager
from copy import deepcopy
from functools import lru_cache
from pathlib import Path
from typing import Any, Dict, Iterator, List, Optional, Tuple, Union

import numpy as np
import pandas
import yaml
from packaging.version import Version

import mlflow
import mlflow.pyfunc.loaders
import mlflow.pyfunc.model
from mlflow.environment_variables import (
    _MLFLOW_IN_CAPTURE_MODULE_PROCESS,
    _MLFLOW_TESTING,
    MLFLOW_SCORING_SERVER_REQUEST_TIMEOUT,
)
from mlflow.exceptions import MlflowException
from mlflow.models import Model, ModelInputExample, ModelSignature
from mlflow.models.dependencies_schemas import (
    _clear_dependencies_schemas,
    _get_dependencies_schemas,
)
from mlflow.models.flavor_backend_registry import get_flavor_backend
from mlflow.models.model import (
    _DATABRICKS_FS_LOADER_MODULE,
    MLMODEL_FILE_NAME,
    MODEL_CODE_PATH,
    MODEL_CONFIG,
)
from mlflow.models.resources import Resource, _ResourceBuilder
from mlflow.models.signature import (
    _infer_signature_from_input_example,
    _infer_signature_from_type_hints,
)
from mlflow.models.utils import (
    PyFuncInput,
    PyFuncLLMOutputChunk,
    PyFuncLLMSingleInput,
    PyFuncOutput,
    _convert_llm_input_data,
    _enforce_params_schema,
    _enforce_schema,
    _load_model_code_path,
    _save_example,
    _split_input_data_and_params,
    _validate_and_get_model_code_path,
)
from mlflow.protos.databricks_pb2 import (
    BAD_REQUEST,
    INVALID_PARAMETER_VALUE,
    RESOURCE_DOES_NOT_EXIST,
)
from mlflow.protos.databricks_uc_registry_messages_pb2 import (
    Entity,
    Job,
    LineageHeaderInfo,
    Notebook,
)
from mlflow.pyfunc.context import Context, set_prediction_context
from mlflow.pyfunc.model import (
    ChatModel,
    PythonModel,
    PythonModelContext,
    _log_warning_if_params_not_in_predict_signature,
    _PythonModelPyfuncWrapper,
    get_default_conda_env,  # noqa: F401
    get_default_pip_requirements,
)
from mlflow.tracing.provider import trace_disabled
from mlflow.tracing.utils import _try_get_prediction_context
from mlflow.tracking._model_registry import DEFAULT_AWAIT_MAX_SLEEP_SECONDS
from mlflow.tracking.artifact_utils import _download_artifact_from_uri
from mlflow.types.llm import (
    CHAT_MODEL_INPUT_EXAMPLE,
    CHAT_MODEL_INPUT_SCHEMA,
    CHAT_MODEL_OUTPUT_SCHEMA,
    ChatMessage,
    ChatParams,
    ChatResponse,
)
from mlflow.utils import (
    PYTHON_VERSION,
    _is_in_ipython_notebook,
    check_port_connectivity,
    databricks_utils,
    find_free_port,
    get_major_minor_py_version,
    insecure_hash,
)
from mlflow.utils import env_manager as _EnvManager
from mlflow.utils._spark_utils import modified_environ
from mlflow.utils.annotations import deprecated, developer_stable, experimental
from mlflow.utils.databricks_utils import is_in_databricks_runtime
from mlflow.utils.docstring_utils import LOG_MODEL_PARAM_DOCS, format_docstring
from mlflow.utils.environment import (
    _CONDA_ENV_FILE_NAME,
    _CONSTRAINTS_FILE_NAME,
    _PYTHON_ENV_FILE_NAME,
    _REQUIREMENTS_FILE_NAME,
    _process_conda_env,
    _process_pip_requirements,
    _PythonEnv,
    _validate_env_arguments,
)
from mlflow.utils.file_utils import (
    _copy_file_or_tree,
    get_or_create_nfs_tmp_dir,
    get_or_create_tmp_dir,
    get_total_file_size,
    write_to,
)
from mlflow.utils.model_utils import (
    _add_code_from_conf_to_system_path,
    _get_flavor_configuration,
    _get_flavor_configuration_from_ml_model_file,
    _get_overridden_pyfunc_model_config,
    _validate_and_copy_file_to_directory,
    _validate_and_get_model_config_from_file,
    _validate_and_prepare_target_save_path,
    _validate_infer_and_copy_code_paths,
    _validate_pyfunc_model_config,
)
from mlflow.utils.nfs_on_spark import get_nfs_cache_root_dir
from mlflow.utils.requirements_utils import (
    _parse_requirements,
    warn_dependency_requirement_mismatches,
)

try:
    from pyspark.sql import DataFrame as SparkDataFrame

    HAS_PYSPARK = True
except ImportError:
    HAS_PYSPARK = False
FLAVOR_NAME = "python_function"
MAIN = "loader_module"
CODE = "code"
DATA = "data"
ENV = "env"

_MODEL_DATA_SUBPATH = "data"


class EnvType:
    CONDA = "conda"
    VIRTUALENV = "virtualenv"

    def __init__(self):
        raise NotImplementedError("This class is not meant to be instantiated.")


PY_VERSION = "python_version"


_logger = logging.getLogger(__name__)


def add_to_model(
    model,
    loader_module,
    data=None,
    code=None,
    conda_env=None,
    python_env=None,
    model_config=None,
    model_code_path=None,
    **kwargs,
):
    """
    Add a ``pyfunc`` spec to the model configuration.

    Defines ``pyfunc`` configuration schema. Caller can use this to create a valid ``pyfunc`` model
    flavor out of an existing directory structure. For example, other model flavors can use this to
    specify how to use their output as a ``pyfunc``.

    NOTE:

        All paths are relative to the exported model root directory.

    Args:
        model: Existing model.
        loader_module: The module to be used to load the model.
        data: Path to the model data.
        code: Path to the code dependencies.
        conda_env: Conda environment.
        python_env: Python environment.
        model_config: The model configuration to apply to the model. This configuration
            is available during model loading.

            .. Note:: Experimental: This parameter may change or be removed in a future
                release without warning.

        model_code_path: Path to the model code.
        kwargs: Additional key-value pairs to include in the ``pyfunc`` flavor specification.
                Values must be YAML-serializable.

    Returns:
        Updated model configuration.
    """
    params = deepcopy(kwargs)
    params[MAIN] = loader_module
    params[PY_VERSION] = PYTHON_VERSION
    if code:
        params[CODE] = code
    if data:
        params[DATA] = data
    if conda_env or python_env:
        params[ENV] = {}
        if conda_env:
            params[ENV][EnvType.CONDA] = conda_env
        if python_env:
            params[ENV][EnvType.VIRTUALENV] = python_env
    if model_config:
        params[MODEL_CONFIG] = model_config
    if model_code_path:
        params[MODEL_CODE_PATH] = model_code_path
    return model.add_flavor(FLAVOR_NAME, **params)


def _extract_conda_env(env):
    # In MLflow < 2.0.0, the 'env' field in a pyfunc configuration is a string containing the path
    # to a conda.yaml file.
    return env if isinstance(env, str) else env[EnvType.CONDA]


def _load_model_env(path):
    """
    Get ENV file string from a model configuration stored in Python Function format.
    Returned value is a model-relative path to a Conda Environment file,
    or None if none was specified at model save time
    """
    return _get_flavor_configuration(model_path=path, flavor_name=FLAVOR_NAME).get(ENV, None)


def _validate_params(params, model_metadata):
    if hasattr(model_metadata, "get_params_schema"):
        params_schema = model_metadata.get_params_schema()
        return _enforce_params_schema(params, params_schema)
    if params:
        raise MlflowException.invalid_parameter_value(
            "This model was not logged with a params schema and does not support "
            "providing the params argument."
            "Please log the model with mlflow >= 2.6.0 and specify a params schema.",
        )
    return


def _validate_prediction_input(data: PyFuncInput, params, input_schema, params_schema, flavor=None):
    """
    Internal helper function to transform and validate input data and params for prediction.
    Any additional transformation logics related to input data and params should be added here.
    """
    if input_schema is not None:
        try:
            data = _enforce_schema(data, input_schema, flavor)
        except Exception as e:
            # Include error in message for backwards compatibility
            raise MlflowException.invalid_parameter_value(
                f"Failed to enforce schema of data '{data}' "
                f"with schema '{input_schema}'. "
                f"Error: {e}",
            )
    params = _enforce_params_schema(params, params_schema)
    if HAS_PYSPARK and isinstance(data, SparkDataFrame):
        _logger.warning(
            "Input data is a Spark DataFrame. Note that behaviour for "
            "Spark DataFrames is model dependent."
        )
    return data, params


class PyFuncModel:
    """
    MLflow 'python function' model.

    Wrapper around model implementation and metadata. This class is not meant to be constructed
    directly. Instead, instances of this class are constructed and returned from
    :py:func:`load_model() <mlflow.pyfunc.load_model>`.

    ``model_impl`` can be any Python object that implements the `Pyfunc interface
    <https://mlflow.org/docs/latest/python_api/mlflow.pyfunc.html#pyfunc-inference-api>`_, and is
    returned by invoking the model's ``loader_module``.

    ``model_meta`` contains model metadata loaded from the MLmodel file.
    """

    def __init__(
        self,
        model_meta: Model,
        model_impl: Any,
        predict_fn: str = "predict",
        predict_stream_fn: Optional[str] = None,
    ):
        if not hasattr(model_impl, predict_fn):
            raise MlflowException(f"Model implementation is missing required {predict_fn} method.")
        if not model_meta:
            raise MlflowException("Model is missing metadata.")
        self._model_meta = model_meta
        self.__model_impl = model_impl
        self._predict_fn = getattr(model_impl, predict_fn)
        if predict_stream_fn:
            if not hasattr(model_impl, predict_stream_fn):
                raise MlflowException(
                    f"Model implementation is missing required {predict_stream_fn} method."
                )
            self._predict_stream_fn = getattr(model_impl, predict_stream_fn)
        else:
            self._predict_stream_fn = None

    @property
    @developer_stable
    def _model_impl(self) -> Any:
        """
        The underlying model implementation object.

        NOTE: This is a stable developer API.
        """
        return self.__model_impl

    def _update_dependencies_schemas_in_prediction_context(self, context: Context):
        if self._model_meta and self._model_meta.metadata:
            dependencies_schemas = self._model_meta.metadata.get("dependencies_schemas", {})
            context.update(
                dependencies_schemas={
                    dependency: json.dumps(schema)
                    for dependency, schema in dependencies_schemas.items()
                }
            )

    @contextmanager
    def _try_get_or_generate_prediction_context(self):
        # set context for prediction if it's not set
        # NB: in model serving the prediction context must be set
        # with a request_id
        context = _try_get_prediction_context() or Context()
        with set_prediction_context(context):
            yield context

    def predict(self, data: PyFuncInput, params: Optional[Dict[str, Any]] = None) -> PyFuncOutput:
        with self._try_get_or_generate_prediction_context() as context:
            self._update_dependencies_schemas_in_prediction_context(context)
            return self._predict(data, params)

    def _predict(self, data: PyFuncInput, params: Optional[Dict[str, Any]] = None) -> PyFuncOutput:
        """
        Generates model predictions.

        If the model contains signature, enforce the input schema first before calling the model
        implementation with the sanitized input. If the pyfunc model does not include model schema,
        the input is passed to the model implementation as is. See `Model Signature Enforcement
        <https://www.mlflow.org/docs/latest/models.html#signature-enforcement>`_ for more details.

        Args:
            data: LLM Model single input as one of pandas.DataFrame, numpy.ndarray,
                scipy.sparse.(csc_matrix | csr_matrix), List[Any], or
                Dict[str, numpy.ndarray].
                For model signatures with tensor spec inputs
                (e.g. the Tensorflow core / Keras model), the input data type must be one of
                `numpy.ndarray`, `List[numpy.ndarray]`, `Dict[str, numpy.ndarray]` or
                `pandas.DataFrame`. If data is of `pandas.DataFrame` type and the model
                contains a signature with tensor spec inputs, the corresponding column values
                in the pandas DataFrame will be reshaped to the required shape with 'C' order
                (i.e. read / write the elements using C-like index order), and DataFrame
                column values will be cast as the required tensor spec type. For Pyspark
                DataFrame inputs, MLflow will only enforce the schema on a subset
                of the data rows.
            params: Additional parameters to pass to the model for inference.

        Returns:
            Model predictions as one of pandas.DataFrame, pandas.Series, numpy.ndarray or list.
        """
        # fetch the schema from metadata to avoid signature change after model is loaded
        self.input_schema = self.metadata.get_input_schema()
        self.params_schema = self.metadata.get_params_schema()
        data, params = _validate_prediction_input(
            data, params, self.input_schema, self.params_schema, self.loader_module
        )
        params_arg = inspect.signature(self._predict_fn).parameters.get("params")
        if params_arg and params_arg.kind != inspect.Parameter.VAR_KEYWORD:
            return self._predict_fn(data, params=params)

        _log_warning_if_params_not_in_predict_signature(_logger, params)
        return self._predict_fn(data)

    def predict_stream(
        self, data: PyFuncLLMSingleInput, params: Optional[Dict[str, Any]] = None
    ) -> Iterator[PyFuncLLMOutputChunk]:
        with self._try_get_or_generate_prediction_context() as context:
            self._update_dependencies_schemas_in_prediction_context(context)
            return self._predict_stream(data, params)

    def _predict_stream(
        self, data: PyFuncLLMSingleInput, params: Optional[Dict[str, Any]] = None
    ) -> Iterator[PyFuncLLMOutputChunk]:
        """
        Generates streaming model predictions. Only LLM suports this method.

        If the model contains signature, enforce the input schema first before calling the model
        implementation with the sanitized input. If the pyfunc model does not include model schema,
        the input is passed to the model implementation as is. See `Model Signature Enforcement
        <https://www.mlflow.org/docs/latest/models.html#signature-enforcement>`_ for more details.

        Args:
            data: LLM Model single input as one of dict, str, bool, bytes, float, int, str type.
            params: Additional parameters to pass to the model for inference.

        Returns:
            Model predictions as an iterator of chunks. The chunks in the iterator must be type of
            dict or string. Chunk dict fields are determined by the model implementation.
        """

        if self._predict_stream_fn is None:
            raise MlflowException("This model does not support predict_stream method.")

        self.input_schema = self.metadata.get_input_schema()
        self.params_schema = self.metadata.get_params_schema()
        data, params = _validate_prediction_input(
            data, params, self.input_schema, self.params_schema, self.loader_module
        )
        data = _convert_llm_input_data(data)
        if isinstance(data, list):
            # `predict_stream` only accepts single input.
            # but `enforce_schema` might convert single input into a list like `[single_input]`
            # so extract the first element in the list.
            if len(data) != 1:
                raise MlflowException(
                    f"'predict_stream' requires single input, but it got input data {data}"
                )
            data = data[0]

        if inspect.signature(self._predict_stream_fn).parameters.get("params"):
            return self._predict_stream_fn(data, params=params)

        _log_warning_if_params_not_in_predict_signature(_logger, params)
        return self._predict_stream_fn(data)

    @experimental
    def unwrap_python_model(self):
        """
        Unwrap the underlying Python model object.

        This method is useful for accessing custom model functions, while still being able to
        leverage the MLflow designed workflow through the `predict()` method.

        Returns:
            The underlying wrapped model object

        .. code-block:: python
            :test:
            :caption: Example

            import mlflow


            # define a custom model
            class MyModel(mlflow.pyfunc.PythonModel):
                def predict(self, context, model_input, params=None):
                    return self.my_custom_function(model_input, params)

                def my_custom_function(self, model_input, params=None):
                    # do something with the model input
                    return 0


            some_input = 1
            # save the model
            with mlflow.start_run():
                model_info = mlflow.pyfunc.log_model(artifact_path="model", python_model=MyModel())

            # load the model
            loaded_model = mlflow.pyfunc.load_model(model_uri=model_info.model_uri)
            print(type(loaded_model))  # <class 'mlflow.pyfunc.model.PyFuncModel'>
            unwrapped_model = loaded_model.unwrap_python_model()
            print(type(unwrapped_model))  # <class '__main__.MyModel'>

            # does not work, only predict() is exposed
            # print(loaded_model.my_custom_function(some_input))
            print(unwrapped_model.my_custom_function(some_input))  # works
            print(loaded_model.predict(some_input))  # works

            # works, but None is needed for context arg
            print(unwrapped_model.predict(None, some_input))
        """
        try:
            python_model = self._model_impl.python_model
            if python_model is None:
                raise AttributeError("Expected python_model attribute not to be None.")
        except AttributeError as e:
            raise MlflowException("Unable to retrieve base model object from pyfunc.") from e
        return python_model

    def __eq__(self, other):
        if not isinstance(other, PyFuncModel):
            return False
        return self._model_meta == other._model_meta

    @property
    def metadata(self):
        """Model metadata."""
        if self._model_meta is None:
            raise MlflowException("Model is missing metadata.")
        return self._model_meta

    @experimental
    @property
    def model_config(self):
        """Model's flavor configuration"""
        return self._model_meta.flavors[FLAVOR_NAME].get(MODEL_CONFIG, {})

    @experimental
    @property
    def loader_module(self):
        """Model's flavor configuration"""
        if self._model_meta.flavors.get(FLAVOR_NAME) is None:
            return None
        return self._model_meta.flavors[FLAVOR_NAME].get(MAIN)

    def __repr__(self):
        info = {}
        if self._model_meta is not None:
            if hasattr(self._model_meta, "run_id") and self._model_meta.run_id is not None:
                info["run_id"] = self._model_meta.run_id
            if (
                hasattr(self._model_meta, "artifact_path")
                and self._model_meta.artifact_path is not None
            ):
                info["artifact_path"] = self._model_meta.artifact_path
            info["flavor"] = self._model_meta.flavors[FLAVOR_NAME]["loader_module"]
        return yaml.safe_dump({"mlflow.pyfunc.loaded_model": info}, default_flow_style=False)

    @experimental
    def get_raw_model(self):
        """
        Get the underlying raw model if the model wrapper implemented `get_raw_model` function.
        """
        if hasattr(self._model_impl, "get_raw_model"):
            return self._model_impl.get_raw_model()
        raise NotImplementedError("`get_raw_model` is not implemented by the underlying model")


def _get_pip_requirements_from_model_path(model_path: str):
    req_file_path = os.path.join(model_path, _REQUIREMENTS_FILE_NAME)
    if not os.path.exists(req_file_path):
        return []

    return [req.req_str for req in _parse_requirements(req_file_path, is_constraint=False)]


@trace_disabled  # Suppress traces while loading model
def load_model(
    model_uri: str,
    suppress_warnings: bool = False,
    dst_path: Optional[str] = None,
    model_config: Optional[Union[str, Path, Dict[str, Any]]] = None,
) -> PyFuncModel:
    """
    Load a model stored in Python function format.

    Args:
        model_uri: The location, in URI format, of the MLflow model. For example:

            - ``/Users/me/path/to/local/model``
            - ``relative/path/to/local/model``
            - ``s3://my_bucket/path/to/model``
            - ``runs:/<mlflow_run_id>/run-relative/path/to/model``
            - ``models:/<model_name>/<model_version>``
            - ``models:/<model_name>/<stage>``
            - ``mlflow-artifacts:/path/to/model``

            For more information about supported URI schemes, see
            `Referencing Artifacts <https://www.mlflow.org/docs/latest/concepts.html#
            artifact-locations>`_.
        suppress_warnings: If ``True``, non-fatal warning messages associated with the model
            loading process will be suppressed. If ``False``, these warning messages will be
            emitted.
        dst_path: The local filesystem path to which to download the model artifact.
            This directory must already exist. If unspecified, a local output
            path will be created.
        model_config: The model configuration to apply to the model. This configuration
            is available during model loading. The configuration can be passed as a file path,
            or a dict with string keys.

            .. Note:: Experimental: This parameter may change or be removed in a future
                release without warning.
    """

    lineage_header_info = None
    if (
        not _MLFLOW_IN_CAPTURE_MODULE_PROCESS.get()
    ) and databricks_utils.is_in_databricks_runtime():
        entity_list = []
        # Get notebook id and job id, pack them into lineage_header_info
        if databricks_utils.is_in_databricks_notebook() and (
            notebook_id := databricks_utils.get_notebook_id()
        ):
            notebook_entity = Notebook(id=notebook_id)
            entity_list.append(Entity(notebook=notebook_entity))

        if databricks_utils.is_in_databricks_job() and (job_id := databricks_utils.get_job_id()):
            job_entity = Job(id=job_id)
            entity_list.append(Entity(job=job_entity))

        lineage_header_info = LineageHeaderInfo(entities=entity_list) if entity_list else None

    local_path = _download_artifact_from_uri(
        artifact_uri=model_uri, output_path=dst_path, lineage_header_info=lineage_header_info
    )

    if not suppress_warnings:
        model_requirements = _get_pip_requirements_from_model_path(local_path)
        warn_dependency_requirement_mismatches(model_requirements)

    model_meta = Model.load(os.path.join(local_path, MLMODEL_FILE_NAME))

    conf = model_meta.flavors.get(FLAVOR_NAME)
    if conf is None:
        raise MlflowException(
            f'Model does not have the "{FLAVOR_NAME}" flavor',
            RESOURCE_DOES_NOT_EXIST,
        )
    model_py_version = conf.get(PY_VERSION)
    if not suppress_warnings:
        _warn_potentially_incompatible_py_version_if_necessary(model_py_version=model_py_version)

    _add_code_from_conf_to_system_path(local_path, conf, code_key=CODE)
    data_path = os.path.join(local_path, conf[DATA]) if (DATA in conf) else local_path

    if isinstance(model_config, str):
        model_config = _validate_and_get_model_config_from_file(model_config)

    model_config = _get_overridden_pyfunc_model_config(
        conf.get(MODEL_CONFIG, None), model_config, _logger
    )

    try:
        if model_config:
            model_impl = importlib.import_module(conf[MAIN])._load_pyfunc(data_path, model_config)
        else:
            model_impl = importlib.import_module(conf[MAIN])._load_pyfunc(data_path)
    except ModuleNotFoundError as e:
        # This error message is particularly for the case when the error is caused by module
        # "databricks.feature_store.mlflow_model". But depending on the environment, the offending
        # module might be "databricks", "databricks.feature_store" or full package. So we will
        # raise the error with the following note if "databricks" presents in the error. All non-
        # databricks moduel errors will just be re-raised.
        if conf[MAIN] == _DATABRICKS_FS_LOADER_MODULE and e.name.startswith("databricks"):
            raise MlflowException(
                f"{e.msg}; "
                "Note: mlflow.pyfunc.load_model is not supported for Feature Store models. "
                "spark_udf() and predict() will not work as expected. Use "
                "score_batch for offline predictions.",
                BAD_REQUEST,
            ) from None
        raise e
    finally:
        # clean up the dependencies schema which is set to global state after loading the model.
        # This avoids the schema being used by other models loaded in the same process.
        _clear_dependencies_schemas()
    predict_fn = conf.get("predict_fn", "predict")
    streamable = conf.get("streamable", False)
    predict_stream_fn = conf.get("predict_stream_fn", "predict_stream") if streamable else None

    return PyFuncModel(
        model_meta=model_meta,
        model_impl=model_impl,
        predict_fn=predict_fn,
        predict_stream_fn=predict_stream_fn,
    )


class _ServedPyFuncModel(PyFuncModel):
    def __init__(self, model_meta: Model, client: Any, server_pid: int, env_manager="local"):
        super().__init__(model_meta=model_meta, model_impl=client, predict_fn="invoke")
        self._client = client
        self._server_pid = server_pid
        # We need to set `env_manager` attribute because it is used by Databricks runtime
        # evaluate usage logging to log 'env_manager' tag in `_evaluate` function patching.
        self._env_manager = env_manager

    def predict(self, data, params=None):
        """
        Args:
            data: Model input data.
            params: Additional parameters to pass to the model for inference.

        Returns:
            Model predictions.
        """
        if inspect.signature(self._client.invoke).parameters.get("params"):
            result = self._client.invoke(data, params=params).get_predictions()
        else:
            _log_warning_if_params_not_in_predict_signature(_logger, params)
            result = self._client.invoke(data).get_predictions()
        if isinstance(result, pandas.DataFrame):
            result = result[result.columns[0]]
        return result

    @property
    def pid(self):
        if self._server_pid is None:
            raise MlflowException("Served PyFunc Model is missing server process ID.")
        return self._server_pid

    @property
    def env_manager(self):
        return self._env_manager

    @env_manager.setter
    def env_manager(self, value):
        self._env_manager = value


def _load_model_or_server(
    model_uri: str, env_manager: str, model_config: Optional[Dict[str, Any]] = None
):
    """
    Load a model with env restoration. If a non-local ``env_manager`` is specified, prepare an
    independent Python environment with the training time dependencies of the specified model
    installed and start a MLflow Model Scoring Server process with that model in that environment.
    Return a _ServedPyFuncModel that invokes the scoring server for prediction. Otherwise, load and
    return the model locally as a PyFuncModel using :py:func:`mlflow.pyfunc.load_model`.

    Args:
        model_uri: The uri of the model.
        env_manager: The environment manager to load the model.
        model_config: The model configuration to use by the model, only if the model
                      accepts it.

    Returns:
        A _ServedPyFuncModel for non-local ``env_manager``s or a PyFuncModel otherwise.
    """
    from mlflow.pyfunc.scoring_server.client import (
        ScoringServerClient,
        StdinScoringServerClient,
    )

    if env_manager == _EnvManager.LOCAL:
        return load_model(model_uri, model_config=model_config)

    _logger.info("Starting model server for model environment restoration.")

    local_path = _download_artifact_from_uri(artifact_uri=model_uri)
    model_meta = Model.load(os.path.join(local_path, MLMODEL_FILE_NAME))

    is_port_connectable = check_port_connectivity()
    pyfunc_backend = get_flavor_backend(
        local_path,
        env_manager=env_manager,
        install_mlflow=os.environ.get("MLFLOW_HOME") is not None,
        create_env_root_dir=not is_port_connectable,
    )
    _logger.info("Restoring model environment. This can take a few minutes.")
    # Set capture_output to True in Databricks so that when environment preparation fails, the
    # exception message of the notebook cell output will include child process command execution
    # stdout/stderr output.
    pyfunc_backend.prepare_env(model_uri=local_path, capture_output=is_in_databricks_runtime())
    if is_port_connectable:
        server_port = find_free_port()
        scoring_server_proc = pyfunc_backend.serve(
            model_uri=local_path,
            port=server_port,
            host="127.0.0.1",
            timeout=MLFLOW_SCORING_SERVER_REQUEST_TIMEOUT.get(),
            enable_mlserver=False,
            synchronous=False,
            stdout=subprocess.PIPE,
            stderr=subprocess.STDOUT,
        )
        client = ScoringServerClient("127.0.0.1", server_port)
    else:
        scoring_server_proc = pyfunc_backend.serve_stdin(local_path)
        client = StdinScoringServerClient(scoring_server_proc)

    _logger.info(f"Scoring server process started at PID: {scoring_server_proc.pid}")
    try:
        client.wait_server_ready(timeout=90, scoring_server_proc=scoring_server_proc)
    except Exception as e:
        if scoring_server_proc.poll() is None:
            # the scoring server is still running but client can't connect to it.
            # kill the server.
            scoring_server_proc.kill()
        server_output, _ = scoring_server_proc.communicate(timeout=15)
        if isinstance(server_output, bytes):
            server_output = server_output.decode("UTF-8")
        raise MlflowException(
            "MLflow model server failed to launch, server process stdout and stderr are:\n"
            + server_output
        ) from e

    return _ServedPyFuncModel(
        model_meta=model_meta,
        client=client,
        server_pid=scoring_server_proc.pid,
        env_manager=env_manager,
    )


def _get_model_dependencies(model_uri, format="pip"):
    model_dir = _download_artifact_from_uri(model_uri)

    def get_conda_yaml_path():
        model_config = _get_flavor_configuration_from_ml_model_file(
            os.path.join(model_dir, MLMODEL_FILE_NAME), flavor_name=FLAVOR_NAME
        )
        return os.path.join(model_dir, _extract_conda_env(model_config[ENV]))

    if format == "pip":
        requirements_file = os.path.join(model_dir, _REQUIREMENTS_FILE_NAME)
        if os.path.exists(requirements_file):
            return requirements_file

        _logger.info(
            f"{_REQUIREMENTS_FILE_NAME} is not found in the model directory. Falling back to"
            f" extracting pip requirements from the model's 'conda.yaml' file. Conda"
            " dependencies will be ignored."
        )

        with open(get_conda_yaml_path()) as yf:
            conda_yaml = yaml.safe_load(yf)

        conda_deps = conda_yaml.get("dependencies", [])
        for index, dep in enumerate(conda_deps):
            if isinstance(dep, dict) and "pip" in dep:
                pip_deps_index = index
                break
        else:
            raise MlflowException(
                "No pip section found in conda.yaml file in the model directory.",
                error_code=RESOURCE_DOES_NOT_EXIST,
            )

        pip_deps = conda_deps.pop(pip_deps_index)["pip"]
        tmp_dir = tempfile.mkdtemp()
        pip_file_path = os.path.join(tmp_dir, _REQUIREMENTS_FILE_NAME)
        with open(pip_file_path, "w") as f:
            f.write("\n".join(pip_deps) + "\n")

        if len(conda_deps) > 0:
            _logger.warning(
                "The following conda dependencies have been excluded from the environment file:"
                f" {', '.join(conda_deps)}."
            )

        return pip_file_path

    elif format == "conda":
        return get_conda_yaml_path()
    else:
        raise MlflowException(
            f"Illegal format argument '{format}'.", error_code=INVALID_PARAMETER_VALUE
        )


def get_model_dependencies(model_uri, format="pip"):
    """
    Downloads the model dependencies and returns the path to requirements.txt or conda.yaml file.

    .. warning::
        This API downloads all the model artifacts to the local filesystem. This may take
        a long time for large models. To avoid this overhead, use
        ``mlflow.artifacts.download_artifacts("<model_uri>/requirements.txt")`` or
        ``mlflow.artifacts.download_artifacts("<model_uri>/conda.yaml")`` instead.

    Args:
        model_uri: The uri of the model to get dependencies from.
        format: The format of the returned dependency file. If the ``"pip"`` format is
            specified, the path to a pip ``requirements.txt`` file is returned.
            If the ``"conda"`` format is specified, the path to a ``"conda.yaml"``
            file is returned . If the ``"pip"`` format is specified but the model
            was not saved with a ``requirements.txt`` file, the ``pip`` section
            of the model's ``conda.yaml`` file is extracted instead, and any
            additional conda dependencies are ignored. Default value is ``"pip"``.

    Returns:
        The local filesystem path to either a pip ``requirements.txt`` file
        (if ``format="pip"``) or a ``conda.yaml`` file (if ``format="conda"``)
        specifying the model's dependencies.
    """
    dep_file = _get_model_dependencies(model_uri, format)

    if format == "pip":
        prefix = "%" if _is_in_ipython_notebook() else ""
        _logger.info(
            "To install the dependencies that were used to train the model, run the "
            f"following command: '{prefix}pip install -r {dep_file}'."
        )
    return dep_file


@deprecated("mlflow.pyfunc.load_model", 1.0)
def load_pyfunc(model_uri, suppress_warnings=False):
    """
    Load a model stored in Python function format.

    Args:
        model_uri: The location, in URI format, of the MLflow model. For example:

            - ``/Users/me/path/to/local/model``
            - ``relative/path/to/local/model``
            - ``s3://my_bucket/path/to/model``
            - ``runs:/<mlflow_run_id>/run-relative/path/to/model``
            - ``models:/<model_name>/<model_version>``
            - ``models:/<model_name>/<stage>``
            - ``mlflow-artifacts:/path/to/model``

            For more information about supported URI schemes, see
            `Referencing Artifacts <https://www.mlflow.org/docs/latest/concepts.html#
            artifact-locations>`_.

        suppress_warnings: If ``True``, non-fatal warning messages associated with the model
            loading process will be suppressed. If ``False``, these warning messages will be
            emitted.
    """
    return load_model(model_uri, suppress_warnings)


def _warn_potentially_incompatible_py_version_if_necessary(model_py_version=None):
    """
    Compares the version of Python that was used to save a given model with the version
    of Python that is currently running. If a major or minor version difference is detected,
    logs an appropriate warning.
    """
    if model_py_version is None:
        _logger.warning(
            "The specified model does not have a specified Python version. It may be"
            " incompatible with the version of Python that is currently running: Python %s",
            PYTHON_VERSION,
        )
    elif get_major_minor_py_version(model_py_version) != get_major_minor_py_version(PYTHON_VERSION):
        _logger.warning(
            "The version of Python that the model was saved in, `Python %s`, differs"
            " from the version of Python that is currently running, `Python %s`,"
            " and may be incompatible",
            model_py_version,
            PYTHON_VERSION,
        )


def _create_model_downloading_tmp_dir(should_use_nfs):
    root_tmp_dir = get_or_create_nfs_tmp_dir() if should_use_nfs else get_or_create_tmp_dir()

    root_model_cache_dir = os.path.join(root_tmp_dir, "models")
    os.makedirs(root_model_cache_dir, exist_ok=True)

    tmp_model_dir = tempfile.mkdtemp(dir=root_model_cache_dir)
    # mkdtemp creates a directory with permission 0o700
    # change it to be 0o770 to ensure it can be seen in spark UDF
    os.chmod(tmp_model_dir, 0o770)
    return tmp_model_dir


_MLFLOW_SERVER_OUTPUT_TAIL_LINES_TO_KEEP = 200


def _convert_spec_type_to_spark_type(spec_type):
    from pyspark.sql.types import ArrayType, StructField, StructType

    from mlflow.types.schema import Array, DataType, Object

    if isinstance(spec_type, DataType):
        return spec_type.to_spark()

    if isinstance(spec_type, Array):
        return ArrayType(_convert_spec_type_to_spark_type(spec_type.dtype))

    if isinstance(spec_type, Object):
        return StructType(
            [
                StructField(
                    property.name,
                    _convert_spec_type_to_spark_type(property.dtype),
                    # we set nullable to True for all properties
                    # to avoid some errors like java.lang.NullPointerException
                    # when the signature is not inferred based on correct data.
                )
                for property in spec_type.properties
            ]
        )


def _cast_output_spec_to_spark_type(spec):
    from pyspark.sql.types import ArrayType

    from mlflow.types.schema import ColSpec, DataType, TensorSpec

    # TODO: handle optional output columns.
    if isinstance(spec, ColSpec):
        return _convert_spec_type_to_spark_type(spec.type)
    elif isinstance(spec, TensorSpec):
        data_type = DataType.from_numpy_type(spec.type)
        if data_type is None:
            raise MlflowException(
                f"Model output tensor spec type {spec.type} is not supported in spark_udf.",
                error_code=INVALID_PARAMETER_VALUE,
            )

        if len(spec.shape) == 1:
            return ArrayType(data_type.to_spark())
        elif len(spec.shape) == 2:
            return ArrayType(ArrayType(data_type.to_spark()))
        else:
            raise MlflowException(
                "Only 1D or 2D tensors are supported as spark_udf "
                f"return value, but model output '{spec.name}' has shape {spec.shape}.",
                error_code=INVALID_PARAMETER_VALUE,
            )
    else:
        raise MlflowException(
            f"Unknown schema output spec {spec}.", error_code=INVALID_PARAMETER_VALUE
        )


def _infer_spark_udf_return_type(model_output_schema):
    from pyspark.sql.types import StructField, StructType

    if len(model_output_schema.inputs) == 1:
        return _cast_output_spec_to_spark_type(model_output_schema.inputs[0])

    return StructType(
        [
            StructField(name=spec.name or str(i), dataType=_cast_output_spec_to_spark_type(spec))
            for i, spec in enumerate(model_output_schema.inputs)
        ]
    )


def _parse_spark_datatype(datatype: str):
    from pyspark.sql.functions import udf
    from pyspark.sql.session import SparkSession

    return_type = "boolean" if datatype == "bool" else datatype
    parsed_datatype = udf(lambda x: x, returnType=return_type).returnType

    if parsed_datatype.typeName() == "unparseddata":
        # For spark 3.5.x, `udf(lambda x: x, returnType=return_type).returnType`
        # returns UnparsedDataType, which is not compatible with signature inference.
        # Note: SparkSession.active only exists for spark >= 3.5.0
        schema = (
            SparkSession.active()
            .range(0)
            .select(udf(lambda x: x, returnType=return_type)("id"))
            .schema
        )
        return schema[0].dataType

    return parsed_datatype


def _is_none_or_nan(value):
    # The condition `isinstance(value, float)` is needed to avoid error
    # from `np.isnan(value)` if value is a non-numeric type.
    return value is None or isinstance(value, float) and np.isnan(value)


def _convert_array_values(values, result_type):
    """
    Convert list or numpy array values to spark dataframe column values.
    """
    from pyspark.sql.types import ArrayType, StructType

    if not isinstance(result_type, ArrayType):
        raise MlflowException.invalid_parameter_value(
            f"result_type must be ArrayType, got {result_type.simpleString()}",
        )

    spark_primitive_type_to_np_type = _get_spark_primitive_type_to_np_type()

    if type(result_type.elementType) in spark_primitive_type_to_np_type:
        np_type = spark_primitive_type_to_np_type[type(result_type.elementType)]
        # For array type result values, if provided value is None or NaN, regard it as a null array.
        # see https://github.com/mlflow/mlflow/issues/8986
        return None if _is_none_or_nan(values) else np.array(values, dtype=np_type)
    if isinstance(result_type.elementType, ArrayType):
        return [_convert_array_values(v, result_type.elementType) for v in values]
    if isinstance(result_type.elementType, StructType):
        return [_convert_struct_values(v, result_type.elementType) for v in values]

    raise MlflowException.invalid_parameter_value(
        "Unsupported array type field with element type "
        f"{result_type.elementType.simpleString()} in Array type.",
    )


@lru_cache
def _get_spark_primitive_types():
    from pyspark.sql import types

    return (
        types.IntegerType,
        types.LongType,
        types.FloatType,
        types.DoubleType,
        types.StringType,
        types.BooleanType,
    )


@lru_cache
def _get_spark_primitive_type_to_np_type():
    from pyspark.sql import types

    return {
        types.IntegerType: np.int32,
        types.LongType: np.int64,
        types.FloatType: np.float32,
        types.DoubleType: np.float64,
        types.BooleanType: np.bool_,
        types.StringType: np.str_,
    }


def _check_udf_return_struct_type(struct_type):
    from pyspark.sql.types import ArrayType, StructType

    primitive_types = _get_spark_primitive_types()

    for field in struct_type.fields:
        field_type = field.dataType
        if isinstance(field_type, primitive_types):
            continue

        if isinstance(field_type, ArrayType) and _check_udf_return_array_type(
            field_type, allow_struct=True
        ):
            continue

        if isinstance(field_type, StructType) and _check_udf_return_struct_type(field_type):
            continue

        return False

    return True


def _check_udf_return_array_type(array_type, allow_struct):
    from pyspark.sql.types import ArrayType, StructType

    elem_type = array_type.elementType
    primitive_types = _get_spark_primitive_types()

    if isinstance(elem_type, primitive_types):
        return True

    if isinstance(elem_type, ArrayType):
        return _check_udf_return_array_type(elem_type, allow_struct)

    if isinstance(elem_type, StructType):
        if allow_struct:
            # Array of struct values.
            return _check_udf_return_struct_type(elem_type)

        return False

    return False


def _check_udf_return_type(data_type):
    from pyspark.sql.types import ArrayType, StructType

    primitive_types = _get_spark_primitive_types()
    if isinstance(data_type, primitive_types):
        return True

    if isinstance(data_type, ArrayType):
        return _check_udf_return_array_type(data_type, allow_struct=True)

    if isinstance(data_type, StructType):
        return _check_udf_return_struct_type(data_type)

    return False


def _convert_struct_values(
    result: Union[pandas.DataFrame, Dict[str, Any]],
    result_type,
):
    """
    Convert spark StructType values to spark dataframe column values.
    """

    from pyspark.sql.types import ArrayType, StructType

    if not isinstance(result_type, StructType):
        raise MlflowException.invalid_parameter_value(
            f"result_type must be StructType, got {result_type.simpleString()}",
        )

    if not isinstance(result, (dict, pandas.DataFrame)):
        raise MlflowException.invalid_parameter_value(
            f"Unsupported result type {type(result)}, expected dict or pandas DataFrame",
        )

    spark_primitive_type_to_np_type = _get_spark_primitive_type_to_np_type()
    is_pandas_df = isinstance(result, pandas.DataFrame)
    result_dict = {}
    for field_name in result_type.fieldNames():
        field_type = result_type[field_name].dataType
        field_values = result[field_name]

        if type(field_type) in spark_primitive_type_to_np_type:
            np_type = spark_primitive_type_to_np_type[type(field_type)]
            if is_pandas_df:
                field_values = field_values.astype(np_type)
            else:
                field_values = (
                    None
                    if _is_none_or_nan(field_values)
                    else np.array(field_values, dtype=np_type).item()
                )
        elif isinstance(field_type, ArrayType):
            if is_pandas_df:
                field_values = pandas.Series(
                    _convert_array_values(field_value, field_type) for field_value in field_values
                )
            else:
                field_values = _convert_array_values(field_values, field_type)
        elif isinstance(field_type, StructType):
            if is_pandas_df:
                field_values = pandas.Series(
                    [
                        _convert_struct_values(field_value, field_type)
                        for field_value in field_values
                    ]
                )
            else:
                field_values = _convert_struct_values(field_values, field_type)
        else:
            raise MlflowException.invalid_parameter_value(
                f"Unsupported field type {field_type.simpleString()} in struct type.",
            )
        result_dict[field_name] = field_values

    if is_pandas_df:
        return pandas.DataFrame(result_dict)
    return result_dict


def _is_spark_connect():
    try:
        from pyspark.sql.utils import is_remote
    except ImportError:
        return False
    return is_remote()


def spark_udf(
    spark,
    model_uri,
    result_type=None,
    env_manager=_EnvManager.LOCAL,
    params: Optional[Dict[str, Any]] = None,
    extra_env: Optional[Dict[str, str]] = None,
):
    """
    A Spark UDF that can be used to invoke the Python function formatted model.

    Parameters passed to the UDF are forwarded to the model as a DataFrame where the column names
    are ordinals (0, 1, ...). On some versions of Spark (3.0 and above), it is also possible to
    wrap the input in a struct. In that case, the data will be passed as a DataFrame with column
    names given by the struct definition (e.g. when invoked as my_udf(struct('x', 'y')), the model
    will get the data as a pandas DataFrame with 2 columns 'x' and 'y').

    If a model contains a signature with tensor spec inputs, you will need to pass a column of
    array type as a corresponding UDF argument. The column values of which must be one dimensional
    arrays. The UDF will reshape the column values to the required shape with 'C' order
    (i.e. read / write the elements using C-like index order) and cast the values as the required
    tensor spec type.

    If a model contains a signature, the UDF can be called without specifying column name
    arguments. In this case, the UDF will be called with column names from signature, so the
    evaluation dataframe's column names must match the model signature's column names.

    The predictions are filtered to contain only the columns that can be represented as the
    ``result_type``. If the ``result_type`` is string or array of strings, all predictions are
    converted to string. If the result type is not an array type, the left most column with
    matching type is returned.

    NOTE: Inputs of type ``pyspark.sql.types.DateType`` are not supported on earlier versions of
    Spark (2.4 and below).

    .. code-block:: python
        :caption: Example

        from pyspark.sql.functions import struct

        predict = mlflow.pyfunc.spark_udf(spark, "/my/local/model")
        df.withColumn("prediction", predict(struct("name", "age"))).show()

    Args:
        spark: A SparkSession object.
        model_uri: The location, in URI format, of the MLflow model with the
            :py:mod:`mlflow.pyfunc` flavor. For example:

            - ``/Users/me/path/to/local/model``
            - ``relative/path/to/local/model``
            - ``s3://my_bucket/path/to/model``
            - ``runs:/<mlflow_run_id>/run-relative/path/to/model``
            - ``models:/<model_name>/<model_version>``
            - ``models:/<model_name>/<stage>``
            - ``mlflow-artifacts:/path/to/model``

            For more information about supported URI schemes, see
            `Referencing Artifacts <https://www.mlflow.org/docs/latest/concepts.html#
            artifact-locations>`_.

        result_type: the return type of the user-defined function. The value can be either a
            ``pyspark.sql.types.DataType`` object or a DDL-formatted type string. Only a primitive
            type, an array ``pyspark.sql.types.ArrayType`` of primitive type, or a struct type
            containing fields of above 2 kinds of types are allowed.
            If unspecified, it tries to infer result type from model signature
            output schema, if model output schema is not available, it fallbacks to use ``double``
            type.

            The following classes of result type are supported:

            - "int" or ``pyspark.sql.types.IntegerType``: The leftmost integer that can fit in an
              ``int32`` or an exception if there is none.

            - "long" or ``pyspark.sql.types.LongType``: The leftmost long integer that can fit in an
              ``int64`` or an exception if there is none.

            - ``ArrayType(IntegerType|LongType)``: All integer columns that can fit into the
              requested size.

            - "float" or ``pyspark.sql.types.FloatType``: The leftmost numeric result cast to
              ``float32`` or an exception if there is none.

            - "double" or ``pyspark.sql.types.DoubleType``: The leftmost numeric result cast to
              ``double`` or an exception if there is none.

            - ``ArrayType(FloatType|DoubleType)``: All numeric columns cast to the requested type or
              an exception if there are no numeric columns.

            - "string" or ``pyspark.sql.types.StringType``: The leftmost column converted to
              ``string``.

            - "boolean" or "bool" or ``pyspark.sql.types.BooleanType``: The leftmost column
              converted to ``bool`` or an exception if there is none.

            - ``ArrayType(StringType)``: All columns converted to ``string``.

            - "field1 FIELD1_TYPE, field2 FIELD2_TYPE, ...": A struct type containing multiple
              fields separated by comma, each field type must be one of types listed above.

        env_manager: The environment manager to use in order to create the python environment
            for model inference. Note that environment is only restored in the context
            of the PySpark UDF; the software environment outside of the UDF is
            unaffected. Default value is ``local``, and the following values are
            supported:

            - ``virtualenv``: Use virtualenv to restore the python environment that
              was used to train the model.
            - ``conda``: (Recommended) Use Conda to restore the software environment
              that was used to train the model.
            - ``local``: Use the current Python environment for model inference, which
              may differ from the environment used to train the model and may lead to
              errors or invalid predictions.

        params: Additional parameters to pass to the model for inference.

        extra_env: Extra environment variables to pass to the UDF executors.

    Returns:
        Spark UDF that applies the model's ``predict`` method to the data and returns a
        type specified by ``result_type``, which by default is a double.
    """

    # Scope Spark import to this method so users don't need pyspark to use non-Spark-related
    # functionality.
    from pyspark.sql.functions import pandas_udf
    from pyspark.sql.types import (
        ArrayType,
        BooleanType,
        DoubleType,
        FloatType,
        IntegerType,
        LongType,
        StringType,
    )
    from pyspark.sql.types import StructType as SparkStructType

    from mlflow.pyfunc.spark_model_cache import SparkModelCache
    from mlflow.utils._spark_utils import _SparkDirectoryDistributor

    is_spark_connect = _is_spark_connect()
    # Used in test to force install local version of mlflow when starting a model server
    mlflow_home = os.environ.get("MLFLOW_HOME")
    openai_env_vars = mlflow.openai._OpenAIEnvVar.read_environ()
    mlflow_testing = _MLFLOW_TESTING.get_raw()

    _EnvManager.validate(env_manager)

    if is_spark_connect:
        is_spark_in_local_mode = False
    else:
        # Check whether spark is in local or local-cluster mode
        # this case all executors and driver share the same filesystem
        is_spark_in_local_mode = spark.conf.get("spark.master").startswith("local")

    nfs_root_dir = get_nfs_cache_root_dir()
    should_use_nfs = nfs_root_dir is not None
    should_use_spark_to_broadcast_file = not (
        is_spark_in_local_mode or should_use_nfs or is_spark_connect
    )

    # For spark connect mode,
    # If client code is executed in databricks runtime and NFS is available,
    # we save model to NFS temp directory in the driver
    # and load the model in the executor.
    should_spark_connect_use_nfs = is_in_databricks_runtime() and should_use_nfs

    if (
        is_spark_connect
        and env_manager in (_EnvManager.VIRTUALENV, _EnvManager.CONDA)
        and not should_spark_connect_use_nfs
    ):
        raise MlflowException.invalid_parameter_value(
            f"Environment manager {env_manager!r} is not supported in Spark connect mode "
            "when either non-Databricks environment is in use or NFS is unavailable.",
        )

    local_model_path = _download_artifact_from_uri(
        artifact_uri=model_uri,
        output_path=_create_model_downloading_tmp_dir(should_use_nfs),
    )

    if env_manager == _EnvManager.LOCAL:
        # Assume spark executor python environment is the same with spark driver side.
        model_requirements = _get_pip_requirements_from_model_path(local_model_path)
        warn_dependency_requirement_mismatches(model_requirements)
        _logger.warning(
            'Calling `spark_udf()` with `env_manager="local"` does not recreate the same '
            "environment that was used during training, which may lead to errors or inaccurate "
            'predictions. We recommend specifying `env_manager="conda"`, which automatically '
            "recreates the environment that was used to train the model and performs inference "
            "in the recreated environment."
        )
    else:
        _logger.info(
            f"This UDF will use {env_manager} to recreate the model's software environment for "
            "inference. This may take extra time during execution."
        )
        if not sys.platform.startswith("linux"):
            # TODO: support killing mlflow server launched in UDF task when spark job canceled
            #  for non-linux system.
            #  https://stackoverflow.com/questions/53208/how-do-i-automatically-destroy-child-processes-in-windows
            _logger.warning(
                "In order to run inference code in restored python environment, PySpark UDF "
                "processes spawn MLflow Model servers as child processes. Due to system "
                "limitations with handling SIGKILL signals, these MLflow Model server child "
                "processes cannot be cleaned up if the Spark Job is canceled."
            )
    pyfunc_backend = get_flavor_backend(
        local_model_path,
        env_manager=env_manager,
        install_mlflow=os.environ.get("MLFLOW_HOME") is not None,
        create_env_root_dir=True,
    )
    if not should_use_spark_to_broadcast_file:
        # Prepare restored environment in driver side if possible.
        # Note: In databricks runtime, because databricks notebook cell output cannot capture
        # child process output, so that set capture_output to be True so that when `conda prepare
        # env` command failed, the exception message will include command stdout/stderr output.
        # Otherwise user have to check cluster driver log to find command stdout/stderr output.
        # In non-databricks runtime, set capture_output to be False, because the benefit of
        # "capture_output=False" is the output will be printed immediately, otherwise you have
        # to wait conda command fail and suddenly get all output printed (included in error
        # message).
        if env_manager != _EnvManager.LOCAL:
            pyfunc_backend.prepare_env(
                model_uri=local_model_path, capture_output=is_in_databricks_runtime()
            )
    else:
        # Broadcast local model directory to remote worker if needed.
        archive_path = SparkModelCache.add_local_model(spark, local_model_path)

    model_metadata = Model.load(os.path.join(local_model_path, MLMODEL_FILE_NAME))

    if result_type is None:
        if model_output_schema := model_metadata.get_output_schema():
            result_type = _infer_spark_udf_return_type(model_output_schema)
        else:
            _logger.warning(
                "No 'result_type' provided for spark_udf and the model does not "
                "have an output schema. 'result_type' is set to 'double' type."
            )
            result_type = DoubleType()
    else:
        if isinstance(result_type, str):
            result_type = _parse_spark_datatype(result_type)

    if not _check_udf_return_type(result_type):
        raise MlflowException.invalid_parameter_value(
            f"""Invalid 'spark_udf' result type: {result_type}.
It must be one of the following types:
Primitive types:
 - int
 - long
 - float
 - double
 - string
 - boolean
Compound types:
 - ND array of primitives / structs.
 - struct<field: primitive | array<primitive> | array<array<primitive>>, ...>:
   A struct with primitive, ND array<primitive/structs>,
   e.g., struct<a:int, b:array<int>>.
"""
        )
    params = _validate_params(params, model_metadata)

    def _predict_row_batch(predict_fn, args):
        input_schema = model_metadata.get_input_schema()
        args = list(args)
        if len(args) == 1 and isinstance(args[0], pandas.DataFrame):
            pdf = args[0]
        else:
            if input_schema is None:
                names = [str(i) for i in range(len(args))]
            else:
                names = input_schema.input_names()
                required_names = input_schema.required_input_names()
                if len(args) > len(names):
                    args = args[: len(names)]
                if len(args) < len(required_names):
                    raise MlflowException(
                        f"Model input is missing required columns. Expected {len(names)} required"
                        f" input columns {names}, but the model received only {len(args)} "
                        "unnamed input columns (Since the columns were passed unnamed they are"
                        " expected to be in the order specified by the schema)."
                    )
            pdf = pandas.DataFrame(
                data={
                    names[i]: arg
                    if isinstance(arg, pandas.Series)
                    # pandas_udf receives a StructType column as a pandas DataFrame.
                    # We need to convert it back to a dict of pandas Series.
                    else arg.apply(lambda row: row.to_dict(), axis=1)
                    for i, arg in enumerate(args)
                },
                columns=names,
            )

        result = predict_fn(pdf, params)

        if isinstance(result, dict):
            result = {k: list(v) for k, v in result.items()}

        if isinstance(result_type, ArrayType) and isinstance(result_type.elementType, ArrayType):
            result_values = _convert_array_values(result, result_type)
            return pandas.Series(result_values)

        if not isinstance(result, pandas.DataFrame):
            result = pandas.DataFrame([result]) if np.isscalar(result) else pandas.DataFrame(result)

        if isinstance(result_type, SparkStructType):
            return _convert_struct_values(result, result_type)

        elem_type = result_type.elementType if isinstance(result_type, ArrayType) else result_type

        if type(elem_type) == IntegerType:
            result = result.select_dtypes(
                [np.byte, np.ubyte, np.short, np.ushort, np.int32]
            ).astype(np.int32)

        elif type(elem_type) == LongType:
            result = result.select_dtypes([np.byte, np.ubyte, np.short, np.ushort, int]).astype(
                np.int64
            )

        elif type(elem_type) == FloatType:
            result = result.select_dtypes(include=(np.number,)).astype(np.float32)

        elif type(elem_type) == DoubleType:
            result = result.select_dtypes(include=(np.number,)).astype(np.float64)

        elif type(elem_type) == BooleanType:
            result = result.select_dtypes([bool, np.bool_]).astype(bool)

        if len(result.columns) == 0:
            raise MlflowException(
                message="The model did not produce any values compatible with the requested "
                f"type '{elem_type}'. Consider requesting udf with StringType or "
                "Arraytype(StringType).",
                error_code=INVALID_PARAMETER_VALUE,
            )

        if type(elem_type) == StringType:
            if Version(pandas.__version__) >= Version("2.1.0"):
                result = result.map(str)
            else:
                result = result.applymap(str)

        if type(result_type) == ArrayType:
            return pandas.Series(result.to_numpy().tolist())
        else:
            return result[result.columns[0]]

    result_type_hint = (
        pandas.DataFrame if isinstance(result_type, SparkStructType) else pandas.Series
    )

    tracking_uri = mlflow.get_tracking_uri()

    @pandas_udf(result_type)
    def udf(
        iterator: Iterator[Tuple[Union[pandas.Series, pandas.DataFrame], ...]],
    ) -> Iterator[result_type_hint]:
        # importing here to prevent circular import
        from mlflow.pyfunc.scoring_server.client import (
            ScoringServerClient,
            StdinScoringServerClient,
        )

        # Note: this is a pandas udf function in iteration style, which takes an iterator of
        # tuple of pandas.Series and outputs an iterator of pandas.Series.
        update_envs = {}
        if mlflow_home is not None:
            update_envs["MLFLOW_HOME"] = mlflow_home
        if openai_env_vars:
            update_envs.update(openai_env_vars)
        if mlflow_testing:
            update_envs[_MLFLOW_TESTING.name] = mlflow_testing
        if extra_env:
            update_envs.update(extra_env)

        #  use `modified_environ` to temporarily set the envs and restore them finally
        with modified_environ(update=update_envs):
            scoring_server_proc = None
            # set tracking_uri inside udf so that with spark_connect
            # we can load the model from correct path
            mlflow.set_tracking_uri(tracking_uri)

            if env_manager != _EnvManager.LOCAL:
                if should_use_spark_to_broadcast_file:
                    local_model_path_on_executor = _SparkDirectoryDistributor.get_or_extract(
                        archive_path
                    )
                    # Call "prepare_env" in advance in order to reduce scoring server launch time.
                    # So that we can use a shorter timeout when call `client.wait_server_ready`,
                    # otherwise we have to set a long timeout for `client.wait_server_ready` time,
                    # this prevents spark UDF task failing fast if other exception raised
                    # when scoring server launching.
                    # Set "capture_output" so that if "conda env create" command failed, the command
                    # stdout/stderr output will be attached to the exception message and included in
                    # driver side exception.
                    pyfunc_backend.prepare_env(
                        model_uri=local_model_path_on_executor, capture_output=True
                    )
                else:
                    local_model_path_on_executor = None

                if check_port_connectivity():
                    # launch scoring server
                    server_port = find_free_port()
                    host = "127.0.0.1"
                    scoring_server_proc = pyfunc_backend.serve(
                        model_uri=local_model_path_on_executor or local_model_path,
                        port=server_port,
                        host=host,
                        timeout=MLFLOW_SCORING_SERVER_REQUEST_TIMEOUT.get(),
                        enable_mlserver=False,
                        synchronous=False,
                        stdout=subprocess.PIPE,
                        stderr=subprocess.STDOUT,
                    )

                    client = ScoringServerClient(host, server_port)
                else:
                    scoring_server_proc = pyfunc_backend.serve_stdin(
                        model_uri=local_model_path_on_executor or local_model_path,
                        stdout=subprocess.PIPE,
                        stderr=subprocess.STDOUT,
                    )
                    client = StdinScoringServerClient(scoring_server_proc)

                _logger.info("Using %s", client.__class__.__name__)

                server_tail_logs = collections.deque(
                    maxlen=_MLFLOW_SERVER_OUTPUT_TAIL_LINES_TO_KEEP
                )

                def server_redirect_log_thread_func(child_stdout):
                    for line in child_stdout:
                        decoded = line.decode() if isinstance(line, bytes) else line
                        server_tail_logs.append(decoded)
                        sys.stdout.write("[model server] " + decoded)

                server_redirect_log_thread = threading.Thread(
                    target=server_redirect_log_thread_func,
                    args=(scoring_server_proc.stdout,),
                    daemon=True,
                )
                server_redirect_log_thread.start()

                try:
                    client.wait_server_ready(timeout=90, scoring_server_proc=scoring_server_proc)
                except Exception as e:
                    err_msg = (
                        "During spark UDF task execution, mlflow model server failed to launch. "
                    )
                    if len(server_tail_logs) == _MLFLOW_SERVER_OUTPUT_TAIL_LINES_TO_KEEP:
                        err_msg += (
                            f"Last {_MLFLOW_SERVER_OUTPUT_TAIL_LINES_TO_KEEP} "
                            "lines of MLflow model server output:\n"
                        )
                    else:
                        err_msg += "MLflow model server output:\n"
                    err_msg += "".join(server_tail_logs)
                    raise MlflowException(err_msg) from e

                def batch_predict_fn(pdf, params=None):
                    if inspect.signature(client.invoke).parameters.get("params"):
                        return client.invoke(pdf, params=params).get_predictions()
                    _log_warning_if_params_not_in_predict_signature(_logger, params)
                    return client.invoke(pdf).get_predictions()

            elif env_manager == _EnvManager.LOCAL:
                if is_spark_connect and not should_spark_connect_use_nfs:
                    model_path = os.path.join(
                        tempfile.gettempdir(),
                        "mlflow",
                        insecure_hash.sha1(model_uri.encode()).hexdigest(),
                        # Use pid to avoid conflict when multiple spark UDF tasks
                        str(os.getpid()),
                    )
                    try:
                        loaded_model = mlflow.pyfunc.load_model(model_path)
                    except Exception:
                        os.makedirs(model_path, exist_ok=True)
                        loaded_model = mlflow.pyfunc.load_model(model_uri, dst_path=model_path)
                elif should_use_spark_to_broadcast_file:
                    loaded_model, _ = SparkModelCache.get_or_load(archive_path)
                else:
                    loaded_model = mlflow.pyfunc.load_model(local_model_path)

                def batch_predict_fn(pdf, params=None):
                    if inspect.signature(loaded_model.predict).parameters.get("params"):
                        return loaded_model.predict(pdf, params=params)
                    _log_warning_if_params_not_in_predict_signature(_logger, params)
                    return loaded_model.predict(pdf)

            try:
                for input_batch in iterator:
                    # If the UDF is called with only multiple arguments,
                    # the `input_batch` is a tuple which composes of several pd.Series/pd.DataFrame
                    # objects.
                    # If the UDF is called with only one argument,
                    # the `input_batch` instance will be an instance of `pd.Series`/`pd.DataFrame`,
                    if isinstance(input_batch, (pandas.Series, pandas.DataFrame)):
                        # UDF is called with only one argument
                        row_batch_args = (input_batch,)
                    else:
                        row_batch_args = input_batch

                    if len(row_batch_args[0]) > 0:
                        yield _predict_row_batch(batch_predict_fn, row_batch_args)
            finally:
                if scoring_server_proc is not None:
                    os.kill(scoring_server_proc.pid, signal.SIGTERM)

    udf.metadata = model_metadata

    @functools.wraps(udf)
    def udf_with_default_cols(*args):
        if len(args) == 0:
            input_schema = model_metadata.get_input_schema()
            if input_schema and len(input_schema.optional_input_names()) > 0:
                raise MlflowException(
                    message="Cannot apply UDF without column names specified when"
                    " model signature contains optional columns.",
                    error_code=INVALID_PARAMETER_VALUE,
                )
            if input_schema and len(input_schema.inputs) > 0:
                if input_schema.has_input_names():
                    input_names = input_schema.input_names()
                    return udf(*input_names)
                else:
                    raise MlflowException(
                        message="Cannot apply udf because no column names specified. The udf "
                        f"expects {len(input_schema.inputs)} columns with types: "
                        "{input_schema.inputs}. Input column names could not be inferred from the"
                        " model signature (column names not found).",
                        error_code=INVALID_PARAMETER_VALUE,
                    )
            else:
                raise MlflowException(
                    "Attempting to apply udf on zero columns because no column names were "
                    "specified as arguments or inferred from the model signature.",
                    error_code=INVALID_PARAMETER_VALUE,
                )
        else:
            return udf(*args)

    return udf_with_default_cols


def _validate_function_python_model(python_model):
    if not (isinstance(python_model, PythonModel) or callable(python_model)):
        raise MlflowException(
            "`python_model` must be a PythonModel instance, callable object, or path to a script "
            "that uses set_model() to set a PythonModel instance or callable object.",
            error_code=INVALID_PARAMETER_VALUE,
        )

    if callable(python_model):
        num_args = len(inspect.signature(python_model).parameters)
        if num_args != 1:
            raise MlflowException(
                "When `python_model` is a callable object, it must accept exactly one argument. "
                f"Found {num_args} arguments.",
                error_code=INVALID_PARAMETER_VALUE,
            )


@format_docstring(LOG_MODEL_PARAM_DOCS.format(package_name="scikit-learn"))
@trace_disabled  # Suppress traces for internal predict calls while saving model
def save_model(
    path,
    loader_module=None,
    data_path=None,
    code_path=None,  # deprecated
    code_paths=None,
    infer_code_paths=False,
    conda_env=None,
    mlflow_model=None,
    python_model=None,
    artifacts=None,
    signature: ModelSignature = None,
    input_example: ModelInputExample = None,
    pip_requirements=None,
    extra_pip_requirements=None,
    metadata=None,
    model_config=None,
    example_no_conversion=None,
    streamable=None,
    resources: Optional[Union[str, List[Resource]]] = None,
    **kwargs,
):
    """
    save_model(path, loader_module=None, data_path=None, code_path=None, conda_env=None,\
               mlflow_model=Model(), python_model=None, artifacts=None)

    Save a Pyfunc model with custom inference logic and optional data dependencies to a path on the
    local filesystem.

    For information about the workflows that this method supports, please see :ref:`"workflows for
    creating custom pyfunc models" <pyfunc-create-custom-workflows>` and
    :ref:`"which workflow is right for my use case?" <pyfunc-create-custom-selecting-workflow>`.
    Note that the parameters for the second workflow: ``loader_module``, ``data_path`` and the
    parameters for the first workflow: ``python_model``, ``artifacts``, cannot be
    specified together.

    Args:
        path: The path to which to save the Python model.
        loader_module: The name of the Python module that is used to load the model
            from ``data_path``. This module must define a method with the prototype
            ``_load_pyfunc(data_path)``. If not ``None``, this module and its
            dependencies must be included in one of the following locations:

            - The MLflow library.
            - Package(s) listed in the model's Conda environment, specified by
              the ``conda_env`` parameter.
            - One or more of the files specified by the ``code_path`` parameter.

        data_path: Path to a file or directory containing model data.
        code_path: **Deprecated** The legacy argument for defining dependent code. This argument is
            replaced by ``code_paths`` and will be removed in a future version of MLflow.
        code_paths: {{ code_paths_pyfunc }}
        infer_code_paths: {{ infer_code_paths }}
        conda_env: {{ conda_env }}
        mlflow_model: :py:mod:`mlflow.models.Model` configuration to which to add the
            **python_function** flavor.
        python_model:
            An instance of a subclass of :class:`~PythonModel` or a callable object with a single
            argument (see the examples below). The passed-in object is serialized using the
            CloudPickle library. The python_model can also be a file path to the PythonModel
            which defines the model from code artifact rather than serializing the model object.
            Any dependencies of the class should be included in one of the
            following locations:

            - The MLflow library.
            - Package(s) listed in the model's Conda environment, specified by the ``conda_env``
              parameter.
            - One or more of the files specified by the ``code_path`` parameter.

            Note: If the class is imported from another module, as opposed to being defined in the
            ``__main__`` scope, the defining module should also be included in one of the listed
            locations.

            **Examples**

            Class model

            .. code-block:: python

                from typing import List, Dict
                import mlflow


                class MyModel(mlflow.pyfunc.PythonModel):
                    def predict(self, context, model_input: List[str], params=None) -> List[str]:
                        return [i.upper() for i in model_input]


                mlflow.pyfunc.save_model("model", python_model=MyModel(), input_example=["a"])
                model = mlflow.pyfunc.load_model("model")
                print(model.predict(["a", "b", "c"]))  # -> ["A", "B", "C"]

            Functional model

            .. note::
                Experimental: Functional model support is experimental and may change or be removed
                in a future release without warning.

            .. code-block:: python

                from typing import List
                import mlflow


                def predict(model_input: List[str]) -> List[str]:
                    return [i.upper() for i in model_input]


                mlflow.pyfunc.save_model("model", python_model=predict, input_example=["a"])
                model = mlflow.pyfunc.load_model("model")
                print(model.predict(["a", "b", "c"]))  # -> ["A", "B", "C"]

            Model from code

            .. note::
                Experimental: Model from code model support is experimental and may change or
                be removed in a future release without warning.

            .. code-block:: python

                # code.py
                from typing import List
                import mlflow


                class MyModel(mlflow.pyfunc.PythonModel):
                    def predict(self, context, model_input: List[str], params=None) -> List[str]:
                        return [i.upper() for i in model_input]


                mlflow.models.set_model(MyModel())

                # log_model.py
                import mlflow

                with mlflow.start_run():
                    model_info = mlflow.pyfunc.log_model(
                        artifact_path="model",
                        python_model="code.py",
                    )

            If the `predict` method or function has type annotations, MLflow automatically
            constructs a model signature based on the type annotations (unless the ``signature``
            argument is explicitly specified), and converts the input value to the specified type
            before passing it to the function. Currently, the following type annotations are
            supported:

                - ``List[str]``
                - ``List[Dict[str, str]]``

        artifacts: A dictionary containing ``<name, artifact_uri>`` entries. Remote artifact URIs
            are resolved to absolute filesystem paths, producing a dictionary of
            ``<name, absolute_path>`` entries. ``python_model`` can reference these
            resolved entries as the ``artifacts`` property of the ``context`` parameter
            in :func:`PythonModel.load_context() <mlflow.pyfunc.PythonModel.load_context>`
            and :func:`PythonModel.predict() <mlflow.pyfunc.PythonModel.predict>`.
            For example, consider the following ``artifacts`` dictionary::

                {
                    "my_file": "s3://my-bucket/path/to/my/file"
                }

            In this case, the ``"my_file"`` artifact is downloaded from S3. The
            ``python_model`` can then refer to ``"my_file"`` as an absolute filesystem
            path via ``context.artifacts["my_file"]``.

            If ``None``, no artifacts are added to the model.

        signature: :py:class:`ModelSignature <mlflow.models.ModelSignature>`
            describes model input and output :py:class:`Schema <mlflow.types.Schema>`.
            The model signature can be :py:func:`inferred <mlflow.models.infer_signature>`
            from datasets with valid model input (e.g. the training dataset with target
            column omitted) and valid model output (e.g. model predictions generated on
            the training dataset), for example:

            .. code-block:: python

                from mlflow.models import infer_signature

                train = df.drop_column("target_label")
                predictions = ...  # compute model predictions
                signature = infer_signature(train, predictions)
        input_example: {{ input_example }}
        pip_requirements: {{ pip_requirements }}
        extra_pip_requirements: {{ extra_pip_requirements }}
        metadata: {{ metadata }}
        model_config: The model configuration to apply to the model. This configuration
            is available during model loading.

            .. Note:: Experimental: This parameter may change or be removed in a future
                                    release without warning.
        example_no_conversion: {{ example_no_conversion }}
        streamable: A boolean value indicating if the model supports streaming prediction,
                    If None, MLflow will try to inspect if the model supports streaming
                    by checking if `predict_stream` method exists. Default None.
        resources: A list of model resources or a resources.yaml file containing a list of
                    resources required to serve the model.

            .. Note:: Experimental: This parameter may change or be removed in a future
                                    release without warning.
        kwargs: Extra keyword arguments.
    """
    _validate_env_arguments(conda_env, pip_requirements, extra_pip_requirements)
    _validate_pyfunc_model_config(model_config)
    _validate_and_prepare_target_save_path(path)

    with tempfile.TemporaryDirectory() as temp_dir:
        model_code_path = None
        if python_model:
            if isinstance(model_config, Path):
                model_config = os.fspath(model_config)

            if isinstance(model_config, str):
                model_config = _validate_and_get_model_config_from_file(model_config)

            if isinstance(python_model, Path):
                python_model = os.fspath(python_model)

            if isinstance(python_model, str):
                model_code_path = _validate_and_get_model_code_path(python_model, temp_dir)
                _validate_and_copy_file_to_directory(model_code_path, path, "code")
                python_model = _load_model_code_path(model_code_path, model_config)

            _validate_function_python_model(python_model)
            if callable(python_model) and all(
                a is None for a in (input_example, pip_requirements, extra_pip_requirements)
            ):
                raise MlflowException(
                    "If `python_model` is a callable object, at least one of `input_example`, "
                    "`pip_requirements`, or `extra_pip_requirements` must be specified."
                )

    mlflow_model = kwargs.pop("model", mlflow_model)
    if len(kwargs) > 0:
        raise TypeError(f"save_model() got unexpected keyword arguments: {kwargs}")

    if code_path is not None and code_paths is not None:
        raise MlflowException(
            "Both `code_path` and `code_paths` have been specified, which is not permitted."
        )
    if code_path is not None:
        # Alias for `code_path` deprecation
        code_paths = code_path
        warnings.warn(
            "The `code_path` argument is replaced by `code_paths` and is deprecated "
            "as of MLflow version 2.12.0. This argument will be removed in a future "
            "release of MLflow."
        )

    if code_paths is not None:
        if not isinstance(code_paths, list):
            raise TypeError(f"Argument code_path should be a list, not {type(code_paths)}")

    first_argument_set = {
        "loader_module": loader_module,
        "data_path": data_path,
    }
    second_argument_set = {
        "artifacts": artifacts,
        "python_model": python_model,
    }
    first_argument_set_specified = any(item is not None for item in first_argument_set.values())
    second_argument_set_specified = any(item is not None for item in second_argument_set.values())
    if first_argument_set_specified and second_argument_set_specified:
        raise MlflowException(
            message=(
                f"The following sets of parameters cannot be specified together:"
                f" {first_argument_set.keys()}  and {second_argument_set.keys()}."
                " All parameters in one set must be `None`. Instead, found"
                f" the following values: {first_argument_set} and {second_argument_set}"
            ),
            error_code=INVALID_PARAMETER_VALUE,
        )
    elif (loader_module is None) and (python_model is None):
        msg = (
            "Either `loader_module` or `python_model` must be specified. A `loader_module` "
            "should be a python module. A `python_model` should be a subclass of PythonModel"
        )
        raise MlflowException(message=msg, error_code=INVALID_PARAMETER_VALUE)

    if mlflow_model is None:
        mlflow_model = Model()
    saved_example = None

    hints = None
    if signature is not None:
        if isinstance(python_model, ChatModel):
            raise MlflowException(
                "ChatModel subclasses have a standard signature that is set "
                "automatically. Please remove the `signature` parameter from "
                "the call to log_model() or save_model().",
                error_code=INVALID_PARAMETER_VALUE,
            )
        mlflow_model.signature = signature
    elif python_model is not None:
        if callable(python_model):
            input_arg_index = 0  # first argument
            if signature := _infer_signature_from_type_hints(
                python_model, input_arg_index, input_example=input_example
            ):
                mlflow_model.signature = signature
        elif isinstance(python_model, ChatModel):
            mlflow_model.signature = ModelSignature(
                CHAT_MODEL_INPUT_SCHEMA,
                CHAT_MODEL_OUTPUT_SCHEMA,
            )
            input_example = input_example or CHAT_MODEL_INPUT_EXAMPLE
            input_example, input_params = _split_input_data_and_params(input_example)

            if isinstance(input_example, list):
                params = ChatParams()
                messages = []
                for each_message in input_example:
                    if isinstance(each_message, ChatMessage):
                        messages.append(each_message)
                    else:
                        messages.append(ChatMessage.from_dict(each_message))
            else:
                # If the input example is a dictionary, convert it to ChatMessage format
                messages = [
                    ChatMessage.from_dict(m) if isinstance(m, dict) else m
                    for m in input_example["messages"]
                ]
                params = ChatParams.from_dict(input_example)
            input_example = {
                "messages": [m.to_dict() for m in messages],
                **params.to_dict(),
                **(input_params or {}),
            }

            # call load_context() first, as predict may depend on it
            _logger.info("Predicting on input example to validate output")
            context = PythonModelContext(artifacts, model_config)
            python_model.load_context(context)
            output = python_model.predict(context, messages, params)
            if not isinstance(output, ChatResponse):
                raise MlflowException(
                    "Failed to save ChatModel. Please ensure that the model's predict() method "
                    "returns a ChatResponse object. If your predict() method currently returns "
                    "a dict, you can instantiate a ChatResponse using `from_dict()`, e.g. "
                    "`ChatResponse.from_dict(output)`",
                )
        elif isinstance(python_model, PythonModel):
            saved_example = _save_example(mlflow_model, input_example, path, example_no_conversion)
            input_arg_index = 1  # second argument
            if signature := _infer_signature_from_type_hints(
                python_model.predict,
                input_arg_index=input_arg_index,
                input_example=input_example,
            ):
                mlflow_model.signature = signature
            elif saved_example is not None:
                try:
                    context = PythonModelContext(artifacts, model_config)
                    python_model.load_context(context)
                    mlflow_model.signature = _infer_signature_from_input_example(
                        saved_example,
                        _PythonModelPyfuncWrapper(python_model, None, None),
                    )
                except Exception as e:
                    _logger.warning(f"Failed to infer model signature from input example. {e}")

    if metadata is not None:
        mlflow_model.metadata = metadata
    if saved_example is None:
        saved_example = _save_example(mlflow_model, input_example, path, example_no_conversion)

    with _get_dependencies_schemas() as dependencies_schemas:
        schema = dependencies_schemas.to_dict()
        if schema is not None:
            if mlflow_model.metadata is None:
                mlflow_model.metadata = {}
            mlflow_model.metadata.update(schema)

    if resources is not None:
        if isinstance(resources, (Path, str)):
            serialized_resource = _ResourceBuilder.from_yaml_file(resources)
        else:
            serialized_resource = _ResourceBuilder.from_resources(resources)

        mlflow_model.resources = serialized_resource

    if first_argument_set_specified:
        return _save_model_with_loader_module_and_data_path(
            path=path,
            loader_module=loader_module,
            data_path=data_path,
            code_paths=code_paths,
            conda_env=conda_env,
            mlflow_model=mlflow_model,
            pip_requirements=pip_requirements,
            extra_pip_requirements=extra_pip_requirements,
            model_config=model_config,
            streamable=streamable,
            infer_code_paths=infer_code_paths,
        )
    elif second_argument_set_specified:
        return mlflow.pyfunc.model._save_model_with_class_artifacts_params(
            path=path,
            signature=signature,
            hints=hints,
            python_model=python_model,
            artifacts=artifacts,
            conda_env=conda_env,
            code_paths=code_paths,
            mlflow_model=mlflow_model,
            pip_requirements=pip_requirements,
            extra_pip_requirements=extra_pip_requirements,
            model_config=model_config,
            streamable=streamable,
            model_code_path=model_code_path,
            infer_code_paths=infer_code_paths,
        )


@format_docstring(LOG_MODEL_PARAM_DOCS.format(package_name="scikit-learn"))
@trace_disabled  # Suppress traces for internal predict calls while logging model
def log_model(
    name=None,
    loader_module=None,
    data_path=None,
    code_path=None,  # deprecated
    code_paths=None,
    infer_code_paths=False,
    conda_env=None,
    python_model=None,
    artifacts=None,
    registered_model_name=None,
    signature: ModelSignature = None,
    input_example: ModelInputExample = None,
    await_registration_for=DEFAULT_AWAIT_MAX_SLEEP_SECONDS,
    pip_requirements=None,
    extra_pip_requirements=None,
    metadata=None,
    model_config=None,
    example_no_conversion=None,
    streamable=None,
    resources: Optional[Union[str, List[Resource]]] = None,
    params: Optional[Dict[str, Any]] = None,
    tags: Optional[Dict[str, Any]] = None,
    model_type: Optional[str] = None,
    step: int = 0,
    model_id: Optional[str] = None,
):
    """
    Log a Pyfunc model with custom inference logic and optional data dependencies as an MLflow
    artifact for the current run.

    For information about the workflows that this method supports, see :ref:`Workflows for
    creating custom pyfunc models <pyfunc-create-custom-workflows>` and
    :ref:`Which workflow is right for my use case? <pyfunc-create-custom-selecting-workflow>`.
    You cannot specify the parameters for the second workflow: ``loader_module``, ``data_path``
    and the parameters for the first workflow: ``python_model``, ``artifacts`` together.

    Args:
        name: The name of the model.
        loader_module: The name of the Python module that is used to load the model
            from ``data_path``. This module must define a method with the prototype
            ``_load_pyfunc(data_path)``. If not ``None``, this module and its
            dependencies must be included in one of the following locations:

            - The MLflow library.
            - Package(s) listed in the model's Conda environment, specified by
              the ``conda_env`` parameter.
            - One or more of the files specified by the ``code_path`` parameter.

        data_path: Path to a file or directory containing model data.
        code_path: **Deprecated** The legacy argument for defining dependent code. This argument is
            replaced by ``code_paths`` and will be removed in a future version of MLflow.
        code_paths: {{ code_paths_pyfunc }}
        infer_code_paths: {{ infer_code_paths }}
        conda_env: {{ conda_env }}
        python_model:
            An instance of a subclass of :class:`~PythonModel` or a callable object with a single
            argument (see the examples below). The passed-in object is serialized using the
            CloudPickle library. The python_model can also be a file path to the PythonModel
            which defines the model from code artifact rather than serializing the model object.
            Any dependencies of the class should be included in one of the
            following locations:

            - The MLflow library.
            - Package(s) listed in the model's Conda environment, specified by the ``conda_env``
              parameter.
            - One or more of the files specified by the ``code_path`` parameter.

            Note: If the class is imported from another module, as opposed to being defined in the
            ``__main__`` scope, the defining module should also be included in one of the listed
            locations.

            **Examples**

            Class model

            .. code-block:: python

                from typing import List
                import mlflow


                class MyModel(mlflow.pyfunc.PythonModel):
                    def predict(self, context, model_input: List[str], params=None) -> List[str]:
                        return [i.upper() for i in model_input]


                with mlflow.start_run():
                    model_info = mlflow.pyfunc.log_model(
                        artifact_path="model",
                        python_model=MyModel(),
                    )


                loaded_model = mlflow.pyfunc.load_model(model_uri=model_info.model_uri)
                print(loaded_model.predict(["a", "b", "c"]))  # -> ["A", "B", "C"]

            Functional model

            .. note::
                Experimental: Functional model support is experimental and may change or be removed
                in a future release without warning.

            .. code-block:: python

                from typing import List
                import mlflow


                def predict(model_input: List[str]) -> List[str]:
                    return [i.upper() for i in model_input]


                with mlflow.start_run():
                    model_info = mlflow.pyfunc.log_model(
                        artifact_path="model", python_model=predict, input_example=["a"]
                    )


                loaded_model = mlflow.pyfunc.load_model(model_uri=model_info.model_uri)
                print(loaded_model.predict(["a", "b", "c"]))  # -> ["A", "B", "C"]

            Model from code

            .. note::
                Experimental: Model from code model support is experimental and may change or
                be removed in a future release without warning.

            .. code-block:: python

                # code.py
                from typing import List
                import mlflow


                class MyModel(mlflow.pyfunc.PythonModel):
                    def predict(self, context, model_input: List[str], params=None) -> List[str]:
                        return [i.upper() for i in model_input]


                mlflow.models.set_model(MyModel())

                # log_model.py
                import mlflow

                with mlflow.start_run():
                    model_info = mlflow.pyfunc.log_model(
                        artifact_path="model",
                        python_model="code.py",
                    )

            If the `predict` method or function has type annotations, MLflow automatically
            constructs a model signature based on the type annotations (unless the ``signature``
            argument is explicitly specified), and converts the input value to the specified type
            before passing it to the function. Currently, the following type annotations are
            supported:

                - ``List[str]``
                - ``List[Dict[str, str]]``

        artifacts: A dictionary containing ``<name, artifact_uri>`` entries. Remote artifact URIs
            are resolved to absolute filesystem paths, producing a dictionary of
            ``<name, absolute_path>`` entries. ``python_model`` can reference these
            resolved entries as the ``artifacts`` property of the ``context`` parameter
            in :func:`PythonModel.load_context() <mlflow.pyfunc.PythonModel.load_context>`
            and :func:`PythonModel.predict() <mlflow.pyfunc.PythonModel.predict>`.
            For example, consider the following ``artifacts`` dictionary::

                {"my_file": "s3://my-bucket/path/to/my/file"}

            In this case, the ``"my_file"`` artifact is downloaded from S3. The
            ``python_model`` can then refer to ``"my_file"`` as an absolute filesystem
            path via ``context.artifacts["my_file"]``.

            If ``None``, no artifacts are added to the model.
        registered_model_name: This argument may change or be removed in a
            future release without warning. If given, create a model
            version under ``registered_model_name``, also creating a
            registered model if one with the given name does not exist.

        signature: :py:class:`ModelSignature <mlflow.models.ModelSignature>`
            describes model input and output :py:class:`Schema <mlflow.types.Schema>`.
            The model signature can be :py:func:`inferred <mlflow.models.infer_signature>`
            from datasets with valid model input (e.g. the training dataset with target
            column omitted) and valid model output (e.g. model predictions generated on
            the training dataset), for example:

            .. code-block:: python

                from mlflow.models import infer_signature

                train = df.drop_column("target_label")
                predictions = ...  # compute model predictions
                signature = infer_signature(train, predictions)

        input_example: {{ input_example }}
        await_registration_for: Number of seconds to wait for the model version to finish
            being created and is in ``READY`` status. By default, the function
            waits for five minutes. Specify 0 or None to skip waiting.
        pip_requirements: {{ pip_requirements }}
        extra_pip_requirements: {{ extra_pip_requirements }}
        metadata: {{ metadata }}

        model_config: The model configuration to apply to the model. This configuration
            is available during model loading.

            .. Note:: Experimental: This parameter may change or be removed in a future
                                    release without warning.
        example_no_conversion: {{ example_no_conversion }}
        streamable: A boolean value indicating if the model supports streaming prediction,
                    If None, MLflow will try to inspect if the model supports streaming
                    by checking if `predict_stream` method exists. Default None.
        resources: A list of model resources or a resources.yaml file containing a list of
                    resources required to serve the model.

            .. Note:: Experimental: This parameter may change or be removed in a future
                                    release without warning.

<<<<<<< HEAD

        streamable: A boolean value indicating if the model supports streaming prediction,
                    If None, MLflow will try to inspect if the model supports streaming
                    by checking if `predict_stream` method exists. Default None.
        params: {{ params }}
        tags: {{ tags }}
        model_type: {{ model_type }}
        step: {{ step }}
        model_id: {{ model_id }}

=======
>>>>>>> e8b6598e
    Returns:
        A :py:class:`ModelInfo <mlflow.models.model.ModelInfo>` instance that contains the
        metadata of the logged model.
    """
    return Model.log(
        name=name,
        flavor=mlflow.pyfunc,
        loader_module=loader_module,
        data_path=data_path,
        code_path=code_path,  # deprecated
        code_paths=code_paths,
        python_model=python_model,
        artifacts=artifacts,
        conda_env=conda_env,
        registered_model_name=registered_model_name,
        signature=signature,
        input_example=input_example,
        await_registration_for=await_registration_for,
        pip_requirements=pip_requirements,
        extra_pip_requirements=extra_pip_requirements,
        metadata=metadata,
        model_config=model_config,
        example_no_conversion=example_no_conversion,
        streamable=streamable,
        resources=resources,
        infer_code_paths=infer_code_paths,
        params=params,
        tags=tags,
        model_type=model_type,
        step=step,
        model_id=model_id,
    )


def _save_model_with_loader_module_and_data_path(  # noqa: D417
    path,
    loader_module,
    data_path=None,
    code_paths=None,
    conda_env=None,
    mlflow_model=None,
    pip_requirements=None,
    extra_pip_requirements=None,
    model_config=None,
    streamable=None,
    infer_code_paths=False,
):
    """
    Export model as a generic Python function model.

    Args:
        path: The path to which to save the Python model.
        loader_module: The name of the Python module that is used to load the model
            from ``data_path``. This module must define a method with the prototype
            ``_load_pyfunc(data_path)``.
        data_path: Path to a file or directory containing model data.
        code_paths: A list of local filesystem paths to Python file dependencies (or directories
            containing file dependencies). These files are *prepended* to the system
            path before the model is loaded.
        conda_env: Either a dictionary representation of a Conda environment or the path to a
            Conda environment yaml file. If provided, this describes the environment
            this model should be run in.
        streamable: A boolean value indicating if the model supports streaming prediction,
                    None value also means not streamable.

    Returns:
        Model configuration containing model info.
    """

    data = None

    if data_path is not None:
        model_file = _copy_file_or_tree(src=data_path, dst=path, dst_dir="data")
        data = model_file

    if mlflow_model is None:
        mlflow_model = Model()

    streamable = streamable or False
    mlflow.pyfunc.add_to_model(
        mlflow_model,
        loader_module=loader_module,
        code=None,
        data=data,
        conda_env=_CONDA_ENV_FILE_NAME,
        python_env=_PYTHON_ENV_FILE_NAME,
        model_config=model_config,
        streamable=streamable,
    )
    if size := get_total_file_size(path):
        mlflow_model.model_size_bytes = size
    mlflow_model.save(os.path.join(path, MLMODEL_FILE_NAME))

    code_dir_subpath = _validate_infer_and_copy_code_paths(
        code_paths, path, infer_code_paths, FLAVOR_NAME
    )
    mlflow_model.flavors[FLAVOR_NAME][CODE] = code_dir_subpath

    # `mlflow_model.code` is updated, re-generate `MLmodel` file.
    mlflow_model.save(os.path.join(path, MLMODEL_FILE_NAME))

    if conda_env is None:
        if pip_requirements is None:
            default_reqs = get_default_pip_requirements()
            # To ensure `_load_pyfunc` can successfully load the model during the dependency
            # inference, `mlflow_model.save` must be called beforehand to save an MLmodel file.
            inferred_reqs = mlflow.models.infer_pip_requirements(
                path,
                FLAVOR_NAME,
                fallback=default_reqs,
            )
            default_reqs = sorted(set(inferred_reqs).union(default_reqs))
        else:
            default_reqs = None
        conda_env, pip_requirements, pip_constraints = _process_pip_requirements(
            default_reqs,
            pip_requirements,
            extra_pip_requirements,
        )
    else:
        conda_env, pip_requirements, pip_constraints = _process_conda_env(conda_env)

    with open(os.path.join(path, _CONDA_ENV_FILE_NAME), "w") as f:
        yaml.safe_dump(conda_env, stream=f, default_flow_style=False)

    # Save `constraints.txt` if necessary
    if pip_constraints:
        write_to(os.path.join(path, _CONSTRAINTS_FILE_NAME), "\n".join(pip_constraints))

    # Save `requirements.txt`
    write_to(os.path.join(path, _REQUIREMENTS_FILE_NAME), "\n".join(pip_requirements))

    _PythonEnv.current().to_yaml(os.path.join(path, _PYTHON_ENV_FILE_NAME))
    return mlflow_model<|MERGE_RESOLUTION|>--- conflicted
+++ resolved
@@ -2864,19 +2864,12 @@
             .. Note:: Experimental: This parameter may change or be removed in a future
                                     release without warning.
 
-<<<<<<< HEAD
-
-        streamable: A boolean value indicating if the model supports streaming prediction,
-                    If None, MLflow will try to inspect if the model supports streaming
-                    by checking if `predict_stream` method exists. Default None.
         params: {{ params }}
         tags: {{ tags }}
         model_type: {{ model_type }}
         step: {{ step }}
         model_id: {{ model_id }}
 
-=======
->>>>>>> e8b6598e
     Returns:
         A :py:class:`ModelInfo <mlflow.models.model.ModelInfo>` instance that contains the
         metadata of the logged model.
