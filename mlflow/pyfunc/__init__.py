"""
The ``python_function`` model flavor serves as a default model interface for MLflow Python models.
Any MLflow Python model is expected to be loadable as a ``python_function`` model.

In addition, the ``mlflow.pyfunc`` module defines a generic :ref:`filesystem format
<pyfunc-filesystem-format>` for Python models and provides utilities for saving to and loading from
this format. The format is self contained in the sense that it includes all necessary information
for anyone to load it and use it. Dependencies are either stored directly with the model or
referenced via a Conda environment.

The ``mlflow.pyfunc`` module also defines utilities for creating custom ``pyfunc`` models
using frameworks and inference logic that may not be natively included in MLflow. See
:ref:`pyfunc-create-custom`.

.. _pyfunc-inference-api:

*************
Inference API
*************

Python function models are loaded as an instance of :py:class:`PyFuncModel
<mlflow.pyfunc.PyFuncModel>`, which is an MLflow wrapper around the model implementation and model
metadata (MLmodel file). You can score the model by calling the :py:func:`predict()
<mlflow.pyfunc.PyFuncModel.predict>` method, which has the following signature::

  predict(
    model_input: [pandas.DataFrame, numpy.ndarray, scipy.sparse.(csc_matrix | csr_matrix),
    List[Any], Dict[str, Any], pyspark.sql.DataFrame]
  ) -> [numpy.ndarray | pandas.(Series | DataFrame) | List | Dict | pyspark.sql.DataFrame]

All PyFunc models will support `pandas.DataFrame` as input and PyFunc deep learning models will
also support tensor inputs in the form of Dict[str, numpy.ndarray] (named tensors) and
`numpy.ndarrays` (unnamed tensors).

Here are some examples of supported inference types, assuming we have the correct ``model`` object
loaded.

.. list-table::
    :widths: 30 70
    :header-rows: 1
    :class: wrap-table

    * - Input Type
      - Example
    * - ``pandas.DataFrame``
      -
        .. code-block:: python

            import pandas as pd

            x_new = pd.DataFrame(dict(x1=[1, 2, 3], x2=[4, 5, 6]))
            model.predict(x_new)

    * - ``numpy.ndarray``
      -
        .. code-block:: python

            import numpy as np

            x_new = np.array([[1, 4][2, 5], [3, 6]])
            model.predict(x_new)

    * - ``scipy.sparse.csc_matrix`` or ``scipy.sparse.csr_matrix``
      -
        .. code-block:: python

            import scipy

            x_new = scipy.sparse.csc_matrix([[1, 2, 3], [4, 5, 6]])
            model.predict(x_new)

            x_new = scipy.sparse.csr_matrix([[1, 2, 3], [4, 5, 6]])
            model.predict(x_new)

    * - python ``List``
      -
        .. code-block:: python

            x_new = [[1, 4], [2, 5], [3, 6]]
            model.predict(x_new)

    * - python ``Dict``
      -
        .. code-block:: python

            x_new = dict(x1=[1, 2, 3], x2=[4, 5, 6])
            model.predict(x_new)

    * - ``pyspark.sql.DataFrame``
      -
        .. code-block:: python

            from pyspark.sql import SparkSession

            spark = SparkSession.builder.getOrCreate()

            data = [(1, 4), (2, 5), (3, 6)]  # List of tuples
            x_new = spark.createDataFrame(data, ["x1", "x2"])  # Specify column name
            model.predict(x_new)

.. _pyfunc-filesystem-format:

*****************
Filesystem format
*****************

The Pyfunc format is defined as a directory structure containing all required data, code, and
configuration::

    ./dst-path/
        ./MLmodel: configuration
        <code>: code packaged with the model (specified in the MLmodel file)
        <data>: data packaged with the model (specified in the MLmodel file)
        <env>: Conda environment definition (specified in the MLmodel file)

The directory structure may contain additional contents that can be referenced by the ``MLmodel``
configuration.

.. _pyfunc-model-config:

MLModel configuration
#####################

A Python model contains an ``MLmodel`` file in **python_function** format in its root with the
following parameters:

- loader_module [required]:
         Python module that can load the model. Expected as module identifier
         e.g. ``mlflow.sklearn``, it will be imported using ``importlib.import_module``.
         The imported module must contain a function with the following signature::

          _load_pyfunc(path: string) -> <pyfunc model implementation>

         The path argument is specified by the ``data`` parameter and may refer to a file or
         directory. The model implementation is expected to be an object with a
         ``predict`` method with the following signature::

          predict(
            model_input: [pandas.DataFrame, numpy.ndarray,
            scipy.sparse.(csc_matrix | csr_matrix), List[Any], Dict[str, Any]],
            pyspark.sql.DataFrame
          ) -> [numpy.ndarray | pandas.(Series | DataFrame) | List | Dict | pyspark.sql.DataFrame]

- code [optional]:
        Relative path to a directory containing the code packaged with this model.
        All files and directories inside this directory are added to the Python path
        prior to importing the model loader.

- data [optional]:
         Relative path to a file or directory containing model data.
         The path is passed to the model loader.

- env [optional]:
         Relative path to an exported Conda environment. If present this environment
         should be activated prior to running the model.

- Optionally, any additional parameters necessary for interpreting the serialized model in
  ``pyfunc`` format.

.. rubric:: Example

::

    tree example/sklearn_iris/mlruns/run1/outputs/linear-lr

::

  ├── MLmodel
  ├── code
  │   ├── sklearn_iris.py
  │
  ├── data
  │   └── model.pkl
  └── mlflow_env.yml

::

    cat example/sklearn_iris/mlruns/run1/outputs/linear-lr/MLmodel

::

  python_function:
    code: code
    data: data/model.pkl
    loader_module: mlflow.sklearn
    env: mlflow_env.yml
    main: sklearn_iris

.. _pyfunc-create-custom:

**********************************
Models From Code for Custom Models
**********************************

.. tip::

    MLflow 2.12.2 introduced the feature "models from code", which greatly simplifies the process
    of serializing and deploying custom models through the use of script serialization. It is
    strongly recommended to migrate custom model implementations to this new paradigm to avoid the
    limitations and complexity of serializing with cloudpickle.
    You can learn more about models from code within the
    `Models From Code Guide <../model/models-from-code.html>`_.

The section below illustrates the process of using the legacy serializer for custom Pyfunc models.
Models from code will provide a far simpler experience for logging of your models.

******************************
Creating custom Pyfunc models
******************************

MLflow's persistence modules provide convenience functions for creating models with the
``pyfunc`` flavor in a variety of machine learning frameworks (scikit-learn, Keras, Pytorch, and
more); however, they do not cover every use case. For example, you may want to create an MLflow
model with the ``pyfunc`` flavor using a framework that MLflow does not natively support.
Alternatively, you may want to build an MLflow model that executes custom logic when evaluating
queries, such as preprocessing and postprocessing routines. Therefore, ``mlflow.pyfunc``
provides utilities for creating ``pyfunc`` models from arbitrary code and model data.

The :meth:`save_model()` and :meth:`log_model()` methods are designed to support multiple workflows
for creating custom ``pyfunc`` models that incorporate custom inference logic and artifacts
that the logic may require.

An `artifact` is a file or directory, such as a serialized model or a CSV. For example, a
serialized TensorFlow graph is an artifact. An MLflow model directory is also an artifact.

.. _pyfunc-create-custom-workflows:

Workflows
#########

:meth:`save_model()` and :meth:`log_model()` support the following workflows:

1. Programmatically defining a new MLflow model, including its attributes and artifacts.

   Given a set of artifact URIs, :meth:`save_model()` and :meth:`log_model()` can
   automatically download artifacts from their URIs and create an MLflow model directory.

   In this case, you must define a Python class which inherits from :class:`~PythonModel`,
   defining ``predict()`` and, optionally, ``load_context()``. An instance of this class is
   specified via the ``python_model`` parameter; it is automatically serialized and deserialized
   as a Python class, including all of its attributes.

2. Interpreting pre-existing data as an MLflow model.

   If you already have a directory containing model data, :meth:`save_model()` and
   :meth:`log_model()` can import the data as an MLflow model. The ``data_path`` parameter
   specifies the local filesystem path to the directory containing model data.

   In this case, you must provide a Python module, called a `loader module`. The
   loader module defines a ``_load_pyfunc()`` method that performs the following tasks:

   - Load data from the specified ``data_path``. For example, this process may include
     deserializing pickled Python objects or models or parsing CSV files.

   - Construct and return a pyfunc-compatible model wrapper. As in the first
     use case, this wrapper must define a ``predict()`` method that is used to evaluate
     queries. ``predict()`` must adhere to the :ref:`pyfunc-inference-api`.

   The ``loader_module`` parameter specifies the name of your loader module.

   For an example loader module implementation, refer to the `loader module
   implementation in mlflow.sklearn <https://github.com/mlflow/mlflow/blob/
   74d75109aaf2975f5026104d6125bb30f4e3f744/mlflow/sklearn.py#L200-L205>`_.

.. _pyfunc-create-custom-selecting-workflow:

Which workflow is right for my use case?
########################################

We consider the first workflow to be more user-friendly and generally recommend it for the
following reasons:

- It automatically resolves and collects specified model artifacts.

- It automatically serializes and deserializes the ``python_model`` instance and all of
  its attributes, reducing the amount of user logic that is required to load the model

- You can create Models using logic that is defined in the ``__main__`` scope. This allows
  custom models to be constructed in interactive environments, such as notebooks and the Python
  REPL.

You may prefer the second, lower-level workflow for the following reasons:

- Inference logic is always persisted as code, rather than a Python object. This makes logic
  easier to inspect and modify later.

- If you have already collected all of your model data in a single location, the second
  workflow allows it to be saved in MLflow format directly, without enumerating constituent
  artifacts.

******************************************
Function-based Model vs Class-based Model
******************************************

When creating custom PyFunc models, you can choose between two different interfaces:
a function-based model and a class-based model. In short, a function-based model is simply a
python function that does not take additional params. The class-based model, on the other hand,
is subclass of ``PythonModel`` that supports several required and optional
methods. If your use case is simple and fits within a single predict function, a function-based
approach is recommended. If you need more power, such as custom serialization, custom data
processing, or to override additional methods, you should use the class-based implementation.

Before looking at code examples, it's important to note that both methods are serialized via
`cloudpickle <https://github.com/cloudpipe/cloudpickle>`_. cloudpickle can serialize Python
functions, lambda functions, and locally defined classes and functions inside other functions. This
makes cloudpickle especially useful for parallel and distributed computing where code objects need
to be sent over network to execute on remote workers, which is a common deployment paradigm for
MLflow.

That said, cloudpickle has some limitations.

- **Environment Dependency**: cloudpickle does not capture the full execution environment, so in
  MLflow we must pass ``pip_requirements``, ``extra_pip_requirements``, or an ``input_example``,
  the latter of which is used to infer environment dependencies. For more, refer to
  `the model dependency docs <https://mlflow.org/docs/latest/model/dependencies.html>`_.

- **Object Support**: cloudpickle does not serialize objects outside of the Python data model.
  Some relevant examples include raw files and database connections. If your program depends on
  these, be sure to log ways to reference these objects along with your model.

Function-based Model
####################
If you're looking to serialize a simple python function without additional dependent methods, you
can simply log a predict method via the keyword argument ``python_model``.

.. note::

    Function-based model only supports a function with a single input argument. If you would like
    to pass more arguments or additional inference parameters, please use the class-based model
    below.

.. code-block:: python

    import mlflow
    import pandas as pd


    # Define a simple function to log
    def predict(model_input):
        return model_input.apply(lambda x: x * 2)


    # Save the function as a model
    with mlflow.start_run():
        mlflow.pyfunc.log_model("model", python_model=predict, pip_requirements=["pandas"])
        run_id = mlflow.active_run().info.run_id

    # Load the model from the tracking server and perform inference
    model = mlflow.pyfunc.load_model(f"runs:/{run_id}/model")
    x_new = pd.Series([1, 2, 3])

    prediction = model.predict(x_new)
    print(prediction)


Class-based Model
#################
If you're looking to serialize a more complex object, for instance a class that handles
preprocessing, complex prediction logic, or custom serialization, you should subclass the
``PythonModel`` class. MLflow has tutorials on building custom PyFunc models, as shown
`here <https://mlflow.org/docs/latest/traditional-ml/creating-custom-pyfunc/index.html>`_,
so instead of duplicating that information, in this example we'll recreate the above functionality
to highlight the differences. Note that this PythonModel implementation is overly complex and
we would recommend using the functional-based Model instead for this simple case.

.. code-block:: python

    import mlflow
    import pandas as pd


    class MyModel(mlflow.pyfunc.PythonModel):
        def predict(self, context, model_input, params=None):
            return [x * 2 for x in model_input]


    # Save the function as a model
    with mlflow.start_run():
        mlflow.pyfunc.log_model(
            "model", python_model=MyModel(), pip_requirements=["pandas"]
        )
        run_id = mlflow.active_run().info.run_id

    # Load the model from the tracking server and perform inference
    model = mlflow.pyfunc.load_model(f"runs:/{run_id}/model")
    x_new = pd.Series([1, 2, 3])

    print(f"Prediction:\n\t{model.predict(x_new)}")

The primary difference between the this implementation and the function-based implementation above
is that the predict method is wrapped with a class, has the ``self`` parameter,
and has the ``params`` parameter that defaults to None. Note that function-based models don't
support additional params.

In summary, use the function-based Model when you have a simple function to serialize.
If you need more power, use  the class-based model.
"""

import collections
import functools
import hashlib
import importlib
import inspect
import logging
import os
import shutil
import signal
import subprocess
import sys
import tempfile
import threading
import uuid
import warnings
from copy import deepcopy
from pathlib import Path
from typing import Any, Iterator, Optional, Tuple, Union
from urllib.parse import urlparse

import numpy as np
import pandas
import pydantic
import yaml
from packaging.version import Version

import mlflow
import mlflow.models.signature
import mlflow.pyfunc.loaders
import mlflow.pyfunc.model
from mlflow.environment_variables import (
    _MLFLOW_IN_CAPTURE_MODULE_PROCESS,
    _MLFLOW_TESTING,
    MLFLOW_MODEL_ENV_DOWNLOADING_TEMP_DIR,
    MLFLOW_SCORING_SERVER_REQUEST_TIMEOUT,
)
from mlflow.exceptions import MlflowException
from mlflow.models import Model, ModelInputExample, ModelSignature
from mlflow.models.auth_policy import AuthPolicy
from mlflow.models.dependencies_schemas import (
    _clear_dependencies_schemas,
    _get_dependencies_schema_from_model,
    _get_dependencies_schemas,
)
from mlflow.models.flavor_backend_registry import get_flavor_backend
from mlflow.models.model import (
    _DATABRICKS_FS_LOADER_MODULE,
    MLMODEL_FILE_NAME,
    MODEL_CODE_PATH,
    MODEL_CONFIG,
)
from mlflow.models.resources import Resource, _ResourceBuilder
from mlflow.models.signature import (
    _extract_type_hints,
    _infer_signature_from_input_example,
    _infer_signature_from_type_hints,
)
from mlflow.models.utils import (
    PyFuncInput,
    PyFuncLLMOutputChunk,
    PyFuncLLMSingleInput,
    PyFuncOutput,
    _convert_llm_input_data,
    _enforce_params_schema,
    _enforce_schema,
    _load_model_code_path,
    _save_example,
    _split_input_data_and_params,
    _validate_and_get_model_code_path,
)
from mlflow.protos.databricks_pb2 import (
    BAD_REQUEST,
    INTERNAL_ERROR,
    INVALID_PARAMETER_VALUE,
    RESOURCE_DOES_NOT_EXIST,
)
from mlflow.protos.databricks_uc_registry_messages_pb2 import (
    Entity,
    Job,
    LineageHeaderInfo,
    Notebook,
)
from mlflow.pyfunc.context import Context, set_prediction_context
from mlflow.pyfunc.dbconnect_artifact_cache import (
    DBConnectArtifactCache,
    archive_directory,
    extract_archive_to_dir,
)
from mlflow.pyfunc.model import (
    _DEFAULT_CHAT_AGENT_METADATA_TASK,
    _DEFAULT_CHAT_MODEL_METADATA_TASK,
    ChatAgent,
    ChatModel,
    PythonModel,
    PythonModelContext,
    _FunctionPythonModel,
    _log_warning_if_params_not_in_predict_signature,
    _PythonModelPyfuncWrapper,
    get_default_conda_env,  # noqa: F401
    get_default_pip_requirements,
)
from mlflow.tracing.provider import trace_disabled
from mlflow.tracing.utils import _try_get_prediction_context
from mlflow.tracking._model_registry import DEFAULT_AWAIT_MAX_SLEEP_SECONDS
from mlflow.tracking.artifact_utils import _download_artifact_from_uri
from mlflow.types.agent import (
    CHAT_AGENT_INPUT_EXAMPLE,
    CHAT_AGENT_INPUT_SCHEMA,
    CHAT_AGENT_OUTPUT_SCHEMA,
    ChatAgentRequest,
    ChatAgentResponse,
)
from mlflow.types.llm import (
    CHAT_MODEL_INPUT_EXAMPLE,
    CHAT_MODEL_INPUT_SCHEMA,
    CHAT_MODEL_OUTPUT_SCHEMA,
    ChatCompletionResponse,
    ChatMessage,
    ChatParams,
)
from mlflow.types.type_hints import (
    _convert_dataframe_to_example_format,
    _is_example_valid_for_type_from_example,
    _is_type_hint_from_example,
    _signature_cannot_be_inferred_from_type_hint,
    model_validate,
)
from mlflow.utils import (
    PYTHON_VERSION,
    _is_in_ipython_notebook,
    check_port_connectivity,
    databricks_utils,
    find_free_port,
    get_major_minor_py_version,
)
from mlflow.utils import env_manager as _EnvManager
from mlflow.utils._spark_utils import modified_environ
from mlflow.utils.annotations import deprecated, developer_stable, experimental
from mlflow.utils.databricks_utils import (
    _get_databricks_serverless_env_vars,
    get_dbconnect_udf_sandbox_info,
    is_databricks_connect,
    is_in_databricks_runtime,
    is_in_databricks_serverless_runtime,
    is_in_databricks_shared_cluster_runtime,
)
from mlflow.utils.docstring_utils import LOG_MODEL_PARAM_DOCS, format_docstring
from mlflow.utils.environment import (
    _CONDA_ENV_FILE_NAME,
    _CONSTRAINTS_FILE_NAME,
    _PYTHON_ENV_FILE_NAME,
    _REQUIREMENTS_FILE_NAME,
    _process_conda_env,
    _process_pip_requirements,
    _PythonEnv,
    _validate_env_arguments,
)
from mlflow.utils.file_utils import (
    _copy_file_or_tree,
    get_or_create_nfs_tmp_dir,
    get_or_create_tmp_dir,
    get_total_file_size,
    write_to,
)
from mlflow.utils.model_utils import (
    _add_code_from_conf_to_system_path,
    _get_flavor_configuration,
    _get_flavor_configuration_from_ml_model_file,
    _get_overridden_pyfunc_model_config,
    _validate_and_copy_file_to_directory,
    _validate_and_get_model_config_from_file,
    _validate_and_prepare_target_save_path,
    _validate_infer_and_copy_code_paths,
    _validate_pyfunc_model_config,
)
from mlflow.utils.nfs_on_spark import get_nfs_cache_root_dir
from mlflow.utils.pydantic_utils import model_dump_compat
from mlflow.utils.requirements_utils import (
    _parse_requirements,
    warn_dependency_requirement_mismatches,
)
from mlflow.utils.spark_utils import is_spark_connect_mode
from mlflow.utils.virtualenv import _get_python_env, _get_virtualenv_name
from mlflow.utils.warnings_utils import color_warning

try:
    from pyspark.sql import DataFrame as SparkDataFrame

    HAS_PYSPARK = True
except ImportError:
    HAS_PYSPARK = False
FLAVOR_NAME = "python_function"
MAIN = "loader_module"
CODE = "code"
DATA = "data"
ENV = "env"
TASK = "task"

_MODEL_DATA_SUBPATH = "data"
_CHAT_PARAMS_WARNING_MESSAGE = (
    "Default values for temperature, n and stream in ChatParams will be removed in the "
    "next release. Specify them in the input example explicitly if needed."
)
_TYPE_FROM_EXAMPLE_ERROR_MESSAGE = (
    "Input example must be provided when using TypeFromExample as type hint. "
    "Fix this by passing `input_example` when logging your model. Check "
    "https://mlflow.org/docs/latest/model/python_model.html#typefromexample-type-hint-usage "
    "for more details."
)


class EnvType:
    CONDA = "conda"
    VIRTUALENV = "virtualenv"

    def __init__(self):
        raise NotImplementedError("This class is not meant to be instantiated.")


PY_VERSION = "python_version"


_logger = logging.getLogger(__name__)


def add_to_model(
    model,
    loader_module,
    data=None,
    code=None,
    conda_env=None,
    python_env=None,
    model_config=None,
    model_code_path=None,
    **kwargs,
):
    """
    Add a ``pyfunc`` spec to the model configuration.

    Defines ``pyfunc`` configuration schema. Caller can use this to create a valid ``pyfunc`` model
    flavor out of an existing directory structure. For example, other model flavors can use this to
    specify how to use their output as a ``pyfunc``.

    NOTE:

        All paths are relative to the exported model root directory.

    Args:
        model: Existing model.
        loader_module: The module to be used to load the model.
        data: Path to the model data.
        code: Path to the code dependencies.
        conda_env: Conda environment.
        python_env: Python environment.
        model_config: The model configuration to apply to the model. This configuration
            is available during model loading.

            .. Note:: Experimental: This parameter may change or be removed in a future
                release without warning.

        model_code_path: Path to the model code.
        kwargs: Additional key-value pairs to include in the ``pyfunc`` flavor specification.
                Values must be YAML-serializable.

    Returns:
        Updated model configuration.
    """
    params = deepcopy(kwargs)
    params[MAIN] = loader_module
    params[PY_VERSION] = PYTHON_VERSION
    if code:
        params[CODE] = code
    if data:
        params[DATA] = data
    if conda_env or python_env:
        params[ENV] = {}
        if conda_env:
            params[ENV][EnvType.CONDA] = conda_env
        if python_env:
            params[ENV][EnvType.VIRTUALENV] = python_env
    if model_config:
        params[MODEL_CONFIG] = model_config
    if model_code_path:
        params[MODEL_CODE_PATH] = model_code_path
    return model.add_flavor(FLAVOR_NAME, **params)


def _extract_conda_env(env):
    # In MLflow < 2.0.0, the 'env' field in a pyfunc configuration is a string containing the path
    # to a conda.yaml file.
    return env if isinstance(env, str) else env[EnvType.CONDA]


def _load_model_env(path):
    """
    Get ENV file string from a model configuration stored in Python Function format.
    Returned value is a model-relative path to a Conda Environment file,
    or None if none was specified at model save time
    """
    return _get_flavor_configuration(model_path=path, flavor_name=FLAVOR_NAME).get(ENV, None)


def _validate_params(params, model_metadata):
    if hasattr(model_metadata, "get_params_schema"):
        params_schema = model_metadata.get_params_schema()
        return _enforce_params_schema(params, params_schema)
    if params:
        raise MlflowException.invalid_parameter_value(
            "This model was not logged with a params schema and does not support "
            "providing the params argument."
            "Please log the model with mlflow >= 2.6.0 and specify a params schema.",
        )
    return


def _validate_prediction_input(data: PyFuncInput, params, input_schema, params_schema, flavor=None):
    """
    Internal helper function to transform and validate input data and params for prediction.
    Any additional transformation logics related to input data and params should be added here.
    """
    if input_schema is not None:
        try:
            data = _enforce_schema(data, input_schema, flavor)
        except Exception as e:
            # Include error in message for backwards compatibility
            raise MlflowException.invalid_parameter_value(
                f"Failed to enforce schema of data '{data}' "
                f"with schema '{input_schema}'. "
                f"Error: {e}",
            )
    params = _enforce_params_schema(params, params_schema)
    if HAS_PYSPARK and isinstance(data, SparkDataFrame):
        _logger.warning(
            "Input data is a Spark DataFrame. Note that behaviour for "
            "Spark DataFrames is model dependent."
        )
    return data, params


class PyFuncModel:
    """
    MLflow 'python function' model.

    Wrapper around model implementation and metadata. This class is not meant to be constructed
    directly. Instead, instances of this class are constructed and returned from
    :py:func:`load_model() <mlflow.pyfunc.load_model>`.

    ``model_impl`` can be any Python object that implements the `Pyfunc interface
    <https://mlflow.org/docs/latest/python_api/mlflow.pyfunc.html#pyfunc-inference-api>`_, and is
    returned by invoking the model's ``loader_module``.

    ``model_meta`` contains model metadata loaded from the MLmodel file.
    """

    def __init__(
        self,
        model_meta: Model,
        model_impl: Any,
        predict_fn: str = "predict",
        predict_stream_fn: Optional[str] = None,
    ):
        if not hasattr(model_impl, predict_fn):
            raise MlflowException(f"Model implementation is missing required {predict_fn} method.")
        if not model_meta:
            raise MlflowException("Model is missing metadata.")
        self._model_meta = model_meta
        self.__model_impl = model_impl
        self._predict_fn = getattr(model_impl, predict_fn)
        if predict_stream_fn:
            if not hasattr(model_impl, predict_stream_fn):
                raise MlflowException(
                    f"Model implementation is missing required {predict_stream_fn} method."
                )
            self._predict_stream_fn = getattr(model_impl, predict_stream_fn)
        else:
            self._predict_stream_fn = None
        self._input_example = None

    @property
    @developer_stable
    def _model_impl(self) -> Any:
        """
        The underlying model implementation object.

        NOTE: This is a stable developer API.
        """
        return self.__model_impl

    @property
    def input_example(self) -> Optional[Any]:
        """
        The input example provided when the model was saved.
        """
        return self._input_example

    @input_example.setter
    def input_example(self, value: Any) -> None:
        self._input_example = value

    def predict(self, data: PyFuncInput, params: Optional[dict[str, Any]] = None) -> PyFuncOutput:
        context = _try_get_prediction_context() or Context()
        with set_prediction_context(context):
            if schema := _get_dependencies_schema_from_model(self._model_meta):
                context.update(**schema)
            return self._predict(data, params)

    def _predict(self, data: PyFuncInput, params: Optional[dict[str, Any]] = None) -> PyFuncOutput:
        """
        Generates model predictions.

        If the model contains signature, enforce the input schema first before calling the model
        implementation with the sanitized input. If the pyfunc model does not include model schema,
        the input is passed to the model implementation as is. See `Model Signature Enforcement
        <https://www.mlflow.org/docs/latest/models.html#signature-enforcement>`_ for more details.

        Args:
            data: LLM Model single input as one of pandas.DataFrame, numpy.ndarray,
                scipy.sparse.(csc_matrix | csr_matrix), List[Any], or
                Dict[str, numpy.ndarray].
                For model signatures with tensor spec inputs
                (e.g. the Tensorflow core / Keras model), the input data type must be one of
                `numpy.ndarray`, `List[numpy.ndarray]`, `Dict[str, numpy.ndarray]` or
                `pandas.DataFrame`. If data is of `pandas.DataFrame` type and the model
                contains a signature with tensor spec inputs, the corresponding column values
                in the pandas DataFrame will be reshaped to the required shape with 'C' order
                (i.e. read / write the elements using C-like index order), and DataFrame
                column values will be cast as the required tensor spec type. For Pyspark
                DataFrame inputs, MLflow will only enforce the schema on a subset
                of the data rows.
            params: Additional parameters to pass to the model for inference.

        Returns:
            Model predictions as one of pandas.DataFrame, pandas.Series, numpy.ndarray or list.
        """
        # fetch the schema from metadata to avoid signature change after model is loaded
        self.input_schema = self.metadata.get_input_schema()
        self.params_schema = self.metadata.get_params_schema()
        # signature can only be inferred from type hints if the model is PythonModel
        if self.metadata._is_signature_from_type_hint():
            # we don't need to validate on data as data validation
            # will be done during PythonModel's predict call
            params = _enforce_params_schema(params, self.params_schema)
        else:
            data, params = _validate_prediction_input(
                data, params, self.input_schema, self.params_schema, self.loader_module
            )
            if (
                isinstance(data, pandas.DataFrame)
                and self.metadata._is_type_hint_from_example()
                and self.input_example is not None
            ):
                data = _convert_dataframe_to_example_format(data, self.input_example)
        params_arg = inspect.signature(self._predict_fn).parameters.get("params")
        if params_arg and params_arg.kind != inspect.Parameter.VAR_KEYWORD:
            return self._predict_fn(data, params=params)

        _log_warning_if_params_not_in_predict_signature(_logger, params)
        return self._predict_fn(data)

    def predict_stream(
        self, data: PyFuncLLMSingleInput, params: Optional[dict[str, Any]] = None
    ) -> Iterator[PyFuncLLMOutputChunk]:
        context = _try_get_prediction_context() or Context()

        if schema := _get_dependencies_schema_from_model(self._model_meta):
            context.update(**schema)

        # NB: The prediction context must be applied during iterating over the stream,
        # hence, simply wrapping the self._predict_stream call with the context manager
        # is not sufficient.
        def _gen_with_context(*args, **kwargs):
            with set_prediction_context(context):
                yield from self._predict_stream(*args, **kwargs)

        return _gen_with_context(data, params)

    def _predict_stream(
        self, data: PyFuncLLMSingleInput, params: Optional[dict[str, Any]] = None
    ) -> Iterator[PyFuncLLMOutputChunk]:
        """
        Generates streaming model predictions. Only LLM supports this method.

        If the model contains signature, enforce the input schema first before calling the model
        implementation with the sanitized input. If the pyfunc model does not include model schema,
        the input is passed to the model implementation as is. See `Model Signature Enforcement
        <https://www.mlflow.org/docs/latest/models.html#signature-enforcement>`_ for more details.

        Args:
            data: LLM Model single input as one of dict, str, bool, bytes, float, int, str type.
            params: Additional parameters to pass to the model for inference.

        Returns:
            Model predictions as an iterator of chunks. The chunks in the iterator must be type of
            dict or string. Chunk dict fields are determined by the model implementation.
        """

        if self._predict_stream_fn is None:
            raise MlflowException("This model does not support predict_stream method.")

        self.input_schema = self.metadata.get_input_schema()
        self.params_schema = self.metadata.get_params_schema()
        data, params = _validate_prediction_input(
            data, params, self.input_schema, self.params_schema, self.loader_module
        )
        data = _convert_llm_input_data(data)
        if isinstance(data, list):
            # `predict_stream` only accepts single input.
            # but `enforce_schema` might convert single input into a list like `[single_input]`
            # so extract the first element in the list.
            if len(data) != 1:
                raise MlflowException(
                    f"'predict_stream' requires single input, but it got input data {data}"
                )
            data = data[0]

        if "params" in inspect.signature(self._predict_stream_fn).parameters:
            return self._predict_stream_fn(data, params=params)

        _log_warning_if_params_not_in_predict_signature(_logger, params)
        return self._predict_stream_fn(data)

    @experimental
    def unwrap_python_model(self):
        """
        Unwrap the underlying Python model object.

        This method is useful for accessing custom model functions, while still being able to
        leverage the MLflow designed workflow through the `predict()` method.

        Returns:
            The underlying wrapped model object

        .. code-block:: python
            :test:
            :caption: Example

            import mlflow


            # define a custom model
            class MyModel(mlflow.pyfunc.PythonModel):
                def predict(self, context, model_input, params=None):
                    return self.my_custom_function(model_input, params)

                def my_custom_function(self, model_input, params=None):
                    # do something with the model input
                    return 0


            some_input = 1
            # save the model
            with mlflow.start_run():
                model_info = mlflow.pyfunc.log_model(artifact_path="model", python_model=MyModel())

            # load the model
            loaded_model = mlflow.pyfunc.load_model(model_uri=model_info.model_uri)
            print(type(loaded_model))  # <class 'mlflow.pyfunc.model.PyFuncModel'>
            unwrapped_model = loaded_model.unwrap_python_model()
            print(type(unwrapped_model))  # <class '__main__.MyModel'>

            # does not work, only predict() is exposed
            # print(loaded_model.my_custom_function(some_input))
            print(unwrapped_model.my_custom_function(some_input))  # works
            print(loaded_model.predict(some_input))  # works

            # works, but None is needed for context arg
            print(unwrapped_model.predict(None, some_input))
        """
        try:
            python_model = self._model_impl.python_model
            if python_model is None:
                raise AttributeError("Expected python_model attribute not to be None.")
        except AttributeError as e:
            raise MlflowException("Unable to retrieve base model object from pyfunc.") from e
        return python_model

    def __eq__(self, other):
        if not isinstance(other, PyFuncModel):
            return False
        return self._model_meta == other._model_meta

    @property
    def metadata(self) -> Model:
        """Model metadata."""
        if self._model_meta is None:
            raise MlflowException("Model is missing metadata.")
        return self._model_meta

    @experimental
    @property
    def model_config(self):
        """Model's flavor configuration"""
        return self._model_meta.flavors[FLAVOR_NAME].get(MODEL_CONFIG, {})

    @experimental
    @property
    def loader_module(self):
        """Model's flavor configuration"""
        if self._model_meta.flavors.get(FLAVOR_NAME) is None:
            return None
        return self._model_meta.flavors[FLAVOR_NAME].get(MAIN)

    def __repr__(self):
        info = {}
        if self._model_meta is not None:
            if hasattr(self._model_meta, "run_id") and self._model_meta.run_id is not None:
                info["run_id"] = self._model_meta.run_id
            if (
                hasattr(self._model_meta, "artifact_path")
                and self._model_meta.artifact_path is not None
            ):
                info["artifact_path"] = self._model_meta.artifact_path
            info["flavor"] = self._model_meta.flavors[FLAVOR_NAME]["loader_module"]
        return yaml.safe_dump({"mlflow.pyfunc.loaded_model": info}, default_flow_style=False)

    @experimental
    def get_raw_model(self):
        """
        Get the underlying raw model if the model wrapper implemented `get_raw_model` function.
        """
        if hasattr(self._model_impl, "get_raw_model"):
            return self._model_impl.get_raw_model()
        raise NotImplementedError("`get_raw_model` is not implemented by the underlying model")


def _get_pip_requirements_from_model_path(model_path: str):
    req_file_path = os.path.join(model_path, _REQUIREMENTS_FILE_NAME)
    if not os.path.exists(req_file_path):
        return []

    return [req.req_str for req in _parse_requirements(req_file_path, is_constraint=False)]


@trace_disabled  # Suppress traces while loading model
def load_model(
    model_uri: str,
    suppress_warnings: bool = False,
    dst_path: Optional[str] = None,
    model_config: Optional[Union[str, Path, dict[str, Any]]] = None,
) -> PyFuncModel:
    """
    Load a model stored in Python function format.

    Args:
        model_uri: The location, in URI format, of the MLflow model. For example:

            - ``/Users/me/path/to/local/model``
            - ``relative/path/to/local/model``
            - ``s3://my_bucket/path/to/model``
            - ``runs:/<mlflow_run_id>/run-relative/path/to/model``
            - ``models:/<model_name>/<model_version>``
            - ``models:/<model_name>/<stage>``
            - ``mlflow-artifacts:/path/to/model``

            For more information about supported URI schemes, see
            `Referencing Artifacts <https://www.mlflow.org/docs/latest/concepts.html#
            artifact-locations>`_.
        suppress_warnings: If ``True``, non-fatal warning messages associated with the model
            loading process will be suppressed. If ``False``, these warning messages will be
            emitted.
        dst_path: The local filesystem path to which to download the model artifact.
            This directory must already exist. If unspecified, a local output
            path will be created.
        model_config: The model configuration to apply to the model. The configuration will
            be available as the ``model_config`` property of the ``context`` parameter
            in :func:`PythonModel.load_context() <mlflow.pyfunc.PythonModel.load_context>`
            and :func:`PythonModel.predict() <mlflow.pyfunc.PythonModel.predict>`.
            The configuration can be passed as a file path, or a dict with string keys.

            .. Note:: Experimental: This parameter may change or be removed in a future
                release without warning.
    """

    lineage_header_info = None
    if (
        not _MLFLOW_IN_CAPTURE_MODULE_PROCESS.get()
    ) and databricks_utils.is_in_databricks_runtime():
        entity_list = []
        # Get notebook id and job id, pack them into lineage_header_info
        if databricks_utils.is_in_databricks_notebook() and (
            notebook_id := databricks_utils.get_notebook_id()
        ):
            notebook_entity = Notebook(id=notebook_id)
            entity_list.append(Entity(notebook=notebook_entity))

        if databricks_utils.is_in_databricks_job() and (job_id := databricks_utils.get_job_id()):
            job_entity = Job(id=job_id)
            entity_list.append(Entity(job=job_entity))

        lineage_header_info = LineageHeaderInfo(entities=entity_list) if entity_list else None

    local_path = _download_artifact_from_uri(
        artifact_uri=model_uri, output_path=dst_path, lineage_header_info=lineage_header_info
    )

    if not suppress_warnings:
        model_requirements = _get_pip_requirements_from_model_path(local_path)
        warn_dependency_requirement_mismatches(model_requirements)

    model_meta = Model.load(os.path.join(local_path, MLMODEL_FILE_NAME))

    conf = model_meta.flavors.get(FLAVOR_NAME)
    if conf is None:
        raise MlflowException(
            f'Model does not have the "{FLAVOR_NAME}" flavor',
            RESOURCE_DOES_NOT_EXIST,
        )
    model_py_version = conf.get(PY_VERSION)
    if not suppress_warnings:
        _warn_potentially_incompatible_py_version_if_necessary(model_py_version=model_py_version)

    _add_code_from_conf_to_system_path(local_path, conf, code_key=CODE)
    data_path = os.path.join(local_path, conf[DATA]) if (DATA in conf) else local_path

    if isinstance(model_config, str):
        model_config = _validate_and_get_model_config_from_file(model_config)

    model_config = _get_overridden_pyfunc_model_config(
        conf.get(MODEL_CONFIG, None), model_config, _logger
    )

    try:
        if model_config:
            model_impl = importlib.import_module(conf[MAIN])._load_pyfunc(data_path, model_config)
        else:
            model_impl = importlib.import_module(conf[MAIN])._load_pyfunc(data_path)
    except ModuleNotFoundError as e:
        # This error message is particularly for the case when the error is caused by module
        # "databricks.feature_store.mlflow_model". But depending on the environment, the offending
        # module might be "databricks", "databricks.feature_store" or full package. So we will
        # raise the error with the following note if "databricks" presents in the error. All non-
        # databricks module errors will just be re-raised.
        if conf[MAIN] == _DATABRICKS_FS_LOADER_MODULE and e.name.startswith("databricks"):
            raise MlflowException(
                f"{e.msg}; "
                "Note: mlflow.pyfunc.load_model is not supported for Feature Store models. "
                "spark_udf() and predict() will not work as expected. Use "
                "score_batch for offline predictions.",
                BAD_REQUEST,
            ) from None
        raise e
    finally:
        # clean up the dependencies schema which is set to global state after loading the model.
        # This avoids the schema being used by other models loaded in the same process.
        _clear_dependencies_schemas()
    predict_fn = conf.get("predict_fn", "predict")
    streamable = conf.get("streamable", False)
    predict_stream_fn = conf.get("predict_stream_fn", "predict_stream") if streamable else None

    pyfunc_model = PyFuncModel(
        model_meta=model_meta,
        model_impl=model_impl,
        predict_fn=predict_fn,
        predict_stream_fn=predict_stream_fn,
    )

    try:
        model_input_example = model_meta.load_input_example(path=local_path)
        pyfunc_model.input_example = model_input_example
    except Exception as e:
        _logger.debug(f"Failed to load input example from model metadata: {e}.")

    return pyfunc_model


class _ServedPyFuncModel(PyFuncModel):
    def __init__(self, model_meta: Model, client: Any, server_pid: int, env_manager="local"):
        super().__init__(model_meta=model_meta, model_impl=client, predict_fn="invoke")
        self._client = client
        self._server_pid = server_pid
        # We need to set `env_manager` attribute because it is used by Databricks runtime
        # evaluate usage logging to log 'env_manager' tag in `_evaluate` function patching.
        self._env_manager = env_manager

    def predict(self, data, params=None):
        """
        Args:
            data: Model input data.
            params: Additional parameters to pass to the model for inference.

        Returns:
            Model predictions.
        """
        if "params" in inspect.signature(self._client.invoke).parameters:
            result = self._client.invoke(data, params=params).get_predictions()
        else:
            _log_warning_if_params_not_in_predict_signature(_logger, params)
            result = self._client.invoke(data).get_predictions()
        if isinstance(result, pandas.DataFrame):
            result = result[result.columns[0]]
        return result

    @property
    def pid(self):
        if self._server_pid is None:
            raise MlflowException("Served PyFunc Model is missing server process ID.")
        return self._server_pid

    @property
    def env_manager(self):
        return self._env_manager

    @env_manager.setter
    def env_manager(self, value):
        self._env_manager = value


def _load_model_or_server(
    model_uri: str, env_manager: str, model_config: Optional[dict[str, Any]] = None
):
    """
    Load a model with env restoration. If a non-local ``env_manager`` is specified, prepare an
    independent Python environment with the training time dependencies of the specified model
    installed and start a MLflow Model Scoring Server process with that model in that environment.
    Return a _ServedPyFuncModel that invokes the scoring server for prediction. Otherwise, load and
    return the model locally as a PyFuncModel using :py:func:`mlflow.pyfunc.load_model`.

    Args:
        model_uri: The uri of the model.
        env_manager: The environment manager to load the model.
        model_config: The model configuration to use by the model, only if the model
                      accepts it.

    Returns:
        A _ServedPyFuncModel for non-local ``env_manager``s or a PyFuncModel otherwise.
    """
    from mlflow.pyfunc.scoring_server.client import (
        ScoringServerClient,
        StdinScoringServerClient,
    )

    if env_manager == _EnvManager.LOCAL:
        return load_model(model_uri, model_config=model_config)

    _logger.info("Starting model server for model environment restoration.")

    local_path = _download_artifact_from_uri(artifact_uri=model_uri)
    model_meta = Model.load(os.path.join(local_path, MLMODEL_FILE_NAME))

    is_port_connectable = check_port_connectivity()
    pyfunc_backend = get_flavor_backend(
        local_path,
        env_manager=env_manager,
        install_mlflow=os.environ.get("MLFLOW_HOME") is not None,
        create_env_root_dir=not is_port_connectable,
    )
    _logger.info("Restoring model environment. This can take a few minutes.")
    # Set capture_output to True in Databricks so that when environment preparation fails, the
    # exception message of the notebook cell output will include child process command execution
    # stdout/stderr output.
    pyfunc_backend.prepare_env(model_uri=local_path, capture_output=is_in_databricks_runtime())
    if is_port_connectable:
        server_port = find_free_port()
        scoring_server_proc = pyfunc_backend.serve(
            model_uri=local_path,
            port=server_port,
            host="127.0.0.1",
            timeout=MLFLOW_SCORING_SERVER_REQUEST_TIMEOUT.get(),
            enable_mlserver=False,
            synchronous=False,
            stdout=subprocess.PIPE,
            stderr=subprocess.STDOUT,
            model_config=model_config,
        )
        client = ScoringServerClient("127.0.0.1", server_port)
    else:
        scoring_server_proc = pyfunc_backend.serve_stdin(local_path, model_config=model_config)
        client = StdinScoringServerClient(scoring_server_proc)

    _logger.info(f"Scoring server process started at PID: {scoring_server_proc.pid}")
    try:
        client.wait_server_ready(timeout=90, scoring_server_proc=scoring_server_proc)
    except Exception as e:
        if scoring_server_proc.poll() is None:
            # the scoring server is still running but client can't connect to it.
            # kill the server.
            scoring_server_proc.kill()
        server_output, _ = scoring_server_proc.communicate(timeout=15)
        if isinstance(server_output, bytes):
            server_output = server_output.decode("UTF-8")
        raise MlflowException(
            "MLflow model server failed to launch, server process stdout and stderr are:\n"
            + server_output
        ) from e

    return _ServedPyFuncModel(
        model_meta=model_meta,
        client=client,
        server_pid=scoring_server_proc.pid,
        env_manager=env_manager,
    )


def _get_model_dependencies(model_uri, format="pip"):
    model_dir = _download_artifact_from_uri(model_uri)

    def get_conda_yaml_path():
        model_config = _get_flavor_configuration_from_ml_model_file(
            os.path.join(model_dir, MLMODEL_FILE_NAME), flavor_name=FLAVOR_NAME
        )
        return os.path.join(model_dir, _extract_conda_env(model_config[ENV]))

    if format == "pip":
        requirements_file = os.path.join(model_dir, _REQUIREMENTS_FILE_NAME)
        if os.path.exists(requirements_file):
            return requirements_file

        _logger.info(
            f"{_REQUIREMENTS_FILE_NAME} is not found in the model directory. Falling back to"
            f" extracting pip requirements from the model's 'conda.yaml' file. Conda"
            " dependencies will be ignored."
        )

        with open(get_conda_yaml_path()) as yf:
            conda_yaml = yaml.safe_load(yf)

        conda_deps = conda_yaml.get("dependencies", [])
        for index, dep in enumerate(conda_deps):
            if isinstance(dep, dict) and "pip" in dep:
                pip_deps_index = index
                break
        else:
            raise MlflowException(
                "No pip section found in conda.yaml file in the model directory.",
                error_code=RESOURCE_DOES_NOT_EXIST,
            )

        pip_deps = conda_deps.pop(pip_deps_index)["pip"]
        tmp_dir = tempfile.mkdtemp()
        pip_file_path = os.path.join(tmp_dir, _REQUIREMENTS_FILE_NAME)
        with open(pip_file_path, "w") as f:
            f.write("\n".join(pip_deps) + "\n")

        if len(conda_deps) > 0:
            _logger.warning(
                "The following conda dependencies have been excluded from the environment file:"
                f" {', '.join(conda_deps)}."
            )

        return pip_file_path

    elif format == "conda":
        return get_conda_yaml_path()
    else:
        raise MlflowException(
            f"Illegal format argument '{format}'.", error_code=INVALID_PARAMETER_VALUE
        )


def get_model_dependencies(model_uri, format="pip"):
    """
    Downloads the model dependencies and returns the path to requirements.txt or conda.yaml file.

    .. warning::
        This API downloads all the model artifacts to the local filesystem. This may take
        a long time for large models. To avoid this overhead, use
        ``mlflow.artifacts.download_artifacts("<model_uri>/requirements.txt")`` or
        ``mlflow.artifacts.download_artifacts("<model_uri>/conda.yaml")`` instead.

    Args:
        model_uri: The uri of the model to get dependencies from.
        format: The format of the returned dependency file. If the ``"pip"`` format is
            specified, the path to a pip ``requirements.txt`` file is returned.
            If the ``"conda"`` format is specified, the path to a ``"conda.yaml"``
            file is returned . If the ``"pip"`` format is specified but the model
            was not saved with a ``requirements.txt`` file, the ``pip`` section
            of the model's ``conda.yaml`` file is extracted instead, and any
            additional conda dependencies are ignored. Default value is ``"pip"``.

    Returns:
        The local filesystem path to either a pip ``requirements.txt`` file
        (if ``format="pip"``) or a ``conda.yaml`` file (if ``format="conda"``)
        specifying the model's dependencies.
    """
    dep_file = _get_model_dependencies(model_uri, format)

    if format == "pip":
        prefix = "%" if _is_in_ipython_notebook() else ""
        _logger.info(
            "To install the dependencies that were used to train the model, run the "
            f"following command: '{prefix}pip install -r {dep_file}'."
        )
    return dep_file


@deprecated("mlflow.pyfunc.load_model", 1.0)
def load_pyfunc(model_uri, suppress_warnings=False):
    """
    Load a model stored in Python function format.

    Args:
        model_uri: The location, in URI format, of the MLflow model. For example:

            - ``/Users/me/path/to/local/model``
            - ``relative/path/to/local/model``
            - ``s3://my_bucket/path/to/model``
            - ``runs:/<mlflow_run_id>/run-relative/path/to/model``
            - ``models:/<model_name>/<model_version>``
            - ``models:/<model_name>/<stage>``
            - ``mlflow-artifacts:/path/to/model``

            For more information about supported URI schemes, see
            `Referencing Artifacts <https://www.mlflow.org/docs/latest/concepts.html#
            artifact-locations>`_.

        suppress_warnings: If ``True``, non-fatal warning messages associated with the model
            loading process will be suppressed. If ``False``, these warning messages will be
            emitted.
    """
    return load_model(model_uri, suppress_warnings)


def _warn_potentially_incompatible_py_version_if_necessary(model_py_version=None):
    """
    Compares the version of Python that was used to save a given model with the version
    of Python that is currently running. If a major or minor version difference is detected,
    logs an appropriate warning.
    """
    if model_py_version is None:
        _logger.warning(
            "The specified model does not have a specified Python version. It may be"
            " incompatible with the version of Python that is currently running: Python %s",
            PYTHON_VERSION,
        )
    elif get_major_minor_py_version(model_py_version) != get_major_minor_py_version(PYTHON_VERSION):
        _logger.warning(
            "The version of Python that the model was saved in, `Python %s`, differs"
            " from the version of Python that is currently running, `Python %s`,"
            " and may be incompatible",
            model_py_version,
            PYTHON_VERSION,
        )


def _create_model_downloading_tmp_dir(should_use_nfs):
    root_tmp_dir = get_or_create_nfs_tmp_dir() if should_use_nfs else get_or_create_tmp_dir()

    root_model_cache_dir = os.path.join(root_tmp_dir, "models")
    os.makedirs(root_model_cache_dir, exist_ok=True)

    tmp_model_dir = tempfile.mkdtemp(dir=root_model_cache_dir)
    # mkdtemp creates a directory with permission 0o700
    # change it to be 0o770 to ensure it can be seen in spark UDF
    os.chmod(tmp_model_dir, 0o770)
    return tmp_model_dir


_MLFLOW_SERVER_OUTPUT_TAIL_LINES_TO_KEEP = 200


def _is_variant_type(spark_type):
    try:
        from pyspark.sql.types import VariantType

        return isinstance(spark_type, VariantType)
    except ImportError:
        return False


def _convert_spec_type_to_spark_type(spec_type):
    from pyspark.sql.types import ArrayType, MapType, StringType, StructField, StructType

    from mlflow.types.schema import AnyType, Array, DataType, Map, Object

    if isinstance(spec_type, DataType):
        return spec_type.to_spark()

    if isinstance(spec_type, AnyType):
        try:
            from pyspark.sql.types import VariantType

            return VariantType()
        except ImportError:
            raise MlflowException.invalid_parameter_value(
                "`AnyType` is not supported in PySpark versions older than 4.0.0. "
                "Upgrade your PySpark version to use this feature.",
            )

    if isinstance(spec_type, Array):
        return ArrayType(_convert_spec_type_to_spark_type(spec_type.dtype))

    if isinstance(spec_type, Object):
        return StructType(
            [
                StructField(
                    property.name,
                    _convert_spec_type_to_spark_type(property.dtype),
                    # we set nullable to True for all properties
                    # to avoid some errors like java.lang.NullPointerException
                    # when the signature is not inferred based on correct data.
                )
                for property in spec_type.properties
            ]
        )

    # Map only supports string as key
    if isinstance(spec_type, Map):
        return MapType(
            keyType=StringType(), valueType=_convert_spec_type_to_spark_type(spec_type.value_type)
        )

    raise MlflowException(f"Failed to convert schema type `{spec_type}` to spark type.")


def _cast_output_spec_to_spark_type(spec):
    from pyspark.sql.types import ArrayType

    from mlflow.types.schema import ColSpec, DataType, TensorSpec

    # TODO: handle optional output columns.
    if isinstance(spec, ColSpec):
        return _convert_spec_type_to_spark_type(spec.type)
    elif isinstance(spec, TensorSpec):
        data_type = DataType.from_numpy_type(spec.type)
        if data_type is None:
            raise MlflowException(
                f"Model output tensor spec type {spec.type} is not supported in spark_udf.",
                error_code=INVALID_PARAMETER_VALUE,
            )

        if len(spec.shape) == 1:
            return ArrayType(data_type.to_spark())
        elif len(spec.shape) == 2:
            return ArrayType(ArrayType(data_type.to_spark()))
        else:
            raise MlflowException(
                "Only 1D or 2D tensors are supported as spark_udf "
                f"return value, but model output '{spec.name}' has shape {spec.shape}.",
                error_code=INVALID_PARAMETER_VALUE,
            )
    else:
        raise MlflowException(
            f"Unknown schema output spec {spec}.", error_code=INVALID_PARAMETER_VALUE
        )


def _infer_spark_udf_return_type(model_output_schema):
    from pyspark.sql.types import StructField, StructType

    if len(model_output_schema.inputs) == 1:
        return _cast_output_spec_to_spark_type(model_output_schema.inputs[0])

    return StructType(
        [
            StructField(name=spec.name or str(i), dataType=_cast_output_spec_to_spark_type(spec))
            for i, spec in enumerate(model_output_schema.inputs)
        ]
    )


def _parse_spark_datatype(datatype: str):
    from pyspark.sql.functions import udf
    from pyspark.sql.session import SparkSession

    return_type = "boolean" if datatype == "bool" else datatype
    parsed_datatype = udf(lambda x: x, returnType=return_type).returnType

    if parsed_datatype.typeName() == "unparseddata":
        # For spark 3.5.x, `udf(lambda x: x, returnType=return_type).returnType`
        # returns UnparsedDataType, which is not compatible with signature inference.
        # Note: SparkSession.active only exists for spark >= 3.5.0
        schema = (
            SparkSession.active()
            .range(0)
            .select(udf(lambda x: x, returnType=return_type)("id"))
            .schema
        )
        return schema[0].dataType

    return parsed_datatype


def _is_none_or_nan(value):
    # The condition `isinstance(value, float)` is needed to avoid error
    # from `np.isnan(value)` if value is a non-numeric type.
    return value is None or isinstance(value, float) and np.isnan(value)


def _convert_array_values(values, result_type):
    """
    Convert list or numpy array values to spark dataframe column values.
    """
    from pyspark.sql.types import ArrayType, StructType

    if not isinstance(result_type, ArrayType):
        raise MlflowException.invalid_parameter_value(
            f"result_type must be ArrayType, got {result_type.simpleString()}",
        )

    spark_primitive_type_to_np_type = _get_spark_primitive_type_to_np_type()

    if type(result_type.elementType) in spark_primitive_type_to_np_type:
        np_type = spark_primitive_type_to_np_type[type(result_type.elementType)]
        # For array type result values, if provided value is None or NaN, regard it as a null array.
        # see https://github.com/mlflow/mlflow/issues/8986
        return None if _is_none_or_nan(values) else np.array(values, dtype=np_type)
    if isinstance(result_type.elementType, ArrayType):
        return [_convert_array_values(v, result_type.elementType) for v in values]
    if isinstance(result_type.elementType, StructType):
        return [_convert_struct_values(v, result_type.elementType) for v in values]
    if _is_variant_type(result_type.elementType):
        return values

    raise MlflowException.invalid_parameter_value(
        "Unsupported array type field with element type "
        f"{result_type.elementType.simpleString()} in Array type.",
    )


def _get_spark_primitive_types():
    from pyspark.sql import types

    return (
        types.IntegerType,
        types.LongType,
        types.FloatType,
        types.DoubleType,
        types.StringType,
        types.BooleanType,
    )


def _get_spark_primitive_type_to_np_type():
    from pyspark.sql import types

    return {
        types.IntegerType: np.int32,
        types.LongType: np.int64,
        types.FloatType: np.float32,
        types.DoubleType: np.float64,
        types.BooleanType: np.bool_,
        types.StringType: np.str_,
    }


def _get_spark_primitive_type_to_python_type():
    from pyspark.sql import types

    return {
        types.IntegerType: int,
        types.LongType: int,
        types.FloatType: float,
        types.DoubleType: float,
        types.BooleanType: bool,
        types.StringType: str,
    }


def _check_udf_return_type(data_type):
    from pyspark.sql.types import ArrayType, MapType, StringType, StructType

    primitive_types = _get_spark_primitive_types()
    if isinstance(data_type, primitive_types):
        return True

    if isinstance(data_type, ArrayType):
        return _check_udf_return_type(data_type.elementType)

    if isinstance(data_type, StructType):
        return all(_check_udf_return_type(field.dataType) for field in data_type.fields)

    if isinstance(data_type, MapType):
        return isinstance(data_type.keyType, StringType) and _check_udf_return_type(
            data_type.valueType
        )

    return False


def _convert_struct_values(
    result: Union[pandas.DataFrame, dict[str, Any]],
    result_type,
):
    """
    Convert spark StructType values to spark dataframe column values.
    """

    from pyspark.sql.types import ArrayType, MapType, StructType

    if not isinstance(result_type, StructType):
        raise MlflowException.invalid_parameter_value(
            f"result_type must be StructType, got {result_type.simpleString()}",
        )

    if not isinstance(result, (dict, pandas.DataFrame)):
        raise MlflowException.invalid_parameter_value(
            f"Unsupported result type {type(result)}, expected dict or pandas DataFrame",
        )

    spark_primitive_type_to_np_type = _get_spark_primitive_type_to_np_type()
    is_pandas_df = isinstance(result, pandas.DataFrame)
    result_dict = {}
    for field_name in result_type.fieldNames():
        field_type = result_type[field_name].dataType
        field_values = result[field_name]

        if type(field_type) in spark_primitive_type_to_np_type:
            np_type = spark_primitive_type_to_np_type[type(field_type)]
            if is_pandas_df:
                # it's possible that field_values contain only Nones
                # in this case, we don't need to cast the type
                if not all(_is_none_or_nan(field_value) for field_value in field_values):
                    field_values = field_values.astype(np_type)
            else:
                field_values = (
                    None
                    if _is_none_or_nan(field_values)
                    else np.array(field_values, dtype=np_type).item()
                )
        elif isinstance(field_type, ArrayType):
            if is_pandas_df:
                field_values = pandas.Series(
                    _convert_array_values(field_value, field_type) for field_value in field_values
                )
            else:
                field_values = _convert_array_values(field_values, field_type)
        elif isinstance(field_type, StructType):
            if is_pandas_df:
                field_values = pandas.Series(
                    [
                        _convert_struct_values(field_value, field_type)
                        for field_value in field_values
                    ]
                )
            else:
                field_values = _convert_struct_values(field_values, field_type)
        elif isinstance(field_type, MapType):
            if is_pandas_df:
                field_values = pandas.Series(
                    [
                        {
                            key: _convert_value_based_on_spark_type(value, field_type.valueType)
                            for key, value in field_value.items()
                        }
                        for field_value in field_values
                    ]
                ).astype(object)
            else:
                field_values = {
                    key: _convert_value_based_on_spark_type(value, field_type.valueType)
                    for key, value in field_values.items()
                }
        elif _is_variant_type(field_type):
            return field_values
        else:
            raise MlflowException.invalid_parameter_value(
                f"Unsupported field type {field_type.simpleString()} in struct type.",
            )
        result_dict[field_name] = field_values

    if is_pandas_df:
        return pandas.DataFrame(result_dict)
    return result_dict


def _convert_value_based_on_spark_type(value, spark_type):
    """
    Convert value to python types based on the given spark type.
    """

    from pyspark.sql.types import ArrayType, MapType, StructType

    spark_primitive_type_to_python_type = _get_spark_primitive_type_to_python_type()

    if type(spark_type) in spark_primitive_type_to_python_type:
        python_type = spark_primitive_type_to_python_type[type(spark_type)]
        return None if _is_none_or_nan(value) else python_type(value)
    if isinstance(spark_type, StructType):
        return _convert_struct_values(value, spark_type)
    if isinstance(spark_type, ArrayType):
        return [_convert_value_based_on_spark_type(v, spark_type.elementType) for v in value]
    if isinstance(spark_type, MapType):
        return {
            key: _convert_value_based_on_spark_type(value[key], spark_type.valueType)
            for key in value
        }
    if _is_variant_type(spark_type):
        return value
    raise MlflowException.invalid_parameter_value(
        f"Unsupported type {spark_type} for value {value}"
    )


# This location is used to prebuild python environment in Databricks runtime.
# The location for prebuilding env should be located under /local_disk0
# because the python env will be uploaded to NFS and mounted to Serverless UDF sandbox,
# for serverless client image case, it doesn't have "/local_disk0" directory
_PREBUILD_ENV_ROOT_LOCATION = "/tmp"


def _gen_prebuilt_env_archive_name(spark, local_model_path):
    """
    Generate prebuilt env archive file name.
    The format is:
    'mlflow-{sha of python env config and dependencies}-{runtime version}-{platform machine}'
    Note: The runtime version and platform machine information are included in the
     archive name because the prebuilt env might not be compatible across different
     runtime versions or platform machines.
    """
    python_env = _get_python_env(Path(local_model_path))
    env_name = _get_virtualenv_name(python_env, local_model_path)
    dbconnect_udf_sandbox_info = get_dbconnect_udf_sandbox_info(spark)
    return (
        f"{env_name}-{dbconnect_udf_sandbox_info.image_version}-"
        f"{dbconnect_udf_sandbox_info.platform_machine}"
    )


def _verify_prebuilt_env(spark, local_model_path, env_archive_path):
    # Use `[:-7]` to truncate ".tar.gz" in the end
    archive_name = os.path.basename(env_archive_path)[:-7]
    prebuilt_env_sha, prebuilt_runtime_version, prebuilt_platform_machine = archive_name.split("-")[
        -3:
    ]

    python_env = _get_python_env(Path(local_model_path))
    env_sha = _get_virtualenv_name(python_env, local_model_path).split("-")[-1]
    dbconnect_udf_sandbox_info = get_dbconnect_udf_sandbox_info(spark)
    runtime_version = dbconnect_udf_sandbox_info.image_version
    platform_machine = dbconnect_udf_sandbox_info.platform_machine

    if prebuilt_env_sha != env_sha:
        raise MlflowException(
            f"The prebuilt env '{env_archive_path}' does not match the model required environment."
        )
    if prebuilt_runtime_version != runtime_version:
        raise MlflowException(
            f"The prebuilt env '{env_archive_path}' runtime version '{prebuilt_runtime_version}' "
            f"does not match UDF sandbox runtime version {runtime_version}."
        )
    if prebuilt_platform_machine != platform_machine:
        raise MlflowException(
            f"The prebuilt env '{env_archive_path}' platform machine '{prebuilt_platform_machine}' "
            f"does not match UDF sandbox platform machine {platform_machine}."
        )


def _prebuild_env_internal(local_model_path, archive_name, save_path):
    env_root_dir = os.path.join(_PREBUILD_ENV_ROOT_LOCATION, archive_name)
    archive_path = os.path.join(save_path, archive_name + ".tar.gz")
    if os.path.exists(env_root_dir):
        shutil.rmtree(env_root_dir)
    if os.path.exists(archive_path):
        os.remove(archive_path)

    try:
        pyfunc_backend = get_flavor_backend(
            local_model_path,
            env_manager="virtualenv",
            install_mlflow=False,
            create_env_root_dir=False,
            env_root_dir=env_root_dir,
        )

        pyfunc_backend.prepare_env(model_uri=local_model_path, capture_output=False)
        # exclude pip cache from the archive file.
        shutil.rmtree(os.path.join(env_root_dir, "pip_cache_pkgs"))

        return archive_directory(env_root_dir, archive_path)
    finally:
        shutil.rmtree(env_root_dir, ignore_errors=True)


def _download_prebuilt_env_if_needed(prebuilt_env_uri):
    from mlflow.utils.file_utils import get_or_create_tmp_dir

    parsed_url = urlparse(prebuilt_env_uri)
    if parsed_url.scheme == "" or parsed_url.scheme == "file":
        # local path
        return parsed_url.path
    if parsed_url.scheme == "dbfs":
        tmp_dir = MLFLOW_MODEL_ENV_DOWNLOADING_TEMP_DIR.get() or get_or_create_tmp_dir()
        model_env_uc_path = parsed_url.path

        # download file from DBFS.
        local_model_env_path = os.path.join(tmp_dir, os.path.basename(model_env_uc_path))
        if os.path.exists(local_model_env_path):
            # file is already downloaded.
            return local_model_env_path

        try:
            from databricks.sdk import WorkspaceClient

            ws = WorkspaceClient()
            # Download model env file from UC volume.
            with (
                ws.files.download(model_env_uc_path).contents as rf,
                open(local_model_env_path, "wb") as wf,
            ):
                while chunk := rf.read(4096 * 1024):
                    wf.write(chunk)
            return local_model_env_path
        except (Exception, KeyboardInterrupt):
            if os.path.exists(local_model_env_path):
                # clean the partially saved file if downloading fails.
                os.remove(local_model_env_path)
            raise

    raise MlflowException(
        f"Unsupported prebuilt env file path '{prebuilt_env_uri}', "
        f"invalid scheme: '{parsed_url.scheme}'."
    )


def build_model_env(model_uri, save_path):
    """
    Prebuild model python environment and generate an archive file saved to provided
    `save_path`.

    Typical usages:
     - Pre-build a model's environment in Databricks Runtime and then download the prebuilt
       python environment archive file. This pre-built environment archive can then be used
       in `mlflow.pyfunc.spark_udf` for remote inference execution when using Databricks Connect
       to remotely connect to a Databricks environment for code execution.

    .. note::
        The `build_model_env` API is intended to only work when executed within Databricks runtime,
        serving the purpose of capturing the required execution environment that is needed for
        remote code execution when using DBConnect. The environment archive is designed to be used
        when performing remote execution using `mlflow.pyfunc.spark_udf` in
        Databricks runtime or Databricks Connect client and has no other purpose.
        The prebuilt env archive file cannot be used across different Databricks runtime
        versions or different platform machines. As such, if you connect to a different cluster
        that is running a different runtime version on Databricks, you will need to execute this
        API in a notebook and retrieve the generated archive to your local machine. Each
        environment snapshot is unique to the the model, the runtime version of your remote
        Databricks cluster, and the specification of the udf execution environment.
        When using the prebuilt env in `mlflow.pyfunc.spark_udf`, MLflow will verify
        whether the spark UDF sandbox environment matches the prebuilt env requirements and will
        raise Exceptions if there are compatibility issues. If these occur, simply re-run this API
        in the cluster that you are attempting to attach to.

    .. code-block:: python
        :caption: Example

        from mlflow.pyfunc import build_model_env

        # Create a python environment archive file at the path `prebuilt_env_uri`
        prebuilt_env_uri = build_model_env(f"runs:/{run_id}/model", "/path/to/save_directory")

    Args:
        model_uri: URI to the model that is used to build the python environment.
        save_path: The directory path that is used to save the prebuilt model environment
            archive file path.
            The path can be either local directory path or
            mounted DBFS path such as '/dbfs/...' or
            mounted UC volume path such as '/Volumes/...'.

    Returns:
        Return the path of an archive file containing the python environment data.
    """
    from mlflow.utils._spark_utils import _get_active_spark_session

    if not is_in_databricks_runtime():
        raise RuntimeError("'build_model_env' only support running in Databricks runtime.")

    if os.path.isfile(save_path):
        raise RuntimeError(f"The saving path '{save_path}' must be a directory.")
    os.makedirs(save_path, exist_ok=True)

    local_model_path = _download_artifact_from_uri(
        artifact_uri=model_uri, output_path=_create_model_downloading_tmp_dir(should_use_nfs=False)
    )
    archive_name = _gen_prebuilt_env_archive_name(_get_active_spark_session(), local_model_path)
    dest_path = os.path.join(save_path, archive_name + ".tar.gz")
    if os.path.exists(dest_path):
        raise RuntimeError(
            "A pre-built model python environment already exists "
            f"in '{dest_path}'. To rebuild it, please remove "
            "the existing one first."
        )

    # Archive the environment directory as a `tar.gz` format archive file,
    # and then move the archive file to the destination directory.
    # Note:
    # - all symlink files in the input directory are kept as it is in the
    #  archive file.
    # - the destination directory could be UC-volume fuse mounted directory
    #  which only supports limited filesystem operations, so to ensure it works,
    #  we generate the archive file under /tmp and then move it into the
    #  destination directory.
    tmp_archive_path = None
    try:
        tmp_archive_path = _prebuild_env_internal(
            local_model_path, archive_name, _PREBUILD_ENV_ROOT_LOCATION
        )
        shutil.move(tmp_archive_path, save_path)
        return dest_path
    finally:
        shutil.rmtree(local_model_path, ignore_errors=True)
        if tmp_archive_path and os.path.exists(tmp_archive_path):
            os.remove(tmp_archive_path)


def _convert_data_to_spark_compat(data):
    if isinstance(data, list):
        return [_convert_data_to_spark_compat(d) for d in data]
    if isinstance(data, dict):
        return {k: _convert_data_to_spark_compat(v) for k, v in data.items()}
    if isinstance(data, np.ndarray):
        return data.tolist()
    if isinstance(data, pydantic.BaseModel):
        return model_dump_compat(data)
    return data


def spark_udf(
    spark,
    model_uri,
    result_type=None,
    env_manager=None,
    params: Optional[dict[str, Any]] = None,
    extra_env: Optional[dict[str, str]] = None,
    prebuilt_env_uri: Optional[str] = None,
    model_config: Optional[Union[str, Path, dict[str, Any]]] = None,
):
    """
    A Spark UDF that can be used to invoke the Python function formatted model.

    Parameters passed to the UDF are forwarded to the model as a DataFrame where the column names
    are ordinals (0, 1, ...). On some versions of Spark (3.0 and above), it is also possible to
    wrap the input in a struct. In that case, the data will be passed as a DataFrame with column
    names given by the struct definition (e.g. when invoked as my_udf(struct('x', 'y')), the model
    will get the data as a pandas DataFrame with 2 columns 'x' and 'y').

    If a model contains a signature with tensor spec inputs, you will need to pass a column of
    array type as a corresponding UDF argument. The column values of which must be one dimensional
    arrays. The UDF will reshape the column values to the required shape with 'C' order
    (i.e. read / write the elements using C-like index order) and cast the values as the required
    tensor spec type.

    If a model contains a signature, the UDF can be called without specifying column name
    arguments. In this case, the UDF will be called with column names from signature, so the
    evaluation dataframe's column names must match the model signature's column names.

    The predictions are filtered to contain only the columns that can be represented as the
    ``result_type``. If the ``result_type`` is string or array of strings, all predictions are
    converted to string. If the result type is not an array type, the left most column with
    matching type is returned.

    .. note::
        Inputs of type ``pyspark.sql.types.DateType`` are not supported on earlier versions of
        Spark (2.4 and below).

    .. note::
        When using Databricks Connect to connect to a remote Databricks cluster,
        the Databricks cluster must use runtime version >= 16, and when 'spark_udf'
        param 'env_manager' is set as 'virtualenv', the 'prebuilt_env_uri' param is
        required to be specified.

    .. note::
        Please be aware that when operating in Databricks Serverless,
        spark tasks run within the confines of the Databricks Serverless UDF sandbox.
        This environment has a total capacity limit of 1GB, combining both available
        memory and local disk capacity. Furthermore, there are no GPU devices available
        in this setup. Therefore, any deep-learning models that contain large weights
        or require a GPU are not suitable for deployment on Databricks Serverless.

    .. code-block:: python
        :caption: Example

        from pyspark.sql.functions import struct

        predict = mlflow.pyfunc.spark_udf(spark, "/my/local/model")
        df.withColumn("prediction", predict(struct("name", "age"))).show()

    Args:
        spark: A SparkSession object.
        model_uri: The location, in URI format, of the MLflow model with the
            :py:mod:`mlflow.pyfunc` flavor. For example:

            - ``/Users/me/path/to/local/model``
            - ``relative/path/to/local/model``
            - ``s3://my_bucket/path/to/model``
            - ``runs:/<mlflow_run_id>/run-relative/path/to/model``
            - ``models:/<model_name>/<model_version>``
            - ``models:/<model_name>/<stage>``
            - ``mlflow-artifacts:/path/to/model``

            For more information about supported URI schemes, see
            `Referencing Artifacts <https://www.mlflow.org/docs/latest/concepts.html#
            artifact-locations>`_.

        result_type: the return type of the user-defined function. The value can be either a
            ``pyspark.sql.types.DataType`` object or a DDL-formatted type string. Only a primitive
            type, an array ``pyspark.sql.types.ArrayType`` of primitive type, or a struct type
            containing fields of above 2 kinds of types are allowed.
            If unspecified, it tries to infer result type from model signature
            output schema, if model output schema is not available, it fallbacks to use ``double``
            type.

            The following classes of result type are supported:

            - "int" or ``pyspark.sql.types.IntegerType``: The leftmost integer that can fit in an
              ``int32`` or an exception if there is none.

            - "long" or ``pyspark.sql.types.LongType``: The leftmost long integer that can fit in an
              ``int64`` or an exception if there is none.

            - ``ArrayType(IntegerType|LongType)``: All integer columns that can fit into the
              requested size.

            - "float" or ``pyspark.sql.types.FloatType``: The leftmost numeric result cast to
              ``float32`` or an exception if there is none.

            - "double" or ``pyspark.sql.types.DoubleType``: The leftmost numeric result cast to
              ``double`` or an exception if there is none.

            - ``ArrayType(FloatType|DoubleType)``: All numeric columns cast to the requested type or
              an exception if there are no numeric columns.

            - "string" or ``pyspark.sql.types.StringType``: The leftmost column converted to
              ``string``.

            - "boolean" or "bool" or ``pyspark.sql.types.BooleanType``: The leftmost column
              converted to ``bool`` or an exception if there is none.

            - ``ArrayType(StringType)``: All columns converted to ``string``.

            - "field1 FIELD1_TYPE, field2 FIELD2_TYPE, ...": A struct type containing multiple
              fields separated by comma, each field type must be one of types listed above.

        env_manager: The environment manager to use in order to create the python environment
            for model inference. Note that environment is only restored in the context
            of the PySpark UDF; the software environment outside of the UDF is
            unaffected. If `prebuilt_env_uri` parameter is not set, the default value
            is ``local``, and the following values are supported:

            - ``virtualenv``: Use virtualenv to restore the python environment that
              was used to train the model.
            - ``conda``: (Recommended) Use Conda to restore the software environment
              that was used to train the model.
            - ``local``: Use the current Python environment for model inference, which
              may differ from the environment used to train the model and may lead to
              errors or invalid predictions.

            If the `prebuilt_env_uri` parameter is set, `env_manager` parameter should not
            be set.

        params: Additional parameters to pass to the model for inference.

        extra_env: Extra environment variables to pass to the UDF executors.
            For overrides that need to propagate to the Spark workers (i.e.,
            overriding the scoring server timeout via `MLFLOW_SCORING_SERVER_REQUEST_TIMEOUT`).

        prebuilt_env_uri: The path of the prebuilt env archive file created by
            `mlflow.pyfunc.build_model_env` API.
            This parameter can only be used in Databricks Serverless notebook REPL,
            Databricks Shared cluster notebook REPL, and Databricks Connect client
            environment.
            The path can be either local file path or DBFS path such as
            'dbfs:/Volumes/...', in this case, MLflow automatically downloads it
            to local temporary directory, "MLFLOW_MODEL_ENV_DOWNLOADING_TEMP_DIR"
            environmental variable can be set to specify the temporary directory
            to use.

            If this parameter is set, `env_manger` parameter must not be set.

        model_config: The model configuration to set when loading the model.
            See 'model_config' argument in `mlflow.pyfunc.load_model` API for details.

    Returns:
        Spark UDF that applies the model's ``predict`` method to the data and returns a
        type specified by ``result_type``, which by default is a double.
    """

    # Scope Spark import to this method so users don't need pyspark to use non-Spark-related
    # functionality.
    from pyspark.sql.functions import pandas_udf
    from pyspark.sql.types import (
        ArrayType,
        BooleanType,
        DoubleType,
        FloatType,
        IntegerType,
        LongType,
        MapType,
        StringType,
    )
    from pyspark.sql.types import StructType as SparkStructType

    from mlflow.pyfunc.spark_model_cache import SparkModelCache
    from mlflow.utils._spark_utils import _SparkDirectoryDistributor

    is_spark_connect = is_spark_connect_mode()
    # Used in test to force install local version of mlflow when starting a model server
    mlflow_home = os.environ.get("MLFLOW_HOME")
    openai_env_vars = mlflow.openai._OpenAIEnvVar.read_environ()
    mlflow_testing = _MLFLOW_TESTING.get_raw()

    if prebuilt_env_uri:
        if env_manager not in (None, _EnvManager.VIRTUALENV):
            raise MlflowException(
                "If 'prebuilt_env_uri' parameter is set, 'env_manager' parameter must "
                "be either None or 'virtualenv'."
            )
        env_manager = _EnvManager.VIRTUALENV
    else:
        env_manager = env_manager or _EnvManager.LOCAL

    _EnvManager.validate(env_manager)

    if is_spark_connect:
        is_spark_in_local_mode = False
    else:
        # Check whether spark is in local or local-cluster mode
        # this case all executors and driver share the same filesystem
        is_spark_in_local_mode = spark.conf.get("spark.master").startswith("local")

    is_dbconnect_mode = is_databricks_connect(spark)
    if prebuilt_env_uri is not None and not is_dbconnect_mode:
        raise RuntimeError(
            "'prebuilt_env' parameter can only be used in Databricks Serverless "
            "notebook REPL, atabricks Shared cluster notebook REPL, and Databricks Connect client "
            "environment."
        )

    if prebuilt_env_uri is None and is_dbconnect_mode and not is_in_databricks_runtime():
        raise RuntimeError(
            "'prebuilt_env_uri' param is required if using Databricks Connect to connect "
            "to Databricks cluster from your own machine."
        )

    # Databricks connect can use `spark.addArtifact` to upload artifact to NFS.
    # But for Databricks shared cluster runtime, it can directly write to NFS, so exclude it
    # Note for Databricks Serverless runtime (notebook REPL), it runs on Servereless VM that
    # can't access NFS, so it needs to use `spark.addArtifact`.
    use_dbconnect_artifact = is_dbconnect_mode and not is_in_databricks_shared_cluster_runtime()

    if use_dbconnect_artifact:
        udf_sandbox_info = get_dbconnect_udf_sandbox_info(spark)
        if Version(udf_sandbox_info.mlflow_version) < Version("2.18.0"):
            raise MlflowException(
                "Using 'mlflow.pyfunc.spark_udf' in Databricks Serverless or in remote "
                "Databricks Connect requires UDF sandbox image installed with MLflow "
                "of version >= 2.18.0"
            )
        # `udf_sandbox_info.runtime_version` format is like '<major_version>.<minor_version>'.
        # It's safe to apply `Version`.
        if Version(udf_sandbox_info.runtime_version).major < 16:
            raise MlflowException(
                "Using 'mlflow.pyfunc.spark_udf' in Databricks Serverless or in remote "
                "Databricks Connect requires Databricks runtime version >= 16.0."
            )

    nfs_root_dir = get_nfs_cache_root_dir()
    should_use_nfs = nfs_root_dir is not None

    should_use_spark_to_broadcast_file = not (
        is_spark_in_local_mode or should_use_nfs or is_spark_connect or use_dbconnect_artifact
    )

    # For spark connect mode,
    # If client code is executed in databricks runtime and NFS is available,
    # we save model to NFS temp directory in the driver
    # and load the model in the executor.
    should_spark_connect_use_nfs = is_in_databricks_runtime() and should_use_nfs

    if (
        is_spark_connect
        and not is_dbconnect_mode
        and env_manager in (_EnvManager.VIRTUALENV, _EnvManager.CONDA)
    ):
        raise MlflowException.invalid_parameter_value(
            f"Environment manager {env_manager!r} is not supported in Spark Connect "
            "client environment if it connects to non-Databricks Spark cluster.",
        )

    local_model_path = _download_artifact_from_uri(
        artifact_uri=model_uri,
        output_path=_create_model_downloading_tmp_dir(should_use_nfs),
    )

    if prebuilt_env_uri:
        prebuilt_env_uri = _download_prebuilt_env_if_needed(prebuilt_env_uri)
        _verify_prebuilt_env(spark, local_model_path, prebuilt_env_uri)
    if use_dbconnect_artifact and env_manager == _EnvManager.CONDA:
        raise MlflowException(
            "Databricks connect mode or Databricks Serverless python REPL doesn't "
            "support env_manager 'conda'."
        )

    if env_manager == _EnvManager.LOCAL:
        # Assume spark executor python environment is the same with spark driver side.
        model_requirements = _get_pip_requirements_from_model_path(local_model_path)
        warn_dependency_requirement_mismatches(model_requirements)
        _logger.warning(
            'Calling `spark_udf()` with `env_manager="local"` does not recreate the same '
            "environment that was used during training, which may lead to errors or inaccurate "
            'predictions. We recommend specifying `env_manager="conda"`, which automatically '
            "recreates the environment that was used to train the model and performs inference "
            "in the recreated environment."
        )
    else:
        _logger.info(
            f"This UDF will use {env_manager} to recreate the model's software environment for "
            "inference. This may take extra time during execution."
        )
        if not sys.platform.startswith("linux"):
            # TODO: support killing mlflow server launched in UDF task when spark job canceled
            #  for non-linux system.
            #  https://stackoverflow.com/questions/53208/how-do-i-automatically-destroy-child-processes-in-windows
            _logger.warning(
                "In order to run inference code in restored python environment, PySpark UDF "
                "processes spawn MLflow Model servers as child processes. Due to system "
                "limitations with handling SIGKILL signals, these MLflow Model server child "
                "processes cannot be cleaned up if the Spark Job is canceled."
            )

    if prebuilt_env_uri:
        env_cache_key = os.path.basename(prebuilt_env_uri)[:-7]
    elif use_dbconnect_artifact:
        env_cache_key = _gen_prebuilt_env_archive_name(spark, local_model_path)
    else:
        env_cache_key = None

    if use_dbconnect_artifact or prebuilt_env_uri is not None:
        prebuilt_env_root_dir = os.path.join(_PREBUILD_ENV_ROOT_LOCATION, env_cache_key)
        pyfunc_backend_env_root_config = {
            "create_env_root_dir": False,
            "env_root_dir": prebuilt_env_root_dir,
        }
    else:
        pyfunc_backend_env_root_config = {"create_env_root_dir": True}
    pyfunc_backend = get_flavor_backend(
        local_model_path,
        env_manager=env_manager,
        install_mlflow=os.environ.get("MLFLOW_HOME") is not None,
        **pyfunc_backend_env_root_config,
    )
    dbconnect_artifact_cache = DBConnectArtifactCache.get_or_create(spark)

    if use_dbconnect_artifact:
        # Upload model artifacts and python environment to NFS as DBConncet artifacts.
        if env_manager == _EnvManager.VIRTUALENV:
            if not dbconnect_artifact_cache.has_cache_key(env_cache_key):
                if prebuilt_env_uri:
                    env_archive_path = prebuilt_env_uri
                else:
                    env_archive_path = _prebuild_env_internal(
                        local_model_path, env_cache_key, get_or_create_tmp_dir()
                    )
                dbconnect_artifact_cache.add_artifact_archive(env_cache_key, env_archive_path)

        if not dbconnect_artifact_cache.has_cache_key(model_uri):
            model_archive_path = os.path.join(
                os.path.dirname(local_model_path), f"model-{uuid.uuid4()}.tar.gz"
            )
            archive_directory(local_model_path, model_archive_path)
            dbconnect_artifact_cache.add_artifact_archive(model_uri, model_archive_path)

    elif not should_use_spark_to_broadcast_file:
        if prebuilt_env_uri:
            # Extract prebuilt env archive file to NFS directory.
            prebuilt_env_nfs_dir = os.path.join(
                get_or_create_nfs_tmp_dir(), "prebuilt_env", env_cache_key
            )
            if not os.path.exists(prebuilt_env_nfs_dir):
                extract_archive_to_dir(prebuilt_env_uri, prebuilt_env_nfs_dir)
        else:
            # Prepare restored environment in driver side if possible.
            # Note: In databricks runtime, because databricks notebook cell output cannot capture
            # child process output, so that set capture_output to be True so that when `conda
            # prepare env` command failed, the exception message will include command stdout/stderr
            # output. Otherwise user have to check cluster driver log to find command stdout/stderr
            # output.
            # In non-databricks runtime, set capture_output to be False, because the benefit of
            # "capture_output=False" is the output will be printed immediately, otherwise you have
            # to wait conda command fail and suddenly get all output printed (included in error
            # message).
            if env_manager != _EnvManager.LOCAL:
                pyfunc_backend.prepare_env(
                    model_uri=local_model_path, capture_output=is_in_databricks_runtime()
                )
    else:
        # Broadcast local model directory to remote worker if needed.
        archive_path = SparkModelCache.add_local_model(spark, local_model_path)

    model_metadata = Model.load(os.path.join(local_model_path, MLMODEL_FILE_NAME))

    if result_type is None:
        if model_output_schema := model_metadata.get_output_schema():
            result_type = _infer_spark_udf_return_type(model_output_schema)
        else:
            _logger.warning(
                "No 'result_type' provided for spark_udf and the model does not "
                "have an output schema. 'result_type' is set to 'double' type."
            )
            result_type = DoubleType()
    else:
        if isinstance(result_type, str):
            result_type = _parse_spark_datatype(result_type)

        # if result type is inferred by MLflow, we don't need to check it
        if not _check_udf_return_type(result_type):
            raise MlflowException.invalid_parameter_value(
                f"""Invalid 'spark_udf' result type: {result_type}.
It must be one of the following types:
Primitive types:
- int
- long
- float
- double
- string
- boolean
Compound types:
- ND array of primitives / structs.
- struct<field: primitive | array<primitive> | array<array<primitive>>, ...>:
A struct with primitive, ND array<primitive/structs>,
e.g., struct<a:int, b:array<int>>.
"""
            )
    params = _validate_params(params, model_metadata)

    def _predict_row_batch(predict_fn, args):
        input_schema = model_metadata.get_input_schema()
        args = list(args)
        if len(args) == 1 and isinstance(args[0], pandas.DataFrame):
            pdf = args[0]
        else:
            if input_schema is None:
                names = [str(i) for i in range(len(args))]
            else:
                names = input_schema.input_names()
                required_names = input_schema.required_input_names()
                if len(args) > len(names):
                    args = args[: len(names)]
                if len(args) < len(required_names):
                    raise MlflowException(
                        f"Model input is missing required columns. Expected {len(names)} required"
                        f" input columns {names}, but the model received only {len(args)} "
                        "unnamed input columns (Since the columns were passed unnamed they are"
                        " expected to be in the order specified by the schema)."
                    )
            pdf = pandas.DataFrame(
                data={
                    names[i]: arg
                    if isinstance(arg, pandas.Series)
                    # pandas_udf receives a StructType column as a pandas DataFrame.
                    # We need to convert it back to a dict of pandas Series.
                    else arg.apply(lambda row: row.to_dict(), axis=1)
                    for i, arg in enumerate(args)
                },
                columns=names,
            )

        result = predict_fn(pdf, params)
        result = _convert_data_to_spark_compat(result)

        if isinstance(result, dict):
            result = {k: list(v) for k, v in result.items()}

        if isinstance(result_type, ArrayType) and isinstance(result_type.elementType, ArrayType):
            result_values = _convert_array_values(result, result_type)
            return pandas.Series(result_values)

        if not isinstance(result, pandas.DataFrame):
            if isinstance(result_type, MapType):
                # list of dicts should be converted into a single column
                result = pandas.DataFrame([result])
            else:
                result = (
                    pandas.DataFrame([result]) if np.isscalar(result) else pandas.DataFrame(result)
                )

        if isinstance(result_type, SparkStructType):
            return _convert_struct_values(result, result_type)

        elem_type = result_type.elementType if isinstance(result_type, ArrayType) else result_type

        if type(elem_type) == IntegerType:
            result = result.select_dtypes(
                [np.byte, np.ubyte, np.short, np.ushort, np.int32]
            ).astype(np.int32)

        elif type(elem_type) == LongType:
            result = result.select_dtypes([np.byte, np.ubyte, np.short, np.ushort, int]).astype(
                np.int64
            )

        elif type(elem_type) == FloatType:
            result = result.select_dtypes(include=(np.number,)).astype(np.float32)

        elif type(elem_type) == DoubleType:
            result = result.select_dtypes(include=(np.number,)).astype(np.float64)

        elif type(elem_type) == BooleanType:
            result = result.select_dtypes([bool, np.bool_]).astype(bool)

        if len(result.columns) == 0:
            raise MlflowException(
                message="The model did not produce any values compatible with the requested "
                f"type '{elem_type}'. Consider requesting udf with StringType or "
                "Arraytype(StringType).",
                error_code=INVALID_PARAMETER_VALUE,
            )

        if type(elem_type) == StringType:
            if Version(pandas.__version__) >= Version("2.1.0"):
                result = result.map(str)
            else:
                result = result.applymap(str)

        if type(result_type) == ArrayType:
            return pandas.Series(result.to_numpy().tolist())
        else:
            return result[result.columns[0]]

    result_type_hint = (
        pandas.DataFrame if isinstance(result_type, SparkStructType) else pandas.Series
    )

    tracking_uri = mlflow.get_tracking_uri()

    @pandas_udf(result_type)
    def udf(
        iterator: Iterator[Tuple[Union[pandas.Series, pandas.DataFrame], ...]],  # noqa: UP006
    ) -> Iterator[result_type_hint]:
        # importing here to prevent circular import
        from mlflow.pyfunc.scoring_server.client import (
            ScoringServerClient,
            StdinScoringServerClient,
        )

        # Note: this is a pandas udf function in iteration style, which takes an iterator of
        # tuple of pandas.Series and outputs an iterator of pandas.Series.
        update_envs = {}
        if mlflow_home is not None:
            update_envs["MLFLOW_HOME"] = mlflow_home
        if openai_env_vars:
            update_envs.update(openai_env_vars)
        if mlflow_testing:
            update_envs[_MLFLOW_TESTING.name] = mlflow_testing
        if extra_env:
            update_envs.update(extra_env)

        #  use `modified_environ` to temporarily set the envs and restore them finally
        with modified_environ(update=update_envs):
            scoring_server_proc = None
            # set tracking_uri inside udf so that with spark_connect
            # we can load the model from correct path
            mlflow.set_tracking_uri(tracking_uri)

            if env_manager != _EnvManager.LOCAL:
                if use_dbconnect_artifact:
                    local_model_path_on_executor = (
                        dbconnect_artifact_cache.get_unpacked_artifact_dir(model_uri)
                    )
                    env_src_dir = dbconnect_artifact_cache.get_unpacked_artifact_dir(env_cache_key)

                    # Create symlink if it does not exist
                    if not os.path.exists(prebuilt_env_root_dir):
                        os.symlink(env_src_dir, prebuilt_env_root_dir)
                elif prebuilt_env_uri is not None:
                    # prebuilt env is extracted to `prebuilt_env_nfs_dir` directory,
                    # and model is downloaded to `local_model_path` which points to an NFS
                    # directory too.
                    local_model_path_on_executor = None

                    # Create symlink if it does not exist
                    if not os.path.exists(prebuilt_env_root_dir):
                        os.symlink(prebuilt_env_nfs_dir, prebuilt_env_root_dir)
                elif should_use_spark_to_broadcast_file:
                    local_model_path_on_executor = _SparkDirectoryDistributor.get_or_extract(
                        archive_path
                    )
                    # Call "prepare_env" in advance in order to reduce scoring server launch time.
                    # So that we can use a shorter timeout when call `client.wait_server_ready`,
                    # otherwise we have to set a long timeout for `client.wait_server_ready` time,
                    # this prevents spark UDF task failing fast if other exception raised
                    # when scoring server launching.
                    # Set "capture_output" so that if "conda env create" command failed, the command
                    # stdout/stderr output will be attached to the exception message and included in
                    # driver side exception.
                    pyfunc_backend.prepare_env(
                        model_uri=local_model_path_on_executor, capture_output=True
                    )
                else:
                    local_model_path_on_executor = None

                if check_port_connectivity():
                    # launch scoring server
                    server_port = find_free_port()
                    host = "127.0.0.1"
                    scoring_server_proc = pyfunc_backend.serve(
                        model_uri=local_model_path_on_executor or local_model_path,
                        port=server_port,
                        host=host,
                        timeout=MLFLOW_SCORING_SERVER_REQUEST_TIMEOUT.get(),
                        enable_mlserver=False,
                        synchronous=False,
                        stdout=subprocess.PIPE,
                        stderr=subprocess.STDOUT,
                        model_config=model_config,
                    )

                    client = ScoringServerClient(host, server_port)
                else:
                    scoring_server_proc = pyfunc_backend.serve_stdin(
                        model_uri=local_model_path_on_executor or local_model_path,
                        stdout=subprocess.PIPE,
                        stderr=subprocess.STDOUT,
                        model_config=model_config,
                    )
                    client = StdinScoringServerClient(scoring_server_proc)

                _logger.info("Using %s", client.__class__.__name__)

                server_tail_logs = collections.deque(
                    maxlen=_MLFLOW_SERVER_OUTPUT_TAIL_LINES_TO_KEEP
                )

                def server_redirect_log_thread_func(child_stdout):
                    for line in child_stdout:
                        decoded = line.decode() if isinstance(line, bytes) else line
                        server_tail_logs.append(decoded)
                        sys.stdout.write("[model server] " + decoded)

                server_redirect_log_thread = threading.Thread(
                    target=server_redirect_log_thread_func,
                    args=(scoring_server_proc.stdout,),
                    daemon=True,
                )
                server_redirect_log_thread.start()

                try:
                    client.wait_server_ready(timeout=90, scoring_server_proc=scoring_server_proc)
                except Exception as e:
                    err_msg = (
                        "During spark UDF task execution, mlflow model server failed to launch. "
                    )
                    if len(server_tail_logs) == _MLFLOW_SERVER_OUTPUT_TAIL_LINES_TO_KEEP:
                        err_msg += (
                            f"Last {_MLFLOW_SERVER_OUTPUT_TAIL_LINES_TO_KEEP} "
                            "lines of MLflow model server output:\n"
                        )
                    else:
                        err_msg += "MLflow model server output:\n"
                    err_msg += "".join(server_tail_logs)
                    raise MlflowException(err_msg) from e

                def batch_predict_fn(pdf, params=None):
                    if "params" in inspect.signature(client.invoke).parameters:
                        return client.invoke(pdf, params=params).get_predictions()
                    _log_warning_if_params_not_in_predict_signature(_logger, params)
                    return client.invoke(pdf).get_predictions()

            elif env_manager == _EnvManager.LOCAL:
                if use_dbconnect_artifact:
                    model_path = dbconnect_artifact_cache.get_unpacked_artifact_dir(model_uri)
                    loaded_model = mlflow.pyfunc.load_model(model_path, model_config=model_config)
                elif is_spark_connect and not should_spark_connect_use_nfs:
                    model_path = os.path.join(
                        tempfile.gettempdir(),
                        "mlflow",
                        hashlib.sha1(model_uri.encode(), usedforsecurity=False).hexdigest(),
                        # Use pid to avoid conflict when multiple spark UDF tasks
                        str(os.getpid()),
                    )
                    try:
                        loaded_model = mlflow.pyfunc.load_model(
                            model_path, model_config=model_config
                        )
                    except Exception:
                        os.makedirs(model_path, exist_ok=True)
                        loaded_model = mlflow.pyfunc.load_model(
                            model_uri, dst_path=model_path, model_config=model_config
                        )
                elif should_use_spark_to_broadcast_file:
                    loaded_model, _ = SparkModelCache.get_or_load(archive_path)
                else:
                    loaded_model = mlflow.pyfunc.load_model(
                        local_model_path, model_config=model_config
                    )

                def batch_predict_fn(pdf, params=None):
                    if "params" in inspect.signature(loaded_model.predict).parameters:
                        return loaded_model.predict(pdf, params=params)
                    _log_warning_if_params_not_in_predict_signature(_logger, params)
                    return loaded_model.predict(pdf)

            try:
                for input_batch in iterator:
                    # If the UDF is called with only multiple arguments,
                    # the `input_batch` is a tuple which composes of several pd.Series/pd.DataFrame
                    # objects.
                    # If the UDF is called with only one argument,
                    # the `input_batch` instance will be an instance of `pd.Series`/`pd.DataFrame`,
                    if isinstance(input_batch, (pandas.Series, pandas.DataFrame)):
                        # UDF is called with only one argument
                        row_batch_args = (input_batch,)
                    else:
                        row_batch_args = input_batch

                    if len(row_batch_args[0]) > 0:
                        yield _predict_row_batch(batch_predict_fn, row_batch_args)
            finally:
                if scoring_server_proc is not None:
                    os.kill(scoring_server_proc.pid, signal.SIGTERM)

    udf.metadata = model_metadata

    @functools.wraps(udf)
    def udf_with_default_cols(*args):
        if len(args) == 0:
            input_schema = model_metadata.get_input_schema()
            if input_schema and len(input_schema.optional_input_names()) > 0:
                raise MlflowException(
                    message="Cannot apply UDF without column names specified when"
                    " model signature contains optional columns.",
                    error_code=INVALID_PARAMETER_VALUE,
                )
            if input_schema and len(input_schema.inputs) > 0:
                if input_schema.has_input_names():
                    input_names = input_schema.input_names()
                    return udf(*input_names)
                else:
                    raise MlflowException(
                        message="Cannot apply udf because no column names specified. The udf "
                        f"expects {len(input_schema.inputs)} columns with types: "
                        "{input_schema.inputs}. Input column names could not be inferred from the"
                        " model signature (column names not found).",
                        error_code=INVALID_PARAMETER_VALUE,
                    )
            else:
                raise MlflowException(
                    "Attempting to apply udf on zero columns because no column names were "
                    "specified as arguments or inferred from the model signature.",
                    error_code=INVALID_PARAMETER_VALUE,
                )
        else:
            return udf(*args)

    return udf_with_default_cols


def _validate_function_python_model(python_model):
    if not (isinstance(python_model, PythonModel) or callable(python_model)):
        raise MlflowException(
            "`python_model` must be a PythonModel instance, callable object, or path to a script "
            "that uses set_model() to set a PythonModel instance or callable object.",
            error_code=INVALID_PARAMETER_VALUE,
        )

    if callable(python_model):
        num_args = len(inspect.signature(python_model).parameters)
        if num_args != 1:
            raise MlflowException(
                "When `python_model` is a callable object, it must accept exactly one argument. "
                f"Found {num_args} arguments.",
                error_code=INVALID_PARAMETER_VALUE,
            )


@format_docstring(LOG_MODEL_PARAM_DOCS.format(package_name="scikit-learn"))
@trace_disabled  # Suppress traces for internal predict calls while saving model
def save_model(
    path,
    loader_module=None,
    data_path=None,
    code_path=None,  # deprecated
    code_paths=None,
    infer_code_paths=False,
    conda_env=None,
    mlflow_model=None,
    python_model=None,
    artifacts=None,
    signature: ModelSignature = None,
    input_example: ModelInputExample = None,
    pip_requirements=None,
    extra_pip_requirements=None,
    metadata=None,
    model_config=None,
    example_no_conversion=None,
    streamable=None,
    resources: Optional[Union[str, list[Resource]]] = None,
    auth_policy: Optional[AuthPolicy] = None,
    **kwargs,
):
    """
    Save a Pyfunc model with custom inference logic and optional data dependencies to a path on the
    local filesystem.

    For information about the workflows that this method supports, please see :ref:`"workflows for
    creating custom pyfunc models" <pyfunc-create-custom-workflows>` and
    :ref:`"which workflow is right for my use case?" <pyfunc-create-custom-selecting-workflow>`.
    Note that the parameters for the second workflow: ``loader_module``, ``data_path`` and the
    parameters for the first workflow: ``python_model``, ``artifacts``, cannot be
    specified together.

    Args:
        path: The path to which to save the Python model.
        loader_module: The name of the Python module that is used to load the model
            from ``data_path``. This module must define a method with the prototype
            ``_load_pyfunc(data_path)``. If not ``None``, this module and its
            dependencies must be included in one of the following locations:

            - The MLflow library.
            - Package(s) listed in the model's Conda environment, specified by
              the ``conda_env`` parameter.
            - One or more of the files specified by the ``code_path`` parameter.

        data_path: Path to a file or directory containing model data.
        code_path: **Deprecated** The legacy argument for defining dependent code. This argument is
            replaced by ``code_paths`` and will be removed in a future version of MLflow.
        code_paths: {{ code_paths_pyfunc }}
        infer_code_paths: {{ infer_code_paths }}
        conda_env: {{ conda_env }}
        mlflow_model: :py:mod:`mlflow.models.Model` configuration to which to add the
            **python_function** flavor.
        python_model:
            An instance of a subclass of :class:`~PythonModel` or a callable object with a single
            argument (see the examples below). The passed-in object is serialized using the
            CloudPickle library. The python_model can also be a file path to the PythonModel
            which defines the model from code artifact rather than serializing the model object.
            Any dependencies of the class should be included in one of the
            following locations:

            - The MLflow library.
            - Package(s) listed in the model's Conda environment, specified by the ``conda_env``
              parameter.
            - One or more of the files specified by the ``code_path`` parameter.

            Note: If the class is imported from another module, as opposed to being defined in the
            ``__main__`` scope, the defining module should also be included in one of the listed
            locations.

            **Examples**

            Class model

            .. code-block:: python

                from typing import List, Dict
                import mlflow


                class MyModel(mlflow.pyfunc.PythonModel):
                    def predict(self, context, model_input: List[str], params=None) -> List[str]:
                        return [i.upper() for i in model_input]


                mlflow.pyfunc.save_model("model", python_model=MyModel(), input_example=["a"])
                model = mlflow.pyfunc.load_model("model")
                print(model.predict(["a", "b", "c"]))  # -> ["A", "B", "C"]

            Functional model

            .. note::
                Experimental: Functional model support is experimental and may change or be removed
                in a future release without warning.

            .. code-block:: python

                from typing import List
                import mlflow


                def predict(model_input: List[str]) -> List[str]:
                    return [i.upper() for i in model_input]


                mlflow.pyfunc.save_model("model", python_model=predict, input_example=["a"])
                model = mlflow.pyfunc.load_model("model")
                print(model.predict(["a", "b", "c"]))  # -> ["A", "B", "C"]

            Model from code

            .. note::
                Experimental: Model from code model support is experimental and may change or
                be removed in a future release without warning.

            .. code-block:: python

                # code.py
                from typing import List
                import mlflow


                class MyModel(mlflow.pyfunc.PythonModel):
                    def predict(self, context, model_input: List[str], params=None) -> List[str]:
                        return [i.upper() for i in model_input]


                mlflow.models.set_model(MyModel())

                # log_model.py
                import mlflow

                with mlflow.start_run():
                    model_info = mlflow.pyfunc.log_model(
                        artifact_path="model",
                        python_model="code.py",
                    )

            If the `predict` method or function has type annotations, MLflow automatically
            constructs a model signature based on the type annotations (unless the ``signature``
            argument is explicitly specified), and converts the input value to the specified type
            before passing it to the function. Currently, the following type annotations are
            supported:

                - ``List[str]``
                - ``List[Dict[str, str]]``

        artifacts: A dictionary containing ``<name, artifact_uri>`` entries. Remote artifact URIs
            are resolved to absolute filesystem paths, producing a dictionary of
            ``<name, absolute_path>`` entries. ``python_model`` can reference these
            resolved entries as the ``artifacts`` property of the ``context`` parameter
            in :func:`PythonModel.load_context() <mlflow.pyfunc.PythonModel.load_context>`
            and :func:`PythonModel.predict() <mlflow.pyfunc.PythonModel.predict>`.
            For example, consider the following ``artifacts`` dictionary::

                {"my_file": "s3://my-bucket/path/to/my/file"}

            In this case, the ``"my_file"`` artifact is downloaded from S3. The
            ``python_model`` can then refer to ``"my_file"`` as an absolute filesystem
            path via ``context.artifacts["my_file"]``.

            If ``None``, no artifacts are added to the model.

        signature: :py:class:`ModelSignature <mlflow.models.ModelSignature>`
            describes model input and output :py:class:`Schema <mlflow.types.Schema>`.
            The model signature can be :py:func:`inferred <mlflow.models.infer_signature>`
            from datasets with valid model input (e.g. the training dataset with target
            column omitted) and valid model output (e.g. model predictions generated on
            the training dataset), for example:

            .. code-block:: python

                from mlflow.models import infer_signature

                train = df.drop_column("target_label")
                predictions = ...  # compute model predictions
                signature = infer_signature(train, predictions)
        input_example: {{ input_example }}
        pip_requirements: {{ pip_requirements }}
        extra_pip_requirements: {{ extra_pip_requirements }}
        metadata: {{ metadata }}
        model_config: The model configuration to apply to the model. The configuration will
            be available as the ``model_config`` property of the ``context`` parameter
            in :func:`PythonModel.load_context() <mlflow.pyfunc.PythonModel.load_context>`
            and :func:`PythonModel.predict() <mlflow.pyfunc.PythonModel.predict>`.
            The configuration can be passed as a file path, or a dict with string keys.

            .. Note:: Experimental: This parameter may change or be removed in a future
                                    release without warning.
        example_no_conversion: {{ example_no_conversion }}
        streamable: A boolean value indicating if the model supports streaming prediction,
                    If None, MLflow will try to inspect if the model supports streaming
                    by checking if `predict_stream` method exists. Default None.
        resources: A list of model resources or a resources.yaml file containing a list of
                    resources required to serve the model.

            .. Note:: Experimental: This parameter may change or be removed in a future
                                    release without warning.
        auth_policy: {{ auth_policy }}
        kwargs: Extra keyword arguments.
    """
    _validate_env_arguments(conda_env, pip_requirements, extra_pip_requirements)
    _validate_pyfunc_model_config(model_config)
    _validate_and_prepare_target_save_path(path)

    with tempfile.TemporaryDirectory() as temp_dir:
        model_code_path = None
        if python_model:
            if isinstance(model_config, Path):
                model_config = os.fspath(model_config)

            if isinstance(model_config, str):
                model_config = _validate_and_get_model_config_from_file(model_config)

            if isinstance(python_model, Path):
                python_model = os.fspath(python_model)

            if isinstance(python_model, str):
                model_code_path = _validate_and_get_model_code_path(python_model, temp_dir)
                _validate_and_copy_file_to_directory(model_code_path, path, "code")
                python_model = _load_model_code_path(model_code_path, model_config)

            _validate_function_python_model(python_model)
            if callable(python_model) and all(
                a is None for a in (input_example, pip_requirements, extra_pip_requirements)
            ):
                raise MlflowException(
                    "If `python_model` is a callable object, at least one of `input_example`, "
                    "`pip_requirements`, or `extra_pip_requirements` must be specified."
                )

    mlflow_model = kwargs.pop("model", mlflow_model)
    if len(kwargs) > 0:
        raise TypeError(f"save_model() got unexpected keyword arguments: {kwargs}")

    if code_path is not None and code_paths is not None:
        raise MlflowException(
            "Both `code_path` and `code_paths` have been specified, which is not permitted."
        )
    if code_path is not None:
        # Alias for `code_path` deprecation
        code_paths = code_path
        warnings.warn(
            "The `code_path` argument is replaced by `code_paths` and is deprecated "
            "as of MLflow version 2.12.0. This argument will be removed in a future "
            "release of MLflow."
        )

    if code_paths is not None:
        if not isinstance(code_paths, list):
            raise TypeError(f"Argument code_path should be a list, not {type(code_paths)}")

    first_argument_set = {
        "loader_module": loader_module,
        "data_path": data_path,
    }
    second_argument_set = {
        "artifacts": artifacts,
        "python_model": python_model,
    }
    first_argument_set_specified = any(item is not None for item in first_argument_set.values())
    second_argument_set_specified = any(item is not None for item in second_argument_set.values())
    if first_argument_set_specified and second_argument_set_specified:
        raise MlflowException(
            message=(
                f"The following sets of parameters cannot be specified together:"
                f" {first_argument_set.keys()}  and {second_argument_set.keys()}."
                " All parameters in one set must be `None`. Instead, found"
                f" the following values: {first_argument_set} and {second_argument_set}"
            ),
            error_code=INVALID_PARAMETER_VALUE,
        )
    elif (loader_module is None) and (python_model is None):
        msg = (
            "Either `loader_module` or `python_model` must be specified. A `loader_module` "
            "should be a python module. A `python_model` should be a subclass of PythonModel"
        )
        raise MlflowException(message=msg, error_code=INVALID_PARAMETER_VALUE)
    if mlflow_model is None:
        mlflow_model = Model()
    saved_example = None
    signature_from_type_hints = None
    type_hint_from_example = None
    if isinstance(python_model, ChatModel):
        if signature is not None:
            raise MlflowException(
                "ChatModel subclasses have a standard signature that is set "
                "automatically. Please remove the `signature` parameter from "
                "the call to log_model() or save_model().",
                error_code=INVALID_PARAMETER_VALUE,
            )
        mlflow_model.signature = ModelSignature(
            CHAT_MODEL_INPUT_SCHEMA,
            CHAT_MODEL_OUTPUT_SCHEMA,
        )
        # For ChatModel we set default metadata to indicate its task
        default_metadata = {TASK: _DEFAULT_CHAT_MODEL_METADATA_TASK}
        mlflow_model.metadata = default_metadata | (mlflow_model.metadata or {})

        if input_example:
            input_example, input_params = _split_input_data_and_params(input_example)
            valid_params = {}
            if isinstance(input_example, list):
                messages = [
                    message if isinstance(message, ChatMessage) else ChatMessage.from_dict(message)
                    for message in input_example
                ]
            else:
                # If the input example is a dictionary, convert it to ChatMessage format
                messages = [
                    ChatMessage.from_dict(m) if isinstance(m, dict) else m
                    for m in input_example["messages"]
                ]
                valid_params = {
                    k: v
                    for k, v in input_example.items()
                    if k != "messages" and k in ChatParams.keys()
                }
            if valid_params or input_params:
                _logger.warning(_CHAT_PARAMS_WARNING_MESSAGE)
            input_example = {
                "messages": [m.to_dict() for m in messages],
                **valid_params,
                **(input_params or {}),
            }
        else:
            input_example = CHAT_MODEL_INPUT_EXAMPLE
            _logger.warning(_CHAT_PARAMS_WARNING_MESSAGE)
            messages = [ChatMessage.from_dict(m) for m in input_example["messages"]]
        # extra params introduced by ChatParams will not be included in the
        # logged input example file to avoid confusion
        _save_example(mlflow_model, input_example, path, example_no_conversion)
        params = ChatParams.from_dict(input_example)

        # call load_context() first, as predict may depend on it
        _logger.info("Predicting on input example to validate output")
        context = PythonModelContext(artifacts, model_config)
        python_model.load_context(context)
        if "context" in inspect.signature(python_model.predict).parameters:
            output = python_model.predict(context, messages, params)
        else:
            output = python_model.predict(messages, params)
        if not isinstance(output, ChatCompletionResponse):
            raise MlflowException(
                "Failed to save ChatModel. Please ensure that the model's predict() method "
                "returns a ChatCompletionResponse object. If your predict() method currently "
                "returns a dict, you can instantiate a ChatCompletionResponse using "
                "`from_dict()`, e.g. `ChatCompletionResponse.from_dict(output)`",
            )
    elif isinstance(python_model, ChatAgent):
        input_example = _save_model_chat_agent_helper(
            python_model, mlflow_model, signature, input_example
        )
    elif callable(python_model) or isinstance(python_model, PythonModel):
        model_for_signature_inference = None
        predict_func = None
        if callable(python_model):
            # first argument is the model input
            type_hints = _extract_type_hints(python_model, input_arg_index=0)
            pyfunc_decorator_used = getattr(python_model, "_is_pyfunc", False)
            # only show the warning here if @pyfunc is not applied on the function
            # since @pyfunc will trigger the warning instead
            if type_hints.input is None and not pyfunc_decorator_used:
                color_warning(
                    "Add type hints to the `predict` method to enable "
                    "data validation and automatic signature inference. Check "
                    "https://mlflow.org/docs/latest/model/python_model.html#type-hint-usage-in-pythonmodel"
                    " for more details.",
                    stacklevel=1,
                    color="yellow",
                )
            model_for_signature_inference = _FunctionPythonModel(python_model)
            predict_func = python_model
        elif isinstance(python_model, PythonModel):
            type_hints = python_model.predict_type_hints
            model_for_signature_inference = python_model
            predict_func = python_model.predict

        type_hint_from_example = _is_type_hint_from_example(type_hints.input)
        if type_hint_from_example:
            should_infer_signature_from_type_hints = False
        else:
            should_infer_signature_from_type_hints = (
                not _signature_cannot_be_inferred_from_type_hint(type_hints.input)
            )
            if should_infer_signature_from_type_hints:
                signature_from_type_hints = _infer_signature_from_type_hints(
                    func=predict_func,
                    type_hints=type_hints,
                    input_example=input_example,
                )
        # only infer signature based on input example when signature
        # and type hints are not provided
        if signature is None and signature_from_type_hints is None:
            saved_example = _save_example(mlflow_model, input_example, path, example_no_conversion)
            if saved_example is not None:
                _logger.info("Inferring model signature from input example")
                try:
                    context = PythonModelContext(artifacts, model_config)
                    model_for_signature_inference.load_context(context)
                    mlflow_model.signature = _infer_signature_from_input_example(
                        saved_example,
                        _PythonModelPyfuncWrapper(model_for_signature_inference, None, None),
                    )
                except Exception as e:
                    _logger.warning(
                        f"Failed to infer model signature from input example, error: {e}",
                    )
                else:
                    if type_hint_from_example and mlflow_model.signature:
                        update_signature_for_type_hint_from_example(
                            input_example, mlflow_model.signature
                        )
            else:
                if type_hint_from_example:
                    _logger.warning(
                        _TYPE_FROM_EXAMPLE_ERROR_MESSAGE,
                        extra={"color": "red"},
                    )
                # if signature is inferred from type hints, warnings are emitted
                # in _infer_signature_from_type_hints
                elif not should_infer_signature_from_type_hints:
                    _logger.warning(
                        "Failed to infer model signature: "
                        f"Type hint {type_hints} cannot be used to infer model signature and "
                        "input example is not provided, model signature cannot be inferred."
                    )

    if metadata is not None:
        mlflow_model.metadata = metadata
    if saved_example is None:
        saved_example = _save_example(mlflow_model, input_example, path, example_no_conversion)

    if signature_from_type_hints:
        if signature and signature_from_type_hints != signature:
            # TODO: drop this support and raise exception in the next minor release since this
            # is a behavior change
            _logger.warning(
                "Provided signature does not match the signature inferred from the Python model's "
                "`predict` function type hint. Signature inferred from type hint will be used:\n"
                f"{signature_from_type_hints}\nRemove the `signature` parameter or ensure it "
                "matches the inferred signature. In a future release, this warning will become an "
                "exception, and the signature must align with the type hint.",
                extra={"color": "red"},
            )
        mlflow_model.signature = signature_from_type_hints
    elif signature:
        mlflow_model.signature = signature
        if type_hint_from_example:
            if saved_example is None:
                _logger.warning(
                    _TYPE_FROM_EXAMPLE_ERROR_MESSAGE,
                    extra={"color": "red"},
                )
            else:
                # TODO: validate input example against signature
                update_signature_for_type_hint_from_example(input_example, mlflow_model.signature)
        else:
            if saved_example is None:
                color_warning(
                    message="An input example was not provided when logging the model. To ensure "
                    "the model signature functions correctly, specify the `input_example` "
                    "parameter. See "
                    "https://mlflow.org/docs/latest/model/signatures.html#model-input-example "
                    "for more details about the benefits of using input_example.",
                    stacklevel=1,
                    color="yellow_bold",
                )
            else:
                _logger.info("Validating input example against model signature")
                try:
                    _validate_prediction_input(
                        data=saved_example.inference_data,
                        params=saved_example.inference_params,
                        input_schema=signature.inputs,
                        params_schema=signature.params,
                    )
                except Exception as e:
                    raise MlflowException.invalid_parameter_value(
                        f"Input example does not match the model signature. Error: {e}"
                    )

    with _get_dependencies_schemas() as dependencies_schemas:
        schema = dependencies_schemas.to_dict()
        if schema is not None:
            if mlflow_model.metadata is None:
                mlflow_model.metadata = {}
            mlflow_model.metadata.update(schema)

    if resources is not None:
        if isinstance(resources, (Path, str)):
            serialized_resource = _ResourceBuilder.from_yaml_file(resources)
        else:
            serialized_resource = _ResourceBuilder.from_resources(resources)

        mlflow_model.resources = serialized_resource

    if auth_policy is not None:
        mlflow_model.auth_policy = auth_policy

    if first_argument_set_specified:
        return _save_model_with_loader_module_and_data_path(
            path=path,
            loader_module=loader_module,
            data_path=data_path,
            code_paths=code_paths,
            conda_env=conda_env,
            mlflow_model=mlflow_model,
            pip_requirements=pip_requirements,
            extra_pip_requirements=extra_pip_requirements,
            model_config=model_config,
            streamable=streamable,
            infer_code_paths=infer_code_paths,
        )
    elif second_argument_set_specified:
        return mlflow.pyfunc.model._save_model_with_class_artifacts_params(
            path=path,
            signature=signature,
            python_model=python_model,
            artifacts=artifacts,
            conda_env=conda_env,
            code_paths=code_paths,
            mlflow_model=mlflow_model,
            pip_requirements=pip_requirements,
            extra_pip_requirements=extra_pip_requirements,
            model_config=model_config,
            streamable=streamable,
            model_code_path=model_code_path,
            infer_code_paths=infer_code_paths,
        )


def update_signature_for_type_hint_from_example(input_example: Any, signature: ModelSignature):
    if _is_example_valid_for_type_from_example(input_example):
        signature._is_type_hint_from_example = True
    else:
        _logger.warning(
            "Input example must be one of pandas.DataFrame, pandas.Series "
            f"or list when using TypeFromExample as type hint, got {type(input_example)}. "
            "Check https://mlflow.org/docs/latest/model/python_model.html#typefromexample-type-hint-usage"
            " for more details.",
        )


@format_docstring(LOG_MODEL_PARAM_DOCS.format(package_name="scikit-learn"))
@trace_disabled  # Suppress traces for internal predict calls while logging model
def log_model(
    artifact_path,
    loader_module=None,
    data_path=None,
    code_path=None,  # deprecated
    code_paths=None,
    infer_code_paths=False,
    conda_env=None,
    python_model=None,
    artifacts=None,
    registered_model_name=None,
    signature: ModelSignature = None,
    input_example: ModelInputExample = None,
    await_registration_for=DEFAULT_AWAIT_MAX_SLEEP_SECONDS,
    pip_requirements=None,
    extra_pip_requirements=None,
    metadata=None,
    model_config=None,
    example_no_conversion=None,
    streamable=None,
    resources: Optional[Union[str, list[Resource]]] = None,
<<<<<<< HEAD
    prompts=None,
=======
    auth_policy: Optional[AuthPolicy] = None,
>>>>>>> 8e8d9d61
):
    """
    Log a Pyfunc model with custom inference logic and optional data dependencies as an MLflow
    artifact for the current run.

    For information about the workflows that this method supports, see :ref:`Workflows for
    creating custom pyfunc models <pyfunc-create-custom-workflows>` and
    :ref:`Which workflow is right for my use case? <pyfunc-create-custom-selecting-workflow>`.
    You cannot specify the parameters for the second workflow: ``loader_module``, ``data_path``
    and the parameters for the first workflow: ``python_model``, ``artifacts`` together.

    Args:
        artifact_path: The run-relative artifact path to which to log the Python model.
        loader_module: The name of the Python module that is used to load the model
            from ``data_path``. This module must define a method with the prototype
            ``_load_pyfunc(data_path)``. If not ``None``, this module and its
            dependencies must be included in one of the following locations:

            - The MLflow library.
            - Package(s) listed in the model's Conda environment, specified by
              the ``conda_env`` parameter.
            - One or more of the files specified by the ``code_path`` parameter.

        data_path: Path to a file or directory containing model data.
        code_path: **Deprecated** The legacy argument for defining dependent code. This argument is
            replaced by ``code_paths`` and will be removed in a future version of MLflow.
        code_paths: {{ code_paths_pyfunc }}
        infer_code_paths: {{ infer_code_paths }}
        conda_env: {{ conda_env }}
        python_model:
            An instance of a subclass of :class:`~PythonModel` or a callable object with a single
            argument (see the examples below). The passed-in object is serialized using the
            CloudPickle library. The python_model can also be a file path to the PythonModel
            which defines the model from code artifact rather than serializing the model object.
            Any dependencies of the class should be included in one of the
            following locations:

            - The MLflow library.
            - Package(s) listed in the model's Conda environment, specified by the ``conda_env``
              parameter.
            - One or more of the files specified by the ``code_path`` parameter.

            Note: If the class is imported from another module, as opposed to being defined in the
            ``__main__`` scope, the defining module should also be included in one of the listed
            locations.

            **Examples**

            Class model

            .. code-block:: python

                from typing import List
                import mlflow


                class MyModel(mlflow.pyfunc.PythonModel):
                    def predict(self, context, model_input: List[str], params=None) -> List[str]:
                        return [i.upper() for i in model_input]


                with mlflow.start_run():
                    model_info = mlflow.pyfunc.log_model(
                        artifact_path="model",
                        python_model=MyModel(),
                    )


                loaded_model = mlflow.pyfunc.load_model(model_uri=model_info.model_uri)
                print(loaded_model.predict(["a", "b", "c"]))  # -> ["A", "B", "C"]

            Functional model

            .. note::
                Experimental: Functional model support is experimental and may change or be removed
                in a future release without warning.

            .. code-block:: python

                from typing import List
                import mlflow


                def predict(model_input: List[str]) -> List[str]:
                    return [i.upper() for i in model_input]


                with mlflow.start_run():
                    model_info = mlflow.pyfunc.log_model(
                        artifact_path="model", python_model=predict, input_example=["a"]
                    )


                loaded_model = mlflow.pyfunc.load_model(model_uri=model_info.model_uri)
                print(loaded_model.predict(["a", "b", "c"]))  # -> ["A", "B", "C"]

            Model from code

            .. note::
                Experimental: Model from code model support is experimental and may change or
                be removed in a future release without warning.

            .. code-block:: python

                # code.py
                from typing import List
                import mlflow


                class MyModel(mlflow.pyfunc.PythonModel):
                    def predict(self, context, model_input: List[str], params=None) -> List[str]:
                        return [i.upper() for i in model_input]


                mlflow.models.set_model(MyModel())

                # log_model.py
                import mlflow

                with mlflow.start_run():
                    model_info = mlflow.pyfunc.log_model(
                        artifact_path="model",
                        python_model="code.py",
                    )

            If the `predict` method or function has type annotations, MLflow automatically
            constructs a model signature based on the type annotations (unless the ``signature``
            argument is explicitly specified), and converts the input value to the specified type
            before passing it to the function. Currently, the following type annotations are
            supported:

                - ``List[str]``
                - ``List[Dict[str, str]]``

        artifacts: A dictionary containing ``<name, artifact_uri>`` entries. Remote artifact URIs
            are resolved to absolute filesystem paths, producing a dictionary of
            ``<name, absolute_path>`` entries. ``python_model`` can reference these
            resolved entries as the ``artifacts`` property of the ``context`` parameter
            in :func:`PythonModel.load_context() <mlflow.pyfunc.PythonModel.load_context>`
            and :func:`PythonModel.predict() <mlflow.pyfunc.PythonModel.predict>`.
            For example, consider the following ``artifacts`` dictionary::

                {"my_file": "s3://my-bucket/path/to/my/file"}

            In this case, the ``"my_file"`` artifact is downloaded from S3. The
            ``python_model`` can then refer to ``"my_file"`` as an absolute filesystem
            path via ``context.artifacts["my_file"]``.

            If ``None``, no artifacts are added to the model.
        registered_model_name: This argument may change or be removed in a
            future release without warning. If given, create a model
            version under ``registered_model_name``, also creating a
            registered model if one with the given name does not exist.

        signature: :py:class:`ModelSignature <mlflow.models.ModelSignature>`
            describes model input and output :py:class:`Schema <mlflow.types.Schema>`.
            The model signature can be :py:func:`inferred <mlflow.models.infer_signature>`
            from datasets with valid model input (e.g. the training dataset with target
            column omitted) and valid model output (e.g. model predictions generated on
            the training dataset), for example:

            .. code-block:: python

                from mlflow.models import infer_signature

                train = df.drop_column("target_label")
                predictions = ...  # compute model predictions
                signature = infer_signature(train, predictions)

        input_example: {{ input_example }}
        await_registration_for: Number of seconds to wait for the model version to finish
            being created and is in ``READY`` status. By default, the function
            waits for five minutes. Specify 0 or None to skip waiting.
        pip_requirements: {{ pip_requirements }}
        extra_pip_requirements: {{ extra_pip_requirements }}
        metadata: {{ metadata }}
        model_config: The model configuration to apply to the model. The configuration will
            be available as the ``model_config`` property of the ``context`` parameter
            in :func:`PythonModel.load_context() <mlflow.pyfunc.PythonModel.load_context>`
            and :func:`PythonModel.predict() <mlflow.pyfunc.PythonModel.predict>`.
            The configuration can be passed as a file path, or a dict with string keys.

            .. Note:: Experimental: This parameter may change or be removed in a future
                                    release without warning.
        example_no_conversion: {{ example_no_conversion }}
        streamable: A boolean value indicating if the model supports streaming prediction,
                    If None, MLflow will try to inspect if the model supports streaming
                    by checking if `predict_stream` method exists. Default None.
        resources: A list of model resources or a resources.yaml file containing a list of
                    resources required to serve the model.

            .. Note:: Experimental: This parameter may change or be removed in a future
                                    release without warning.
        prompts: {{ prompts }}

        auth_policy: {{ auth_policy }}

    Returns:
        A :py:class:`ModelInfo <mlflow.models.model.ModelInfo>` instance that contains the
        metadata of the logged model.
    """
    return Model.log(
        artifact_path=artifact_path,
        flavor=mlflow.pyfunc,
        loader_module=loader_module,
        data_path=data_path,
        code_path=code_path,  # deprecated
        code_paths=code_paths,
        python_model=python_model,
        artifacts=artifacts,
        conda_env=conda_env,
        registered_model_name=registered_model_name,
        signature=signature,
        input_example=input_example,
        await_registration_for=await_registration_for,
        pip_requirements=pip_requirements,
        extra_pip_requirements=extra_pip_requirements,
        metadata=metadata,
        prompts=prompts,
        model_config=model_config,
        example_no_conversion=example_no_conversion,
        streamable=streamable,
        resources=resources,
        infer_code_paths=infer_code_paths,
        auth_policy=auth_policy,
    )


def _save_model_with_loader_module_and_data_path(  # noqa: D417
    path,
    loader_module,
    data_path=None,
    code_paths=None,
    conda_env=None,
    mlflow_model=None,
    pip_requirements=None,
    extra_pip_requirements=None,
    model_config=None,
    streamable=None,
    infer_code_paths=False,
):
    """
    Export model as a generic Python function model.

    Args:
        path: The path to which to save the Python model.
        loader_module: The name of the Python module that is used to load the model
            from ``data_path``. This module must define a method with the prototype
            ``_load_pyfunc(data_path)``.
        data_path: Path to a file or directory containing model data.
        code_paths: A list of local filesystem paths to Python file dependencies (or directories
            containing file dependencies). These files are *prepended* to the system
            path before the model is loaded.
        conda_env: Either a dictionary representation of a Conda environment or the path to a
            Conda environment yaml file. If provided, this describes the environment
            this model should be run in.
        streamable: A boolean value indicating if the model supports streaming prediction,
                    None value also means not streamable.

    Returns:
        Model configuration containing model info.
    """

    data = None

    if data_path is not None:
        model_file = _copy_file_or_tree(src=data_path, dst=path, dst_dir="data")
        data = model_file

    if mlflow_model is None:
        mlflow_model = Model()

    streamable = streamable or False
    mlflow.pyfunc.add_to_model(
        mlflow_model,
        loader_module=loader_module,
        code=None,
        data=data,
        conda_env=_CONDA_ENV_FILE_NAME,
        python_env=_PYTHON_ENV_FILE_NAME,
        model_config=model_config,
        streamable=streamable,
    )
    if size := get_total_file_size(path):
        mlflow_model.model_size_bytes = size
    mlflow_model.save(os.path.join(path, MLMODEL_FILE_NAME))

    code_dir_subpath = _validate_infer_and_copy_code_paths(
        code_paths, path, infer_code_paths, FLAVOR_NAME
    )
    mlflow_model.flavors[FLAVOR_NAME][CODE] = code_dir_subpath

    # `mlflow_model.code` is updated, re-generate `MLmodel` file.
    mlflow_model.save(os.path.join(path, MLMODEL_FILE_NAME))

    if conda_env is None:
        if pip_requirements is None:
            default_reqs = get_default_pip_requirements()
            extra_env_vars = (
                _get_databricks_serverless_env_vars()
                if is_in_databricks_serverless_runtime()
                else None
            )
            # To ensure `_load_pyfunc` can successfully load the model during the dependency
            # inference, `mlflow_model.save` must be called beforehand to save an MLmodel file.
            inferred_reqs = mlflow.models.infer_pip_requirements(
                path,
                FLAVOR_NAME,
                fallback=default_reqs,
                extra_env_vars=extra_env_vars,
            )
            default_reqs = sorted(set(inferred_reqs).union(default_reqs))
        else:
            default_reqs = None
        conda_env, pip_requirements, pip_constraints = _process_pip_requirements(
            default_reqs,
            pip_requirements,
            extra_pip_requirements,
        )
    else:
        conda_env, pip_requirements, pip_constraints = _process_conda_env(conda_env)

    with open(os.path.join(path, _CONDA_ENV_FILE_NAME), "w") as f:
        yaml.safe_dump(conda_env, stream=f, default_flow_style=False)

    # Save `constraints.txt` if necessary
    if pip_constraints:
        write_to(os.path.join(path, _CONSTRAINTS_FILE_NAME), "\n".join(pip_constraints))

    # Save `requirements.txt`
    write_to(os.path.join(path, _REQUIREMENTS_FILE_NAME), "\n".join(pip_requirements))

    _PythonEnv.current().to_yaml(os.path.join(path, _PYTHON_ENV_FILE_NAME))
    return mlflow_model


def _save_model_chat_agent_helper(python_model, mlflow_model, signature, input_example):
    """Helper method for save_model for ChatAgent models

    Returns: a dict input_example
    """
    if signature is not None:
        raise MlflowException(
            "ChatAgent subclasses have a standard signature that is set "
            "automatically. Please remove the `signature` parameter from "
            "the call to log_model() or save_model().",
            error_code=INVALID_PARAMETER_VALUE,
        )
    mlflow_model.signature = ModelSignature(
        inputs=CHAT_AGENT_INPUT_SCHEMA,
        outputs=CHAT_AGENT_OUTPUT_SCHEMA,
    )
    # For ChatAgent we set default metadata to indicate its task
    default_metadata = {TASK: _DEFAULT_CHAT_AGENT_METADATA_TASK}
    mlflow_model.metadata = default_metadata | (mlflow_model.metadata or {})

    # We accept a dict with ChatAgentRequest schema
    if input_example:
        try:
            model_validate(ChatAgentRequest, input_example)
        except pydantic.ValidationError as e:
            raise MlflowException(
                message=(
                    f"Invalid input example. Expected a ChatAgentRequest object or dictionary with"
                    f" its schema. Pydantic validation error: {e}"
                ),
                error_code=INTERNAL_ERROR,
            ) from e
        if isinstance(input_example, ChatAgentRequest):
            input_example = input_example.model_dump_compat(exclude_none=True)
    else:
        input_example = CHAT_AGENT_INPUT_EXAMPLE

    _logger.info("Predicting on input example to validate output")
    request = ChatAgentRequest(**input_example)
    output = python_model.predict(request.messages, request.context, request.custom_inputs)
    try:
        model_validate(ChatAgentResponse, output)
    except Exception as e:
        raise MlflowException(
            "Failed to save ChatAgent. Ensure your model's predict() method returns a "
            "ChatAgentResponse object or a dict with the same schema."
            f"Pydantic validation error: {e}"
        ) from e
    return input_example<|MERGE_RESOLUTION|>--- conflicted
+++ resolved
@@ -3320,11 +3320,8 @@
     example_no_conversion=None,
     streamable=None,
     resources: Optional[Union[str, list[Resource]]] = None,
-<<<<<<< HEAD
     prompts=None,
-=======
     auth_policy: Optional[AuthPolicy] = None,
->>>>>>> 8e8d9d61
 ):
     """
     Log a Pyfunc model with custom inference logic and optional data dependencies as an MLflow
