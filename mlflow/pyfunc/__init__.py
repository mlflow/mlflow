# -*- coding: utf-8 -*-

"""
The ``mlflow.pyfunc`` module defines a generic :ref:`filesystem format <pyfunc-filesystem-format>`
for Python models and provides utilities for saving to and loading from this format. The format is
self contained in the sense that it includes all necessary information for anyone to load it and
use it. Dependencies are either stored directly with the model or referenced via a Conda
environment.

The ``mlflow.pyfunc`` module also defines utilities for creating custom ``pyfunc`` models
using frameworks and inference logic that may not be natively included in MLflow. See
:ref:`pyfunc-create-custom`.

.. _pyfunc-filesystem-format:

*****************
Filesystem format
*****************

The Pyfunc format is defined as a directory structure containing all required data, code, and
configuration::

    ./dst-path/
        ./MLmodel: configuration
        <code>: code packaged with the model (specified in the MLmodel file)
        <data>: data packaged with the model (specified in the MLmodel file)
        <env>: Conda environment definition (specified in the MLmodel file)

The directory structure may contain additional contents that can be referenced by the ``MLmodel``
configuration.

.. _pyfunc-model-config:

MLModel configuration
#####################

A Python model contains an ``MLmodel`` file in **python_function** format in its root with the
following parameters:

- loader_module [required]:
         Python module that can load the model. Expected as module identifier
         e.g. ``mlflow.sklearn``, it will be imported using ``importlib.import_module``.
         The imported module must contain a function with the following signature::

          _load_pyfunc(path: string) -> <pyfunc model>

         The path argument is specified by the ``data`` parameter and may refer to a file or
         directory.

- code [optional]:
        Relative path to a directory containing the code packaged with this model.
        All files and directories inside this directory are added to the Python path
        prior to importing the model loader.

- data [optional]:
         Relative path to a file or directory containing model data.
         The path is passed to the model loader.

- env [optional]:
         Relative path to an exported Conda environment. If present this environment
         should be activated prior to running the model.

- Optionally, any additional parameters necessary for interpreting the serialized model in
  ``pyfunc`` format.

.. rubric:: Example

::

    tree example/sklearn_iris/mlruns/run1/outputs/linear-lr

::

  ├── MLmodel
  ├── code
  │   ├── sklearn_iris.py
  │
  ├── data
  │   └── model.pkl
  └── mlflow_env.yml

::

    cat example/sklearn_iris/mlruns/run1/outputs/linear-lr/MLmodel

::

  python_function:
    code: code
    data: data/model.pkl
    loader_module: mlflow.sklearn
    env: mlflow_env.yml
    main: sklearn_iris

.. _pyfunc-inference-api:

*************
Inference API
*************

The convention for pyfunc models is to have a ``predict`` method or function with the following
signature::

    predict(model_input: pandas.DataFrame) -> [numpy.ndarray | pandas.Series | pandas.DataFrame]

This convention is relied on by other MLflow components.

.. _pyfunc-create-custom:

******************************
Creating custom Pyfunc models
******************************

MLflow's persistence modules provide convenience functions for creating models with the
``pyfunc`` flavor in a variety of machine learning frameworks (scikit-learn, Keras, Pytorch, and
more); however, they do not cover every use case. For example, you may want to create an MLflow
model with the ``pyfunc`` flavor using a framework that MLflow does not natively support.
Alternatively, you may want to build an MLflow model that executes custom logic when evaluating
queries, such as preprocessing and postprocessing routines. Therefore, ``mlflow.pyfunc``
provides utilities for creating ``pyfunc`` models from arbitrary code and model data.

The :meth:`save_model()` and :meth:`log_model()` methods are designed to support multiple workflows
for creating custom ``pyfunc`` models that incorporate custom inference logic and artifacts
that the logic may require.

An `artifact` is a file or directory, such as a serialized model or a CSV. For example, a
serialized TensorFlow graph is an artifact. An MLflow model directory is also an artifact.

.. _pyfunc-create-custom-workflows:

Workflows
#########

:meth:`save_model()` and :meth:`log_model()` support the following workflows:

1. Programmatically defining a new MLflow model, including its attributes and artifacts.

   Given a set of artifact URIs, :meth:`save_model()` and :meth:`log_model()` can
   automatically download artifacts from their URIs and create an MLflow model directory.

   In this case, you must define a Python class which inherits from :class:`~PythonModel`,
   defining ``predict()`` and, optionally, ``load_context()``. An instance of this class is
   specified via the ``python_model`` parameter; it is automatically serialized and deserialized
   as a Python class, including all of its attributes.

2. Interpreting pre-existing data as an MLflow model.

   If you already have a directory containing model data, :meth:`save_model()` and
   :meth:`log_model()` can import the data as an MLflow model. The ``data_path`` parameter
   specifies the local filesystem path to the directory containing model data.

   In this case, you must provide a Python module, called a `loader module`. The
   loader module defines a ``_load_pyfunc()`` method that performs the following tasks:

   - Load data from the specified ``data_path``. For example, this process may include
     deserializing pickled Python objects or models or parsing CSV files.

   - Construct and return a pyfunc-compatible model wrapper. As in the first
     use case, this wrapper must define a ``predict()`` method that is used to evaluate
     queries. ``predict()`` must adhere to the :ref:`pyfunc-inference-api`.

   The ``loader_module`` parameter specifies the name of your loader module.

   For an example loader module implementation, refer to the `loader module
   implementation in mlflow.keras <https://github.com/mlflow/mlflow/blob/
   74d75109aaf2975f5026104d6125bb30f4e3f744/mlflow/keras.py#L157-L187>`_.

.. _pyfunc-create-custom-selecting-workflow:

Which workflow is right for my use case?
########################################

We consider the first workflow to be more user-friendly and generally recommend it for the
following reasons:

- It automatically resolves and collects specified model artifacts.

- It automatically serializes and deserializes the ``python_model`` instance and all of
  its attributes, reducing the amount of user logic that is required to load the model

- You can create Models using logic that is defined in the ``__main__`` scope. This allows
  custom models to be constructed in interactive environments, such as notebooks and the Python
  REPL.

You may prefer the second, lower-level workflow for the following reasons:

- Inference logic is always persisted as code, rather than a Python object. This makes logic
  easier to inspect and modify later.

- If you have already collected all of your model data in a single location, the second
  workflow allows it to be saved in MLflow format directly, without enumerating constituent
  artifacts.
"""

import importlib
import logging
import numpy as np
import os
import pandas
import yaml
from copy import deepcopy

from typing import Any, Union, Dict

import mlflow
import mlflow.pyfunc.model
import mlflow.pyfunc.utils
from mlflow.models import Model, ModelSignature, ModelInputExample
<<<<<<< HEAD
=======
from mlflow.models.utils import _save_example
>>>>>>> b59d601d
from mlflow.pyfunc.model import PythonModel, PythonModelContext, get_default_conda_env
from mlflow.tracking.artifact_utils import _download_artifact_from_uri
from mlflow.utils import PYTHON_VERSION, deprecated, get_major_minor_py_version
from mlflow.utils.file_utils import TempDir, _copy_file_or_tree
from mlflow.utils.model_utils import _get_flavor_configuration
from mlflow.exceptions import MlflowException
from mlflow.protos.databricks_pb2 import INVALID_PARAMETER_VALUE, RESOURCE_ALREADY_EXISTS, \
    RESOURCE_DOES_NOT_EXIST
from mlflow.utils.proto_json_utils import _dataframe_from_json

FLAVOR_NAME = "python_function"
MAIN = "loader_module"
CODE = "code"
DATA = "data"
ENV = "env"
PY_VERSION = "python_version"

_logger = logging.getLogger(__name__)


def add_to_model(model, loader_module, data=None, code=None, env=None, **kwargs):
    """
    Add a ``pyfunc`` spec to the model configuration.

    Defines ``pyfunc`` configuration schema. Caller can use this to create a valid ``pyfunc`` model
    flavor out of an existing directory structure. For example, other model flavors can use this to
    specify how to use their output as a ``pyfunc``.

    NOTE:

        All paths are relative to the exported model root directory.

    :param model: Existing model.
    :param loader_module: The module to be used to load the model.
    :param data: Path to the model data.
    :param code: Path to the code dependencies.
    :param env: Conda environment.
    :param kwargs: Additional key-value pairs to include in the ``pyfunc`` flavor specification.
                   Values must be YAML-serializable.
    :return: Updated model configuration.
    """
    parms = deepcopy(kwargs)
    parms[MAIN] = loader_module
    parms[PY_VERSION] = PYTHON_VERSION
    if code:
        parms[CODE] = code
    if data:
        parms[DATA] = data
    if env:
        parms[ENV] = env
    return model.add_flavor(FLAVOR_NAME, **parms)


def _load_model_env(path):
    """
    Get ENV file string from a model configuration stored in Python Function format.
    Returned value is a model-relative path to a Conda Environment file,
    or None if none was specified at model save time
    """
    return _get_flavor_configuration(model_path=path, flavor_name=FLAVOR_NAME).get(ENV, None)


PyFuncOutput = Union[pandas.DataFrame, pandas.Series, np.ndarray, list]


class PyFuncModel(object):
    """
    MLflow 'python function' model.

    Wrapper around model implementation and metadata. This class is not meant to be constructed
    directly. Instead, instances of this class are constructed and returned from
    py:func:`mlflow.pyfunc.load_model`.

    ``model_impl`` can be any Python object that implements the `Pyfunc interface
    <https://mlflow.org/docs/latest/python_api/mlflow.pyfunc.html#pyfunc-inference-api>`_, and is
    by invoking the model's ``loader_module``.
    
    ``model_meta`` is loaded by `:py:func:load_model` from the model metadata (MLmodel) file
    The metadata is loaded from the model metadata (MLmodel) file .
    """

    def __init__(self, model_meta: Model, model_impl: Any):
        if not hasattr(model_impl, "predict"):
            raise MlflowException("Model implementation is missing required predict method.")
        self._model_meta = model_meta
        self._model_impl = model_impl

    def predict(self, data: pandas.DataFrame) -> PyFuncOutput:
        """
        Generate model predictions.
        :param data: Model input as pandas.DataFrame.
        :return: Model predictions as one of pandas.DataFrame, pandas.Series, numpy.ndarray or list.
        """
        return self._model_impl.predict(data)

    @property
    def metadata(self):
        """Model metadata."""
        if self._model_meta is None:
            raise MlflowException("Model is missing metadata.")
        return self._model_meta

    def __repr__(self):
        info = {}
        if self._model_meta is not None:
            if self._model_meta.run_id is not None:
                info["run_id"] = self._model_meta.run_id
            if self._model_meta.artifact_path is not None:
                info["artifact_path"] = self._model_meta.artifact_path
            info["flavor"] = self._model_meta.flavors[FLAVOR_NAME]["loader_module"]
        return yaml.safe_dump({"mlflow.pyfunc.loaded_model": info}, default_flow_style=False)


def load_model(model_uri: str, suppress_warnings: bool = True) -> PyFuncModel:
    """
    Load a model stored in Python function format.

    :param model_uri: The location, in URI format, of the MLflow model. For example:

                      - ``/Users/me/path/to/local/model``
                      - ``relative/path/to/local/model``
                      - ``s3://my_bucket/path/to/model``
                      - ``runs:/<mlflow_run_id>/run-relative/path/to/model``
                      - ``models:/<model_name>/<model_version>``
                      - ``models:/<model_name>/<stage>``

                      For more information about supported URI schemes, see
                      `Referencing Artifacts <https://www.mlflow.org/docs/latest/concepts.html#
                      artifact-locations>`_.
    :param suppress_warnings: If ``True``, non-fatal warning messages associated with the model
                              loading process will be suppressed. If ``False``, these warning
                              messages will be emitted.
    """
    local_path = _download_artifact_from_uri(artifact_uri=model_uri)
    model_meta = Model.load(os.path.join(local_path, "MLmodel"))

    conf = model_meta.flavors.get(FLAVOR_NAME)
    if conf is None:
        raise MlflowException(
            "Model does not have the \"{flavor_name}\" flavor".format(flavor_name=FLAVOR_NAME),
            RESOURCE_DOES_NOT_EXIST)
    model_py_version = conf.get(PY_VERSION)
    if not suppress_warnings:
        _warn_potentially_incompatible_py_version_if_necessary(model_py_version=model_py_version)
    if CODE in conf and conf[CODE]:
        code_path = os.path.join(local_path, conf[CODE])
        mlflow.pyfunc.utils._add_code_to_system_path(code_path=code_path)
    data_path = os.path.join(local_path, conf[DATA]) if (DATA in conf) else local_path
    model_impl = importlib.import_module(conf[MAIN])._load_pyfunc(data_path)
    return PyFuncModel(model_meta=model_meta, model_impl=model_impl)


@deprecated("mlflow.pyfunc.load_model", 1.0)
def load_pyfunc(model_uri, suppress_warnings=False):
    """
    Load a model stored in Python function format.

    :param model_uri: The location, in URI format, of the MLflow model. For example:

                      - ``/Users/me/path/to/local/model``
                      - ``relative/path/to/local/model``
                      - ``s3://my_bucket/path/to/model``
                      - ``runs:/<mlflow_run_id>/run-relative/path/to/model``
                      - ``models:/<model_name>/<model_version>``
                      - ``models:/<model_name>/<stage>``

                      For more information about supported URI schemes, see
                      `Referencing Artifacts <https://www.mlflow.org/docs/latest/concepts.html#
                      artifact-locations>`_.

    :param suppress_warnings: If ``True``, non-fatal warning messages associated with the model
                              loading process will be suppressed. If ``False``, these warning
                              messages will be emitted.
    """
    return load_model(model_uri, suppress_warnings)


def _warn_potentially_incompatible_py_version_if_necessary(model_py_version=None):
    """
    Compares the version of Python that was used to save a given model with the version
    of Python that is currently running. If a major or minor version difference is detected,
    logs an appropriate warning.
    """
    if model_py_version is None:
        _logger.warning(
            "The specified model does not have a specified Python version. It may be"
            " incompatible with the version of Python that is currently running: Python %s",
            PYTHON_VERSION)
    elif get_major_minor_py_version(model_py_version) != get_major_minor_py_version(PYTHON_VERSION):
        _logger.warning(
            "The version of Python that the model was saved in, `Python %s`, differs"
            " from the version of Python that is currently running, `Python %s`,"
            " and may be incompatible",
            model_py_version, PYTHON_VERSION)


def spark_udf(spark, model_uri, result_type="double"):
    """
    A Spark UDF that can be used to invoke the Python function formatted model.

    Parameters passed to the UDF are forwarded to the model as a DataFrame where the column names
    are ordinals (0, 1, ...). On some versions of Spark, it is also possible to wrap the input in a
    struct. In that case, the data will be passed as a DataFrame with column names given by the
    struct definition (e.g. when invoked as my_udf(struct('x', 'y'), the model will ge the data as a
    pandas DataFrame with 2 columns 'x' and 'y').

    The predictions are filtered to contain only the columns that can be represented as the
    ``result_type``. If the ``result_type`` is string or array of strings, all predictions are
    converted to string. If the result type is not an array type, the left most column with
    matching type is returned.

    .. code-block:: python
        :caption: Example

        predict = mlflow.pyfunc.spark_udf(spark, "/my/local/model")
        df.withColumn("prediction", predict("name", "age")).show()

    :param spark: A SparkSession object.
    :param model_uri: The location, in URI format, of the MLflow model with the
                      :py:mod:`mlflow.pyfunc` flavor. For example:

                      - ``/Users/me/path/to/local/model``
                      - ``relative/path/to/local/model``
                      - ``s3://my_bucket/path/to/model``
                      - ``runs:/<mlflow_run_id>/run-relative/path/to/model``
                      - ``models:/<model_name>/<model_version>``
                      - ``models:/<model_name>/<stage>``

                      For more information about supported URI schemes, see
                      `Referencing Artifacts <https://www.mlflow.org/docs/latest/concepts.html#
                      artifact-locations>`_.

    :param result_type: the return type of the user-defined function. The value can be either a
        ``pyspark.sql.types.DataType`` object or a DDL-formatted type string. Only a primitive
        type or an array ``pyspark.sql.types.ArrayType`` of primitive type are allowed.
        The following classes of result type are supported:

        - "int" or ``pyspark.sql.types.IntegerType``: The leftmost integer that can fit in an
          ``int32`` or an exception if there is none.

        - "long" or ``pyspark.sql.types.LongType``: The leftmost long integer that can fit in an
          ``int64`` or an exception if there is none.

        - ``ArrayType(IntegerType|LongType)``: All integer columns that can fit into the requested
          size.

        - "float" or ``pyspark.sql.types.FloatType``: The leftmost numeric result cast to
          ``float32`` or an exception if there is none.

        - "double" or ``pyspark.sql.types.DoubleType``: The leftmost numeric result cast to
          ``double`` or an exception if there is none.

        - ``ArrayType(FloatType|DoubleType)``: All numeric columns cast to the requested type or
          an exception if there are no numeric columns.

        - "string" or ``pyspark.sql.types.StringType``: The leftmost column converted to ``string``.

        - ``ArrayType(StringType)``: All columns converted to ``string``.

    :return: Spark UDF that applies the model's ``predict`` method to the data and returns a
             type specified by ``result_type``, which by default is a double.
    """

    # Scope Spark import to this method so users don't need pyspark to use non-Spark-related
    # functionality.
    from mlflow.pyfunc.spark_model_cache import SparkModelCache
    from pyspark.sql.functions import pandas_udf
    from pyspark.sql.types import _parse_datatype_string
    from pyspark.sql.types import ArrayType, DataType
    from pyspark.sql.types import DoubleType, IntegerType, FloatType, LongType, StringType

    if not isinstance(result_type, DataType):
        result_type = _parse_datatype_string(result_type)

    elem_type = result_type
    if isinstance(elem_type, ArrayType):
        elem_type = elem_type.elementType

    supported_types = [IntegerType, LongType, FloatType, DoubleType, StringType]

    if not any([isinstance(elem_type, x) for x in supported_types]):
        raise MlflowException(
            message="Invalid result_type '{}'. Result type can only be one of or an array of one "
                    "of the following types types: {}".format(str(elem_type), str(supported_types)),
            error_code=INVALID_PARAMETER_VALUE)

    with TempDir() as local_tmpdir:
        local_model_path = _download_artifact_from_uri(
            artifact_uri=model_uri, output_path=local_tmpdir.path())
        archive_path = SparkModelCache.add_local_model(spark, local_model_path)

    def predict(*args):
        model = SparkModelCache.get_or_load(archive_path)
        input_schema = model.metadata.get_input_schema()
        pdf = None

        def convert_type(series: pandas.Series, type_: np.dtype):
            if series.dtype == type_:
                return series
            return series.astype(type_, errors="ignore")

        for x in args:
            if type(x) == pandas.DataFrame:
                if len(args) != 1:
                    raise Exception("If passing a StructType column, there should be only one "
                                    "input column, but got %d" % len(args))
                pdf = x
        if pdf is None:
            if input_schema is None:
                data = dict([(str(i), x) for i, x in enumerate(args)])
                # Explicitly pass order of columns to avoid lexicographic ordering (i.e., 10 < 2)
                pdf = pandas.DataFrame(data=data, columns=[str(i) for i in range(len(args))])
            else:
                if len(args) != len(input_schema.columns):
                    raise MlflowException("Model input is not compatible with model schema. "
                                          "Expected  {0} input columns, got {1}".format(
                                            len(input_schema.columns), len(args)))
                names = input_schema.column_names()
                types = input_schema.numpy_types()
                data = dict([(names[i], convert_type(x, types[i])) for i, x in enumerate(args)])
                pdf = pandas.DataFrame(data=data, columns=names[:len(args)])

        result = model.predict(pdf)

        if not isinstance(result, pandas.DataFrame):
            result = pandas.DataFrame(data=result)

        elem_type = result_type.elementType if isinstance(result_type, ArrayType) else result_type

        if type(elem_type) == IntegerType:
            result = result.select_dtypes([np.byte, np.ubyte, np.short, np.ushort,
                                           np.int32]).astype(np.int32)
        elif type(elem_type) == LongType:
            result = result.select_dtypes([np.byte, np.ubyte, np.short, np.ushort, np.int, np.long])

        elif type(elem_type) == FloatType:
            result = result.select_dtypes(include=(np.number,)).astype(np.float32)

        elif type(elem_type) == DoubleType:
            result = result.select_dtypes(include=(np.number,)).astype(np.float64)

        if len(result.columns) == 0:
            raise MlflowException(
                message="The the model did not produce any values compatible with the requested "
                        "type '{}'. Consider requesting udf with StringType or "
                        "Arraytype(StringType).".format(str(elem_type)),
                error_code=INVALID_PARAMETER_VALUE)

        if type(elem_type) == StringType:
            result = result.applymap(str)

        if type(result_type) == ArrayType:
            return pandas.Series([row[1].values for row in result.iterrows()])
        else:
            return result[result.columns[0]]

    return pandas_udf(predict, result_type)


def save_model(path, loader_module=None, data_path=None, code_path=None, conda_env=None,
               mlflow_model=None, python_model=None, artifacts=None,
               signature: ModelSignature = None, input_example: ModelInputExample = None,
               **kwargs):
    """
    save_model(path, loader_module=None, data_path=None, code_path=None, conda_env=None,\
               mlflow_model=Model(), python_model=None, artifacts=None)

    Save a Pyfunc model with custom inference logic and optional data dependencies to a path on the
    local filesystem.

    For information about the workflows that this method supports, please see :ref:`"workflows for
    creating custom pyfunc models" <pyfunc-create-custom-workflows>` and
    :ref:`"which workflow is right for my use case?" <pyfunc-create-custom-selecting-workflow>`.
    Note that the parameters for the second workflow: ``loader_module``, ``data_path`` and the
    parameters for the first workflow: ``python_model``, ``artifacts``, cannot be
    specified together.

    :param path: The path to which to save the Python model.
    :param loader_module: The name of the Python module that is used to load the model
                          from ``data_path``. This module must define a method with the prototype
                          ``_load_pyfunc(data_path)``. If not ``None``, this module and its
                          dependencies must be included in one of the following locations:

                          - The MLflow library.
                          - Package(s) listed in the model's Conda environment, specified by
                            the ``conda_env`` parameter.
                          - One or more of the files specified by the ``code_path`` parameter.

    :param data_path: Path to a file or directory containing model data.
    :param code_path: A list of local filesystem paths to Python file dependencies (or directories
                      containing file dependencies). These files are *prepended* to the system
                      path before the model is loaded.
    :param conda_env: Either a dictionary representation of a Conda environment or the path to a
                      Conda environment yaml file. This decsribes the environment this model should
                      be run in. If ``python_model`` is not ``None``, the Conda environment must
                      at least specify the dependencies contained in
                      :func:`get_default_conda_env()`. If ``None``, the default
                      :func:`get_default_conda_env()` environment is added to the
                      model. The following is an *example* dictionary representation of a Conda
                      environment::

                        {
                            'name': 'mlflow-env',
                            'channels': ['defaults'],
                            'dependencies': [
                                'python=3.7.0',
                                'cloudpickle==0.5.8'
                            ]
                        }
    :param mlflow_model: :py:mod:`mlflow.models.Model` configuration to which to add the
                         **python_function** flavor.
    :param python_model: An instance of a subclass of :class:`~PythonModel`. This class is
                         serialized using the CloudPickle library. Any dependencies of the class
                         should be included in one of the following locations:

                            - The MLflow library.
                            - Package(s) listed in the model's Conda environment, specified by
                              the ``conda_env`` parameter.
                            - One or more of the files specified by the ``code_path`` parameter.

                         Note: If the class is imported from another module, as opposed to being
                         defined in the ``__main__`` scope, the defining module should also be
                         included in one of the listed locations.
    :param artifacts: A dictionary containing ``<name, artifact_uri>`` entries. Remote artifact URIs
                      are resolved to absolute filesystem paths, producing a dictionary of
                      ``<name, absolute_path>`` entries. ``python_model`` can reference these
                      resolved entries as the ``artifacts`` property of the ``context`` parameter
                      in :func:`PythonModel.load_context() <mlflow.pyfunc.PythonModel.load_context>`
                      and :func:`PythonModel.predict() <mlflow.pyfunc.PythonModel.predict>`.
                      For example, consider the following ``artifacts`` dictionary::

                        {
                            "my_file": "s3://my-bucket/path/to/my/file"
                        }

                      In this case, the ``"my_file"`` artifact is downloaded from S3. The
                      ``python_model`` can then refer to ``"my_file"`` as an absolute filesystem
                      path via ``context.artifacts["my_file"]``.

                      If ``None``, no artifacts are added to the model.

    :param signature: (Experimental) :py:class:`ModelSignature <mlflow.models.ModelSignature>`
                      describes model input and output :py:class:`Schema <mlflow.types.Schema>`.
                      The model signature can be :py:func:`inferred <mlflow.models.infer_signature>`
                      from datasets with valid model input (e.g. the training dataset with target
                      column omitted) and valid model output (e.g. model predictions generated on
                      the training dataset), for example:

                      .. code-block:: python

                        from mlflow.models.signature import infer_signature
                        train = df.drop_column("target_label")
                        predictions = ... # compute model predictions
                        signature = infer_signature(train, predictions)
    :param input_example: (Experimental) Input example provides one or several instances of valid
                          model input. The example can be used as a hint of what data to feed the
                          model. The given example will be converted to a Pandas DataFrame and then
                          serialized to json using the Pandas split-oriented format. Bytes are
                          base64-encoded.
    """
    mlflow_model = kwargs.pop('model', mlflow_model)
    if len(kwargs) > 0:
        raise TypeError("save_model() got unexpected keyword arguments: {}".format(kwargs))
    if code_path is not None:
        if not isinstance(code_path, list):
            raise TypeError('Argument code_path should be a list, not {}'.format(type(code_path)))

    first_argument_set = {
        "loader_module": loader_module,
        "data_path": data_path,
    }
    second_argument_set = {
        "artifacts": artifacts,
        "python_model": python_model,
    }
    first_argument_set_specified = any([item is not None for item in first_argument_set.values()])
    second_argument_set_specified = any([item is not None for item in second_argument_set.values()])
    if first_argument_set_specified and second_argument_set_specified:
        raise MlflowException(
            message=(
                "The following sets of parameters cannot be specified together: {first_set_keys}"
                " and {second_set_keys}. All parameters in one set must be `None`. Instead, found"
                " the following values: {first_set_entries} and {second_set_entries}".format(
                    first_set_keys=first_argument_set.keys(),
                    second_set_keys=second_argument_set.keys(),
                    first_set_entries=first_argument_set,
                    second_set_entries=second_argument_set)),
            error_code=INVALID_PARAMETER_VALUE)
    elif (loader_module is None) and (python_model is None):
        msg = "Either `loader_module` or `python_model` must be specified. A `loader_module` " \
              "should be a python module. A `python_model` should be a subclass of PythonModel"
        raise MlflowException(
            message=msg,
            error_code=INVALID_PARAMETER_VALUE)

    if os.path.exists(path):
        raise MlflowException(
            message="Path '{}' already exists".format(path),
            error_code=RESOURCE_ALREADY_EXISTS)
    os.makedirs(path)
    if mlflow_model is None:
        mlflow_model = Model()
    if signature is not None:
        mlflow_model.signature = signature
    if input_example is not None:
        _save_example(mlflow_model, input_example, path)

    if first_argument_set_specified:
        return _save_model_with_loader_module_and_data_path(
            path=path, loader_module=loader_module, data_path=data_path,
            code_paths=code_path, conda_env=conda_env, mlflow_model=mlflow_model)
    elif second_argument_set_specified:
        return mlflow.pyfunc.model._save_model_with_class_artifacts_params(
            path=path, python_model=python_model, artifacts=artifacts, conda_env=conda_env,
            code_paths=code_path, mlflow_model=mlflow_model)


def log_model(artifact_path, loader_module=None, data_path=None, code_path=None, conda_env=None,
              python_model=None, artifacts=None, registered_model_name=None,
<<<<<<< HEAD
              signature: ModelSignature = None, input_example: ModelInputExample = None):
=======
              signature: ModelSignature=None, input_example: ModelInputExample=None):
>>>>>>> b59d601d
    """
    Log a Pyfunc model with custom inference logic and optional data dependencies as an MLflow
    artifact for the current run.

    For information about the workflows that this method supports, see :ref:`Workflows for
    creating custom pyfunc models <pyfunc-create-custom-workflows>` and
    :ref:`Which workflow is right for my use case? <pyfunc-create-custom-selecting-workflow>`.
    You cannot specify the parameters for the second workflow: ``loader_module``, ``data_path``
    and the parameters for the first workflow: ``python_model``, ``artifacts`` together.

    :param artifact_path: The run-relative artifact path to which to log the Python model.
    :param loader_module: The name of the Python module that is used to load the model
                          from ``data_path``. This module must define a method with the prototype
                          ``_load_pyfunc(data_path)``. If not ``None``, this module and its
                          dependencies must be included in one of the following locations:

                          - The MLflow library.
                          - Package(s) listed in the model's Conda environment, specified by
                            the ``conda_env`` parameter.
                          - One or more of the files specified by the ``code_path`` parameter.

    :param data_path: Path to a file or directory containing model data.
    :param code_path: A list of local filesystem paths to Python file dependencies (or directories
                      containing file dependencies). These files are *prepended* to the system
                      path before the model is loaded.
    :param conda_env: Either a dictionary representation of a Conda environment or the path to a
                      Conda environment yaml file. This decsribes the environment this model should
                      be run in. If ``python_model`` is not ``None``, the Conda environment must
                      at least specify the dependencies contained in
                      :func:`get_default_conda_env()`. If `None`, the default
                      :func:`get_default_conda_env()` environment is added to the
                      model. The following is an *example* dictionary representation of a Conda
                      environment::

                        {
                            'name': 'mlflow-env',
                            'channels': ['defaults'],
                            'dependencies': [
                                'python=3.7.0',
                                'cloudpickle==0.5.8'
                            ]
                        }

    :param python_model: An instance of a subclass of :class:`~PythonModel`. This class is
                         serialized using the CloudPickle library. Any dependencies of the class
                         should be included in one of the following locations:

                            - The MLflow library.
                            - Package(s) listed in the model's Conda environment, specified by
                              the ``conda_env`` parameter.
                            - One or more of the files specified by the ``code_path`` parameter.

                         Note: If the class is imported from another module, as opposed to being
                         defined in the ``__main__`` scope, the defining module should also be
                         included in one of the listed locations.
    :param artifacts: A dictionary containing ``<name, artifact_uri>`` entries. Remote artifact URIs
                      are resolved to absolute filesystem paths, producing a dictionary of
                      ``<name, absolute_path>`` entries. ``python_model`` can reference these
                      resolved entries as the ``artifacts`` property of the ``context`` parameter
                      in :func:`PythonModel.load_context() <mlflow.pyfunc.PythonModel.load_context>`
                      and :func:`PythonModel.predict() <mlflow.pyfunc.PythonModel.predict>`.
                      For example, consider the following ``artifacts`` dictionary::

                        {
                            "my_file": "s3://my-bucket/path/to/my/file"
                        }

                      In this case, the ``"my_file"`` artifact is downloaded from S3. The
                      ``python_model`` can then refer to ``"my_file"`` as an absolute filesystem
                      path via ``context.artifacts["my_file"]``.

                      If ``None``, no artifacts are added to the model.
    :param registered_model_name: Note:: Experimental: This argument may change or be removed in a
                                  future release without warning. If given, create a model
                                  version under ``registered_model_name``, also creating a
                                  registered model if one with the given name does not exist.

    :param signature: (Experimental) :py:class:`ModelSignature <mlflow.models.ModelSignature>`
                      describes model input and output :py:class:`Schema <mlflow.types.Schema>`.
                      The model signature can be :py:func:`inferred <mlflow.models.infer_signature>`
<<<<<<< HEAD
                      from datasets with valid model input (e.g. the training dataset) and valid
                      model output (e.g. model predictions generated on the training dataset),
                      for example:
=======
                      from datasets with valid model input (e.g. the training dataset with target
                      column omitted) and valid model output (e.g. model predictions generated on
                      the training dataset), for example:
>>>>>>> b59d601d

                      .. code-block:: python

                        from mlflow.models.signature import infer_signature
                        train = df.drop_column("target_label")
<<<<<<< HEAD
                        signature = infer_signature(train, model.predict(train))
=======
                        predictions = ... # compute model predictions
                        signature = infer_signature(train, predictions)
>>>>>>> b59d601d
    :param input_example: (Experimental) Input example provides one or several instances of valid
                          model input. The example can be used as a hint of what data to feed the
                          model. The given example will be converted to a Pandas DataFrame and then
                          serialized to json using the Pandas split-oriented format. Bytes are
                          base64-encoded.
    """
    return Model.log(artifact_path=artifact_path,
                     flavor=mlflow.pyfunc,
                     loader_module=loader_module,
                     data_path=data_path,
                     code_path=code_path,
                     python_model=python_model,
                     artifacts=artifacts,
                     conda_env=conda_env,
                     registered_model_name=registered_model_name,
                     signature=signature,
                     input_example=input_example)


def _save_model_with_loader_module_and_data_path(path, loader_module, data_path=None,
                                                 code_paths=None, conda_env=None,
                                                 mlflow_model=Model()):
    """
    Export model as a generic Python function model.
    :param path: The path to which to save the Python model.
    :param loader_module: The name of the Python module that is used to load the model
                          from ``data_path``. This module must define a method with the prototype
                          ``_load_pyfunc(data_path)``.
    :param data_path: Path to a file or directory containing model data.
    :param code_paths: A list of local filesystem paths to Python file dependencies (or directories
                      containing file dependencies). These files are *prepended* to the system
                      path before the model is loaded.
    :param conda_env: Either a dictionary representation of a Conda environment or the path to a
                      Conda environment yaml file. If provided, this decsribes the environment
                      this model should be run in.
    :return: Model configuration containing model info.
    """

    code = None
    data = None

    if data_path is not None:
        model_file = _copy_file_or_tree(src=data_path, dst=path, dst_dir="data")
        data = model_file

    if code_paths is not None:
        for code_path in code_paths:
            _copy_file_or_tree(src=code_path, dst=path, dst_dir="code")
        code = "code"

    conda_env_subpath = "mlflow_env.yml"
    if conda_env is None:
        conda_env = get_default_conda_env()
    elif not isinstance(conda_env, dict):
        with open(conda_env, "r") as f:
            conda_env = yaml.safe_load(f)
    with open(os.path.join(path, conda_env_subpath), "w") as f:
        yaml.safe_dump(conda_env, stream=f, default_flow_style=False)

    mlflow.pyfunc.add_to_model(
        mlflow_model, loader_module=loader_module, code=code, data=data, env=conda_env_subpath)
    mlflow_model.save(os.path.join(path, 'MLmodel'))
    return mlflow_model


loader_template = """

import importlib
import os
import sys

def load_pyfunc():
    {update_path}return importlib.import_module('{main}')._load_pyfunc('{data_path}')

"""<|MERGE_RESOLUTION|>--- conflicted
+++ resolved
@@ -206,10 +206,8 @@
 import mlflow.pyfunc.model
 import mlflow.pyfunc.utils
 from mlflow.models import Model, ModelSignature, ModelInputExample
-<<<<<<< HEAD
-=======
+
 from mlflow.models.utils import _save_example
->>>>>>> b59d601d
 from mlflow.pyfunc.model import PythonModel, PythonModelContext, get_default_conda_env
 from mlflow.tracking.artifact_utils import _download_artifact_from_uri
 from mlflow.utils import PYTHON_VERSION, deprecated, get_major_minor_py_version
@@ -729,11 +727,7 @@
 
 def log_model(artifact_path, loader_module=None, data_path=None, code_path=None, conda_env=None,
               python_model=None, artifacts=None, registered_model_name=None,
-<<<<<<< HEAD
-              signature: ModelSignature = None, input_example: ModelInputExample = None):
-=======
               signature: ModelSignature=None, input_example: ModelInputExample=None):
->>>>>>> b59d601d
     """
     Log a Pyfunc model with custom inference logic and optional data dependencies as an MLflow
     artifact for the current run.
@@ -814,26 +808,16 @@
     :param signature: (Experimental) :py:class:`ModelSignature <mlflow.models.ModelSignature>`
                       describes model input and output :py:class:`Schema <mlflow.types.Schema>`.
                       The model signature can be :py:func:`inferred <mlflow.models.infer_signature>`
-<<<<<<< HEAD
-                      from datasets with valid model input (e.g. the training dataset) and valid
-                      model output (e.g. model predictions generated on the training dataset),
-                      for example:
-=======
                       from datasets with valid model input (e.g. the training dataset with target
                       column omitted) and valid model output (e.g. model predictions generated on
                       the training dataset), for example:
->>>>>>> b59d601d
 
                       .. code-block:: python
 
                         from mlflow.models.signature import infer_signature
                         train = df.drop_column("target_label")
-<<<<<<< HEAD
-                        signature = infer_signature(train, model.predict(train))
-=======
                         predictions = ... # compute model predictions
                         signature = infer_signature(train, predictions)
->>>>>>> b59d601d
     :param input_example: (Experimental) Input example provides one or several instances of valid
                           model input. The example can be used as a hint of what data to feed the
                           model. The given example will be converted to a Pandas DataFrame and then
