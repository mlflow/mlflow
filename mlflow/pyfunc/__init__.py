"""
The ``python_function`` model flavor serves as a default model interface for MLflow Python models.
Any MLflow Python model is expected to be loadable as a ``python_function`` model.

In addition, the ``mlflow.pyfunc`` module defines a generic :ref:`filesystem format
<pyfunc-filesystem-format>` for Python models and provides utilities for saving to and loading from
this format. The format is self contained in the sense that it includes all necessary information
for anyone to load it and use it. Dependencies are either stored directly with the model or
referenced via a Conda environment.

The ``mlflow.pyfunc`` module also defines utilities for creating custom ``pyfunc`` models
using frameworks and inference logic that may not be natively included in MLflow. See
:ref:`pyfunc-create-custom`.

.. _pyfunc-inference-api:

*************
Inference API
*************

Python function models are loaded as an instance of :py:class:`PyFuncModel
<mlflow.pyfunc.PyFuncModel>`, which is an MLflow wrapper around the model implementation and model
metadata (MLmodel file). You can score the model by calling the :py:func:`predict()
<mlflow.pyfunc.PyFuncModel.predict>` method, which has the following signature::

  predict(
    model_input: [pandas.DataFrame, numpy.ndarray, scipy.sparse.(csc_matrix | csr_matrix),
    List[Any], Dict[str, Any], pyspark.sql.DataFrame]
  ) -> [numpy.ndarray | pandas.(Series | DataFrame) | List | Dict | pyspark.sql.DataFrame]

All PyFunc models will support `pandas.DataFrame` as input and PyFunc deep learning models will
also support tensor inputs in the form of Dict[str, numpy.ndarray] (named tensors) and
`numpy.ndarrays` (unnamed tensors).

Here are some examples of supported inference types, assuming we have the correct ``model`` object
loaded.

.. list-table::
    :widths: 30 70
    :header-rows: 1
    :class: wrap-table

    * - Input Type
      - Example
    * - ``pandas.DataFrame``
      -
        .. code-block:: python

            import pandas as pd

            x_new = pd.DataFrame(dict(x1=[1, 2, 3], x2=[4, 5, 6]))
            model.predict(x_new)

    * - ``numpy.ndarray``
      -
        .. code-block:: python

            import numpy as np

            x_new = np.array([[1, 4][2, 5], [3, 6]])
            model.predict(x_new)

    * - ``scipy.sparse.csc_matrix`` or ``scipy.sparse.csr_matrix``
      -
        .. code-block:: python

            import scipy

            x_new = scipy.sparse.csc_matrix([[1, 2, 3], [4, 5, 6]])
            model.predict(x_new)

            x_new = scipy.sparse.csr_matrix([[1, 2, 3], [4, 5, 6]])
            model.predict(x_new)

    * - python ``List``
      -
        .. code-block:: python

            x_new = [[1, 4], [2, 5], [3, 6]]
            model.predict(x_new)

    * - python ``Dict``
      -
        .. code-block:: python

            x_new = dict(x1=[1, 2, 3], x2=[4, 5, 6])
            model.predict(x_new)

    * - ``pyspark.sql.DataFrame``
      -
        .. code-block:: python

            from pyspark.sql import SparkSession

            spark = SparkSession.builder.getOrCreate()

            data = [(1, 4), (2, 5), (3, 6)]  # List of tuples
            x_new = spark.createDataFrame(data, ["x1", "x2"])  # Specify column name
            model.predict(x_new)

.. _pyfunc-filesystem-format:

*****************
Filesystem format
*****************

The Pyfunc format is defined as a directory structure containing all required data, code, and
configuration::

    ./dst-path/
        ./MLmodel: configuration
        <code>: code packaged with the model (specified in the MLmodel file)
        <data>: data packaged with the model (specified in the MLmodel file)
        <env>: Conda environment definition (specified in the MLmodel file)

The directory structure may contain additional contents that can be referenced by the ``MLmodel``
configuration.

.. _pyfunc-model-config:

MLModel configuration
#####################

A Python model contains an ``MLmodel`` file in **python_function** format in its root with the
following parameters:

- loader_module [required]:
         Python module that can load the model. Expected as module identifier
         e.g. ``mlflow.sklearn``, it will be imported using ``importlib.import_module``.
         The imported module must contain a function with the following signature::

          _load_pyfunc(path: string) -> <pyfunc model implementation>

         The path argument is specified by the ``data`` parameter and may refer to a file or
         directory. The model implementation is expected to be an object with a
         ``predict`` method with the following signature::

          predict(
            model_input: [pandas.DataFrame, numpy.ndarray,
            scipy.sparse.(csc_matrix | csr_matrix), List[Any], Dict[str, Any]],
            pyspark.sql.DataFrame
          ) -> [numpy.ndarray | pandas.(Series | DataFrame) | List | Dict | pyspark.sql.DataFrame]

- code [optional]:
        Relative path to a directory containing the code packaged with this model.
        All files and directories inside this directory are added to the Python path
        prior to importing the model loader.

- data [optional]:
         Relative path to a file or directory containing model data.
         The path is passed to the model loader.

- env [optional]:
         Relative path to an exported Conda environment. If present this environment
         should be activated prior to running the model.

- Optionally, any additional parameters necessary for interpreting the serialized model in
  ``pyfunc`` format.

.. rubric:: Example

::

    tree example/sklearn_iris/mlruns/run1/outputs/linear-lr

::

  ├── MLmodel
  ├── code
  │   ├── sklearn_iris.py
  │
  ├── data
  │   └── model.pkl
  └── mlflow_env.yml

::

    cat example/sklearn_iris/mlruns/run1/outputs/linear-lr/MLmodel

::

  python_function:
    code: code
    data: data/model.pkl
    loader_module: mlflow.sklearn
    env: mlflow_env.yml
    main: sklearn_iris

.. _pyfunc-create-custom:

******************************
Creating custom Pyfunc models
******************************

MLflow's persistence modules provide convenience functions for creating models with the
``pyfunc`` flavor in a variety of machine learning frameworks (scikit-learn, Keras, Pytorch, and
more); however, they do not cover every use case. For example, you may want to create an MLflow
model with the ``pyfunc`` flavor using a framework that MLflow does not natively support.
Alternatively, you may want to build an MLflow model that executes custom logic when evaluating
queries, such as preprocessing and postprocessing routines. Therefore, ``mlflow.pyfunc``
provides utilities for creating ``pyfunc`` models from arbitrary code and model data.

The :meth:`save_model()` and :meth:`log_model()` methods are designed to support multiple workflows
for creating custom ``pyfunc`` models that incorporate custom inference logic and artifacts
that the logic may require.

An `artifact` is a file or directory, such as a serialized model or a CSV. For example, a
serialized TensorFlow graph is an artifact. An MLflow model directory is also an artifact.

.. _pyfunc-create-custom-workflows:

Workflows
#########

:meth:`save_model()` and :meth:`log_model()` support the following workflows:

1. Programmatically defining a new MLflow model, including its attributes and artifacts.

   Given a set of artifact URIs, :meth:`save_model()` and :meth:`log_model()` can
   automatically download artifacts from their URIs and create an MLflow model directory.

   In this case, you must define a Python class which inherits from :class:`~PythonModel`,
   defining ``predict()`` and, optionally, ``load_context()``. An instance of this class is
   specified via the ``python_model`` parameter; it is automatically serialized and deserialized
   as a Python class, including all of its attributes.

2. Interpreting pre-existing data as an MLflow model.

   If you already have a directory containing model data, :meth:`save_model()` and
   :meth:`log_model()` can import the data as an MLflow model. The ``data_path`` parameter
   specifies the local filesystem path to the directory containing model data.

   In this case, you must provide a Python module, called a `loader module`. The
   loader module defines a ``_load_pyfunc()`` method that performs the following tasks:

   - Load data from the specified ``data_path``. For example, this process may include
     deserializing pickled Python objects or models or parsing CSV files.

   - Construct and return a pyfunc-compatible model wrapper. As in the first
     use case, this wrapper must define a ``predict()`` method that is used to evaluate
     queries. ``predict()`` must adhere to the :ref:`pyfunc-inference-api`.

   The ``loader_module`` parameter specifies the name of your loader module.

   For an example loader module implementation, refer to the `loader module
   implementation in mlflow.sklearn <https://github.com/mlflow/mlflow/blob/
   74d75109aaf2975f5026104d6125bb30f4e3f744/mlflow/sklearn.py#L200-L205>`_.

.. _pyfunc-create-custom-selecting-workflow:

Which workflow is right for my use case?
########################################

We consider the first workflow to be more user-friendly and generally recommend it for the
following reasons:

- It automatically resolves and collects specified model artifacts.

- It automatically serializes and deserializes the ``python_model`` instance and all of
  its attributes, reducing the amount of user logic that is required to load the model

- You can create Models using logic that is defined in the ``__main__`` scope. This allows
  custom models to be constructed in interactive environments, such as notebooks and the Python
  REPL.

You may prefer the second, lower-level workflow for the following reasons:

- Inference logic is always persisted as code, rather than a Python object. This makes logic
  easier to inspect and modify later.

- If you have already collected all of your model data in a single location, the second
  workflow allows it to be saved in MLflow format directly, without enumerating constituent
  artifacts.

******************************************
Function-based Model vs Class-based Model
******************************************

When creating custom PyFunc models, you can choose between two different interfaces:
a function-based model and a class-based model. In short, a function-based model is simply a
python function that does not take additional params. The class-based model, on the other hand,
is subclass of ``PythonModel`` that supports several required and optional
methods. If your use case is simple and fits within a single predict function, a funcion-based
approach is recommended. If you need more power, such as custom serialization, custom data
processing, or to override additional methods, you should use the class-based implementation.

Before looking at code examples, it's important to note that both methods are serialized via
`cloudpickle <https://github.com/cloudpipe/cloudpickle>`_. cloudpickle can serialize Python
functions, lambda functions, and locally defined classes and functions inside other functions. This
makes cloudpickle especially useful for parallel and distributed computing where code objects need
to be sent over network to execute on remote workers, which is a common deployment paradigm for
MLflow.

That said, cloudpickle has some limitations.

- **Environment Dependency**: cloudpickle does not capture the full execution environment, so in
  MLflow we must pass ``pip_requirements``, ``extra_pip_requirements``, or an ``input_example``,
  the latter of which is used to infer environment dependencies. For more, refer to
  `the model dependency docs <https://mlflow.org/docs/latest/model/dependencies.html>`_.

- **Object Support**: cloudpickle does not serialize objects outside of the Python data model.
  Some relevant examples include raw files and database connections. If your program depends on
  these, be sure to log ways to reference these objects along with your model.

Function-based Model
####################
If you're looking to serialize a simple python function without additional dependent methods, you
can simply log a predict method via the keyword argument ``python_model``.

.. note::

    Function-based model only supports a function with a single input argument. If you would like
    to pass more arguments or additional inference parameters, please use the class-based model
    below.

.. code-block:: python

    import mlflow
    import pandas as pd


    # Define a simple function to log
    def predict(model_input):
        return model_input.apply(lambda x: x * 2)


    # Save the function as a model
    with mlflow.start_run():
        mlflow.pyfunc.log_model("model", python_model=predict, pip_requirements=["pandas"])
        run_id = mlflow.active_run().info.run_id

    # Load the model from the tracking server and perform inference
    model = mlflow.pyfunc.load_model(f"runs:/{run_id}/model")
    x_new = pd.Series([1, 2, 3])

    prediction = model.predict(x_new)
    print(prediction)


Class-based Model
#################
If you're looking to serialize a more complex object, for instance a class that handles
preprocessing, complex prediction logic, or custom serialization, you should subclass the
``PythonModel`` class. MLflow has tutorials on building custom PyFunc models, as shown
`here <https://mlflow.org/docs/latest/traditional-ml/creating-custom-pyfunc/index.html>`_,
so instead of duplicating that information, in this example we'll recreate the above functionality
to highlight the differences. Note that this PythonModel implementation is overly complex and
we would recommend using the functional-based Model instead for this simple case.

.. code-block:: python

    import mlflow
    import pandas as pd


    class MyModel(mlflow.pyfunc.PythonModel):
        def predict(self, context, model_input, params=None):
            return [x * 2 for x in model_input]


    # Save the function as a model
    with mlflow.start_run():
        mlflow.pyfunc.log_model(
            "model", python_model=MyModel(), pip_requirements=["pandas"]
        )
        run_id = mlflow.active_run().info.run_id

    # Load the model from the tracking server and perform inference
    model = mlflow.pyfunc.load_model(f"runs:/{run_id}/model")
    x_new = pd.Series([1, 2, 3])

    print(f"Prediction:\n\t{model.predict(x_new)}")

The primary difference between the this implementation and the function-based implementation above
is that the predict method is wrapped with a class, has the ``self`` parameter,
and has the ``params`` parameter that defaults to None. Note that function-based models don't
support additional params.

In summary, use the function-based Model when you have a simple function to serialize.
If you need more power, use  the class-based model.

"""

import collections
import functools
import importlib
import inspect
import logging
import os
import signal
import subprocess
import sys
import tempfile
import threading
import warnings
from copy import deepcopy
from functools import lru_cache
from pathlib import Path
from typing import Any, Dict, Iterator, List, Optional, Tuple, Union

import numpy as np
import pandas
import yaml
from packaging.version import Version

import mlflow
import mlflow.pyfunc.loaders
import mlflow.pyfunc.model
from mlflow.environment_variables import (
    _MLFLOW_TESTING,
    MLFLOW_SCORING_SERVER_REQUEST_TIMEOUT,
)
from mlflow.exceptions import MlflowException
from mlflow.models import Model, ModelInputExample, ModelSignature
from mlflow.models.flavor_backend_registry import get_flavor_backend
from mlflow.models.model import (
    _DATABRICKS_FS_LOADER_MODULE,
    MLMODEL_FILE_NAME,
    MODEL_CODE_PATH,
    MODEL_CONFIG,
)
from mlflow.models.resources import Resource, _ResourceBuilder
from mlflow.models.signature import (
    _infer_signature_from_input_example,
    _infer_signature_from_type_hints,
)
from mlflow.models.utils import (
    PyFuncInput,
    PyFuncLLMOutputChunk,
    PyFuncLLMSingleInput,
    PyFuncOutput,
    _convert_llm_input_data,
    _enforce_params_schema,
    _enforce_schema,
    _load_model_code_path,
    _save_example,
    _validate_and_get_model_code_path,
)
from mlflow.protos.databricks_pb2 import (
    BAD_REQUEST,
    INVALID_PARAMETER_VALUE,
    RESOURCE_DOES_NOT_EXIST,
)
from mlflow.protos.databricks_uc_registry_messages_pb2 import (
    Entity,
    Job,
    LineageHeaderInfo,
    Notebook,
)
from mlflow.pyfunc.model import (
    ChatModel,
    PythonModel,
    PythonModelContext,
    _log_warning_if_params_not_in_predict_signature,
    _PythonModelPyfuncWrapper,
    get_default_conda_env,  # noqa: F401
    get_default_pip_requirements,
)
from mlflow.tracking._model_registry import DEFAULT_AWAIT_MAX_SLEEP_SECONDS
from mlflow.tracking.artifact_utils import _download_artifact_from_uri
from mlflow.types.llm import (
    CHAT_MODEL_INPUT_EXAMPLE,
    CHAT_MODEL_INPUT_SCHEMA,
    CHAT_MODEL_OUTPUT_SCHEMA,
    ChatMessage,
    ChatParams,
    ChatResponse,
)
from mlflow.utils import (
    PYTHON_VERSION,
    _is_in_ipython_notebook,
    check_port_connectivity,
    databricks_utils,
    find_free_port,
    get_major_minor_py_version,
    insecure_hash,
)
from mlflow.utils import env_manager as _EnvManager
from mlflow.utils._spark_utils import modified_environ
from mlflow.utils.annotations import deprecated, developer_stable, experimental
from mlflow.utils.databricks_utils import is_in_databricks_runtime
from mlflow.utils.docstring_utils import LOG_MODEL_PARAM_DOCS, format_docstring
from mlflow.utils.environment import (
    _CONDA_ENV_FILE_NAME,
    _CONSTRAINTS_FILE_NAME,
    _PYTHON_ENV_FILE_NAME,
    _REQUIREMENTS_FILE_NAME,
    _process_conda_env,
    _process_pip_requirements,
    _PythonEnv,
    _validate_env_arguments,
)
from mlflow.utils.file_utils import (
    _copy_file_or_tree,
    get_or_create_nfs_tmp_dir,
    get_or_create_tmp_dir,
    get_total_file_size,
    write_to,
)
from mlflow.utils.model_utils import (
    _add_code_from_conf_to_system_path,
    _get_flavor_configuration,
    _get_flavor_configuration_from_ml_model_file,
    _get_overridden_pyfunc_model_config,
<<<<<<< HEAD
    _validate_and_copy_code_paths,
    _validate_and_copy_file_path,
    _validate_and_get_model_config_from_file,
=======
>>>>>>> 509da397
    _validate_and_prepare_target_save_path,
    _validate_infer_and_copy_code_paths,
    _validate_pyfunc_model_config,
)
from mlflow.utils.nfs_on_spark import get_nfs_cache_root_dir
from mlflow.utils.requirements_utils import (
    _parse_requirements,
    warn_dependency_requirement_mismatches,
)

try:
    from pyspark.sql import DataFrame as SparkDataFrame

    HAS_PYSPARK = True
except ImportError:
    HAS_PYSPARK = False
FLAVOR_NAME = "python_function"
MAIN = "loader_module"
CODE = "code"
DATA = "data"
ENV = "env"

_MODEL_DATA_SUBPATH = "data"


class EnvType:
    CONDA = "conda"
    VIRTUALENV = "virtualenv"

    def __init__(self):
        raise NotImplementedError("This class is not meant to be instantiated.")


PY_VERSION = "python_version"


_logger = logging.getLogger(__name__)


def add_to_model(
    model,
    loader_module,
    data=None,
    code=None,
    conda_env=None,
    python_env=None,
    model_config=None,
    model_code_path=None,
    **kwargs,
):
    """
    Add a ``pyfunc`` spec to the model configuration.

    Defines ``pyfunc`` configuration schema. Caller can use this to create a valid ``pyfunc`` model
    flavor out of an existing directory structure. For example, other model flavors can use this to
    specify how to use their output as a ``pyfunc``.

    NOTE:

        All paths are relative to the exported model root directory.

    Args:
        model: Existing model.
        loader_module: The module to be used to load the model.
        data: Path to the model data.
        code: Path to the code dependencies.
        conda_env: Conda environment.
        python_env: Python environment.
        req: pip requirements file.
        kwargs: Additional key-value pairs to include in the ``pyfunc`` flavor specification.
                Values must be YAML-serializable.
        model_config: The model configuration to apply to the model. This configuration
                      is available during model loading.

                      .. Note:: Experimental: This parameter may change or be removed in a future
                                              release without warning.

    Returns:
        Updated model configuration.
    """
    params = deepcopy(kwargs)
    params[MAIN] = loader_module
    params[PY_VERSION] = PYTHON_VERSION
    if code:
        params[CODE] = code
    if data:
        params[DATA] = data
    if conda_env or python_env:
        params[ENV] = {}
        if conda_env:
            params[ENV][EnvType.CONDA] = conda_env
        if python_env:
            params[ENV][EnvType.VIRTUALENV] = python_env
    if model_config:
        params[MODEL_CONFIG] = model_config
    if model_code_path:
        params[MODEL_CODE_PATH] = model_code_path
    return model.add_flavor(FLAVOR_NAME, **params)


def _extract_conda_env(env):
    # In MLflow < 2.0.0, the 'env' field in a pyfunc configuration is a string containing the path
    # to a conda.yaml file.
    return env if isinstance(env, str) else env[EnvType.CONDA]


def _load_model_env(path):
    """
    Get ENV file string from a model configuration stored in Python Function format.
    Returned value is a model-relative path to a Conda Environment file,
    or None if none was specified at model save time
    """
    return _get_flavor_configuration(model_path=path, flavor_name=FLAVOR_NAME).get(ENV, None)


def _validate_params(params, model_metadata):
    if hasattr(model_metadata, "get_params_schema"):
        params_schema = model_metadata.get_params_schema()
        return _enforce_params_schema(params, params_schema)
    if params:
        raise MlflowException.invalid_parameter_value(
            "This model was not logged with a params schema and does not support "
            "providing the params argument."
            "Please log the model with mlflow >= 2.6.0 and specify a params schema.",
        )
    return


class PyFuncModel:
    """
    MLflow 'python function' model.

    Wrapper around model implementation and metadata. This class is not meant to be constructed
    directly. Instead, instances of this class are constructed and returned from
    :py:func:`load_model() <mlflow.pyfunc.load_model>`.

    ``model_impl`` can be any Python object that implements the `Pyfunc interface
    <https://mlflow.org/docs/latest/python_api/mlflow.pyfunc.html#pyfunc-inference-api>`_, and is
    returned by invoking the model's ``loader_module``.

    ``model_meta`` contains model metadata loaded from the MLmodel file.
    """

    def __init__(
        self,
        model_meta: Model,
        model_impl: Any,
        predict_fn: str = "predict",
        predict_stream_fn: Optional[str] = None,
    ):
        if not hasattr(model_impl, predict_fn):
            raise MlflowException(f"Model implementation is missing required {predict_fn} method.")
        if not model_meta:
            raise MlflowException("Model is missing metadata.")
        self._model_meta = model_meta
        self.__model_impl = model_impl
        self._predict_fn = getattr(model_impl, predict_fn)
        if predict_stream_fn:
            if not hasattr(model_impl, predict_stream_fn):
                raise MlflowException(
                    f"Model implementation is missing required {predict_stream_fn} method."
                )
            self._predict_stream_fn = getattr(model_impl, predict_stream_fn)
        else:
            self._predict_stream_fn = None

    @property
    @developer_stable
    def _model_impl(self) -> Any:
        """
        The underlying model implementation object.

        NOTE: This is a stable developer API.
        """
        return self.__model_impl

    def _validate_prediction_input(
        self, data: PyFuncInput, params: Optional[Dict[str, Any]] = None
    ) -> PyFuncInput:
        input_schema = self.metadata.get_input_schema()
        flavor = self.loader_module
        if input_schema is not None:
            try:
                data = _enforce_schema(data, input_schema, flavor)
            except Exception as e:
                # Include error in message for backwards compatibility
                raise MlflowException.invalid_parameter_value(
                    f"Failed to enforce schema of data '{data}' "
                    f"with schema '{input_schema}'. "
                    f"Error: {e}",
                )

        params = _validate_params(params, self.metadata)
        if HAS_PYSPARK and isinstance(data, SparkDataFrame):
            _logger.warning(
                "Input data is a Spark DataFrame. Note that behaviour for "
                "Spark DataFrames is model dependent."
            )
        return data, params

    def predict(self, data: PyFuncInput, params: Optional[Dict[str, Any]] = None) -> PyFuncOutput:
        """
        Generates model predictions.

        If the model contains signature, enforce the input schema first before calling the model
        implementation with the sanitized input. If the pyfunc model does not include model schema,
        the input is passed to the model implementation as is. See `Model Signature Enforcement
        <https://www.mlflow.org/docs/latest/models.html#signature-enforcement>`_ for more details.

        Args:
            data: LLM Model single input as one of pandas.DataFrame, numpy.ndarray,
                scipy.sparse.(csc_matrix | csr_matrix), List[Any], or
                Dict[str, numpy.ndarray].
                For model signatures with tensor spec inputs
                (e.g. the Tensorflow core / Keras model), the input data type must be one of
                `numpy.ndarray`, `List[numpy.ndarray]`, `Dict[str, numpy.ndarray]` or
                `pandas.DataFrame`. If data is of `pandas.DataFrame` type and the model
                contains a signature with tensor spec inputs, the corresponding column values
                in the pandas DataFrame will be reshaped to the required shape with 'C' order
                (i.e. read / write the elements using C-like index order), and DataFrame
                column values will be cast as the required tensor spec type. For Pyspark
                DataFrame inputs, MLflow will only enforce the schema on a subset
                of the data rows.
            params: Additional parameters to pass to the model for inference.

        Returns:
            Model predictions as one of pandas.DataFrame, pandas.Series, numpy.ndarray or list.
        """

        data, params = self._validate_prediction_input(data, params)
        if inspect.signature(self._predict_fn).parameters.get("params"):
            return self._predict_fn(data, params=params)

        _log_warning_if_params_not_in_predict_signature(_logger, params)
        return self._predict_fn(data)

    def predict_stream(
        self, data: PyFuncLLMSingleInput, params: Optional[Dict[str, Any]] = None
    ) -> Iterator[PyFuncLLMOutputChunk]:
        """
        Generates streaming model predictions. Only LLM suports this method.

        If the model contains signature, enforce the input schema first before calling the model
        implementation with the sanitized input. If the pyfunc model does not include model schema,
        the input is passed to the model implementation as is. See `Model Signature Enforcement
        <https://www.mlflow.org/docs/latest/models.html#signature-enforcement>`_ for more details.

        Args:
            data: LLM Model single input as one of dict, str, bool, bytes, float, int, str type.
            params: Additional parameters to pass to the model for inference.

        Returns:
            Model predictions as an iterator of chunks. The chunks in the iterator must be type of
            dict or string. Chunk dict fields are determined by the model implementation.
        """

        if self._predict_stream_fn is None:
            raise MlflowException("This model does not support predict_stream method.")

        data, params = self._validate_prediction_input(data, params)
        data = _convert_llm_input_data(data)
        if isinstance(data, list):
            # `predict_stream` only accepts single input.
            # but `enforce_schema` might convert single input into a list like `[single_input]`
            # so extract the first element in the list.
            if len(data) != 1:
                raise MlflowException(
                    f"'predict_stream' requires single input, but it got input data {data}"
                )
            data = data[0]

        if inspect.signature(self._predict_stream_fn).parameters.get("params"):
            return self._predict_stream_fn(data, params=params)

        _log_warning_if_params_not_in_predict_signature(_logger, params)
        return self._predict_stream_fn(data)

    @experimental
    def unwrap_python_model(self):
        """
        Unwrap the underlying Python model object.

        This method is useful for accessing custom model functions, while still being able to
        leverage the MLflow designed workflow through the `predict()` method.

        Returns:
            The underlying wrapped model object

        .. code-block:: python
            :test:
            :caption: Example

            import mlflow


            # define a custom model
            class MyModel(mlflow.pyfunc.PythonModel):
                def predict(self, context, model_input, params=None):
                    return self.my_custom_function(model_input, params)

                def my_custom_function(self, model_input, params=None):
                    # do something with the model input
                    return 0


            some_input = 1
            # save the model
            with mlflow.start_run():
                model_info = mlflow.pyfunc.log_model(artifact_path="model", python_model=MyModel())

            # load the model
            loaded_model = mlflow.pyfunc.load_model(model_uri=model_info.model_uri)
            print(type(loaded_model))  # <class 'mlflow.pyfunc.model.PyFuncModel'>
            unwrapped_model = loaded_model.unwrap_python_model()
            print(type(unwrapped_model))  # <class '__main__.MyModel'>

            # does not work, only predict() is exposed
            # print(loaded_model.my_custom_function(some_input))
            print(unwrapped_model.my_custom_function(some_input))  # works
            print(loaded_model.predict(some_input))  # works

            # works, but None is needed for context arg
            print(unwrapped_model.predict(None, some_input))
        """
        try:
            python_model = self._model_impl.python_model
            if python_model is None:
                raise AttributeError("Expected python_model attribute not to be None.")
        except AttributeError as e:
            raise MlflowException("Unable to retrieve base model object from pyfunc.") from e
        return python_model

    def __eq__(self, other):
        if not isinstance(other, PyFuncModel):
            return False
        return self._model_meta == other._model_meta

    @property
    def metadata(self):
        """Model metadata."""
        if self._model_meta is None:
            raise MlflowException("Model is missing metadata.")
        return self._model_meta

    @experimental
    @property
    def model_config(self):
        """Model's flavor configuration"""
        return self._model_meta.flavors[FLAVOR_NAME].get(MODEL_CONFIG, {})

    @experimental
    @property
    def loader_module(self):
        """Model's flavor configuration"""
        if self._model_meta.flavors.get(FLAVOR_NAME) is None:
            return None
        return self._model_meta.flavors[FLAVOR_NAME].get(MAIN)

    def __repr__(self):
        info = {}
        if self._model_meta is not None:
            if hasattr(self._model_meta, "run_id") and self._model_meta.run_id is not None:
                info["run_id"] = self._model_meta.run_id
            if (
                hasattr(self._model_meta, "artifact_path")
                and self._model_meta.artifact_path is not None
            ):
                info["artifact_path"] = self._model_meta.artifact_path
            info["flavor"] = self._model_meta.flavors[FLAVOR_NAME]["loader_module"]
        return yaml.safe_dump({"mlflow.pyfunc.loaded_model": info}, default_flow_style=False)


def _get_pip_requirements_from_model_path(model_path: str):
    req_file_path = os.path.join(model_path, _REQUIREMENTS_FILE_NAME)
    if not os.path.exists(req_file_path):
        return []

    return [req.req_str for req in _parse_requirements(req_file_path, is_constraint=False)]


def load_model(
    model_uri: str,
    suppress_warnings: bool = False,
    dst_path: Optional[str] = None,
    model_config: Optional[Union[str, Path, Dict[str, Any]]] = None,
) -> PyFuncModel:
    """
    Load a model stored in Python function format.

    Args:
        model_uri: The location, in URI format, of the MLflow model. For example:

            - ``/Users/me/path/to/local/model``
            - ``relative/path/to/local/model``
            - ``s3://my_bucket/path/to/model``
            - ``runs:/<mlflow_run_id>/run-relative/path/to/model``
            - ``models:/<model_name>/<model_version>``
            - ``models:/<model_name>/<stage>``
            - ``mlflow-artifacts:/path/to/model``

            For more information about supported URI schemes, see
            `Referencing Artifacts <https://www.mlflow.org/docs/latest/concepts.html#
            artifact-locations>`_.
        suppress_warnings: If ``True``, non-fatal warning messages associated with the model
            loading process will be suppressed. If ``False``, these warning messages will be
            emitted.
        dst_path: The local filesystem path to which to download the model artifact.
            This directory must already exist. If unspecified, a local output
            path will be created.
        model_config: The model configuration to apply to the model. This configuration
            is available during model loading. The configuration can be passed as a file path,
            or a dict with string keys.

            .. Note:: Experimental: This parameter may change or be removed in a future
                release without warning.
    """

    lineage_header_info = None
    if databricks_utils.is_in_databricks_runtime() and (
        databricks_utils.is_in_databricks_notebook() or databricks_utils.is_in_databricks_job()
    ):
        entity_list = []
        # Get notebook id and job id, pack them into lineage_header_info
        if notebook_id := databricks_utils.get_notebook_id():
            notebook_entity = Notebook(id=notebook_id)
            entity_list.append(Entity(notebook=notebook_entity))

        if job_id := databricks_utils.get_job_id():
            job_entity = Job(id=job_id)
            entity_list.append(Entity(job=job_entity))

        lineage_header_info = LineageHeaderInfo(entities=entity_list) if entity_list else None

    local_path = _download_artifact_from_uri(
        artifact_uri=model_uri, output_path=dst_path, lineage_header_info=lineage_header_info
    )

    if not suppress_warnings:
        model_requirements = _get_pip_requirements_from_model_path(local_path)
        warn_dependency_requirement_mismatches(model_requirements)

    model_meta = Model.load(os.path.join(local_path, MLMODEL_FILE_NAME))

    conf = model_meta.flavors.get(FLAVOR_NAME)
    if conf is None:
        raise MlflowException(
            f'Model does not have the "{FLAVOR_NAME}" flavor',
            RESOURCE_DOES_NOT_EXIST,
        )
    model_py_version = conf.get(PY_VERSION)
    if not suppress_warnings:
        _warn_potentially_incompatible_py_version_if_necessary(model_py_version=model_py_version)

    _add_code_from_conf_to_system_path(local_path, conf, code_key=CODE)
    data_path = os.path.join(local_path, conf[DATA]) if (DATA in conf) else local_path

    if isinstance(model_config, str):
        model_config = _validate_and_get_model_config_from_file(model_config)

    # conf.get(MODEL_CONFIG) this should ALWAYS be a dict (no more saving as file!)
    model_config = _get_overridden_pyfunc_model_config(
        conf.get(MODEL_CONFIG, None), model_config, _logger
    )
    try:
        # currently, we do not support loading langchain with model_config like this
        # langchain model_config must be specified using ModelConfig() class in code
        if model_config and "langchain" not in conf[MAIN]:
            model_impl = importlib.import_module(conf[MAIN])._load_pyfunc(data_path, model_config)
        else:
            model_impl = importlib.import_module(conf[MAIN])._load_pyfunc(data_path)
    except ModuleNotFoundError as e:
        # This error message is particularly for the case when the error is caused by module
        # "databricks.feature_store.mlflow_model". But depending on the environment, the offending
        # module might be "databricks", "databricks.feature_store" or full package. So we will
        # raise the error with the following note if "databricks" presents in the error. All non-
        # databricks moduel errors will just be re-raised.
        if conf[MAIN] == _DATABRICKS_FS_LOADER_MODULE and e.name.startswith("databricks"):
            raise MlflowException(
                f"{e.msg}; "
                "Note: mlflow.pyfunc.load_model is not supported for Feature Store models. "
                "spark_udf() and predict() will not work as expected. Use "
                "score_batch for offline predictions.",
                BAD_REQUEST,
            ) from None
        raise e
    predict_fn = conf.get("predict_fn", "predict")
    streamable = conf.get("streamable", False)
    predict_stream_fn = conf.get("predict_stream_fn", "predict_stream") if streamable else None

    return PyFuncModel(
        model_meta=model_meta,
        model_impl=model_impl,
        predict_fn=predict_fn,
        predict_stream_fn=predict_stream_fn,
    )


class _ServedPyFuncModel(PyFuncModel):
    def __init__(self, model_meta: Model, client: Any, server_pid: int):
        super().__init__(model_meta=model_meta, model_impl=client, predict_fn="invoke")
        self._client = client
        self._server_pid = server_pid

    def predict(self, data, params=None):
        """
        Args:
            data: Model input data.
            params: Additional parameters to pass to the model for inference.

        Returns:
            Model predictions.
        """
        if inspect.signature(self._client.invoke).parameters.get("params"):
            result = self._client.invoke(data, params=params).get_predictions()
        else:
            _log_warning_if_params_not_in_predict_signature(_logger, params)
            result = self._client.invoke(data).get_predictions()
        if isinstance(result, pandas.DataFrame):
            result = result[result.columns[0]]
        return result

    @property
    def pid(self):
        if self._server_pid is None:
            raise MlflowException("Served PyFunc Model is missing server process ID.")
        return self._server_pid


def _load_model_or_server(
    model_uri: str, env_manager: str, model_config: Optional[Dict[str, Any]] = None
):
    """
    Load a model with env restoration. If a non-local ``env_manager`` is specified, prepare an
    independent Python environment with the training time dependencies of the specified model
    installed and start a MLflow Model Scoring Server process with that model in that environment.
    Return a _ServedPyFuncModel that invokes the scoring server for prediction. Otherwise, load and
    return the model locally as a PyFuncModel using :py:func:`mlflow.pyfunc.load_model`.

    Args:
        model_uri: The uri of the model.
        env_manager: The environment manager to load the model.
        model_config: The model configuration to use by the model, only if the model
                      accepts it.

    Returns:
        A _ServedPyFuncModel for non-local ``env_manager``s or a PyFuncModel otherwise.
    """
    from mlflow.pyfunc.scoring_server.client import (
        ScoringServerClient,
        StdinScoringServerClient,
    )

    if env_manager == _EnvManager.LOCAL:
        return load_model(model_uri, model_config=model_config)

    _logger.info("Starting model server for model environment restoration.")

    local_path = _download_artifact_from_uri(artifact_uri=model_uri)
    model_meta = Model.load(os.path.join(local_path, MLMODEL_FILE_NAME))

    is_port_connectable = check_port_connectivity()
    pyfunc_backend = get_flavor_backend(
        local_path,
        env_manager=env_manager,
        install_mlflow=os.environ.get("MLFLOW_HOME") is not None,
        create_env_root_dir=not is_port_connectable,
    )
    _logger.info("Restoring model environment. This can take a few minutes.")
    # Set capture_output to True in Databricks so that when environment preparation fails, the
    # exception message of the notebook cell output will include child process command execution
    # stdout/stderr output.
    pyfunc_backend.prepare_env(model_uri=local_path, capture_output=is_in_databricks_runtime())
    if is_port_connectable:
        server_port = find_free_port()
        scoring_server_proc = pyfunc_backend.serve(
            model_uri=local_path,
            port=server_port,
            host="127.0.0.1",
            timeout=MLFLOW_SCORING_SERVER_REQUEST_TIMEOUT.get(),
            enable_mlserver=False,
            synchronous=False,
            stdout=subprocess.PIPE,
            stderr=subprocess.STDOUT,
        )
        client = ScoringServerClient("127.0.0.1", server_port)
    else:
        scoring_server_proc = pyfunc_backend.serve_stdin(local_path)
        client = StdinScoringServerClient(scoring_server_proc)

    _logger.info(f"Scoring server process started at PID: {scoring_server_proc.pid}")
    try:
        client.wait_server_ready(timeout=90, scoring_server_proc=scoring_server_proc)
    except Exception as e:
        raise MlflowException("MLflow model server failed to launch.") from e

    return _ServedPyFuncModel(
        model_meta=model_meta, client=client, server_pid=scoring_server_proc.pid
    )


def _get_model_dependencies(model_uri, format="pip"):
    model_dir = _download_artifact_from_uri(model_uri)

    def get_conda_yaml_path():
        model_config = _get_flavor_configuration_from_ml_model_file(
            os.path.join(model_dir, MLMODEL_FILE_NAME), flavor_name=FLAVOR_NAME
        )
        return os.path.join(model_dir, _extract_conda_env(model_config[ENV]))

    if format == "pip":
        requirements_file = os.path.join(model_dir, _REQUIREMENTS_FILE_NAME)
        if os.path.exists(requirements_file):
            return requirements_file

        _logger.info(
            f"{_REQUIREMENTS_FILE_NAME} is not found in the model directory. Falling back to"
            f" extracting pip requirements from the model's 'conda.yaml' file. Conda"
            " dependencies will be ignored."
        )

        with open(get_conda_yaml_path()) as yf:
            conda_yaml = yaml.safe_load(yf)

        conda_deps = conda_yaml.get("dependencies", [])
        for index, dep in enumerate(conda_deps):
            if isinstance(dep, dict) and "pip" in dep:
                pip_deps_index = index
                break
        else:
            raise MlflowException(
                "No pip section found in conda.yaml file in the model directory.",
                error_code=RESOURCE_DOES_NOT_EXIST,
            )

        pip_deps = conda_deps.pop(pip_deps_index)["pip"]
        tmp_dir = tempfile.mkdtemp()
        pip_file_path = os.path.join(tmp_dir, _REQUIREMENTS_FILE_NAME)
        with open(pip_file_path, "w") as f:
            f.write("\n".join(pip_deps) + "\n")

        if len(conda_deps) > 0:
            _logger.warning(
                "The following conda dependencies have been excluded from the environment file:"
                f" {', '.join(conda_deps)}."
            )

        return pip_file_path

    elif format == "conda":
        return get_conda_yaml_path()
    else:
        raise MlflowException(
            f"Illegal format argument '{format}'.", error_code=INVALID_PARAMETER_VALUE
        )


def get_model_dependencies(model_uri, format="pip"):
    """
    Downloads the model dependencies and returns the path to requirements.txt or conda.yaml file.

    .. warning::
        This API downloads all the model artifacts to the local filesystem. This may take
        a long time for large models. To avoid this overhead, use
        ``mlflow.artifacts.download_artifacts("<model_uri>/requirements.txt")`` or
        ``mlflow.artifacts.download_artifacts("<model_uri>/conda.yaml")`` instead.

    Args:
        model_uri: The uri of the model to get dependencies from.
        format: The format of the returned dependency file. If the ``"pip"`` format is
            specified, the path to a pip ``requirements.txt`` file is returned.
            If the ``"conda"`` format is specified, the path to a ``"conda.yaml"``
            file is returned . If the ``"pip"`` format is specified but the model
            was not saved with a ``requirements.txt`` file, the ``pip`` section
            of the model's ``conda.yaml`` file is extracted instead, and any
            additional conda dependencies are ignored. Default value is ``"pip"``.

    Returns:
        The local filesystem path to either a pip ``requirements.txt`` file
        (if ``format="pip"``) or a ``conda.yaml`` file (if ``format="conda"``)
        specifying the model's dependencies.
    """
    dep_file = _get_model_dependencies(model_uri, format)

    if format == "pip":
        prefix = "%" if _is_in_ipython_notebook() else ""
        _logger.info(
            "To install the dependencies that were used to train the model, run the "
            f"following command: '{prefix}pip install -r {dep_file}'."
        )
    return dep_file


@deprecated("mlflow.pyfunc.load_model", 1.0)
def load_pyfunc(model_uri, suppress_warnings=False):
    """
    Load a model stored in Python function format.

    Args:
        model_uri: The location, in URI format, of the MLflow model. For example:

            - ``/Users/me/path/to/local/model``
            - ``relative/path/to/local/model``
            - ``s3://my_bucket/path/to/model``
            - ``runs:/<mlflow_run_id>/run-relative/path/to/model``
            - ``models:/<model_name>/<model_version>``
            - ``models:/<model_name>/<stage>``
            - ``mlflow-artifacts:/path/to/model``

            For more information about supported URI schemes, see
            `Referencing Artifacts <https://www.mlflow.org/docs/latest/concepts.html#
            artifact-locations>`_.

        suppress_warnings: If ``True``, non-fatal warning messages associated with the model
            loading process will be suppressed. If ``False``, these warning messages will be
            emitted.
    """
    return load_model(model_uri, suppress_warnings)


def _warn_potentially_incompatible_py_version_if_necessary(model_py_version=None):
    """
    Compares the version of Python that was used to save a given model with the version
    of Python that is currently running. If a major or minor version difference is detected,
    logs an appropriate warning.
    """
    if model_py_version is None:
        _logger.warning(
            "The specified model does not have a specified Python version. It may be"
            " incompatible with the version of Python that is currently running: Python %s",
            PYTHON_VERSION,
        )
    elif get_major_minor_py_version(model_py_version) != get_major_minor_py_version(PYTHON_VERSION):
        _logger.warning(
            "The version of Python that the model was saved in, `Python %s`, differs"
            " from the version of Python that is currently running, `Python %s`,"
            " and may be incompatible",
            model_py_version,
            PYTHON_VERSION,
        )


def _create_model_downloading_tmp_dir(should_use_nfs):
    root_tmp_dir = get_or_create_nfs_tmp_dir() if should_use_nfs else get_or_create_tmp_dir()

    root_model_cache_dir = os.path.join(root_tmp_dir, "models")
    os.makedirs(root_model_cache_dir, exist_ok=True)

    tmp_model_dir = tempfile.mkdtemp(dir=root_model_cache_dir)
    # mkdtemp creates a directory with permission 0o700
    # change it to be 0o777 to ensure it can be seen in spark UDF
    os.chmod(tmp_model_dir, 0o777)
    return tmp_model_dir


_MLFLOW_SERVER_OUTPUT_TAIL_LINES_TO_KEEP = 200


def _convert_spec_type_to_spark_type(spec_type):
    from pyspark.sql.types import ArrayType, StructField, StructType

    from mlflow.types.schema import Array, DataType, Object

    if isinstance(spec_type, DataType):
        return spec_type.to_spark()

    if isinstance(spec_type, Array):
        return ArrayType(_convert_spec_type_to_spark_type(spec_type.dtype))

    if isinstance(spec_type, Object):
        return StructType(
            [
                StructField(
                    property.name,
                    _convert_spec_type_to_spark_type(property.dtype),
                    # we set nullable to True for all properties
                    # to avoid some errors like java.lang.NullPointerException
                    # when the signature is not inferred based on correct data.
                )
                for property in spec_type.properties
            ]
        )


def _cast_output_spec_to_spark_type(spec):
    from pyspark.sql.types import ArrayType

    from mlflow.types.schema import ColSpec, DataType, TensorSpec

    # TODO: handle optional output columns.
    if isinstance(spec, ColSpec):
        return _convert_spec_type_to_spark_type(spec.type)
    elif isinstance(spec, TensorSpec):
        data_type = DataType.from_numpy_type(spec.type)
        if data_type is None:
            raise MlflowException(
                f"Model output tensor spec type {spec.type} is not supported in spark_udf.",
                error_code=INVALID_PARAMETER_VALUE,
            )

        if len(spec.shape) == 1:
            return ArrayType(data_type.to_spark())
        elif len(spec.shape) == 2:
            return ArrayType(ArrayType(data_type.to_spark()))
        else:
            raise MlflowException(
                "Only 1D or 2D tensors are supported as spark_udf "
                f"return value, but model output '{spec.name}' has shape {spec.shape}.",
                error_code=INVALID_PARAMETER_VALUE,
            )
    else:
        raise MlflowException(
            f"Unknown schema output spec {spec}.", error_code=INVALID_PARAMETER_VALUE
        )


def _infer_spark_udf_return_type(model_output_schema):
    from pyspark.sql.types import StructField, StructType

    if len(model_output_schema.inputs) == 1:
        return _cast_output_spec_to_spark_type(model_output_schema.inputs[0])

    return StructType(
        [
            StructField(name=spec.name or str(i), dataType=_cast_output_spec_to_spark_type(spec))
            for i, spec in enumerate(model_output_schema.inputs)
        ]
    )


def _parse_spark_datatype(datatype: str):
    from pyspark.sql.functions import udf
    from pyspark.sql.session import SparkSession

    return_type = "boolean" if datatype == "bool" else datatype
    parsed_datatype = udf(lambda x: x, returnType=return_type).returnType

    if parsed_datatype.typeName() == "unparseddata":
        # For spark 3.5.x, `udf(lambda x: x, returnType=return_type).returnType`
        # returns UnparsedDataType, which is not compatible with signature inference.
        # Note: SparkSession.active only exists for spark >= 3.5.0
        schema = (
            SparkSession.active()
            .range(0)
            .select(udf(lambda x: x, returnType=return_type)("id"))
            .schema
        )
        return schema[0].dataType

    return parsed_datatype


def _is_none_or_nan(value):
    # The condition `isinstance(value, float)` is needed to avoid error
    # from `np.isnan(value)` if value is a non-numeric type.
    return value is None or isinstance(value, float) and np.isnan(value)


def _convert_array_values(values, result_type):
    """
    Convert list or numpy array values to spark dataframe column values.
    """
    from pyspark.sql.types import ArrayType, StructType

    if not isinstance(result_type, ArrayType):
        raise MlflowException.invalid_parameter_value(
            f"result_type must be ArrayType, got {result_type.simpleString()}",
        )

    spark_primitive_type_to_np_type = _get_spark_primitive_type_to_np_type()

    if type(result_type.elementType) in spark_primitive_type_to_np_type:
        np_type = spark_primitive_type_to_np_type[type(result_type.elementType)]
        # For array type result values, if provided value is None or NaN, regard it as a null array.
        # see https://github.com/mlflow/mlflow/issues/8986
        return None if _is_none_or_nan(values) else np.array(values, dtype=np_type)
    if isinstance(result_type.elementType, ArrayType):
        return [_convert_array_values(v, result_type.elementType) for v in values]
    if isinstance(result_type.elementType, StructType):
        return [_convert_struct_values(v, result_type.elementType) for v in values]

    raise MlflowException.invalid_parameter_value(
        "Unsupported array type field with element type "
        f"{result_type.elementType.simpleString()} in Array type.",
    )


@lru_cache
def _get_spark_primitive_types():
    from pyspark.sql import types

    return (
        types.IntegerType,
        types.LongType,
        types.FloatType,
        types.DoubleType,
        types.StringType,
        types.BooleanType,
    )


@lru_cache
def _get_spark_primitive_type_to_np_type():
    from pyspark.sql import types

    return {
        types.IntegerType: np.int32,
        types.LongType: np.int64,
        types.FloatType: np.float32,
        types.DoubleType: np.float64,
        types.BooleanType: np.bool_,
        types.StringType: np.str_,
    }


def _check_udf_return_struct_type(struct_type):
    from pyspark.sql.types import ArrayType, StructType

    primitive_types = _get_spark_primitive_types()

    for field in struct_type.fields:
        field_type = field.dataType
        if isinstance(field_type, primitive_types):
            continue

        if isinstance(field_type, ArrayType) and _check_udf_return_array_type(
            field_type, allow_struct=True
        ):
            continue

        if isinstance(field_type, StructType) and _check_udf_return_struct_type(field_type):
            continue

        return False

    return True


def _check_udf_return_array_type(array_type, allow_struct):
    from pyspark.sql.types import ArrayType, StructType

    elem_type = array_type.elementType
    primitive_types = _get_spark_primitive_types()

    if isinstance(elem_type, primitive_types):
        return True

    if isinstance(elem_type, ArrayType):
        return _check_udf_return_array_type(elem_type, allow_struct)

    if isinstance(elem_type, StructType):
        if allow_struct:
            # Array of struct values.
            return _check_udf_return_struct_type(elem_type)

        return False

    return False


def _check_udf_return_type(data_type):
    from pyspark.sql.types import ArrayType, StructType

    primitive_types = _get_spark_primitive_types()
    if isinstance(data_type, primitive_types):
        return True

    if isinstance(data_type, ArrayType):
        return _check_udf_return_array_type(data_type, allow_struct=True)

    if isinstance(data_type, StructType):
        return _check_udf_return_struct_type(data_type)

    return False


def _convert_struct_values(
    result: Union[pandas.DataFrame, Dict[str, Any]],
    result_type,
):
    """
    Convert spark StructType values to spark dataframe column values.
    """

    from pyspark.sql.types import ArrayType, StructType

    if not isinstance(result_type, StructType):
        raise MlflowException.invalid_parameter_value(
            f"result_type must be StructType, got {result_type.simpleString()}",
        )

    if not isinstance(result, (dict, pandas.DataFrame)):
        raise MlflowException.invalid_parameter_value(
            f"Unsupported result type {type(result)}, expected dict or pandas DataFrame",
        )

    spark_primitive_type_to_np_type = _get_spark_primitive_type_to_np_type()
    is_pandas_df = isinstance(result, pandas.DataFrame)
    result_dict = {}
    for field_name in result_type.fieldNames():
        field_type = result_type[field_name].dataType
        field_values = result[field_name]

        if type(field_type) in spark_primitive_type_to_np_type:
            np_type = spark_primitive_type_to_np_type[type(field_type)]
            if is_pandas_df:
                field_values = field_values.astype(np_type)
            else:
                field_values = (
                    None
                    if _is_none_or_nan(field_values)
                    else np.array(field_values, dtype=np_type).item()
                )
        elif isinstance(field_type, ArrayType):
            if is_pandas_df:
                field_values = pandas.Series(
                    _convert_array_values(field_value, field_type) for field_value in field_values
                )
            else:
                field_values = _convert_array_values(field_values, field_type)
        elif isinstance(field_type, StructType):
            if is_pandas_df:
                field_values = pandas.Series(
                    [
                        _convert_struct_values(field_value, field_type)
                        for field_value in field_values
                    ]
                )
            else:
                field_values = _convert_struct_values(field_values, field_type)
        else:
            raise MlflowException.invalid_parameter_value(
                f"Unsupported field type {field_type.simpleString()} in struct type.",
            )
        result_dict[field_name] = field_values

    if is_pandas_df:
        return pandas.DataFrame(result_dict)
    return result_dict


def _is_spark_connect():
    try:
        from pyspark.sql.utils import is_remote
    except ImportError:
        return False
    return is_remote()


def spark_udf(
    spark,
    model_uri,
    result_type=None,
    env_manager=_EnvManager.LOCAL,
    params: Optional[Dict[str, Any]] = None,
    extra_env: Optional[Dict[str, str]] = None,
):
    """
    A Spark UDF that can be used to invoke the Python function formatted model.

    Parameters passed to the UDF are forwarded to the model as a DataFrame where the column names
    are ordinals (0, 1, ...). On some versions of Spark (3.0 and above), it is also possible to
    wrap the input in a struct. In that case, the data will be passed as a DataFrame with column
    names given by the struct definition (e.g. when invoked as my_udf(struct('x', 'y')), the model
    will get the data as a pandas DataFrame with 2 columns 'x' and 'y').

    If a model contains a signature with tensor spec inputs, you will need to pass a column of
    array type as a corresponding UDF argument. The column values of which must be one dimensional
    arrays. The UDF will reshape the column values to the required shape with 'C' order
    (i.e. read / write the elements using C-like index order) and cast the values as the required
    tensor spec type.

    If a model contains a signature, the UDF can be called without specifying column name
    arguments. In this case, the UDF will be called with column names from signature, so the
    evaluation dataframe's column names must match the model signature's column names.

    The predictions are filtered to contain only the columns that can be represented as the
    ``result_type``. If the ``result_type`` is string or array of strings, all predictions are
    converted to string. If the result type is not an array type, the left most column with
    matching type is returned.

    NOTE: Inputs of type ``pyspark.sql.types.DateType`` are not supported on earlier versions of
    Spark (2.4 and below).

    .. code-block:: python
        :caption: Example

        from pyspark.sql.functions import struct

        predict = mlflow.pyfunc.spark_udf(spark, "/my/local/model")
        df.withColumn("prediction", predict(struct("name", "age"))).show()

    Args:
        spark: A SparkSession object.
        model_uri: The location, in URI format, of the MLflow model with the
            :py:mod:`mlflow.pyfunc` flavor. For example:

            - ``/Users/me/path/to/local/model``
            - ``relative/path/to/local/model``
            - ``s3://my_bucket/path/to/model``
            - ``runs:/<mlflow_run_id>/run-relative/path/to/model``
            - ``models:/<model_name>/<model_version>``
            - ``models:/<model_name>/<stage>``
            - ``mlflow-artifacts:/path/to/model``

            For more information about supported URI schemes, see
            `Referencing Artifacts <https://www.mlflow.org/docs/latest/concepts.html#
            artifact-locations>`_.

        result_type: the return type of the user-defined function. The value can be either a
            ``pyspark.sql.types.DataType`` object or a DDL-formatted type string. Only a primitive
            type, an array ``pyspark.sql.types.ArrayType`` of primitive type, or a struct type
            containing fields of above 2 kinds of types are allowed.
            If unspecified, it tries to infer result type from model signature
            output schema, if model output schema is not available, it fallbacks to use ``double``
            type.

            The following classes of result type are supported:

            - "int" or ``pyspark.sql.types.IntegerType``: The leftmost integer that can fit in an
              ``int32`` or an exception if there is none.

            - "long" or ``pyspark.sql.types.LongType``: The leftmost long integer that can fit in an
              ``int64`` or an exception if there is none.

            - ``ArrayType(IntegerType|LongType)``: All integer columns that can fit into the
              requested size.

            - "float" or ``pyspark.sql.types.FloatType``: The leftmost numeric result cast to
              ``float32`` or an exception if there is none.

            - "double" or ``pyspark.sql.types.DoubleType``: The leftmost numeric result cast to
              ``double`` or an exception if there is none.

            - ``ArrayType(FloatType|DoubleType)``: All numeric columns cast to the requested type or
              an exception if there are no numeric columns.

            - "string" or ``pyspark.sql.types.StringType``: The leftmost column converted to
              ``string``.

            - "boolean" or "bool" or ``pyspark.sql.types.BooleanType``: The leftmost column
              converted to ``bool`` or an exception if there is none.

            - ``ArrayType(StringType)``: All columns converted to ``string``.

            - "field1 FIELD1_TYPE, field2 FIELD2_TYPE, ...": A struct type containing multiple
              fields separated by comma, each field type must be one of types listed above.

        env_manager: The environment manager to use in order to create the python environment
            for model inference. Note that environment is only restored in the context
            of the PySpark UDF; the software environment outside of the UDF is
            unaffected. Default value is ``local``, and the following values are
            supported:

            - ``virtualenv``: Use virtualenv to restore the python environment that
              was used to train the model.
            - ``conda``: (Recommended) Use Conda to restore the software environment
              that was used to train the model.
            - ``local``: Use the current Python environment for model inference, which
              may differ from the environment used to train the model and may lead to
              errors or invalid predictions.

        params: Additional parameters to pass to the model for inference.

        extra_env: Extra environment variables to pass to the UDF executors.

    Returns:
        Spark UDF that applies the model's ``predict`` method to the data and returns a
        type specified by ``result_type``, which by default is a double.
    """

    # Scope Spark import to this method so users don't need pyspark to use non-Spark-related
    # functionality.
    from pyspark.sql.functions import pandas_udf
    from pyspark.sql.types import (
        ArrayType,
        BooleanType,
        DoubleType,
        FloatType,
        IntegerType,
        LongType,
        StringType,
    )
    from pyspark.sql.types import StructType as SparkStructType

    from mlflow.pyfunc.spark_model_cache import SparkModelCache
    from mlflow.utils._spark_utils import _SparkDirectoryDistributor

    is_spark_connect = _is_spark_connect()
    # Used in test to force install local version of mlflow when starting a model server
    mlflow_home = os.environ.get("MLFLOW_HOME")
    openai_env_vars = mlflow.openai._OpenAIEnvVar.read_environ()
    mlflow_testing = _MLFLOW_TESTING.get_raw()

    _EnvManager.validate(env_manager)

    if is_spark_connect:
        is_spark_in_local_mode = False
    else:
        # Check whether spark is in local or local-cluster mode
        # this case all executors and driver share the same filesystem
        is_spark_in_local_mode = spark.conf.get("spark.master").startswith("local")

    nfs_root_dir = get_nfs_cache_root_dir()
    should_use_nfs = nfs_root_dir is not None
    should_use_spark_to_broadcast_file = not (
        is_spark_in_local_mode or should_use_nfs or is_spark_connect
    )

    # For spark connect mode,
    # If client code is executed in databricks runtime and NFS is available,
    # we save model to NFS temp directory in the driver
    # and load the model in the executor.
    should_spark_connect_use_nfs = is_in_databricks_runtime() and should_use_nfs

    if (
        is_spark_connect
        and env_manager in (_EnvManager.VIRTUALENV, _EnvManager.CONDA)
        and not should_spark_connect_use_nfs
    ):
        raise MlflowException.invalid_parameter_value(
            f"Environment manager {env_manager!r} is not supported in Spark connect mode "
            "when either non-Databricks environment is in use or NFS is unavailable.",
        )

    local_model_path = _download_artifact_from_uri(
        artifact_uri=model_uri,
        output_path=_create_model_downloading_tmp_dir(should_use_nfs),
    )

    if env_manager == _EnvManager.LOCAL:
        # Assume spark executor python environment is the same with spark driver side.
        model_requirements = _get_pip_requirements_from_model_path(local_model_path)
        warn_dependency_requirement_mismatches(model_requirements)
        _logger.warning(
            'Calling `spark_udf()` with `env_manager="local"` does not recreate the same '
            "environment that was used during training, which may lead to errors or inaccurate "
            'predictions. We recommend specifying `env_manager="conda"`, which automatically '
            "recreates the environment that was used to train the model and performs inference "
            "in the recreated environment."
        )
    else:
        _logger.info(
            f"This UDF will use {env_manager} to recreate the model's software environment for "
            "inference. This may take extra time during execution."
        )
        if not sys.platform.startswith("linux"):
            # TODO: support killing mlflow server launched in UDF task when spark job canceled
            #  for non-linux system.
            #  https://stackoverflow.com/questions/53208/how-do-i-automatically-destroy-child-processes-in-windows
            _logger.warning(
                "In order to run inference code in restored python environment, PySpark UDF "
                "processes spawn MLflow Model servers as child processes. Due to system "
                "limitations with handling SIGKILL signals, these MLflow Model server child "
                "processes cannot be cleaned up if the Spark Job is canceled."
            )
    pyfunc_backend = get_flavor_backend(
        local_model_path,
        env_manager=env_manager,
        install_mlflow=os.environ.get("MLFLOW_HOME") is not None,
        create_env_root_dir=True,
    )
    if not should_use_spark_to_broadcast_file:
        # Prepare restored environment in driver side if possible.
        # Note: In databricks runtime, because databricks notebook cell output cannot capture
        # child process output, so that set capture_output to be True so that when `conda prepare
        # env` command failed, the exception message will include command stdout/stderr output.
        # Otherwise user have to check cluster driver log to find command stdout/stderr output.
        # In non-databricks runtime, set capture_output to be False, because the benefit of
        # "capture_output=False" is the output will be printed immediately, otherwise you have
        # to wait conda command fail and suddenly get all output printed (included in error
        # message).
        if env_manager != _EnvManager.LOCAL:
            pyfunc_backend.prepare_env(
                model_uri=local_model_path, capture_output=is_in_databricks_runtime()
            )
    else:
        # Broadcast local model directory to remote worker if needed.
        archive_path = SparkModelCache.add_local_model(spark, local_model_path)

    model_metadata = Model.load(os.path.join(local_model_path, MLMODEL_FILE_NAME))

    if result_type is None:
        if model_output_schema := model_metadata.get_output_schema():
            result_type = _infer_spark_udf_return_type(model_output_schema)
        else:
            _logger.warning(
                "No 'result_type' provided for spark_udf and the model does not "
                "have an output schema. 'result_type' is set to 'double' type."
            )
            result_type = DoubleType()
    else:
        if isinstance(result_type, str):
            result_type = _parse_spark_datatype(result_type)

    if not _check_udf_return_type(result_type):
        raise MlflowException.invalid_parameter_value(
            f"""Invalid 'spark_udf' result type: {result_type}.
It must be one of the following types:
Primitive types:
 - int
 - long
 - float
 - double
 - string
 - boolean
Compound types:
 - ND array of primitives / structs.
 - struct<field: primitive | array<primitive> | array<array<primitive>>, ...>:
   A struct with primitive, ND array<primitive/structs>,
   e.g., struct<a:int, b:array<int>>.
"""
        )
    params = _validate_params(params, model_metadata)

    def _predict_row_batch(predict_fn, args):
        input_schema = model_metadata.get_input_schema()
        args = list(args)
        if len(args) == 1 and isinstance(args[0], pandas.DataFrame):
            pdf = args[0]
        else:
            if input_schema is None:
                names = [str(i) for i in range(len(args))]
            else:
                names = input_schema.input_names()
                required_names = input_schema.required_input_names()
                if len(args) > len(names):
                    args = args[: len(names)]
                if len(args) < len(required_names):
                    raise MlflowException(
                        f"Model input is missing required columns. Expected {len(names)} required"
                        f" input columns {names}, but the model received only {len(args)} "
                        "unnamed input columns (Since the columns were passed unnamed they are"
                        " expected to be in the order specified by the schema)."
                    )
            pdf = pandas.DataFrame(
                data={
                    names[i]: arg
                    if isinstance(arg, pandas.Series)
                    # pandas_udf receives a StructType column as a pandas DataFrame.
                    # We need to convert it back to a dict of pandas Series.
                    else arg.apply(lambda row: row.to_dict(), axis=1)
                    for i, arg in enumerate(args)
                },
                columns=names,
            )

        result = predict_fn(pdf, params)

        if isinstance(result, dict):
            result = {k: list(v) for k, v in result.items()}

        if isinstance(result_type, ArrayType) and isinstance(result_type.elementType, ArrayType):
            result_values = _convert_array_values(result, result_type)
            return pandas.Series(result_values)

        if not isinstance(result, pandas.DataFrame):
            result = pandas.DataFrame([result]) if np.isscalar(result) else pandas.DataFrame(result)

        if isinstance(result_type, SparkStructType):
            return _convert_struct_values(result, result_type)

        elem_type = result_type.elementType if isinstance(result_type, ArrayType) else result_type

        if type(elem_type) == IntegerType:
            result = result.select_dtypes(
                [np.byte, np.ubyte, np.short, np.ushort, np.int32]
            ).astype(np.int32)

        elif type(elem_type) == LongType:
            result = result.select_dtypes([np.byte, np.ubyte, np.short, np.ushort, int]).astype(
                np.int64
            )

        elif type(elem_type) == FloatType:
            result = result.select_dtypes(include=(np.number,)).astype(np.float32)

        elif type(elem_type) == DoubleType:
            result = result.select_dtypes(include=(np.number,)).astype(np.float64)

        elif type(elem_type) == BooleanType:
            result = result.select_dtypes([bool, np.bool_]).astype(bool)

        if len(result.columns) == 0:
            raise MlflowException(
                message="The model did not produce any values compatible with the requested "
                f"type '{elem_type}'. Consider requesting udf with StringType or "
                "Arraytype(StringType).",
                error_code=INVALID_PARAMETER_VALUE,
            )

        if type(elem_type) == StringType:
            if Version(pandas.__version__) >= Version("2.1.0"):
                result = result.map(str)
            else:
                result = result.applymap(str)

        if type(result_type) == ArrayType:
            return pandas.Series(result.to_numpy().tolist())
        else:
            return result[result.columns[0]]

    result_type_hint = (
        pandas.DataFrame if isinstance(result_type, SparkStructType) else pandas.Series
    )

    tracking_uri = mlflow.get_tracking_uri()

    @pandas_udf(result_type)
    def udf(
        iterator: Iterator[Tuple[Union[pandas.Series, pandas.DataFrame], ...]],
    ) -> Iterator[result_type_hint]:
        # importing here to prevent circular import
        from mlflow.pyfunc.scoring_server.client import (
            ScoringServerClient,
            StdinScoringServerClient,
        )

        # Note: this is a pandas udf function in iteration style, which takes an iterator of
        # tuple of pandas.Series and outputs an iterator of pandas.Series.
        update_envs = {}
        if mlflow_home is not None:
            update_envs["MLFLOW_HOME"] = mlflow_home
        if openai_env_vars:
            update_envs.update(openai_env_vars)
        if mlflow_testing:
            update_envs[_MLFLOW_TESTING.name] = mlflow_testing
        if extra_env:
            update_envs.update(extra_env)

        #  use `modified_environ` to temporarily set the envs and restore them finally
        with modified_environ(update=update_envs):
            scoring_server_proc = None
            # set tracking_uri inside udf so that with spark_connect
            # we can load the model from correct path
            mlflow.set_tracking_uri(tracking_uri)

            if env_manager != _EnvManager.LOCAL:
                if should_use_spark_to_broadcast_file:
                    local_model_path_on_executor = _SparkDirectoryDistributor.get_or_extract(
                        archive_path
                    )
                    # Call "prepare_env" in advance in order to reduce scoring server launch time.
                    # So that we can use a shorter timeout when call `client.wait_server_ready`,
                    # otherwise we have to set a long timeout for `client.wait_server_ready` time,
                    # this prevents spark UDF task failing fast if other exception raised
                    # when scoring server launching.
                    # Set "capture_output" so that if "conda env create" command failed, the command
                    # stdout/stderr output will be attached to the exception message and included in
                    # driver side exception.
                    pyfunc_backend.prepare_env(
                        model_uri=local_model_path_on_executor, capture_output=True
                    )
                else:
                    local_model_path_on_executor = None

                if check_port_connectivity():
                    # launch scoring server
                    server_port = find_free_port()
                    host = "127.0.0.1"
                    scoring_server_proc = pyfunc_backend.serve(
                        model_uri=local_model_path_on_executor or local_model_path,
                        port=server_port,
                        host=host,
                        timeout=MLFLOW_SCORING_SERVER_REQUEST_TIMEOUT.get(),
                        enable_mlserver=False,
                        synchronous=False,
                        stdout=subprocess.PIPE,
                        stderr=subprocess.STDOUT,
                    )

                    client = ScoringServerClient(host, server_port)
                else:
                    scoring_server_proc = pyfunc_backend.serve_stdin(
                        model_uri=local_model_path_on_executor or local_model_path,
                        stdout=subprocess.PIPE,
                        stderr=subprocess.STDOUT,
                    )
                    client = StdinScoringServerClient(scoring_server_proc)

                _logger.info("Using %s", client.__class__.__name__)

                server_tail_logs = collections.deque(
                    maxlen=_MLFLOW_SERVER_OUTPUT_TAIL_LINES_TO_KEEP
                )

                def server_redirect_log_thread_func(child_stdout):
                    for line in child_stdout:
                        decoded = line.decode() if isinstance(line, bytes) else line
                        server_tail_logs.append(decoded)
                        sys.stdout.write("[model server] " + decoded)

                server_redirect_log_thread = threading.Thread(
                    target=server_redirect_log_thread_func,
                    args=(scoring_server_proc.stdout,),
                    daemon=True,
                )
                server_redirect_log_thread.start()

                try:
                    client.wait_server_ready(timeout=90, scoring_server_proc=scoring_server_proc)
                except Exception as e:
                    err_msg = (
                        "During spark UDF task execution, mlflow model server failed to launch. "
                    )
                    if len(server_tail_logs) == _MLFLOW_SERVER_OUTPUT_TAIL_LINES_TO_KEEP:
                        err_msg += (
                            f"Last {_MLFLOW_SERVER_OUTPUT_TAIL_LINES_TO_KEEP} "
                            "lines of MLflow model server output:\n"
                        )
                    else:
                        err_msg += "MLflow model server output:\n"
                    err_msg += "".join(server_tail_logs)
                    raise MlflowException(err_msg) from e

                def batch_predict_fn(pdf, params=None):
                    if inspect.signature(client.invoke).parameters.get("params"):
                        return client.invoke(pdf, params=params).get_predictions()
                    _log_warning_if_params_not_in_predict_signature(_logger, params)
                    return client.invoke(pdf).get_predictions()

            elif env_manager == _EnvManager.LOCAL:
                if is_spark_connect and not should_spark_connect_use_nfs:
                    model_path = os.path.join(
                        tempfile.gettempdir(),
                        "mlflow",
                        insecure_hash.sha1(model_uri.encode()).hexdigest(),
                    )
                    try:
                        loaded_model = mlflow.pyfunc.load_model(model_path)
                    except Exception:
                        os.makedirs(model_path, exist_ok=True)
                        loaded_model = mlflow.pyfunc.load_model(model_uri, dst_path=model_path)
                elif should_use_spark_to_broadcast_file:
                    loaded_model, _ = SparkModelCache.get_or_load(archive_path)
                else:
                    loaded_model = mlflow.pyfunc.load_model(local_model_path)

                def batch_predict_fn(pdf, params=None):
                    if inspect.signature(loaded_model.predict).parameters.get("params"):
                        return loaded_model.predict(pdf, params=params)
                    _log_warning_if_params_not_in_predict_signature(_logger, params)
                    return loaded_model.predict(pdf)

            try:
                for input_batch in iterator:
                    # If the UDF is called with only multiple arguments,
                    # the `input_batch` is a tuple which composes of several pd.Series/pd.DataFrame
                    # objects.
                    # If the UDF is called with only one argument,
                    # the `input_batch` instance will be an instance of `pd.Series`/`pd.DataFrame`,
                    if isinstance(input_batch, (pandas.Series, pandas.DataFrame)):
                        # UDF is called with only one argument
                        row_batch_args = (input_batch,)
                    else:
                        row_batch_args = input_batch

                    if len(row_batch_args[0]) > 0:
                        yield _predict_row_batch(batch_predict_fn, row_batch_args)
            finally:
                if scoring_server_proc is not None:
                    os.kill(scoring_server_proc.pid, signal.SIGTERM)

    udf.metadata = model_metadata

    @functools.wraps(udf)
    def udf_with_default_cols(*args):
        if len(args) == 0:
            input_schema = model_metadata.get_input_schema()
            if input_schema and len(input_schema.optional_input_names()) > 0:
                raise MlflowException(
                    message="Cannot apply UDF without column names specified when"
                    " model signature contains optional columns.",
                    error_code=INVALID_PARAMETER_VALUE,
                )
            if input_schema and len(input_schema.inputs) > 0:
                if input_schema.has_input_names():
                    input_names = input_schema.input_names()
                    return udf(*input_names)
                else:
                    raise MlflowException(
                        message="Cannot apply udf because no column names specified. The udf "
                        f"expects {len(input_schema.inputs)} columns with types: "
                        "{input_schema.inputs}. Input column names could not be inferred from the"
                        " model signature (column names not found).",
                        error_code=INVALID_PARAMETER_VALUE,
                    )
            else:
                raise MlflowException(
                    "Attempting to apply udf on zero columns because no column names were "
                    "specified as arguments or inferred from the model signature.",
                    error_code=INVALID_PARAMETER_VALUE,
                )
        else:
            return udf(*args)

    return udf_with_default_cols


def _validate_function_python_model(python_model):
    if not (isinstance(python_model, (str, Path, PythonModel)) or callable(python_model)):
        raise MlflowException(
            "`python_model` must be a PythonModel instance, filepath, or a callable object",
            error_code=INVALID_PARAMETER_VALUE,
        )

    if callable(python_model):
        num_args = len(inspect.signature(python_model).parameters)
        if num_args != 1:
            raise MlflowException(
                "When `python_model` is a callable object, it must accept exactly one argument. "
                f"Found {num_args} arguments.",
                error_code=INVALID_PARAMETER_VALUE,
            )


@format_docstring(LOG_MODEL_PARAM_DOCS.format(package_name="scikit-learn"))
def save_model(
    path,
    loader_module=None,
    data_path=None,
    code_path=None,  # deprecated
    code_paths=None,
    infer_code_paths=False,
    conda_env=None,
    mlflow_model=None,
    python_model=None,
    artifacts=None,
    signature: ModelSignature = None,
    input_example: ModelInputExample = None,
    pip_requirements=None,
    extra_pip_requirements=None,
    metadata=None,
    model_config=None,
    example_no_conversion=False,
    streamable=None,
    resources: Optional[Union[str, List[Resource]]] = None,
    **kwargs,
):
    """
    save_model(path, loader_module=None, data_path=None, code_path=None, conda_env=None,\
               mlflow_model=Model(), python_model=None, artifacts=None)

    Save a Pyfunc model with custom inference logic and optional data dependencies to a path on the
    local filesystem.

    For information about the workflows that this method supports, please see :ref:`"workflows for
    creating custom pyfunc models" <pyfunc-create-custom-workflows>` and
    :ref:`"which workflow is right for my use case?" <pyfunc-create-custom-selecting-workflow>`.
    Note that the parameters for the second workflow: ``loader_module``, ``data_path`` and the
    parameters for the first workflow: ``python_model``, ``artifacts``, cannot be
    specified together.

    Args:
        path: The path to which to save the Python model.
        loader_module: The name of the Python module that is used to load the model
            from ``data_path``. This module must define a method with the prototype
            ``_load_pyfunc(data_path)``. If not ``None``, this module and its
            dependencies must be included in one of the following locations:

            - The MLflow library.
            - Package(s) listed in the model's Conda environment, specified by
              the ``conda_env`` parameter.
            - One or more of the files specified by the ``code_path`` parameter.

        data_path: Path to a file or directory containing model data.
        code_path: **Deprecated** The legacy argument for defining dependent code. This argument is
            replaced by ``code_paths`` and will be removed in a future version of MLflow.
        code_paths: {{ code_paths }}
        infer_code_paths: {{ infer_code_paths }}
        conda_env: {{ conda_env }}
        mlflow_model: :py:mod:`mlflow.models.Model` configuration to which to add the
            **python_function** flavor.
        python_model:
            An instance of a subclass of :class:`~PythonModel` or a callable object with a single
            argument (see the examples below). The passed-in object is serialized using the
            CloudPickle library. Any dependencies of the class should be included in one of the
            following locations:

            - The MLflow library.
            - Package(s) listed in the model's Conda environment, specified by the ``conda_env``
              parameter.
            - One or more of the files specified by the ``code_path`` parameter.

            Note: If the class is imported from another module, as opposed to being defined in the
            ``__main__`` scope, the defining module should also be included in one of the listed
            locations.

            **Examples**

            Class model

            .. code-block:: python

                from typing import List, Dict
                import mlflow


                class MyModel(mlflow.pyfunc.PythonModel):
                    def predict(self, context, model_input: List[str], params=None) -> List[str]:
                        return [i.upper() for i in model_input]


                mlflow.pyfunc.save_model("model", python_model=MyModel(), input_example=["a"])
                model = mlflow.pyfunc.load_model("model")
                print(model.predict(["a", "b", "c"]))  # -> ["A", "B", "C"]

            Functional model

            .. note::
                Experimental: Functional model support is experimental and may change or be removed
                in a future release without warning.

            .. code-block:: python

                from typing import List
                import mlflow


                def predict(model_input: List[str]) -> List[str]:
                    return [i.upper() for i in model_input]


                mlflow.pyfunc.save_model("model", python_model=predict, input_example=["a"])
                model = mlflow.pyfunc.load_model("model")
                print(model.predict(["a", "b", "c"]))  # -> ["A", "B", "C"]

            If the `predict` method or function has type annotations, MLflow automatically
            constructs a model signature based on the type annotations (unless the ``signature``
            argument is explicitly specified), and converts the input value to the specified type
            before passing it to the function. Currently, the following type annotations are
            supported:

                - ``List[str]``
                - ``List[Dict[str, str]]``

        artifacts: A dictionary containing ``<name, artifact_uri>`` entries. Remote artifact URIs
            are resolved to absolute filesystem paths, producing a dictionary of
            ``<name, absolute_path>`` entries. ``python_model`` can reference these
            resolved entries as the ``artifacts`` property of the ``context`` parameter
            in :func:`PythonModel.load_context() <mlflow.pyfunc.PythonModel.load_context>`
            and :func:`PythonModel.predict() <mlflow.pyfunc.PythonModel.predict>`.
            For example, consider the following ``artifacts`` dictionary::

                {
                    "my_file": "s3://my-bucket/path/to/my/file"
                }

            In this case, the ``"my_file"`` artifact is downloaded from S3. The
            ``python_model`` can then refer to ``"my_file"`` as an absolute filesystem
            path via ``context.artifacts["my_file"]``.

            If ``None``, no artifacts are added to the model.

        signature: :py:class:`ModelSignature <mlflow.models.ModelSignature>`
            describes model input and output :py:class:`Schema <mlflow.types.Schema>`.
            The model signature can be :py:func:`inferred <mlflow.models.infer_signature>`
            from datasets with valid model input (e.g. the training dataset with target
            column omitted) and valid model output (e.g. model predictions generated on
            the training dataset), for example:

            .. code-block:: python

                from mlflow.models import infer_signature

                train = df.drop_column("target_label")
                predictions = ...  # compute model predictions
                signature = infer_signature(train, predictions)
        input_example: {{ input_example }}
        pip_requirements: {{ pip_requirements }}
        extra_pip_requirements: {{ extra_pip_requirements }}
        metadata: {{ metadata }}
        model_config: The model configuration to apply to the model. This configuration
            is available during model loading.

            .. Note:: Experimental: This parameter may change or be removed in a future
                                    release without warning.
        example_no_conversion: {{ example_no_conversion }}
        resources: A list of model resources or a resources.yaml file containing a list of
                    resources required to serve the model.

            .. Note:: Experimental: This parameter may change or be removed in a future
                                    release without warning.
    """
    _validate_env_arguments(conda_env, pip_requirements, extra_pip_requirements)
    _validate_pyfunc_model_config(model_config)
    _validate_and_prepare_target_save_path(path)

    if python_model:
        # new code
        if isinstance(model_config, Path):
            model_config = os.fspath(model_config)

        if isinstance(model_config, str):
            _validate_and_copy_file_path(model_config, path, "config")
            model_config_dict = _validate_and_get_model_config_from_file(model_config)
        else:
            model_config_dict = model_config
        # end new code
        _validate_function_python_model(python_model)
        if callable(python_model) and all(
            a is None for a in (input_example, pip_requirements, extra_pip_requirements)
        ):
            raise MlflowException(
                "If `python_model` is a callable object, at least one of `input_example`, "
                "`pip_requirements`, or `extra_pip_requirements` must be specified."
            )

    mlflow_model = kwargs.pop("model", mlflow_model)
    if len(kwargs) > 0:
        raise TypeError(f"save_model() got unexpected keyword arguments: {kwargs}")

    if code_path is not None and code_paths is not None:
        raise MlflowException(
            "Both `code_path` and `code_paths` have been specified, which is not permitted."
        )
    if code_path is not None:
        # Alias for `code_path` deprecation
        code_paths = code_path
        warnings.warn(
            "The `code_path` argument is replaced by `code_paths` and is deprecated "
            "as of MLflow version 2.12.0. This argument will be removed in a future "
            "release of MLflow."
        )

    if code_paths is not None:
        if not isinstance(code_paths, list):
            raise TypeError(f"Argument code_path should be a list, not {type(code_paths)}")

    first_argument_set = {
        "loader_module": loader_module,
        "data_path": data_path,
    }
    second_argument_set = {
        "artifacts": artifacts,
        "python_model": python_model,
    }
    first_argument_set_specified = any(item is not None for item in first_argument_set.values())
    second_argument_set_specified = any(item is not None for item in second_argument_set.values())
    if first_argument_set_specified and second_argument_set_specified:
        raise MlflowException(
            message=(
                f"The following sets of parameters cannot be specified together:"
                f" {first_argument_set.keys()}  and {second_argument_set.keys()}."
                " All parameters in one set must be `None`. Instead, found"
                f" the following values: {first_argument_set} and {second_argument_set}"
            ),
            error_code=INVALID_PARAMETER_VALUE,
        )
    elif (loader_module is None) and (python_model is None):
        msg = (
            "Either `loader_module` or `python_model` must be specified. A `loader_module` "
            "should be a python module. A `python_model` should be a subclass of PythonModel"
        )
        raise MlflowException(message=msg, error_code=INVALID_PARAMETER_VALUE)

    if mlflow_model is None:
        mlflow_model = Model()

    hints = None
    model_code_path = None
    if signature is not None:
        if isinstance(python_model, ChatModel):
            raise MlflowException(
                "ChatModel subclasses have a standard signature that is set "
                "automatically. Please remove the `signature` parameter from "
                "the call to log_model() or save_model().",
                error_code=INVALID_PARAMETER_VALUE,
            )
        mlflow_model.signature = signature
    elif python_model is not None:
        if isinstance(python_model, Path):
            python_model = os.fspath(python_model)

        if isinstance(python_model, str):
            model_code_path = _validate_and_get_model_code_path(python_model)
            _validate_and_copy_file_path(model_code_path, path, "code")
            python_model = _load_model_code_path(model_code_path, model_config)

        if callable(python_model):
            input_arg_index = 0  # first argument
            if signature := _infer_signature_from_type_hints(
                python_model, input_arg_index, input_example=input_example
            ):
                mlflow_model.signature = signature
        elif isinstance(python_model, ChatModel):
            mlflow_model.signature = ModelSignature(
                CHAT_MODEL_INPUT_SCHEMA,
                CHAT_MODEL_OUTPUT_SCHEMA,
            )
            input_example = CHAT_MODEL_INPUT_EXAMPLE

            # perform output validation and throw if
            # output is not coercable to ChatResponse
            messages = [ChatMessage(**m) for m in input_example["messages"]]
            params = ChatParams(**{k: v for k, v in input_example.items() if k != "messages"})

            # call load_context() first, as predict may depend on it
            _logger.info("Predicting on input example to validate output")
            context = PythonModelContext(artifacts, model_config_dict)
            python_model.load_context(context)
            output = python_model.predict(context, messages, params)
            if not isinstance(output, ChatResponse):
                raise MlflowException(
                    "Failed to save ChatModel. Please ensure that the model's predict() method "
                    "returns a ChatResponse object. If your predict() method currently returns "
                    "a dict, you can instantiate a ChatResponse by unpacking the output, e.g. "
                    "`ChatResponse(**output)`",
                )
        elif isinstance(python_model, PythonModel):
            input_arg_index = 1  # second argument
            if signature := _infer_signature_from_type_hints(
                python_model.predict,
                input_arg_index=input_arg_index,
                input_example=input_example,
            ):
                mlflow_model.signature = signature
            elif input_example is not None:
                try:
                    mlflow_model.signature = _infer_signature_from_input_example(
                        input_example,
                        _PythonModelPyfuncWrapper(python_model, None, None),
                    )
                except Exception as e:
                    _logger.warning(f"Failed to infer model signature from input example. {e}")

    if input_example is not None:
        _save_example(mlflow_model, input_example, path, example_no_conversion)
    if metadata is not None:
        mlflow_model.metadata = metadata

    if resources is not None:
        if isinstance(resources, (Path, str)):
            serialized_resource = _ResourceBuilder.from_yaml_file(resources)
        else:
            serialized_resource = _ResourceBuilder.from_resources(resources)

        mlflow_model.resources = serialized_resource

    if first_argument_set_specified:
        return _save_model_with_loader_module_and_data_path(
            path=path,
            loader_module=loader_module,
            data_path=data_path,
            code_paths=code_paths,
            conda_env=conda_env,
            mlflow_model=mlflow_model,
            pip_requirements=pip_requirements,
            extra_pip_requirements=extra_pip_requirements,
            model_config=model_config,
            streamable=streamable,
            infer_code_paths=infer_code_paths,
        )
    elif second_argument_set_specified:
        return mlflow.pyfunc.model._save_model_with_class_artifacts_params(
            path=path,
            signature=signature,
            hints=hints,
            python_model=python_model,
            artifacts=artifacts,
            conda_env=conda_env,
            code_paths=code_paths,
            mlflow_model=mlflow_model,
            pip_requirements=pip_requirements,
            extra_pip_requirements=extra_pip_requirements,
            model_config=model_config,
            streamable=streamable,
<<<<<<< HEAD
            model_code_path=model_code_path,
=======
            infer_code_paths=infer_code_paths,
>>>>>>> 509da397
        )


@format_docstring(LOG_MODEL_PARAM_DOCS.format(package_name="scikit-learn"))
def log_model(
    artifact_path,
    loader_module=None,
    data_path=None,
    code_path=None,  # deprecated
    code_paths=None,
    infer_code_paths=False,
    conda_env=None,
    python_model=None,
    artifacts=None,
    registered_model_name=None,
    signature: ModelSignature = None,
    input_example: ModelInputExample = None,
    await_registration_for=DEFAULT_AWAIT_MAX_SLEEP_SECONDS,
    pip_requirements=None,
    extra_pip_requirements=None,
    metadata=None,
    model_config=None,
    example_no_conversion=False,
    streamable=None,
    resources: Optional[Union[str, List[Resource]]] = None,
):
    """
    Log a Pyfunc model with custom inference logic and optional data dependencies as an MLflow
    artifact for the current run.

    For information about the workflows that this method supports, see :ref:`Workflows for
    creating custom pyfunc models <pyfunc-create-custom-workflows>` and
    :ref:`Which workflow is right for my use case? <pyfunc-create-custom-selecting-workflow>`.
    You cannot specify the parameters for the second workflow: ``loader_module``, ``data_path``
    and the parameters for the first workflow: ``python_model``, ``artifacts`` together.

    Args:
        artifact_path: The run-relative artifact path to which to log the Python model.
        loader_module: The name of the Python module that is used to load the model
            from ``data_path``. This module must define a method with the prototype
            ``_load_pyfunc(data_path)``. If not ``None``, this module and its
            dependencies must be included in one of the following locations:

            - The MLflow library.
            - Package(s) listed in the model's Conda environment, specified by
              the ``conda_env`` parameter.
            - One or more of the files specified by the ``code_path`` parameter.

        data_path: Path to a file or directory containing model data.
        code_path: **Deprecated** The legacy argument for defining dependent code. This argument is
            replaced by ``code_paths`` and will be removed in a future version of MLflow.
        code_paths: {{ code_paths }}
        infer_code_paths: {{ infer_code_paths }}
        conda_env: {{ conda_env }}
        python_model:
            An instance of a subclass of :class:`~PythonModel` or a callable object with a single
            argument (see the examples below). The passed-in object is serialized using the
            CloudPickle library. Any dependencies of the class should be included in one of the
            following locations:

            - The MLflow library.
            - Package(s) listed in the model's Conda environment, specified by the ``conda_env``
              parameter.
            - One or more of the files specified by the ``code_path`` parameter.

            Note: If the class is imported from another module, as opposed to being defined in the
            ``__main__`` scope, the defining module should also be included in one of the listed
            locations.

            **Examples**

            Class model

            .. code-block:: python

                from typing import List
                import mlflow


                class MyModel(mlflow.pyfunc.PythonModel):
                    def predict(self, context, model_input: List[str], params=None) -> List[str]:
                        return [i.upper() for i in model_input]


                with mlflow.start_run():
                    model_info = mlflow.pyfunc.log_model(
                        artifact_path="model",
                        python_model=MyModel(),
                    )


                loaded_model = mlflow.pyfunc.load_model(model_uri=model_info.model_uri)
                print(loaded_model.predict(["a", "b", "c"]))  # -> ["A", "B", "C"]

            Functional model

            .. note::
                Experimental: Functional model support is experimental and may change or be removed
                in a future release without warning.

            .. code-block:: python

                from typing import List
                import mlflow


                def predict(model_input: List[str]) -> List[str]:
                    return [i.upper() for i in model_input]


                with mlflow.start_run():
                    model_info = mlflow.pyfunc.log_model(
                        artifact_path="model", python_model=predict, input_example=["a"]
                    )


                loaded_model = mlflow.pyfunc.load_model(model_uri=model_info.model_uri)
                print(loaded_model.predict(["a", "b", "c"]))  # -> ["A", "B", "C"]

            If the `predict` method or function has type annotations, MLflow automatically
            constructs a model signature based on the type annotations (unless the ``signature``
            argument is explicitly specified), and converts the input value to the specified type
            before passing it to the function. Currently, the following type annotations are
            supported:

                - ``List[str]``
                - ``List[Dict[str, str]]``

        artifacts: A dictionary containing ``<name, artifact_uri>`` entries. Remote artifact URIs
            are resolved to absolute filesystem paths, producing a dictionary of
            ``<name, absolute_path>`` entries. ``python_model`` can reference these
            resolved entries as the ``artifacts`` property of the ``context`` parameter
            in :func:`PythonModel.load_context() <mlflow.pyfunc.PythonModel.load_context>`
            and :func:`PythonModel.predict() <mlflow.pyfunc.PythonModel.predict>`.
            For example, consider the following ``artifacts`` dictionary::

                {"my_file": "s3://my-bucket/path/to/my/file"}

            In this case, the ``"my_file"`` artifact is downloaded from S3. The
            ``python_model`` can then refer to ``"my_file"`` as an absolute filesystem
            path via ``context.artifacts["my_file"]``.

            If ``None``, no artifacts are added to the model.
        registered_model_name: This argument may change or be removed in a
            future release without warning. If given, create a model
            version under ``registered_model_name``, also creating a
            registered model if one with the given name does not exist.

        signature: :py:class:`ModelSignature <mlflow.models.ModelSignature>`
            describes model input and output :py:class:`Schema <mlflow.types.Schema>`.
            The model signature can be :py:func:`inferred <mlflow.models.infer_signature>`
            from datasets with valid model input (e.g. the training dataset with target
            column omitted) and valid model output (e.g. model predictions generated on
            the training dataset), for example:

            .. code-block:: python

                from mlflow.models import infer_signature

                train = df.drop_column("target_label")
                predictions = ...  # compute model predictions
                signature = infer_signature(train, predictions)

        input_example: {{ input_example }}
        await_registration_for: Number of seconds to wait for the model version to finish
            being created and is in ``READY`` status. By default, the function
            waits for five minutes. Specify 0 or None to skip waiting.
        pip_requirements: {{ pip_requirements }}
        extra_pip_requirements: {{ extra_pip_requirements }}
        metadata: {{ metadata }}

        model_config: The model configuration to apply to the model. This configuration
            is available during model loading.

            .. Note:: Experimental: This parameter may change or be removed in a future
                                    release without warning.
        example_no_conversion: {{ example_no_conversion }}
        resources: A list of model resources or a resources.yaml file containing a list of
                    resources required to serve the model.

            .. Note:: Experimental: This parameter may change or be removed in a future
                                    release without warning.


        streamable: A boolean value indicating if the model supports streaming prediction,
                    If None, MLflow will try to inspect if the model supports streaming
                    by checking if `predict_stream` method exists. Default None.

    Returns:
        A :py:class:`ModelInfo <mlflow.models.model.ModelInfo>` instance that contains the
        metadata of the logged model.
    """
    return Model.log(
        artifact_path=artifact_path,
        flavor=mlflow.pyfunc,
        loader_module=loader_module,
        data_path=data_path,
        code_path=code_path,  # deprecated
        code_paths=code_paths,
        python_model=python_model,
        artifacts=artifacts,
        conda_env=conda_env,
        registered_model_name=registered_model_name,
        signature=signature,
        input_example=input_example,
        await_registration_for=await_registration_for,
        pip_requirements=pip_requirements,
        extra_pip_requirements=extra_pip_requirements,
        metadata=metadata,
        model_config=model_config,
        example_no_conversion=example_no_conversion,
        streamable=streamable,
        resources=resources,
        infer_code_paths=infer_code_paths,
    )


def _save_model_with_loader_module_and_data_path(
    path,
    loader_module,
    data_path=None,
    code_paths=None,
    conda_env=None,
    mlflow_model=None,
    pip_requirements=None,
    extra_pip_requirements=None,
    model_config=None,
    streamable=None,
    infer_code_paths=False,
):
    """
    Export model as a generic Python function model.

    Args:
        path: The path to which to save the Python model.
        loader_module: The name of the Python module that is used to load the model
            from ``data_path``. This module must define a method with the prototype
            ``_load_pyfunc(data_path)``.
        data_path: Path to a file or directory containing model data.
        code_paths: A list of local filesystem paths to Python file dependencies (or directories
            containing file dependencies). These files are *prepended* to the system
            path before the model is loaded.
        conda_env: Either a dictionary representation of a Conda environment or the path to a
            Conda environment yaml file. If provided, this describes the environment
            this model should be run in.
        streamable: A boolean value indicating if the model supports streaming prediction,
                    None value also means not streamable.

    Returns:
        Model configuration containing model info.
    """

    data = None

    if data_path is not None:
        model_file = _copy_file_or_tree(src=data_path, dst=path, dst_dir="data")
        data = model_file

    if mlflow_model is None:
        mlflow_model = Model()

    streamable = streamable or False
    mlflow.pyfunc.add_to_model(
        mlflow_model,
        loader_module=loader_module,
        code=None,
        data=data,
        conda_env=_CONDA_ENV_FILE_NAME,
        python_env=_PYTHON_ENV_FILE_NAME,
        model_config=model_config,
        streamable=streamable,
    )
    if size := get_total_file_size(path):
        mlflow_model.model_size_bytes = size
    mlflow_model.save(os.path.join(path, MLMODEL_FILE_NAME))

    code_dir_subpath = _validate_infer_and_copy_code_paths(
        code_paths, path, infer_code_paths, FLAVOR_NAME
    )
    mlflow_model.flavors[FLAVOR_NAME][CODE] = code_dir_subpath

    # `mlflow_model.code` is updated, re-generate `MLmodel` file.
    mlflow_model.save(os.path.join(path, MLMODEL_FILE_NAME))

    if conda_env is None:
        if pip_requirements is None:
            default_reqs = get_default_pip_requirements()
            # To ensure `_load_pyfunc` can successfully load the model during the dependency
            # inference, `mlflow_model.save` must be called beforehand to save an MLmodel file.
            inferred_reqs = mlflow.models.infer_pip_requirements(
                path,
                FLAVOR_NAME,
                fallback=default_reqs,
            )
            default_reqs = sorted(set(inferred_reqs).union(default_reqs))
        else:
            default_reqs = None
        conda_env, pip_requirements, pip_constraints = _process_pip_requirements(
            default_reqs,
            pip_requirements,
            extra_pip_requirements,
        )
    else:
        conda_env, pip_requirements, pip_constraints = _process_conda_env(conda_env)

    with open(os.path.join(path, _CONDA_ENV_FILE_NAME), "w") as f:
        yaml.safe_dump(conda_env, stream=f, default_flow_style=False)

    # Save `constraints.txt` if necessary
    if pip_constraints:
        write_to(os.path.join(path, _CONSTRAINTS_FILE_NAME), "\n".join(pip_constraints))

    # Save `requirements.txt`
    write_to(os.path.join(path, _REQUIREMENTS_FILE_NAME), "\n".join(pip_requirements))

    _PythonEnv.current().to_yaml(os.path.join(path, _PYTHON_ENV_FILE_NAME))
    return mlflow_model<|MERGE_RESOLUTION|>--- conflicted
+++ resolved
@@ -502,12 +502,9 @@
     _get_flavor_configuration,
     _get_flavor_configuration_from_ml_model_file,
     _get_overridden_pyfunc_model_config,
-<<<<<<< HEAD
     _validate_and_copy_code_paths,
     _validate_and_copy_file_path,
     _validate_and_get_model_config_from_file,
-=======
->>>>>>> 509da397
     _validate_and_prepare_target_save_path,
     _validate_infer_and_copy_code_paths,
     _validate_pyfunc_model_config,
@@ -2474,11 +2471,8 @@
             extra_pip_requirements=extra_pip_requirements,
             model_config=model_config,
             streamable=streamable,
-<<<<<<< HEAD
             model_code_path=model_code_path,
-=======
             infer_code_paths=infer_code_paths,
->>>>>>> 509da397
         )
 
 
