"""
The ``python_function`` model flavor serves as a default model interface for MLflow Python models.
Any MLflow Python model is expected to be loadable as a ``python_function`` model.

In addition, the ``mlflow.pyfunc`` module defines a generic :ref:`filesystem format
<pyfunc-filesystem-format>` for Python models and provides utilities for saving to and loading from
this format. The format is self contained in the sense that it includes all necessary information
for anyone to load it and use it. Dependencies are either stored directly with the model or
referenced via a Conda environment.

The ``mlflow.pyfunc`` module also defines utilities for creating custom ``pyfunc`` models
using frameworks and inference logic that may not be natively included in MLflow. See
:ref:`pyfunc-create-custom`.

.. _pyfunc-inference-api:

*************
Inference API
*************

Python function models are loaded as an instance of :py:class:`PyFuncModel
<mlflow.pyfunc.PyFuncModel>`, which is an MLflow wrapper around the model implementation and model
metadata (MLmodel file). You can score the model by calling the :py:func:`predict()
<mlflow.pyfunc.PyFuncModel.predict>` method, which has the following signature::

  predict(
    model_input: [pandas.DataFrame, numpy.ndarray, scipy.sparse.(csc_matrix | csr_matrix),
    List[Any], Dict[str, Any], pyspark.sql.DataFrame]
  ) -> [numpy.ndarray | pandas.(Series | DataFrame) | List | Dict | pyspark.sql.DataFrame]

All PyFunc models will support `pandas.DataFrame` as input and PyFunc deep learning models will
also support tensor inputs in the form of Dict[str, numpy.ndarray] (named tensors) and
`numpy.ndarrays` (unnamed tensors).

Here are some examples of supported inference types, assuming we have the correct ``model`` object
loaded.

.. list-table::
    :widths: 30 70
    :header-rows: 1
    :class: wrap-table

    * - Input Type
      - Example
    * - ``pandas.DataFrame``
      -
        .. code-block:: python

            import pandas as pd

            x_new = pd.DataFrame(dict(x1=[1, 2, 3], x2=[4, 5, 6]))
            model.predict(x_new)

    * - ``numpy.ndarray``
      -
        .. code-block:: python

            import numpy as np

            x_new = np.array([[1, 4][2, 5], [3, 6]])
            model.predict(x_new)

    * - ``scipy.sparse.csc_matrix`` or ``scipy.sparse.csr_matrix``
      -
        .. code-block:: python

            import scipy

            x_new = scipy.sparse.csc_matrix([[1, 2, 3], [4, 5, 6]])
            model.predict(x_new)

            x_new = scipy.sparse.csr_matrix([[1, 2, 3], [4, 5, 6]])
            model.predict(x_new)

    * - python ``List``
      -
        .. code-block:: python

            x_new = [[1, 4], [2, 5], [3, 6]]
            model.predict(x_new)

    * - python ``Dict``
      -
        .. code-block:: python

            x_new = dict(x1=[1, 2, 3], x2=[4, 5, 6])
            model.predict(x_new)

    * - ``pyspark.sql.DataFrame``
      -
        .. code-block:: python

            from pyspark.sql import SparkSession

            spark = SparkSession.builder.getOrCreate()

            data = [(1, 4), (2, 5), (3, 6)]  # List of tuples
            x_new = spark.createDataFrame(data, ["x1", "x2"])  # Specify column name
            model.predict(x_new)

.. _pyfunc-filesystem-format:

*****************
Filesystem format
*****************

The Pyfunc format is defined as a directory structure containing all required data, code, and
configuration::

    ./dst-path/
        ./MLmodel: configuration
        <code>: code packaged with the model (specified in the MLmodel file)
        <data>: data packaged with the model (specified in the MLmodel file)
        <env>: Conda environment definition (specified in the MLmodel file)

The directory structure may contain additional contents that can be referenced by the ``MLmodel``
configuration.

.. _pyfunc-model-config:

MLModel configuration
#####################

A Python model contains an ``MLmodel`` file in **python_function** format in its root with the
following parameters:

- loader_module [required]:
         Python module that can load the model. Expected as module identifier
         e.g. ``mlflow.sklearn``, it will be imported using ``importlib.import_module``.
         The imported module must contain a function with the following signature::

          _load_pyfunc(path: string) -> <pyfunc model implementation>

         The path argument is specified by the ``data`` parameter and may refer to a file or
         directory. The model implementation is expected to be an object with a
         ``predict`` method with the following signature::

          predict(
            model_input: [pandas.DataFrame, numpy.ndarray,
            scipy.sparse.(csc_matrix | csr_matrix), List[Any], Dict[str, Any]],
            pyspark.sql.DataFrame
          ) -> [numpy.ndarray | pandas.(Series | DataFrame) | List | Dict | pyspark.sql.DataFrame]

- code [optional]:
        Relative path to a directory containing the code packaged with this model.
        All files and directories inside this directory are added to the Python path
        prior to importing the model loader.

- data [optional]:
         Relative path to a file or directory containing model data.
         The path is passed to the model loader.

- env [optional]:
         Relative path to an exported Conda environment. If present this environment
         should be activated prior to running the model.

- Optionally, any additional parameters necessary for interpreting the serialized model in
  ``pyfunc`` format.

.. rubric:: Example

::

    tree example/sklearn_iris/mlruns/run1/outputs/linear-lr

::

  ├── MLmodel
  ├── code
  │   ├── sklearn_iris.py
  │
  ├── data
  │   └── model.pkl
  └── mlflow_env.yml

::

    cat example/sklearn_iris/mlruns/run1/outputs/linear-lr/MLmodel

::

  python_function:
    code: code
    data: data/model.pkl
    loader_module: mlflow.sklearn
    env: mlflow_env.yml
    main: sklearn_iris

.. _pyfunc-create-custom:

**********************************
Models From Code for Custom Models
**********************************

.. tip::

    MLflow 2.12.2 introduced the feature "models from code", which greatly simplifies the process
    of serializing and deploying custom models through the use of script serialization. It is
    strongly recommended to migrate custom model implementations to this new paradigm to avoid the
    limitations and complexity of serializing with cloudpickle.
    You can learn more about models from code within the
    `Models From Code Guide <../model/models-from-code.html>`_.

The section below illustrates the process of using the legacy serializer for custom Pyfunc models.
Models from code will provide a far simpler experience for logging of your models.

******************************
Creating custom Pyfunc models
******************************

MLflow's persistence modules provide convenience functions for creating models with the
``pyfunc`` flavor in a variety of machine learning frameworks (scikit-learn, Keras, Pytorch, and
more); however, they do not cover every use case. For example, you may want to create an MLflow
model with the ``pyfunc`` flavor using a framework that MLflow does not natively support.
Alternatively, you may want to build an MLflow model that executes custom logic when evaluating
queries, such as preprocessing and postprocessing routines. Therefore, ``mlflow.pyfunc``
provides utilities for creating ``pyfunc`` models from arbitrary code and model data.

The :meth:`save_model()` and :meth:`log_model()` methods are designed to support multiple workflows
for creating custom ``pyfunc`` models that incorporate custom inference logic and artifacts
that the logic may require.

An `artifact` is a file or directory, such as a serialized model or a CSV. For example, a
serialized TensorFlow graph is an artifact. An MLflow model directory is also an artifact.

.. _pyfunc-create-custom-workflows:

Workflows
#########

:meth:`save_model()` and :meth:`log_model()` support the following workflows:

1. Programmatically defining a new MLflow model, including its attributes and artifacts.

   Given a set of artifact URIs, :meth:`save_model()` and :meth:`log_model()` can
   automatically download artifacts from their URIs and create an MLflow model directory.

   In this case, you must define a Python class which inherits from :class:`~PythonModel`,
   defining ``predict()`` and, optionally, ``load_context()``. An instance of this class is
   specified via the ``python_model`` parameter; it is automatically serialized and deserialized
   as a Python class, including all of its attributes.

2. Interpreting pre-existing data as an MLflow model.

   If you already have a directory containing model data, :meth:`save_model()` and
   :meth:`log_model()` can import the data as an MLflow model. The ``data_path`` parameter
   specifies the local filesystem path to the directory containing model data.

   In this case, you must provide a Python module, called a `loader module`. The
   loader module defines a ``_load_pyfunc()`` method that performs the following tasks:

   - Load data from the specified ``data_path``. For example, this process may include
     deserializing pickled Python objects or models or parsing CSV files.

   - Construct and return a pyfunc-compatible model wrapper. As in the first
     use case, this wrapper must define a ``predict()`` method that is used to evaluate
     queries. ``predict()`` must adhere to the :ref:`pyfunc-inference-api`.

   The ``loader_module`` parameter specifies the name of your loader module.

   For an example loader module implementation, refer to the `loader module
   implementation in mlflow.sklearn <https://github.com/mlflow/mlflow/blob/
   74d75109aaf2975f5026104d6125bb30f4e3f744/mlflow/sklearn.py#L200-L205>`_.

.. _pyfunc-create-custom-selecting-workflow:

Which workflow is right for my use case?
########################################

We consider the first workflow to be more user-friendly and generally recommend it for the
following reasons:

- It automatically resolves and collects specified model artifacts.

- It automatically serializes and deserializes the ``python_model`` instance and all of
  its attributes, reducing the amount of user logic that is required to load the model

- You can create Models using logic that is defined in the ``__main__`` scope. This allows
  custom models to be constructed in interactive environments, such as notebooks and the Python
  REPL.

You may prefer the second, lower-level workflow for the following reasons:

- Inference logic is always persisted as code, rather than a Python object. This makes logic
  easier to inspect and modify later.

- If you have already collected all of your model data in a single location, the second
  workflow allows it to be saved in MLflow format directly, without enumerating constituent
  artifacts.

******************************************
Function-based Model vs Class-based Model
******************************************

When creating custom PyFunc models, you can choose between two different interfaces:
a function-based model and a class-based model. In short, a function-based model is simply a
python function that does not take additional params. The class-based model, on the other hand,
is subclass of ``PythonModel`` that supports several required and optional
methods. If your use case is simple and fits within a single predict function, a function-based
approach is recommended. If you need more power, such as custom serialization, custom data
processing, or to override additional methods, you should use the class-based implementation.

Before looking at code examples, it's important to note that both methods are serialized via
`cloudpickle <https://github.com/cloudpipe/cloudpickle>`_. cloudpickle can serialize Python
functions, lambda functions, and locally defined classes and functions inside other functions. This
makes cloudpickle especially useful for parallel and distributed computing where code objects need
to be sent over network to execute on remote workers, which is a common deployment paradigm for
MLflow.

That said, cloudpickle has some limitations.

- **Environment Dependency**: cloudpickle does not capture the full execution environment, so in
  MLflow we must pass ``pip_requirements``, ``extra_pip_requirements``, or an ``input_example``,
  the latter of which is used to infer environment dependencies. For more, refer to
  `the model dependency docs <https://mlflow.org/docs/latest/model/dependencies.html>`_.

- **Object Support**: cloudpickle does not serialize objects outside of the Python data model.
  Some relevant examples include raw files and database connections. If your program depends on
  these, be sure to log ways to reference these objects along with your model.

Function-based Model
####################
If you're looking to serialize a simple python function without additional dependent methods, you
can simply log a predict method via the keyword argument ``python_model``.

.. note::

    Function-based model only supports a function with a single input argument. If you would like
    to pass more arguments or additional inference parameters, please use the class-based model
    below.

.. code-block:: python

    import mlflow
    import pandas as pd


    # Define a simple function to log
    def predict(model_input):
        return model_input.apply(lambda x: x * 2)


    # Save the function as a model
    with mlflow.start_run():
        mlflow.pyfunc.log_model("model", python_model=predict, pip_requirements=["pandas"])
        run_id = mlflow.active_run().info.run_id

    # Load the model from the tracking server and perform inference
    model = mlflow.pyfunc.load_model(f"runs:/{run_id}/model")
    x_new = pd.Series([1, 2, 3])

    prediction = model.predict(x_new)
    print(prediction)


Class-based Model
#################
If you're looking to serialize a more complex object, for instance a class that handles
preprocessing, complex prediction logic, or custom serialization, you should subclass the
``PythonModel`` class. MLflow has tutorials on building custom PyFunc models, as shown
`here <https://mlflow.org/docs/latest/traditional-ml/creating-custom-pyfunc/index.html>`_,
so instead of duplicating that information, in this example we'll recreate the above functionality
to highlight the differences. Note that this PythonModel implementation is overly complex and
we would recommend using the functional-based Model instead for this simple case.

.. code-block:: python

    import mlflow
    import pandas as pd


    class MyModel(mlflow.pyfunc.PythonModel):
        def predict(self, context, model_input, params=None):
            return [x * 2 for x in model_input]


    # Save the function as a model
    with mlflow.start_run():
        mlflow.pyfunc.log_model(
            "model", python_model=MyModel(), pip_requirements=["pandas"]
        )
        run_id = mlflow.active_run().info.run_id

    # Load the model from the tracking server and perform inference
    model = mlflow.pyfunc.load_model(f"runs:/{run_id}/model")
    x_new = pd.Series([1, 2, 3])

    print(f"Prediction:\n\t{model.predict(x_new)}")

The primary difference between the this implementation and the function-based implementation above
is that the predict method is wrapped with a class, has the ``self`` parameter,
and has the ``params`` parameter that defaults to None. Note that function-based models don't
support additional params.

In summary, use the function-based Model when you have a simple function to serialize.
If you need more power, use  the class-based model.
"""

import collections
import functools
import hashlib
import importlib
import inspect
import logging
import os
import shutil
import signal
import subprocess
import sys
import tempfile
import threading
import uuid
import warnings
from contextlib import contextmanager
from copy import deepcopy
from functools import lru_cache
from pathlib import Path
from typing import Any, Iterator, Optional, Tuple, Union
from urllib.parse import urlparse

import numpy as np
import pandas
import yaml
from packaging.version import Version

import mlflow
import mlflow.pyfunc.loaders
import mlflow.pyfunc.model
from mlflow.environment_variables import (
    _MLFLOW_IN_CAPTURE_MODULE_PROCESS,
    _MLFLOW_TESTING,
    MLFLOW_MODEL_ENV_DOWNLOADING_TEMP_DIR,
    MLFLOW_SCORING_SERVER_REQUEST_TIMEOUT,
)
from mlflow.exceptions import MlflowException
from mlflow.models import Model, ModelInputExample, ModelSignature
from mlflow.models.dependencies_schemas import (
    _clear_dependencies_schemas,
    _get_dependencies_schema_from_model,
    _get_dependencies_schemas,
)
from mlflow.models.flavor_backend_registry import get_flavor_backend
from mlflow.models.model import (
    _DATABRICKS_FS_LOADER_MODULE,
    MLMODEL_FILE_NAME,
    MODEL_CODE_PATH,
    MODEL_CONFIG,
)
from mlflow.models.resources import Resource, _ResourceBuilder
from mlflow.models.signature import (
    _infer_signature_from_input_example,
    _infer_signature_from_type_hints,
)
from mlflow.models.utils import (
    PyFuncInput,
    PyFuncLLMOutputChunk,
    PyFuncLLMSingleInput,
    PyFuncOutput,
    _convert_llm_input_data,
    _enforce_params_schema,
    _enforce_schema,
    _load_model_code_path,
    _save_example,
    _split_input_data_and_params,
    _validate_and_get_model_code_path,
)
from mlflow.protos.databricks_pb2 import (
    BAD_REQUEST,
    INVALID_PARAMETER_VALUE,
    RESOURCE_DOES_NOT_EXIST,
)
from mlflow.protos.databricks_uc_registry_messages_pb2 import (
    Entity,
    Job,
    LineageHeaderInfo,
    Notebook,
)
from mlflow.pyfunc.context import Context, set_prediction_context
from mlflow.pyfunc.dbconnect_artifact_cache import (
    DBConnectArtifactCache,
    archive_directory,
    extract_archive_to_dir,
)
from mlflow.pyfunc.model import (
<<<<<<< HEAD
    ChatAgent,
=======
    _DEFAULT_CHAT_MODEL_METADATA_TASK,
>>>>>>> 087e1d56
    ChatModel,
    PythonModel,
    PythonModelContext,
    _log_warning_if_params_not_in_predict_signature,
    _PythonModelPyfuncWrapper,
    get_default_conda_env,  # noqa: F401
    get_default_pip_requirements,
)
from mlflow.tracing.provider import trace_disabled
from mlflow.tracing.utils import _try_get_prediction_context
from mlflow.tracking._model_registry import DEFAULT_AWAIT_MAX_SLEEP_SECONDS
from mlflow.tracking.artifact_utils import _download_artifact_from_uri
from mlflow.types.llm import (
    CHAT_AGENT_INPUT_EXAMPLE,
    CHAT_AGENT_INPUT_SCHEMA,
    CHAT_AGENT_OUTPUT_SCHEMA,
    CHAT_MODEL_INPUT_EXAMPLE,
    CHAT_MODEL_INPUT_SCHEMA,
    CHAT_MODEL_OUTPUT_SCHEMA,
    ChatAgentMessage,
    ChatAgentParams,
    ChatAgentResponse,
    ChatCompletionResponse,
    ChatMessage,
    ChatParams,
)
from mlflow.utils import (
    PYTHON_VERSION,
    _is_in_ipython_notebook,
    check_port_connectivity,
    databricks_utils,
    find_free_port,
    get_major_minor_py_version,
)
from mlflow.utils import env_manager as _EnvManager
from mlflow.utils._spark_utils import modified_environ
from mlflow.utils.annotations import deprecated, developer_stable, experimental
from mlflow.utils.databricks_utils import (
    get_dbconnect_udf_sandbox_info,
    is_databricks_connect,
    is_in_databricks_runtime,
    is_in_databricks_shared_cluster_runtime,
)
from mlflow.utils.docstring_utils import LOG_MODEL_PARAM_DOCS, format_docstring
from mlflow.utils.environment import (
    _CONDA_ENV_FILE_NAME,
    _CONSTRAINTS_FILE_NAME,
    _PYTHON_ENV_FILE_NAME,
    _REQUIREMENTS_FILE_NAME,
    _process_conda_env,
    _process_pip_requirements,
    _PythonEnv,
    _validate_env_arguments,
)
from mlflow.utils.file_utils import (
    _copy_file_or_tree,
    get_or_create_nfs_tmp_dir,
    get_or_create_tmp_dir,
    get_total_file_size,
    write_to,
)
from mlflow.utils.model_utils import (
    _add_code_from_conf_to_system_path,
    _get_flavor_configuration,
    _get_flavor_configuration_from_ml_model_file,
    _get_overridden_pyfunc_model_config,
    _validate_and_copy_file_to_directory,
    _validate_and_get_model_config_from_file,
    _validate_and_prepare_target_save_path,
    _validate_infer_and_copy_code_paths,
    _validate_pyfunc_model_config,
)
from mlflow.utils.nfs_on_spark import get_nfs_cache_root_dir
from mlflow.utils.requirements_utils import (
    _parse_requirements,
    warn_dependency_requirement_mismatches,
)
from mlflow.utils.spark_utils import is_spark_connect_mode
from mlflow.utils.virtualenv import _get_python_env, _get_virtualenv_name

try:
    from pyspark.sql import DataFrame as SparkDataFrame

    HAS_PYSPARK = True
except ImportError:
    HAS_PYSPARK = False
FLAVOR_NAME = "python_function"
MAIN = "loader_module"
CODE = "code"
DATA = "data"
ENV = "env"
TASK = "task"

_MODEL_DATA_SUBPATH = "data"
_CHAT_PARAMS_WARNING_MESSAGE = (
    "Default values for temperature, n and stream in ChatParams will be removed in the "
    "next release. Specify them in the input example explicitly if needed."
)


class EnvType:
    CONDA = "conda"
    VIRTUALENV = "virtualenv"

    def __init__(self):
        raise NotImplementedError("This class is not meant to be instantiated.")


PY_VERSION = "python_version"


_logger = logging.getLogger(__name__)


def add_to_model(
    model,
    loader_module,
    data=None,
    code=None,
    conda_env=None,
    python_env=None,
    model_config=None,
    model_code_path=None,
    **kwargs,
):
    """
    Add a ``pyfunc`` spec to the model configuration.

    Defines ``pyfunc`` configuration schema. Caller can use this to create a valid ``pyfunc`` model
    flavor out of an existing directory structure. For example, other model flavors can use this to
    specify how to use their output as a ``pyfunc``.

    NOTE:

        All paths are relative to the exported model root directory.

    Args:
        model: Existing model.
        loader_module: The module to be used to load the model.
        data: Path to the model data.
        code: Path to the code dependencies.
        conda_env: Conda environment.
        python_env: Python environment.
        model_config: The model configuration to apply to the model. This configuration
            is available during model loading.

            .. Note:: Experimental: This parameter may change or be removed in a future
                release without warning.

        model_code_path: Path to the model code.
        kwargs: Additional key-value pairs to include in the ``pyfunc`` flavor specification.
                Values must be YAML-serializable.

    Returns:
        Updated model configuration.
    """
    params = deepcopy(kwargs)
    params[MAIN] = loader_module
    params[PY_VERSION] = PYTHON_VERSION
    if code:
        params[CODE] = code
    if data:
        params[DATA] = data
    if conda_env or python_env:
        params[ENV] = {}
        if conda_env:
            params[ENV][EnvType.CONDA] = conda_env
        if python_env:
            params[ENV][EnvType.VIRTUALENV] = python_env
    if model_config:
        params[MODEL_CONFIG] = model_config
    if model_code_path:
        params[MODEL_CODE_PATH] = model_code_path
    return model.add_flavor(FLAVOR_NAME, **params)


def _extract_conda_env(env):
    # In MLflow < 2.0.0, the 'env' field in a pyfunc configuration is a string containing the path
    # to a conda.yaml file.
    return env if isinstance(env, str) else env[EnvType.CONDA]


def _load_model_env(path):
    """
    Get ENV file string from a model configuration stored in Python Function format.
    Returned value is a model-relative path to a Conda Environment file,
    or None if none was specified at model save time
    """
    return _get_flavor_configuration(model_path=path, flavor_name=FLAVOR_NAME).get(ENV, None)


def _validate_params(params, model_metadata):
    if hasattr(model_metadata, "get_params_schema"):
        params_schema = model_metadata.get_params_schema()
        return _enforce_params_schema(params, params_schema)
    if params:
        raise MlflowException.invalid_parameter_value(
            "This model was not logged with a params schema and does not support "
            "providing the params argument."
            "Please log the model with mlflow >= 2.6.0 and specify a params schema.",
        )
    return


def _validate_prediction_input(data: PyFuncInput, params, input_schema, params_schema, flavor=None):
    """
    Internal helper function to transform and validate input data and params for prediction.
    Any additional transformation logics related to input data and params should be added here.
    """
    if input_schema is not None:
        try:
            data = _enforce_schema(data, input_schema, flavor)
        except Exception as e:
            # Include error in message for backwards compatibility
            raise MlflowException.invalid_parameter_value(
                f"Failed to enforce schema of data '{data}' "
                f"with schema '{input_schema}'. "
                f"Error: {e}",
            )
    params = _enforce_params_schema(params, params_schema)
    if HAS_PYSPARK and isinstance(data, SparkDataFrame):
        _logger.warning(
            "Input data is a Spark DataFrame. Note that behaviour for "
            "Spark DataFrames is model dependent."
        )
    return data, params


class PyFuncModel:
    """
    MLflow 'python function' model.

    Wrapper around model implementation and metadata. This class is not meant to be constructed
    directly. Instead, instances of this class are constructed and returned from
    :py:func:`load_model() <mlflow.pyfunc.load_model>`.

    ``model_impl`` can be any Python object that implements the `Pyfunc interface
    <https://mlflow.org/docs/latest/python_api/mlflow.pyfunc.html#pyfunc-inference-api>`_, and is
    returned by invoking the model's ``loader_module``.

    ``model_meta`` contains model metadata loaded from the MLmodel file.
    """

    def __init__(
        self,
        model_meta: Model,
        model_impl: Any,
        predict_fn: str = "predict",
        predict_stream_fn: Optional[str] = None,
    ):
        if not hasattr(model_impl, predict_fn):
            raise MlflowException(f"Model implementation is missing required {predict_fn} method.")
        if not model_meta:
            raise MlflowException("Model is missing metadata.")
        self._model_meta = model_meta
        self.__model_impl = model_impl
        self._predict_fn = getattr(model_impl, predict_fn)
        if predict_stream_fn:
            if not hasattr(model_impl, predict_stream_fn):
                raise MlflowException(
                    f"Model implementation is missing required {predict_stream_fn} method."
                )
            self._predict_stream_fn = getattr(model_impl, predict_stream_fn)
        else:
            self._predict_stream_fn = None

    @property
    @developer_stable
    def _model_impl(self) -> Any:
        """
        The underlying model implementation object.

        NOTE: This is a stable developer API.
        """
        return self.__model_impl

    @contextmanager
    def _try_get_or_generate_prediction_context(self):
        # set context for prediction if it's not set
        # NB: in model serving the prediction context must be set
        # with a request_id
        context = _try_get_prediction_context() or Context()
        with set_prediction_context(context):
            yield context

    def predict(self, data: PyFuncInput, params: Optional[dict[str, Any]] = None) -> PyFuncOutput:
        with self._try_get_or_generate_prediction_context() as context:
            if schema := _get_dependencies_schema_from_model(self._model_meta):
                context.update(**schema)
            return self._predict(data, params)

    def _predict(self, data: PyFuncInput, params: Optional[dict[str, Any]] = None) -> PyFuncOutput:
        """
        Generates model predictions.

        If the model contains signature, enforce the input schema first before calling the model
        implementation with the sanitized input. If the pyfunc model does not include model schema,
        the input is passed to the model implementation as is. See `Model Signature Enforcement
        <https://www.mlflow.org/docs/latest/models.html#signature-enforcement>`_ for more details.

        Args:
            data: LLM Model single input as one of pandas.DataFrame, numpy.ndarray,
                scipy.sparse.(csc_matrix | csr_matrix), List[Any], or
                Dict[str, numpy.ndarray].
                For model signatures with tensor spec inputs
                (e.g. the Tensorflow core / Keras model), the input data type must be one of
                `numpy.ndarray`, `List[numpy.ndarray]`, `Dict[str, numpy.ndarray]` or
                `pandas.DataFrame`. If data is of `pandas.DataFrame` type and the model
                contains a signature with tensor spec inputs, the corresponding column values
                in the pandas DataFrame will be reshaped to the required shape with 'C' order
                (i.e. read / write the elements using C-like index order), and DataFrame
                column values will be cast as the required tensor spec type. For Pyspark
                DataFrame inputs, MLflow will only enforce the schema on a subset
                of the data rows.
            params: Additional parameters to pass to the model for inference.

        Returns:
            Model predictions as one of pandas.DataFrame, pandas.Series, numpy.ndarray or list.
        """
        # fetch the schema from metadata to avoid signature change after model is loaded
        self.input_schema = self.metadata.get_input_schema()
        self.params_schema = self.metadata.get_params_schema()
        data, params = _validate_prediction_input(
            data, params, self.input_schema, self.params_schema, self.loader_module
        )
        params_arg = inspect.signature(self._predict_fn).parameters.get("params")
        if params_arg and params_arg.kind != inspect.Parameter.VAR_KEYWORD:
            return self._predict_fn(data, params=params)

        _log_warning_if_params_not_in_predict_signature(_logger, params)
        return self._predict_fn(data)

    def predict_stream(
        self, data: PyFuncLLMSingleInput, params: Optional[dict[str, Any]] = None
    ) -> Iterator[PyFuncLLMOutputChunk]:
        with self._try_get_or_generate_prediction_context() as context:
            if schema := _get_dependencies_schema_from_model(self._model_meta):
                context.update(**schema)
            return self._predict_stream(data, params)

    def _predict_stream(
        self, data: PyFuncLLMSingleInput, params: Optional[dict[str, Any]] = None
    ) -> Iterator[PyFuncLLMOutputChunk]:
        """
        Generates streaming model predictions. Only LLM supports this method.

        If the model contains signature, enforce the input schema first before calling the model
        implementation with the sanitized input. If the pyfunc model does not include model schema,
        the input is passed to the model implementation as is. See `Model Signature Enforcement
        <https://www.mlflow.org/docs/latest/models.html#signature-enforcement>`_ for more details.

        Args:
            data: LLM Model single input as one of dict, str, bool, bytes, float, int, str type.
            params: Additional parameters to pass to the model for inference.

        Returns:
            Model predictions as an iterator of chunks. The chunks in the iterator must be type of
            dict or string. Chunk dict fields are determined by the model implementation.
        """

        if self._predict_stream_fn is None:
            raise MlflowException("This model does not support predict_stream method.")

        self.input_schema = self.metadata.get_input_schema()
        self.params_schema = self.metadata.get_params_schema()
        data, params = _validate_prediction_input(
            data, params, self.input_schema, self.params_schema, self.loader_module
        )
        data = _convert_llm_input_data(data)
        if isinstance(data, list):
            # `predict_stream` only accepts single input.
            # but `enforce_schema` might convert single input into a list like `[single_input]`
            # so extract the first element in the list.
            if len(data) != 1:
                raise MlflowException(
                    f"'predict_stream' requires single input, but it got input data {data}"
                )
            data = data[0]

        if inspect.signature(self._predict_stream_fn).parameters.get("params"):
            return self._predict_stream_fn(data, params=params)

        _log_warning_if_params_not_in_predict_signature(_logger, params)
        return self._predict_stream_fn(data)

    @experimental
    def unwrap_python_model(self):
        """
        Unwrap the underlying Python model object.

        This method is useful for accessing custom model functions, while still being able to
        leverage the MLflow designed workflow through the `predict()` method.

        Returns:
            The underlying wrapped model object

        .. code-block:: python
            :test:
            :caption: Example

            import mlflow


            # define a custom model
            class MyModel(mlflow.pyfunc.PythonModel):
                def predict(self, context, model_input, params=None):
                    return self.my_custom_function(model_input, params)

                def my_custom_function(self, model_input, params=None):
                    # do something with the model input
                    return 0


            some_input = 1
            # save the model
            with mlflow.start_run():
                model_info = mlflow.pyfunc.log_model(artifact_path="model", python_model=MyModel())

            # load the model
            loaded_model = mlflow.pyfunc.load_model(model_uri=model_info.model_uri)
            print(type(loaded_model))  # <class 'mlflow.pyfunc.model.PyFuncModel'>
            unwrapped_model = loaded_model.unwrap_python_model()
            print(type(unwrapped_model))  # <class '__main__.MyModel'>

            # does not work, only predict() is exposed
            # print(loaded_model.my_custom_function(some_input))
            print(unwrapped_model.my_custom_function(some_input))  # works
            print(loaded_model.predict(some_input))  # works

            # works, but None is needed for context arg
            print(unwrapped_model.predict(None, some_input))
        """
        try:
            python_model = self._model_impl.python_model
            if python_model is None:
                raise AttributeError("Expected python_model attribute not to be None.")
        except AttributeError as e:
            raise MlflowException("Unable to retrieve base model object from pyfunc.") from e
        return python_model

    def __eq__(self, other):
        if not isinstance(other, PyFuncModel):
            return False
        return self._model_meta == other._model_meta

    @property
    def metadata(self):
        """Model metadata."""
        if self._model_meta is None:
            raise MlflowException("Model is missing metadata.")
        return self._model_meta

    @experimental
    @property
    def model_config(self):
        """Model's flavor configuration"""
        return self._model_meta.flavors[FLAVOR_NAME].get(MODEL_CONFIG, {})

    @experimental
    @property
    def loader_module(self):
        """Model's flavor configuration"""
        if self._model_meta.flavors.get(FLAVOR_NAME) is None:
            return None
        return self._model_meta.flavors[FLAVOR_NAME].get(MAIN)

    def __repr__(self):
        info = {}
        if self._model_meta is not None:
            if hasattr(self._model_meta, "run_id") and self._model_meta.run_id is not None:
                info["run_id"] = self._model_meta.run_id
            if (
                hasattr(self._model_meta, "artifact_path")
                and self._model_meta.artifact_path is not None
            ):
                info["artifact_path"] = self._model_meta.artifact_path
            info["flavor"] = self._model_meta.flavors[FLAVOR_NAME]["loader_module"]
        return yaml.safe_dump({"mlflow.pyfunc.loaded_model": info}, default_flow_style=False)

    @experimental
    def get_raw_model(self):
        """
        Get the underlying raw model if the model wrapper implemented `get_raw_model` function.
        """
        if hasattr(self._model_impl, "get_raw_model"):
            return self._model_impl.get_raw_model()
        raise NotImplementedError("`get_raw_model` is not implemented by the underlying model")


def _get_pip_requirements_from_model_path(model_path: str):
    req_file_path = os.path.join(model_path, _REQUIREMENTS_FILE_NAME)
    if not os.path.exists(req_file_path):
        return []

    return [req.req_str for req in _parse_requirements(req_file_path, is_constraint=False)]


@trace_disabled  # Suppress traces while loading model
def load_model(
    model_uri: str,
    suppress_warnings: bool = False,
    dst_path: Optional[str] = None,
    model_config: Optional[Union[str, Path, dict[str, Any]]] = None,
) -> PyFuncModel:
    """
    Load a model stored in Python function format.

    Args:
        model_uri: The location, in URI format, of the MLflow model. For example:

            - ``/Users/me/path/to/local/model``
            - ``relative/path/to/local/model``
            - ``s3://my_bucket/path/to/model``
            - ``runs:/<mlflow_run_id>/run-relative/path/to/model``
            - ``models:/<model_name>/<model_version>``
            - ``models:/<model_name>/<stage>``
            - ``mlflow-artifacts:/path/to/model``

            For more information about supported URI schemes, see
            `Referencing Artifacts <https://www.mlflow.org/docs/latest/concepts.html#
            artifact-locations>`_.
        suppress_warnings: If ``True``, non-fatal warning messages associated with the model
            loading process will be suppressed. If ``False``, these warning messages will be
            emitted.
        dst_path: The local filesystem path to which to download the model artifact.
            This directory must already exist. If unspecified, a local output
            path will be created.
        model_config: The model configuration to apply to the model. The configuration will
            be available as the ``model_config`` property of the ``context`` parameter
            in :func:`PythonModel.load_context() <mlflow.pyfunc.PythonModel.load_context>`
            and :func:`PythonModel.predict() <mlflow.pyfunc.PythonModel.predict>`.
            The configuration can be passed as a file path, or a dict with string keys.

            .. Note:: Experimental: This parameter may change or be removed in a future
                release without warning.
    """

    lineage_header_info = None
    if (
        not _MLFLOW_IN_CAPTURE_MODULE_PROCESS.get()
    ) and databricks_utils.is_in_databricks_runtime():
        entity_list = []
        # Get notebook id and job id, pack them into lineage_header_info
        if databricks_utils.is_in_databricks_notebook() and (
            notebook_id := databricks_utils.get_notebook_id()
        ):
            notebook_entity = Notebook(id=notebook_id)
            entity_list.append(Entity(notebook=notebook_entity))

        if databricks_utils.is_in_databricks_job() and (job_id := databricks_utils.get_job_id()):
            job_entity = Job(id=job_id)
            entity_list.append(Entity(job=job_entity))

        lineage_header_info = LineageHeaderInfo(entities=entity_list) if entity_list else None

    local_path = _download_artifact_from_uri(
        artifact_uri=model_uri,
        output_path=dst_path,
        lineage_header_info=lineage_header_info,
    )

    if not suppress_warnings:
        model_requirements = _get_pip_requirements_from_model_path(local_path)
        warn_dependency_requirement_mismatches(model_requirements)

    model_meta = Model.load(os.path.join(local_path, MLMODEL_FILE_NAME))

    conf = model_meta.flavors.get(FLAVOR_NAME)
    if conf is None:
        raise MlflowException(
            f'Model does not have the "{FLAVOR_NAME}" flavor',
            RESOURCE_DOES_NOT_EXIST,
        )
    model_py_version = conf.get(PY_VERSION)
    if not suppress_warnings:
        _warn_potentially_incompatible_py_version_if_necessary(model_py_version=model_py_version)

    _add_code_from_conf_to_system_path(local_path, conf, code_key=CODE)
    data_path = os.path.join(local_path, conf[DATA]) if (DATA in conf) else local_path

    if isinstance(model_config, str):
        model_config = _validate_and_get_model_config_from_file(model_config)

    model_config = _get_overridden_pyfunc_model_config(
        conf.get(MODEL_CONFIG, None), model_config, _logger
    )

    try:
        if model_config:
            model_impl = importlib.import_module(conf[MAIN])._load_pyfunc(data_path, model_config)
        else:
            model_impl = importlib.import_module(conf[MAIN])._load_pyfunc(data_path)
    except ModuleNotFoundError as e:
        # This error message is particularly for the case when the error is caused by module
        # "databricks.feature_store.mlflow_model". But depending on the environment, the offending
        # module might be "databricks", "databricks.feature_store" or full package. So we will
        # raise the error with the following note if "databricks" presents in the error. All non-
        # databricks module errors will just be re-raised.
        if conf[MAIN] == _DATABRICKS_FS_LOADER_MODULE and e.name.startswith("databricks"):
            raise MlflowException(
                f"{e.msg}; "
                "Note: mlflow.pyfunc.load_model is not supported for Feature Store models. "
                "spark_udf() and predict() will not work as expected. Use "
                "score_batch for offline predictions.",
                BAD_REQUEST,
            ) from None
        raise e
    finally:
        # clean up the dependencies schema which is set to global state after loading the model.
        # This avoids the schema being used by other models loaded in the same process.
        _clear_dependencies_schemas()
    predict_fn = conf.get("predict_fn", "predict")
    streamable = conf.get("streamable", False)
    predict_stream_fn = conf.get("predict_stream_fn", "predict_stream") if streamable else None

    return PyFuncModel(
        model_meta=model_meta,
        model_impl=model_impl,
        predict_fn=predict_fn,
        predict_stream_fn=predict_stream_fn,
    )


class _ServedPyFuncModel(PyFuncModel):
    def __init__(self, model_meta: Model, client: Any, server_pid: int, env_manager="local"):
        super().__init__(model_meta=model_meta, model_impl=client, predict_fn="invoke")
        self._client = client
        self._server_pid = server_pid
        # We need to set `env_manager` attribute because it is used by Databricks runtime
        # evaluate usage logging to log 'env_manager' tag in `_evaluate` function patching.
        self._env_manager = env_manager

    def predict(self, data, params=None):
        """
        Args:
            data: Model input data.
            params: Additional parameters to pass to the model for inference.

        Returns:
            Model predictions.
        """
        if inspect.signature(self._client.invoke).parameters.get("params"):
            result = self._client.invoke(data, params=params).get_predictions()
        else:
            _log_warning_if_params_not_in_predict_signature(_logger, params)
            result = self._client.invoke(data).get_predictions()
        if isinstance(result, pandas.DataFrame):
            result = result[result.columns[0]]
        return result

    @property
    def pid(self):
        if self._server_pid is None:
            raise MlflowException("Served PyFunc Model is missing server process ID.")
        return self._server_pid

    @property
    def env_manager(self):
        return self._env_manager

    @env_manager.setter
    def env_manager(self, value):
        self._env_manager = value


def _load_model_or_server(
    model_uri: str, env_manager: str, model_config: Optional[dict[str, Any]] = None
):
    """
    Load a model with env restoration. If a non-local ``env_manager`` is specified, prepare an
    independent Python environment with the training time dependencies of the specified model
    installed and start a MLflow Model Scoring Server process with that model in that environment.
    Return a _ServedPyFuncModel that invokes the scoring server for prediction. Otherwise, load and
    return the model locally as a PyFuncModel using :py:func:`mlflow.pyfunc.load_model`.

    Args:
        model_uri: The uri of the model.
        env_manager: The environment manager to load the model.
        model_config: The model configuration to use by the model, only if the model
                      accepts it.

    Returns:
        A _ServedPyFuncModel for non-local ``env_manager``s or a PyFuncModel otherwise.
    """
    from mlflow.pyfunc.scoring_server.client import (
        ScoringServerClient,
        StdinScoringServerClient,
    )

    if env_manager == _EnvManager.LOCAL:
        return load_model(model_uri, model_config=model_config)

    _logger.info("Starting model server for model environment restoration.")

    local_path = _download_artifact_from_uri(artifact_uri=model_uri)
    model_meta = Model.load(os.path.join(local_path, MLMODEL_FILE_NAME))

    is_port_connectable = check_port_connectivity()
    pyfunc_backend = get_flavor_backend(
        local_path,
        env_manager=env_manager,
        install_mlflow=os.environ.get("MLFLOW_HOME") is not None,
        create_env_root_dir=not is_port_connectable,
    )
    _logger.info("Restoring model environment. This can take a few minutes.")
    # Set capture_output to True in Databricks so that when environment preparation fails, the
    # exception message of the notebook cell output will include child process command execution
    # stdout/stderr output.
    pyfunc_backend.prepare_env(model_uri=local_path, capture_output=is_in_databricks_runtime())
    if is_port_connectable:
        server_port = find_free_port()
        scoring_server_proc = pyfunc_backend.serve(
            model_uri=local_path,
            port=server_port,
            host="127.0.0.1",
            timeout=MLFLOW_SCORING_SERVER_REQUEST_TIMEOUT.get(),
            enable_mlserver=False,
            synchronous=False,
            stdout=subprocess.PIPE,
            stderr=subprocess.STDOUT,
            model_config=model_config,
        )
        client = ScoringServerClient("127.0.0.1", server_port)
    else:
        scoring_server_proc = pyfunc_backend.serve_stdin(local_path, model_config=model_config)
        client = StdinScoringServerClient(scoring_server_proc)

    _logger.info(f"Scoring server process started at PID: {scoring_server_proc.pid}")
    try:
        client.wait_server_ready(timeout=90, scoring_server_proc=scoring_server_proc)
    except Exception as e:
        if scoring_server_proc.poll() is None:
            # the scoring server is still running but client can't connect to it.
            # kill the server.
            scoring_server_proc.kill()
        server_output, _ = scoring_server_proc.communicate(timeout=15)
        if isinstance(server_output, bytes):
            server_output = server_output.decode("UTF-8")
        raise MlflowException(
            "MLflow model server failed to launch, server process stdout and stderr are:\n"
            + server_output
        ) from e

    return _ServedPyFuncModel(
        model_meta=model_meta,
        client=client,
        server_pid=scoring_server_proc.pid,
        env_manager=env_manager,
    )


def _get_model_dependencies(model_uri, format="pip"):
    model_dir = _download_artifact_from_uri(model_uri)

    def get_conda_yaml_path():
        model_config = _get_flavor_configuration_from_ml_model_file(
            os.path.join(model_dir, MLMODEL_FILE_NAME), flavor_name=FLAVOR_NAME
        )
        return os.path.join(model_dir, _extract_conda_env(model_config[ENV]))

    if format == "pip":
        requirements_file = os.path.join(model_dir, _REQUIREMENTS_FILE_NAME)
        if os.path.exists(requirements_file):
            return requirements_file

        _logger.info(
            f"{_REQUIREMENTS_FILE_NAME} is not found in the model directory. Falling back to"
            f" extracting pip requirements from the model's 'conda.yaml' file. Conda"
            " dependencies will be ignored."
        )

        with open(get_conda_yaml_path()) as yf:
            conda_yaml = yaml.safe_load(yf)

        conda_deps = conda_yaml.get("dependencies", [])
        for index, dep in enumerate(conda_deps):
            if isinstance(dep, dict) and "pip" in dep:
                pip_deps_index = index
                break
        else:
            raise MlflowException(
                "No pip section found in conda.yaml file in the model directory.",
                error_code=RESOURCE_DOES_NOT_EXIST,
            )

        pip_deps = conda_deps.pop(pip_deps_index)["pip"]
        tmp_dir = tempfile.mkdtemp()
        pip_file_path = os.path.join(tmp_dir, _REQUIREMENTS_FILE_NAME)
        with open(pip_file_path, "w") as f:
            f.write("\n".join(pip_deps) + "\n")

        if len(conda_deps) > 0:
            _logger.warning(
                "The following conda dependencies have been excluded from the environment file:"
                f" {', '.join(conda_deps)}."
            )

        return pip_file_path

    elif format == "conda":
        return get_conda_yaml_path()
    else:
        raise MlflowException(
            f"Illegal format argument '{format}'.", error_code=INVALID_PARAMETER_VALUE
        )


def get_model_dependencies(model_uri, format="pip"):
    """
    Downloads the model dependencies and returns the path to requirements.txt or conda.yaml file.

    .. warning::
        This API downloads all the model artifacts to the local filesystem. This may take
        a long time for large models. To avoid this overhead, use
        ``mlflow.artifacts.download_artifacts("<model_uri>/requirements.txt")`` or
        ``mlflow.artifacts.download_artifacts("<model_uri>/conda.yaml")`` instead.

    Args:
        model_uri: The uri of the model to get dependencies from.
        format: The format of the returned dependency file. If the ``"pip"`` format is
            specified, the path to a pip ``requirements.txt`` file is returned.
            If the ``"conda"`` format is specified, the path to a ``"conda.yaml"``
            file is returned . If the ``"pip"`` format is specified but the model
            was not saved with a ``requirements.txt`` file, the ``pip`` section
            of the model's ``conda.yaml`` file is extracted instead, and any
            additional conda dependencies are ignored. Default value is ``"pip"``.

    Returns:
        The local filesystem path to either a pip ``requirements.txt`` file
        (if ``format="pip"``) or a ``conda.yaml`` file (if ``format="conda"``)
        specifying the model's dependencies.
    """
    dep_file = _get_model_dependencies(model_uri, format)

    if format == "pip":
        prefix = "%" if _is_in_ipython_notebook() else ""
        _logger.info(
            "To install the dependencies that were used to train the model, run the "
            f"following command: '{prefix}pip install -r {dep_file}'."
        )
    return dep_file


@deprecated("mlflow.pyfunc.load_model", 1.0)
def load_pyfunc(model_uri, suppress_warnings=False):
    """
    Load a model stored in Python function format.

    Args:
        model_uri: The location, in URI format, of the MLflow model. For example:

            - ``/Users/me/path/to/local/model``
            - ``relative/path/to/local/model``
            - ``s3://my_bucket/path/to/model``
            - ``runs:/<mlflow_run_id>/run-relative/path/to/model``
            - ``models:/<model_name>/<model_version>``
            - ``models:/<model_name>/<stage>``
            - ``mlflow-artifacts:/path/to/model``

            For more information about supported URI schemes, see
            `Referencing Artifacts <https://www.mlflow.org/docs/latest/concepts.html#
            artifact-locations>`_.

        suppress_warnings: If ``True``, non-fatal warning messages associated with the model
            loading process will be suppressed. If ``False``, these warning messages will be
            emitted.
    """
    return load_model(model_uri, suppress_warnings)


def _warn_potentially_incompatible_py_version_if_necessary(model_py_version=None):
    """
    Compares the version of Python that was used to save a given model with the version
    of Python that is currently running. If a major or minor version difference is detected,
    logs an appropriate warning.
    """
    if model_py_version is None:
        _logger.warning(
            "The specified model does not have a specified Python version. It may be"
            " incompatible with the version of Python that is currently running: Python %s",
            PYTHON_VERSION,
        )
    elif get_major_minor_py_version(model_py_version) != get_major_minor_py_version(PYTHON_VERSION):
        _logger.warning(
            "The version of Python that the model was saved in, `Python %s`, differs"
            " from the version of Python that is currently running, `Python %s`,"
            " and may be incompatible",
            model_py_version,
            PYTHON_VERSION,
        )


def _create_model_downloading_tmp_dir(should_use_nfs):
    root_tmp_dir = get_or_create_nfs_tmp_dir() if should_use_nfs else get_or_create_tmp_dir()

    root_model_cache_dir = os.path.join(root_tmp_dir, "models")
    os.makedirs(root_model_cache_dir, exist_ok=True)

    tmp_model_dir = tempfile.mkdtemp(dir=root_model_cache_dir)
    # mkdtemp creates a directory with permission 0o700
    # change it to be 0o770 to ensure it can be seen in spark UDF
    os.chmod(tmp_model_dir, 0o770)
    return tmp_model_dir


_MLFLOW_SERVER_OUTPUT_TAIL_LINES_TO_KEEP = 200


def _convert_spec_type_to_spark_type(spec_type):
    from pyspark.sql.types import ArrayType, StructField, StructType

    from mlflow.types.schema import Array, DataType, Object

    if isinstance(spec_type, DataType):
        return spec_type.to_spark()

    if isinstance(spec_type, Array):
        return ArrayType(_convert_spec_type_to_spark_type(spec_type.dtype))

    if isinstance(spec_type, Object):
        return StructType(
            [
                StructField(
                    property.name,
                    _convert_spec_type_to_spark_type(property.dtype),
                    # we set nullable to True for all properties
                    # to avoid some errors like java.lang.NullPointerException
                    # when the signature is not inferred based on correct data.
                )
                for property in spec_type.properties
            ]
        )


def _cast_output_spec_to_spark_type(spec):
    from pyspark.sql.types import ArrayType

    from mlflow.types.schema import ColSpec, DataType, TensorSpec

    # TODO: handle optional output columns.
    if isinstance(spec, ColSpec):
        return _convert_spec_type_to_spark_type(spec.type)
    elif isinstance(spec, TensorSpec):
        data_type = DataType.from_numpy_type(spec.type)
        if data_type is None:
            raise MlflowException(
                f"Model output tensor spec type {spec.type} is not supported in spark_udf.",
                error_code=INVALID_PARAMETER_VALUE,
            )

        if len(spec.shape) == 1:
            return ArrayType(data_type.to_spark())
        elif len(spec.shape) == 2:
            return ArrayType(ArrayType(data_type.to_spark()))
        else:
            raise MlflowException(
                "Only 1D or 2D tensors are supported as spark_udf "
                f"return value, but model output '{spec.name}' has shape {spec.shape}.",
                error_code=INVALID_PARAMETER_VALUE,
            )
    else:
        raise MlflowException(
            f"Unknown schema output spec {spec}.", error_code=INVALID_PARAMETER_VALUE
        )


def _infer_spark_udf_return_type(model_output_schema):
    from pyspark.sql.types import StructField, StructType

    if len(model_output_schema.inputs) == 1:
        return _cast_output_spec_to_spark_type(model_output_schema.inputs[0])

    return StructType(
        [
            StructField(name=spec.name or str(i), dataType=_cast_output_spec_to_spark_type(spec))
            for i, spec in enumerate(model_output_schema.inputs)
        ]
    )


def _parse_spark_datatype(datatype: str):
    from pyspark.sql.functions import udf
    from pyspark.sql.session import SparkSession

    return_type = "boolean" if datatype == "bool" else datatype
    parsed_datatype = udf(lambda x: x, returnType=return_type).returnType

    if parsed_datatype.typeName() == "unparseddata":
        # For spark 3.5.x, `udf(lambda x: x, returnType=return_type).returnType`
        # returns UnparsedDataType, which is not compatible with signature inference.
        # Note: SparkSession.active only exists for spark >= 3.5.0
        schema = (
            SparkSession.active()
            .range(0)
            .select(udf(lambda x: x, returnType=return_type)("id"))
            .schema
        )
        return schema[0].dataType

    return parsed_datatype


def _is_none_or_nan(value):
    # The condition `isinstance(value, float)` is needed to avoid error
    # from `np.isnan(value)` if value is a non-numeric type.
    return value is None or isinstance(value, float) and np.isnan(value)


def _convert_array_values(values, result_type):
    """
    Convert list or numpy array values to spark dataframe column values.
    """
    from pyspark.sql.types import ArrayType, StructType

    if not isinstance(result_type, ArrayType):
        raise MlflowException.invalid_parameter_value(
            f"result_type must be ArrayType, got {result_type.simpleString()}",
        )

    spark_primitive_type_to_np_type = _get_spark_primitive_type_to_np_type()

    if type(result_type.elementType) in spark_primitive_type_to_np_type:
        np_type = spark_primitive_type_to_np_type[type(result_type.elementType)]
        # For array type result values, if provided value is None or NaN, regard it as a null array.
        # see https://github.com/mlflow/mlflow/issues/8986
        return None if _is_none_or_nan(values) else np.array(values, dtype=np_type)
    if isinstance(result_type.elementType, ArrayType):
        return [_convert_array_values(v, result_type.elementType) for v in values]
    if isinstance(result_type.elementType, StructType):
        return [_convert_struct_values(v, result_type.elementType) for v in values]

    raise MlflowException.invalid_parameter_value(
        "Unsupported array type field with element type "
        f"{result_type.elementType.simpleString()} in Array type.",
    )


@lru_cache
def _get_spark_primitive_types():
    from pyspark.sql import types

    return (
        types.IntegerType,
        types.LongType,
        types.FloatType,
        types.DoubleType,
        types.StringType,
        types.BooleanType,
    )


@lru_cache
def _get_spark_primitive_type_to_np_type():
    from pyspark.sql import types

    return {
        types.IntegerType: np.int32,
        types.LongType: np.int64,
        types.FloatType: np.float32,
        types.DoubleType: np.float64,
        types.BooleanType: np.bool_,
        types.StringType: np.str_,
    }


def _check_udf_return_struct_type(struct_type):
    from pyspark.sql.types import ArrayType, StructType

    primitive_types = _get_spark_primitive_types()

    for field in struct_type.fields:
        field_type = field.dataType
        if isinstance(field_type, primitive_types):
            continue

        if isinstance(field_type, ArrayType) and _check_udf_return_array_type(
            field_type, allow_struct=True
        ):
            continue

        if isinstance(field_type, StructType) and _check_udf_return_struct_type(field_type):
            continue

        return False

    return True


def _check_udf_return_array_type(array_type, allow_struct):
    from pyspark.sql.types import ArrayType, StructType

    elem_type = array_type.elementType
    primitive_types = _get_spark_primitive_types()

    if isinstance(elem_type, primitive_types):
        return True

    if isinstance(elem_type, ArrayType):
        return _check_udf_return_array_type(elem_type, allow_struct)

    if isinstance(elem_type, StructType):
        if allow_struct:
            # Array of struct values.
            return _check_udf_return_struct_type(elem_type)

        return False

    return False


def _check_udf_return_type(data_type):
    from pyspark.sql.types import ArrayType, StructType

    primitive_types = _get_spark_primitive_types()
    if isinstance(data_type, primitive_types):
        return True

    if isinstance(data_type, ArrayType):
        return _check_udf_return_array_type(data_type, allow_struct=True)

    if isinstance(data_type, StructType):
        return _check_udf_return_struct_type(data_type)

    return False


def _convert_struct_values(
    result: Union[pandas.DataFrame, dict[str, Any]],
    result_type,
):
    """
    Convert spark StructType values to spark dataframe column values.
    """

    from pyspark.sql.types import ArrayType, StructType

    if not isinstance(result_type, StructType):
        raise MlflowException.invalid_parameter_value(
            f"result_type must be StructType, got {result_type.simpleString()}",
        )

    if not isinstance(result, (dict, pandas.DataFrame)):
        raise MlflowException.invalid_parameter_value(
            f"Unsupported result type {type(result)}, expected dict or pandas DataFrame",
        )

    spark_primitive_type_to_np_type = _get_spark_primitive_type_to_np_type()
    is_pandas_df = isinstance(result, pandas.DataFrame)
    result_dict = {}
    for field_name in result_type.fieldNames():
        field_type = result_type[field_name].dataType
        field_values = result[field_name]

        if type(field_type) in spark_primitive_type_to_np_type:
            np_type = spark_primitive_type_to_np_type[type(field_type)]
            if is_pandas_df:
                field_values = field_values.astype(np_type)
            else:
                field_values = (
                    None
                    if _is_none_or_nan(field_values)
                    else np.array(field_values, dtype=np_type).item()
                )
        elif isinstance(field_type, ArrayType):
            if is_pandas_df:
                field_values = pandas.Series(
                    _convert_array_values(field_value, field_type) for field_value in field_values
                )
            else:
                field_values = _convert_array_values(field_values, field_type)
        elif isinstance(field_type, StructType):
            if is_pandas_df:
                field_values = pandas.Series(
                    [
                        _convert_struct_values(field_value, field_type)
                        for field_value in field_values
                    ]
                )
            else:
                field_values = _convert_struct_values(field_values, field_type)
        else:
            raise MlflowException.invalid_parameter_value(
                f"Unsupported field type {field_type.simpleString()} in struct type.",
            )
        result_dict[field_name] = field_values

    if is_pandas_df:
        return pandas.DataFrame(result_dict)
    return result_dict


# This location is used to prebuild python environment in Databricks runtime.
# The location for prebuilding env should be located under /local_disk0
# because the python env will be uploaded to NFS and mounted to Serverless UDF sandbox,
# for serverless client image case, it doesn't have "/local_disk0" directory
_PREBUILD_ENV_ROOT_LOCATION = "/tmp"


def _gen_prebuilt_env_archive_name(spark, local_model_path):
    """
    Generate prebuilt env archive file name.
    The format is:
    'mlflow-{sha of python env config and dependencies}-{runtime version}-{platform machine}'
    Note: The runtime version and platform machine information are included in the
     archive name because the prebuilt env might not be compatible across different
     runtime versions or platform machines.
    """
    python_env = _get_python_env(Path(local_model_path))
    env_name = _get_virtualenv_name(python_env, local_model_path)
    dbconnect_udf_sandbox_info = get_dbconnect_udf_sandbox_info(spark)
    return (
        f"{env_name}-{dbconnect_udf_sandbox_info.image_version}-"
        f"{dbconnect_udf_sandbox_info.platform_machine}"
    )


def _verify_prebuilt_env(spark, local_model_path, env_archive_path):
    # Use `[:-7]` to truncate ".tar.gz" in the end
    archive_name = os.path.basename(env_archive_path)[:-7]
    prebuilt_env_sha, prebuilt_runtime_version, prebuilt_platform_machine = archive_name.split("-")[
        -3:
    ]

    python_env = _get_python_env(Path(local_model_path))
    env_sha = _get_virtualenv_name(python_env, local_model_path).split("-")[-1]
    dbconnect_udf_sandbox_info = get_dbconnect_udf_sandbox_info(spark)
    runtime_version = dbconnect_udf_sandbox_info.image_version
    platform_machine = dbconnect_udf_sandbox_info.platform_machine

    if prebuilt_env_sha != env_sha:
        raise MlflowException(
            f"The prebuilt env '{env_archive_path}' does not match the model required environment."
        )
    if prebuilt_runtime_version != runtime_version:
        raise MlflowException(
            f"The prebuilt env '{env_archive_path}' runtime version '{prebuilt_runtime_version}' "
            f"does not match UDF sandbox runtime version {runtime_version}."
        )
    if prebuilt_platform_machine != platform_machine:
        raise MlflowException(
            f"The prebuilt env '{env_archive_path}' platform machine '{prebuilt_platform_machine}' "
            f"does not match UDF sandbox platform machine {platform_machine}."
        )


def _prebuild_env_internal(local_model_path, archive_name, save_path):
    env_root_dir = os.path.join(_PREBUILD_ENV_ROOT_LOCATION, archive_name)
    archive_path = os.path.join(save_path, archive_name + ".tar.gz")
    if os.path.exists(env_root_dir):
        shutil.rmtree(env_root_dir)
    if os.path.exists(archive_path):
        os.remove(archive_path)

    try:
        pyfunc_backend = get_flavor_backend(
            local_model_path,
            env_manager="virtualenv",
            install_mlflow=False,
            create_env_root_dir=False,
            env_root_dir=env_root_dir,
        )

        pyfunc_backend.prepare_env(model_uri=local_model_path, capture_output=False)
        # exclude pip cache from the archive file.
        shutil.rmtree(os.path.join(env_root_dir, "pip_cache_pkgs"))

        return archive_directory(env_root_dir, archive_path)
    finally:
        shutil.rmtree(env_root_dir, ignore_errors=True)


def _download_prebuilt_env_if_needed(prebuilt_env_uri):
    from mlflow.utils.file_utils import get_or_create_tmp_dir

    parsed_url = urlparse(prebuilt_env_uri)
    if parsed_url.scheme == "" or parsed_url.scheme == "file":
        # local path
        return parsed_url.path
    if parsed_url.scheme == "dbfs":
        tmp_dir = MLFLOW_MODEL_ENV_DOWNLOADING_TEMP_DIR.get() or get_or_create_tmp_dir()
        model_env_uc_path = parsed_url.path

        # download file from DBFS.
        local_model_env_path = os.path.join(tmp_dir, os.path.basename(model_env_uc_path))
        if os.path.exists(local_model_env_path):
            # file is already downloaded.
            return local_model_env_path

        try:
            from databricks.sdk import WorkspaceClient

            ws = WorkspaceClient()
            # Download model env file from UC volume.
            with (
                ws.files.download(model_env_uc_path).contents as rf,
                open(local_model_env_path, "wb") as wf,
            ):
                while chunk := rf.read(4096 * 1024):
                    wf.write(chunk)
            return local_model_env_path
        except (Exception, KeyboardInterrupt):
            if os.path.exists(local_model_env_path):
                # clean the partially saved file if downloading fails.
                os.remove(local_model_env_path)
            raise

    raise MlflowException(
        f"Unsupported prebuilt env file path '{prebuilt_env_uri}', "
        f"invalid scheme: '{parsed_url.scheme}'."
    )


def build_model_env(model_uri, save_path):
    """
    Prebuild model python environment and generate an archive file saved to provided
    `save_path`.

    Typical usages:
     - Pre-build a model's environment in Databricks Runtime and then download the prebuilt
       python environment archive file. This pre-built environment archive can then be used
       in `mlflow.pyfunc.spark_udf` for remote inference execution when using Databricks Connect
       to remotely connect to a Databricks environment for code execution.

    .. note::
        The `build_model_env` API is intended to only work when executed within Databricks runtime,
        serving the purpose of capturing the required execution environment that is needed for
        remote code execution when using DBConnect. The environment archive is designed to be used
        when performing remote execution using `mlflow.pyfunc.spark_udf` in
        Databricks runtime or Databricks Connect client and has no other purpose.
        The prebuilt env archive file cannot be used across different Databricks runtime
        versions or different platform machines. As such, if you connect to a different cluster
        that is running a different runtime version on Databricks, you will need to execute this
        API in a notebook and retrieve the generated archive to your local machine. Each
        environment snapshot is unique to the the model, the runtime version of your remote
        Databricks cluster, and the specification of the udf execution environment.
        When using the prebuilt env in `mlflow.pyfunc.spark_udf`, MLflow will verify
        whether the spark UDF sandbox environment matches the prebuilt env requirements and will
        raise Exceptions if there are compatibility issues. If these occur, simply re-run this API
        in the cluster that you are attempting to attach to.

    .. code-block:: python
        :caption: Example

        from mlflow.pyfunc import build_model_env

        # Create a python environment archive file at the path `prebuilt_env_uri`
        prebuilt_env_uri = build_model_env(f"runs:/{run_id}/model", "/path/to/save_directory")

    Args:
        model_uri: URI to the model that is used to build the python environment.
        save_path: The directory path that is used to save the prebuilt model environment
            archive file path.
            The path can be either local directory path or
            mounted DBFS path such as '/dbfs/...' or
            mounted UC volume path such as '/Volumes/...'.

    Returns:
        Return the path of an archive file containing the python environment data.
    """
    from mlflow.utils._spark_utils import _get_active_spark_session

    if not is_in_databricks_runtime():
        raise RuntimeError("'build_model_env' only support running in Databricks runtime.")

    if os.path.isfile(save_path):
        raise RuntimeError(f"The saving path '{save_path}' must be a directory.")
    os.makedirs(save_path, exist_ok=True)

    local_model_path = _download_artifact_from_uri(
        artifact_uri=model_uri, output_path=_create_model_downloading_tmp_dir(should_use_nfs=False)
    )
    archive_name = _gen_prebuilt_env_archive_name(_get_active_spark_session(), local_model_path)
    dest_path = os.path.join(save_path, archive_name + ".tar.gz")
    if os.path.exists(dest_path):
        raise RuntimeError(
            "A pre-built model python environment already exists "
            f"in '{dest_path}'. To rebuild it, please remove "
            "the existing one first."
        )

    # Archive the environment directory as a `tar.gz` format archive file,
    # and then move the archive file to the destination directory.
    # Note:
    # - all symlink files in the input directory are kept as it is in the
    #  archive file.
    # - the destination directory could be UC-volume fuse mounted directory
    #  which only supports limited filesystem operations, so to ensure it works,
    #  we generate the archive file under /tmp and then move it into the
    #  destination directory.
    tmp_archive_path = None
    try:
        tmp_archive_path = _prebuild_env_internal(
            local_model_path, archive_name, _PREBUILD_ENV_ROOT_LOCATION
        )
        shutil.move(tmp_archive_path, save_path)
        return dest_path
    finally:
        shutil.rmtree(local_model_path, ignore_errors=True)
        if tmp_archive_path and os.path.exists(tmp_archive_path):
            os.remove(tmp_archive_path)


def spark_udf(
    spark,
    model_uri,
    result_type=None,
    env_manager=None,
    params: Optional[dict[str, Any]] = None,
    extra_env: Optional[dict[str, str]] = None,
    prebuilt_env_uri: Optional[str] = None,
    model_config: Optional[Union[str, Path, dict[str, Any]]] = None,
):
    """
    A Spark UDF that can be used to invoke the Python function formatted model.

    Parameters passed to the UDF are forwarded to the model as a DataFrame where the column names
    are ordinals (0, 1, ...). On some versions of Spark (3.0 and above), it is also possible to
    wrap the input in a struct. In that case, the data will be passed as a DataFrame with column
    names given by the struct definition (e.g. when invoked as my_udf(struct('x', 'y')), the model
    will get the data as a pandas DataFrame with 2 columns 'x' and 'y').

    If a model contains a signature with tensor spec inputs, you will need to pass a column of
    array type as a corresponding UDF argument. The column values of which must be one dimensional
    arrays. The UDF will reshape the column values to the required shape with 'C' order
    (i.e. read / write the elements using C-like index order) and cast the values as the required
    tensor spec type.

    If a model contains a signature, the UDF can be called without specifying column name
    arguments. In this case, the UDF will be called with column names from signature, so the
    evaluation dataframe's column names must match the model signature's column names.

    The predictions are filtered to contain only the columns that can be represented as the
    ``result_type``. If the ``result_type`` is string or array of strings, all predictions are
    converted to string. If the result type is not an array type, the left most column with
    matching type is returned.

    .. note::
        Inputs of type ``pyspark.sql.types.DateType`` are not supported on earlier versions of
        Spark (2.4 and below).

    .. note::
        When using Databricks Connect to connect to a remote Databricks cluster,
        the Databricks cluster must use runtime version >= 16, and when 'spark_udf'
        param 'env_manager' is set as 'virtualenv', the 'prebuilt_env_uri' param is
        required to be specified.

    .. note::
        Please be aware that when operating in Databricks Serverless,
        spark tasks run within the confines of the Databricks Serverless UDF sandbox.
        This environment has a total capacity limit of 1GB, combining both available
        memory and local disk capacity. Furthermore, there are no GPU devices available
        in this setup. Therefore, any deep-learning models that contain large weights
        or require a GPU are not suitable for deployment on Databricks Serverless.

    .. code-block:: python
        :caption: Example

        from pyspark.sql.functions import struct

        predict = mlflow.pyfunc.spark_udf(spark, "/my/local/model")
        df.withColumn("prediction", predict(struct("name", "age"))).show()

    Args:
        spark: A SparkSession object.
        model_uri: The location, in URI format, of the MLflow model with the
            :py:mod:`mlflow.pyfunc` flavor. For example:

            - ``/Users/me/path/to/local/model``
            - ``relative/path/to/local/model``
            - ``s3://my_bucket/path/to/model``
            - ``runs:/<mlflow_run_id>/run-relative/path/to/model``
            - ``models:/<model_name>/<model_version>``
            - ``models:/<model_name>/<stage>``
            - ``mlflow-artifacts:/path/to/model``

            For more information about supported URI schemes, see
            `Referencing Artifacts <https://www.mlflow.org/docs/latest/concepts.html#
            artifact-locations>`_.

        result_type: the return type of the user-defined function. The value can be either a
            ``pyspark.sql.types.DataType`` object or a DDL-formatted type string. Only a primitive
            type, an array ``pyspark.sql.types.ArrayType`` of primitive type, or a struct type
            containing fields of above 2 kinds of types are allowed.
            If unspecified, it tries to infer result type from model signature
            output schema, if model output schema is not available, it fallbacks to use ``double``
            type.

            The following classes of result type are supported:

            - "int" or ``pyspark.sql.types.IntegerType``: The leftmost integer that can fit in an
              ``int32`` or an exception if there is none.

            - "long" or ``pyspark.sql.types.LongType``: The leftmost long integer that can fit in an
              ``int64`` or an exception if there is none.

            - ``ArrayType(IntegerType|LongType)``: All integer columns that can fit into the
              requested size.

            - "float" or ``pyspark.sql.types.FloatType``: The leftmost numeric result cast to
              ``float32`` or an exception if there is none.

            - "double" or ``pyspark.sql.types.DoubleType``: The leftmost numeric result cast to
              ``double`` or an exception if there is none.

            - ``ArrayType(FloatType|DoubleType)``: All numeric columns cast to the requested type or
              an exception if there are no numeric columns.

            - "string" or ``pyspark.sql.types.StringType``: The leftmost column converted to
              ``string``.

            - "boolean" or "bool" or ``pyspark.sql.types.BooleanType``: The leftmost column
              converted to ``bool`` or an exception if there is none.

            - ``ArrayType(StringType)``: All columns converted to ``string``.

            - "field1 FIELD1_TYPE, field2 FIELD2_TYPE, ...": A struct type containing multiple
              fields separated by comma, each field type must be one of types listed above.

        env_manager: The environment manager to use in order to create the python environment
            for model inference. Note that environment is only restored in the context
            of the PySpark UDF; the software environment outside of the UDF is
            unaffected. If `prebuilt_env_uri` parameter is not set, the default value
            is ``local``, and the following values are supported:

            - ``virtualenv``: Use virtualenv to restore the python environment that
              was used to train the model.
            - ``conda``: (Recommended) Use Conda to restore the software environment
              that was used to train the model.
            - ``local``: Use the current Python environment for model inference, which
              may differ from the environment used to train the model and may lead to
              errors or invalid predictions.

            If the `prebuilt_env_uri` parameter is set, `env_manager` parameter should not
            be set.

        params: Additional parameters to pass to the model for inference.

        extra_env: Extra environment variables to pass to the UDF executors.

        prebuilt_env_uri: The path of the prebuilt env archive file created by
            `mlflow.pyfunc.build_model_env` API.
            This parameter can only be used in Databricks Serverless notebook REPL,
            Databricks Shared cluster notebook REPL, and Databricks Connect client
            environment.
            The path can be either local file path or DBFS path such as
            'dbfs:/Volumes/...', in this case, MLflow automatically downloads it
            to local temporary directory, "MLFLOW_MODEL_ENV_DOWNLOADING_TEMP_DIR"
            environmental variable can be set to specify the temporary directory
            to use.

            If this parameter is set, `env_manger` parameter must not be set.

        model_config: The model configuration to set when loading the model.
            See 'model_config' argument in `mlflow.pyfunc.load_model` API for details.

    Returns:
        Spark UDF that applies the model's ``predict`` method to the data and returns a
        type specified by ``result_type``, which by default is a double.
    """

    # Scope Spark import to this method so users don't need pyspark to use non-Spark-related
    # functionality.
    from pyspark.sql.functions import pandas_udf
    from pyspark.sql.types import (
        ArrayType,
        BooleanType,
        DoubleType,
        FloatType,
        IntegerType,
        LongType,
        StringType,
    )
    from pyspark.sql.types import StructType as SparkStructType

    from mlflow.pyfunc.spark_model_cache import SparkModelCache
    from mlflow.utils._spark_utils import _SparkDirectoryDistributor

    is_spark_connect = is_spark_connect_mode()
    # Used in test to force install local version of mlflow when starting a model server
    mlflow_home = os.environ.get("MLFLOW_HOME")
    openai_env_vars = mlflow.openai._OpenAIEnvVar.read_environ()
    mlflow_testing = _MLFLOW_TESTING.get_raw()

    if prebuilt_env_uri:
        if env_manager is not None:
            raise MlflowException(
                "If 'prebuilt_env_uri' parameter is set, 'env_manager' parameter can't be set."
            )
        env_manager = _EnvManager.VIRTUALENV
    else:
        env_manager = env_manager or _EnvManager.LOCAL

    _EnvManager.validate(env_manager)

    if is_spark_connect:
        is_spark_in_local_mode = False
    else:
        # Check whether spark is in local or local-cluster mode
        # this case all executors and driver share the same filesystem
        is_spark_in_local_mode = spark.conf.get("spark.master").startswith("local")

    is_dbconnect_mode = is_databricks_connect(spark)
    if prebuilt_env_uri is not None and not is_dbconnect_mode:
        raise RuntimeError(
            "'prebuilt_env' parameter can only be used in Databricks Serverless "
            "notebook REPL, atabricks Shared cluster notebook REPL, and Databricks Connect client "
            "environment."
        )

    if prebuilt_env_uri is None and is_dbconnect_mode and not is_in_databricks_runtime():
        raise RuntimeError(
            "'prebuilt_env_uri' param is required if using Databricks Connect to connect "
            "to Databricks cluster from your own machine."
        )

    # Databricks connect can use `spark.addArtifact` to upload artifact to NFS.
    # But for Databricks shared cluster runtime, it can directly write to NFS, so exclude it
    # Note for Databricks Serverless runtime (notebook REPL), it runs on Servereless VM that
    # can't access NFS, so it needs to use `spark.addArtifact`.
    use_dbconnect_artifact = is_dbconnect_mode and not is_in_databricks_shared_cluster_runtime()

    if use_dbconnect_artifact:
        udf_sandbox_info = get_dbconnect_udf_sandbox_info(spark)
        if Version(udf_sandbox_info.mlflow_version) < Version("2.18.0"):
            raise MlflowException(
                "Using 'mlflow.pyfunc.spark_udf' in Databricks Serverless or in remote "
                "Databricks Connect requires UDF sandbox image installed with MLflow "
                "of version >= 2.18.0"
            )
        # `udf_sandbox_info.runtime_version` format is like '<major_version>.<minor_version>'.
        # It's safe to apply `Version`.
        if Version(udf_sandbox_info.runtime_version).major < 16:
            raise MlflowException(
                "Using 'mlflow.pyfunc.spark_udf' in Databricks Serverless or in remote "
                "Databricks Connect requires Databricks runtime version >= 16.0."
            )

    nfs_root_dir = get_nfs_cache_root_dir()
    should_use_nfs = nfs_root_dir is not None

    should_use_spark_to_broadcast_file = not (
        is_spark_in_local_mode or should_use_nfs or is_spark_connect or use_dbconnect_artifact
    )

    # For spark connect mode,
    # If client code is executed in databricks runtime and NFS is available,
    # we save model to NFS temp directory in the driver
    # and load the model in the executor.
    should_spark_connect_use_nfs = is_in_databricks_runtime() and should_use_nfs

    if (
        is_spark_connect
        and not is_dbconnect_mode
        and env_manager in (_EnvManager.VIRTUALENV, _EnvManager.CONDA)
    ):
        raise MlflowException.invalid_parameter_value(
            f"Environment manager {env_manager!r} is not supported in Spark Connect "
            "client environment if it connects to non-Databricks Spark cluster.",
        )

    local_model_path = _download_artifact_from_uri(
        artifact_uri=model_uri,
        output_path=_create_model_downloading_tmp_dir(should_use_nfs),
    )

    if prebuilt_env_uri:
        prebuilt_env_uri = _download_prebuilt_env_if_needed(prebuilt_env_uri)
        _verify_prebuilt_env(spark, local_model_path, prebuilt_env_uri)
    if use_dbconnect_artifact and env_manager == _EnvManager.CONDA:
        raise MlflowException(
            "Databricks connect mode or Databricks Serverless python REPL doesn't "
            "support env_manager 'conda'."
        )

    if env_manager == _EnvManager.LOCAL:
        # Assume spark executor python environment is the same with spark driver side.
        model_requirements = _get_pip_requirements_from_model_path(local_model_path)
        warn_dependency_requirement_mismatches(model_requirements)
        _logger.warning(
            'Calling `spark_udf()` with `env_manager="local"` does not recreate the same '
            "environment that was used during training, which may lead to errors or inaccurate "
            'predictions. We recommend specifying `env_manager="conda"`, which automatically '
            "recreates the environment that was used to train the model and performs inference "
            "in the recreated environment."
        )
    else:
        _logger.info(
            f"This UDF will use {env_manager} to recreate the model's software environment for "
            "inference. This may take extra time during execution."
        )
        if not sys.platform.startswith("linux"):
            # TODO: support killing mlflow server launched in UDF task when spark job canceled
            #  for non-linux system.
            #  https://stackoverflow.com/questions/53208/how-do-i-automatically-destroy-child-processes-in-windows
            _logger.warning(
                "In order to run inference code in restored python environment, PySpark UDF "
                "processes spawn MLflow Model servers as child processes. Due to system "
                "limitations with handling SIGKILL signals, these MLflow Model server child "
                "processes cannot be cleaned up if the Spark Job is canceled."
            )

    if prebuilt_env_uri:
        env_cache_key = os.path.basename(prebuilt_env_uri)[:-7]
    elif use_dbconnect_artifact:
        env_cache_key = _gen_prebuilt_env_archive_name(spark, local_model_path)
    else:
        env_cache_key = None

    if use_dbconnect_artifact or prebuilt_env_uri is not None:
        prebuilt_env_root_dir = os.path.join(_PREBUILD_ENV_ROOT_LOCATION, env_cache_key)
        pyfunc_backend_env_root_config = {
            "create_env_root_dir": False,
            "env_root_dir": prebuilt_env_root_dir,
        }
    else:
        pyfunc_backend_env_root_config = {"create_env_root_dir": True}
    pyfunc_backend = get_flavor_backend(
        local_model_path,
        env_manager=env_manager,
        install_mlflow=os.environ.get("MLFLOW_HOME") is not None,
        **pyfunc_backend_env_root_config,
    )
    dbconnect_artifact_cache = DBConnectArtifactCache.get_or_create(spark)

    if use_dbconnect_artifact:
        # Upload model artifacts and python environment to NFS as DBConncet artifacts.
        if env_manager == _EnvManager.VIRTUALENV:
            if not dbconnect_artifact_cache.has_cache_key(env_cache_key):
                if prebuilt_env_uri:
                    env_archive_path = prebuilt_env_uri
                else:
                    env_archive_path = _prebuild_env_internal(
                        local_model_path, env_cache_key, get_or_create_tmp_dir()
                    )
                dbconnect_artifact_cache.add_artifact_archive(env_cache_key, env_archive_path)

        if not dbconnect_artifact_cache.has_cache_key(model_uri):
            model_archive_path = os.path.join(
                os.path.dirname(local_model_path), f"model-{uuid.uuid4()}.tar.gz"
            )
            archive_directory(local_model_path, model_archive_path)
            dbconnect_artifact_cache.add_artifact_archive(model_uri, model_archive_path)

    elif not should_use_spark_to_broadcast_file:
        if prebuilt_env_uri:
            # Extract prebuilt env archive file to NFS directory.
            prebuilt_env_nfs_dir = os.path.join(
                get_or_create_nfs_tmp_dir(), "prebuilt_env", env_cache_key
            )
            if not os.path.exists(prebuilt_env_nfs_dir):
                extract_archive_to_dir(prebuilt_env_uri, prebuilt_env_nfs_dir)
        else:
            # Prepare restored environment in driver side if possible.
            # Note: In databricks runtime, because databricks notebook cell output cannot capture
            # child process output, so that set capture_output to be True so that when `conda
            # prepare env` command failed, the exception message will include command stdout/stderr
            # output. Otherwise user have to check cluster driver log to find command stdout/stderr
            # output.
            # In non-databricks runtime, set capture_output to be False, because the benefit of
            # "capture_output=False" is the output will be printed immediately, otherwise you have
            # to wait conda command fail and suddenly get all output printed (included in error
            # message).
            if env_manager != _EnvManager.LOCAL:
                pyfunc_backend.prepare_env(
                    model_uri=local_model_path,
                    capture_output=is_in_databricks_runtime(),
                )
    else:
        # Broadcast local model directory to remote worker if needed.
        archive_path = SparkModelCache.add_local_model(spark, local_model_path)

    model_metadata = Model.load(os.path.join(local_model_path, MLMODEL_FILE_NAME))

    if result_type is None:
        if model_output_schema := model_metadata.get_output_schema():
            result_type = _infer_spark_udf_return_type(model_output_schema)
        else:
            _logger.warning(
                "No 'result_type' provided for spark_udf and the model does not "
                "have an output schema. 'result_type' is set to 'double' type."
            )
            result_type = DoubleType()
    else:
        if isinstance(result_type, str):
            result_type = _parse_spark_datatype(result_type)

    if not _check_udf_return_type(result_type):
        raise MlflowException.invalid_parameter_value(
            f"""Invalid 'spark_udf' result type: {result_type}.
It must be one of the following types:
Primitive types:
 - int
 - long
 - float
 - double
 - string
 - boolean
Compound types:
 - ND array of primitives / structs.
 - struct<field: primitive | array<primitive> | array<array<primitive>>, ...>:
   A struct with primitive, ND array<primitive/structs>,
   e.g., struct<a:int, b:array<int>>.
"""
        )
    params = _validate_params(params, model_metadata)

    def _predict_row_batch(predict_fn, args):
        input_schema = model_metadata.get_input_schema()
        args = list(args)
        if len(args) == 1 and isinstance(args[0], pandas.DataFrame):
            pdf = args[0]
        else:
            if input_schema is None:
                names = [str(i) for i in range(len(args))]
            else:
                names = input_schema.input_names()
                required_names = input_schema.required_input_names()
                if len(args) > len(names):
                    args = args[: len(names)]
                if len(args) < len(required_names):
                    raise MlflowException(
                        f"Model input is missing required columns. Expected {len(names)} required"
                        f" input columns {names}, but the model received only {len(args)} "
                        "unnamed input columns (Since the columns were passed unnamed they are"
                        " expected to be in the order specified by the schema)."
                    )
            pdf = pandas.DataFrame(
                data={
                    names[i]: arg
                    if isinstance(arg, pandas.Series)
                    # pandas_udf receives a StructType column as a pandas DataFrame.
                    # We need to convert it back to a dict of pandas Series.
                    else arg.apply(lambda row: row.to_dict(), axis=1)
                    for i, arg in enumerate(args)
                },
                columns=names,
            )

        result = predict_fn(pdf, params)

        if isinstance(result, dict):
            result = {k: list(v) for k, v in result.items()}

        if isinstance(result_type, ArrayType) and isinstance(result_type.elementType, ArrayType):
            result_values = _convert_array_values(result, result_type)
            return pandas.Series(result_values)

        if not isinstance(result, pandas.DataFrame):
            result = pandas.DataFrame([result]) if np.isscalar(result) else pandas.DataFrame(result)

        if isinstance(result_type, SparkStructType):
            return _convert_struct_values(result, result_type)

        elem_type = result_type.elementType if isinstance(result_type, ArrayType) else result_type

        if type(elem_type) == IntegerType:
            result = result.select_dtypes(
                [np.byte, np.ubyte, np.short, np.ushort, np.int32]
            ).astype(np.int32)

        elif type(elem_type) == LongType:
            result = result.select_dtypes([np.byte, np.ubyte, np.short, np.ushort, int]).astype(
                np.int64
            )

        elif type(elem_type) == FloatType:
            result = result.select_dtypes(include=(np.number,)).astype(np.float32)

        elif type(elem_type) == DoubleType:
            result = result.select_dtypes(include=(np.number,)).astype(np.float64)

        elif type(elem_type) == BooleanType:
            result = result.select_dtypes([bool, np.bool_]).astype(bool)

        if len(result.columns) == 0:
            raise MlflowException(
                message="The model did not produce any values compatible with the requested "
                f"type '{elem_type}'. Consider requesting udf with StringType or "
                "Arraytype(StringType).",
                error_code=INVALID_PARAMETER_VALUE,
            )

        if type(elem_type) == StringType:
            if Version(pandas.__version__) >= Version("2.1.0"):
                result = result.map(str)
            else:
                result = result.applymap(str)

        if type(result_type) == ArrayType:
            return pandas.Series(result.to_numpy().tolist())
        else:
            return result[result.columns[0]]

    result_type_hint = (
        pandas.DataFrame if isinstance(result_type, SparkStructType) else pandas.Series
    )

    tracking_uri = mlflow.get_tracking_uri()

    @pandas_udf(result_type)
    def udf(
        iterator: Iterator[Tuple[Union[pandas.Series, pandas.DataFrame], ...]],  # noqa: UP006
    ) -> Iterator[result_type_hint]:
        # importing here to prevent circular import
        from mlflow.pyfunc.scoring_server.client import (
            ScoringServerClient,
            StdinScoringServerClient,
        )

        # Note: this is a pandas udf function in iteration style, which takes an iterator of
        # tuple of pandas.Series and outputs an iterator of pandas.Series.
        update_envs = {}
        if mlflow_home is not None:
            update_envs["MLFLOW_HOME"] = mlflow_home
        if openai_env_vars:
            update_envs.update(openai_env_vars)
        if mlflow_testing:
            update_envs[_MLFLOW_TESTING.name] = mlflow_testing
        if extra_env:
            update_envs.update(extra_env)

        #  use `modified_environ` to temporarily set the envs and restore them finally
        with modified_environ(update=update_envs):
            scoring_server_proc = None
            # set tracking_uri inside udf so that with spark_connect
            # we can load the model from correct path
            mlflow.set_tracking_uri(tracking_uri)

            if env_manager != _EnvManager.LOCAL:
                if use_dbconnect_artifact:
                    local_model_path_on_executor = (
                        dbconnect_artifact_cache.get_unpacked_artifact_dir(model_uri)
                    )
                    env_src_dir = dbconnect_artifact_cache.get_unpacked_artifact_dir(env_cache_key)

                    # Create symlink if it does not exist
                    if not os.path.exists(prebuilt_env_root_dir):
                        os.symlink(env_src_dir, prebuilt_env_root_dir)
                elif prebuilt_env_uri is not None:
                    # prebuilt env is extracted to `prebuilt_env_nfs_dir` directory,
                    # and model is downloaded to `local_model_path` which points to an NFS
                    # directory too.
                    local_model_path_on_executor = None

                    # Create symlink if it does not exist
                    if not os.path.exists(prebuilt_env_root_dir):
                        os.symlink(prebuilt_env_nfs_dir, prebuilt_env_root_dir)
                elif should_use_spark_to_broadcast_file:
                    local_model_path_on_executor = _SparkDirectoryDistributor.get_or_extract(
                        archive_path
                    )
                    # Call "prepare_env" in advance in order to reduce scoring server launch time.
                    # So that we can use a shorter timeout when call `client.wait_server_ready`,
                    # otherwise we have to set a long timeout for `client.wait_server_ready` time,
                    # this prevents spark UDF task failing fast if other exception raised
                    # when scoring server launching.
                    # Set "capture_output" so that if "conda env create" command failed, the command
                    # stdout/stderr output will be attached to the exception message and included in
                    # driver side exception.
                    pyfunc_backend.prepare_env(
                        model_uri=local_model_path_on_executor, capture_output=True
                    )
                else:
                    local_model_path_on_executor = None

                if check_port_connectivity():
                    # launch scoring server
                    server_port = find_free_port()
                    host = "127.0.0.1"
                    scoring_server_proc = pyfunc_backend.serve(
                        model_uri=local_model_path_on_executor or local_model_path,
                        port=server_port,
                        host=host,
                        timeout=MLFLOW_SCORING_SERVER_REQUEST_TIMEOUT.get(),
                        enable_mlserver=False,
                        synchronous=False,
                        stdout=subprocess.PIPE,
                        stderr=subprocess.STDOUT,
                        model_config=model_config,
                    )

                    client = ScoringServerClient(host, server_port)
                else:
                    scoring_server_proc = pyfunc_backend.serve_stdin(
                        model_uri=local_model_path_on_executor or local_model_path,
                        stdout=subprocess.PIPE,
                        stderr=subprocess.STDOUT,
                        model_config=model_config,
                    )
                    client = StdinScoringServerClient(scoring_server_proc)

                _logger.info("Using %s", client.__class__.__name__)

                server_tail_logs = collections.deque(
                    maxlen=_MLFLOW_SERVER_OUTPUT_TAIL_LINES_TO_KEEP
                )

                def server_redirect_log_thread_func(child_stdout):
                    for line in child_stdout:
                        decoded = line.decode() if isinstance(line, bytes) else line
                        server_tail_logs.append(decoded)
                        sys.stdout.write("[model server] " + decoded)

                server_redirect_log_thread = threading.Thread(
                    target=server_redirect_log_thread_func,
                    args=(scoring_server_proc.stdout,),
                    daemon=True,
                )
                server_redirect_log_thread.start()

                try:
                    client.wait_server_ready(timeout=90, scoring_server_proc=scoring_server_proc)
                except Exception as e:
                    err_msg = (
                        "During spark UDF task execution, mlflow model server failed to launch. "
                    )
                    if len(server_tail_logs) == _MLFLOW_SERVER_OUTPUT_TAIL_LINES_TO_KEEP:
                        err_msg += (
                            f"Last {_MLFLOW_SERVER_OUTPUT_TAIL_LINES_TO_KEEP} "
                            "lines of MLflow model server output:\n"
                        )
                    else:
                        err_msg += "MLflow model server output:\n"
                    err_msg += "".join(server_tail_logs)
                    raise MlflowException(err_msg) from e

                def batch_predict_fn(pdf, params=None):
                    if inspect.signature(client.invoke).parameters.get("params"):
                        return client.invoke(pdf, params=params).get_predictions()
                    _log_warning_if_params_not_in_predict_signature(_logger, params)
                    return client.invoke(pdf).get_predictions()

            elif env_manager == _EnvManager.LOCAL:
                if use_dbconnect_artifact:
                    model_path = dbconnect_artifact_cache.get_unpacked_artifact_dir(model_uri)
                elif is_spark_connect and not should_spark_connect_use_nfs:
                    model_path = os.path.join(
                        tempfile.gettempdir(),
                        "mlflow",
                        hashlib.sha1(model_uri.encode(), usedforsecurity=False).hexdigest(),
                        # Use pid to avoid conflict when multiple spark UDF tasks
                        str(os.getpid()),
                    )
                    try:
                        loaded_model = mlflow.pyfunc.load_model(
                            model_path, model_config=model_config
                        )
                    except Exception:
                        os.makedirs(model_path, exist_ok=True)
                        loaded_model = mlflow.pyfunc.load_model(
                            model_uri, dst_path=model_path, model_config=model_config
                        )
                elif should_use_spark_to_broadcast_file:
                    loaded_model, _ = SparkModelCache.get_or_load(archive_path)
                else:
                    loaded_model = mlflow.pyfunc.load_model(
                        local_model_path, model_config=model_config
                    )

                def batch_predict_fn(pdf, params=None):
                    if inspect.signature(loaded_model.predict).parameters.get("params"):
                        return loaded_model.predict(pdf, params=params)
                    _log_warning_if_params_not_in_predict_signature(_logger, params)
                    return loaded_model.predict(pdf)

            try:
                for input_batch in iterator:
                    # If the UDF is called with only multiple arguments,
                    # the `input_batch` is a tuple which composes of several pd.Series/pd.DataFrame
                    # objects.
                    # If the UDF is called with only one argument,
                    # the `input_batch` instance will be an instance of `pd.Series`/`pd.DataFrame`,
                    if isinstance(input_batch, (pandas.Series, pandas.DataFrame)):
                        # UDF is called with only one argument
                        row_batch_args = (input_batch,)
                    else:
                        row_batch_args = input_batch

                    if len(row_batch_args[0]) > 0:
                        yield _predict_row_batch(batch_predict_fn, row_batch_args)
            finally:
                if scoring_server_proc is not None:
                    os.kill(scoring_server_proc.pid, signal.SIGTERM)

    udf.metadata = model_metadata

    @functools.wraps(udf)
    def udf_with_default_cols(*args):
        if len(args) == 0:
            input_schema = model_metadata.get_input_schema()
            if input_schema and len(input_schema.optional_input_names()) > 0:
                raise MlflowException(
                    message="Cannot apply UDF without column names specified when"
                    " model signature contains optional columns.",
                    error_code=INVALID_PARAMETER_VALUE,
                )
            if input_schema and len(input_schema.inputs) > 0:
                if input_schema.has_input_names():
                    input_names = input_schema.input_names()
                    return udf(*input_names)
                else:
                    raise MlflowException(
                        message="Cannot apply udf because no column names specified. The udf "
                        f"expects {len(input_schema.inputs)} columns with types: "
                        "{input_schema.inputs}. Input column names could not be inferred from the"
                        " model signature (column names not found).",
                        error_code=INVALID_PARAMETER_VALUE,
                    )
            else:
                raise MlflowException(
                    "Attempting to apply udf on zero columns because no column names were "
                    "specified as arguments or inferred from the model signature.",
                    error_code=INVALID_PARAMETER_VALUE,
                )
        else:
            return udf(*args)

    return udf_with_default_cols


def _validate_function_python_model(python_model):
    if not (isinstance(python_model, PythonModel) or callable(python_model)):
        raise MlflowException(
            "`python_model` must be a PythonModel instance, callable object, or path to a script "
            "that uses set_model() to set a PythonModel instance or callable object.",
            error_code=INVALID_PARAMETER_VALUE,
        )

    if callable(python_model):
        num_args = len(inspect.signature(python_model).parameters)
        if num_args != 1:
            raise MlflowException(
                "When `python_model` is a callable object, it must accept exactly one argument. "
                f"Found {num_args} arguments.",
                error_code=INVALID_PARAMETER_VALUE,
            )


@format_docstring(LOG_MODEL_PARAM_DOCS.format(package_name="scikit-learn"))
@trace_disabled  # Suppress traces for internal predict calls while saving model
def save_model(
    path,
    loader_module=None,
    data_path=None,
    code_path=None,  # deprecated
    code_paths=None,
    infer_code_paths=False,
    conda_env=None,
    mlflow_model=None,
    python_model=None,
    artifacts=None,
    signature: ModelSignature = None,
    input_example: ModelInputExample = None,
    pip_requirements=None,
    extra_pip_requirements=None,
    metadata=None,
    model_config=None,
    example_no_conversion=None,
    streamable=None,
    resources: Optional[Union[str, list[Resource]]] = None,
    **kwargs,
):
    """
    Save a Pyfunc model with custom inference logic and optional data dependencies to a path on the
    local filesystem.

    For information about the workflows that this method supports, please see :ref:`"workflows for
    creating custom pyfunc models" <pyfunc-create-custom-workflows>` and
    :ref:`"which workflow is right for my use case?" <pyfunc-create-custom-selecting-workflow>`.
    Note that the parameters for the second workflow: ``loader_module``, ``data_path`` and the
    parameters for the first workflow: ``python_model``, ``artifacts``, cannot be
    specified together.

    Args:
        path: The path to which to save the Python model.
        loader_module: The name of the Python module that is used to load the model
            from ``data_path``. This module must define a method with the prototype
            ``_load_pyfunc(data_path)``. If not ``None``, this module and its
            dependencies must be included in one of the following locations:

            - The MLflow library.
            - Package(s) listed in the model's Conda environment, specified by
              the ``conda_env`` parameter.
            - One or more of the files specified by the ``code_path`` parameter.

        data_path: Path to a file or directory containing model data.
        code_path: **Deprecated** The legacy argument for defining dependent code. This argument is
            replaced by ``code_paths`` and will be removed in a future version of MLflow.
        code_paths: {{ code_paths_pyfunc }}
        infer_code_paths: {{ infer_code_paths }}
        conda_env: {{ conda_env }}
        mlflow_model: :py:mod:`mlflow.models.Model` configuration to which to add the
            **python_function** flavor.
        python_model:
            An instance of a subclass of :class:`~PythonModel` or a callable object with a single
            argument (see the examples below). The passed-in object is serialized using the
            CloudPickle library. The python_model can also be a file path to the PythonModel
            which defines the model from code artifact rather than serializing the model object.
            Any dependencies of the class should be included in one of the
            following locations:

            - The MLflow library.
            - Package(s) listed in the model's Conda environment, specified by the ``conda_env``
              parameter.
            - One or more of the files specified by the ``code_path`` parameter.

            Note: If the class is imported from another module, as opposed to being defined in the
            ``__main__`` scope, the defining module should also be included in one of the listed
            locations.

            **Examples**

            Class model

            .. code-block:: python

                from typing import List, Dict
                import mlflow


                class MyModel(mlflow.pyfunc.PythonModel):
                    def predict(self, context, model_input: List[str], params=None) -> List[str]:
                        return [i.upper() for i in model_input]


                mlflow.pyfunc.save_model("model", python_model=MyModel(), input_example=["a"])
                model = mlflow.pyfunc.load_model("model")
                print(model.predict(["a", "b", "c"]))  # -> ["A", "B", "C"]

            Functional model

            .. note::
                Experimental: Functional model support is experimental and may change or be removed
                in a future release without warning.

            .. code-block:: python

                from typing import List
                import mlflow


                def predict(model_input: List[str]) -> List[str]:
                    return [i.upper() for i in model_input]


                mlflow.pyfunc.save_model("model", python_model=predict, input_example=["a"])
                model = mlflow.pyfunc.load_model("model")
                print(model.predict(["a", "b", "c"]))  # -> ["A", "B", "C"]

            Model from code

            .. note::
                Experimental: Model from code model support is experimental and may change or
                be removed in a future release without warning.

            .. code-block:: python

                # code.py
                from typing import List
                import mlflow


                class MyModel(mlflow.pyfunc.PythonModel):
                    def predict(self, context, model_input: List[str], params=None) -> List[str]:
                        return [i.upper() for i in model_input]


                mlflow.models.set_model(MyModel())

                # log_model.py
                import mlflow

                with mlflow.start_run():
                    model_info = mlflow.pyfunc.log_model(
                        artifact_path="model",
                        python_model="code.py",
                    )

            If the `predict` method or function has type annotations, MLflow automatically
            constructs a model signature based on the type annotations (unless the ``signature``
            argument is explicitly specified), and converts the input value to the specified type
            before passing it to the function. Currently, the following type annotations are
            supported:

                - ``List[str]``
                - ``List[Dict[str, str]]``

        artifacts: A dictionary containing ``<name, artifact_uri>`` entries. Remote artifact URIs
            are resolved to absolute filesystem paths, producing a dictionary of
            ``<name, absolute_path>`` entries. ``python_model`` can reference these
            resolved entries as the ``artifacts`` property of the ``context`` parameter
            in :func:`PythonModel.load_context() <mlflow.pyfunc.PythonModel.load_context>`
            and :func:`PythonModel.predict() <mlflow.pyfunc.PythonModel.predict>`.
            For example, consider the following ``artifacts`` dictionary::

                {"my_file": "s3://my-bucket/path/to/my/file"}

            In this case, the ``"my_file"`` artifact is downloaded from S3. The
            ``python_model`` can then refer to ``"my_file"`` as an absolute filesystem
            path via ``context.artifacts["my_file"]``.

            If ``None``, no artifacts are added to the model.

        signature: :py:class:`ModelSignature <mlflow.models.ModelSignature>`
            describes model input and output :py:class:`Schema <mlflow.types.Schema>`.
            The model signature can be :py:func:`inferred <mlflow.models.infer_signature>`
            from datasets with valid model input (e.g. the training dataset with target
            column omitted) and valid model output (e.g. model predictions generated on
            the training dataset), for example:

            .. code-block:: python

                from mlflow.models import infer_signature

                train = df.drop_column("target_label")
                predictions = ...  # compute model predictions
                signature = infer_signature(train, predictions)
        input_example: {{ input_example }}
        pip_requirements: {{ pip_requirements }}
        extra_pip_requirements: {{ extra_pip_requirements }}
        metadata: {{ metadata }}
        model_config: The model configuration to apply to the model. The configuration will
            be available as the ``model_config`` property of the ``context`` parameter
            in :func:`PythonModel.load_context() <mlflow.pyfunc.PythonModel.load_context>`
            and :func:`PythonModel.predict() <mlflow.pyfunc.PythonModel.predict>`.
            The configuration can be passed as a file path, or a dict with string keys.

            .. Note:: Experimental: This parameter may change or be removed in a future
                                    release without warning.
        example_no_conversion: {{ example_no_conversion }}
        streamable: A boolean value indicating if the model supports streaming prediction,
                    If None, MLflow will try to inspect if the model supports streaming
                    by checking if `predict_stream` method exists. Default None.
        resources: A list of model resources or a resources.yaml file containing a list of
                    resources required to serve the model.

            .. Note:: Experimental: This parameter may change or be removed in a future
                                    release without warning.
        kwargs: Extra keyword arguments.
    """
    _validate_env_arguments(conda_env, pip_requirements, extra_pip_requirements)
    _validate_pyfunc_model_config(model_config)
    _validate_and_prepare_target_save_path(path)

    with tempfile.TemporaryDirectory() as temp_dir:
        model_code_path = None
        if python_model:
            if isinstance(model_config, Path):
                model_config = os.fspath(model_config)

            if isinstance(model_config, str):
                model_config = _validate_and_get_model_config_from_file(model_config)

            if isinstance(python_model, Path):
                python_model = os.fspath(python_model)

            if isinstance(python_model, str):
                model_code_path = _validate_and_get_model_code_path(python_model, temp_dir)
                _validate_and_copy_file_to_directory(model_code_path, path, "code")
                python_model = _load_model_code_path(model_code_path, model_config)

            _validate_function_python_model(python_model)
            _logger.info(python_model)
            _logger.info(callable(python_model))
            if callable(python_model) and all(
                a is None for a in (input_example, pip_requirements, extra_pip_requirements)
            ):
                raise MlflowException(
                    "If `python_model` is a callable object, at least one of `input_example`, "
                    "`pip_requirements`, or `extra_pip_requirements` must be specified."
                )

    mlflow_model = kwargs.pop("model", mlflow_model)
    if len(kwargs) > 0:
        raise TypeError(f"save_model() got unexpected keyword arguments: {kwargs}")

    if code_path is not None and code_paths is not None:
        raise MlflowException(
            "Both `code_path` and `code_paths` have been specified, which is not permitted."
        )
    if code_path is not None:
        # Alias for `code_path` deprecation
        code_paths = code_path
        warnings.warn(
            "The `code_path` argument is replaced by `code_paths` and is deprecated "
            "as of MLflow version 2.12.0. This argument will be removed in a future "
            "release of MLflow."
        )

    if code_paths is not None:
        if not isinstance(code_paths, list):
            raise TypeError(f"Argument code_path should be a list, not {type(code_paths)}")

    first_argument_set = {
        "loader_module": loader_module,
        "data_path": data_path,
    }
    second_argument_set = {
        "artifacts": artifacts,
        "python_model": python_model,
    }
    first_argument_set_specified = any(item is not None for item in first_argument_set.values())
    second_argument_set_specified = any(item is not None for item in second_argument_set.values())
    if first_argument_set_specified and second_argument_set_specified:
        raise MlflowException(
            message=(
                f"The following sets of parameters cannot be specified together:"
                f" {first_argument_set.keys()}  and {second_argument_set.keys()}."
                " All parameters in one set must be `None`. Instead, found"
                f" the following values: {first_argument_set} and {second_argument_set}"
            ),
            error_code=INVALID_PARAMETER_VALUE,
        )
    elif (loader_module is None) and (python_model is None):
        msg = (
            "Either `loader_module` or `python_model` must be specified. A `loader_module` "
            "should be a python module. A `python_model` should be a subclass of PythonModel"
        )
        raise MlflowException(message=msg, error_code=INVALID_PARAMETER_VALUE)
    _logger.info("first argument set" + str(first_argument_set))
    _logger.info("second argument set" + str(second_argument_set))
    if mlflow_model is None:
        mlflow_model = Model()
    saved_example = None

    hints = None
    if signature is not None:
        if isinstance(python_model, ChatModel) or isinstance(python_model, ChatAgent):
            raise MlflowException(
                "ChatModel and ChatAgent subclasses have a standard signature that is set "
                "automatically. Please remove the `signature` parameter from "
                "the call to log_model() or save_model().",
                error_code=INVALID_PARAMETER_VALUE,
            )
        mlflow_model.signature = signature
    elif python_model is not None:
        _logger.info("python_model not none")
        if callable(python_model):
            _logger.info("python_model is callable")
            input_arg_index = 0  # first argument
            if signature := _infer_signature_from_type_hints(
                python_model, input_arg_index, input_example=input_example
            ):
                mlflow_model.signature = signature
        elif isinstance(python_model, ChatModel):
            _logger.info("inside of chatmodel")
            mlflow_model.signature = ModelSignature(
                CHAT_MODEL_INPUT_SCHEMA,
                CHAT_MODEL_OUTPUT_SCHEMA,
            )
            # For ChatModel we set default metadata to indicate its task
            default_metadata = {TASK: _DEFAULT_CHAT_MODEL_METADATA_TASK}
            mlflow_model.metadata = {**default_metadata, **(mlflow_model.metadata or {})}

            if input_example:
                input_example, input_params = _split_input_data_and_params(input_example)
                valid_params = {}
                if isinstance(input_example, list):
                    messages = []
                    for each_message in input_example:
                        if isinstance(each_message, ChatMessage):
                            messages.append(each_message)
                        else:
                            messages.append(ChatMessage.from_dict(each_message))
                else:
                    # If the input example is a dictionary, convert it to ChatMessage format
                    messages = [
                        ChatMessage.from_dict(m) if isinstance(m, dict) else m
                        for m in input_example["messages"]
                    ]
                    valid_params = {
                        k: v
                        for k, v in input_example.items()
                        if k != "messages" and k in ChatParams.keys()
                    }
                if valid_params or input_params:
                    _logger.warning(_CHAT_PARAMS_WARNING_MESSAGE)
                input_example = {
                    "messages": [m.to_dict() for m in messages],
                    **valid_params,
                    **(input_params or {}),
                }
            else:
                input_example = CHAT_MODEL_INPUT_EXAMPLE
                _logger.warning(_CHAT_PARAMS_WARNING_MESSAGE)
                messages = [ChatMessage.from_dict(m) for m in input_example["messages"]]
            # extra params introduced by ChatParams will not be included in the
            # logged input example file to avoid confusion
            _save_example(mlflow_model, input_example, path, example_no_conversion)
            params = ChatParams.from_dict(input_example)

            # call load_context() first, as predict may depend on it
            _logger.info("Predicting on input example to validate output")
            context = PythonModelContext(artifacts, model_config)
            python_model.load_context(context)
            output = python_model.predict(context, messages, params)
            if not isinstance(output, ChatCompletionResponse):
                raise MlflowException(
                    "Failed to save ChatModel. Please ensure that the model's predict() method "
                    "returns a ChatCompletionResponse object. If your predict() method currently "
                    "returns a dict, you can instantiate a ChatCompletionResponse using "
                    "`from_dict()`, e.g. `ChatCompletionResponse.from_dict(output)`",
                )
        elif isinstance(python_model, ChatAgent):
            _logger.info("inside of chatagent")
            mlflow_model.signature = ModelSignature(
                CHAT_AGENT_INPUT_SCHEMA,
                CHAT_AGENT_OUTPUT_SCHEMA,
            )
            input_example = input_example or CHAT_AGENT_INPUT_EXAMPLE
            input_example, input_params = _split_input_data_and_params(input_example)

            if isinstance(input_example, list):
                params = ChatAgentParams()
                messages = []
                for each_message in input_example:
                    if isinstance(each_message, ChatAgentMessage):
                        messages.append(each_message)
                    else:
                        messages.append(ChatAgentMessage.from_dict(each_message))
            else:
                # If the input example is a dictionary, convert it to ChatMessage format
                messages = [
                    ChatAgentMessage.from_dict(m) if isinstance(m, dict) else m
                    for m in input_example["messages"]
                ]
                params = ChatAgentParams.from_dict(input_example)
            input_example = {
                "messages": [m.to_dict() for m in messages],
                **params.to_dict(),
                **(input_params or {}),
            }
            # call load_context() first, as predict may depend on it
            _logger.info("Predicting on input example to validate output")
            context = PythonModelContext(artifacts, model_config)
            python_model.load_context(context)
            output = python_model.predict(context, messages, params)
            if not isinstance(output, ChatAgentResponse):
                raise MlflowException(
                    "Failed to save ChatAgent. Please ensure that the model's predict() method "
                    "returns a ChatAgentResponse object. If your predict() method currently "
                    "returns a dict, you can instantiate a ChatAgentResponse using "
                    "`from_dict()`, e.g. `ChatAgentResponse.from_dict(output)`",
                )
        elif isinstance(python_model, PythonModel):
            saved_example = _save_example(mlflow_model, input_example, path, example_no_conversion)
            input_arg_index = 1  # second argument
            if signature := _infer_signature_from_type_hints(
                python_model.predict,
                input_arg_index=input_arg_index,
                input_example=input_example,
            ):
                mlflow_model.signature = signature
            elif saved_example is not None:
                try:
                    context = PythonModelContext(artifacts, model_config)
                    python_model.load_context(context)
                    mlflow_model.signature = _infer_signature_from_input_example(
                        saved_example,
                        _PythonModelPyfuncWrapper(python_model, None, None),
                    )
                except Exception as e:
                    _logger.warning(f"Failed to infer model signature from input example. {e}")

    if metadata is not None:
        mlflow_model.metadata = metadata
    if saved_example is None:
        saved_example = _save_example(mlflow_model, input_example, path, example_no_conversion)

    with _get_dependencies_schemas() as dependencies_schemas:
        schema = dependencies_schemas.to_dict()
        if schema is not None:
            if mlflow_model.metadata is None:
                mlflow_model.metadata = {}
            mlflow_model.metadata.update(schema)

    if resources is not None:
        if isinstance(resources, (Path, str)):
            serialized_resource = _ResourceBuilder.from_yaml_file(resources)
        else:
            serialized_resource = _ResourceBuilder.from_resources(resources)

        mlflow_model.resources = serialized_resource

    if first_argument_set_specified:
        return _save_model_with_loader_module_and_data_path(
            path=path,
            loader_module=loader_module,
            data_path=data_path,
            code_paths=code_paths,
            conda_env=conda_env,
            mlflow_model=mlflow_model,
            pip_requirements=pip_requirements,
            extra_pip_requirements=extra_pip_requirements,
            model_config=model_config,
            streamable=streamable,
            infer_code_paths=infer_code_paths,
        )
    elif second_argument_set_specified:
        return mlflow.pyfunc.model._save_model_with_class_artifacts_params(
            path=path,
            signature=signature,
            hints=hints,
            python_model=python_model,
            artifacts=artifacts,
            conda_env=conda_env,
            code_paths=code_paths,
            mlflow_model=mlflow_model,
            pip_requirements=pip_requirements,
            extra_pip_requirements=extra_pip_requirements,
            model_config=model_config,
            streamable=streamable,
            model_code_path=model_code_path,
            infer_code_paths=infer_code_paths,
        )


@format_docstring(LOG_MODEL_PARAM_DOCS.format(package_name="scikit-learn"))
@trace_disabled  # Suppress traces for internal predict calls while logging model
def log_model(
    artifact_path,
    loader_module=None,
    data_path=None,
    code_path=None,  # deprecated
    code_paths=None,
    infer_code_paths=False,
    conda_env=None,
    python_model=None,
    artifacts=None,
    registered_model_name=None,
    signature: ModelSignature = None,
    input_example: ModelInputExample = None,
    await_registration_for=DEFAULT_AWAIT_MAX_SLEEP_SECONDS,
    pip_requirements=None,
    extra_pip_requirements=None,
    metadata=None,
    model_config=None,
    example_no_conversion=None,
    streamable=None,
    resources: Optional[Union[str, list[Resource]]] = None,
):
    """
    Log a Pyfunc model with custom inference logic and optional data dependencies as an MLflow
    artifact for the current run.

    For information about the workflows that this method supports, see :ref:`Workflows for
    creating custom pyfunc models <pyfunc-create-custom-workflows>` and
    :ref:`Which workflow is right for my use case? <pyfunc-create-custom-selecting-workflow>`.
    You cannot specify the parameters for the second workflow: ``loader_module``, ``data_path``
    and the parameters for the first workflow: ``python_model``, ``artifacts`` together.

    Args:
        artifact_path: The run-relative artifact path to which to log the Python model.
        loader_module: The name of the Python module that is used to load the model
            from ``data_path``. This module must define a method with the prototype
            ``_load_pyfunc(data_path)``. If not ``None``, this module and its
            dependencies must be included in one of the following locations:

            - The MLflow library.
            - Package(s) listed in the model's Conda environment, specified by
              the ``conda_env`` parameter.
            - One or more of the files specified by the ``code_path`` parameter.

        data_path: Path to a file or directory containing model data.
        code_path: **Deprecated** The legacy argument for defining dependent code. This argument is
            replaced by ``code_paths`` and will be removed in a future version of MLflow.
        code_paths: {{ code_paths_pyfunc }}
        infer_code_paths: {{ infer_code_paths }}
        conda_env: {{ conda_env }}
        python_model:
            An instance of a subclass of :class:`~PythonModel` or a callable object with a single
            argument (see the examples below). The passed-in object is serialized using the
            CloudPickle library. The python_model can also be a file path to the PythonModel
            which defines the model from code artifact rather than serializing the model object.
            Any dependencies of the class should be included in one of the
            following locations:

            - The MLflow library.
            - Package(s) listed in the model's Conda environment, specified by the ``conda_env``
              parameter.
            - One or more of the files specified by the ``code_path`` parameter.

            Note: If the class is imported from another module, as opposed to being defined in the
            ``__main__`` scope, the defining module should also be included in one of the listed
            locations.

            **Examples**

            Class model

            .. code-block:: python

                from typing import List
                import mlflow


                class MyModel(mlflow.pyfunc.PythonModel):
                    def predict(self, context, model_input: List[str], params=None) -> List[str]:
                        return [i.upper() for i in model_input]


                with mlflow.start_run():
                    model_info = mlflow.pyfunc.log_model(
                        artifact_path="model",
                        python_model=MyModel(),
                    )


                loaded_model = mlflow.pyfunc.load_model(model_uri=model_info.model_uri)
                print(loaded_model.predict(["a", "b", "c"]))  # -> ["A", "B", "C"]

            Functional model

            .. note::
                Experimental: Functional model support is experimental and may change or be removed
                in a future release without warning.

            .. code-block:: python

                from typing import List
                import mlflow


                def predict(model_input: List[str]) -> List[str]:
                    return [i.upper() for i in model_input]


                with mlflow.start_run():
                    model_info = mlflow.pyfunc.log_model(
                        artifact_path="model", python_model=predict, input_example=["a"]
                    )


                loaded_model = mlflow.pyfunc.load_model(model_uri=model_info.model_uri)
                print(loaded_model.predict(["a", "b", "c"]))  # -> ["A", "B", "C"]

            Model from code

            .. note::
                Experimental: Model from code model support is experimental and may change or
                be removed in a future release without warning.

            .. code-block:: python

                # code.py
                from typing import List
                import mlflow


                class MyModel(mlflow.pyfunc.PythonModel):
                    def predict(self, context, model_input: List[str], params=None) -> List[str]:
                        return [i.upper() for i in model_input]


                mlflow.models.set_model(MyModel())

                # log_model.py
                import mlflow

                with mlflow.start_run():
                    model_info = mlflow.pyfunc.log_model(
                        artifact_path="model",
                        python_model="code.py",
                    )

            If the `predict` method or function has type annotations, MLflow automatically
            constructs a model signature based on the type annotations (unless the ``signature``
            argument is explicitly specified), and converts the input value to the specified type
            before passing it to the function. Currently, the following type annotations are
            supported:

                - ``List[str]``
                - ``List[Dict[str, str]]``

        artifacts: A dictionary containing ``<name, artifact_uri>`` entries. Remote artifact URIs
            are resolved to absolute filesystem paths, producing a dictionary of
            ``<name, absolute_path>`` entries. ``python_model`` can reference these
            resolved entries as the ``artifacts`` property of the ``context`` parameter
            in :func:`PythonModel.load_context() <mlflow.pyfunc.PythonModel.load_context>`
            and :func:`PythonModel.predict() <mlflow.pyfunc.PythonModel.predict>`.
            For example, consider the following ``artifacts`` dictionary::

                {"my_file": "s3://my-bucket/path/to/my/file"}

            In this case, the ``"my_file"`` artifact is downloaded from S3. The
            ``python_model`` can then refer to ``"my_file"`` as an absolute filesystem
            path via ``context.artifacts["my_file"]``.

            If ``None``, no artifacts are added to the model.
        registered_model_name: This argument may change or be removed in a
            future release without warning. If given, create a model
            version under ``registered_model_name``, also creating a
            registered model if one with the given name does not exist.

        signature: :py:class:`ModelSignature <mlflow.models.ModelSignature>`
            describes model input and output :py:class:`Schema <mlflow.types.Schema>`.
            The model signature can be :py:func:`inferred <mlflow.models.infer_signature>`
            from datasets with valid model input (e.g. the training dataset with target
            column omitted) and valid model output (e.g. model predictions generated on
            the training dataset), for example:

            .. code-block:: python

                from mlflow.models import infer_signature

                train = df.drop_column("target_label")
                predictions = ...  # compute model predictions
                signature = infer_signature(train, predictions)

        input_example: {{ input_example }}
        await_registration_for: Number of seconds to wait for the model version to finish
            being created and is in ``READY`` status. By default, the function
            waits for five minutes. Specify 0 or None to skip waiting.
        pip_requirements: {{ pip_requirements }}
        extra_pip_requirements: {{ extra_pip_requirements }}
        metadata: {{ metadata }}

        model_config: The model configuration to apply to the model. The configuration will
            be available as the ``model_config`` property of the ``context`` parameter
            in :func:`PythonModel.load_context() <mlflow.pyfunc.PythonModel.load_context>`
            and :func:`PythonModel.predict() <mlflow.pyfunc.PythonModel.predict>`.
            The configuration can be passed as a file path, or a dict with string keys.

            .. Note:: Experimental: This parameter may change or be removed in a future
                                    release without warning.
        example_no_conversion: {{ example_no_conversion }}
        streamable: A boolean value indicating if the model supports streaming prediction,
                    If None, MLflow will try to inspect if the model supports streaming
                    by checking if `predict_stream` method exists. Default None.
        resources: A list of model resources or a resources.yaml file containing a list of
                    resources required to serve the model.

            .. Note:: Experimental: This parameter may change or be removed in a future
                                    release without warning.

    Returns:
        A :py:class:`ModelInfo <mlflow.models.model.ModelInfo>` instance that contains the
        metadata of the logged model.
    """
    return Model.log(
        artifact_path=artifact_path,
        flavor=mlflow.pyfunc,
        loader_module=loader_module,
        data_path=data_path,
        code_path=code_path,  # deprecated
        code_paths=code_paths,
        python_model=python_model,
        artifacts=artifacts,
        conda_env=conda_env,
        registered_model_name=registered_model_name,
        signature=signature,
        input_example=input_example,
        await_registration_for=await_registration_for,
        pip_requirements=pip_requirements,
        extra_pip_requirements=extra_pip_requirements,
        metadata=metadata,
        model_config=model_config,
        example_no_conversion=example_no_conversion,
        streamable=streamable,
        resources=resources,
        infer_code_paths=infer_code_paths,
    )


def _save_model_with_loader_module_and_data_path(  # noqa: D417
    path,
    loader_module,
    data_path=None,
    code_paths=None,
    conda_env=None,
    mlflow_model=None,
    pip_requirements=None,
    extra_pip_requirements=None,
    model_config=None,
    streamable=None,
    infer_code_paths=False,
):
    """
    Export model as a generic Python function model.

    Args:
        path: The path to which to save the Python model.
        loader_module: The name of the Python module that is used to load the model
            from ``data_path``. This module must define a method with the prototype
            ``_load_pyfunc(data_path)``.
        data_path: Path to a file or directory containing model data.
        code_paths: A list of local filesystem paths to Python file dependencies (or directories
            containing file dependencies). These files are *prepended* to the system
            path before the model is loaded.
        conda_env: Either a dictionary representation of a Conda environment or the path to a
            Conda environment yaml file. If provided, this describes the environment
            this model should be run in.
        streamable: A boolean value indicating if the model supports streaming prediction,
                    None value also means not streamable.

    Returns:
        Model configuration containing model info.
    """

    data = None

    if data_path is not None:
        model_file = _copy_file_or_tree(src=data_path, dst=path, dst_dir="data")
        data = model_file

    if mlflow_model is None:
        mlflow_model = Model()

    streamable = streamable or False
    mlflow.pyfunc.add_to_model(
        mlflow_model,
        loader_module=loader_module,
        code=None,
        data=data,
        conda_env=_CONDA_ENV_FILE_NAME,
        python_env=_PYTHON_ENV_FILE_NAME,
        model_config=model_config,
        streamable=streamable,
    )
    if size := get_total_file_size(path):
        mlflow_model.model_size_bytes = size
    mlflow_model.save(os.path.join(path, MLMODEL_FILE_NAME))

    code_dir_subpath = _validate_infer_and_copy_code_paths(
        code_paths, path, infer_code_paths, FLAVOR_NAME
    )
    mlflow_model.flavors[FLAVOR_NAME][CODE] = code_dir_subpath

    # `mlflow_model.code` is updated, re-generate `MLmodel` file.
    mlflow_model.save(os.path.join(path, MLMODEL_FILE_NAME))

    if conda_env is None:
        if pip_requirements is None:
            default_reqs = get_default_pip_requirements()
            # To ensure `_load_pyfunc` can successfully load the model during the dependency
            # inference, `mlflow_model.save` must be called beforehand to save an MLmodel file.
            inferred_reqs = mlflow.models.infer_pip_requirements(
                path,
                FLAVOR_NAME,
                fallback=default_reqs,
            )
            default_reqs = sorted(set(inferred_reqs).union(default_reqs))
        else:
            default_reqs = None
        conda_env, pip_requirements, pip_constraints = _process_pip_requirements(
            default_reqs,
            pip_requirements,
            extra_pip_requirements,
        )
    else:
        conda_env, pip_requirements, pip_constraints = _process_conda_env(conda_env)

    with open(os.path.join(path, _CONDA_ENV_FILE_NAME), "w") as f:
        yaml.safe_dump(conda_env, stream=f, default_flow_style=False)

    # Save `constraints.txt` if necessary
    if pip_constraints:
        write_to(os.path.join(path, _CONSTRAINTS_FILE_NAME), "\n".join(pip_constraints))

    # Save `requirements.txt`
    write_to(os.path.join(path, _REQUIREMENTS_FILE_NAME), "\n".join(pip_requirements))

    _PythonEnv.current().to_yaml(os.path.join(path, _PYTHON_ENV_FILE_NAME))
    return mlflow_model<|MERGE_RESOLUTION|>--- conflicted
+++ resolved
@@ -482,11 +482,8 @@
     extract_archive_to_dir,
 )
 from mlflow.pyfunc.model import (
-<<<<<<< HEAD
+    _DEFAULT_CHAT_MODEL_METADATA_TASK,
     ChatAgent,
-=======
-    _DEFAULT_CHAT_MODEL_METADATA_TASK,
->>>>>>> 087e1d56
     ChatModel,
     PythonModel,
     PythonModelContext,
