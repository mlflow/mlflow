"""
The ``python_function`` model flavor serves as a default model interface for MLflow Python models.
Any MLflow Python model is expected to be loadable as a ``python_function`` model.

In addition, the ``mlflow.pyfunc`` module defines a generic :ref:`filesystem format
<pyfunc-filesystem-format>` for Python models and provides utilities for saving to and loading from
this format. The format is self contained in the sense that it includes all necessary information
for anyone to load it and use it. Dependencies are either stored directly with the model or
referenced via a Conda environment.

The ``mlflow.pyfunc`` module also defines utilities for creating custom ``pyfunc`` models
using frameworks and inference logic that may not be natively included in MLflow. See
:ref:`pyfunc-create-custom`.

.. _pyfunc-inference-api:

*************
Inference API
*************

Python function models are loaded as an instance of :py:class:`PyFuncModel
<mlflow.pyfunc.PyFuncModel>`, which is an MLflow wrapper around the model implementation and model
metadata (MLmodel file). You can score the model by calling the :py:func:`predict()
<mlflow.pyfunc.PyFuncModel.predict>` method, which has the following signature::

  predict(
    model_input: [pandas.DataFrame, numpy.ndarray, scipy.sparse.(csc_matrix | csr_matrix),
    List[Any], Dict[str, Any], pyspark.sql.DataFrame]
  ) -> [numpy.ndarray | pandas.(Series | DataFrame) | List | Dict | pyspark.sql.DataFrame]

All PyFunc models will support `pandas.DataFrame` as input and PyFunc deep learning models will
also support tensor inputs in the form of Dict[str, numpy.ndarray] (named tensors) and
`numpy.ndarrays` (unnamed tensors).

Here are some examples of supported inference types, assuming we have the correct ``model`` object
loaded.

.. list-table::
    :widths: 30 70
    :header-rows: 1
    :class: wrap-table

    * - Input Type
      - Example
    * - ``pandas.DataFrame``
      -
        .. code-block:: python

            import pandas as pd

            x_new = pd.DataFrame(dict(x1=[1, 2, 3], x2=[4, 5, 6]))
            model.predict(x_new)

    * - ``numpy.ndarray``
      -
        .. code-block:: python

            import numpy as np

            x_new = np.array([[1, 4][2, 5], [3, 6]])
            model.predict(x_new)

    * - ``scipy.sparse.csc_matrix`` or ``scipy.sparse.csr_matrix``
      -
        .. code-block:: python

            import scipy

            x_new = scipy.sparse.csc_matrix([[1, 2, 3], [4, 5, 6]])
            model.predict(x_new)

            x_new = scipy.sparse.csr_matrix([[1, 2, 3], [4, 5, 6]])
            model.predict(x_new)

    * - python ``List``
      -
        .. code-block:: python

            x_new = [[1, 4], [2, 5], [3, 6]]
            model.predict(x_new)

    * - python ``Dict``
      -
        .. code-block:: python

            x_new = dict(x1=[1, 2, 3], x2=[4, 5, 6])
            model.predict(x_new)

    * - ``pyspark.sql.DataFrame``
      -
        .. code-block:: python

            from pyspark.sql import SparkSession

            spark = SparkSession.builder.getOrCreate()

            data = [(1, 4), (2, 5), (3, 6)]  # List of tuples
            x_new = spark.createDataFrame(data, ["x1", "x2"])  # Specify column name
            model.predict(x_new)

.. _pyfunc-filesystem-format:

*****************
Filesystem format
*****************

The Pyfunc format is defined as a directory structure containing all required data, code, and
configuration::

    ./dst-path/
        ./MLmodel: configuration
        <code>: code packaged with the model (specified in the MLmodel file)
        <data>: data packaged with the model (specified in the MLmodel file)
        <env>: Conda environment definition (specified in the MLmodel file)

The directory structure may contain additional contents that can be referenced by the ``MLmodel``
configuration.

.. _pyfunc-model-config:

MLModel configuration
#####################

A Python model contains an ``MLmodel`` file in **python_function** format in its root with the
following parameters:

- loader_module [required]:
         Python module that can load the model. Expected as module identifier
         e.g. ``mlflow.sklearn``, it will be imported using ``importlib.import_module``.
         The imported module must contain a function with the following signature::

          _load_pyfunc(path: string) -> <pyfunc model implementation>

         The path argument is specified by the ``data`` parameter and may refer to a file or
         directory. The model implementation is expected to be an object with a
         ``predict`` method with the following signature::

          predict(
            model_input: [pandas.DataFrame, numpy.ndarray,
            scipy.sparse.(csc_matrix | csr_matrix), List[Any], Dict[str, Any]],
            pyspark.sql.DataFrame
          ) -> [numpy.ndarray | pandas.(Series | DataFrame) | List | Dict | pyspark.sql.DataFrame]

- code [optional]:
        Relative path to a directory containing the code packaged with this model.
        All files and directories inside this directory are added to the Python path
        prior to importing the model loader.

- data [optional]:
         Relative path to a file or directory containing model data.
         The path is passed to the model loader.

- env [optional]:
         Relative path to an exported Conda environment. If present this environment
         should be activated prior to running the model.

- Optionally, any additional parameters necessary for interpreting the serialized model in
  ``pyfunc`` format.

.. rubric:: Example

::

    tree example/sklearn_iris/mlruns/run1/outputs/linear-lr

::

  ├── MLmodel
  ├── code
  │   ├── sklearn_iris.py
  │
  ├── data
  │   └── model.pkl
  └── mlflow_env.yml

::

    cat example/sklearn_iris/mlruns/run1/outputs/linear-lr/MLmodel

::

  python_function:
    code: code
    data: data/model.pkl
    loader_module: mlflow.sklearn
    env: mlflow_env.yml
    main: sklearn_iris

.. _pyfunc-create-custom:

**********************************
Models From Code for Custom Models
**********************************

.. tip::

    MLflow 2.12.2 introduced the feature "models from code", which greatly simplifies the process
    of serializing and deploying custom models through the use of script serialization. It is
    strongly recommended to migrate custom model implementations to this new paradigm to avoid the
    limitations and complexity of serializing with cloudpickle.
    You can learn more about models from code within the
    `Models From Code Guide <../model/models-from-code.html>`_.

The section below illustrates the process of using the legacy serializer for custom Pyfunc models.
Models from code will provide a far simpler experience for logging of your models.

******************************
Creating custom Pyfunc models
******************************

MLflow's persistence modules provide convenience functions for creating models with the
``pyfunc`` flavor in a variety of machine learning frameworks (scikit-learn, Keras, Pytorch, and
more); however, they do not cover every use case. For example, you may want to create an MLflow
model with the ``pyfunc`` flavor using a framework that MLflow does not natively support.
Alternatively, you may want to build an MLflow model that executes custom logic when evaluating
queries, such as preprocessing and postprocessing routines. Therefore, ``mlflow.pyfunc``
provides utilities for creating ``pyfunc`` models from arbitrary code and model data.

The :meth:`save_model()` and :meth:`log_model()` methods are designed to support multiple workflows
for creating custom ``pyfunc`` models that incorporate custom inference logic and artifacts
that the logic may require.

An `artifact` is a file or directory, such as a serialized model or a CSV. For example, a
serialized TensorFlow graph is an artifact. An MLflow model directory is also an artifact.

.. _pyfunc-create-custom-workflows:

Workflows
#########

:meth:`save_model()` and :meth:`log_model()` support the following workflows:

1. Programmatically defining a new MLflow model, including its attributes and artifacts.

   Given a set of artifact URIs, :meth:`save_model()` and :meth:`log_model()` can
   automatically download artifacts from their URIs and create an MLflow model directory.

   In this case, you must define a Python class which inherits from :class:`~PythonModel`,
   defining ``predict()`` and, optionally, ``load_context()``. An instance of this class is
   specified via the ``python_model`` parameter; it is automatically serialized and deserialized
   as a Python class, including all of its attributes.

2. Interpreting pre-existing data as an MLflow model.

   If you already have a directory containing model data, :meth:`save_model()` and
   :meth:`log_model()` can import the data as an MLflow model. The ``data_path`` parameter
   specifies the local filesystem path to the directory containing model data.

   In this case, you must provide a Python module, called a `loader module`. The
   loader module defines a ``_load_pyfunc()`` method that performs the following tasks:

   - Load data from the specified ``data_path``. For example, this process may include
     deserializing pickled Python objects or models or parsing CSV files.

   - Construct and return a pyfunc-compatible model wrapper. As in the first
     use case, this wrapper must define a ``predict()`` method that is used to evaluate
     queries. ``predict()`` must adhere to the :ref:`pyfunc-inference-api`.

   The ``loader_module`` parameter specifies the name of your loader module.

   For an example loader module implementation, refer to the `loader module
   implementation in mlflow.sklearn <https://github.com/mlflow/mlflow/blob/
   74d75109aaf2975f5026104d6125bb30f4e3f744/mlflow/sklearn.py#L200-L205>`_.

.. _pyfunc-create-custom-selecting-workflow:

Which workflow is right for my use case?
########################################

We consider the first workflow to be more user-friendly and generally recommend it for the
following reasons:

- It automatically resolves and collects specified model artifacts.

- It automatically serializes and deserializes the ``python_model`` instance and all of
  its attributes, reducing the amount of user logic that is required to load the model

- You can create Models using logic that is defined in the ``__main__`` scope. This allows
  custom models to be constructed in interactive environments, such as notebooks and the Python
  REPL.

You may prefer the second, lower-level workflow for the following reasons:

- Inference logic is always persisted as code, rather than a Python object. This makes logic
  easier to inspect and modify later.

- If you have already collected all of your model data in a single location, the second
  workflow allows it to be saved in MLflow format directly, without enumerating constituent
  artifacts.

******************************************
Function-based Model vs Class-based Model
******************************************

When creating custom PyFunc models, you can choose between two different interfaces:
a function-based model and a class-based model. In short, a function-based model is simply a
python function that does not take additional params. The class-based model, on the other hand,
is subclass of ``PythonModel`` that supports several required and optional
methods. If your use case is simple and fits within a single predict function, a funcion-based
approach is recommended. If you need more power, such as custom serialization, custom data
processing, or to override additional methods, you should use the class-based implementation.

Before looking at code examples, it's important to note that both methods are serialized via
`cloudpickle <https://github.com/cloudpipe/cloudpickle>`_. cloudpickle can serialize Python
functions, lambda functions, and locally defined classes and functions inside other functions. This
makes cloudpickle especially useful for parallel and distributed computing where code objects need
to be sent over network to execute on remote workers, which is a common deployment paradigm for
MLflow.

That said, cloudpickle has some limitations.

- **Environment Dependency**: cloudpickle does not capture the full execution environment, so in
  MLflow we must pass ``pip_requirements``, ``extra_pip_requirements``, or an ``input_example``,
  the latter of which is used to infer environment dependencies. For more, refer to
  `the model dependency docs <https://mlflow.org/docs/latest/model/dependencies.html>`_.

- **Object Support**: cloudpickle does not serialize objects outside of the Python data model.
  Some relevant examples include raw files and database connections. If your program depends on
  these, be sure to log ways to reference these objects along with your model.

Function-based Model
####################
If you're looking to serialize a simple python function without additional dependent methods, you
can simply log a predict method via the keyword argument ``python_model``.

.. note::

    Function-based model only supports a function with a single input argument. If you would like
    to pass more arguments or additional inference parameters, please use the class-based model
    below.

.. code-block:: python

    import mlflow
    import pandas as pd


    # Define a simple function to log
    def predict(model_input):
        return model_input.apply(lambda x: x * 2)


    # Save the function as a model
    with mlflow.start_run():
        mlflow.pyfunc.log_model("model", python_model=predict, pip_requirements=["pandas"])
        run_id = mlflow.active_run().info.run_id

    # Load the model from the tracking server and perform inference
    model = mlflow.pyfunc.load_model(f"runs:/{run_id}/model")
    x_new = pd.Series([1, 2, 3])

    prediction = model.predict(x_new)
    print(prediction)


Class-based Model
#################
If you're looking to serialize a more complex object, for instance a class that handles
preprocessing, complex prediction logic, or custom serialization, you should subclass the
``PythonModel`` class. MLflow has tutorials on building custom PyFunc models, as shown
`here <https://mlflow.org/docs/latest/traditional-ml/creating-custom-pyfunc/index.html>`_,
so instead of duplicating that information, in this example we'll recreate the above functionality
to highlight the differences. Note that this PythonModel implementation is overly complex and
we would recommend using the functional-based Model instead for this simple case.

.. code-block:: python

    import mlflow
    import pandas as pd


    class MyModel(mlflow.pyfunc.PythonModel):
        def predict(self, context, model_input, params=None):
            return [x * 2 for x in model_input]


    # Save the function as a model
    with mlflow.start_run():
        mlflow.pyfunc.log_model(
            "model", python_model=MyModel(), pip_requirements=["pandas"]
        )
        run_id = mlflow.active_run().info.run_id

    # Load the model from the tracking server and perform inference
    model = mlflow.pyfunc.load_model(f"runs:/{run_id}/model")
    x_new = pd.Series([1, 2, 3])

    print(f"Prediction:\n\t{model.predict(x_new)}")

The primary difference between the this implementation and the function-based implementation above
is that the predict method is wrapped with a class, has the ``self`` parameter,
and has the ``params`` parameter that defaults to None. Note that function-based models don't
support additional params.

In summary, use the function-based Model when you have a simple function to serialize.
If you need more power, use  the class-based model.
"""

import collections
import functools
import importlib
import inspect
import json
import logging
import os
import shutil
import signal
import subprocess
import sys
import tempfile
import threading
import uuid
import warnings
from contextlib import contextmanager
from copy import deepcopy
from functools import lru_cache
from pathlib import Path
from typing import Any, Dict, Iterator, List, Optional, Tuple, Union
from urllib.parse import urlparse

import numpy as np
import pandas
import yaml
from databricks.sdk import WorkspaceClient
from packaging.version import Version

import mlflow
import mlflow.pyfunc.loaders
import mlflow.pyfunc.model
from mlflow.environment_variables import (
    _MLFLOW_IN_CAPTURE_MODULE_PROCESS,
    _MLFLOW_TESTING,
    MLFLOW_MODEL_ENV_DOWNLOADING_TEMP_DIR,
    MLFLOW_SCORING_SERVER_REQUEST_TIMEOUT,
)
from mlflow.exceptions import MlflowException
from mlflow.models import Model, ModelInputExample, ModelSignature
from mlflow.models.dependencies_schemas import (
    _clear_dependencies_schemas,
    _get_dependencies_schemas,
)
from mlflow.models.flavor_backend_registry import get_flavor_backend
from mlflow.models.model import (
    _DATABRICKS_FS_LOADER_MODULE,
    MLMODEL_FILE_NAME,
    MODEL_CODE_PATH,
    MODEL_CONFIG,
)
from mlflow.models.resources import Resource, _ResourceBuilder
from mlflow.models.signature import (
    _infer_signature_from_input_example,
    _infer_signature_from_type_hints,
)
from mlflow.models.utils import (
    PyFuncInput,
    PyFuncLLMOutputChunk,
    PyFuncLLMSingleInput,
    PyFuncOutput,
    _convert_llm_input_data,
    _enforce_params_schema,
    _enforce_schema,
    _load_model_code_path,
    _save_example,
    _split_input_data_and_params,
    _validate_and_get_model_code_path,
)
from mlflow.protos.databricks_pb2 import (
    BAD_REQUEST,
    INVALID_PARAMETER_VALUE,
    RESOURCE_DOES_NOT_EXIST,
)
from mlflow.protos.databricks_uc_registry_messages_pb2 import (
    Entity,
    Job,
    LineageHeaderInfo,
    Notebook,
)
from mlflow.pyfunc.context import Context, set_prediction_context
from mlflow.pyfunc.dbconnect_artifact_cache import (
    DBConnectArtifactCache,
    archive_directory,
    extract_archive_to_dir,
)
from mlflow.pyfunc.model import (
    ChatModel,
    PythonModel,
    PythonModelContext,
    _log_warning_if_params_not_in_predict_signature,
    _PythonModelPyfuncWrapper,
    get_default_conda_env,  # noqa: F401
    get_default_pip_requirements,
)
from mlflow.tracing.provider import trace_disabled
from mlflow.tracing.utils import _try_get_prediction_context
from mlflow.tracking._model_registry import DEFAULT_AWAIT_MAX_SLEEP_SECONDS
from mlflow.tracking.artifact_utils import _download_artifact_from_uri
from mlflow.types.llm import (
    CHAT_MODEL_INPUT_EXAMPLE,
    CHAT_MODEL_INPUT_SCHEMA,
    CHAT_MODEL_OUTPUT_SCHEMA,
    ChatMessage,
    ChatParams,
    ChatResponse,
)
from mlflow.utils import (
    PYTHON_VERSION,
    _is_in_ipython_notebook,
    check_port_connectivity,
    databricks_utils,
    find_free_port,
    get_major_minor_py_version,
    insecure_hash,
)
from mlflow.utils import env_manager as _EnvManager
from mlflow.utils._spark_utils import modified_environ
from mlflow.utils.annotations import deprecated, developer_stable, experimental
from mlflow.utils.databricks_utils import (
    get_dbconnect_client_cache,
    is_databricks_connect,
    is_in_databricks_runtime,
    is_in_databricks_shared_cluster_runtime,
)
from mlflow.utils.docstring_utils import LOG_MODEL_PARAM_DOCS, format_docstring
from mlflow.utils.environment import (
    _CONDA_ENV_FILE_NAME,
    _CONSTRAINTS_FILE_NAME,
    _PYTHON_ENV_FILE_NAME,
    _REQUIREMENTS_FILE_NAME,
    _process_conda_env,
    _process_pip_requirements,
    _PythonEnv,
    _validate_env_arguments,
)
from mlflow.utils.file_utils import (
    _copy_file_or_tree,
    get_or_create_nfs_tmp_dir,
    get_or_create_tmp_dir,
    get_total_file_size,
    write_to,
)
from mlflow.utils.model_utils import (
    _add_code_from_conf_to_system_path,
    _get_flavor_configuration,
    _get_flavor_configuration_from_ml_model_file,
    _get_overridden_pyfunc_model_config,
    _validate_and_copy_file_to_directory,
    _validate_and_get_model_config_from_file,
    _validate_and_prepare_target_save_path,
    _validate_infer_and_copy_code_paths,
    _validate_pyfunc_model_config,
)
from mlflow.utils.nfs_on_spark import get_nfs_cache_root_dir
from mlflow.utils.requirements_utils import (
    _parse_requirements,
    warn_dependency_requirement_mismatches,
)
from mlflow.utils.spark_utils import is_spark_connect_mode
from mlflow.utils.virtualenv import _get_python_env, _get_virtualenv_name

try:
    from pyspark.sql import DataFrame as SparkDataFrame

    HAS_PYSPARK = True
except ImportError:
    HAS_PYSPARK = False
FLAVOR_NAME = "python_function"
MAIN = "loader_module"
CODE = "code"
DATA = "data"
ENV = "env"

_MODEL_DATA_SUBPATH = "data"


class EnvType:
    CONDA = "conda"
    VIRTUALENV = "virtualenv"

    def __init__(self):
        raise NotImplementedError("This class is not meant to be instantiated.")


PY_VERSION = "python_version"


_logger = logging.getLogger(__name__)


def add_to_model(
    model,
    loader_module,
    data=None,
    code=None,
    conda_env=None,
    python_env=None,
    model_config=None,
    model_code_path=None,
    **kwargs,
):
    """
    Add a ``pyfunc`` spec to the model configuration.

    Defines ``pyfunc`` configuration schema. Caller can use this to create a valid ``pyfunc`` model
    flavor out of an existing directory structure. For example, other model flavors can use this to
    specify how to use their output as a ``pyfunc``.

    NOTE:

        All paths are relative to the exported model root directory.

    Args:
        model: Existing model.
        loader_module: The module to be used to load the model.
        data: Path to the model data.
        code: Path to the code dependencies.
        conda_env: Conda environment.
        python_env: Python environment.
        model_config: The model configuration to apply to the model. This configuration
            is available during model loading.

            .. Note:: Experimental: This parameter may change or be removed in a future
                release without warning.

        model_code_path: Path to the model code.
        kwargs: Additional key-value pairs to include in the ``pyfunc`` flavor specification.
                Values must be YAML-serializable.

    Returns:
        Updated model configuration.
    """
    params = deepcopy(kwargs)
    params[MAIN] = loader_module
    params[PY_VERSION] = PYTHON_VERSION
    if code:
        params[CODE] = code
    if data:
        params[DATA] = data
    if conda_env or python_env:
        params[ENV] = {}
        if conda_env:
            params[ENV][EnvType.CONDA] = conda_env
        if python_env:
            params[ENV][EnvType.VIRTUALENV] = python_env
    if model_config:
        params[MODEL_CONFIG] = model_config
    if model_code_path:
        params[MODEL_CODE_PATH] = model_code_path
    return model.add_flavor(FLAVOR_NAME, **params)


def _extract_conda_env(env):
    # In MLflow < 2.0.0, the 'env' field in a pyfunc configuration is a string containing the path
    # to a conda.yaml file.
    return env if isinstance(env, str) else env[EnvType.CONDA]


def _load_model_env(path):
    """
    Get ENV file string from a model configuration stored in Python Function format.
    Returned value is a model-relative path to a Conda Environment file,
    or None if none was specified at model save time
    """
    return _get_flavor_configuration(model_path=path, flavor_name=FLAVOR_NAME).get(ENV, None)


def _validate_params(params, model_metadata):
    if hasattr(model_metadata, "get_params_schema"):
        params_schema = model_metadata.get_params_schema()
        return _enforce_params_schema(params, params_schema)
    if params:
        raise MlflowException.invalid_parameter_value(
            "This model was not logged with a params schema and does not support "
            "providing the params argument."
            "Please log the model with mlflow >= 2.6.0 and specify a params schema.",
        )
    return


def _validate_prediction_input(data: PyFuncInput, params, input_schema, params_schema, flavor=None):
    """
    Internal helper function to transform and validate input data and params for prediction.
    Any additional transformation logics related to input data and params should be added here.
    """
    if input_schema is not None:
        try:
            data = _enforce_schema(data, input_schema, flavor)
        except Exception as e:
            # Include error in message for backwards compatibility
            raise MlflowException.invalid_parameter_value(
                f"Failed to enforce schema of data '{data}' "
                f"with schema '{input_schema}'. "
                f"Error: {e}",
            )
    params = _enforce_params_schema(params, params_schema)
    if HAS_PYSPARK and isinstance(data, SparkDataFrame):
        _logger.warning(
            "Input data is a Spark DataFrame. Note that behaviour for "
            "Spark DataFrames is model dependent."
        )
    return data, params


class PyFuncModel:
    """
    MLflow 'python function' model.

    Wrapper around model implementation and metadata. This class is not meant to be constructed
    directly. Instead, instances of this class are constructed and returned from
    :py:func:`load_model() <mlflow.pyfunc.load_model>`.

    ``model_impl`` can be any Python object that implements the `Pyfunc interface
    <https://mlflow.org/docs/latest/python_api/mlflow.pyfunc.html#pyfunc-inference-api>`_, and is
    returned by invoking the model's ``loader_module``.

    ``model_meta`` contains model metadata loaded from the MLmodel file.
    """

    def __init__(
        self,
        model_meta: Model,
        model_impl: Any,
        predict_fn: str = "predict",
        predict_stream_fn: Optional[str] = None,
    ):
        if not hasattr(model_impl, predict_fn):
            raise MlflowException(f"Model implementation is missing required {predict_fn} method.")
        if not model_meta:
            raise MlflowException("Model is missing metadata.")
        self._model_meta = model_meta
        self.__model_impl = model_impl
        self._predict_fn = getattr(model_impl, predict_fn)
        if predict_stream_fn:
            if not hasattr(model_impl, predict_stream_fn):
                raise MlflowException(
                    f"Model implementation is missing required {predict_stream_fn} method."
                )
            self._predict_stream_fn = getattr(model_impl, predict_stream_fn)
        else:
            self._predict_stream_fn = None

    @property
    @developer_stable
    def _model_impl(self) -> Any:
        """
        The underlying model implementation object.

        NOTE: This is a stable developer API.
        """
        return self.__model_impl

    def _update_dependencies_schemas_in_prediction_context(self, context: Context):
        if self._model_meta and self._model_meta.metadata:
            dependencies_schemas = self._model_meta.metadata.get("dependencies_schemas", {})
            context.update(
                dependencies_schemas={
                    dependency: json.dumps(schema)
                    for dependency, schema in dependencies_schemas.items()
                }
            )

    @contextmanager
    def _try_get_or_generate_prediction_context(self):
        # set context for prediction if it's not set
        # NB: in model serving the prediction context must be set
        # with a request_id
        context = _try_get_prediction_context() or Context()
        with set_prediction_context(context):
            yield context

    def predict(self, data: PyFuncInput, params: Optional[Dict[str, Any]] = None) -> PyFuncOutput:
        with self._try_get_or_generate_prediction_context() as context:
            self._update_dependencies_schemas_in_prediction_context(context)
            return self._predict(data, params)

    def _predict(self, data: PyFuncInput, params: Optional[Dict[str, Any]] = None) -> PyFuncOutput:
        """
        Generates model predictions.

        If the model contains signature, enforce the input schema first before calling the model
        implementation with the sanitized input. If the pyfunc model does not include model schema,
        the input is passed to the model implementation as is. See `Model Signature Enforcement
        <https://www.mlflow.org/docs/latest/models.html#signature-enforcement>`_ for more details.

        Args:
            data: LLM Model single input as one of pandas.DataFrame, numpy.ndarray,
                scipy.sparse.(csc_matrix | csr_matrix), List[Any], or
                Dict[str, numpy.ndarray].
                For model signatures with tensor spec inputs
                (e.g. the Tensorflow core / Keras model), the input data type must be one of
                `numpy.ndarray`, `List[numpy.ndarray]`, `Dict[str, numpy.ndarray]` or
                `pandas.DataFrame`. If data is of `pandas.DataFrame` type and the model
                contains a signature with tensor spec inputs, the corresponding column values
                in the pandas DataFrame will be reshaped to the required shape with 'C' order
                (i.e. read / write the elements using C-like index order), and DataFrame
                column values will be cast as the required tensor spec type. For Pyspark
                DataFrame inputs, MLflow will only enforce the schema on a subset
                of the data rows.
            params: Additional parameters to pass to the model for inference.

        Returns:
            Model predictions as one of pandas.DataFrame, pandas.Series, numpy.ndarray or list.
        """
        # fetch the schema from metadata to avoid signature change after model is loaded
        self.input_schema = self.metadata.get_input_schema()
        self.params_schema = self.metadata.get_params_schema()
        data, params = _validate_prediction_input(
            data, params, self.input_schema, self.params_schema, self.loader_module
        )
        params_arg = inspect.signature(self._predict_fn).parameters.get("params")
        if params_arg and params_arg.kind != inspect.Parameter.VAR_KEYWORD:
            return self._predict_fn(data, params=params)

        _log_warning_if_params_not_in_predict_signature(_logger, params)
        return self._predict_fn(data)

    def predict_stream(
        self, data: PyFuncLLMSingleInput, params: Optional[Dict[str, Any]] = None
    ) -> Iterator[PyFuncLLMOutputChunk]:
        with self._try_get_or_generate_prediction_context() as context:
            self._update_dependencies_schemas_in_prediction_context(context)
            return self._predict_stream(data, params)

    def _predict_stream(
        self, data: PyFuncLLMSingleInput, params: Optional[Dict[str, Any]] = None
    ) -> Iterator[PyFuncLLMOutputChunk]:
        """
        Generates streaming model predictions. Only LLM suports this method.

        If the model contains signature, enforce the input schema first before calling the model
        implementation with the sanitized input. If the pyfunc model does not include model schema,
        the input is passed to the model implementation as is. See `Model Signature Enforcement
        <https://www.mlflow.org/docs/latest/models.html#signature-enforcement>`_ for more details.

        Args:
            data: LLM Model single input as one of dict, str, bool, bytes, float, int, str type.
            params: Additional parameters to pass to the model for inference.

        Returns:
            Model predictions as an iterator of chunks. The chunks in the iterator must be type of
            dict or string. Chunk dict fields are determined by the model implementation.
        """

        if self._predict_stream_fn is None:
            raise MlflowException("This model does not support predict_stream method.")

        self.input_schema = self.metadata.get_input_schema()
        self.params_schema = self.metadata.get_params_schema()
        data, params = _validate_prediction_input(
            data, params, self.input_schema, self.params_schema, self.loader_module
        )
        data = _convert_llm_input_data(data)
        if isinstance(data, list):
            # `predict_stream` only accepts single input.
            # but `enforce_schema` might convert single input into a list like `[single_input]`
            # so extract the first element in the list.
            if len(data) != 1:
                raise MlflowException(
                    f"'predict_stream' requires single input, but it got input data {data}"
                )
            data = data[0]

        if inspect.signature(self._predict_stream_fn).parameters.get("params"):
            return self._predict_stream_fn(data, params=params)

        _log_warning_if_params_not_in_predict_signature(_logger, params)
        return self._predict_stream_fn(data)

    @experimental
    def unwrap_python_model(self):
        """
        Unwrap the underlying Python model object.

        This method is useful for accessing custom model functions, while still being able to
        leverage the MLflow designed workflow through the `predict()` method.

        Returns:
            The underlying wrapped model object

        .. code-block:: python
            :test:
            :caption: Example

            import mlflow


            # define a custom model
            class MyModel(mlflow.pyfunc.PythonModel):
                def predict(self, context, model_input, params=None):
                    return self.my_custom_function(model_input, params)

                def my_custom_function(self, model_input, params=None):
                    # do something with the model input
                    return 0


            some_input = 1
            # save the model
            with mlflow.start_run():
                model_info = mlflow.pyfunc.log_model(artifact_path="model", python_model=MyModel())

            # load the model
            loaded_model = mlflow.pyfunc.load_model(model_uri=model_info.model_uri)
            print(type(loaded_model))  # <class 'mlflow.pyfunc.model.PyFuncModel'>
            unwrapped_model = loaded_model.unwrap_python_model()
            print(type(unwrapped_model))  # <class '__main__.MyModel'>

            # does not work, only predict() is exposed
            # print(loaded_model.my_custom_function(some_input))
            print(unwrapped_model.my_custom_function(some_input))  # works
            print(loaded_model.predict(some_input))  # works

            # works, but None is needed for context arg
            print(unwrapped_model.predict(None, some_input))
        """
        try:
            python_model = self._model_impl.python_model
            if python_model is None:
                raise AttributeError("Expected python_model attribute not to be None.")
        except AttributeError as e:
            raise MlflowException("Unable to retrieve base model object from pyfunc.") from e
        return python_model

    def __eq__(self, other):
        if not isinstance(other, PyFuncModel):
            return False
        return self._model_meta == other._model_meta

    @property
    def metadata(self):
        """Model metadata."""
        if self._model_meta is None:
            raise MlflowException("Model is missing metadata.")
        return self._model_meta

    @experimental
    @property
    def model_config(self):
        """Model's flavor configuration"""
        return self._model_meta.flavors[FLAVOR_NAME].get(MODEL_CONFIG, {})

    @experimental
    @property
    def loader_module(self):
        """Model's flavor configuration"""
        if self._model_meta.flavors.get(FLAVOR_NAME) is None:
            return None
        return self._model_meta.flavors[FLAVOR_NAME].get(MAIN)

    def __repr__(self):
        info = {}
        if self._model_meta is not None:
            if hasattr(self._model_meta, "run_id") and self._model_meta.run_id is not None:
                info["run_id"] = self._model_meta.run_id
            if (
                hasattr(self._model_meta, "artifact_path")
                and self._model_meta.artifact_path is not None
            ):
                info["artifact_path"] = self._model_meta.artifact_path
            info["flavor"] = self._model_meta.flavors[FLAVOR_NAME]["loader_module"]
        return yaml.safe_dump({"mlflow.pyfunc.loaded_model": info}, default_flow_style=False)

    @experimental
    def get_raw_model(self):
        """
        Get the underlying raw model if the model wrapper implemented `get_raw_model` function.
        """
        if hasattr(self._model_impl, "get_raw_model"):
            return self._model_impl.get_raw_model()
        raise NotImplementedError("`get_raw_model` is not implemented by the underlying model")


def _get_pip_requirements_from_model_path(model_path: str):
    req_file_path = os.path.join(model_path, _REQUIREMENTS_FILE_NAME)
    if not os.path.exists(req_file_path):
        return []

    return [req.req_str for req in _parse_requirements(req_file_path, is_constraint=False)]


@trace_disabled  # Suppress traces while loading model
def load_model(
    model_uri: str,
    suppress_warnings: bool = False,
    dst_path: Optional[str] = None,
    model_config: Optional[Union[str, Path, Dict[str, Any]]] = None,
) -> PyFuncModel:
    """
    Load a model stored in Python function format.

    Args:
        model_uri: The location, in URI format, of the MLflow model. For example:

            - ``/Users/me/path/to/local/model``
            - ``relative/path/to/local/model``
            - ``s3://my_bucket/path/to/model``
            - ``runs:/<mlflow_run_id>/run-relative/path/to/model``
            - ``models:/<model_name>/<model_version>``
            - ``models:/<model_name>/<stage>``
            - ``mlflow-artifacts:/path/to/model``

            For more information about supported URI schemes, see
            `Referencing Artifacts <https://www.mlflow.org/docs/latest/concepts.html#
            artifact-locations>`_.
        suppress_warnings: If ``True``, non-fatal warning messages associated with the model
            loading process will be suppressed. If ``False``, these warning messages will be
            emitted.
        dst_path: The local filesystem path to which to download the model artifact.
            This directory must already exist. If unspecified, a local output
            path will be created.
        model_config: The model configuration to apply to the model. The configuration will
            be available as the ``model_config`` property of the ``context`` parameter
            in :func:`PythonModel.load_context() <mlflow.pyfunc.PythonModel.load_context>`
            and :func:`PythonModel.predict() <mlflow.pyfunc.PythonModel.predict>`.
            The configuration can be passed as a file path, or a dict with string keys.

            .. Note:: Experimental: This parameter may change or be removed in a future
                release without warning.
    """

    lineage_header_info = None
    if (
        not _MLFLOW_IN_CAPTURE_MODULE_PROCESS.get()
    ) and databricks_utils.is_in_databricks_runtime():
        entity_list = []
        # Get notebook id and job id, pack them into lineage_header_info
        if databricks_utils.is_in_databricks_notebook() and (
            notebook_id := databricks_utils.get_notebook_id()
        ):
            notebook_entity = Notebook(id=notebook_id)
            entity_list.append(Entity(notebook=notebook_entity))

        if databricks_utils.is_in_databricks_job() and (job_id := databricks_utils.get_job_id()):
            job_entity = Job(id=job_id)
            entity_list.append(Entity(job=job_entity))

        lineage_header_info = LineageHeaderInfo(entities=entity_list) if entity_list else None

    local_path = _download_artifact_from_uri(
        artifact_uri=model_uri, output_path=dst_path, lineage_header_info=lineage_header_info
    )

    if not suppress_warnings:
        model_requirements = _get_pip_requirements_from_model_path(local_path)
        warn_dependency_requirement_mismatches(model_requirements)

    model_meta = Model.load(os.path.join(local_path, MLMODEL_FILE_NAME))

    conf = model_meta.flavors.get(FLAVOR_NAME)
    if conf is None:
        raise MlflowException(
            f'Model does not have the "{FLAVOR_NAME}" flavor',
            RESOURCE_DOES_NOT_EXIST,
        )
    model_py_version = conf.get(PY_VERSION)
    if not suppress_warnings:
        _warn_potentially_incompatible_py_version_if_necessary(model_py_version=model_py_version)

    _add_code_from_conf_to_system_path(local_path, conf, code_key=CODE)
    data_path = os.path.join(local_path, conf[DATA]) if (DATA in conf) else local_path

    if isinstance(model_config, str):
        model_config = _validate_and_get_model_config_from_file(model_config)

    model_config = _get_overridden_pyfunc_model_config(
        conf.get(MODEL_CONFIG, None), model_config, _logger
    )

    try:
        if model_config:
            model_impl = importlib.import_module(conf[MAIN])._load_pyfunc(data_path, model_config)
        else:
            model_impl = importlib.import_module(conf[MAIN])._load_pyfunc(data_path)
    except ModuleNotFoundError as e:
        # This error message is particularly for the case when the error is caused by module
        # "databricks.feature_store.mlflow_model". But depending on the environment, the offending
        # module might be "databricks", "databricks.feature_store" or full package. So we will
        # raise the error with the following note if "databricks" presents in the error. All non-
        # databricks moduel errors will just be re-raised.
        if conf[MAIN] == _DATABRICKS_FS_LOADER_MODULE and e.name.startswith("databricks"):
            raise MlflowException(
                f"{e.msg}; "
                "Note: mlflow.pyfunc.load_model is not supported for Feature Store models. "
                "spark_udf() and predict() will not work as expected. Use "
                "score_batch for offline predictions.",
                BAD_REQUEST,
            ) from None
        raise e
    finally:
        # clean up the dependencies schema which is set to global state after loading the model.
        # This avoids the schema being used by other models loaded in the same process.
        _clear_dependencies_schemas()
    predict_fn = conf.get("predict_fn", "predict")
    streamable = conf.get("streamable", False)
    predict_stream_fn = conf.get("predict_stream_fn", "predict_stream") if streamable else None

    return PyFuncModel(
        model_meta=model_meta,
        model_impl=model_impl,
        predict_fn=predict_fn,
        predict_stream_fn=predict_stream_fn,
    )


class _ServedPyFuncModel(PyFuncModel):
    def __init__(self, model_meta: Model, client: Any, server_pid: int, env_manager="local"):
        super().__init__(model_meta=model_meta, model_impl=client, predict_fn="invoke")
        self._client = client
        self._server_pid = server_pid
        # We need to set `env_manager` attribute because it is used by Databricks runtime
        # evaluate usage logging to log 'env_manager' tag in `_evaluate` function patching.
        self._env_manager = env_manager

    def predict(self, data, params=None):
        """
        Args:
            data: Model input data.
            params: Additional parameters to pass to the model for inference.

        Returns:
            Model predictions.
        """
        if inspect.signature(self._client.invoke).parameters.get("params"):
            result = self._client.invoke(data, params=params).get_predictions()
        else:
            _log_warning_if_params_not_in_predict_signature(_logger, params)
            result = self._client.invoke(data).get_predictions()
        if isinstance(result, pandas.DataFrame):
            result = result[result.columns[0]]
        return result

    @property
    def pid(self):
        if self._server_pid is None:
            raise MlflowException("Served PyFunc Model is missing server process ID.")
        return self._server_pid

    @property
    def env_manager(self):
        return self._env_manager

    @env_manager.setter
    def env_manager(self, value):
        self._env_manager = value


def _load_model_or_server(
    model_uri: str, env_manager: str, model_config: Optional[Dict[str, Any]] = None
):
    """
    Load a model with env restoration. If a non-local ``env_manager`` is specified, prepare an
    independent Python environment with the training time dependencies of the specified model
    installed and start a MLflow Model Scoring Server process with that model in that environment.
    Return a _ServedPyFuncModel that invokes the scoring server for prediction. Otherwise, load and
    return the model locally as a PyFuncModel using :py:func:`mlflow.pyfunc.load_model`.

    Args:
        model_uri: The uri of the model.
        env_manager: The environment manager to load the model.
        model_config: The model configuration to use by the model, only if the model
                      accepts it.

    Returns:
        A _ServedPyFuncModel for non-local ``env_manager``s or a PyFuncModel otherwise.
    """
    from mlflow.pyfunc.scoring_server.client import (
        ScoringServerClient,
        StdinScoringServerClient,
    )

    if env_manager == _EnvManager.LOCAL:
        return load_model(model_uri, model_config=model_config)

    _logger.info("Starting model server for model environment restoration.")

    local_path = _download_artifact_from_uri(artifact_uri=model_uri)
    model_meta = Model.load(os.path.join(local_path, MLMODEL_FILE_NAME))

    is_port_connectable = check_port_connectivity()
    pyfunc_backend = get_flavor_backend(
        local_path,
        env_manager=env_manager,
        install_mlflow=os.environ.get("MLFLOW_HOME") is not None,
        create_env_root_dir=not is_port_connectable,
    )
    _logger.info("Restoring model environment. This can take a few minutes.")
    # Set capture_output to True in Databricks so that when environment preparation fails, the
    # exception message of the notebook cell output will include child process command execution
    # stdout/stderr output.
    pyfunc_backend.prepare_env(model_uri=local_path, capture_output=is_in_databricks_runtime())
    if is_port_connectable:
        server_port = find_free_port()
        scoring_server_proc = pyfunc_backend.serve(
            model_uri=local_path,
            port=server_port,
            host="127.0.0.1",
            timeout=MLFLOW_SCORING_SERVER_REQUEST_TIMEOUT.get(),
            enable_mlserver=False,
            synchronous=False,
            stdout=subprocess.PIPE,
            stderr=subprocess.STDOUT,
            model_config=model_config,
        )
        client = ScoringServerClient("127.0.0.1", server_port)
    else:
        scoring_server_proc = pyfunc_backend.serve_stdin(local_path, model_config=model_config)
        client = StdinScoringServerClient(scoring_server_proc)

    _logger.info(f"Scoring server process started at PID: {scoring_server_proc.pid}")
    try:
        client.wait_server_ready(timeout=90, scoring_server_proc=scoring_server_proc)
    except Exception as e:
        if scoring_server_proc.poll() is None:
            # the scoring server is still running but client can't connect to it.
            # kill the server.
            scoring_server_proc.kill()
        server_output, _ = scoring_server_proc.communicate(timeout=15)
        if isinstance(server_output, bytes):
            server_output = server_output.decode("UTF-8")
        raise MlflowException(
            "MLflow model server failed to launch, server process stdout and stderr are:\n"
            + server_output
        ) from e

    return _ServedPyFuncModel(
        model_meta=model_meta,
        client=client,
        server_pid=scoring_server_proc.pid,
        env_manager=env_manager,
    )


def _get_model_dependencies(model_uri, format="pip"):
    model_dir = _download_artifact_from_uri(model_uri)

    def get_conda_yaml_path():
        model_config = _get_flavor_configuration_from_ml_model_file(
            os.path.join(model_dir, MLMODEL_FILE_NAME), flavor_name=FLAVOR_NAME
        )
        return os.path.join(model_dir, _extract_conda_env(model_config[ENV]))

    if format == "pip":
        requirements_file = os.path.join(model_dir, _REQUIREMENTS_FILE_NAME)
        if os.path.exists(requirements_file):
            return requirements_file

        _logger.info(
            f"{_REQUIREMENTS_FILE_NAME} is not found in the model directory. Falling back to"
            f" extracting pip requirements from the model's 'conda.yaml' file. Conda"
            " dependencies will be ignored."
        )

        with open(get_conda_yaml_path()) as yf:
            conda_yaml = yaml.safe_load(yf)

        conda_deps = conda_yaml.get("dependencies", [])
        for index, dep in enumerate(conda_deps):
            if isinstance(dep, dict) and "pip" in dep:
                pip_deps_index = index
                break
        else:
            raise MlflowException(
                "No pip section found in conda.yaml file in the model directory.",
                error_code=RESOURCE_DOES_NOT_EXIST,
            )

        pip_deps = conda_deps.pop(pip_deps_index)["pip"]
        tmp_dir = tempfile.mkdtemp()
        pip_file_path = os.path.join(tmp_dir, _REQUIREMENTS_FILE_NAME)
        with open(pip_file_path, "w") as f:
            f.write("\n".join(pip_deps) + "\n")

        if len(conda_deps) > 0:
            _logger.warning(
                "The following conda dependencies have been excluded from the environment file:"
                f" {', '.join(conda_deps)}."
            )

        return pip_file_path

    elif format == "conda":
        return get_conda_yaml_path()
    else:
        raise MlflowException(
            f"Illegal format argument '{format}'.", error_code=INVALID_PARAMETER_VALUE
        )


def get_model_dependencies(model_uri, format="pip"):
    """
    Downloads the model dependencies and returns the path to requirements.txt or conda.yaml file.

    .. warning::
        This API downloads all the model artifacts to the local filesystem. This may take
        a long time for large models. To avoid this overhead, use
        ``mlflow.artifacts.download_artifacts("<model_uri>/requirements.txt")`` or
        ``mlflow.artifacts.download_artifacts("<model_uri>/conda.yaml")`` instead.

    Args:
        model_uri: The uri of the model to get dependencies from.
        format: The format of the returned dependency file. If the ``"pip"`` format is
            specified, the path to a pip ``requirements.txt`` file is returned.
            If the ``"conda"`` format is specified, the path to a ``"conda.yaml"``
            file is returned . If the ``"pip"`` format is specified but the model
            was not saved with a ``requirements.txt`` file, the ``pip`` section
            of the model's ``conda.yaml`` file is extracted instead, and any
            additional conda dependencies are ignored. Default value is ``"pip"``.

    Returns:
        The local filesystem path to either a pip ``requirements.txt`` file
        (if ``format="pip"``) or a ``conda.yaml`` file (if ``format="conda"``)
        specifying the model's dependencies.
    """
    dep_file = _get_model_dependencies(model_uri, format)

    if format == "pip":
        prefix = "%" if _is_in_ipython_notebook() else ""
        _logger.info(
            "To install the dependencies that were used to train the model, run the "
            f"following command: '{prefix}pip install -r {dep_file}'."
        )
    return dep_file


@deprecated("mlflow.pyfunc.load_model", 1.0)
def load_pyfunc(model_uri, suppress_warnings=False):
    """
    Load a model stored in Python function format.

    Args:
        model_uri: The location, in URI format, of the MLflow model. For example:

            - ``/Users/me/path/to/local/model``
            - ``relative/path/to/local/model``
            - ``s3://my_bucket/path/to/model``
            - ``runs:/<mlflow_run_id>/run-relative/path/to/model``
            - ``models:/<model_name>/<model_version>``
            - ``models:/<model_name>/<stage>``
            - ``mlflow-artifacts:/path/to/model``

            For more information about supported URI schemes, see
            `Referencing Artifacts <https://www.mlflow.org/docs/latest/concepts.html#
            artifact-locations>`_.

        suppress_warnings: If ``True``, non-fatal warning messages associated with the model
            loading process will be suppressed. If ``False``, these warning messages will be
            emitted.
    """
    return load_model(model_uri, suppress_warnings)


def _warn_potentially_incompatible_py_version_if_necessary(model_py_version=None):
    """
    Compares the version of Python that was used to save a given model with the version
    of Python that is currently running. If a major or minor version difference is detected,
    logs an appropriate warning.
    """
    if model_py_version is None:
        _logger.warning(
            "The specified model does not have a specified Python version. It may be"
            " incompatible with the version of Python that is currently running: Python %s",
            PYTHON_VERSION,
        )
    elif get_major_minor_py_version(model_py_version) != get_major_minor_py_version(PYTHON_VERSION):
        _logger.warning(
            "The version of Python that the model was saved in, `Python %s`, differs"
            " from the version of Python that is currently running, `Python %s`,"
            " and may be incompatible",
            model_py_version,
            PYTHON_VERSION,
        )


def _create_model_downloading_tmp_dir(should_use_nfs):
    root_tmp_dir = get_or_create_nfs_tmp_dir() if should_use_nfs else get_or_create_tmp_dir()

    root_model_cache_dir = os.path.join(root_tmp_dir, "models")
    os.makedirs(root_model_cache_dir, exist_ok=True)

    tmp_model_dir = tempfile.mkdtemp(dir=root_model_cache_dir)
    # mkdtemp creates a directory with permission 0o700
    # change it to be 0o770 to ensure it can be seen in spark UDF
    os.chmod(tmp_model_dir, 0o770)
    return tmp_model_dir


_MLFLOW_SERVER_OUTPUT_TAIL_LINES_TO_KEEP = 200


def _convert_spec_type_to_spark_type(spec_type):
    from pyspark.sql.types import ArrayType, StructField, StructType

    from mlflow.types.schema import Array, DataType, Object

    if isinstance(spec_type, DataType):
        return spec_type.to_spark()

    if isinstance(spec_type, Array):
        return ArrayType(_convert_spec_type_to_spark_type(spec_type.dtype))

    if isinstance(spec_type, Object):
        return StructType(
            [
                StructField(
                    property.name,
                    _convert_spec_type_to_spark_type(property.dtype),
                    # we set nullable to True for all properties
                    # to avoid some errors like java.lang.NullPointerException
                    # when the signature is not inferred based on correct data.
                )
                for property in spec_type.properties
            ]
        )


def _cast_output_spec_to_spark_type(spec):
    from pyspark.sql.types import ArrayType

    from mlflow.types.schema import ColSpec, DataType, TensorSpec

    # TODO: handle optional output columns.
    if isinstance(spec, ColSpec):
        return _convert_spec_type_to_spark_type(spec.type)
    elif isinstance(spec, TensorSpec):
        data_type = DataType.from_numpy_type(spec.type)
        if data_type is None:
            raise MlflowException(
                f"Model output tensor spec type {spec.type} is not supported in spark_udf.",
                error_code=INVALID_PARAMETER_VALUE,
            )

        if len(spec.shape) == 1:
            return ArrayType(data_type.to_spark())
        elif len(spec.shape) == 2:
            return ArrayType(ArrayType(data_type.to_spark()))
        else:
            raise MlflowException(
                "Only 1D or 2D tensors are supported as spark_udf "
                f"return value, but model output '{spec.name}' has shape {spec.shape}.",
                error_code=INVALID_PARAMETER_VALUE,
            )
    else:
        raise MlflowException(
            f"Unknown schema output spec {spec}.", error_code=INVALID_PARAMETER_VALUE
        )


def _infer_spark_udf_return_type(model_output_schema):
    from pyspark.sql.types import StructField, StructType

    if len(model_output_schema.inputs) == 1:
        return _cast_output_spec_to_spark_type(model_output_schema.inputs[0])

    return StructType(
        [
            StructField(name=spec.name or str(i), dataType=_cast_output_spec_to_spark_type(spec))
            for i, spec in enumerate(model_output_schema.inputs)
        ]
    )


def _parse_spark_datatype(datatype: str):
    from pyspark.sql.functions import udf
    from pyspark.sql.session import SparkSession

    return_type = "boolean" if datatype == "bool" else datatype
    parsed_datatype = udf(lambda x: x, returnType=return_type).returnType

    if parsed_datatype.typeName() == "unparseddata":
        # For spark 3.5.x, `udf(lambda x: x, returnType=return_type).returnType`
        # returns UnparsedDataType, which is not compatible with signature inference.
        # Note: SparkSession.active only exists for spark >= 3.5.0
        schema = (
            SparkSession.active()
            .range(0)
            .select(udf(lambda x: x, returnType=return_type)("id"))
            .schema
        )
        return schema[0].dataType

    return parsed_datatype


def _is_none_or_nan(value):
    # The condition `isinstance(value, float)` is needed to avoid error
    # from `np.isnan(value)` if value is a non-numeric type.
    return value is None or isinstance(value, float) and np.isnan(value)


def _convert_array_values(values, result_type):
    """
    Convert list or numpy array values to spark dataframe column values.
    """
    from pyspark.sql.types import ArrayType, StructType

    if not isinstance(result_type, ArrayType):
        raise MlflowException.invalid_parameter_value(
            f"result_type must be ArrayType, got {result_type.simpleString()}",
        )

    spark_primitive_type_to_np_type = _get_spark_primitive_type_to_np_type()

    if type(result_type.elementType) in spark_primitive_type_to_np_type:
        np_type = spark_primitive_type_to_np_type[type(result_type.elementType)]
        # For array type result values, if provided value is None or NaN, regard it as a null array.
        # see https://github.com/mlflow/mlflow/issues/8986
        return None if _is_none_or_nan(values) else np.array(values, dtype=np_type)
    if isinstance(result_type.elementType, ArrayType):
        return [_convert_array_values(v, result_type.elementType) for v in values]
    if isinstance(result_type.elementType, StructType):
        return [_convert_struct_values(v, result_type.elementType) for v in values]

    raise MlflowException.invalid_parameter_value(
        "Unsupported array type field with element type "
        f"{result_type.elementType.simpleString()} in Array type.",
    )


@lru_cache
def _get_spark_primitive_types():
    from pyspark.sql import types

    return (
        types.IntegerType,
        types.LongType,
        types.FloatType,
        types.DoubleType,
        types.StringType,
        types.BooleanType,
    )


@lru_cache
def _get_spark_primitive_type_to_np_type():
    from pyspark.sql import types

    return {
        types.IntegerType: np.int32,
        types.LongType: np.int64,
        types.FloatType: np.float32,
        types.DoubleType: np.float64,
        types.BooleanType: np.bool_,
        types.StringType: np.str_,
    }


def _check_udf_return_struct_type(struct_type):
    from pyspark.sql.types import ArrayType, StructType

    primitive_types = _get_spark_primitive_types()

    for field in struct_type.fields:
        field_type = field.dataType
        if isinstance(field_type, primitive_types):
            continue

        if isinstance(field_type, ArrayType) and _check_udf_return_array_type(
            field_type, allow_struct=True
        ):
            continue

        if isinstance(field_type, StructType) and _check_udf_return_struct_type(field_type):
            continue

        return False

    return True


def _check_udf_return_array_type(array_type, allow_struct):
    from pyspark.sql.types import ArrayType, StructType

    elem_type = array_type.elementType
    primitive_types = _get_spark_primitive_types()

    if isinstance(elem_type, primitive_types):
        return True

    if isinstance(elem_type, ArrayType):
        return _check_udf_return_array_type(elem_type, allow_struct)

    if isinstance(elem_type, StructType):
        if allow_struct:
            # Array of struct values.
            return _check_udf_return_struct_type(elem_type)

        return False

    return False


def _check_udf_return_type(data_type):
    from pyspark.sql.types import ArrayType, StructType

    primitive_types = _get_spark_primitive_types()
    if isinstance(data_type, primitive_types):
        return True

    if isinstance(data_type, ArrayType):
        return _check_udf_return_array_type(data_type, allow_struct=True)

    if isinstance(data_type, StructType):
        return _check_udf_return_struct_type(data_type)

    return False


def _convert_struct_values(
    result: Union[pandas.DataFrame, Dict[str, Any]],
    result_type,
):
    """
    Convert spark StructType values to spark dataframe column values.
    """

    from pyspark.sql.types import ArrayType, StructType

    if not isinstance(result_type, StructType):
        raise MlflowException.invalid_parameter_value(
            f"result_type must be StructType, got {result_type.simpleString()}",
        )

    if not isinstance(result, (dict, pandas.DataFrame)):
        raise MlflowException.invalid_parameter_value(
            f"Unsupported result type {type(result)}, expected dict or pandas DataFrame",
        )

    spark_primitive_type_to_np_type = _get_spark_primitive_type_to_np_type()
    is_pandas_df = isinstance(result, pandas.DataFrame)
    result_dict = {}
    for field_name in result_type.fieldNames():
        field_type = result_type[field_name].dataType
        field_values = result[field_name]

        if type(field_type) in spark_primitive_type_to_np_type:
            np_type = spark_primitive_type_to_np_type[type(field_type)]
            if is_pandas_df:
                field_values = field_values.astype(np_type)
            else:
                field_values = (
                    None
                    if _is_none_or_nan(field_values)
                    else np.array(field_values, dtype=np_type).item()
                )
        elif isinstance(field_type, ArrayType):
            if is_pandas_df:
                field_values = pandas.Series(
                    _convert_array_values(field_value, field_type) for field_value in field_values
                )
            else:
                field_values = _convert_array_values(field_values, field_type)
        elif isinstance(field_type, StructType):
            if is_pandas_df:
                field_values = pandas.Series(
                    [
                        _convert_struct_values(field_value, field_type)
                        for field_value in field_values
                    ]
                )
            else:
                field_values = _convert_struct_values(field_values, field_type)
        else:
            raise MlflowException.invalid_parameter_value(
                f"Unsupported field type {field_type.simpleString()} in struct type.",
            )
        result_dict[field_name] = field_values

    if is_pandas_df:
        return pandas.DataFrame(result_dict)
    return result_dict


# This location is used to prebuild python environment in Databricks runtime.
# The location for prebuilding env should be located under /local_disk0
# because the python env will be uploaded to NFS and mounted to Serverless UDF sandbox,
# for serverless client image case, it doesn't have "/local_disk0" directory
_PREBUILD_ENV_ROOT_LOCATION = "/tmp"


def _gen_prebuilt_env_archive_name(spark, local_model_path):
    """
    Generate prebuilt env archive file name.
    The format is:
    'mlflow-{sha of python env config and dependencies}-{runtime version}-{platform machine}'
    Note: The runtime version and platform machine information are included in the
     archive name because the prebuilt env might not be compatible across different
     runtime versions or platform machines.
    """
    python_env = _get_python_env(Path(local_model_path))
    env_name = _get_virtualenv_name(python_env, local_model_path)
    dbconnect_cache = get_dbconnect_client_cache(spark)
    return (
        f"{env_name}-{dbconnect_cache.udf_sandbox_image_version}-"
        f"{dbconnect_cache.udf_sandbox_platform_machine}"
    )


def _verify_prebuilt_env(spark, local_model_path, env_archive_path):
    # Use `[:-7]` to truncate ".tar.gz" in the end
    archive_name = os.path.basename(env_archive_path)[:-7]
    prebuilt_env_sha, prebuilt_runtime_version, prebuilt_platform_machine = archive_name.split("-")[
        -3:
    ]

    python_env = _get_python_env(Path(local_model_path))
    env_sha = _get_virtualenv_name(python_env, local_model_path).split("-")[-1]
    dbconnect_cache = get_dbconnect_client_cache(spark)
    runtime_version = dbconnect_cache.udf_sandbox_image_version
    platform_machine = dbconnect_cache.udf_sandbox_platform_machine

    if prebuilt_env_sha != env_sha:
        raise MlflowException(
            f"The prebuilt env '{env_archive_path}' does not match the model required environment."
        )
    if prebuilt_runtime_version != runtime_version:
        raise MlflowException(
            f"The prebuilt env '{env_archive_path}' runtime version '{prebuilt_runtime_version}' "
            f"does not match UDF sandbox runtime version {runtime_version}."
        )
    if prebuilt_platform_machine != platform_machine:
        raise MlflowException(
            f"The prebuilt env '{env_archive_path}' platform machine '{prebuilt_platform_machine}' "
            f"does not match UDF sandbox platform machine {platform_machine}."
        )


def _prebuild_env_internal(local_model_path, archive_name, save_path):
    env_root_dir = os.path.join(_PREBUILD_ENV_ROOT_LOCATION, archive_name)
    archive_path = os.path.join(save_path, archive_name + ".tar.gz")
    if os.path.exists(env_root_dir):
        shutil.rmtree(env_root_dir)
    if os.path.exists(archive_path):
        os.remove(archive_path)

    try:
        pyfunc_backend = get_flavor_backend(
            local_model_path,
            env_manager="virtualenv",
            install_mlflow=False,
            create_env_root_dir=False,
            env_root_dir=env_root_dir,
        )

        pyfunc_backend.prepare_env(model_uri=local_model_path, capture_output=False)
        # exclude pip cache from the archive file.
        shutil.rmtree(os.path.join(env_root_dir, "pip_cache_pkgs"))

        return archive_directory(env_root_dir, archive_path)
    finally:
        shutil.rmtree(env_root_dir, ignore_errors=True)


def _download_prebuilt_env_if_needed(prebuilt_env_uri):
    from mlflow.utils.file_utils import get_or_create_tmp_dir

    parsed_url = urlparse(prebuilt_env_uri)
    if parsed_url.scheme == "" or parsed_url.scheme == "file":
        # local path
        return parsed_url.path
    if parsed_url.scheme == "dbfs":
        tmp_dir = MLFLOW_MODEL_ENV_DOWNLOADING_TEMP_DIR.get() or get_or_create_tmp_dir()
        model_env_uc_path = parsed_url.path

        # download file from DBFS.
        local_model_env_path = os.path.join(tmp_dir, os.path.basename(model_env_uc_path))
        if os.path.exists(local_model_env_path):
            # file is already downloaded.
            return local_model_env_path

        try:
            ws = WorkspaceClient()
            # Download model env file from UC volume.
            with ws.files.download(model_env_uc_path).contents as rf, open(
                local_model_env_path, "wb"
            ) as wf:
                while chunk := rf.read(4096):
                    wf.write(chunk)
            return local_model_env_path
        except Exception:
            if os.path.exists(local_model_env_path):
                # clean the partially saved file if downloading fails.
                os.remove(local_model_env_path)
            raise

    raise MlflowException(
        f"Unsupported prebuilt env file path '{prebuilt_env_uri}', "
        f"invalid scheme: '{parsed_url.scheme}'."
    )


def build_model_env(model_uri, save_path):
    """
    Prebuild model python environment and generate an archive file saved to provided
    `save_path`.

    Typical usages:
     - Pre-build a model's environment in Databricks Runtime and then download the prebuilt
       python environment archive file. This pre-built environment archive can then be used
       in `mlflow.pyfunc.spark_udf` for remote inference execution when using Databricks Connect
       to remotely connect to a Databricks environment for code execution.

    .. note::
        The `build_model_env` API is intended to only work when executed within Databricks runtime,
        serving the purpose of capturing the required execution environment that is needed for
        remote code execution when using DBConnect. The environment archive is designed to be used
        when performing remote execution using `mlflow.pyfunc.spark_udf` in
        Databricks runtime or Databricks Connect client and has no other purpose.
        The prebuilt env archive file cannot be used across different Databricks runtime
        versions or different platform machines. As such, if you connect to a different cluster
        that is running a different runtime version on Databricks, you will need to execute this
        API in a notebook and retrieve the generated archive to your local machine. Each
        environment snapshot is unique to the the model, the runtime version of your remote
        Databricks cluster, and the specification of the udf execution environment.
        When using the prebuilt env in `mlflow.pyfunc.spark_udf`, MLflow will verify
        whether the spark UDF sandbox environment matches the prebuilt env requirements and will
        raise Exceptions if there are compatibility issues. If these occur, simply re-run this API
        in the cluster that you are attempting to attach to.

    .. code-block:: python
        :caption: Example

        from mlflow.pyfunc import build_model_env

        # Create a python environment archive file at the path `prebuilt_env_uri`
        prebuilt_env_uri = build_model_env(f"runs:/{run_id}/model", "/path/to/save_directory")

    Args:
        model_uri: URI to the model that is used to build the python environment.
        save_path: The directory path that is used to save the prebuilt model environment
            archive file path.
            The path can be either local directory path or
            mounted DBFS path such as '/dbfs/...' or
            mounted UC volume path such as '/Volumes/...'.

    Returns:
        Return the path of an archive file containing the python environment data.
    """
    from mlflow.utils._spark_utils import _get_active_spark_session

    if not is_in_databricks_runtime():
        raise RuntimeError("'build_model_env' only support running in Databricks runtime.")

    if os.path.isfile(save_path):
        raise RuntimeError(f"The saving path '{save_path}' must be a directory.")
    os.makedirs(save_path, exist_ok=True)

    local_model_path = _download_artifact_from_uri(
        artifact_uri=model_uri, output_path=_create_model_downloading_tmp_dir(should_use_nfs=False)
    )
    archive_name = _gen_prebuilt_env_archive_name(_get_active_spark_session(), local_model_path)
    dest_path = os.path.join(save_path, archive_name + ".tar.gz")
    if os.path.exists(dest_path):
        raise RuntimeError(
            "A pre-built model python environment already exists "
            f"in '{dest_path}'. To rebuild it, please remove "
            "the existing one first."
        )

    # Archive the environment directory as a `tar.gz` format archive file,
    # and then move the archive file to the destination directory.
    # Note:
    # - all symlink files in the input directory are kept as it is in the
    #  archive file.
    # - the destination directory could be UC-volume fuse mounted directory
    #  which only supports limited filesystem operations, so to ensure it works,
    #  we generate the archive file under /tmp and then move it into the
    #  destination directory.
    tmp_archive_path = None
    try:
        tmp_archive_path = _prebuild_env_internal(
            local_model_path, archive_name, _PREBUILD_ENV_ROOT_LOCATION
        )
        shutil.move(tmp_archive_path, save_path)
        return dest_path
    finally:
        shutil.rmtree(local_model_path, ignore_errors=True)
        if tmp_archive_path and os.path.exists(tmp_archive_path):
            os.remove(tmp_archive_path)


def spark_udf(
    spark,
    model_uri,
    result_type=None,
    env_manager=None,
    params: Optional[Dict[str, Any]] = None,
    extra_env: Optional[Dict[str, str]] = None,
<<<<<<< HEAD
    prebuilt_env_uri: Optional[str] = None,
=======
    prebuilt_env_path: Optional[str] = None,
    model_config: Optional[Union[str, Path, Dict[str, Any]]] = None,
>>>>>>> 39c64f75
):
    """
    A Spark UDF that can be used to invoke the Python function formatted model.

    Parameters passed to the UDF are forwarded to the model as a DataFrame where the column names
    are ordinals (0, 1, ...). On some versions of Spark (3.0 and above), it is also possible to
    wrap the input in a struct. In that case, the data will be passed as a DataFrame with column
    names given by the struct definition (e.g. when invoked as my_udf(struct('x', 'y')), the model
    will get the data as a pandas DataFrame with 2 columns 'x' and 'y').

    If a model contains a signature with tensor spec inputs, you will need to pass a column of
    array type as a corresponding UDF argument. The column values of which must be one dimensional
    arrays. The UDF will reshape the column values to the required shape with 'C' order
    (i.e. read / write the elements using C-like index order) and cast the values as the required
    tensor spec type.

    If a model contains a signature, the UDF can be called without specifying column name
    arguments. In this case, the UDF will be called with column names from signature, so the
    evaluation dataframe's column names must match the model signature's column names.

    The predictions are filtered to contain only the columns that can be represented as the
    ``result_type``. If the ``result_type`` is string or array of strings, all predictions are
    converted to string. If the result type is not an array type, the left most column with
    matching type is returned.

    .. note::
        Inputs of type ``pyspark.sql.types.DateType`` are not supported on earlier versions of
        Spark (2.4 and below).

    .. note::
        When using Databricks Connect to connect to a remote Databricks cluster,
        the Databricks cluster must use runtime version >= 16, and when 'spark_udf'
        param 'env_manager' is set as 'virtualenv', the 'prebuilt_env_uri' param is
        required to be specified.

    .. note::
        Please be aware that when operating in Databricks Serverless,
        spark tasks run within the confines of the Databricks Serverless UDF sandbox.
        This environment has a total capacity limit of 1GB, combining both available
        memory and local disk capacity. Furthermore, there are no GPU devices available
        in this setup. Therefore, any deep-learning models that contain large weights
        or require a GPU are not suitable for deployment on Databricks Serverless.

    .. code-block:: python
        :caption: Example

        from pyspark.sql.functions import struct

        predict = mlflow.pyfunc.spark_udf(spark, "/my/local/model")
        df.withColumn("prediction", predict(struct("name", "age"))).show()

    Args:
        spark: A SparkSession object.
        model_uri: The location, in URI format, of the MLflow model with the
            :py:mod:`mlflow.pyfunc` flavor. For example:

            - ``/Users/me/path/to/local/model``
            - ``relative/path/to/local/model``
            - ``s3://my_bucket/path/to/model``
            - ``runs:/<mlflow_run_id>/run-relative/path/to/model``
            - ``models:/<model_name>/<model_version>``
            - ``models:/<model_name>/<stage>``
            - ``mlflow-artifacts:/path/to/model``

            For more information about supported URI schemes, see
            `Referencing Artifacts <https://www.mlflow.org/docs/latest/concepts.html#
            artifact-locations>`_.

        result_type: the return type of the user-defined function. The value can be either a
            ``pyspark.sql.types.DataType`` object or a DDL-formatted type string. Only a primitive
            type, an array ``pyspark.sql.types.ArrayType`` of primitive type, or a struct type
            containing fields of above 2 kinds of types are allowed.
            If unspecified, it tries to infer result type from model signature
            output schema, if model output schema is not available, it fallbacks to use ``double``
            type.

            The following classes of result type are supported:

            - "int" or ``pyspark.sql.types.IntegerType``: The leftmost integer that can fit in an
              ``int32`` or an exception if there is none.

            - "long" or ``pyspark.sql.types.LongType``: The leftmost long integer that can fit in an
              ``int64`` or an exception if there is none.

            - ``ArrayType(IntegerType|LongType)``: All integer columns that can fit into the
              requested size.

            - "float" or ``pyspark.sql.types.FloatType``: The leftmost numeric result cast to
              ``float32`` or an exception if there is none.

            - "double" or ``pyspark.sql.types.DoubleType``: The leftmost numeric result cast to
              ``double`` or an exception if there is none.

            - ``ArrayType(FloatType|DoubleType)``: All numeric columns cast to the requested type or
              an exception if there are no numeric columns.

            - "string" or ``pyspark.sql.types.StringType``: The leftmost column converted to
              ``string``.

            - "boolean" or "bool" or ``pyspark.sql.types.BooleanType``: The leftmost column
              converted to ``bool`` or an exception if there is none.

            - ``ArrayType(StringType)``: All columns converted to ``string``.

            - "field1 FIELD1_TYPE, field2 FIELD2_TYPE, ...": A struct type containing multiple
              fields separated by comma, each field type must be one of types listed above.

        env_manager: The environment manager to use in order to create the python environment
            for model inference. Note that environment is only restored in the context
            of the PySpark UDF; the software environment outside of the UDF is
            unaffected. If `prebuilt_env_uri` parameter is not set, the default value
            is ``local``, and the following values are supported:

            - ``virtualenv``: Use virtualenv to restore the python environment that
              was used to train the model.
            - ``conda``: (Recommended) Use Conda to restore the software environment
              that was used to train the model.
            - ``local``: Use the current Python environment for model inference, which
              may differ from the environment used to train the model and may lead to
              errors or invalid predictions.

            If the `prebuilt_env_uri` parameter is set, `env_manager` parameter should not
            be set.

        params: Additional parameters to pass to the model for inference.

        extra_env: Extra environment variables to pass to the UDF executors.

        prebuilt_env_uri: The path of the prebuilt env archive file created by
            `mlflow.pyfunc.build_model_env` API.
            This parameter can only be used in Databricks Serverless notebook REPL,
            Databricks Shared cluster notebook REPL, and Databricks Connect client
            environment.
            The path can be either local file path or DBFS path such as
            'dbfs:/Volumes/...', in this case, MLflow automatically downloads it
            to local temporary directory, "MLFLOW_MODEL_ENV_DOWNLOADING_TEMP_DIR"
            environmental variable can be set to specify the temporary directory
            to use.

            If this parameter is set, `env_manger` parameter must not be set.

        model_config: The model configuration to set when loading the model.
            See 'model_config' argument in `mlflow.pyfunc.load_model` API for details.

    Returns:
        Spark UDF that applies the model's ``predict`` method to the data and returns a
        type specified by ``result_type``, which by default is a double.
    """

    # Scope Spark import to this method so users don't need pyspark to use non-Spark-related
    # functionality.
    from pyspark.sql.functions import pandas_udf
    from pyspark.sql.types import (
        ArrayType,
        BooleanType,
        DoubleType,
        FloatType,
        IntegerType,
        LongType,
        StringType,
    )
    from pyspark.sql.types import StructType as SparkStructType

    from mlflow.pyfunc.spark_model_cache import SparkModelCache
    from mlflow.utils._spark_utils import _SparkDirectoryDistributor

    is_spark_connect = is_spark_connect_mode()
    # Used in test to force install local version of mlflow when starting a model server
    mlflow_home = os.environ.get("MLFLOW_HOME")
    openai_env_vars = mlflow.openai._OpenAIEnvVar.read_environ()
    mlflow_testing = _MLFLOW_TESTING.get_raw()

    if prebuilt_env_uri:
        if env_manager is not None:
            raise MlflowException(
                "If 'prebuilt_env_uri' parameter is set, 'env_manager' parameter can't be set."
            )
        env_manager = _EnvManager.VIRTUALENV
    else:
        env_manager = env_manager or _EnvManager.LOCAL

    _EnvManager.validate(env_manager)

    if is_spark_connect:
        is_spark_in_local_mode = False
    else:
        # Check whether spark is in local or local-cluster mode
        # this case all executors and driver share the same filesystem
        is_spark_in_local_mode = spark.conf.get("spark.master").startswith("local")

    is_dbconnect_mode = is_databricks_connect(spark)
    if prebuilt_env_uri is not None and not is_dbconnect_mode:
        raise RuntimeError(
            "'prebuilt_env' parameter can only be used in Databricks Serverless "
            "notebook REPL, atabricks Shared cluster notebook REPL, and Databricks Connect client "
            "environment."
        )

    if prebuilt_env_uri is None and is_dbconnect_mode and not is_in_databricks_runtime():
        raise RuntimeError(
            "'prebuilt_env_uri' param is required if using Databricks Connect to connect "
            "to Databricks cluster from your own machine."
        )

    # Databricks connect can use `spark.addArtifact` to upload artifact to NFS.
    # But for Databricks shared cluster runtime, it can directly write to NFS, so exclude it
    # Note for Databricks Serverles runtime (notebook REPL), it runs on Servereless VM that
    # can't access NFS, so it needs to use `spark.addArtifact`.
    use_dbconnect_artifact = is_dbconnect_mode and not is_in_databricks_shared_cluster_runtime()

    nfs_root_dir = get_nfs_cache_root_dir()
    should_use_nfs = nfs_root_dir is not None

    should_use_spark_to_broadcast_file = not (
        is_spark_in_local_mode or should_use_nfs or is_spark_connect or use_dbconnect_artifact
    )

    # For spark connect mode,
    # If client code is executed in databricks runtime and NFS is available,
    # we save model to NFS temp directory in the driver
    # and load the model in the executor.
    should_spark_connect_use_nfs = is_in_databricks_runtime() and should_use_nfs

    if (
        is_spark_connect
        and not is_dbconnect_mode
        and env_manager in (_EnvManager.VIRTUALENV, _EnvManager.CONDA)
    ):
        raise MlflowException.invalid_parameter_value(
            f"Environment manager {env_manager!r} is not supported in Spark Connect "
            "client environment if it connects to non-Databricks Spark cluster.",
        )

    local_model_path = _download_artifact_from_uri(
        artifact_uri=model_uri,
        output_path=_create_model_downloading_tmp_dir(should_use_nfs),
    )

    if prebuilt_env_uri:
        prebuilt_env_uri = _download_prebuilt_env_if_needed(prebuilt_env_uri)
        _verify_prebuilt_env(spark, local_model_path, prebuilt_env_uri)
    if use_dbconnect_artifact and env_manager == _EnvManager.CONDA:
        raise MlflowException(
            "Databricks connect mode or Databricks Serverless python REPL doesn't "
            "support env_manager 'conda'."
        )

    if env_manager == _EnvManager.LOCAL:
        # Assume spark executor python environment is the same with spark driver side.
        model_requirements = _get_pip_requirements_from_model_path(local_model_path)
        warn_dependency_requirement_mismatches(model_requirements)
        _logger.warning(
            'Calling `spark_udf()` with `env_manager="local"` does not recreate the same '
            "environment that was used during training, which may lead to errors or inaccurate "
            'predictions. We recommend specifying `env_manager="conda"`, which automatically '
            "recreates the environment that was used to train the model and performs inference "
            "in the recreated environment."
        )
    else:
        _logger.info(
            f"This UDF will use {env_manager} to recreate the model's software environment for "
            "inference. This may take extra time during execution."
        )
        if not sys.platform.startswith("linux"):
            # TODO: support killing mlflow server launched in UDF task when spark job canceled
            #  for non-linux system.
            #  https://stackoverflow.com/questions/53208/how-do-i-automatically-destroy-child-processes-in-windows
            _logger.warning(
                "In order to run inference code in restored python environment, PySpark UDF "
                "processes spawn MLflow Model servers as child processes. Due to system "
                "limitations with handling SIGKILL signals, these MLflow Model server child "
                "processes cannot be cleaned up if the Spark Job is canceled."
            )

    if prebuilt_env_uri:
        env_cache_key = os.path.basename(prebuilt_env_uri)[:-7]
    elif use_dbconnect_artifact:
        env_cache_key = _gen_prebuilt_env_archive_name(spark, local_model_path)
    else:
        env_cache_key = None

    if use_dbconnect_artifact or prebuilt_env_uri is not None:
        prebuilt_env_root_dir = os.path.join(_PREBUILD_ENV_ROOT_LOCATION, env_cache_key)
        pyfunc_backend_env_root_config = {
            "create_env_root_dir": False,
            "env_root_dir": prebuilt_env_root_dir,
        }
    else:
        pyfunc_backend_env_root_config = {"create_env_root_dir": True}
    pyfunc_backend = get_flavor_backend(
        local_model_path,
        env_manager=env_manager,
        install_mlflow=os.environ.get("MLFLOW_HOME") is not None,
        **pyfunc_backend_env_root_config,
    )
    dbconnect_artifact_cache = DBConnectArtifactCache.get_or_create(spark)

    if use_dbconnect_artifact:
        # Upload model artifacts and python environment to NFS as DBConncet artifacts.
        if env_manager == _EnvManager.VIRTUALENV:
            if not dbconnect_artifact_cache.has_cache_key(env_cache_key):
                if prebuilt_env_uri:
                    env_archive_path = prebuilt_env_uri
                else:
                    env_archive_path = _prebuild_env_internal(
                        local_model_path, env_cache_key, get_or_create_tmp_dir()
                    )
                dbconnect_artifact_cache.add_artifact_archive(env_cache_key, env_archive_path)

        if not dbconnect_artifact_cache.has_cache_key(model_uri):
            model_archive_path = os.path.join(
                os.path.dirname(local_model_path), f"model-{uuid.uuid4()}.tar.gz"
            )
            archive_directory(local_model_path, model_archive_path)
            dbconnect_artifact_cache.add_artifact_archive(model_uri, model_archive_path)

    elif not should_use_spark_to_broadcast_file:
        if prebuilt_env_uri:
            # Extract prebuilt env archive file to NFS directory.
            prebuilt_env_nfs_dir = os.path.join(
                get_or_create_nfs_tmp_dir(), "prebuilt_env", env_cache_key
            )
            if not os.path.exists(prebuilt_env_nfs_dir):
                extract_archive_to_dir(prebuilt_env_uri, prebuilt_env_nfs_dir)
        else:
            # Prepare restored environment in driver side if possible.
            # Note: In databricks runtime, because databricks notebook cell output cannot capture
            # child process output, so that set capture_output to be True so that when `conda
            # prepare env` command failed, the exception message will include command stdout/stderr
            # output. Otherwise user have to check cluster driver log to find command stdout/stderr
            # output.
            # In non-databricks runtime, set capture_output to be False, because the benefit of
            # "capture_output=False" is the output will be printed immediately, otherwise you have
            # to wait conda command fail and suddenly get all output printed (included in error
            # message).
            if env_manager != _EnvManager.LOCAL:
                pyfunc_backend.prepare_env(
                    model_uri=local_model_path, capture_output=is_in_databricks_runtime()
                )
    else:
        # Broadcast local model directory to remote worker if needed.
        archive_path = SparkModelCache.add_local_model(spark, local_model_path)

    model_metadata = Model.load(os.path.join(local_model_path, MLMODEL_FILE_NAME))

    if result_type is None:
        if model_output_schema := model_metadata.get_output_schema():
            result_type = _infer_spark_udf_return_type(model_output_schema)
        else:
            _logger.warning(
                "No 'result_type' provided for spark_udf and the model does not "
                "have an output schema. 'result_type' is set to 'double' type."
            )
            result_type = DoubleType()
    else:
        if isinstance(result_type, str):
            result_type = _parse_spark_datatype(result_type)

    if not _check_udf_return_type(result_type):
        raise MlflowException.invalid_parameter_value(
            f"""Invalid 'spark_udf' result type: {result_type}.
It must be one of the following types:
Primitive types:
 - int
 - long
 - float
 - double
 - string
 - boolean
Compound types:
 - ND array of primitives / structs.
 - struct<field: primitive | array<primitive> | array<array<primitive>>, ...>:
   A struct with primitive, ND array<primitive/structs>,
   e.g., struct<a:int, b:array<int>>.
"""
        )
    params = _validate_params(params, model_metadata)

    def _predict_row_batch(predict_fn, args):
        input_schema = model_metadata.get_input_schema()
        args = list(args)
        if len(args) == 1 and isinstance(args[0], pandas.DataFrame):
            pdf = args[0]
        else:
            if input_schema is None:
                names = [str(i) for i in range(len(args))]
            else:
                names = input_schema.input_names()
                required_names = input_schema.required_input_names()
                if len(args) > len(names):
                    args = args[: len(names)]
                if len(args) < len(required_names):
                    raise MlflowException(
                        f"Model input is missing required columns. Expected {len(names)} required"
                        f" input columns {names}, but the model received only {len(args)} "
                        "unnamed input columns (Since the columns were passed unnamed they are"
                        " expected to be in the order specified by the schema)."
                    )
            pdf = pandas.DataFrame(
                data={
                    names[i]: arg
                    if isinstance(arg, pandas.Series)
                    # pandas_udf receives a StructType column as a pandas DataFrame.
                    # We need to convert it back to a dict of pandas Series.
                    else arg.apply(lambda row: row.to_dict(), axis=1)
                    for i, arg in enumerate(args)
                },
                columns=names,
            )

        result = predict_fn(pdf, params)

        if isinstance(result, dict):
            result = {k: list(v) for k, v in result.items()}

        if isinstance(result_type, ArrayType) and isinstance(result_type.elementType, ArrayType):
            result_values = _convert_array_values(result, result_type)
            return pandas.Series(result_values)

        if not isinstance(result, pandas.DataFrame):
            result = pandas.DataFrame([result]) if np.isscalar(result) else pandas.DataFrame(result)

        if isinstance(result_type, SparkStructType):
            return _convert_struct_values(result, result_type)

        elem_type = result_type.elementType if isinstance(result_type, ArrayType) else result_type

        if type(elem_type) == IntegerType:
            result = result.select_dtypes(
                [np.byte, np.ubyte, np.short, np.ushort, np.int32]
            ).astype(np.int32)

        elif type(elem_type) == LongType:
            result = result.select_dtypes([np.byte, np.ubyte, np.short, np.ushort, int]).astype(
                np.int64
            )

        elif type(elem_type) == FloatType:
            result = result.select_dtypes(include=(np.number,)).astype(np.float32)

        elif type(elem_type) == DoubleType:
            result = result.select_dtypes(include=(np.number,)).astype(np.float64)

        elif type(elem_type) == BooleanType:
            result = result.select_dtypes([bool, np.bool_]).astype(bool)

        if len(result.columns) == 0:
            raise MlflowException(
                message="The model did not produce any values compatible with the requested "
                f"type '{elem_type}'. Consider requesting udf with StringType or "
                "Arraytype(StringType).",
                error_code=INVALID_PARAMETER_VALUE,
            )

        if type(elem_type) == StringType:
            if Version(pandas.__version__) >= Version("2.1.0"):
                result = result.map(str)
            else:
                result = result.applymap(str)

        if type(result_type) == ArrayType:
            return pandas.Series(result.to_numpy().tolist())
        else:
            return result[result.columns[0]]

    result_type_hint = (
        pandas.DataFrame if isinstance(result_type, SparkStructType) else pandas.Series
    )

    tracking_uri = mlflow.get_tracking_uri()

    @pandas_udf(result_type)
    def udf(
        iterator: Iterator[Tuple[Union[pandas.Series, pandas.DataFrame], ...]],
    ) -> Iterator[result_type_hint]:
        # importing here to prevent circular import
        from mlflow.pyfunc.scoring_server.client import (
            ScoringServerClient,
            StdinScoringServerClient,
        )

        # Note: this is a pandas udf function in iteration style, which takes an iterator of
        # tuple of pandas.Series and outputs an iterator of pandas.Series.
        update_envs = {}
        if mlflow_home is not None:
            update_envs["MLFLOW_HOME"] = mlflow_home
        if openai_env_vars:
            update_envs.update(openai_env_vars)
        if mlflow_testing:
            update_envs[_MLFLOW_TESTING.name] = mlflow_testing
        if extra_env:
            update_envs.update(extra_env)

        #  use `modified_environ` to temporarily set the envs and restore them finally
        with modified_environ(update=update_envs):
            scoring_server_proc = None
            # set tracking_uri inside udf so that with spark_connect
            # we can load the model from correct path
            mlflow.set_tracking_uri(tracking_uri)

            if env_manager != _EnvManager.LOCAL:
                if use_dbconnect_artifact:
                    local_model_path_on_executor = (
                        dbconnect_artifact_cache.get_unpacked_artifact_dir(model_uri)
                    )
                    env_src_dir = dbconnect_artifact_cache.get_unpacked_artifact_dir(env_cache_key)

                    # Create symlink if it does not exist
                    if not os.path.exists(prebuilt_env_root_dir):
                        os.symlink(env_src_dir, prebuilt_env_root_dir)
                elif prebuilt_env_uri is not None:
                    # prebuilt env is extracted to `prebuilt_env_nfs_dir` directory,
                    # and model is downloaded to `local_model_path` which points to an NFS
                    # directory too.
                    local_model_path_on_executor = None

                    # Create symlink if it does not exist
                    if not os.path.exists(prebuilt_env_root_dir):
                        os.symlink(prebuilt_env_nfs_dir, prebuilt_env_root_dir)
                elif should_use_spark_to_broadcast_file:
                    local_model_path_on_executor = _SparkDirectoryDistributor.get_or_extract(
                        archive_path
                    )
                    # Call "prepare_env" in advance in order to reduce scoring server launch time.
                    # So that we can use a shorter timeout when call `client.wait_server_ready`,
                    # otherwise we have to set a long timeout for `client.wait_server_ready` time,
                    # this prevents spark UDF task failing fast if other exception raised
                    # when scoring server launching.
                    # Set "capture_output" so that if "conda env create" command failed, the command
                    # stdout/stderr output will be attached to the exception message and included in
                    # driver side exception.
                    pyfunc_backend.prepare_env(
                        model_uri=local_model_path_on_executor, capture_output=True
                    )
                else:
                    local_model_path_on_executor = None

                if check_port_connectivity():
                    # launch scoring server
                    server_port = find_free_port()
                    host = "127.0.0.1"
                    scoring_server_proc = pyfunc_backend.serve(
                        model_uri=local_model_path_on_executor or local_model_path,
                        port=server_port,
                        host=host,
                        timeout=MLFLOW_SCORING_SERVER_REQUEST_TIMEOUT.get(),
                        enable_mlserver=False,
                        synchronous=False,
                        stdout=subprocess.PIPE,
                        stderr=subprocess.STDOUT,
                        model_config=model_config,
                    )

                    client = ScoringServerClient(host, server_port)
                else:
                    scoring_server_proc = pyfunc_backend.serve_stdin(
                        model_uri=local_model_path_on_executor or local_model_path,
                        stdout=subprocess.PIPE,
                        stderr=subprocess.STDOUT,
                        model_config=model_config,
                    )
                    client = StdinScoringServerClient(scoring_server_proc)

                _logger.info("Using %s", client.__class__.__name__)

                server_tail_logs = collections.deque(
                    maxlen=_MLFLOW_SERVER_OUTPUT_TAIL_LINES_TO_KEEP
                )

                def server_redirect_log_thread_func(child_stdout):
                    for line in child_stdout:
                        decoded = line.decode() if isinstance(line, bytes) else line
                        server_tail_logs.append(decoded)
                        sys.stdout.write("[model server] " + decoded)

                server_redirect_log_thread = threading.Thread(
                    target=server_redirect_log_thread_func,
                    args=(scoring_server_proc.stdout,),
                    daemon=True,
                )
                server_redirect_log_thread.start()

                try:
                    client.wait_server_ready(timeout=90, scoring_server_proc=scoring_server_proc)
                except Exception as e:
                    err_msg = (
                        "During spark UDF task execution, mlflow model server failed to launch. "
                    )
                    if len(server_tail_logs) == _MLFLOW_SERVER_OUTPUT_TAIL_LINES_TO_KEEP:
                        err_msg += (
                            f"Last {_MLFLOW_SERVER_OUTPUT_TAIL_LINES_TO_KEEP} "
                            "lines of MLflow model server output:\n"
                        )
                    else:
                        err_msg += "MLflow model server output:\n"
                    err_msg += "".join(server_tail_logs)
                    raise MlflowException(err_msg) from e

                def batch_predict_fn(pdf, params=None):
                    if inspect.signature(client.invoke).parameters.get("params"):
                        return client.invoke(pdf, params=params).get_predictions()
                    _log_warning_if_params_not_in_predict_signature(_logger, params)
                    return client.invoke(pdf).get_predictions()

            elif env_manager == _EnvManager.LOCAL:
                if use_dbconnect_artifact:
                    model_path = dbconnect_artifact_cache.get_unpacked_artifact_dir(model_uri)
                elif is_spark_connect and not should_spark_connect_use_nfs:
                    model_path = os.path.join(
                        tempfile.gettempdir(),
                        "mlflow",
                        insecure_hash.sha1(model_uri.encode()).hexdigest(),
                        # Use pid to avoid conflict when multiple spark UDF tasks
                        str(os.getpid()),
                    )
                    try:
                        loaded_model = mlflow.pyfunc.load_model(
                            model_path, model_config=model_config
                        )
                    except Exception:
                        os.makedirs(model_path, exist_ok=True)
                        loaded_model = mlflow.pyfunc.load_model(
                            model_uri, dst_path=model_path, model_config=model_config
                        )
                elif should_use_spark_to_broadcast_file:
                    loaded_model, _ = SparkModelCache.get_or_load(archive_path)
                else:
                    loaded_model = mlflow.pyfunc.load_model(
                        local_model_path, model_config=model_config
                    )

                def batch_predict_fn(pdf, params=None):
                    if inspect.signature(loaded_model.predict).parameters.get("params"):
                        return loaded_model.predict(pdf, params=params)
                    _log_warning_if_params_not_in_predict_signature(_logger, params)
                    return loaded_model.predict(pdf)

            try:
                for input_batch in iterator:
                    # If the UDF is called with only multiple arguments,
                    # the `input_batch` is a tuple which composes of several pd.Series/pd.DataFrame
                    # objects.
                    # If the UDF is called with only one argument,
                    # the `input_batch` instance will be an instance of `pd.Series`/`pd.DataFrame`,
                    if isinstance(input_batch, (pandas.Series, pandas.DataFrame)):
                        # UDF is called with only one argument
                        row_batch_args = (input_batch,)
                    else:
                        row_batch_args = input_batch

                    if len(row_batch_args[0]) > 0:
                        yield _predict_row_batch(batch_predict_fn, row_batch_args)
            finally:
                if scoring_server_proc is not None:
                    os.kill(scoring_server_proc.pid, signal.SIGTERM)

    udf.metadata = model_metadata

    @functools.wraps(udf)
    def udf_with_default_cols(*args):
        if len(args) == 0:
            input_schema = model_metadata.get_input_schema()
            if input_schema and len(input_schema.optional_input_names()) > 0:
                raise MlflowException(
                    message="Cannot apply UDF without column names specified when"
                    " model signature contains optional columns.",
                    error_code=INVALID_PARAMETER_VALUE,
                )
            if input_schema and len(input_schema.inputs) > 0:
                if input_schema.has_input_names():
                    input_names = input_schema.input_names()
                    return udf(*input_names)
                else:
                    raise MlflowException(
                        message="Cannot apply udf because no column names specified. The udf "
                        f"expects {len(input_schema.inputs)} columns with types: "
                        "{input_schema.inputs}. Input column names could not be inferred from the"
                        " model signature (column names not found).",
                        error_code=INVALID_PARAMETER_VALUE,
                    )
            else:
                raise MlflowException(
                    "Attempting to apply udf on zero columns because no column names were "
                    "specified as arguments or inferred from the model signature.",
                    error_code=INVALID_PARAMETER_VALUE,
                )
        else:
            return udf(*args)

    return udf_with_default_cols


def _validate_function_python_model(python_model):
    if not (isinstance(python_model, PythonModel) or callable(python_model)):
        raise MlflowException(
            "`python_model` must be a PythonModel instance, callable object, or path to a script "
            "that uses set_model() to set a PythonModel instance or callable object.",
            error_code=INVALID_PARAMETER_VALUE,
        )

    if callable(python_model):
        num_args = len(inspect.signature(python_model).parameters)
        if num_args != 1:
            raise MlflowException(
                "When `python_model` is a callable object, it must accept exactly one argument. "
                f"Found {num_args} arguments.",
                error_code=INVALID_PARAMETER_VALUE,
            )


@format_docstring(LOG_MODEL_PARAM_DOCS.format(package_name="scikit-learn"))
@trace_disabled  # Suppress traces for internal predict calls while saving model
def save_model(
    path,
    loader_module=None,
    data_path=None,
    code_path=None,  # deprecated
    code_paths=None,
    infer_code_paths=False,
    conda_env=None,
    mlflow_model=None,
    python_model=None,
    artifacts=None,
    signature: ModelSignature = None,
    input_example: ModelInputExample = None,
    pip_requirements=None,
    extra_pip_requirements=None,
    metadata=None,
    model_config=None,
    example_no_conversion=None,
    streamable=None,
    resources: Optional[Union[str, List[Resource]]] = None,
    **kwargs,
):
    """
    Save a Pyfunc model with custom inference logic and optional data dependencies to a path on the
    local filesystem.

    For information about the workflows that this method supports, please see :ref:`"workflows for
    creating custom pyfunc models" <pyfunc-create-custom-workflows>` and
    :ref:`"which workflow is right for my use case?" <pyfunc-create-custom-selecting-workflow>`.
    Note that the parameters for the second workflow: ``loader_module``, ``data_path`` and the
    parameters for the first workflow: ``python_model``, ``artifacts``, cannot be
    specified together.

    Args:
        path: The path to which to save the Python model.
        loader_module: The name of the Python module that is used to load the model
            from ``data_path``. This module must define a method with the prototype
            ``_load_pyfunc(data_path)``. If not ``None``, this module and its
            dependencies must be included in one of the following locations:

            - The MLflow library.
            - Package(s) listed in the model's Conda environment, specified by
              the ``conda_env`` parameter.
            - One or more of the files specified by the ``code_path`` parameter.

        data_path: Path to a file or directory containing model data.
        code_path: **Deprecated** The legacy argument for defining dependent code. This argument is
            replaced by ``code_paths`` and will be removed in a future version of MLflow.
        code_paths: {{ code_paths_pyfunc }}
        infer_code_paths: {{ infer_code_paths }}
        conda_env: {{ conda_env }}
        mlflow_model: :py:mod:`mlflow.models.Model` configuration to which to add the
            **python_function** flavor.
        python_model:
            An instance of a subclass of :class:`~PythonModel` or a callable object with a single
            argument (see the examples below). The passed-in object is serialized using the
            CloudPickle library. The python_model can also be a file path to the PythonModel
            which defines the model from code artifact rather than serializing the model object.
            Any dependencies of the class should be included in one of the
            following locations:

            - The MLflow library.
            - Package(s) listed in the model's Conda environment, specified by the ``conda_env``
              parameter.
            - One or more of the files specified by the ``code_path`` parameter.

            Note: If the class is imported from another module, as opposed to being defined in the
            ``__main__`` scope, the defining module should also be included in one of the listed
            locations.

            **Examples**

            Class model

            .. code-block:: python

                from typing import List, Dict
                import mlflow


                class MyModel(mlflow.pyfunc.PythonModel):
                    def predict(self, context, model_input: List[str], params=None) -> List[str]:
                        return [i.upper() for i in model_input]


                mlflow.pyfunc.save_model("model", python_model=MyModel(), input_example=["a"])
                model = mlflow.pyfunc.load_model("model")
                print(model.predict(["a", "b", "c"]))  # -> ["A", "B", "C"]

            Functional model

            .. note::
                Experimental: Functional model support is experimental and may change or be removed
                in a future release without warning.

            .. code-block:: python

                from typing import List
                import mlflow


                def predict(model_input: List[str]) -> List[str]:
                    return [i.upper() for i in model_input]


                mlflow.pyfunc.save_model("model", python_model=predict, input_example=["a"])
                model = mlflow.pyfunc.load_model("model")
                print(model.predict(["a", "b", "c"]))  # -> ["A", "B", "C"]

            Model from code

            .. note::
                Experimental: Model from code model support is experimental and may change or
                be removed in a future release without warning.

            .. code-block:: python

                # code.py
                from typing import List
                import mlflow


                class MyModel(mlflow.pyfunc.PythonModel):
                    def predict(self, context, model_input: List[str], params=None) -> List[str]:
                        return [i.upper() for i in model_input]


                mlflow.models.set_model(MyModel())

                # log_model.py
                import mlflow

                with mlflow.start_run():
                    model_info = mlflow.pyfunc.log_model(
                        artifact_path="model",
                        python_model="code.py",
                    )

            If the `predict` method or function has type annotations, MLflow automatically
            constructs a model signature based on the type annotations (unless the ``signature``
            argument is explicitly specified), and converts the input value to the specified type
            before passing it to the function. Currently, the following type annotations are
            supported:

                - ``List[str]``
                - ``List[Dict[str, str]]``

        artifacts: A dictionary containing ``<name, artifact_uri>`` entries. Remote artifact URIs
            are resolved to absolute filesystem paths, producing a dictionary of
            ``<name, absolute_path>`` entries. ``python_model`` can reference these
            resolved entries as the ``artifacts`` property of the ``context`` parameter
            in :func:`PythonModel.load_context() <mlflow.pyfunc.PythonModel.load_context>`
            and :func:`PythonModel.predict() <mlflow.pyfunc.PythonModel.predict>`.
            For example, consider the following ``artifacts`` dictionary::

                {"my_file": "s3://my-bucket/path/to/my/file"}

            In this case, the ``"my_file"`` artifact is downloaded from S3. The
            ``python_model`` can then refer to ``"my_file"`` as an absolute filesystem
            path via ``context.artifacts["my_file"]``.

            If ``None``, no artifacts are added to the model.

        signature: :py:class:`ModelSignature <mlflow.models.ModelSignature>`
            describes model input and output :py:class:`Schema <mlflow.types.Schema>`.
            The model signature can be :py:func:`inferred <mlflow.models.infer_signature>`
            from datasets with valid model input (e.g. the training dataset with target
            column omitted) and valid model output (e.g. model predictions generated on
            the training dataset), for example:

            .. code-block:: python

                from mlflow.models import infer_signature

                train = df.drop_column("target_label")
                predictions = ...  # compute model predictions
                signature = infer_signature(train, predictions)
        input_example: {{ input_example }}
        pip_requirements: {{ pip_requirements }}
        extra_pip_requirements: {{ extra_pip_requirements }}
        metadata: {{ metadata }}
        model_config: The model configuration to apply to the model. The configuration will
            be available as the ``model_config`` property of the ``context`` parameter
            in :func:`PythonModel.load_context() <mlflow.pyfunc.PythonModel.load_context>`
            and :func:`PythonModel.predict() <mlflow.pyfunc.PythonModel.predict>`.
            The configuration can be passed as a file path, or a dict with string keys.

            .. Note:: Experimental: This parameter may change or be removed in a future
                                    release without warning.
        example_no_conversion: {{ example_no_conversion }}
        streamable: A boolean value indicating if the model supports streaming prediction,
                    If None, MLflow will try to inspect if the model supports streaming
                    by checking if `predict_stream` method exists. Default None.
        resources: A list of model resources or a resources.yaml file containing a list of
                    resources required to serve the model.

            .. Note:: Experimental: This parameter may change or be removed in a future
                                    release without warning.
        kwargs: Extra keyword arguments.
    """
    _validate_env_arguments(conda_env, pip_requirements, extra_pip_requirements)
    _validate_pyfunc_model_config(model_config)
    _validate_and_prepare_target_save_path(path)

    with tempfile.TemporaryDirectory() as temp_dir:
        model_code_path = None
        if python_model:
            if isinstance(model_config, Path):
                model_config = os.fspath(model_config)

            if isinstance(model_config, str):
                model_config = _validate_and_get_model_config_from_file(model_config)

            if isinstance(python_model, Path):
                python_model = os.fspath(python_model)

            if isinstance(python_model, str):
                model_code_path = _validate_and_get_model_code_path(python_model, temp_dir)
                _validate_and_copy_file_to_directory(model_code_path, path, "code")
                python_model = _load_model_code_path(model_code_path, model_config)

            _validate_function_python_model(python_model)
            if callable(python_model) and all(
                a is None for a in (input_example, pip_requirements, extra_pip_requirements)
            ):
                raise MlflowException(
                    "If `python_model` is a callable object, at least one of `input_example`, "
                    "`pip_requirements`, or `extra_pip_requirements` must be specified."
                )

    mlflow_model = kwargs.pop("model", mlflow_model)
    if len(kwargs) > 0:
        raise TypeError(f"save_model() got unexpected keyword arguments: {kwargs}")

    if code_path is not None and code_paths is not None:
        raise MlflowException(
            "Both `code_path` and `code_paths` have been specified, which is not permitted."
        )
    if code_path is not None:
        # Alias for `code_path` deprecation
        code_paths = code_path
        warnings.warn(
            "The `code_path` argument is replaced by `code_paths` and is deprecated "
            "as of MLflow version 2.12.0. This argument will be removed in a future "
            "release of MLflow."
        )

    if code_paths is not None:
        if not isinstance(code_paths, list):
            raise TypeError(f"Argument code_path should be a list, not {type(code_paths)}")

    first_argument_set = {
        "loader_module": loader_module,
        "data_path": data_path,
    }
    second_argument_set = {
        "artifacts": artifacts,
        "python_model": python_model,
    }
    first_argument_set_specified = any(item is not None for item in first_argument_set.values())
    second_argument_set_specified = any(item is not None for item in second_argument_set.values())
    if first_argument_set_specified and second_argument_set_specified:
        raise MlflowException(
            message=(
                f"The following sets of parameters cannot be specified together:"
                f" {first_argument_set.keys()}  and {second_argument_set.keys()}."
                " All parameters in one set must be `None`. Instead, found"
                f" the following values: {first_argument_set} and {second_argument_set}"
            ),
            error_code=INVALID_PARAMETER_VALUE,
        )
    elif (loader_module is None) and (python_model is None):
        msg = (
            "Either `loader_module` or `python_model` must be specified. A `loader_module` "
            "should be a python module. A `python_model` should be a subclass of PythonModel"
        )
        raise MlflowException(message=msg, error_code=INVALID_PARAMETER_VALUE)

    if mlflow_model is None:
        mlflow_model = Model()
    saved_example = None

    hints = None
    if signature is not None:
        if isinstance(python_model, ChatModel):
            raise MlflowException(
                "ChatModel subclasses have a standard signature that is set "
                "automatically. Please remove the `signature` parameter from "
                "the call to log_model() or save_model().",
                error_code=INVALID_PARAMETER_VALUE,
            )
        mlflow_model.signature = signature
    elif python_model is not None:
        if callable(python_model):
            input_arg_index = 0  # first argument
            if signature := _infer_signature_from_type_hints(
                python_model, input_arg_index, input_example=input_example
            ):
                mlflow_model.signature = signature
        elif isinstance(python_model, ChatModel):
            mlflow_model.signature = ModelSignature(
                CHAT_MODEL_INPUT_SCHEMA,
                CHAT_MODEL_OUTPUT_SCHEMA,
            )
            input_example = input_example or CHAT_MODEL_INPUT_EXAMPLE
            input_example, input_params = _split_input_data_and_params(input_example)

            if isinstance(input_example, list):
                params = ChatParams()
                messages = []
                for each_message in input_example:
                    if isinstance(each_message, ChatMessage):
                        messages.append(each_message)
                    else:
                        messages.append(ChatMessage.from_dict(each_message))
            else:
                # If the input example is a dictionary, convert it to ChatMessage format
                messages = [
                    ChatMessage.from_dict(m) if isinstance(m, dict) else m
                    for m in input_example["messages"]
                ]
                params = ChatParams.from_dict(input_example)
            input_example = {
                "messages": [m.to_dict() for m in messages],
                **params.to_dict(),
                **(input_params or {}),
            }

            # call load_context() first, as predict may depend on it
            _logger.info("Predicting on input example to validate output")
            context = PythonModelContext(artifacts, model_config)
            python_model.load_context(context)
            output = python_model.predict(context, messages, params)
            if not isinstance(output, ChatResponse):
                raise MlflowException(
                    "Failed to save ChatModel. Please ensure that the model's predict() method "
                    "returns a ChatResponse object. If your predict() method currently returns "
                    "a dict, you can instantiate a ChatResponse using `from_dict()`, e.g. "
                    "`ChatResponse.from_dict(output)`",
                )
        elif isinstance(python_model, PythonModel):
            saved_example = _save_example(mlflow_model, input_example, path, example_no_conversion)
            input_arg_index = 1  # second argument
            if signature := _infer_signature_from_type_hints(
                python_model.predict,
                input_arg_index=input_arg_index,
                input_example=input_example,
            ):
                mlflow_model.signature = signature
            elif saved_example is not None:
                try:
                    context = PythonModelContext(artifacts, model_config)
                    python_model.load_context(context)
                    mlflow_model.signature = _infer_signature_from_input_example(
                        saved_example,
                        _PythonModelPyfuncWrapper(python_model, None, None),
                    )
                except Exception as e:
                    _logger.warning(f"Failed to infer model signature from input example. {e}")

    if metadata is not None:
        mlflow_model.metadata = metadata
    if saved_example is None:
        saved_example = _save_example(mlflow_model, input_example, path, example_no_conversion)

    with _get_dependencies_schemas() as dependencies_schemas:
        schema = dependencies_schemas.to_dict()
        if schema is not None:
            if mlflow_model.metadata is None:
                mlflow_model.metadata = {}
            mlflow_model.metadata.update(schema)

    if resources is not None:
        if isinstance(resources, (Path, str)):
            serialized_resource = _ResourceBuilder.from_yaml_file(resources)
        else:
            serialized_resource = _ResourceBuilder.from_resources(resources)

        mlflow_model.resources = serialized_resource

    if first_argument_set_specified:
        return _save_model_with_loader_module_and_data_path(
            path=path,
            loader_module=loader_module,
            data_path=data_path,
            code_paths=code_paths,
            conda_env=conda_env,
            mlflow_model=mlflow_model,
            pip_requirements=pip_requirements,
            extra_pip_requirements=extra_pip_requirements,
            model_config=model_config,
            streamable=streamable,
            infer_code_paths=infer_code_paths,
        )
    elif second_argument_set_specified:
        return mlflow.pyfunc.model._save_model_with_class_artifacts_params(
            path=path,
            signature=signature,
            hints=hints,
            python_model=python_model,
            artifacts=artifacts,
            conda_env=conda_env,
            code_paths=code_paths,
            mlflow_model=mlflow_model,
            pip_requirements=pip_requirements,
            extra_pip_requirements=extra_pip_requirements,
            model_config=model_config,
            streamable=streamable,
            model_code_path=model_code_path,
            infer_code_paths=infer_code_paths,
        )


@format_docstring(LOG_MODEL_PARAM_DOCS.format(package_name="scikit-learn"))
@trace_disabled  # Suppress traces for internal predict calls while logging model
def log_model(
    artifact_path,
    loader_module=None,
    data_path=None,
    code_path=None,  # deprecated
    code_paths=None,
    infer_code_paths=False,
    conda_env=None,
    python_model=None,
    artifacts=None,
    registered_model_name=None,
    signature: ModelSignature = None,
    input_example: ModelInputExample = None,
    await_registration_for=DEFAULT_AWAIT_MAX_SLEEP_SECONDS,
    pip_requirements=None,
    extra_pip_requirements=None,
    metadata=None,
    model_config=None,
    example_no_conversion=None,
    streamable=None,
    resources: Optional[Union[str, List[Resource]]] = None,
):
    """
    Log a Pyfunc model with custom inference logic and optional data dependencies as an MLflow
    artifact for the current run.

    For information about the workflows that this method supports, see :ref:`Workflows for
    creating custom pyfunc models <pyfunc-create-custom-workflows>` and
    :ref:`Which workflow is right for my use case? <pyfunc-create-custom-selecting-workflow>`.
    You cannot specify the parameters for the second workflow: ``loader_module``, ``data_path``
    and the parameters for the first workflow: ``python_model``, ``artifacts`` together.

    Args:
        artifact_path: The run-relative artifact path to which to log the Python model.
        loader_module: The name of the Python module that is used to load the model
            from ``data_path``. This module must define a method with the prototype
            ``_load_pyfunc(data_path)``. If not ``None``, this module and its
            dependencies must be included in one of the following locations:

            - The MLflow library.
            - Package(s) listed in the model's Conda environment, specified by
              the ``conda_env`` parameter.
            - One or more of the files specified by the ``code_path`` parameter.

        data_path: Path to a file or directory containing model data.
        code_path: **Deprecated** The legacy argument for defining dependent code. This argument is
            replaced by ``code_paths`` and will be removed in a future version of MLflow.
        code_paths: {{ code_paths_pyfunc }}
        infer_code_paths: {{ infer_code_paths }}
        conda_env: {{ conda_env }}
        python_model:
            An instance of a subclass of :class:`~PythonModel` or a callable object with a single
            argument (see the examples below). The passed-in object is serialized using the
            CloudPickle library. The python_model can also be a file path to the PythonModel
            which defines the model from code artifact rather than serializing the model object.
            Any dependencies of the class should be included in one of the
            following locations:

            - The MLflow library.
            - Package(s) listed in the model's Conda environment, specified by the ``conda_env``
              parameter.
            - One or more of the files specified by the ``code_path`` parameter.

            Note: If the class is imported from another module, as opposed to being defined in the
            ``__main__`` scope, the defining module should also be included in one of the listed
            locations.

            **Examples**

            Class model

            .. code-block:: python

                from typing import List
                import mlflow


                class MyModel(mlflow.pyfunc.PythonModel):
                    def predict(self, context, model_input: List[str], params=None) -> List[str]:
                        return [i.upper() for i in model_input]


                with mlflow.start_run():
                    model_info = mlflow.pyfunc.log_model(
                        artifact_path="model",
                        python_model=MyModel(),
                    )


                loaded_model = mlflow.pyfunc.load_model(model_uri=model_info.model_uri)
                print(loaded_model.predict(["a", "b", "c"]))  # -> ["A", "B", "C"]

            Functional model

            .. note::
                Experimental: Functional model support is experimental and may change or be removed
                in a future release without warning.

            .. code-block:: python

                from typing import List
                import mlflow


                def predict(model_input: List[str]) -> List[str]:
                    return [i.upper() for i in model_input]


                with mlflow.start_run():
                    model_info = mlflow.pyfunc.log_model(
                        artifact_path="model", python_model=predict, input_example=["a"]
                    )


                loaded_model = mlflow.pyfunc.load_model(model_uri=model_info.model_uri)
                print(loaded_model.predict(["a", "b", "c"]))  # -> ["A", "B", "C"]

            Model from code

            .. note::
                Experimental: Model from code model support is experimental and may change or
                be removed in a future release without warning.

            .. code-block:: python

                # code.py
                from typing import List
                import mlflow


                class MyModel(mlflow.pyfunc.PythonModel):
                    def predict(self, context, model_input: List[str], params=None) -> List[str]:
                        return [i.upper() for i in model_input]


                mlflow.models.set_model(MyModel())

                # log_model.py
                import mlflow

                with mlflow.start_run():
                    model_info = mlflow.pyfunc.log_model(
                        artifact_path="model",
                        python_model="code.py",
                    )

            If the `predict` method or function has type annotations, MLflow automatically
            constructs a model signature based on the type annotations (unless the ``signature``
            argument is explicitly specified), and converts the input value to the specified type
            before passing it to the function. Currently, the following type annotations are
            supported:

                - ``List[str]``
                - ``List[Dict[str, str]]``

        artifacts: A dictionary containing ``<name, artifact_uri>`` entries. Remote artifact URIs
            are resolved to absolute filesystem paths, producing a dictionary of
            ``<name, absolute_path>`` entries. ``python_model`` can reference these
            resolved entries as the ``artifacts`` property of the ``context`` parameter
            in :func:`PythonModel.load_context() <mlflow.pyfunc.PythonModel.load_context>`
            and :func:`PythonModel.predict() <mlflow.pyfunc.PythonModel.predict>`.
            For example, consider the following ``artifacts`` dictionary::

                {"my_file": "s3://my-bucket/path/to/my/file"}

            In this case, the ``"my_file"`` artifact is downloaded from S3. The
            ``python_model`` can then refer to ``"my_file"`` as an absolute filesystem
            path via ``context.artifacts["my_file"]``.

            If ``None``, no artifacts are added to the model.
        registered_model_name: This argument may change or be removed in a
            future release without warning. If given, create a model
            version under ``registered_model_name``, also creating a
            registered model if one with the given name does not exist.

        signature: :py:class:`ModelSignature <mlflow.models.ModelSignature>`
            describes model input and output :py:class:`Schema <mlflow.types.Schema>`.
            The model signature can be :py:func:`inferred <mlflow.models.infer_signature>`
            from datasets with valid model input (e.g. the training dataset with target
            column omitted) and valid model output (e.g. model predictions generated on
            the training dataset), for example:

            .. code-block:: python

                from mlflow.models import infer_signature

                train = df.drop_column("target_label")
                predictions = ...  # compute model predictions
                signature = infer_signature(train, predictions)

        input_example: {{ input_example }}
        await_registration_for: Number of seconds to wait for the model version to finish
            being created and is in ``READY`` status. By default, the function
            waits for five minutes. Specify 0 or None to skip waiting.
        pip_requirements: {{ pip_requirements }}
        extra_pip_requirements: {{ extra_pip_requirements }}
        metadata: {{ metadata }}

        model_config: The model configuration to apply to the model. The configuration will
            be available as the ``model_config`` property of the ``context`` parameter
            in :func:`PythonModel.load_context() <mlflow.pyfunc.PythonModel.load_context>`
            and :func:`PythonModel.predict() <mlflow.pyfunc.PythonModel.predict>`.
            The configuration can be passed as a file path, or a dict with string keys.

            .. Note:: Experimental: This parameter may change or be removed in a future
                                    release without warning.
        example_no_conversion: {{ example_no_conversion }}
        streamable: A boolean value indicating if the model supports streaming prediction,
                    If None, MLflow will try to inspect if the model supports streaming
                    by checking if `predict_stream` method exists. Default None.
        resources: A list of model resources or a resources.yaml file containing a list of
                    resources required to serve the model.

            .. Note:: Experimental: This parameter may change or be removed in a future
                                    release without warning.

    Returns:
        A :py:class:`ModelInfo <mlflow.models.model.ModelInfo>` instance that contains the
        metadata of the logged model.
    """
    return Model.log(
        artifact_path=artifact_path,
        flavor=mlflow.pyfunc,
        loader_module=loader_module,
        data_path=data_path,
        code_path=code_path,  # deprecated
        code_paths=code_paths,
        python_model=python_model,
        artifacts=artifacts,
        conda_env=conda_env,
        registered_model_name=registered_model_name,
        signature=signature,
        input_example=input_example,
        await_registration_for=await_registration_for,
        pip_requirements=pip_requirements,
        extra_pip_requirements=extra_pip_requirements,
        metadata=metadata,
        model_config=model_config,
        example_no_conversion=example_no_conversion,
        streamable=streamable,
        resources=resources,
        infer_code_paths=infer_code_paths,
    )


def _save_model_with_loader_module_and_data_path(  # noqa: D417
    path,
    loader_module,
    data_path=None,
    code_paths=None,
    conda_env=None,
    mlflow_model=None,
    pip_requirements=None,
    extra_pip_requirements=None,
    model_config=None,
    streamable=None,
    infer_code_paths=False,
):
    """
    Export model as a generic Python function model.

    Args:
        path: The path to which to save the Python model.
        loader_module: The name of the Python module that is used to load the model
            from ``data_path``. This module must define a method with the prototype
            ``_load_pyfunc(data_path)``.
        data_path: Path to a file or directory containing model data.
        code_paths: A list of local filesystem paths to Python file dependencies (or directories
            containing file dependencies). These files are *prepended* to the system
            path before the model is loaded.
        conda_env: Either a dictionary representation of a Conda environment or the path to a
            Conda environment yaml file. If provided, this describes the environment
            this model should be run in.
        streamable: A boolean value indicating if the model supports streaming prediction,
                    None value also means not streamable.

    Returns:
        Model configuration containing model info.
    """

    data = None

    if data_path is not None:
        model_file = _copy_file_or_tree(src=data_path, dst=path, dst_dir="data")
        data = model_file

    if mlflow_model is None:
        mlflow_model = Model()

    streamable = streamable or False
    mlflow.pyfunc.add_to_model(
        mlflow_model,
        loader_module=loader_module,
        code=None,
        data=data,
        conda_env=_CONDA_ENV_FILE_NAME,
        python_env=_PYTHON_ENV_FILE_NAME,
        model_config=model_config,
        streamable=streamable,
    )
    if size := get_total_file_size(path):
        mlflow_model.model_size_bytes = size
    mlflow_model.save(os.path.join(path, MLMODEL_FILE_NAME))

    code_dir_subpath = _validate_infer_and_copy_code_paths(
        code_paths, path, infer_code_paths, FLAVOR_NAME
    )
    mlflow_model.flavors[FLAVOR_NAME][CODE] = code_dir_subpath

    # `mlflow_model.code` is updated, re-generate `MLmodel` file.
    mlflow_model.save(os.path.join(path, MLMODEL_FILE_NAME))

    if conda_env is None:
        if pip_requirements is None:
            default_reqs = get_default_pip_requirements()
            # To ensure `_load_pyfunc` can successfully load the model during the dependency
            # inference, `mlflow_model.save` must be called beforehand to save an MLmodel file.
            inferred_reqs = mlflow.models.infer_pip_requirements(
                path,
                FLAVOR_NAME,
                fallback=default_reqs,
            )
            default_reqs = sorted(set(inferred_reqs).union(default_reqs))
        else:
            default_reqs = None
        conda_env, pip_requirements, pip_constraints = _process_pip_requirements(
            default_reqs,
            pip_requirements,
            extra_pip_requirements,
        )
    else:
        conda_env, pip_requirements, pip_constraints = _process_conda_env(conda_env)

    with open(os.path.join(path, _CONDA_ENV_FILE_NAME), "w") as f:
        yaml.safe_dump(conda_env, stream=f, default_flow_style=False)

    # Save `constraints.txt` if necessary
    if pip_constraints:
        write_to(os.path.join(path, _CONSTRAINTS_FILE_NAME), "\n".join(pip_constraints))

    # Save `requirements.txt`
    write_to(os.path.join(path, _REQUIREMENTS_FILE_NAME), "\n".join(pip_requirements))

    _PythonEnv.current().to_yaml(os.path.join(path, _PYTHON_ENV_FILE_NAME))
    return mlflow_model<|MERGE_RESOLUTION|>--- conflicted
+++ resolved
@@ -1884,12 +1884,8 @@
     env_manager=None,
     params: Optional[Dict[str, Any]] = None,
     extra_env: Optional[Dict[str, str]] = None,
-<<<<<<< HEAD
     prebuilt_env_uri: Optional[str] = None,
-=======
-    prebuilt_env_path: Optional[str] = None,
     model_config: Optional[Union[str, Path, Dict[str, Any]]] = None,
->>>>>>> 39c64f75
 ):
     """
     A Spark UDF that can be used to invoke the Python function formatted model.
