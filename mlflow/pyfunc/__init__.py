"""
The ``python_function`` model flavor serves as a default model interface for MLflow Python models.
Any MLflow Python model is expected to be loadable as a ``python_function`` model.

In addition, the ``mlflow.pyfunc`` module defines a generic :ref:`filesystem format
<pyfunc-filesystem-format>` for Python models and provides utilities for saving to and loading from
this format. The format is self contained in the sense that it includes all necessary information
for anyone to load it and use it. Dependencies are either stored directly with the model or
referenced via a Conda environment.

The ``mlflow.pyfunc`` module also defines utilities for creating custom ``pyfunc`` models
using frameworks and inference logic that may not be natively included in MLflow. See
:ref:`pyfunc-create-custom`.

.. _pyfunc-inference-api:

*************
Inference API
*************

Python function models are loaded as an instance of :py:class:`PyFuncModel
<mlflow.pyfunc.PyFuncModel>`, which is an MLflow wrapper around the model implementation and model
metadata (MLmodel file). You can score the model by calling the :py:func:`predict()
<mlflow.pyfunc.PyFuncModel.predict>` method, which has the following signature::

  predict(
    model_input: [pandas.DataFrame, numpy.ndarray, scipy.sparse.(csc.csc_matrix | csr.csr_matrix),
    List[Any], Dict[str, Any]]
  ) -> [numpy.ndarray | pandas.(Series | DataFrame) | List]

All PyFunc models will support `pandas.DataFrame` as input and PyFunc deep learning models will
also support tensor inputs in the form of Dict[str, numpy.ndarray] (named tensors) and
`numpy.ndarrays` (unnamed tensors).


.. _pyfunc-filesystem-format:

*****************
Filesystem format
*****************

The Pyfunc format is defined as a directory structure containing all required data, code, and
configuration::

    ./dst-path/
        ./MLmodel: configuration
        <code>: code packaged with the model (specified in the MLmodel file)
        <data>: data packaged with the model (specified in the MLmodel file)
        <env>: Conda environment definition (specified in the MLmodel file)

The directory structure may contain additional contents that can be referenced by the ``MLmodel``
configuration.

.. _pyfunc-model-config:

MLModel configuration
#####################

A Python model contains an ``MLmodel`` file in **python_function** format in its root with the
following parameters:

- loader_module [required]:
         Python module that can load the model. Expected as module identifier
         e.g. ``mlflow.sklearn``, it will be imported using ``importlib.import_module``.
         The imported module must contain a function with the following signature::

          _load_pyfunc(path: string) -> <pyfunc model implementation>

         The path argument is specified by the ``data`` parameter and may refer to a file or
         directory. The model implementation is expected to be an object with a
         ``predict`` method with the following signature::

          predict(
            model_input: [pandas.DataFrame, numpy.ndarray,
            scipy.sparse.(csc.csc_matrix | csr.csr_matrix), List[Any], Dict[str, Any]]
          ) -> [numpy.ndarray | pandas.(Series | DataFrame) | List]

- code [optional]:
        Relative path to a directory containing the code packaged with this model.
        All files and directories inside this directory are added to the Python path
        prior to importing the model loader.

- data [optional]:
         Relative path to a file or directory containing model data.
         The path is passed to the model loader.

- env [optional]:
         Relative path to an exported Conda environment. If present this environment
         should be activated prior to running the model.

- Optionally, any additional parameters necessary for interpreting the serialized model in
  ``pyfunc`` format.

.. rubric:: Example

::

    tree example/sklearn_iris/mlruns/run1/outputs/linear-lr

::

  ├── MLmodel
  ├── code
  │   ├── sklearn_iris.py
  │
  ├── data
  │   └── model.pkl
  └── mlflow_env.yml

::

    cat example/sklearn_iris/mlruns/run1/outputs/linear-lr/MLmodel

::

  python_function:
    code: code
    data: data/model.pkl
    loader_module: mlflow.sklearn
    env: mlflow_env.yml
    main: sklearn_iris

.. _pyfunc-create-custom:

******************************
Creating custom Pyfunc models
******************************

MLflow's persistence modules provide convenience functions for creating models with the
``pyfunc`` flavor in a variety of machine learning frameworks (scikit-learn, Keras, Pytorch, and
more); however, they do not cover every use case. For example, you may want to create an MLflow
model with the ``pyfunc`` flavor using a framework that MLflow does not natively support.
Alternatively, you may want to build an MLflow model that executes custom logic when evaluating
queries, such as preprocessing and postprocessing routines. Therefore, ``mlflow.pyfunc``
provides utilities for creating ``pyfunc`` models from arbitrary code and model data.

The :meth:`save_model()` and :meth:`log_model()` methods are designed to support multiple workflows
for creating custom ``pyfunc`` models that incorporate custom inference logic and artifacts
that the logic may require.

An `artifact` is a file or directory, such as a serialized model or a CSV. For example, a
serialized TensorFlow graph is an artifact. An MLflow model directory is also an artifact.

.. _pyfunc-create-custom-workflows:

Workflows
#########

:meth:`save_model()` and :meth:`log_model()` support the following workflows:

1. Programmatically defining a new MLflow model, including its attributes and artifacts.

   Given a set of artifact URIs, :meth:`save_model()` and :meth:`log_model()` can
   automatically download artifacts from their URIs and create an MLflow model directory.

   In this case, you must define a Python class which inherits from :class:`~PythonModel`,
   defining ``predict()`` and, optionally, ``load_context()``. An instance of this class is
   specified via the ``python_model`` parameter; it is automatically serialized and deserialized
   as a Python class, including all of its attributes.

2. Interpreting pre-existing data as an MLflow model.

   If you already have a directory containing model data, :meth:`save_model()` and
   :meth:`log_model()` can import the data as an MLflow model. The ``data_path`` parameter
   specifies the local filesystem path to the directory containing model data.

   In this case, you must provide a Python module, called a `loader module`. The
   loader module defines a ``_load_pyfunc()`` method that performs the following tasks:

   - Load data from the specified ``data_path``. For example, this process may include
     deserializing pickled Python objects or models or parsing CSV files.

   - Construct and return a pyfunc-compatible model wrapper. As in the first
     use case, this wrapper must define a ``predict()`` method that is used to evaluate
     queries. ``predict()`` must adhere to the :ref:`pyfunc-inference-api`.

   The ``loader_module`` parameter specifies the name of your loader module.

   For an example loader module implementation, refer to the `loader module
   implementation in mlflow.sklearn <https://github.com/mlflow/mlflow/blob/
   74d75109aaf2975f5026104d6125bb30f4e3f744/mlflow/sklearn.py#L200-L205>`_.

.. _pyfunc-create-custom-selecting-workflow:

Which workflow is right for my use case?
########################################

We consider the first workflow to be more user-friendly and generally recommend it for the
following reasons:

- It automatically resolves and collects specified model artifacts.

- It automatically serializes and deserializes the ``python_model`` instance and all of
  its attributes, reducing the amount of user logic that is required to load the model

- You can create Models using logic that is defined in the ``__main__`` scope. This allows
  custom models to be constructed in interactive environments, such as notebooks and the Python
  REPL.

You may prefer the second, lower-level workflow for the following reasons:

- Inference logic is always persisted as code, rather than a Python object. This makes logic
  easier to inspect and modify later.

- If you have already collected all of your model data in a single location, the second
  workflow allows it to be saved in MLflow format directly, without enumerating constituent
  artifacts.
"""

import collections
import importlib
import logging
import os
import signal
import subprocess
import sys
import tempfile
import threading
import inspect
import functools
from copy import deepcopy
from typing import Any, Union, Iterator, Tuple

import numpy as np
import pandas
import pandas as pd
import yaml

import mlflow
import mlflow.pyfunc.model
from mlflow.environment_variables import MLFLOW_SCORING_SERVER_REQUEST_TIMEOUT
from mlflow.exceptions import MlflowException
from mlflow.models import Model, ModelSignature, ModelInputExample
from mlflow.models.signature import _infer_signature_from_type_hints
from mlflow.models.flavor_backend_registry import get_flavor_backend
from mlflow.models.model import MLMODEL_FILE_NAME
from mlflow.models.utils import (
    PyFuncInput,
    PyFuncOutput,
    _enforce_schema,
    _save_example,
)
from mlflow.protos.databricks_pb2 import (
    INVALID_PARAMETER_VALUE,
    RESOURCE_DOES_NOT_EXIST,
)
from mlflow.pyfunc.model import (  # pylint: disable=unused-import
    PythonModel,
    PythonModelContext,
    get_default_conda_env,
)
from mlflow.pyfunc.model import get_default_pip_requirements
from mlflow.tracking._model_registry import DEFAULT_AWAIT_MAX_SLEEP_SECONDS
from mlflow.tracking.artifact_utils import _download_artifact_from_uri
from mlflow.utils import (
    PYTHON_VERSION,
    get_major_minor_py_version,
    _is_in_ipython_notebook,
)
from mlflow.utils import env_manager as _EnvManager
from mlflow.utils import find_free_port, check_port_connectivity
from mlflow.utils.annotations import deprecated, experimental
from mlflow.utils.databricks_utils import is_in_databricks_runtime
from mlflow.utils.docstring_utils import format_docstring, LOG_MODEL_PARAM_DOCS
from mlflow.utils.environment import (
    _validate_env_arguments,
    _process_pip_requirements,
    _process_conda_env,
    _CONDA_ENV_FILE_NAME,
    _REQUIREMENTS_FILE_NAME,
    _CONSTRAINTS_FILE_NAME,
    _PYTHON_ENV_FILE_NAME,
    _PythonEnv,
)
from mlflow.utils.file_utils import _copy_file_or_tree, write_to
from mlflow.utils.file_utils import get_or_create_tmp_dir, get_or_create_nfs_tmp_dir
from mlflow.utils.model_utils import (
    _get_flavor_configuration,
    _validate_and_copy_code_paths,
    _add_code_from_conf_to_system_path,
    _get_flavor_configuration_from_ml_model_file,
    _validate_and_prepare_target_save_path,
)
from mlflow.utils.nfs_on_spark import get_nfs_cache_root_dir
from mlflow.utils.requirements_utils import (
    _check_requirement_satisfied,
    _parse_requirements,
)
from mlflow.environment_variables import MLFLOW_OPENAI_RETRIES_ENABLED, _MLFLOW_TESTING

FLAVOR_NAME = "python_function"
MAIN = "loader_module"
CODE = "code"
DATA = "data"
ENV = "env"


class EnvType:
    CONDA = "conda"
    VIRTUALENV = "virtualenv"

    def __init__(self):
        raise NotImplementedError("This class is not meant to be instantiated.")


PY_VERSION = "python_version"


_logger = logging.getLogger(__name__)


def add_to_model(
    model, loader_module, data=None, code=None, conda_env=None, python_env=None, **kwargs
):
    """
    Add a ``pyfunc`` spec to the model configuration.

    Defines ``pyfunc`` configuration schema. Caller can use this to create a valid ``pyfunc`` model
    flavor out of an existing directory structure. For example, other model flavors can use this to
    specify how to use their output as a ``pyfunc``.

    NOTE:

        All paths are relative to the exported model root directory.

    :param model: Existing model.
    :param loader_module: The module to be used to load the model.
    :param data: Path to the model data.
    :param code: Path to the code dependencies.
    :param conda_env: Conda environment.
    :param python_env: Python environment.
    :param req: pip requirements file.
    :param kwargs: Additional key-value pairs to include in the ``pyfunc`` flavor specification.
                   Values must be YAML-serializable.
    :return: Updated model configuration.
    """
    params = deepcopy(kwargs)
    params[MAIN] = loader_module
    params[PY_VERSION] = PYTHON_VERSION
    if code:
        params[CODE] = code
    if data:
        params[DATA] = data
    if conda_env or python_env:
        params[ENV] = {}
        if conda_env:
            params[ENV][EnvType.CONDA] = conda_env
        if python_env:
            params[ENV][EnvType.VIRTUALENV] = python_env
    return model.add_flavor(FLAVOR_NAME, **params)


def _extract_conda_env(env):
    # In MLflow < 2.0.0, the 'env' field in a pyfunc configuration is a string containing the path
    # to a conda.yaml file.
    return env if isinstance(env, str) else env[EnvType.CONDA]


def _load_model_env(path):
    """
    Get ENV file string from a model configuration stored in Python Function format.
    Returned value is a model-relative path to a Conda Environment file,
    or None if none was specified at model save time
    """
    return _get_flavor_configuration(model_path=path, flavor_name=FLAVOR_NAME).get(ENV, None)


class PyFuncModel:
    """
    MLflow 'python function' model.

    Wrapper around model implementation and metadata. This class is not meant to be constructed
    directly. Instead, instances of this class are constructed and returned from
    :py:func:`load_model() <mlflow.pyfunc.load_model>`.

    ``model_impl`` can be any Python object that implements the `Pyfunc interface
    <https://mlflow.org/docs/latest/python_api/mlflow.pyfunc.html#pyfunc-inference-api>`_, and is
    returned by invoking the model's ``loader_module``.

    ``model_meta`` contains model metadata loaded from the MLmodel file.
    """

    def __init__(self, model_meta: Model, model_impl: Any, predict_fn: str = "predict"):
        if not hasattr(model_impl, predict_fn):
            raise MlflowException(f"Model implementation is missing required {predict_fn} method.")
        if not model_meta:
            raise MlflowException("Model is missing metadata.")
        self._model_meta = model_meta
        self._model_impl = model_impl
        self._predict_fn = getattr(model_impl, predict_fn)

    def predict(self, data: PyFuncInput) -> PyFuncOutput:
        """
        Generate model predictions.

        If the model contains signature, enforce the input schema first before calling the model
        implementation with the sanitized input. If the pyfunc model does not include model schema,
        the input is passed to the model implementation as is. See `Model Signature Enforcement
        <https://www.mlflow.org/docs/latest/models.html#signature-enforcement>`_ for more details."

        :param data: Model input as one of pandas.DataFrame, numpy.ndarray,
                     scipy.sparse.(csc.csc_matrix | csr.csr_matrix), List[Any], or
                     Dict[str, numpy.ndarray].
                     For model signatures with tensor spec inputs
                     (e.g. the Tensorflow core / Keras model), the input data type must be one of
                     `numpy.ndarray`, `List[numpy.ndarray]`, `Dict[str, numpy.ndarray]` or
                     `pandas.DataFrame`. If data is of `pandas.DataFrame` type and the model
                     contains a signature with tensor spec inputs, the corresponding column values
                     in the pandas DataFrame will be reshaped to the required shape with 'C' order
                     (i.e. read / write the elements using C-like index order), and DataFrame
                     column values will be cast as the required tensor spec type.

        :return: Model predictions as one of pandas.DataFrame, pandas.Series, numpy.ndarray or list.
        """
        input_schema = self.metadata.get_input_schema()
        if input_schema is not None:
            data = _enforce_schema(data, input_schema)

        if "openai" in sys.modules and MLFLOW_OPENAI_RETRIES_ENABLED.get():
            from mlflow.openai.retry import openai_auto_retry_patch

            try:
                with openai_auto_retry_patch():
                    return self._predict_fn(data)
            except Exception:
                if _MLFLOW_TESTING.get():
                    raise

        return self._predict_fn(data)

    @experimental
    def unwrap_python_model(self):
        """
        Unwrap the underlying Python model object.

        This method is useful for accessing custom model functions, while still being able to
        leverage the MLflow designed workflow through the `predict()` method.

        :return: The underlying wrapped model object

        .. test-code-block:: python
            :caption: Example

            import mlflow


            # define a custom model
            class MyModel(mlflow.pyfunc.PythonModel):
                def predict(self, context, model_input):
                    return self.my_custom_function(model_input)

                def my_custom_function(self, model_input):
                    # do something with the model input
                    return 0


            some_input = 1
            # save the model
            my_model = MyModel()
            with mlflow.start_run():
                model_info = mlflow.pyfunc.log_model(artifact_path="model", python_model=my_model)

            # load the model
            loaded_model = mlflow.pyfunc.load_model(model_uri=model_info.model_uri)
            print(type(loaded_model))  # <class 'mlflow.pyfunc.model.PyFuncModel'>

            unwrapped_model = loaded_model.unwrap_python_model()
            print(type(unwrapped_model))  # <class '__main__.MyModel'>

            # does not work, only predict() is exposed
            # print(loaded_model.my_custom_function(some_input))

            print(unwrapped_model.my_custom_function(some_input))  # works

            print(loaded_model.predict(some_input))  # works

            # works, but None is needed for context arg
            print(unwrapped_model.predict(None, some_input))

        """
        try:
            python_model = self._model_impl.python_model
            if python_model is None:
                raise AttributeError("Expected python_model attribute not to be None.")
        except AttributeError as e:
            raise MlflowException("Unable to retrieve base model object from pyfunc.") from e
        return python_model

    def __eq__(self, other):
        if not isinstance(other, PyFuncModel):
            return False
        return self._model_meta == other._model_meta

    @property
    def metadata(self):
        """Model metadata."""
        if self._model_meta is None:
            raise MlflowException("Model is missing metadata.")
        return self._model_meta

    def __repr__(self):
        info = {}
        if self._model_meta is not None:
            if hasattr(self._model_meta, "run_id") and self._model_meta.run_id is not None:
                info["run_id"] = self._model_meta.run_id
            if (
                hasattr(self._model_meta, "artifact_path")
                and self._model_meta.artifact_path is not None
            ):
                info["artifact_path"] = self._model_meta.artifact_path
            info["flavor"] = self._model_meta.flavors[FLAVOR_NAME]["loader_module"]
        return yaml.safe_dump({"mlflow.pyfunc.loaded_model": info}, default_flow_style=False)


def _warn_dependency_requirement_mismatches(model_path):
    """
    Inspects the model's dependencies and prints a warning if the current Python environment
    doesn't satisfy them.
    """
    req_file_path = os.path.join(model_path, _REQUIREMENTS_FILE_NAME)
    if not os.path.exists(req_file_path):
        return

    try:
        mismatch_infos = []
        for req in _parse_requirements(req_file_path, is_constraint=False):
            req_line = req.req_str
            mismatch_info = _check_requirement_satisfied(req_line)
            if mismatch_info is not None:
                mismatch_infos.append(str(mismatch_info))

        if len(mismatch_infos) > 0:
            mismatch_str = " - " + "\n - ".join(mismatch_infos)
            warning_msg = (
                "Detected one or more mismatches between the model's dependencies and the current "
                f"Python environment:\n{mismatch_str}\n"
                "To fix the mismatches, call `mlflow.pyfunc.get_model_dependencies(model_uri)` "
                "to fetch the model's environment and install dependencies using the resulting "
                "environment file."
            )
            _logger.warning(warning_msg)

    except Exception as e:
        _logger.warning(
            f"Encountered an unexpected error ({e!r}) while detecting model dependency "
            "mismatches. Set logging level to DEBUG to see the full traceback."
        )
        _logger.debug("", exc_info=True)


def load_model(
    model_uri: str,
    suppress_warnings: bool = False,
    dst_path: str = None,
) -> PyFuncModel:
    """
    Load a model stored in Python function format.

    :param model_uri: The location, in URI format, of the MLflow model. For example:

                      - ``/Users/me/path/to/local/model``
                      - ``relative/path/to/local/model``
                      - ``s3://my_bucket/path/to/model``
                      - ``runs:/<mlflow_run_id>/run-relative/path/to/model``
                      - ``models:/<model_name>/<model_version>``
                      - ``models:/<model_name>/<stage>``
                      - ``mlflow-artifacts:/path/to/model``

                      For more information about supported URI schemes, see
                      `Referencing Artifacts <https://www.mlflow.org/docs/latest/concepts.html#
                      artifact-locations>`_.
    :param suppress_warnings: If ``True``, non-fatal warning messages associated with the model
                              loading process will be suppressed. If ``False``, these warning
                              messages will be emitted.
    :param dst_path: The local filesystem path to which to download the model artifact.
                     This directory must already exist. If unspecified, a local output
                     path will be created.
    """
    local_path = _download_artifact_from_uri(artifact_uri=model_uri, output_path=dst_path)

    if not suppress_warnings:
        _warn_dependency_requirement_mismatches(local_path)

    model_meta = Model.load(os.path.join(local_path, MLMODEL_FILE_NAME))

    conf = model_meta.flavors.get(FLAVOR_NAME)
    if conf is None:
        raise MlflowException(
            f'Model does not have the "{FLAVOR_NAME}" flavor',
            RESOURCE_DOES_NOT_EXIST,
        )
    model_py_version = conf.get(PY_VERSION)
    if not suppress_warnings:
        _warn_potentially_incompatible_py_version_if_necessary(model_py_version=model_py_version)

    _add_code_from_conf_to_system_path(local_path, conf, code_key=CODE)
    data_path = os.path.join(local_path, conf[DATA]) if (DATA in conf) else local_path
    model_impl = importlib.import_module(conf[MAIN])._load_pyfunc(data_path)
    predict_fn = conf.get("predict_fn", "predict")
    return PyFuncModel(model_meta=model_meta, model_impl=model_impl, predict_fn=predict_fn)


class _ServedPyFuncModel(PyFuncModel):
    def __init__(self, model_meta: Model, client: Any, server_pid: int):
        super().__init__(model_meta=model_meta, model_impl=client, predict_fn="invoke")
        self._client = client
        self._server_pid = server_pid

    def predict(self, data):
        result = self._client.invoke(data).get_predictions()
        if isinstance(result, pandas.DataFrame):
            result = result[result.columns[0]]
        return result

    @property
    def pid(self):
        if self._server_pid is None:
            raise MlflowException("Served PyFunc Model is missing server process ID.")
        return self._server_pid


def _load_model_or_server(model_uri: str, env_manager: str):
    """
    Load a model with env restoration. If a non-local ``env_manager`` is specified, prepare an
    independent Python environment with the training time dependencies of the specified model
    installed and start a MLflow Model Scoring Server process with that model in that environment.
    Return a _ServedPyFuncModel that invokes the scoring server for prediction. Otherwise, load and
    return the model locally as a PyFuncModel using :py:func:`mlflow.pyfunc.load_model`.

    :param model_uri: The uri of the model.
    :param env_manager: The environment manager to load the model.
    :return: A _ServedPyFuncModel for non-local ``env_manager``s or a PyFuncModel otherwise.
    """
    from mlflow.pyfunc.scoring_server.client import ScoringServerClient, StdinScoringServerClient

    if env_manager == _EnvManager.LOCAL:
        return load_model(model_uri)

    _logger.info("Starting model server for model environment restoration.")

    local_path = _download_artifact_from_uri(artifact_uri=model_uri)
    model_meta = Model.load(os.path.join(local_path, MLMODEL_FILE_NAME))

    is_port_connectable = check_port_connectivity()
    pyfunc_backend = get_flavor_backend(
        local_path,
        env_manager=env_manager,
        install_mlflow=os.environ.get("MLFLOW_HOME") is not None,
        create_env_root_dir=not is_port_connectable,
    )
    _logger.info("Restoring model environment. This can take a few minutes.")
    # Set capture_output to True in Databricks so that when environment preparation fails, the
    # exception message of the notebook cell output will include child process command execution
    # stdout/stderr output.
    pyfunc_backend.prepare_env(model_uri=local_path, capture_output=is_in_databricks_runtime())
    if is_port_connectable:
        server_port = find_free_port()
        scoring_server_proc = pyfunc_backend.serve(
            model_uri=local_path,
            port=server_port,
            host="127.0.0.1",
            timeout=MLFLOW_SCORING_SERVER_REQUEST_TIMEOUT.get(),
            enable_mlserver=False,
            synchronous=False,
            stdout=subprocess.PIPE,
            stderr=subprocess.STDOUT,
        )
        client = ScoringServerClient("127.0.0.1", server_port)
    else:
        scoring_server_proc = pyfunc_backend.serve_stdin(local_path)
        client = StdinScoringServerClient(scoring_server_proc)

    _logger.info(f"Scoring server process started at PID: {scoring_server_proc.pid}")
    try:
        client.wait_server_ready(timeout=90, scoring_server_proc=scoring_server_proc)
    except Exception as e:
        raise MlflowException("MLflow model server failed to launch.") from e

    return _ServedPyFuncModel(
        model_meta=model_meta, client=client, server_pid=scoring_server_proc.pid
    )


def _get_model_dependencies(model_uri, format="pip"):  # pylint: disable=redefined-builtin
    model_dir = _download_artifact_from_uri(model_uri)

    def get_conda_yaml_path():
        model_config = _get_flavor_configuration_from_ml_model_file(
            os.path.join(model_dir, MLMODEL_FILE_NAME), flavor_name=FLAVOR_NAME
        )
        return os.path.join(model_dir, _extract_conda_env(model_config[ENV]))

    if format == "pip":
        requirements_file = os.path.join(model_dir, _REQUIREMENTS_FILE_NAME)
        if os.path.exists(requirements_file):
            return requirements_file

        _logger.info(
            f"{_REQUIREMENTS_FILE_NAME} is not found in the model directory. Falling back to"
            f" extracting pip requirements from the model's 'conda.yaml' file. Conda"
            " dependencies will be ignored."
        )

        with open(get_conda_yaml_path()) as yf:
            conda_yaml = yaml.safe_load(yf)

        conda_deps = conda_yaml.get("dependencies", [])
        for index, dep in enumerate(conda_deps):
            if isinstance(dep, dict) and "pip" in dep:
                pip_deps_index = index
                break
        else:
            raise MlflowException(
                "No pip section found in conda.yaml file in the model directory.",
                error_code=RESOURCE_DOES_NOT_EXIST,
            )

        pip_deps = conda_deps.pop(pip_deps_index)["pip"]
        tmp_dir = tempfile.mkdtemp()
        pip_file_path = os.path.join(tmp_dir, _REQUIREMENTS_FILE_NAME)
        with open(pip_file_path, "w") as f:
            f.write("\n".join(pip_deps) + "\n")

        if len(conda_deps) > 0:
            _logger.warning(
                "The following conda dependencies have been excluded from the environment file:"
                f" {', '.join(conda_deps)}."
            )

        return pip_file_path

    elif format == "conda":
        return get_conda_yaml_path()
    else:
        raise MlflowException(
            f"Illegal format argument '{format}'.", error_code=INVALID_PARAMETER_VALUE
        )


def get_model_dependencies(model_uri, format="pip"):  # pylint: disable=redefined-builtin
    """
    :param model_uri: The uri of the model to get dependencies from.
    :param format: The format of the returned dependency file. If the ``"pip"`` format is
                   specified, the path to a pip ``requirements.txt`` file is returned.
                   If the ``"conda"`` format is specified, the path to a ``"conda.yaml"``
                   file is returned . If the ``"pip"`` format is specified but the model
                   was not saved with a ``requirements.txt`` file, the ``pip`` section
                   of the model's ``conda.yaml`` file is extracted instead, and any
                   additional conda dependencies are ignored. Default value is ``"pip"``.
    :return: The local filesystem path to either a pip ``requirements.txt`` file
             (if ``format="pip"``) or a ``conda.yaml`` file (if ``format="conda"``)
             specifying the model's dependencies.
    """
    dep_file = _get_model_dependencies(model_uri, format)

    if format == "pip":
        prefix = "%" if _is_in_ipython_notebook() else ""
        _logger.info(
            "To install the dependencies that were used to train the model, run the "
            f"following command: '{prefix}pip install -r {dep_file}'."
        )
    return dep_file


@deprecated("mlflow.pyfunc.load_model", 1.0)
def load_pyfunc(model_uri, suppress_warnings=False):
    """
    Load a model stored in Python function format.

    :param model_uri: The location, in URI format, of the MLflow model. For example:

                      - ``/Users/me/path/to/local/model``
                      - ``relative/path/to/local/model``
                      - ``s3://my_bucket/path/to/model``
                      - ``runs:/<mlflow_run_id>/run-relative/path/to/model``
                      - ``models:/<model_name>/<model_version>``
                      - ``models:/<model_name>/<stage>``
                      - ``mlflow-artifacts:/path/to/model``

                      For more information about supported URI schemes, see
                      `Referencing Artifacts <https://www.mlflow.org/docs/latest/concepts.html#
                      artifact-locations>`_.

    :param suppress_warnings: If ``True``, non-fatal warning messages associated with the model
                              loading process will be suppressed. If ``False``, these warning
                              messages will be emitted.
    """
    return load_model(model_uri, suppress_warnings)


def _warn_potentially_incompatible_py_version_if_necessary(model_py_version=None):
    """
    Compares the version of Python that was used to save a given model with the version
    of Python that is currently running. If a major or minor version difference is detected,
    logs an appropriate warning.
    """
    if model_py_version is None:
        _logger.warning(
            "The specified model does not have a specified Python version. It may be"
            " incompatible with the version of Python that is currently running: Python %s",
            PYTHON_VERSION,
        )
    elif get_major_minor_py_version(model_py_version) != get_major_minor_py_version(PYTHON_VERSION):
        _logger.warning(
            "The version of Python that the model was saved in, `Python %s`, differs"
            " from the version of Python that is currently running, `Python %s`,"
            " and may be incompatible",
            model_py_version,
            PYTHON_VERSION,
        )


def _create_model_downloading_tmp_dir(should_use_nfs):
    if should_use_nfs:
        root_tmp_dir = get_or_create_nfs_tmp_dir()
    else:
        root_tmp_dir = get_or_create_tmp_dir()

    root_model_cache_dir = os.path.join(root_tmp_dir, "models")
    os.makedirs(root_model_cache_dir, exist_ok=True)

    tmp_model_dir = tempfile.mkdtemp(dir=root_model_cache_dir)
    # mkdtemp creates a directory with permission 0o700
    # change it to be 0o777 to ensure it can be seen in spark UDF
    os.chmod(tmp_model_dir, 0o777)
    return tmp_model_dir


_MLFLOW_SERVER_OUTPUT_TAIL_LINES_TO_KEEP = 200


<<<<<<< HEAD
def _convert_model_output_spec_to_spark_type(spec):
    from mlflow.types.schema import ColSpec, TensorSpec, DataType
    from pyspark.sql.types import ArrayType

    # TODO: handle optional output columns.
    if isinstance(spec, ColSpec):
        return spec.type.to_spark()
    elif isinstance(spec, TensorSpec):
        data_type = DataType.from_numpy_type(spec.type)
        if data_type is None:
            raise MlflowException(
                f"Model output tensor spec type {spec.type} is not supported in spark_udf."
            )

        if len(spec.shape) == 1:
            return ArrayType(data_type.to_spark())
        elif len(spec.shape) == 2:
            return ArrayType(ArrayType(data_type.to_spark()))
        else:
            raise MlflowException(
                "Only one dimension or 2 dimensions tensors are supported as spark_udf "
                f"return value, but model output '{spec.name}' has shape {spec.shape}."
            )
    else:
        raise ValueError(f"Unknown schema output spec {spec}.")


def _infer_spark_udf_return_type(model_output_schema):
    from pyspark.sql.types import StructType, StructField, ArrayType

    if len(model_output_schema.inputs) == 1:
        return _convert_model_output_spec_to_spark_type(model_output_schema.inputs[0])

    return StructType(
        [
            StructField(
                name=spec.name or str(i), dataType=_convert_model_output_spec_to_spark_type(spec)
            )
            for i, spec in enumerate(model_output_schema.inputs)
        ]
    )


def spark_udf(spark, model_uri, result_type=None, env_manager=_EnvManager.LOCAL):
=======
def _parse_spark_datatype(datatype: str):
    from pyspark.sql.functions import udf

    return udf(lambda x: x, returnType=datatype).returnType


def spark_udf(spark, model_uri, result_type="double", env_manager=_EnvManager.LOCAL):
>>>>>>> b1b6ceed
    """
    A Spark UDF that can be used to invoke the Python function formatted model.

    Parameters passed to the UDF are forwarded to the model as a DataFrame where the column names
    are ordinals (0, 1, ...). On some versions of Spark (3.0 and above), it is also possible to
    wrap the input in a struct. In that case, the data will be passed as a DataFrame with column
    names given by the struct definition (e.g. when invoked as my_udf(struct('x', 'y')), the model
    will get the data as a pandas DataFrame with 2 columns 'x' and 'y').

    If a model contains a signature with tensor spec inputs, you will need to pass a column of
    array type as a corresponding UDF argument. The column values of which must be one dimensional
    arrays. The UDF will reshape the column values to the required shape with 'C' order
    (i.e. read / write the elements using C-like index order) and cast the values as the required
    tensor spec type.

    If a model contains a signature, the UDF can be called without specifying column name
    arguments. In this case, the UDF will be called with column names from signature, so the
    evaluation dataframe's column names must match the model signature's column names.

    The predictions are filtered to contain only the columns that can be represented as the
    ``result_type``. If the ``result_type`` is string or array of strings, all predictions are
    converted to string. If the result type is not an array type, the left most column with
    matching type is returned.

    NOTE: Inputs of type ``pyspark.sql.types.DateType`` are not supported on earlier versions of
    Spark (2.4 and below).

    .. code-block:: python
        :caption: Example

        from pyspark.sql.functions import struct

        predict = mlflow.pyfunc.spark_udf(spark, "/my/local/model")
        df.withColumn("prediction", predict(struct("name", "age"))).show()

    :param spark: A SparkSession object.
    :param model_uri: The location, in URI format, of the MLflow model with the
                      :py:mod:`mlflow.pyfunc` flavor. For example:

                      - ``/Users/me/path/to/local/model``
                      - ``relative/path/to/local/model``
                      - ``s3://my_bucket/path/to/model``
                      - ``runs:/<mlflow_run_id>/run-relative/path/to/model``
                      - ``models:/<model_name>/<model_version>``
                      - ``models:/<model_name>/<stage>``
                      - ``mlflow-artifacts:/path/to/model``

                      For more information about supported URI schemes, see
                      `Referencing Artifacts <https://www.mlflow.org/docs/latest/concepts.html#
                      artifact-locations>`_.

    :param result_type: the return type of the user-defined function. The value can be either a
        ``pyspark.sql.types.DataType`` object or a DDL-formatted type string. Only a primitive
        type, an array ``pyspark.sql.types.ArrayType`` of primitive type, or a struct type
        containing fields of above 2 kinds of types are allowed.
        If ``result_type`` param is not set, it tries to infer result type from model signature
        output schema, if model output schema is not available, it fallbacks to use ``double``
        type as the default result type.

        The following classes of result type are supported:

        - "int" or ``pyspark.sql.types.IntegerType``: The leftmost integer that can fit in an
          ``int32`` or an exception if there is none.

        - "long" or ``pyspark.sql.types.LongType``: The leftmost long integer that can fit in an
          ``int64`` or an exception if there is none.

        - ``ArrayType(IntegerType|LongType)``: All integer columns that can fit into the requested
          size.

        - "float" or ``pyspark.sql.types.FloatType``: The leftmost numeric result cast to
          ``float32`` or an exception if there is none.

        - "double" or ``pyspark.sql.types.DoubleType``: The leftmost numeric result cast to
          ``double`` or an exception if there is none.

        - ``ArrayType(FloatType|DoubleType)``: All numeric columns cast to the requested type or
          an exception if there are no numeric columns.

        - "string" or ``pyspark.sql.types.StringType``: The leftmost column converted to ``string``.

        - "boolean" or "bool" or ``pyspark.sql.types.BooleanType``: The leftmost column converted
          to ``bool`` or an exception if there is none.

        - ``ArrayType(StringType)``: All columns converted to ``string``.

        - "field1 FIELD1_TYPE, field2 FIELD2_TYPE, ...": A struct type containing multiple fields
          separated by comma, each field type must be one of types listed above.

    :param env_manager: The environment manager to use in order to create the python environment
                        for model inference. Note that environment is only restored in the context
                        of the PySpark UDF; the software environment outside of the UDF is
                        unaffected. Default value is ``local``, and the following values are
                        supported:

                         - ``virtualenv``: Use virtualenv to restore the python environment that
                           was used to train the model.
                         - ``conda``: (Recommended) Use Conda to restore the software environment
                           that was used to train the model.
                         - ``local``: Use the current Python environment for model inference, which
                           may differ from the environment used to train the model and may lead to
                           errors or invalid predictions.

    :return: Spark UDF that applies the model's ``predict`` method to the data and returns a
             type specified by ``result_type``, which by default is a double.
    """

    # Scope Spark import to this method so users don't need pyspark to use non-Spark-related
    # functionality.
    from mlflow.pyfunc.spark_model_cache import SparkModelCache
    from mlflow.utils._spark_utils import _SparkDirectoryDistributor
    from pyspark.sql.functions import pandas_udf
    from pyspark.sql.types import (
        ArrayType,
        DataType as SparkDataType,
        StructType as SparkStructType,
    )
    from pyspark.sql.types import (
        DoubleType,
        IntegerType,
        FloatType,
        LongType,
        StringType,
        BooleanType,
    )

    # Used in test to force install local version of mlflow when starting a model server
    mlflow_home = os.environ.get("MLFLOW_HOME")
    openai_env_vars = mlflow.openai._OpenAIEnvVar.read_environ()
    mlflow_testing = _MLFLOW_TESTING.get_raw()

    _EnvManager.validate(env_manager)

    # Check whether spark is in local or local-cluster mode
    # this case all executors and driver share the same filesystem
    is_spark_in_local_mode = spark.conf.get("spark.master").startswith("local")

    nfs_root_dir = get_nfs_cache_root_dir()
    should_use_nfs = nfs_root_dir is not None
    should_use_spark_to_broadcast_file = not (is_spark_in_local_mode or should_use_nfs)

<<<<<<< HEAD
=======
    result_type = "boolean" if result_type == "bool" else result_type

    if not isinstance(result_type, SparkDataType):
        result_type = _parse_spark_datatype(result_type)

    elem_type = result_type
    if isinstance(elem_type, ArrayType):
        elem_type = elem_type.elementType

    supported_types = [
        IntegerType,
        LongType,
        FloatType,
        DoubleType,
        StringType,
        BooleanType,
        SparkStructType,
    ]

    if not any(isinstance(elem_type, x) for x in supported_types):
        raise MlflowException(
            message="Invalid result_type '{}'. Result type can only be one of or an array of one "
            "of the following types: {}".format(str(elem_type), str(supported_types)),
            error_code=INVALID_PARAMETER_VALUE,
        )

>>>>>>> b1b6ceed
    local_model_path = _download_artifact_from_uri(
        artifact_uri=model_uri,
        output_path=_create_model_downloading_tmp_dir(should_use_nfs),
    )

    if env_manager == _EnvManager.LOCAL:
        # Assume spark executor python environment is the same with spark driver side.
        _warn_dependency_requirement_mismatches(local_model_path)
        _logger.warning(
            'Calling `spark_udf()` with `env_manager="local"` does not recreate the same '
            "environment that was used during training, which may lead to errors or inaccurate "
            'predictions. We recommend specifying `env_manager="conda"`, which automatically '
            "recreates the environment that was used to train the model and performs inference "
            "in the recreated environment."
        )
    else:
        _logger.info(
            f"This UDF will use {env_manager} to recreate the model's software environment for "
            "inference. This may take extra time during execution."
        )
        if not sys.platform.startswith("linux"):
            # TODO: support killing mlflow server launched in UDF task when spark job canceled
            #  for non-linux system.
            #  https://stackoverflow.com/questions/53208/how-do-i-automatically-destroy-child-processes-in-windows
            _logger.warning(
                "In order to run inference code in restored python environment, PySpark UDF "
                "processes spawn MLflow Model servers as child processes. Due to system "
                "limitations with handling SIGKILL signals, these MLflow Model server child "
                "processes cannot be cleaned up if the Spark Job is canceled."
            )
    pyfunc_backend = get_flavor_backend(
        local_model_path,
        env_manager=env_manager,
        install_mlflow=os.environ.get("MLFLOW_HOME") is not None,
        create_env_root_dir=True,
    )
    if not should_use_spark_to_broadcast_file:
        # Prepare restored environment in driver side if possible.
        # Note: In databricks runtime, because databricks notebook cell output cannot capture
        # child process output, so that set capture_output to be True so that when `conda prepare
        # env` command failed, the exception message will include command stdout/stderr output.
        # Otherwise user have to check cluster driver log to find command stdout/stderr output.
        # In non-databricks runtime, set capture_output to be False, because the benefit of
        # "capture_output=False" is the output will be printed immediately, otherwise you have
        # to wait conda command fail and suddenly get all output printed (included in error
        # message).
        if env_manager != _EnvManager.LOCAL:
            pyfunc_backend.prepare_env(
                model_uri=local_model_path, capture_output=is_in_databricks_runtime()
            )
    else:
        # Broadcast local model directory to remote worker if needed.
        archive_path = SparkModelCache.add_local_model(spark, local_model_path)

    model_metadata = Model.load(os.path.join(local_model_path, MLMODEL_FILE_NAME))

    model_output_schema = model_metadata.get_output_schema()

    if result_type is None:
        if model_output_schema is None:
            _logger.warning(
                "No 'result_type' provided for spark_udf and the model metadata does not "
                "have an output schema. 'result_type' is set to 'double' type."
            )
            result_type = "double"
        else:
            result_type = _infer_spark_udf_return_type(model_output_schema)
    else:
        result_type = "boolean" if result_type == "bool" else result_type

    if not isinstance(result_type, SparkDataType):
        result_type = _parse_datatype_string(result_type)

    elem_type = result_type
    if isinstance(elem_type, ArrayType):
        elem_type = elem_type.elementType
        if isinstance(elem_type, ArrayType):
            elem_type = elem_type.elementType

    supported_types = [
        IntegerType,
        LongType,
        FloatType,
        DoubleType,
        StringType,
        BooleanType,
        SparkStructType,
    ]

    if not any(isinstance(elem_type, x) for x in supported_types):
        raise MlflowException(
            message="Invalid result_type '{}'. Result type can only be one of or an array of one "
            "of the following types: {}".format(elem_type, supported_types),
            error_code=INVALID_PARAMETER_VALUE,
        )

    def _predict_row_batch(predict_fn, args):
        input_schema = model_metadata.get_input_schema()
        pdf = None

        for x in args:
            if type(x) == pandas.DataFrame:
                if len(args) != 1:
                    raise Exception(
                        "If passing a StructType column, there should be only one "
                        "input column, but got %d" % len(args)
                    )
                pdf = x
        if pdf is None:
            args = list(args)
            if input_schema is None:
                names = [str(i) for i in range(len(args))]
            else:
                names = input_schema.input_names()
                required_names = input_schema.required_input_names()
                if len(args) > len(names):
                    args = args[: len(names)]
                if len(args) < len(required_names):
                    raise MlflowException(
                        "Model input is missing required columns. Expected {} required"
                        " input columns {}, but the model received only {} unnamed input columns"
                        " (Since the columns were passed unnamed they are expected to be in"
                        " the order specified by the schema).".format(len(names), names, len(args))
                    )
            pdf = pandas.DataFrame(data={names[i]: x for i, x in enumerate(args)}, columns=names)

        result = predict_fn(pdf)

        if isinstance(result, dict):
            result = {k: list(v) for k, v in result.items()}

        spark_primitive_type_to_np_type = {
            IntegerType: np.int32,
            LongType: np.int64,
            FloatType: np.float32,
            DoubleType: np.float64,
            BooleanType: np.bool_,
            StringType: np.str_,
        }

        def _convert_array_values(values, spark_type):
            array_dim = 1
            elem_type = spark_type.elementType
            if isinstance(elem_type, ArrayType):
                elem_type = elem_type.elementType
                if isinstance(elem_type, ArrayType):
                    raise MlflowException(
                        "Triple nested array type field in struct type is not supported: "
                        f"{spark_type.simpleString()}."
                    )
                array_dim = 2

            if type(elem_type) not in spark_primitive_type_to_np_type:
                raise MlflowException(
                    "Unsupported array type field with element type "
                    f"{elem_type.simpleString()} in struct type.",
                    error_code=INVALID_PARAMETER_VALUE,
                )
            np_type = spark_primitive_type_to_np_type[type(elem_type)]

            if array_dim == 1:
                return [np.array(v, dtype=np_type) for v in values]
            else:
                return [list(np.array(v, dtype=np_type)) for v in values]

        if isinstance(result_type, ArrayType) and isinstance(result_type.elementType, ArrayType):
            result_values = _convert_array_values(result, result_type)
            return pandas.Series(result_values)

        if not isinstance(result, pandas.DataFrame):
            result = pandas.DataFrame(data=result)

        if isinstance(result_type, SparkStructType):
            result_dict = {}
            for field_name in result_type.fieldNames():
                field_type = result_type[field_name].dataType
                field_values = result[field_name]

                if type(field_type) in spark_primitive_type_to_np_type:
                    np_type = spark_primitive_type_to_np_type[type(field_type)]
                    field_values = field_values.astype(np_type)

                elif type(field_type) == ArrayType:
                    field_values = _convert_array_values(field_values, field_type)
                else:
                    raise MlflowException(
                        f"Unsupported field type {field_type.simpleString()} in struct type.",
                        error_code=INVALID_PARAMETER_VALUE,
                    )
                result_dict[field_name] = field_values

            return pandas.DataFrame(result_dict)

        elem_type = result_type.elementType if isinstance(result_type, ArrayType) else result_type

        if type(elem_type) == IntegerType:
            result = result.select_dtypes(
                [np.byte, np.ubyte, np.short, np.ushort, np.int32]
            ).astype(np.int32)

        elif type(elem_type) == LongType:
            result = result.select_dtypes([np.byte, np.ubyte, np.short, np.ushort, int]).astype(
                np.int64
            )

        elif type(elem_type) == FloatType:
            result = result.select_dtypes(include=(np.number,)).astype(np.float32)

        elif type(elem_type) == DoubleType:
            result = result.select_dtypes(include=(np.number,)).astype(np.float64)

        elif type(elem_type) == BooleanType:
            result = result.select_dtypes([bool, np.bool_]).astype(bool)

        if len(result.columns) == 0:
            raise MlflowException(
                message="The model did not produce any values compatible with the requested "
                "type '{}'. Consider requesting udf with StringType or "
                "Arraytype(StringType).".format(str(elem_type)),
                error_code=INVALID_PARAMETER_VALUE,
            )

        if type(elem_type) == StringType:
            result = result.applymap(str)

        if type(result_type) == ArrayType:
            return pandas.Series(result.to_numpy().tolist())
        else:
            return result[result.columns[0]]

    result_type_hint = (
        pandas.DataFrame if isinstance(result_type, SparkStructType) else pandas.Series
    )

    @pandas_udf(result_type)
    def udf(
        iterator: Iterator[Tuple[Union[pandas.Series, pandas.DataFrame], ...]]
    ) -> Iterator[result_type_hint]:
        # importing here to prevent circular import
        from mlflow.pyfunc.scoring_server.client import (
            ScoringServerClient,
            StdinScoringServerClient,
        )

        # Note: this is a pandas udf function in iteration style, which takes an iterator of
        # tuple of pandas.Series and outputs an iterator of pandas.Series.
        if mlflow_home is not None:
            os.environ["MLFLOW_HOME"] = mlflow_home
        if openai_env_vars:
            os.environ.update(openai_env_vars)
        if mlflow_testing:
            _MLFLOW_TESTING.set(mlflow_testing)
        scoring_server_proc = None

        if env_manager != _EnvManager.LOCAL:
            if should_use_spark_to_broadcast_file:
                local_model_path_on_executor = _SparkDirectoryDistributor.get_or_extract(
                    archive_path
                )
                # Call "prepare_env" in advance in order to reduce scoring server launch time.
                # So that we can use a shorter timeout when call `client.wait_server_ready`,
                # otherwise we have to set a long timeout for `client.wait_server_ready` time,
                # this prevents spark UDF task failing fast if other exception raised when scoring
                # server launching.
                # Set "capture_output" so that if "conda env create" command failed, the command
                # stdout/stderr output will be attached to the exception message and included in
                # driver side exception.
                pyfunc_backend.prepare_env(
                    model_uri=local_model_path_on_executor, capture_output=True
                )
            else:
                local_model_path_on_executor = None

            if check_port_connectivity():
                # launch scoring server
                server_port = find_free_port()
                host = "127.0.0.1"
                scoring_server_proc = pyfunc_backend.serve(
                    model_uri=local_model_path_on_executor or local_model_path,
                    port=server_port,
                    host=host,
                    timeout=MLFLOW_SCORING_SERVER_REQUEST_TIMEOUT.get(),
                    enable_mlserver=False,
                    synchronous=False,
                    stdout=subprocess.PIPE,
                    stderr=subprocess.STDOUT,
                )

                client = ScoringServerClient(host, server_port)
            else:
                scoring_server_proc = pyfunc_backend.serve_stdin(
                    model_uri=local_model_path_on_executor or local_model_path,
                    stdout=subprocess.PIPE,
                    stderr=subprocess.STDOUT,
                )
                client = StdinScoringServerClient(scoring_server_proc)

            _logger.info("Using %s", client.__class__.__name__)

            server_tail_logs = collections.deque(maxlen=_MLFLOW_SERVER_OUTPUT_TAIL_LINES_TO_KEEP)

            def server_redirect_log_thread_func(child_stdout):
                for line in child_stdout:
                    decoded = line.decode() if isinstance(line, bytes) else line
                    server_tail_logs.append(decoded)
                    sys.stdout.write("[model server] " + decoded)

            server_redirect_log_thread = threading.Thread(
                target=server_redirect_log_thread_func,
                args=(scoring_server_proc.stdout,),
            )
            server_redirect_log_thread.setDaemon(True)
            server_redirect_log_thread.start()

            try:
                client.wait_server_ready(timeout=90, scoring_server_proc=scoring_server_proc)
            except Exception as e:
                err_msg = "During spark UDF task execution, mlflow model server failed to launch. "
                if len(server_tail_logs) == _MLFLOW_SERVER_OUTPUT_TAIL_LINES_TO_KEEP:
                    err_msg += (
                        f"Last {_MLFLOW_SERVER_OUTPUT_TAIL_LINES_TO_KEEP} "
                        "lines of MLflow model server output:\n"
                    )
                else:
                    err_msg += "MLflow model server output:\n"
                err_msg += "".join(server_tail_logs)
                raise MlflowException(err_msg) from e

            def batch_predict_fn(pdf):
                return client.invoke(pdf).get_predictions()

        elif env_manager == _EnvManager.LOCAL:
            if should_use_spark_to_broadcast_file:
                loaded_model, _ = SparkModelCache.get_or_load(archive_path)
            else:
                loaded_model = mlflow.pyfunc.load_model(local_model_path)

            def batch_predict_fn(pdf):
                return loaded_model.predict(pdf)

        try:
            for input_batch in iterator:
                # If the UDF is called with only multiple arguments,
                # the `input_batch` is a tuple which composes of several pd.Series/pd.DataFrame
                # objects.
                # If the UDF is called with only one argument,
                # the `input_batch` instance will be an instance of `pd.Series`/`pd.DataFrame`,
                if isinstance(input_batch, (pandas.Series, pandas.DataFrame)):
                    # UDF is called with only one argument
                    row_batch_args = (input_batch,)
                else:
                    row_batch_args = input_batch

                if len(row_batch_args[0]) > 0:
                    yield _predict_row_batch(batch_predict_fn, row_batch_args)
        finally:
            if scoring_server_proc is not None:
                os.kill(scoring_server_proc.pid, signal.SIGTERM)

    udf.metadata = model_metadata

    @functools.wraps(udf)
    def udf_with_default_cols(*args):
        if len(args) == 0:
            input_schema = model_metadata.get_input_schema()
            if input_schema and len(input_schema.optional_input_names()) > 0:
                raise MlflowException(
                    message="Cannot apply UDF without column names specified when"
                    " model signature contains optional columns.",
                    error_code=INVALID_PARAMETER_VALUE,
                )
            if input_schema and len(input_schema.inputs) > 0:
                if input_schema.has_input_names():
                    input_names = input_schema.input_names()
                    return udf(*input_names)
                else:
                    raise MlflowException(
                        message="Cannot apply udf because no column names specified. The udf "
                        "expects {} columns with types: {}. Input column names could not be "
                        "inferred from the model signature (column names not found).".format(
                            len(input_schema.inputs),
                            input_schema.inputs,
                        ),
                        error_code=INVALID_PARAMETER_VALUE,
                    )
            else:
                raise MlflowException(
                    "Attempting to apply udf on zero columns because no column names were "
                    "specified as arguments or inferred from the model signature.",
                    error_code=INVALID_PARAMETER_VALUE,
                )
        else:
            return udf(*args)

    return udf_with_default_cols


def _validate_function_python_model(python_model):
    if not (isinstance(python_model, PythonModel) or callable(python_model)):
        raise MlflowException(
            "`python_model` must be a PythonModel instance or a callable object",
            error_code=INVALID_PARAMETER_VALUE,
        )

    if callable(python_model):
        num_args = len(inspect.signature(python_model).parameters)
        if num_args != 1:
            raise MlflowException(
                "When `python_model` is a callable object, it must accept exactly one argument. "
                f"Found {num_args} arguments.",
                error_code=INVALID_PARAMETER_VALUE,
            )


@format_docstring(LOG_MODEL_PARAM_DOCS.format(package_name="scikit-learn"))
def save_model(
    path,
    loader_module=None,
    data_path=None,
    code_path=None,
    conda_env=None,
    mlflow_model=None,
    python_model=None,
    artifacts=None,
    signature: ModelSignature = None,
    input_example: ModelInputExample = None,
    pip_requirements=None,
    extra_pip_requirements=None,
    metadata=None,
    **kwargs,
):
    """
    save_model(path, loader_module=None, data_path=None, code_path=None, conda_env=None,\
               mlflow_model=Model(), python_model=None, artifacts=None)

    Save a Pyfunc model with custom inference logic and optional data dependencies to a path on the
    local filesystem.

    For information about the workflows that this method supports, please see :ref:`"workflows for
    creating custom pyfunc models" <pyfunc-create-custom-workflows>` and
    :ref:`"which workflow is right for my use case?" <pyfunc-create-custom-selecting-workflow>`.
    Note that the parameters for the second workflow: ``loader_module``, ``data_path`` and the
    parameters for the first workflow: ``python_model``, ``artifacts``, cannot be
    specified together.

    :param path: The path to which to save the Python model.
    :param loader_module: The name of the Python module that is used to load the model
                          from ``data_path``. This module must define a method with the prototype
                          ``_load_pyfunc(data_path)``. If not ``None``, this module and its
                          dependencies must be included in one of the following locations:

                          - The MLflow library.
                          - Package(s) listed in the model's Conda environment, specified by
                            the ``conda_env`` parameter.
                          - One or more of the files specified by the ``code_path`` parameter.

    :param data_path: Path to a file or directory containing model data.
    :param code_path: A list of local filesystem paths to Python file dependencies (or directories
                      containing file dependencies). These files are *prepended* to the system
                      path before the model is loaded.
    :param conda_env: {{ conda_env }}
    :param mlflow_model: :py:mod:`mlflow.models.Model` configuration to which to add the
                         **python_function** flavor.
    :param python_model:
        An instance of a subclass of :class:`~PythonModel` or a callable object with a single
        argument (see the examples below). The passed-in object is serialized using the CloudPickle
        library. Any dependencies of the class should be included in one of the following locations:

        - The MLflow library.
        - Package(s) listed in the model's Conda environment, specified by the ``conda_env``
          parameter.
        - One or more of the files specified by the ``code_path`` parameter.

        Note: If the class is imported from another module, as opposed to being defined in the
        ``__main__`` scope, the defining module should also be included in one of the listed
        locations.

        **Examples**

        Class model

        .. code-block:: python

            from typing import List, Dict
            import mlflow


            class MyModel(mlflow.pyfunc.PythonModel):
                def predict(self, context, model_input: List[str]) -> List[str]:
                    return [i.upper() for i in model_input]


            mlflow.pyfunc.save_model("model", python_model=MyModel(), input_example=["a"])
            model = mlflow.pyfunc.load_model("model")
            print(model.predict(["a", "b", "c"]))  # -> ["A", "B", "C"]

        Functional model

        .. note::
            Experimental: Functional model support is experimental and may change or be removed in
            a future release without warning.

        .. code-block:: python

            from typing import List
            import mlflow


            def predict(model_input: List[str]) -> List[str]:
                return [i.upper() for i in model_input]


            mlflow.pyfunc.save_model("model", python_model=predict, input_example=["a"])
            model = mlflow.pyfunc.load_model("model")
            print(model.predict(["a", "b", "c"]))  # -> ["A", "B", "C"]

        If the `predict` method or function has type annotations, MLflow automatically constructs
        a model signature based on the type annotations (unless the ``signature`` argument is
        explicitly specified), and converts the input value to the specified type before passing
        it to the function. Currently, the following type annotations are supported:

            - ``List[str]``
            - ``List[Dict[str, str]]``

    :param artifacts: A dictionary containing ``<name, artifact_uri>`` entries. Remote artifact URIs
                      are resolved to absolute filesystem paths, producing a dictionary of
                      ``<name, absolute_path>`` entries. ``python_model`` can reference these
                      resolved entries as the ``artifacts`` property of the ``context`` parameter
                      in :func:`PythonModel.load_context() <mlflow.pyfunc.PythonModel.load_context>`
                      and :func:`PythonModel.predict() <mlflow.pyfunc.PythonModel.predict>`.
                      For example, consider the following ``artifacts`` dictionary::

                        {
                            "my_file": "s3://my-bucket/path/to/my/file"
                        }

                      In this case, the ``"my_file"`` artifact is downloaded from S3. The
                      ``python_model`` can then refer to ``"my_file"`` as an absolute filesystem
                      path via ``context.artifacts["my_file"]``.

                      If ``None``, no artifacts are added to the model.

    :param signature: :py:class:`ModelSignature <mlflow.models.ModelSignature>`
                      describes model input and output :py:class:`Schema <mlflow.types.Schema>`.
                      The model signature can be :py:func:`inferred <mlflow.models.infer_signature>`
                      from datasets with valid model input (e.g. the training dataset with target
                      column omitted) and valid model output (e.g. model predictions generated on
                      the training dataset), for example:

                      .. code-block:: python

                        from mlflow.models import infer_signature

                        train = df.drop_column("target_label")
                        predictions = ...  # compute model predictions
                        signature = infer_signature(train, predictions)
    :param input_example: Input example provides one or several instances of valid
                          model input. The example can be used as a hint of what data to feed the
                          model. The given example can be a Pandas DataFrame where the given
                          example will be serialized to json using the Pandas split-oriented
                          format, or a numpy array where the example will be serialized to json
                          by converting it to a list. Bytes are base64-encoded.
    :param pip_requirements: {{ pip_requirements }}
    :param extra_pip_requirements: {{ extra_pip_requirements }}
    :param metadata: Custom metadata dictionary passed to the model and stored in the MLmodel file.

                     .. Note:: Experimental: This parameter may change or be removed in a future
                                             release without warning.
    """
    _validate_env_arguments(conda_env, pip_requirements, extra_pip_requirements)
    if python_model:
        _validate_function_python_model(python_model)
        if callable(python_model) and all(
            a is None for a in (input_example, pip_requirements, extra_pip_requirements)
        ):
            raise MlflowException(
                "If `python_model` is a callable object, at least one of `input_example`, "
                "`pip_requirements`, or `extra_pip_requirements` must be specified."
            )

    mlflow_model = kwargs.pop("model", mlflow_model)
    if len(kwargs) > 0:
        raise TypeError(f"save_model() got unexpected keyword arguments: {kwargs}")
    if code_path is not None:
        if not isinstance(code_path, list):
            raise TypeError(f"Argument code_path should be a list, not {type(code_path)}")

    first_argument_set = {
        "loader_module": loader_module,
        "data_path": data_path,
    }
    second_argument_set = {
        "artifacts": artifacts,
        "python_model": python_model,
    }
    first_argument_set_specified = any(item is not None for item in first_argument_set.values())
    second_argument_set_specified = any(item is not None for item in second_argument_set.values())
    if first_argument_set_specified and second_argument_set_specified:
        raise MlflowException(
            message=(
                "The following sets of parameters cannot be specified together: {first_set_keys}"
                " and {second_set_keys}. All parameters in one set must be `None`. Instead, found"
                " the following values: {first_set_entries} and {second_set_entries}".format(
                    first_set_keys=first_argument_set.keys(),
                    second_set_keys=second_argument_set.keys(),
                    first_set_entries=first_argument_set,
                    second_set_entries=second_argument_set,
                )
            ),
            error_code=INVALID_PARAMETER_VALUE,
        )
    elif (loader_module is None) and (python_model is None):
        msg = (
            "Either `loader_module` or `python_model` must be specified. A `loader_module` "
            "should be a python module. A `python_model` should be a subclass of PythonModel"
        )
        raise MlflowException(message=msg, error_code=INVALID_PARAMETER_VALUE)

    _validate_and_prepare_target_save_path(path)

    if mlflow_model is None:
        mlflow_model = Model()

    hints = None
    if signature is not None:
        mlflow_model.signature = signature
    elif python_model is not None:
        if callable(python_model):
            input_arg_index = 0  # first argument
            if signature := _infer_signature_from_type_hints(
                python_model, input_arg_index, input_example=input_example
            ):
                mlflow_model.signature = signature
        elif isinstance(python_model, PythonModel):
            input_arg_index = 1  # second argument
            if signature := _infer_signature_from_type_hints(
                python_model.predict,
                input_arg_index=input_arg_index,
                input_example=input_example,
            ):
                mlflow_model.signature = signature

    if input_example is not None:
        _save_example(mlflow_model, input_example, path)
    if metadata is not None:
        mlflow_model.metadata = metadata

    if first_argument_set_specified:
        return _save_model_with_loader_module_and_data_path(
            path=path,
            loader_module=loader_module,
            data_path=data_path,
            code_paths=code_path,
            conda_env=conda_env,
            mlflow_model=mlflow_model,
            pip_requirements=pip_requirements,
            extra_pip_requirements=extra_pip_requirements,
        )
    elif second_argument_set_specified:
        return mlflow.pyfunc.model._save_model_with_class_artifacts_params(
            path=path,
            signature=signature,
            hints=hints,
            python_model=python_model,
            artifacts=artifacts,
            conda_env=conda_env,
            code_paths=code_path,
            mlflow_model=mlflow_model,
            pip_requirements=pip_requirements,
            extra_pip_requirements=extra_pip_requirements,
        )


@format_docstring(LOG_MODEL_PARAM_DOCS.format(package_name="scikit-learn"))
def log_model(
    artifact_path,
    loader_module=None,
    data_path=None,
    code_path=None,
    conda_env=None,
    python_model=None,
    artifacts=None,
    registered_model_name=None,
    signature: ModelSignature = None,
    input_example: ModelInputExample = None,
    await_registration_for=DEFAULT_AWAIT_MAX_SLEEP_SECONDS,
    pip_requirements=None,
    extra_pip_requirements=None,
    metadata=None,
):
    """
    Log a Pyfunc model with custom inference logic and optional data dependencies as an MLflow
    artifact for the current run.

    For information about the workflows that this method supports, see :ref:`Workflows for
    creating custom pyfunc models <pyfunc-create-custom-workflows>` and
    :ref:`Which workflow is right for my use case? <pyfunc-create-custom-selecting-workflow>`.
    You cannot specify the parameters for the second workflow: ``loader_module``, ``data_path``
    and the parameters for the first workflow: ``python_model``, ``artifacts`` together.

    :param artifact_path: The run-relative artifact path to which to log the Python model.
    :param loader_module: The name of the Python module that is used to load the model
                          from ``data_path``. This module must define a method with the prototype
                          ``_load_pyfunc(data_path)``. If not ``None``, this module and its
                          dependencies must be included in one of the following locations:

                          - The MLflow library.
                          - Package(s) listed in the model's Conda environment, specified by
                            the ``conda_env`` parameter.
                          - One or more of the files specified by the ``code_path`` parameter.

    :param data_path: Path to a file or directory containing model data.
    :param code_path: A list of local filesystem paths to Python file dependencies (or directories
                      containing file dependencies). These files are *prepended* to the system
                      path before the model is loaded.
    :param conda_env: {{ conda_env }}
    :param python_model:
        An instance of a subclass of :class:`~PythonModel` or a callable object with a single
        argument (see the examples below). The passed-in object is serialized using the CloudPickle
        library. Any dependencies of the class should be included in one of the following locations:

        - The MLflow library.
        - Package(s) listed in the model's Conda environment, specified by the ``conda_env``
          parameter.
        - One or more of the files specified by the ``code_path`` parameter.

        Note: If the class is imported from another module, as opposed to being defined in the
        ``__main__`` scope, the defining module should also be included in one of the listed
        locations.

        **Examples**

        Class model

        .. code-block:: python

            from typing import List, Dict
            import mlflow


            class MyModel(mlflow.pyfunc.PythonModel):
                def predict(self, context, model_input: List[str]) -> List[str]:
                    return [i.upper() for i in model_input]


            mlflow.pyfunc.save_model("model", python_model=MyModel(), input_example=["a"])
            model = mlflow.pyfunc.load_model("model")
            print(model.predict(["a", "b", "c"]))  # -> ["A", "B", "C"]

        Functional model

        .. note::
            Experimental: Functional model support is experimental and may change or be removed in
            a future release without warning.

        .. code-block:: python

            from typing import List
            import mlflow


            def predict(model_input: List[str]) -> List[str]:
                return [i.upper() for i in model_input]


            mlflow.pyfunc.save_model("model", python_model=predict, input_example=["a"])
            model = mlflow.pyfunc.load_model("model")
            print(model.predict(["a", "b", "c"]))  # -> ["A", "B", "C"]

        If the `predict` method or function has type annotations, MLflow automatically constructs
        a model signature based on the type annotations (unless the ``signature`` argument is
        explicitly specified), and converts the input value to the specified type before passing
        it to the function. Currently, the following type annotations are supported:

            - ``List[str]``
            - ``List[Dict[str, str]]``

    :param artifacts: A dictionary containing ``<name, artifact_uri>`` entries. Remote artifact URIs
                      are resolved to absolute filesystem paths, producing a dictionary of
                      ``<name, absolute_path>`` entries. ``python_model`` can reference these
                      resolved entries as the ``artifacts`` property of the ``context`` parameter
                      in :func:`PythonModel.load_context() <mlflow.pyfunc.PythonModel.load_context>`
                      and :func:`PythonModel.predict() <mlflow.pyfunc.PythonModel.predict>`.
                      For example, consider the following ``artifacts`` dictionary::

                        {
                            "my_file": "s3://my-bucket/path/to/my/file"
                        }

                      In this case, the ``"my_file"`` artifact is downloaded from S3. The
                      ``python_model`` can then refer to ``"my_file"`` as an absolute filesystem
                      path via ``context.artifacts["my_file"]``.

                      If ``None``, no artifacts are added to the model.
    :param registered_model_name: This argument may change or be removed in a
                                  future release without warning. If given, create a model
                                  version under ``registered_model_name``, also creating a
                                  registered model if one with the given name does not exist.

    :param signature: :py:class:`ModelSignature <mlflow.models.ModelSignature>`
                      describes model input and output :py:class:`Schema <mlflow.types.Schema>`.
                      The model signature can be :py:func:`inferred <mlflow.models.infer_signature>`
                      from datasets with valid model input (e.g. the training dataset with target
                      column omitted) and valid model output (e.g. model predictions generated on
                      the training dataset), for example:

                      .. code-block:: python

                        from mlflow.models import infer_signature

                        train = df.drop_column("target_label")
                        predictions = ...  # compute model predictions
                        signature = infer_signature(train, predictions)
    :param input_example: Input example provides one or several instances of valid
                          model input. The example can be used as a hint of what data to feed the
                          model. The given example can be a Pandas DataFrame where the given
                          example will be serialized to json using the Pandas split-oriented
                          format, or a numpy array where the example will be serialized to json
                          by converting it to a list. Bytes are base64-encoded.
    :param await_registration_for: Number of seconds to wait for the model version to finish
                            being created and is in ``READY`` status. By default, the function
                            waits for five minutes. Specify 0 or None to skip waiting.
    :param pip_requirements: {{ pip_requirements }}
    :param extra_pip_requirements: {{ extra_pip_requirements }}
    :param metadata: Custom metadata dictionary passed to the model and stored in the MLmodel file.

                     .. Note:: Experimental: This parameter may change or be removed in a future
                                             release without warning.
    :return: A :py:class:`ModelInfo <mlflow.models.model.ModelInfo>` instance that contains the
             metadata of the logged model.
    """
    return Model.log(
        artifact_path=artifact_path,
        flavor=mlflow.pyfunc,
        loader_module=loader_module,
        data_path=data_path,
        code_path=code_path,
        python_model=python_model,
        artifacts=artifacts,
        conda_env=conda_env,
        registered_model_name=registered_model_name,
        signature=signature,
        input_example=input_example,
        await_registration_for=await_registration_for,
        pip_requirements=pip_requirements,
        extra_pip_requirements=extra_pip_requirements,
        metadata=metadata,
    )


def _save_model_with_loader_module_and_data_path(
    path,
    loader_module,
    data_path=None,
    code_paths=None,
    conda_env=None,
    mlflow_model=None,
    pip_requirements=None,
    extra_pip_requirements=None,
):
    """
    Export model as a generic Python function model.
    :param path: The path to which to save the Python model.
    :param loader_module: The name of the Python module that is used to load the model
                          from ``data_path``. This module must define a method with the prototype
                          ``_load_pyfunc(data_path)``.
    :param data_path: Path to a file or directory containing model data.
    :param code_paths: A list of local filesystem paths to Python file dependencies (or directories
                      containing file dependencies). These files are *prepended* to the system
                      path before the model is loaded.
    :param conda_env: Either a dictionary representation of a Conda environment or the path to a
                      Conda environment yaml file. If provided, this decsribes the environment
                      this model should be run in.
    :return: Model configuration containing model info.
    """

    data = None

    if data_path is not None:
        model_file = _copy_file_or_tree(src=data_path, dst=path, dst_dir="data")
        data = model_file

    code_dir_subpath = _validate_and_copy_code_paths(code_paths, path)

    if mlflow_model is None:
        mlflow_model = Model()

    mlflow.pyfunc.add_to_model(
        mlflow_model,
        loader_module=loader_module,
        code=code_dir_subpath,
        data=data,
        conda_env=_CONDA_ENV_FILE_NAME,
        python_env=_PYTHON_ENV_FILE_NAME,
    )
    mlflow_model.save(os.path.join(path, MLMODEL_FILE_NAME))

    if conda_env is None:
        if pip_requirements is None:
            default_reqs = get_default_pip_requirements()
            # To ensure `_load_pyfunc` can successfully load the model during the dependency
            # inference, `mlflow_model.save` must be called beforehand to save an MLmodel file.
            inferred_reqs = mlflow.models.infer_pip_requirements(
                path,
                FLAVOR_NAME,
                fallback=default_reqs,
            )
            default_reqs = sorted(set(inferred_reqs).union(default_reqs))
        else:
            default_reqs = None
        conda_env, pip_requirements, pip_constraints = _process_pip_requirements(
            default_reqs,
            pip_requirements,
            extra_pip_requirements,
        )
    else:
        conda_env, pip_requirements, pip_constraints = _process_conda_env(conda_env)

    with open(os.path.join(path, _CONDA_ENV_FILE_NAME), "w") as f:
        yaml.safe_dump(conda_env, stream=f, default_flow_style=False)

    # Save `constraints.txt` if necessary
    if pip_constraints:
        write_to(os.path.join(path, _CONSTRAINTS_FILE_NAME), "\n".join(pip_constraints))

    # Save `requirements.txt`
    write_to(os.path.join(path, _REQUIREMENTS_FILE_NAME), "\n".join(pip_requirements))

    _PythonEnv.current().to_yaml(os.path.join(path, _PYTHON_ENV_FILE_NAME))
    return mlflow_model


loader_template = """

import importlib
import os
import sys

def load_pyfunc():
    {update_path}return importlib.import_module('{main}')._load_pyfunc('{data_path}')

"""<|MERGE_RESOLUTION|>--- conflicted
+++ resolved
@@ -829,7 +829,6 @@
 _MLFLOW_SERVER_OUTPUT_TAIL_LINES_TO_KEEP = 200
 
 
-<<<<<<< HEAD
 def _convert_model_output_spec_to_spark_type(spec):
     from mlflow.types.schema import ColSpec, TensorSpec, DataType
     from pyspark.sql.types import ArrayType
@@ -873,16 +872,13 @@
     )
 
 
-def spark_udf(spark, model_uri, result_type=None, env_manager=_EnvManager.LOCAL):
-=======
 def _parse_spark_datatype(datatype: str):
     from pyspark.sql.functions import udf
 
     return udf(lambda x: x, returnType=datatype).returnType
 
 
-def spark_udf(spark, model_uri, result_type="double", env_manager=_EnvManager.LOCAL):
->>>>>>> b1b6ceed
+def spark_udf(spark, model_uri, result_type=None, env_manager=_EnvManager.LOCAL):
     """
     A Spark UDF that can be used to invoke the Python function formatted model.
 
@@ -1024,8 +1020,6 @@
     should_use_nfs = nfs_root_dir is not None
     should_use_spark_to_broadcast_file = not (is_spark_in_local_mode or should_use_nfs)
 
-<<<<<<< HEAD
-=======
     result_type = "boolean" if result_type == "bool" else result_type
 
     if not isinstance(result_type, SparkDataType):
@@ -1052,7 +1046,6 @@
             error_code=INVALID_PARAMETER_VALUE,
         )
 
->>>>>>> b1b6ceed
     local_model_path = _download_artifact_from_uri(
         artifact_uri=model_uri,
         output_path=_create_model_downloading_tmp_dir(should_use_nfs),
