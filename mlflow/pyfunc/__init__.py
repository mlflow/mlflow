--- conflicted
+++ resolved
@@ -86,10 +86,7 @@
 import pandas
 import shutil
 import sys
-<<<<<<< HEAD
 import logging
-=======
->>>>>>> 9fa1c996
 from copy import deepcopy
 
 import mlflow
@@ -290,8 +287,6 @@
     if CODE in conf and conf[CODE]:
         code_path = os.path.join(path, conf[CODE])
         sys.path = [code_path] + _get_code_dirs(code_path) + sys.path
-
-    print("SYS PATH", sys.path)
     data_path = os.path.join(path, conf[DATA]) if (DATA in conf) else path
     return importlib.import_module(conf[MAIN])._load_pyfunc(data_path)
 
