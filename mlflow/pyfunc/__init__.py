--- conflicted
+++ resolved
@@ -750,7 +750,6 @@
         """
         return self.__model_impl
 
-<<<<<<< HEAD
     @property
     def model_id(self) -> Optional[str]:
         """
@@ -771,8 +770,6 @@
                 }
             )
 
-=======
->>>>>>> 3eb016f1
     @contextmanager
     def _try_get_or_generate_prediction_context(self):
         # set context for prediction if it's not set
