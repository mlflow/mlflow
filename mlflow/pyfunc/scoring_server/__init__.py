--- conflicted
+++ resolved
@@ -6,16 +6,10 @@
 Input, expected in text/csv or application/json format,
 is parsed into pandas.DataFrame and passed to the model.
 
-<<<<<<< HEAD
-Defines three endpoints:
-    /ping used for health check
-    /health (same as /ping)
-=======
 Defines four endpoints:
     /ping used for health check
     /health (same as /ping)
     /version used for getting the mlflow version
->>>>>>> ca98d871
     /invocations used for scoring
 """
 from typing import Tuple, Dict
