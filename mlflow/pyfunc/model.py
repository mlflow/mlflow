"""
The ``mlflow.pyfunc.model`` module defines logic for saving and loading custom "python_function"
models with a user-defined ``PythonModel`` subclass.
"""

import inspect
import logging
import os
import shutil
from abc import ABCMeta, abstractmethod
from pathlib import Path
from typing import Any, Generator, Optional, Union

import cloudpickle
import pandas as pd
import yaml

import mlflow.pyfunc
import mlflow.utils
from mlflow.exceptions import MlflowException
from mlflow.models import Model
from mlflow.models.model import MLMODEL_FILE_NAME, MODEL_CODE_PATH
from mlflow.models.rag_signatures import ChatCompletionRequest, SplitChatMessagesRequest
from mlflow.models.signature import (
    _extract_type_hints,
    _is_context_in_predict_function_signature,
    _TypeHints,
)
from mlflow.models.utils import _load_model_code_path
from mlflow.protos.databricks_pb2 import INVALID_PARAMETER_VALUE
from mlflow.pyfunc.utils import pyfunc
from mlflow.pyfunc.utils.data_validation import (
    _check_func_signature,
    _get_func_info_if_type_hint_supported,
    _wrap_predict_with_pyfunc,
)
from mlflow.pyfunc.utils.input_converter import _hydrate_dataclass
from mlflow.tracking.artifact_utils import _download_artifact_from_uri
from mlflow.types.agent import ChatAgentMessage, ChatAgentParams, ChatAgentResponse
from mlflow.types.llm import (
    ChatCompletionChunk,
    ChatCompletionResponse,
    ChatMessage,
    ChatParams,
)
from mlflow.types.utils import _is_list_dict_str, _is_list_str
from mlflow.utils.annotations import deprecated, experimental
from mlflow.utils.environment import (
    _CONDA_ENV_FILE_NAME,
    _CONSTRAINTS_FILE_NAME,
    _PYTHON_ENV_FILE_NAME,
    _REQUIREMENTS_FILE_NAME,
    _mlflow_conda_env,
    _process_conda_env,
    _process_pip_requirements,
    _PythonEnv,
)
from mlflow.utils.file_utils import TempDir, get_total_file_size, write_to
from mlflow.utils.model_utils import _get_flavor_configuration, _validate_infer_and_copy_code_paths
from mlflow.utils.requirements_utils import _get_pinned_requirement

CONFIG_KEY_ARTIFACTS = "artifacts"
CONFIG_KEY_ARTIFACT_RELATIVE_PATH = "path"
CONFIG_KEY_ARTIFACT_URI = "uri"
CONFIG_KEY_PYTHON_MODEL = "python_model"
CONFIG_KEY_CLOUDPICKLE_VERSION = "cloudpickle_version"
_SAVED_PYTHON_MODEL_SUBPATH = "python_model.pkl"
_DEFAULT_CHAT_MODEL_METADATA_TASK = "agent/v1/chat"
<<<<<<< HEAD
_DEFAULT_CHAT_AGENT_METADATA_TASK = "agent/v2/chat"

_INVALID_SIGNATURE_ERROR_MSG = (
    "The underlying model's `{func_name}` method contains invalid parameters: {invalid_params}. "
    "Only the following parameter names are allowed: context, model_input, and params. "
    "Note that invalid parameters will no longer be permitted in future versions."
)
=======
>>>>>>> 4390f99a

_logger = logging.getLogger(__name__)


def get_default_pip_requirements():
    """
    Returns:
        A list of default pip requirements for MLflow Models produced by this flavor. Calls to
        :func:`save_model()` and :func:`log_model()` produce a pip environment that, at minimum,
        contains these requirements.
    """
    return [_get_pinned_requirement("cloudpickle")]


def get_default_conda_env():
    """
    Returns:
        The default Conda environment for MLflow Models produced by calls to
        :func:`save_model() <mlflow.pyfunc.save_model>`
        and :func:`log_model() <mlflow.pyfunc.log_model>` when a user-defined subclass of
        :class:`PythonModel` is provided.
    """
    return _mlflow_conda_env(additional_pip_deps=get_default_pip_requirements())


def _log_warning_if_params_not_in_predict_signature(logger, params):
    if params:
        logger.warning(
            "The underlying model does not support passing additional parameters to the predict"
            f" function. `params` {params} will be ignored."
        )


class PythonModel:
    """
    Represents a generic Python model that evaluates inputs and produces API-compatible outputs.
    By subclassing :class:`~PythonModel`, users can create customized MLflow models with the
    "python_function" ("pyfunc") flavor, leveraging custom inference logic and artifact
    dependencies.
    """

    __metaclass__ = ABCMeta

    def load_context(self, context):
        """
        Loads artifacts from the specified :class:`~PythonModelContext` that can be used by
        :func:`~PythonModel.predict` when evaluating inputs. When loading an MLflow model with
        :func:`~load_model`, this method is called as soon as the :class:`~PythonModel` is
        constructed.

        The same :class:`~PythonModelContext` will also be available during calls to
        :func:`~PythonModel.predict`, but it may be more efficient to override this method
        and load artifacts from the context at model load time.

        Args:
            context: A :class:`~PythonModelContext` instance containing artifacts that the model
                     can use to perform inference.
        """

    @deprecated("predict_type_hints", "2.20.0")
    def _get_type_hints(self):
        return self.predict_type_hints

    @property
    def predict_type_hints(self) -> _TypeHints:
        """
        Internal method to get type hints from the predict function signature.
        """
        if hasattr(self, "_predict_type_hints"):
            return self._predict_type_hints
        if _is_context_in_predict_function_signature(func=self.predict):
            self._predict_type_hints = _extract_type_hints(self.predict, input_arg_index=1)
        else:
            self._predict_type_hints = _extract_type_hints(self.predict, input_arg_index=0)
        return self._predict_type_hints

    def __init_subclass__(cls, **kwargs) -> None:
        super().__init_subclass__(**kwargs)

        # automatically wrap the predict method with pyfunc to ensure data validation
        # NB: subclasses of PythonModel in MLflow that has customized predict method
        # should set _skip_wrapping_predict = True to skip this wrapping
        if not getattr(cls, "_skip_wrapping_predict", False):
            predict_attr = cls.__dict__.get("predict")
            if predict_attr is not None and callable(predict_attr):
                func_info = _get_func_info_if_type_hint_supported(predict_attr)
                setattr(cls, "predict", _wrap_predict_with_pyfunc(predict_attr, func_info))
            predict_stream_attr = cls.__dict__.get("predict_stream")
            if predict_stream_attr is not None and callable(predict_stream_attr):
                _check_func_signature(predict_stream_attr, "predict_stream")

    @abstractmethod
    def predict(self, context, model_input, params: Optional[dict[str, Any]] = None):
        """
        Evaluates a pyfunc-compatible input and produces a pyfunc-compatible output.
        For more information about the pyfunc input/output API, see the :ref:`pyfunc-inference-api`.

        Args:
            context: A :class:`~PythonModelContext` instance containing artifacts that the model
                     can use to perform inference.
            model_input: A pyfunc-compatible input for the model to evaluate.
            params: Additional parameters to pass to the model for inference.

        .. tip::
            Since MLflow 2.20.0, `context` parameter can be removed from `predict` function
            signature if it's not used. `def predict(self, model_input, params=None)` is valid.
        """

    def predict_stream(self, context, model_input, params: Optional[dict[str, Any]] = None):
        """
        Evaluates a pyfunc-compatible input and produces an iterator of output.
        For more information about the pyfunc input API, see the :ref:`pyfunc-inference-api`.

        Args:
            context: A :class:`~PythonModelContext` instance containing artifacts that the model
                     can use to perform inference.
            model_input: A pyfunc-compatible input for the model to evaluate.
            params: Additional parameters to pass to the model for inference.

        .. tip::
            Since MLflow 2.20.0, `context` parameter can be removed from `predict_stream` function
            signature if it's not used.
            `def predict_stream(self, model_input, params=None)` is valid.
        """
        raise NotImplementedError()


class _FunctionPythonModel(PythonModel):
    """
    When a user specifies a ``python_model`` argument that is a function, we wrap the function
    in an instance of this class.
    """

    _skip_wrapping_predict = True

    def __init__(self, func, signature=None):
        self.signature = signature
        # only wrap `func` if @pyfunc is not already applied
        if not getattr(func, "_is_pyfunc", False):
            self.func = pyfunc(func)
        else:
            self.func = func

    @property
    def predict_type_hints(self):
        if hasattr(self, "_predict_type_hints"):
            return self._predict_type_hints
        self._predict_type_hints = _extract_type_hints(self.func, input_arg_index=0)
        return self._predict_type_hints

    def predict(
        self,
        model_input,
        params: Optional[dict[str, Any]] = None,
    ):
        """
        Args:
            model_input: A pyfunc-compatible input for the model to evaluate.
            params: Additional parameters to pass to the model for inference.

        Returns:
            Model predictions.
        """
        # callable only supports one input argument for now
        return self.func(model_input)


class PythonModelContext:
    """
    A collection of artifacts that a :class:`~PythonModel` can use when performing inference.
    :class:`~PythonModelContext` objects are created *implicitly* by the
    :func:`save_model() <mlflow.pyfunc.save_model>` and
    :func:`log_model() <mlflow.pyfunc.log_model>` persistence methods, using the contents specified
    by the ``artifacts`` parameter of these methods.
    """

    def __init__(self, artifacts, model_config):
        """
        Args:
            artifacts: A dictionary of ``<name, artifact_path>`` entries, where ``artifact_path``
                is an absolute filesystem path to a given artifact.
            model_config: The model configuration to make available to the model at
                loading time.
        """
        self._artifacts = artifacts
        self._model_config = model_config

    @property
    def artifacts(self):
        """
        A dictionary containing ``<name, artifact_path>`` entries, where ``artifact_path`` is an
        absolute filesystem path to the artifact.
        """
        return self._artifacts

    @experimental
    @property
    def model_config(self):
        """
        A dictionary containing ``<config, value>`` entries, where ``config`` is the name
        of the model configuration keys and ``value`` is the value of the given configuration.
        """

        return self._model_config


@experimental
class ChatModel(PythonModel, metaclass=ABCMeta):
    """
    A subclass of :class:`~PythonModel` that makes it more convenient to implement models
    that are compatible with popular LLM chat APIs. By subclassing :class:`~ChatModel`,
    users can create MLflow models with a ``predict()`` method that is more convenient
    for chat tasks than the generic :class:`~PythonModel` API. ChatModels automatically
    define input/output signatures and an input example, so manually specifying these values
    when calling :func:`mlflow.pyfunc.save_model() <mlflow.pyfunc.save_model>` is not necessary.

    See the documentation of the ``predict()`` method below for details on that parameters and
    outputs that are expected by the ``ChatModel`` API.
    """

    _skip_wrapping_predict = True

    @abstractmethod
    def predict(
        self, context, messages: list[ChatMessage], params: ChatParams
    ) -> ChatCompletionResponse:
        """
        Evaluates a chat input and produces a chat output.

        Args:
            context: A :class:`~PythonModelContext` instance containing artifacts that the model
                can use to perform inference.
            messages (List[:py:class:`ChatMessage <mlflow.types.llm.ChatMessage>`]):
                A list of :py:class:`ChatMessage <mlflow.types.llm.ChatMessage>`
                objects representing chat history.
            params (:py:class:`ChatParams <mlflow.types.llm.ChatParams>`):
                A :py:class:`ChatParams <mlflow.types.llm.ChatParams>` object
                containing various parameters used to modify model behavior during
                inference.

        .. tip::
            Since MLflow 2.20.0, `context` parameter can be removed from `predict` function
            signature if it's not used.
            `def predict(self, messages: list[ChatMessage], params: ChatParams)` is valid.

        Returns:
            A :py:class:`ChatCompletionResponse <mlflow.types.llm.ChatCompletionResponse>`
            object containing the model's response(s), as well as other metadata.
        """

    def predict_stream(
        self, context, messages: list[ChatMessage], params: ChatParams
    ) -> Generator[ChatCompletionChunk, None, None]:
        """
        Evaluates a chat input and produces a chat output.
        Override this function to implement a real stream prediction.

        Args:
            context: A :class:`~PythonModelContext` instance containing artifacts that the model
                can use to perform inference.
            messages (List[:py:class:`ChatMessage <mlflow.types.llm.ChatMessage>`]):
                A list of :py:class:`ChatMessage <mlflow.types.llm.ChatMessage>`
                objects representing chat history.
            params (:py:class:`ChatParams <mlflow.types.llm.ChatParams>`):
                A :py:class:`ChatParams <mlflow.types.llm.ChatParams>` object
                containing various parameters used to modify model behavior during
                inference.

        .. tip::
            Since MLflow 2.20.0, `context` parameter can be removed from `predict_stream` function
            signature if it's not used.
            `def predict_stream(self, messages: list[ChatMessage], params: ChatParams)` is valid.

        Returns:
            A generator over :py:class:`ChatCompletionChunk <mlflow.types.llm.ChatCompletionChunk>`
            object containing the model's response(s), as well as other metadata.
        """
        raise NotImplementedError(
            "Streaming implementation not provided. Please override the "
            "`predict_stream` method on your model to generate streaming "
            "predictions"
        )


@experimental
class ChatAgent(PythonModel, metaclass=ABCMeta):
    """
    A subclass of :class:`~PythonModel` that makes it more convenient to implement agents
    that are compatible with popular LLM chat APIs. By subclassing :class:`~ChatAgent`,
    users can create MLflow models with a ``predict()`` method that is more convenient
    for chat tasks than the generic :class:`~PythonModel` API. ChatAgents automatically
    define input/output signatures and an input example, so manually specifying these values
    when calling :func:`mlflow.pyfunc.save_model() <mlflow.pyfunc.save_model>` is not necessary.

    See the documentation of the ``predict()`` and ``predict_stream()`` method below for details on
    that parameters and outputs that are expected by the ``ChatAgent`` API.

    Before logging, ``predict()`` and ``predict_stream()`` methods only take in Pydantic models.
    After logging, you can either pass one dictionary that conforms to a ChatAgentRequest schema or
    two dictionaries for `messages` and `params`. Look at CHAT_AGENT_INPUT_EXAMPLE in mlflow.types.
    agent for an example.
    """

    _skip_wrapping_predict = True

    def _convert_messages_to_dict(self, messages: list[ChatAgentMessage]):
        return [m.model_dump(exclude_none=True) for m in messages]

    # nb: we use `messages` instead of `model_input` so that the trace generated by default is
    # compatible with mlflow evaluate
    @abstractmethod
    def predict(
        self, messages: list[ChatAgentMessage], params: ChatAgentParams
    ) -> ChatAgentResponse:
        """
        Evaluates a ChatAgent input and produces a ChatAgent output.

        Args:
            messages (List[:py:class:`ChatAgentMessage <mlflow.types.llm.ChatAgentMessage>`]):
                A list of :py:class:`ChatAgentMessage <mlflow.types.llm.ChatAgentMessage>`
                objects representing the chat history.
            params (:py:class:`ChatAgentParams <mlflow.types.llm.ChatAgentParams>`):
                A :py:class:`ChatAgentParams <mlflow.types.llm.ChatAgentParams>` object
                containing various parameters used to modify model behavior during
                inference.

        Returns:
            A :py:class:`ChatAgentResponse <mlflow.types.llm.ChatAgentResponse>` object containing
            the model's response(s), as well as other metadata.
        """

    def predict_stream(
        self, messages: list[ChatAgentMessage], params: ChatAgentParams
    ) -> Generator[ChatAgentResponse, None, None]:
        """
        Evaluates a ChatAgent input and produces a ChatAgent output.
        Override this function to implement a real stream prediction.

        Args:
            messages (List[:py:class:`ChatAgentMessage <mlflow.types.llm.ChatAgentMessage>`]):
                A list of :py:class:`ChatAgentMessage <mlflow.types.llm.ChatAgentMessage>`
                objects representing the chat history.
            params (:py:class:`ChatAgentParams <mlflow.types.llm.ChatAgentParams>`):
                A :py:class:`ChatAgentParams <mlflow.types.llm.ChatAgentParams>` object
                containing various parameters used to modify model behavior during
                inference.
        """
        raise NotImplementedError(
            "Streaming implementation not provided. Please override the "
            "`predict_stream` method on your model to generate streaming predictions"
        )


def _save_model_with_class_artifacts_params(  # noqa: D417
    path,
    python_model,
    signature=None,
    artifacts=None,
    conda_env=None,
    code_paths=None,
    mlflow_model=None,
    pip_requirements=None,
    extra_pip_requirements=None,
    model_config=None,
    streamable=None,
    model_code_path=None,
    infer_code_paths=False,
):
    """
    Args:
        path: The path to which to save the Python model.
        python_model: An instance of a subclass of :class:`~PythonModel`. ``python_model``
            defines how the model loads artifacts and how it performs inference.
        artifacts: A dictionary containing ``<name, artifact_uri>`` entries. Remote artifact URIs
            are resolved to absolute filesystem paths, producing a dictionary of
            ``<name, absolute_path>`` entries, (e.g. {"file": "absolute_path"}).
            ``python_model`` can reference these resolved entries as the ``artifacts`` property
            of the ``context`` attribute. If ``<artifact_name, 'hf:/repo_id'>``(e.g.
            {"bert-tiny-model": "hf:/prajjwal1/bert-tiny"}) is provided, then the model can be
            fetched from huggingface hub using repo_id `prajjwal1/bert-tiny` directly. If ``None``,
            no artifacts are added to the model.
        conda_env: Either a dictionary representation of a Conda environment or the path to a Conda
            environment yaml file. If provided, this decsribes the environment this model should be
            run in. At minimum, it should specify the dependencies contained in
            :func:`get_default_conda_env()`. If ``None``, the default
            :func:`get_default_conda_env()` environment is added to the model.
        code_paths: A list of local filesystem paths to Python file dependencies (or directories
            containing file dependencies). These files are *prepended* to the system path before the
            model is loaded.
        mlflow_model: The model to which to add the ``mlflow.pyfunc`` flavor.
        model_config: The model configuration for the flavor. Model configuration is available
            during model loading time.

            .. Note:: Experimental: This parameter may change or be removed in a future release
                without warning.

        model_code_path: The path to the code that is being logged as a PyFunc model. Can be used
            to load python_model when python_model is None.

            .. Note:: Experimental: This parameter may change or be removed in a future release
                without warning.

        streamable: A boolean value indicating if the model supports streaming prediction,
                    If None, MLflow will try to inspect if the model supports streaming
                    by checking if `predict_stream` method exists. Default None.
    """
    if mlflow_model is None:
        mlflow_model = Model()

    custom_model_config_kwargs = {
        CONFIG_KEY_CLOUDPICKLE_VERSION: cloudpickle.__version__,
    }
    if callable(python_model):
        python_model = _FunctionPythonModel(func=python_model, signature=signature)
    saved_python_model_subpath = _SAVED_PYTHON_MODEL_SUBPATH

    # If model_code_path is defined, we load the model into python_model, but we don't want to
    # pickle/save the python_model since the module won't be able to be imported.
    if not model_code_path:
        try:
            with open(os.path.join(path, saved_python_model_subpath), "wb") as out:
                cloudpickle.dump(python_model, out)
        except Exception as e:
            raise MlflowException(
                "Failed to serialize Python model. Please save the model into a python file "
                "and use code-based logging method instead. See"
                "https://mlflow.org/docs/latest/models.html#models-from-code for more information."
            ) from e

        custom_model_config_kwargs[CONFIG_KEY_PYTHON_MODEL] = saved_python_model_subpath

    if artifacts:
        saved_artifacts_config = {}
        with TempDir() as tmp_artifacts_dir:
            saved_artifacts_dir_subpath = "artifacts"
            hf_prefix = "hf:/"
            for artifact_name, artifact_uri in artifacts.items():
                if artifact_uri.startswith(hf_prefix):
                    try:
                        from huggingface_hub import snapshot_download
                    except ImportError as e:
                        raise MlflowException(
                            "Failed to import huggingface_hub. Please install huggingface_hub "
                            f"to log the model with artifact_uri {artifact_uri}. Error: {e}"
                        )

                    repo_id = artifact_uri[len(hf_prefix) :]
                    try:
                        snapshot_location = snapshot_download(
                            repo_id=repo_id,
                            local_dir=os.path.join(
                                path, saved_artifacts_dir_subpath, artifact_name
                            ),
                            local_dir_use_symlinks=False,
                        )
                    except Exception as e:
                        raise MlflowException.invalid_parameter_value(
                            "Failed to download snapshot from Hugging Face Hub with artifact_uri: "
                            f"{artifact_uri}. Error: {e}"
                        )
                    saved_artifact_subpath = (
                        Path(snapshot_location).relative_to(Path(os.path.realpath(path))).as_posix()
                    )
                else:
                    tmp_artifact_path = _download_artifact_from_uri(
                        artifact_uri=artifact_uri, output_path=tmp_artifacts_dir.path()
                    )

                    relative_path = (
                        Path(tmp_artifact_path)
                        .relative_to(Path(tmp_artifacts_dir.path()))
                        .as_posix()
                    )

                    saved_artifact_subpath = os.path.join(
                        saved_artifacts_dir_subpath, relative_path
                    )

                saved_artifacts_config[artifact_name] = {
                    CONFIG_KEY_ARTIFACT_RELATIVE_PATH: saved_artifact_subpath,
                    CONFIG_KEY_ARTIFACT_URI: artifact_uri,
                }

            shutil.move(tmp_artifacts_dir.path(), os.path.join(path, saved_artifacts_dir_subpath))
        custom_model_config_kwargs[CONFIG_KEY_ARTIFACTS] = saved_artifacts_config

    if streamable is None:
        streamable = python_model.__class__.predict_stream != PythonModel.predict_stream

    if model_code_path:
        loader_module = mlflow.pyfunc.loaders.code_model.__name__
    elif python_model:
        loader_module = _get_pyfunc_loader_module(python_model)
    else:
        raise MlflowException(
            "Either `python_model` or `model_code_path` must be provided to save the model.",
            error_code=INVALID_PARAMETER_VALUE,
        )

    mlflow.pyfunc.add_to_model(
        model=mlflow_model,
        loader_module=loader_module,
        code=None,
        conda_env=_CONDA_ENV_FILE_NAME,
        python_env=_PYTHON_ENV_FILE_NAME,
        model_config=model_config,
        streamable=streamable,
        model_code_path=model_code_path,
        **custom_model_config_kwargs,
    )
    if size := get_total_file_size(path):
        mlflow_model.model_size_bytes = size
    mlflow_model.save(os.path.join(path, MLMODEL_FILE_NAME))

    saved_code_subpath = _validate_infer_and_copy_code_paths(
        code_paths,
        path,
        infer_code_paths,
        mlflow.pyfunc.FLAVOR_NAME,
    )
    mlflow_model.flavors[mlflow.pyfunc.FLAVOR_NAME][mlflow.pyfunc.CODE] = saved_code_subpath

    # `mlflow_model.code` is updated, re-generate `MLmodel` file.
    mlflow_model.save(os.path.join(path, MLMODEL_FILE_NAME))

    if conda_env is None:
        if pip_requirements is None:
            default_reqs = get_default_pip_requirements()
            # To ensure `_load_pyfunc` can successfully load the model during the dependency
            # inference, `mlflow_model.save` must be called beforehand to save an MLmodel file.
            inferred_reqs = mlflow.models.infer_pip_requirements(
                path,
                mlflow.pyfunc.FLAVOR_NAME,
                fallback=default_reqs,
            )
            default_reqs = sorted(set(inferred_reqs).union(default_reqs))
        else:
            default_reqs = None
        conda_env, pip_requirements, pip_constraints = _process_pip_requirements(
            default_reqs,
            pip_requirements,
            extra_pip_requirements,
        )
    else:
        conda_env, pip_requirements, pip_constraints = _process_conda_env(conda_env)

    with open(os.path.join(path, _CONDA_ENV_FILE_NAME), "w") as f:
        yaml.safe_dump(conda_env, stream=f, default_flow_style=False)

    # Save `constraints.txt` if necessary
    if pip_constraints:
        write_to(os.path.join(path, _CONSTRAINTS_FILE_NAME), "\n".join(pip_constraints))

    # Save `requirements.txt`
    write_to(os.path.join(path, _REQUIREMENTS_FILE_NAME), "\n".join(pip_requirements))

    _PythonEnv.current().to_yaml(os.path.join(path, _PYTHON_ENV_FILE_NAME))


def _load_context_model_and_signature(
    model_path: str, model_config: Optional[dict[str, Any]] = None
):
    pyfunc_config = _get_flavor_configuration(
        model_path=model_path, flavor_name=mlflow.pyfunc.FLAVOR_NAME
    )
    signature = mlflow.models.Model.load(model_path).signature

    if MODEL_CODE_PATH in pyfunc_config:
        conf_model_code_path = pyfunc_config.get(MODEL_CODE_PATH)
        model_code_path = os.path.join(model_path, os.path.basename(conf_model_code_path))
        python_model = _load_model_code_path(model_code_path, model_config)

        if callable(python_model):
            python_model = _FunctionPythonModel(python_model, signature=signature)
    else:
        python_model_cloudpickle_version = pyfunc_config.get(CONFIG_KEY_CLOUDPICKLE_VERSION, None)
        if python_model_cloudpickle_version is None:
            mlflow.pyfunc._logger.warning(
                "The version of CloudPickle used to save the model could not be found in the "
                "MLmodel configuration"
            )
        elif python_model_cloudpickle_version != cloudpickle.__version__:
            # CloudPickle does not have a well-defined cross-version compatibility policy. Micro
            # version releases have been known to cause incompatibilities. Therefore, we match on
            # the full library version
            mlflow.pyfunc._logger.warning(
                "The version of CloudPickle that was used to save the model, `CloudPickle %s`, "
                "differs from the version of CloudPickle that is currently running, `CloudPickle "
                "%s`, and may be incompatible",
                python_model_cloudpickle_version,
                cloudpickle.__version__,
            )

        python_model_subpath = pyfunc_config.get(CONFIG_KEY_PYTHON_MODEL, None)
        if python_model_subpath is None:
            raise MlflowException("Python model path was not specified in the model configuration")
        with open(os.path.join(model_path, python_model_subpath), "rb") as f:
            python_model = cloudpickle.load(f)

    artifacts = {}
    for saved_artifact_name, saved_artifact_info in pyfunc_config.get(
        CONFIG_KEY_ARTIFACTS, {}
    ).items():
        artifacts[saved_artifact_name] = os.path.join(
            model_path, saved_artifact_info[CONFIG_KEY_ARTIFACT_RELATIVE_PATH]
        )

    context = PythonModelContext(artifacts=artifacts, model_config=model_config)
    python_model.load_context(context=context)

    return context, python_model, signature


def _load_pyfunc(model_path: str, model_config: Optional[dict[str, Any]] = None):
    context, python_model, signature = _load_context_model_and_signature(model_path, model_config)
    return _PythonModelPyfuncWrapper(
        python_model=python_model,
        context=context,
        signature=signature,
    )


def _get_first_string_column(pdf):
    iter_string_columns = (col for col, val in pdf.iloc[0].items() if isinstance(val, str))
    return next(iter_string_columns, None)


class _PythonModelPyfuncWrapper:
    """
    Wrapper class that creates a predict function such that
    predict(model_input: pd.DataFrame) -> model's output as pd.DataFrame (pandas DataFrame)
    """

    def __init__(self, python_model: PythonModel, context, signature):
        """
        Args:
            python_model: An instance of a subclass of :class:`~PythonModel`.
            context: A :class:`~PythonModelContext` instance containing artifacts that
                     ``python_model`` may use when performing inference.
            signature: :class:`~ModelSignature` instance describing model input and output.
        """
        self.python_model = python_model
        self.context = context
        self.signature = signature

    def _convert_input(self, model_input):
        import pandas as pd

        hints = self.python_model.predict_type_hints
        # we still need this for backwards compatibility
        if isinstance(model_input, pd.DataFrame):
            if _is_list_str(hints.input):
                first_string_column = _get_first_string_column(model_input)
                if first_string_column is None:
                    raise MlflowException.invalid_parameter_value(
                        "Expected model input to contain at least one string column"
                    )
                return model_input[first_string_column].tolist()
            elif _is_list_dict_str(hints.input):
                if (
                    len(self.signature.inputs) == 1
                    and next(iter(self.signature.inputs)).name is None
                ):
                    first_string_column = _get_first_string_column(model_input)
                    return model_input[[first_string_column]].to_dict(orient="records")
                return model_input.to_dict(orient="records")
            elif isinstance(hints.input, type) and (
                issubclass(hints.input, ChatCompletionRequest)
                or issubclass(hints.input, SplitChatMessagesRequest)
            ):
                # If the type hint is a RAG dataclass, we hydrate it
                # If there are multiple rows, we should throw
                if len(model_input) > 1:
                    raise MlflowException(
                        "Expected a single input for dataclass type hint, but got multiple rows"
                    )
                # Since single input is expected, we take the first row
                return _hydrate_dataclass(hints.input, model_input.iloc[0])
        return model_input

    def predict(self, model_input, params: Optional[dict[str, Any]] = None):
        """
        Args:
            model_input: Model input data as one of dict, str, bool, bytes, float, int, str type.
            params: Additional parameters to pass to the model for inference.

        Returns:
            Model predictions as an iterator of chunks. The chunks in the iterator must be type of
            dict or string. Chunk dict fields are determined by the model implementation.
        """
        parameters = inspect.signature(self.python_model.predict).parameters
        kwargs = {}
        if "params" in parameters:
            kwargs["params"] = params
        else:
            _log_warning_if_params_not_in_predict_signature(_logger, params)
        if _is_context_in_predict_function_signature(parameters=parameters):
            return self.python_model.predict(
                self.context, self._convert_input(model_input), **kwargs
            )
        else:
            return self.python_model.predict(self._convert_input(model_input), **kwargs)

    def predict_stream(self, model_input, params: Optional[dict[str, Any]] = None):
        """
        Args:
            model_input: LLM Model single input.
            params: Additional parameters to pass to the model for inference.

        Returns:
            Streaming predictions.
        """
        parameters = inspect.signature(self.python_model.predict_stream).parameters
        kwargs = {}
        if "params" in parameters:
            kwargs["params"] = params
        else:
            _log_warning_if_params_not_in_predict_signature(_logger, params)
        if _is_context_in_predict_function_signature(parameters=parameters):
            return self.python_model.predict_stream(
                self.context, self._convert_input(model_input), **kwargs
            )
        else:
            return self.python_model.predict_stream(self._convert_input(model_input), **kwargs)


def _get_pyfunc_loader_module(python_model):
    if isinstance(python_model, ChatModel):
        return mlflow.pyfunc.loaders.chat_model.__name__
    elif isinstance(python_model, ChatAgent):
        return mlflow.pyfunc.loaders.chat_agent.__name__
    return __name__


class ModelFromDeploymentEndpoint(PythonModel):
    """
    A PythonModel wrapper for invoking an MLflow Deployments endpoint.
    This class is particularly used for running evaluation against an MLflow Deployments endpoint.
    """

    _skip_wrapping_predict = True

    def __init__(self, endpoint, params):
        self.endpoint = endpoint
        self.params = params

    def predict(
        self, context, model_input: Union[pd.DataFrame, dict[str, Any], list[dict[str, Any]]]
    ):
        """
        Run prediction on the input data.

        Args:
            context: A :class:`~PythonModelContext` instance containing artifacts that the model
                can use to perform inference.
            model_input: The input data for prediction, either of the following:
                - Pandas DataFrame: If the default evaluator is used, input is a DF
                    that contains the multiple request payloads in a single column.
                - A dictionary: If the model_type is "databricks-agents" and the
                    Databricks RAG evaluator is used, this PythonModel can be invoked
                    with a single dict corresponding to the ChatCompletionsRequest schema.
                - A list of dictionaries: Currently we don't have any evaluator that
                    gives this input format, but we keep this for future use cases and
                    compatibility with normal pyfunc models.

        Return:
            The prediction result. The return type will be consistent with the model input type,
            e.g., if the input is a Pandas DataFrame, the return will be a Pandas Series.
        """
        if isinstance(model_input, dict):
            return self._predict_single(model_input)
        elif isinstance(model_input, list) and all(isinstance(data, dict) for data in model_input):
            return [self._predict_single(data) for data in model_input]
        elif isinstance(model_input, pd.DataFrame):
            if len(model_input.columns) != 1:
                raise MlflowException(
                    f"The number of input columns must be 1, but got {model_input.columns}. "
                    "Multi-column input is not supported for evaluating an MLflow Deployments "
                    "endpoint. Please include the input text or payload in a single column.",
                    error_code=INVALID_PARAMETER_VALUE,
                )
            input_column = model_input.columns[0]

            predictions = [self._predict_single(data) for data in model_input[input_column]]
            return pd.Series(predictions)
        else:
            raise MlflowException(
                f"Invalid input data type: {type(model_input)}. The input data must be either "
                "a Pandas DataFrame, a dictionary, or a list of dictionaries containing the "
                "request payloads for evaluating an MLflow Deployments endpoint.",
                error_code=INVALID_PARAMETER_VALUE,
            )

    def _predict_single(self, data: Union[str, dict[str, Any]]) -> dict[str, Any]:
        """
        Send a single prediction request to the MLflow Deployments endpoint.

        Args:
            data: The single input data for prediction. If the input data is a string, we will
                construct the request payload from it. If the input data is a dictionary, we
                will directly use it as the request payload.

        Returns:
            The prediction result from the MLflow Deployments endpoint as a dictionary.
        """
        from mlflow.metrics.genai.model_utils import call_deployments_api, get_endpoint_type

        endpoint_type = get_endpoint_type(f"endpoints:/{self.endpoint}")

        if isinstance(data, str):
            # If the input payload is string, MLflow needs to construct the JSON
            # payload based on the endpoint type. If the endpoint type is not
            # set on the endpoint, we will default to chat format.
            endpoint_type = endpoint_type or "llm/v1/chat"
            prediction = call_deployments_api(self.endpoint, data, self.params, endpoint_type)
        elif isinstance(data, dict):
            # If the input is dictionary, we assume the input is already in the
            # compatible format for the endpoint.
            prediction = call_deployments_api(self.endpoint, data, self.params, endpoint_type)
        else:
            raise MlflowException(
                f"Invalid input data type: {type(data)}. The feature column of the evaluation "
                "dataset must contain only strings or dictionaries containing the request "
                "payload for evaluating an MLflow Deployments endpoint.",
                error_code=INVALID_PARAMETER_VALUE,
            )
        return prediction<|MERGE_RESOLUTION|>--- conflicted
+++ resolved
@@ -66,7 +66,6 @@
 CONFIG_KEY_CLOUDPICKLE_VERSION = "cloudpickle_version"
 _SAVED_PYTHON_MODEL_SUBPATH = "python_model.pkl"
 _DEFAULT_CHAT_MODEL_METADATA_TASK = "agent/v1/chat"
-<<<<<<< HEAD
 _DEFAULT_CHAT_AGENT_METADATA_TASK = "agent/v2/chat"
 
 _INVALID_SIGNATURE_ERROR_MSG = (
@@ -74,8 +73,6 @@
     "Only the following parameter names are allowed: context, model_input, and params. "
     "Note that invalid parameters will no longer be permitted in future versions."
 )
-=======
->>>>>>> 4390f99a
 
 _logger = logging.getLogger(__name__)
 
