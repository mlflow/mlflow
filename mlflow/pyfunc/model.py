--- conflicted
+++ resolved
@@ -847,11 +847,7 @@
 
         @staticmethod
         def responses_agent_output_reducer(
-<<<<<<< HEAD
-            chunks: list[Union[ResponsesAgentStreamEvent, dict[str, Any]]],
-=======
             chunks: list[ResponsesAgentStreamEvent | dict[str, Any]],
->>>>>>> 3e5f3478
         ):
             output_items = []
             for chunk in chunks:
