--- conflicted
+++ resolved
@@ -9,11 +9,7 @@
 import posixpath
 import shutil
 import yaml
-<<<<<<< HEAD
-from typing import Dict, List, Any
-=======
 from typing import Any, Dict, List, Optional
->>>>>>> b52e4173
 from abc import ABCMeta, abstractmethod
 
 import cloudpickle
