"""
The ``mlflow.pyfunc.model`` module defines logic for saving and loading custom "python_function"
models with a user-defined ``PythonModel`` subclass.
"""

import inspect
import logging
import os
import posixpath
import shutil
from abc import ABCMeta, abstractmethod
<<<<<<< HEAD
from pathlib import Path
=======
from typing import Any, Dict, List, Optional
>>>>>>> 76fa1b37

import cloudpickle
import yaml

import mlflow.pyfunc
import mlflow.utils
from mlflow.exceptions import MlflowException
from mlflow.models import Model
from mlflow.models.model import MLMODEL_FILE_NAME
from mlflow.models.signature import _extract_type_hints
from mlflow.tracking.artifact_utils import _download_artifact_from_uri
from mlflow.utils.environment import (
    _CONDA_ENV_FILE_NAME,
    _CONSTRAINTS_FILE_NAME,
    _PYTHON_ENV_FILE_NAME,
    _REQUIREMENTS_FILE_NAME,
    _mlflow_conda_env,
    _process_conda_env,
    _process_pip_requirements,
    _PythonEnv,
)
from mlflow.utils.file_utils import TempDir, _copy_file_or_tree, write_to
from mlflow.utils.model_utils import _get_flavor_configuration
from mlflow.utils.requirements_utils import _get_pinned_requirement

CONFIG_KEY_ARTIFACTS = "artifacts"
CONFIG_KEY_ARTIFACT_RELATIVE_PATH = "path"
CONFIG_KEY_ARTIFACT_URI = "uri"
CONFIG_KEY_PYTHON_MODEL = "python_model"
CONFIG_KEY_CLOUDPICKLE_VERSION = "cloudpickle_version"


_logger = logging.getLogger(__name__)


def get_default_pip_requirements():
    """
    :return: A list of default pip requirements for MLflow Models produced by this flavor.
             Calls to :func:`save_model()` and :func:`log_model()` produce a pip environment
             that, at minimum, contains these requirements.
    """
    return [_get_pinned_requirement("cloudpickle")]


def get_default_conda_env():
    """
    :return: The default Conda environment for MLflow Models produced by calls to
             :func:`save_model() <mlflow.pyfunc.save_model>`
             and :func:`log_model() <mlflow.pyfunc.log_model>` when a user-defined subclass of
             :class:`PythonModel` is provided.
    """
    return _mlflow_conda_env(additional_pip_deps=get_default_pip_requirements())


def _log_warning_if_params_not_in_predict_signature(logger, params):
    if params:
        logger.warning(
            "The underlying model does not support passing additional parameters to the predict"
            f" function. `params` {params} will be ignored."
        )


class PythonModel:
    """
    Represents a generic Python model that evaluates inputs and produces API-compatible outputs.
    By subclassing :class:`~PythonModel`, users can create customized MLflow models with the
    "python_function" ("pyfunc") flavor, leveraging custom inference logic and artifact
    dependencies.
    """

    __metaclass__ = ABCMeta

    def load_context(self, context):
        """
        Loads artifacts from the specified :class:`~PythonModelContext` that can be used by
        :func:`~PythonModel.predict` when evaluating inputs. When loading an MLflow model with
        :func:`~load_model`, this method is called as soon as the :class:`~PythonModel` is
        constructed.

        The same :class:`~PythonModelContext` will also be available during calls to
        :func:`~PythonModel.predict`, but it may be more efficient to override this method
        and load artifacts from the context at model load time.

        :param context: A :class:`~PythonModelContext` instance containing artifacts that the model
                        can use to perform inference.
        """

    def _get_type_hints(self):
        return _extract_type_hints(self.predict, input_arg_index=1)

    @abstractmethod
    def predict(self, context, model_input, params: Optional[Dict[str, Any]] = None):
        """
        Evaluates a pyfunc-compatible input and produces a pyfunc-compatible output.
        For more information about the pyfunc input/output API, see the :ref:`pyfunc-inference-api`.

        :param context: A :class:`~PythonModelContext` instance containing artifacts that the model
                        can use to perform inference.
        :param model_input: A pyfunc-compatible input for the model to evaluate.
        :param params: Additional parameters to pass to the model for inference.

                       .. Note:: Experimental: This parameter may change or be removed in a future
                                               release without warning.
        """


class _FunctionPythonModel(PythonModel):
    """
    When a user specifies a ``python_model`` argument that is a function, we wrap the function
    in an instance of this class.
    """

    def __init__(self, func, hints=None, signature=None):
        self.func = func
        self.hints = hints
        self.signature = signature

    def _get_type_hints(self):
        return _extract_type_hints(self.func, input_arg_index=0)

    def predict(
        self,
        context,  # pylint: disable=unused-argument
        model_input,
        params: Optional[Dict[str, Any]] = None,
    ):
        """
        :param context: A :class:`~PythonModelContext` instance containing artifacts that the model
                        can use to perform inference.
        :param model_input: A pyfunc-compatible input for the model to evaluate.
        :param params: Additional parameters to pass to the model for inference.

                       .. Note:: Experimental: This parameter may change or be removed in a future
                                               release without warning.

        :return: Model predictions.
        """
        if inspect.signature(self.func).parameters.get("params"):
            return self.func(model_input, params=params)
        _log_warning_if_params_not_in_predict_signature(_logger, params)
        return self.func(model_input)


class PythonModelContext:
    """
    A collection of artifacts that a :class:`~PythonModel` can use when performing inference.
    :class:`~PythonModelContext` objects are created *implicitly* by the
    :func:`save_model() <mlflow.pyfunc.save_model>` and
    :func:`log_model() <mlflow.pyfunc.log_model>` persistence methods, using the contents specified
    by the ``artifacts`` parameter of these methods.
    """

    def __init__(self, artifacts):
        """
        :param artifacts: A dictionary of ``<name, artifact_path>`` entries, where ``artifact_path``
                          is an absolute filesystem path to a given artifact.
        """
        self._artifacts = artifacts

    @property
    def artifacts(self):
        """
        A dictionary containing ``<name, artifact_path>`` entries, where ``artifact_path`` is an
        absolute filesystem path to the artifact.
        """
        return self._artifacts


def _save_model_with_class_artifacts_params(
    path,
    python_model,
    signature=None,
    hints=None,
    artifacts=None,
    conda_env=None,
    code_paths=None,
    mlflow_model=None,
    pip_requirements=None,
    extra_pip_requirements=None,
):
    """
    :param path: The path to which to save the Python model.
    :param python_model: An instance of a subclass of :class:`~PythonModel`. ``python_model``
                        defines how the model loads artifacts and how it performs inference.
    :param artifacts: A dictionary containing ``<name, artifact_uri>`` entries.
                      Remote artifact URIs
                      are resolved to absolute filesystem paths, producing a dictionary of
                      ``<name, absolute_path>`` entries. ``python_model`` can reference these
                      resolved entries as the ``artifacts`` property of the ``context``
                      attribute. If ``None``, no artifacts are added to the model.
    :param conda_env: Either a dictionary representation of a Conda environment or the
                      path to a Conda environment yaml file. If provided, this decsribes the
                      environment this model should be run in. At minimum, it should specify
                      the dependencies
                      contained in :func:`get_default_conda_env()`. If ``None``, the default
                      :func:`get_default_conda_env()` environment is added to the model.
    :param code_paths: A list of local filesystem paths to Python file dependencies (or directories
                       containing file dependencies). These files are *prepended* to the system
                       path before the model is loaded.
    :param mlflow_model: The model configuration to which to add the ``mlflow.pyfunc`` flavor.
    """
    if mlflow_model is None:
        mlflow_model = Model()

    custom_model_config_kwargs = {
        CONFIG_KEY_CLOUDPICKLE_VERSION: cloudpickle.__version__,
    }
    if callable(python_model):
        python_model = _FunctionPythonModel(python_model, hints, signature)
    saved_python_model_subpath = "python_model.pkl"
    with open(os.path.join(path, saved_python_model_subpath), "wb") as out:
        cloudpickle.dump(python_model, out)
    custom_model_config_kwargs[CONFIG_KEY_PYTHON_MODEL] = saved_python_model_subpath

    if artifacts:
        saved_artifacts_config = {}
        with TempDir() as tmp_artifacts_dir:
            tmp_artifacts_config = {}
            saved_artifacts_dir_subpath = "artifacts"
            for artifact_name, artifact_uri in artifacts.items():
                tmp_artifact_path = _download_artifact_from_uri(
                    artifact_uri=artifact_uri, output_path=tmp_artifacts_dir.path()
                )
                tmp_artifacts_config[artifact_name] = tmp_artifact_path

                tmp_artifact_path_obj = Path(tmp_artifact_path)
                tmp_artifacts_dir_path_obj = Path(tmp_artifacts_dir.path())

                relative_path = tmp_artifact_path_obj.relative_to(
                    tmp_artifacts_dir_path_obj
                ).as_posix()

                saved_artifact_subpath = posixpath.join(saved_artifacts_dir_subpath, relative_path)

                saved_artifacts_config[artifact_name] = {
                    CONFIG_KEY_ARTIFACT_RELATIVE_PATH: saved_artifact_subpath,
                    CONFIG_KEY_ARTIFACT_URI: artifact_uri,
                }

            shutil.move(tmp_artifacts_dir.path(), os.path.join(path, saved_artifacts_dir_subpath))
        custom_model_config_kwargs[CONFIG_KEY_ARTIFACTS] = saved_artifacts_config

    saved_code_subpath = None
    if code_paths is not None:
        saved_code_subpath = "code"
        for code_path in code_paths:
            _copy_file_or_tree(src=code_path, dst=path, dst_dir=saved_code_subpath)

    mlflow.pyfunc.add_to_model(
        model=mlflow_model,
        loader_module=__name__,
        code=saved_code_subpath,
        conda_env=_CONDA_ENV_FILE_NAME,
        python_env=_PYTHON_ENV_FILE_NAME,
        **custom_model_config_kwargs,
    )
    mlflow_model.save(os.path.join(path, MLMODEL_FILE_NAME))

    if conda_env is None:
        if pip_requirements is None:
            default_reqs = get_default_pip_requirements()
            # To ensure `_load_pyfunc` can successfully load the model during the dependency
            # inference, `mlflow_model.save` must be called beforehand to save an MLmodel file.
            inferred_reqs = mlflow.models.infer_pip_requirements(
                path,
                mlflow.pyfunc.FLAVOR_NAME,
                fallback=default_reqs,
            )
            default_reqs = sorted(set(inferred_reqs).union(default_reqs))
        else:
            default_reqs = None
        conda_env, pip_requirements, pip_constraints = _process_pip_requirements(
            default_reqs,
            pip_requirements,
            extra_pip_requirements,
        )
    else:
        conda_env, pip_requirements, pip_constraints = _process_conda_env(conda_env)

    with open(os.path.join(path, _CONDA_ENV_FILE_NAME), "w") as f:
        yaml.safe_dump(conda_env, stream=f, default_flow_style=False)

    # Save `constraints.txt` if necessary
    if pip_constraints:
        write_to(os.path.join(path, _CONSTRAINTS_FILE_NAME), "\n".join(pip_constraints))

    # Save `requirements.txt`
    write_to(os.path.join(path, _REQUIREMENTS_FILE_NAME), "\n".join(pip_requirements))

    _PythonEnv.current().to_yaml(os.path.join(path, _PYTHON_ENV_FILE_NAME))


def _load_pyfunc(model_path):
    pyfunc_config = _get_flavor_configuration(
        model_path=model_path, flavor_name=mlflow.pyfunc.FLAVOR_NAME
    )

    python_model_cloudpickle_version = pyfunc_config.get(CONFIG_KEY_CLOUDPICKLE_VERSION, None)
    if python_model_cloudpickle_version is None:
        mlflow.pyfunc._logger.warning(
            "The version of CloudPickle used to save the model could not be found in the MLmodel"
            " configuration"
        )
    elif python_model_cloudpickle_version != cloudpickle.__version__:
        # CloudPickle does not have a well-defined cross-version compatibility policy. Micro version
        # releases have been known to cause incompatibilities. Therefore, we match on the full
        # library version
        mlflow.pyfunc._logger.warning(
            "The version of CloudPickle that was used to save the model, `CloudPickle %s`, differs"
            " from the version of CloudPickle that is currently running, `CloudPickle %s`, and may"
            " be incompatible",
            python_model_cloudpickle_version,
            cloudpickle.__version__,
        )

    python_model_subpath = pyfunc_config.get(CONFIG_KEY_PYTHON_MODEL, None)
    if python_model_subpath is None:
        raise MlflowException("Python model path was not specified in the model configuration")
    with open(os.path.join(model_path, python_model_subpath), "rb") as f:
        python_model = cloudpickle.load(f)

    artifacts = {}
    for saved_artifact_name, saved_artifact_info in pyfunc_config.get(
        CONFIG_KEY_ARTIFACTS, {}
    ).items():
        artifacts[saved_artifact_name] = os.path.join(
            model_path, saved_artifact_info[CONFIG_KEY_ARTIFACT_RELATIVE_PATH]
        )

    context = PythonModelContext(artifacts=artifacts)
    python_model.load_context(context=context)
    signature = mlflow.models.Model.load(model_path).signature
    return _PythonModelPyfuncWrapper(
        python_model=python_model, context=context, signature=signature
    )


def _get_first_string_column(pdf):
    iter_string_columns = (col for col, val in pdf.iloc[0].items() if isinstance(val, str))
    return next(iter_string_columns, None)


class _PythonModelPyfuncWrapper:
    """
    Wrapper class that creates a predict function such that
    predict(model_input: pd.DataFrame) -> model's output as pd.DataFrame (pandas DataFrame)
    """

    def __init__(self, python_model, context, signature):
        """
        :param python_model: An instance of a subclass of :class:`~PythonModel`.
        :param context: A :class:`~PythonModelContext` instance containing artifacts that
                        ``python_model`` may use when performing inference.
        :param signature: :class:`~ModelSignature` instance describing model input and output.
        """
        self.python_model = python_model
        self.context = context
        self.signature = signature

    def _convert_input(self, model_input):
        import pandas as pd

        hints = self.python_model._get_type_hints()
        if hints.input == List[str]:
            if isinstance(model_input, pd.DataFrame):
                first_string_column = _get_first_string_column(model_input)
                if first_string_column is None:
                    raise MlflowException.invalid_parameter_value(
                        "Expected model input to contain at least one string column"
                    )
                return model_input[first_string_column].tolist()
            elif isinstance(model_input, list):
                if all(isinstance(x, dict) for x in model_input):
                    return [next(iter(d.values())) for d in model_input]
                elif all(isinstance(x, str) for x in model_input):
                    return model_input
        elif hints.input == List[Dict[str, str]]:
            if isinstance(model_input, pd.DataFrame):
                if (
                    len(self.signature.inputs) == 1
                    and next(iter(self.signature.inputs)).name is None
                ):
                    first_string_column = _get_first_string_column(model_input)
                    return model_input[[first_string_column]].to_dict(orient="records")
                columns = [x.name for x in self.signature.inputs]
                return model_input[columns].to_dict(orient="records")
            elif isinstance(model_input, list) and all(isinstance(x, dict) for x in model_input):
                keys = [x.name for x in self.signature.inputs]
                return [{k: d[k] for k in keys} for d in model_input]

        return model_input

    def predict(self, model_input, params: Optional[Dict[str, Any]] = None):
        """
        :param model_input: Model input data.
        :param params: Additional parameters to pass to the model for inference.

                       .. Note:: Experimental: This parameter may change or be removed in a future
                                               release without warning.

        :return: Model predictions.
        """
        if inspect.signature(self.python_model.predict).parameters.get("params"):
            return self.python_model.predict(
                self.context, self._convert_input(model_input), params=params
            )
        _log_warning_if_params_not_in_predict_signature(_logger, params)
        return self.python_model.predict(self.context, self._convert_input(model_input))<|MERGE_RESOLUTION|>--- conflicted
+++ resolved
@@ -9,11 +9,8 @@
 import posixpath
 import shutil
 from abc import ABCMeta, abstractmethod
-<<<<<<< HEAD
 from pathlib import Path
-=======
 from typing import Any, Dict, List, Optional
->>>>>>> 76fa1b37
 
 import cloudpickle
 import yaml
