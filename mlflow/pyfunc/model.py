"""
The ``mlflow.pyfunc.model`` module defines logic for saving and loading custom "python_function"
models with a user-defined ``PythonModel`` subclass.
"""

import os
import tempfile
import shutil
import yaml
from abc import ABCMeta, abstractmethod

import cloudpickle

import mlflow.pyfunc
import mlflow.utils
from mlflow.exceptions import MlflowException
from mlflow.models import Model
from mlflow.protos.databricks_pb2 import INVALID_PARAMETER_VALUE, RESOURCE_ALREADY_EXISTS
from mlflow.tracking.artifact_utils import _download_artifact_from_uri
from mlflow.utils.environment import _mlflow_conda_env
from mlflow.utils.model_utils import _get_flavor_configuration
from mlflow.utils.file_utils import TempDir, _copy_file_or_tree

CONFIG_KEY_ARTIFACTS = "artifacts"
CONFIG_KEY_ARTIFACT_RELATIVE_PATH = "path"
CONFIG_KEY_ARTIFACT_URI = "uri"
CONFIG_KEY_PYTHON_MODEL = "python_model"
CONFIG_KEY_CLOUDPICKLE_VERSION = "cloudpickle_version"


def get_default_conda_env():
    """
    :return: The default Conda environment for MLflow Models produced by calls to
             :func:`save_model() <mlflow.pyfunc.save_model>`
             and :func:`log_model() <mlflow.pyfunc.log_model>` when a user-defined subclass of
             :class:`PythonModel` is provided.
    """
    return _mlflow_conda_env(
        additional_conda_deps=None,
        additional_pip_deps=[
            "cloudpickle=={}".format(cloudpickle.__version__),
        ],
        additional_conda_channels=None)


class PythonModel(object):
    """
    Represents a generic Python model that evaluates inputs and produces API-compatible outputs.
    By subclassing :class:`~PythonModel`, users can create customized MLflow models with the
    "python_function" ("pyfunc") flavor, leveraging custom inference logic and artifact
    dependencies.
    """
    __metaclass__ = ABCMeta

    def load_context(self, context):
        """
        Loads artifacts from the specified :class:`~PythonModelContext` that can be used by
        :func:`~PythonModel.predict` when evaluating inputs. When loading an MLflow model with
        :func:`~load_pyfunc`, this method is called as soon as the :class:`~PythonModel` is
        constructed.

        The same :class:`~PythonModelContext` will also be available during calls to
        :func:`~PythonModel.predict`, but it may be more efficient to override this method
        and load artifacts from the context at model load time.

        :param context: A :class:`~PythonModelContext` instance containing artifacts that the model
                        can use to perform inference.
        """

    @abstractmethod
    def predict(self, context, model_input):
        """
        Evaluates a pyfunc-compatible input and produces a pyfunc-compatible output.
        For more information about the pyfunc input/output API, see the :ref:`pyfunc-inference-api`.

        :param context: A :class:`~PythonModelContext` instance containing artifacts that the model
                        can use to perform inference.
        :param model_input: A pyfunc-compatible input for the model to evaluate.
        """


class PythonModelContext(object):
    """
    A collection of artifacts that a :class:`~PythonModel` can use when performing inference.
    :class:`~PythonModelContext` objects are created *implicitly* by the
    :func:`save_model() <mlflow.pyfunc.save_model>` and
    :func:`log_model() <mlflow.pyfunc.log_model>` persistence methods, using the contents specified
    by the ``artifacts`` parameter of these methods.
    """

    def __init__(self, artifacts):
        """
        :param artifacts: A dictionary of ``<name, artifact_path>`` entries, where ``artifact_path``
                          is an absolute filesystem path to a given artifact.
        """
        self._artifacts = artifacts

    @property
    def artifacts(self):
        """
        :return: A dictionary containing ``<name, artifact_path>`` entries, where ``artifact_path``
                 is an absolute filesystem path to the artifact.
        """
        return self._artifacts


def _save_model_with_class_artifacts_params(path, python_model, artifacts=None, conda_env=None,
                                            code_paths=None, mlflow_model=Model()):
    """
    :param path: The path to which to save the Python model.
    :param python_model: An instance of a subclass of :class:`~PythonModel`. ``python_model``
                        defines how the model loads artifacts and how it performs inference.
    :param artifacts: A dictionary containing ``<name, artifact_uri>`` entries. Remote artifact URIs
                      are resolved to absolute filesystem paths, producing a dictionary of
                      ``<name, absolute_path>`` entries. ``python_model`` can reference these
                      resolved entries as the ``artifacts`` property of the ``context`` attribute.
<<<<<<< HEAD
                      If ``None``, no artifacts are added to the model.
    :param conda_env: Either a dictionary representation of a Conda environment or the path to a
                      Conda environment yaml file. If provided, this decribes the environment
                      this model should be run in. At minimum, it should specify the dependencies
                      contained in :data:`mlflow.pyfunc.DEFAULT_CONDA_ENV`. If ``None``, the default
                      :data:`mlflow.pyfunc.DEFAULT_CONDA_ENV` environment is added to the
                      model.
=======
                      If *None*, no artifacts are added to the model.
    :param conda_env: Either a dictionary representation of a Conda environment or the path to a
                      Conda environment yaml file. If provided, this decribes the environment
                      this model should be run in. At minimum, it should specify the dependencies
                      contained in :func:`get_default_conda_env()`. If `None`, the default
                      :func:`get_default_conda_env()` environment is added to the model.
>>>>>>> aba3ab27
    :param code_paths: A list of local filesystem paths to Python file dependencies (or directories
                       containing file dependencies). These files are *prepended* to the system
                       path before the model is loaded.
    :param mlflow_model: The model configuration to which to add the ``mlflow.pyfunc`` flavor.
    """
    if os.path.exists(path):
        raise MlflowException(
                message="Path '{}' already exists".format(path),
                error_code=RESOURCE_ALREADY_EXISTS)
    os.makedirs(path)

    custom_model_config_kwargs = {
        CONFIG_KEY_CLOUDPICKLE_VERSION: cloudpickle.__version__,
    }
    if isinstance(python_model, PythonModel):
        saved_python_model_subpath = "python_model.pkl"
        with open(os.path.join(path, saved_python_model_subpath), "wb") as out:
            cloudpickle.dump(python_model, out)
        custom_model_config_kwargs[CONFIG_KEY_PYTHON_MODEL] = saved_python_model_subpath
    else:
        raise MlflowException(
                message=("`python_model` must be a subclass of `PythonModel`. Instead, found an"
                         " object of type: {python_model_type}".format(
                             python_model_type=type(python_model))),
                error_code=INVALID_PARAMETER_VALUE)

    if artifacts:
        saved_artifacts_config = {}
        with TempDir() as tmp_artifacts_dir:
            tmp_artifacts_config = {}
            saved_artifacts_dir_subpath = "artifacts"
            for artifact_name, artifact_uri in artifacts.items():
                tmp_artifact_path = _download_artifact_from_uri(
                    artifact_uri=artifact_uri, output_path=tmp_artifacts_dir.path())
                tmp_artifacts_config[artifact_name] = tmp_artifact_path
                saved_artifact_subpath = os.path.join(
                    saved_artifacts_dir_subpath,
                    os.path.relpath(path=tmp_artifact_path, start=tmp_artifacts_dir.path()))
                saved_artifacts_config[artifact_name] = {
                    CONFIG_KEY_ARTIFACT_RELATIVE_PATH: saved_artifact_subpath,
                    CONFIG_KEY_ARTIFACT_URI: artifact_uri,
                }

            shutil.move(tmp_artifacts_dir.path(), os.path.join(path, saved_artifacts_dir_subpath))
        custom_model_config_kwargs[CONFIG_KEY_ARTIFACTS] = saved_artifacts_config

    conda_env_subpath = "conda.yaml"
    if conda_env is None:
        conda_env = get_default_conda_env()
    elif not isinstance(conda_env, dict):
        with open(conda_env, "r") as f:
            conda_env = yaml.safe_load(f)
    with open(os.path.join(path, conda_env_subpath), "w") as f:
        yaml.safe_dump(conda_env, stream=f, default_flow_style=False)

    saved_code_subpath = None
    if code_paths is not None:
        saved_code_subpath = "code"
        for code_path in code_paths:
            _copy_file_or_tree(src=code_path, dst=path, dst_dir=saved_code_subpath)

    mlflow.pyfunc.add_to_model(model=mlflow_model, loader_module=__name__, code=saved_code_subpath,
                               env=conda_env_subpath, **custom_model_config_kwargs)
    mlflow_model.save(os.path.join(path, 'MLmodel'))


def _load_pyfunc(model_path):
    pyfunc_config = _get_flavor_configuration(
            model_path=model_path, flavor_name=mlflow.pyfunc.FLAVOR_NAME)

    python_model_cloudpickle_version = pyfunc_config.get(CONFIG_KEY_CLOUDPICKLE_VERSION, None)
    if python_model_cloudpickle_version is None:
        mlflow.pyfunc._logger.warning(
            "The version of CloudPickle used to save the model could not be found in the MLmodel"
            " configuration")
    elif python_model_cloudpickle_version != cloudpickle.__version__:
        # CloudPickle does not have a well-defined cross-version compatibility policy. Micro version
        # releases have been known to cause incompatibilities. Therefore, we match on the full
        # library version
        mlflow.pyfunc._logger.warning(
            "The version of CloudPickle that was used to save the model, `CloudPickle %s`, differs"
            " from the version of CloudPickle that is currently running, `CloudPickle %s`, and may"
            " be incompatible",
            python_model_cloudpickle_version, cloudpickle.__version__)

    python_model_subpath = pyfunc_config.get(CONFIG_KEY_PYTHON_MODEL, None)
    if python_model_subpath is None:
        raise MlflowException(
            "Python model path was not specified in the model configuration")
    with open(os.path.join(model_path, python_model_subpath), "rb") as f:
        python_model = cloudpickle.load(f)

    # TODO: If the longevity of the temporary directory prior becomes problematic, consider using
    # an alternative solution.
    tmp_artifacts_dir_path = tempfile.mkdtemp(suffix="artifacts")
    artifacts = {}
    for saved_artifact_name, saved_artifact_info in\
            pyfunc_config.get(CONFIG_KEY_ARTIFACTS, {}).items():
        tmp_artifact_path = os.path.join(
                tmp_artifacts_dir_path,
                _copy_file_or_tree(
                    src=os.path.join(
                        model_path, saved_artifact_info[CONFIG_KEY_ARTIFACT_RELATIVE_PATH]),
                    dst=tmp_artifacts_dir_path,
                    dst_dir=saved_artifact_name))
        artifacts[saved_artifact_name] = tmp_artifact_path

    context = PythonModelContext(artifacts=artifacts)
    python_model.load_context(context=context)
    return _PythonModelPyfuncWrapper(python_model=python_model, context=context)


class _PythonModelPyfuncWrapper(object):
    """
    Wrapper class that creates a predict function such that
    predict(model_input: pd.DataFrame) -> model's output as pd.DataFrame (pandas DataFrame)
    """

    def __init__(self, python_model, context):
        """
        :param python_model: An instance of a subclass of :class:`~PythonModel`.
        :param context: A :class:`~PythonModelContext` instance containing artifacts that
                        ``python_model`` may use when performing inference.
        """
        self.python_model = python_model
        self.context = context

    def predict(self, model_input):
        return self.python_model.predict(self.context, model_input)<|MERGE_RESOLUTION|>--- conflicted
+++ resolved
@@ -110,26 +110,18 @@
     :param path: The path to which to save the Python model.
     :param python_model: An instance of a subclass of :class:`~PythonModel`. ``python_model``
                         defines how the model loads artifacts and how it performs inference.
-    :param artifacts: A dictionary containing ``<name, artifact_uri>`` entries. Remote artifact URIs
+    :param artifacts: A dictionary containing ``<name, artifact_uri>`` entries.
+                      Remote artifact URIs
                       are resolved to absolute filesystem paths, producing a dictionary of
                       ``<name, absolute_path>`` entries. ``python_model`` can reference these
-                      resolved entries as the ``artifacts`` property of the ``context`` attribute.
-<<<<<<< HEAD
-                      If ``None``, no artifacts are added to the model.
-    :param conda_env: Either a dictionary representation of a Conda environment or the path to a
-                      Conda environment yaml file. If provided, this decribes the environment
-                      this model should be run in. At minimum, it should specify the dependencies
-                      contained in :data:`mlflow.pyfunc.DEFAULT_CONDA_ENV`. If ``None``, the default
-                      :data:`mlflow.pyfunc.DEFAULT_CONDA_ENV` environment is added to the
-                      model.
-=======
-                      If *None*, no artifacts are added to the model.
-    :param conda_env: Either a dictionary representation of a Conda environment or the path to a
-                      Conda environment yaml file. If provided, this decribes the environment
-                      this model should be run in. At minimum, it should specify the dependencies
-                      contained in :func:`get_default_conda_env()`. If `None`, the default
+                      resolved entries as the ``artifacts`` property of the ``context``
+                      attribute. If ``None``, no artifacts are added to the model.
+    :param conda_env: Either a dictionary representation of a Conda environment or the
+                      path to a Conda environment yaml file. If provided, this decribes the
+                      environment this model should be run in. At minimum, it should specify
+                      the dependencies
+                      contained in :func:`get_default_conda_env()`. If ``None``, the default
                       :func:`get_default_conda_env()` environment is added to the model.
->>>>>>> aba3ab27
     :param code_paths: A list of local filesystem paths to Python file dependencies (or directories
                        containing file dependencies). These files are *prepended* to the system
                        path before the model is loaded.
