--- conflicted
+++ resolved
@@ -233,7 +233,6 @@
             saved_artifacts_dir_subpath = "artifacts"
             hf_prefix = "hf:/"
             for artifact_name, artifact_uri in artifacts.items():
-<<<<<<< HEAD
                 if artifact_uri.startswith(hf_prefix):
                     try:
                         from huggingface_hub import snapshot_download
@@ -264,26 +263,18 @@
                     tmp_artifact_path = _download_artifact_from_uri(
                         artifact_uri=artifact_uri, output_path=tmp_artifacts_dir.path()
                     )
+
+                    tmp_artifact_path_obj = Path(tmp_artifact_path)
+                    tmp_artifacts_dir_path_obj = Path(tmp_artifacts_dir.path())
+
+                    relative_path = tmp_artifact_path_obj.relative_to(
+                        tmp_artifacts_dir_path_obj
+                    ).as_posix()
+
                     saved_artifact_subpath = os.path.join(
-                        saved_artifacts_dir_subpath,
-                        os.path.relpath(path=tmp_artifact_path, start=tmp_artifacts_dir.path()),
+                        saved_artifacts_dir_subpath, relative_path
                     )
-=======
-                tmp_artifact_path = _download_artifact_from_uri(
-                    artifact_uri=artifact_uri, output_path=tmp_artifacts_dir.path()
-                )
-                tmp_artifacts_config[artifact_name] = tmp_artifact_path
-
-                tmp_artifact_path_obj = Path(tmp_artifact_path)
-                tmp_artifacts_dir_path_obj = Path(tmp_artifacts_dir.path())
-
-                relative_path = tmp_artifact_path_obj.relative_to(
-                    tmp_artifacts_dir_path_obj
-                ).as_posix()
-
-                saved_artifact_subpath = posixpath.join(saved_artifacts_dir_subpath, relative_path)
-
->>>>>>> 4f4ceff5
+
                 saved_artifacts_config[artifact_name] = {
                     CONFIG_KEY_ARTIFACT_RELATIVE_PATH: saved_artifact_subpath,
                     CONFIG_KEY_ARTIFACT_URI: artifact_uri,
