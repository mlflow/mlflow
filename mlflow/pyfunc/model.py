"""
The ``mlflow.pyfunc.model`` module defines logic for saving and loading custom "python_function"
models with a user-defined ``PythonModel`` subclass.
"""

import inspect
import logging
import os
import shutil
from abc import ABCMeta, abstractmethod
from pathlib import Path
from typing import Any, Generator, Optional, Union

import cloudpickle
import pandas as pd
import yaml

import mlflow.pyfunc
import mlflow.utils
from mlflow.exceptions import MlflowException
from mlflow.models import Model
from mlflow.models.model import MLMODEL_FILE_NAME, MODEL_CODE_PATH
from mlflow.models.rag_signatures import ChatCompletionRequest, SplitChatMessagesRequest
from mlflow.models.signature import (
    _extract_type_hints,
    _is_context_in_predict_function_signature,
    _TypeHints,
)
from mlflow.models.utils import _load_model_code_path
from mlflow.protos.databricks_pb2 import INVALID_PARAMETER_VALUE
from mlflow.pyfunc.utils import pyfunc
from mlflow.pyfunc.utils.data_validation import (
    _check_func_signature,
    _get_func_info_if_type_hint_supported,
    _wrap_chat_agent_predict,
    _wrap_predict_with_pyfunc,
)
from mlflow.pyfunc.utils.input_converter import _hydrate_dataclass
from mlflow.tracking.artifact_utils import _download_artifact_from_uri
from mlflow.types.agent import (
    ChatAgentChunk,
    ChatAgentMessage,
    ChatAgentResponse,
    ChatContext,
)
from mlflow.types.llm import (
    ChatCompletionChunk,
    ChatCompletionResponse,
    ChatMessage,
    ChatParams,
)
from mlflow.types.utils import _is_list_dict_str, _is_list_str
from mlflow.utils.annotations import deprecated, experimental
from mlflow.utils.environment import (
    _CONDA_ENV_FILE_NAME,
    _CONSTRAINTS_FILE_NAME,
    _PYTHON_ENV_FILE_NAME,
    _REQUIREMENTS_FILE_NAME,
    _mlflow_conda_env,
    _process_conda_env,
    _process_pip_requirements,
    _PythonEnv,
)
from mlflow.utils.file_utils import TempDir, get_total_file_size, write_to
from mlflow.utils.model_utils import _get_flavor_configuration, _validate_infer_and_copy_code_paths
from mlflow.utils.requirements_utils import _get_pinned_requirement

CONFIG_KEY_ARTIFACTS = "artifacts"
CONFIG_KEY_ARTIFACT_RELATIVE_PATH = "path"
CONFIG_KEY_ARTIFACT_URI = "uri"
CONFIG_KEY_PYTHON_MODEL = "python_model"
CONFIG_KEY_CLOUDPICKLE_VERSION = "cloudpickle_version"
_SAVED_PYTHON_MODEL_SUBPATH = "python_model.pkl"
_DEFAULT_CHAT_MODEL_METADATA_TASK = "agent/v1/chat"
_DEFAULT_CHAT_AGENT_METADATA_TASK = "agent/v2/chat"

_logger = logging.getLogger(__name__)


def get_default_pip_requirements():
    """
    Returns:
        A list of default pip requirements for MLflow Models produced by this flavor. Calls to
        :func:`save_model()` and :func:`log_model()` produce a pip environment that, at minimum,
        contains these requirements.
    """
    return [_get_pinned_requirement("cloudpickle")]


def get_default_conda_env():
    """
    Returns:
        The default Conda environment for MLflow Models produced by calls to
        :func:`save_model() <mlflow.pyfunc.save_model>`
        and :func:`log_model() <mlflow.pyfunc.log_model>` when a user-defined subclass of
        :class:`PythonModel` is provided.
    """
    return _mlflow_conda_env(additional_pip_deps=get_default_pip_requirements())


def _log_warning_if_params_not_in_predict_signature(logger, params):
    if params:
        logger.warning(
            "The underlying model does not support passing additional parameters to the predict"
            f" function. `params` {params} will be ignored."
        )


class PythonModel:
    """
    Represents a generic Python model that evaluates inputs and produces API-compatible outputs.
    By subclassing :class:`~PythonModel`, users can create customized MLflow models with the
    "python_function" ("pyfunc") flavor, leveraging custom inference logic and artifact
    dependencies.
    """

    __metaclass__ = ABCMeta

    def load_context(self, context):
        """
        Loads artifacts from the specified :class:`~PythonModelContext` that can be used by
        :func:`~PythonModel.predict` when evaluating inputs. When loading an MLflow model with
        :func:`~load_model`, this method is called as soon as the :class:`~PythonModel` is
        constructed.

        The same :class:`~PythonModelContext` will also be available during calls to
        :func:`~PythonModel.predict`, but it may be more efficient to override this method
        and load artifacts from the context at model load time.

        Args:
            context: A :class:`~PythonModelContext` instance containing artifacts that the model
                     can use to perform inference.
        """

    @deprecated("predict_type_hints", "2.20.0")
    def _get_type_hints(self):
        return self.predict_type_hints

    @property
    def predict_type_hints(self) -> _TypeHints:
        """
        Internal method to get type hints from the predict function signature.
        """
        if hasattr(self, "_predict_type_hints"):
            return self._predict_type_hints
        if _is_context_in_predict_function_signature(func=self.predict):
            self._predict_type_hints = _extract_type_hints(self.predict, input_arg_index=1)
        else:
            self._predict_type_hints = _extract_type_hints(self.predict, input_arg_index=0)
        return self._predict_type_hints

    def __init_subclass__(cls, **kwargs) -> None:
        super().__init_subclass__(**kwargs)

        # automatically wrap the predict method with pyfunc to ensure data validation
        # NB: skip wrapping for built-in classes defined in MLflow e.g. ChatModel
        if not cls.__module__.startswith("mlflow."):
            #  TODO: ChatModel uses dataclass type hints which are not supported now, hence
            #    we need to skip type hint based validation for user-defined subclasses
            #    of ChatModel. Once we either (1) support dataclass type hints or (2) migrate
            #    ChatModel to pydantic, we can remove this exclusion.
            #    NB: issubclass(cls, ChatModel) does not work so we use a hacky attribute check
            if getattr(cls, "_skip_type_hint_validation", False):
                return

            predict_attr = cls.__dict__.get("predict")
            if predict_attr is not None and callable(predict_attr):
                func_info = _get_func_info_if_type_hint_supported(predict_attr)
                setattr(cls, "predict", _wrap_predict_with_pyfunc(predict_attr, func_info))
            predict_stream_attr = cls.__dict__.get("predict_stream")
            if predict_stream_attr is not None and callable(predict_stream_attr):
                _check_func_signature(predict_stream_attr, "predict_stream")

    @abstractmethod
    def predict(self, context, model_input, params: Optional[dict[str, Any]] = None):
        """
        Evaluates a pyfunc-compatible input and produces a pyfunc-compatible output.
        For more information about the pyfunc input/output API, see the :ref:`pyfunc-inference-api`.

        Args:
            context: A :class:`~PythonModelContext` instance containing artifacts that the model
                     can use to perform inference.
            model_input: A pyfunc-compatible input for the model to evaluate.
            params: Additional parameters to pass to the model for inference.

        .. tip::
            Since MLflow 2.20.0, `context` parameter can be removed from `predict` function
            signature if it's not used. `def predict(self, model_input, params=None)` is valid.
        """

    def predict_stream(self, context, model_input, params: Optional[dict[str, Any]] = None):
        """
        Evaluates a pyfunc-compatible input and produces an iterator of output.
        For more information about the pyfunc input API, see the :ref:`pyfunc-inference-api`.

        Args:
            context: A :class:`~PythonModelContext` instance containing artifacts that the model
                     can use to perform inference.
            model_input: A pyfunc-compatible input for the model to evaluate.
            params: Additional parameters to pass to the model for inference.

        .. tip::
            Since MLflow 2.20.0, `context` parameter can be removed from `predict_stream` function
            signature if it's not used.
            `def predict_stream(self, model_input, params=None)` is valid.
        """
        raise NotImplementedError()


class _FunctionPythonModel(PythonModel):
    """
    When a user specifies a ``python_model`` argument that is a function, we wrap the function
    in an instance of this class.
    """

    def __init__(self, func, signature=None):
        self.signature = signature
        # only wrap `func` if @pyfunc is not already applied
        if not getattr(func, "_is_pyfunc", False):
            self.func = pyfunc(func)
        else:
            self.func = func

    @property
    def predict_type_hints(self):
        if hasattr(self, "_predict_type_hints"):
            return self._predict_type_hints
        self._predict_type_hints = _extract_type_hints(self.func, input_arg_index=0)
        return self._predict_type_hints

    def predict(
        self,
        model_input,
        params: Optional[dict[str, Any]] = None,
    ):
        """
        Args:
            model_input: A pyfunc-compatible input for the model to evaluate.
            params: Additional parameters to pass to the model for inference.

        Returns:
            Model predictions.
        """
        # callable only supports one input argument for now
        return self.func(model_input)


class PythonModelContext:
    """
    A collection of artifacts that a :class:`~PythonModel` can use when performing inference.
    :class:`~PythonModelContext` objects are created *implicitly* by the
    :func:`save_model() <mlflow.pyfunc.save_model>` and
    :func:`log_model() <mlflow.pyfunc.log_model>` persistence methods, using the contents specified
    by the ``artifacts`` parameter of these methods.
    """

    def __init__(self, artifacts, model_config):
        """
        Args:
            artifacts: A dictionary of ``<name, artifact_path>`` entries, where ``artifact_path``
                is an absolute filesystem path to a given artifact.
            model_config: The model configuration to make available to the model at
                loading time.
        """
        self._artifacts = artifacts
        self._model_config = model_config

    @property
    def artifacts(self):
        """
        A dictionary containing ``<name, artifact_path>`` entries, where ``artifact_path`` is an
        absolute filesystem path to the artifact.
        """
        return self._artifacts

    @experimental
    @property
    def model_config(self):
        """
        A dictionary containing ``<config, value>`` entries, where ``config`` is the name
        of the model configuration keys and ``value`` is the value of the given configuration.
        """

        return self._model_config


@experimental
class ChatModel(PythonModel, metaclass=ABCMeta):
    """
    .. tip::
        Since MLflow 2.20.2, we recommend using :py:class:`ChatAgent <mlflow.pyfunc.ChatAgent>`
        instead of :py:class:`ChatModel <mlflow.pyfunc.ChatModel>` unless you need strict
        compatibility with the OpenAI ChatCompletion API.

    A subclass of :class:`~PythonModel` that makes it more convenient to implement models
    that are compatible with popular LLM chat APIs. By subclassing :class:`~ChatModel`,
    users can create MLflow models with a ``predict()`` method that is more convenient
    for chat tasks than the generic :class:`~PythonModel` API. ChatModels automatically
    define input/output signatures and an input example, so manually specifying these values
    when calling :func:`mlflow.pyfunc.save_model() <mlflow.pyfunc.save_model>` is not necessary.

    See the documentation of the ``predict()`` method below for details on that parameters and
    outputs that are expected by the ``ChatModel`` API.

    .. list-table::
        :header-rows: 1
        :widths: 20 40 40

        * -
          - ChatModel
          - PythonModel
        * - When to use
          - Use when you want to develop and deploy a conversational model with **standard** chat
            schema compatible with OpenAI spec.
          - Use when you want **full control** over the model's interface or customize every aspect
            of your model's behavior.
        * - Interface
          - **Fixed** to OpenAI's chat schema.
          - **Full control** over the model's input and output schema.
        * - Setup
          - **Quick**. Works out of the box for conversational applications, with pre-defined
              model signature and input example.
          - **Custom**. You need to define model signature or input example yourself.
        * - Complexity
          - **Low**. Standardized interface simplified model deployment and integration.
          - **High**. Deploying and integrating the custom PythonModel may not be straightforward.
              E.g., The model needs to handle Pandas DataFrames as MLflow converts input data to
              DataFrames before passing it to PythonModel.

    """

    _skip_type_hint_validation = True

    @abstractmethod
    def predict(
        self, context, messages: list[ChatMessage], params: ChatParams
    ) -> ChatCompletionResponse:
        """
        Evaluates a chat input and produces a chat output.

        Args:
            context: A :class:`~PythonModelContext` instance containing artifacts that the model
                can use to perform inference.
            messages (List[:py:class:`ChatMessage <mlflow.types.llm.ChatMessage>`]):
                A list of :py:class:`ChatMessage <mlflow.types.llm.ChatMessage>`
                objects representing chat history.
            params (:py:class:`ChatParams <mlflow.types.llm.ChatParams>`):
                A :py:class:`ChatParams <mlflow.types.llm.ChatParams>` object
                containing various parameters used to modify model behavior during
                inference.

        .. tip::
            Since MLflow 2.20.0, `context` parameter can be removed from `predict` function
            signature if it's not used.
            `def predict(self, messages: list[ChatMessage], params: ChatParams)` is valid.

        Returns:
            A :py:class:`ChatCompletionResponse <mlflow.types.llm.ChatCompletionResponse>`
            object containing the model's response(s), as well as other metadata.
        """

    def predict_stream(
        self, context, messages: list[ChatMessage], params: ChatParams
    ) -> Generator[ChatCompletionChunk, None, None]:
        """
        Evaluates a chat input and produces a chat output.
        Override this function to implement a real stream prediction.

        Args:
            context: A :class:`~PythonModelContext` instance containing artifacts that the model
                can use to perform inference.
            messages (List[:py:class:`ChatMessage <mlflow.types.llm.ChatMessage>`]):
                A list of :py:class:`ChatMessage <mlflow.types.llm.ChatMessage>`
                objects representing chat history.
            params (:py:class:`ChatParams <mlflow.types.llm.ChatParams>`):
                A :py:class:`ChatParams <mlflow.types.llm.ChatParams>` object
                containing various parameters used to modify model behavior during
                inference.

        .. tip::
            Since MLflow 2.20.0, `context` parameter can be removed from `predict_stream` function
            signature if it's not used.
            `def predict_stream(self, messages: list[ChatMessage], params: ChatParams)` is valid.

        Returns:
            A generator over :py:class:`ChatCompletionChunk <mlflow.types.llm.ChatCompletionChunk>`
            object containing the model's response(s), as well as other metadata.
        """
        raise NotImplementedError(
            "Streaming implementation not provided. Please override the "
            "`predict_stream` method on your model to generate streaming "
            "predictions"
        )


@experimental
class ChatAgent(PythonModel, metaclass=ABCMeta):
    """
<<<<<<< HEAD
    A subclass of :class:`~PythonModel` that makes it more convenient to implement agents
    that are compatible with popular LLM chat APIs. By subclassing :class:`~ChatAgent`,
    users can create MLflow models with a ``predict()`` method that is more convenient
    for chat tasks than the generic :class:`~PythonModel` API. ChatAgents automatically
    define input/output signatures and an input example, so manually specifying these values
    when calling :func:`mlflow.pyfunc.save_model() <mlflow.pyfunc.save_model>` is not necessary.

    See the documentation of the ``predict()`` and ``predict_stream()`` method below for details on
    that parameters and outputs that are expected by the ``ChatAgent`` API.

    Before logging, ``predict()`` and ``predict_stream()`` methods only take in Pydantic models.
    After logging, you can pass in a single dictionary that conforms to a ChatAgentRequest schema.
    Look at CHAT_AGENT_INPUT_EXAMPLE in mlflow.types.agent for an example.
=======
    **What is the ChatAgent Interface?**

    The ChatAgent interface is a chat schema specification that has been designed for authoring
    conversational agents. ChatAgent allows your agent to do the following:

    - Return multiple messages
    - Return intermediate steps for tool calling agents
    - Confirm tool calls
    - Support multi-agent scenarios

    ``ChatAgent`` should always be used when authoring an agent. We also recommend using
    ``ChatAgent`` instead of :py:class:`ChatModel <mlflow.pyfunc.ChatModel>` even for use cases
    like simple chat models (e.g. prompt-engineered LLMs), to give you the flexibility to support
    more agentic functionality in the future.

    The :py:class:`ChatAgentRequest <mlflow.types.agent.ChatAgentRequest>` schema is similar to,
    but not strictly compatible with the OpenAI ChatCompletion schema. ChatAgent adds additional
    functionality and diverges from OpenAI
    :py:class:`ChatCompletionRequest <mlflow.types.llm.ChatCompletionRequest>` in the following
    ways:

    - Adds an optional ``attachments`` attribute to every input/output message for tools and
      internal agent calls so they can return additional outputs such as visualizations and progress
      indicators
    - Adds a ``context`` attribute with a ``conversation_id`` and ``user_id`` attributes to enable
      modifying the behavior of the agent depending on the user querying the agent
    - Adds the ``custom_inputs`` attribute, an arbitrary ``dict[str, Any]`` to pass in any
      additional information to modify the agent's behavior

    The :py:class:`ChatAgentResponse <mlflow.types.agent.ChatAgentResponse>` schema diverges from
    :py:class:`ChatCompletionResponse <mlflow.types.llm.ChatCompletionResponse>` schema in the
    following ways:

    - Adds the ``custom_outputs`` key, an arbitrary ``dict[str, Any]`` to return any additional
      information
    - Allows multiple messages in the output, to improve the  display and evaluation of internal
      tool calls and inter-agent communication that led to the final answer.

    Here's an example of a :py:class:`ChatAgentResponse <mlflow.types.agent.ChatAgentResponse>`
    detailing a tool call:

    .. code-block:: python

        {
            "messages": [
                {
                    "role": "assistant",
                    "content": "",
                    "id": "run-04b46401-c569-4a4a-933e-62e38d8f9647-0",
                    "tool_calls": [
                        {
                            "id": "call_15ca4fcc-ffa1-419a-8748-3bea34b9c043",
                            "type": "function",
                            "function": {
                                "name": "generate_random_ints",
                                "arguments": '{"min": 1, "max": 100, "size": 5}',
                            },
                        }
                    ],
                },
                {
                    "role": "tool",
                    "content": '{"content": "Generated array of 2 random ints in [1, 100]."',
                    "name": "generate_random_ints",
                    "id": "call_15ca4fcc-ffa1-419a-8748-3bea34b9c043",
                    "tool_call_id": "call_15ca4fcc-ffa1-419a-8748-3bea34b9c043",
                },
                {
                    "role": "assistant",
                    "content": "The new set of generated random numbers are: 93, 51, 12, 7, and 25",
                    "name": "llm",
                    "id": "run-70c7c738-739f-4ecd-ad18-0ae232df24e8-0",
                },
            ],
            "custom_outputs": {"random_nums": [93, 51, 12, 7, 25]},
        }

    **Streaming Agent Output with ChatAgent**

    Please read the docstring of
    :py:func:`ChatAgent.predict_stream <mlflow.pyfunc.ChatAgent.predict_stream>`
    for more details on how to stream the output of your agent.


    **Authoring a ChatAgent**

    Authoring an agent using the ChatAgent  interface is a framework-agnostic way to create a model
    with a  standardized interface that is loggable with the MLflow pyfunc flavor, can be reused
    across clients, and is ready for serving workloads.

    To write your own agent, subclass ``ChatAgent``, implementing the ``predict`` and optionally
    ``predict_stream`` methods to define the non-streaming and streaming behavior of your agent. You
    can use any agent authoring framework - the only hard requirement is to implement the
    ``predict`` interface.

    .. code-block:: python

        def predict(
            self,
            messages: list[ChatAgentMessage],
            context: Optional[ChatContext] = None,
            custom_inputs: Optional[dict[str, Any]] = None,
        ) -> ChatAgentResponse: ...

    In addition to calling predict and predict_stream methods with an input matching their type
    hints, you can also pass a single input dict that matches the
    :py:class:`ChatAgentRequest <mlflow.types.agent.ChatAgentRequest>` schema for ease of testing.

    .. code-block:: python

        chat_agent = MyChatAgent()
        chat_agent.predict(
            {
                "messages": [{"role": "user", "content": "What is 10 + 10?"}],
                "context": {"conversation_id": "123", "user_id": "456"},
            }
        )

    See example implementations of ``predict`` and ``predict_stream`` in the
    `LangChainChatAgent <https://github.com/mlflow/mlflow/blob/master/mlflow/langchain/chat_agent_langchain.py>`_
    or the
    `LangGraphChatAgent <https://github.com/mlflow/mlflow/blob/master/mlflow/langchain/chat_agent_langgraph.py>`_
    class.

    **Logging the ChatAgent**

    Since the landscape of LLM frameworks is constantly evolving and not every flavor can be
    natively supported by MLflow, we recommend the
    `Models-from-Code <https://mlflow.org/docs/latest/model/models-from-code.html>`_ logging
    approach.

    .. code-block:: python

        with mlflow.start_run():
            logged_agent_info = mlflow.pyfunc.log_model(
                artifact_path="agent",
                python_model=os.path.join(os.getcwd(), "agent"),
                # Add serving endpoints, tools, and vector search indexes here
                resources=[],
            )

    After logging the model, you can query the model with a single dictionary with the
    :py:class:`ChatAgentRequest <mlflow.types.agent.ChatAgentRequest>` schema. Under the hood, it
    will be converted into the python objects expected by your ``predict`` and ``predict_stream``
    methods.

    .. code-block:: python

        loaded_model = mlflow.pyfunc.load_model(tmp_path)
        loaded_model.predict(
            {
                "messages": [{"role": "user", "content": "What is 10 + 10?"}],
                "context": {"conversation_id": "123", "user_id": "456"},
            }
        )

    To make logging ChatAgent models as easy as possible, MLflow has built in the following
    features:

    - Automatic Model Signature Inference
        - You do not need to set a signature when logging a ChatAgent
        - An input and output signature will be automatically set that adheres to the
          :py:class:`ChatAgentRequest <mlflow.types.agent.ChatAgentRequest>` and
          :py:class:`ChatAgentResponse <mlflow.types.agent.ChatAgentResponse>` schemas
    - Metadata
        - ``{“task”: “agent/v2/chat”}`` will be automatically appended to any metadata that you may
          pass in when logging the model
    - Input Example
        - Providng an input example is optional, ``mlflow.types.agent.CHAT_AGENT_INPUT_EXAMPLE``
          will be provided by default
        - If you do provide an input example, ensure it's a dict with the
          :py:class:`ChatAgentRequest <mlflow.types.agent.ChatAgentRequest>` schema

        - .. code-block:: python

            input_example = {
                "messages": [{"role": "user", "content": "What is MLflow?"}],
                "context": {"conversation_id": "123", "user_id": "456"},
            }

    **Migrating from ChatModel to ChatAgent**

    To convert an existing ChatModel that takes in
    :py:class:`List[ChatMessage] <mlflow.types.llm.ChatMessage>` and
    :py:class:`ChatParams <mlflow.types.llm.ChatParams>` and outputs a
    :py:class:`ChatCompletionResponse <mlflow.types.llm.ChatCompletionResponse>`, do the following:

    - Subclass ``ChatAgent`` instead of ``ChatModel``
    - Move any functionality from your ``ChatModel``'s ``load_context`` implementation into the
      ``__init__`` method of your new ``ChatAgent``.
    - Use ``.model_dump_compat()`` instead of ``.to_dict()`` when converting your model's inputs to
      dictionaries. Ex. ``[msg.model_dump_compat() for msg in messages]`` instead of
      ``[msg.to_dict() for msg in messages]``
    - Return a :py:class:`ChatAgentResponse <mlflow.types.agent.ChatAgentResponse>` instead of a
      :py:class:`ChatCompletionResponse <mlflow.types.llm.ChatCompletionResponse>`

    For example, we can convert the ChatModel from the
    `Chat Model Intro <https://mlflow.org/docs/latest/llms/chat-model-intro/index.html#building-your-first-chatmodel>`_
    to a ChatAgent:

    .. code-block:: python

        class SimpleOllamaModel(ChatModel):
            def __init__(self):
                self.model_name = "llama3.2:1b"
                self.client = None

            def load_context(self, context):
                self.client = ollama.Client()

            def predict(
                self, context, messages: list[ChatMessage], params: ChatParams = None
            ) -> ChatCompletionResponse:
                ollama_messages = [msg.to_dict() for msg in messages]
                response = self.client.chat(model=self.model_name, messages=ollama_messages)
                return ChatCompletionResponse(
                    choices=[{"index": 0, "message": response["message"]}],
                    model=self.model_name,
                )

    .. code-block:: python

        class SimpleOllamaModel(ChatAgent):
            def __init__(self):
                self.model_name = "llama3.2:1b"
                self.client = None
                self.client = ollama.Client()

            def predict(
                self,
                messages: list[ChatAgentMessage],
                context: Optional[ChatContext] = None,
                custom_inputs: Optional[dict[str, Any]] = None,
            ) -> ChatAgentResponse:
                ollama_messages = self._convert_messages_to_dict(messages)
                response = self.client.chat(model=self.model_name, messages=ollama_messages)
                return ChatAgentResponse(**{"messages": [response["message"]]})

    **ChatAgent Connectors**

    MLflow provides convenience APIs for wrapping agents written in popular authoring frameworks
    with ChatAgent. See examples for:

    - :py:class:`LangGraphChatAgent <mlflow.langchain.chat_agent_langgraph.LangGraphChatAgent>`
>>>>>>> 8bba9a6f
    """

    _skip_type_hint_validation = True

    def __init_subclass__(cls, **kwargs) -> None:
        super().__init_subclass__(**kwargs)
        for attr_name in ("predict", "predict_stream"):
            attr = cls.__dict__.get(attr_name)
            if callable(attr):
                setattr(cls, attr_name, _wrap_chat_agent_predict(attr))

    def _convert_messages_to_dict(self, messages: list[ChatAgentMessage]):
        return [m.model_dump_compat(exclude_none=True) for m in messages]

    # nb: We use `messages` instead of `model_input` so that the trace generated by default is
    # compatible with mlflow evaluate. We also want `custom_inputs` to be a top level key for
    # ease of use.
    @abstractmethod
    def predict(
        self,
        messages: list[ChatAgentMessage],
        context: Optional[ChatContext] = None,
        custom_inputs: Optional[dict[str, Any]] = None,
    ) -> ChatAgentResponse:
        """
<<<<<<< HEAD
        Evaluates a ChatAgent input and produces a ChatAgent output. Wrapped to allow you to pass
        in a single dict with a ChatAgentRequest schema.
=======
        Given a ChatAgent input, returns a ChatAgent output. In addition to calling ``predict``
        with an input matching the type hints, you can also pass a single input dict that matches
        the :py:class:`ChatAgentRequest <mlflow.types.agent.ChatAgentRequest>` schema for ease
        of testing.

        .. code-block:: python

            chat_agent = ChatAgent()
            chat_agent.predict(
                {
                    "messages": [{"role": "user", "content": "What is 10 + 10?"}],
                    "context": {"conversation_id": "123", "user_id": "456"},
                }
            )
>>>>>>> 8bba9a6f

        Args:
            messages (List[:py:class:`ChatAgentMessage <mlflow.types.agent.ChatAgentMessage>`]):
                A list of :py:class:`ChatAgentMessage <mlflow.types.agent.ChatAgentMessage>`
                objects representing the chat history.
            context (:py:class:`ChatContext <mlflow.types.agent.ChatContext>`):
                A :py:class:`ChatContext <mlflow.types.agent.ChatContext>` object
                containing conversation_id and user_id. **Optional** Defaults to None.
            custom_inputs (Dict[str, Any]):
                An optional param to provide arbitrary additional inputs
                to the model. The dictionary values must be JSON-serializable. **Optional**
                Defaults to None.

        Returns:
            A :py:class:`ChatAgentResponse <mlflow.types.agent.ChatAgentResponse>` object containing
            the model's response, as well as other metadata.
        """

    # nb: We use `messages` instead of `model_input` so that the trace generated by default is
    # compatible with mlflow evaluate. We also want `custom_inputs` to be a top level key for
    # ease of use.
    def predict_stream(
        self,
        messages: list[ChatAgentMessage],
        context: Optional[ChatContext] = None,
        custom_inputs: Optional[dict[str, Any]] = None,
    ) -> Generator[ChatAgentChunk, None, None]:
        """
<<<<<<< HEAD
        Evaluates a ChatAgent input and produces a ChatAgent output. Wrapped to allow you to pass
        in a single dict with a ChatAgentRequest schema.
        Override this function to implement a real stream prediction.
=======
        Given a ChatAgent input, returns a generator containing streaming ChatAgent output chunks.
        In addition to calling ``predict_stream`` with an input matching the type hints, you can
        also pass a single input dict that matches the
        :py:class:`ChatAgentRequest <mlflow.types.agent.ChatAgentRequest>`
        schema for ease of testing.

        .. code-block:: python

            chat_agent = ChatAgent()
            for event in chat_agent.predict_stream(
                {
                    "messages": [{"role": "user", "content": "What is 10 + 10?"}],
                    "context": {"conversation_id": "123", "user_id": "456"},
                }
            ):
                print(event)

        To support streaming the output of your agent, override this method in your subclass of
        ``ChatAgent``. When implementing ``predict_stream``, keep in mind the following
        requirements:

        - Ensure your implementation adheres to the ``predict_stream`` type signature. For example,
          streamed messages must be of the type
          :py:class:`ChatAgentChunk <mlflow.types.agent.ChatAgentChunk>`, where each chunk contains
          partial output from a single response message.
        - At most one chunk in a particular response can contain the ``custom_outputs`` key.
        - Chunks containing partial content of a single response message must have the same ``id``.
          The content field of the message and usage stats of the
          :py:class:`ChatAgentChunk <mlflow.types.agent.ChatAgentChunk>` should be aggregated by
          the consuming client. See the example below.

        .. code-block:: python

            {"delta": {"role": "assistant", "content": "Born", "id": "123"}}
            {"delta": {"role": "assistant", "content": " in", "id": "123"}}
            {"delta": {"role": "assistant", "content": " data", "id": "123"}}
>>>>>>> 8bba9a6f


        Args:
            messages (List[:py:class:`ChatAgentMessage <mlflow.types.agent.ChatAgentMessage>`]):
                A list of :py:class:`ChatAgentMessage <mlflow.types.agent.ChatAgentMessage>`
                objects representing the chat history.
            context (:py:class:`ChatContext <mlflow.types.agent.ChatContext>`):
                A :py:class:`ChatContext <mlflow.types.agent.ChatContext>` object
                containing conversation_id and user_id. **Optional** Defaults to None.
            custom_inputs (Dict[str, Any]):
                An optional param to provide arbitrary additional inputs
                to the model. The dictionary values must be JSON-serializable. **Optional**
                Defaults to None.

        Returns:
            A generator over :py:class:`ChatAgentChunk <mlflow.types.agent.ChatAgentChunk>`
            objects containing the model's response(s), as well as other metadata.
        """
        raise NotImplementedError(
            "Streaming implementation not provided. Please override the "
            "`predict_stream` method on your model to generate streaming predictions"
        )


def _save_model_with_class_artifacts_params(  # noqa: D417
    path,
    python_model,
    signature=None,
    artifacts=None,
    conda_env=None,
    code_paths=None,
    mlflow_model=None,
    pip_requirements=None,
    extra_pip_requirements=None,
    model_config=None,
    streamable=None,
    model_code_path=None,
    infer_code_paths=False,
):
    """
    Args:
        path: The path to which to save the Python model.
        python_model: An instance of a subclass of :class:`~PythonModel`. ``python_model``
            defines how the model loads artifacts and how it performs inference.
        artifacts: A dictionary containing ``<name, artifact_uri>`` entries. Remote artifact URIs
            are resolved to absolute filesystem paths, producing a dictionary of
            ``<name, absolute_path>`` entries, (e.g. {"file": "absolute_path"}).
            ``python_model`` can reference these resolved entries as the ``artifacts`` property
            of the ``context`` attribute. If ``<artifact_name, 'hf:/repo_id'>``(e.g.
            {"bert-tiny-model": "hf:/prajjwal1/bert-tiny"}) is provided, then the model can be
            fetched from huggingface hub using repo_id `prajjwal1/bert-tiny` directly. If ``None``,
            no artifacts are added to the model.
        conda_env: Either a dictionary representation of a Conda environment or the path to a Conda
            environment yaml file. If provided, this decsribes the environment this model should be
            run in. At minimum, it should specify the dependencies contained in
            :func:`get_default_conda_env()`. If ``None``, the default
            :func:`get_default_conda_env()` environment is added to the model.
        code_paths: A list of local filesystem paths to Python file dependencies (or directories
            containing file dependencies). These files are *prepended* to the system path before the
            model is loaded.
        mlflow_model: The model to which to add the ``mlflow.pyfunc`` flavor.
        model_config: The model configuration for the flavor. Model configuration is available
            during model loading time.

            .. Note:: Experimental: This parameter may change or be removed in a future release
                without warning.

        model_code_path: The path to the code that is being logged as a PyFunc model. Can be used
            to load python_model when python_model is None.

            .. Note:: Experimental: This parameter may change or be removed in a future release
                without warning.

        streamable: A boolean value indicating if the model supports streaming prediction,
                    If None, MLflow will try to inspect if the model supports streaming
                    by checking if `predict_stream` method exists. Default None.
    """
    if mlflow_model is None:
        mlflow_model = Model()

    custom_model_config_kwargs = {
        CONFIG_KEY_CLOUDPICKLE_VERSION: cloudpickle.__version__,
    }
    if callable(python_model):
        python_model = _FunctionPythonModel(func=python_model, signature=signature)
    saved_python_model_subpath = _SAVED_PYTHON_MODEL_SUBPATH

    # If model_code_path is defined, we load the model into python_model, but we don't want to
    # pickle/save the python_model since the module won't be able to be imported.
    if not model_code_path:
        try:
            with open(os.path.join(path, saved_python_model_subpath), "wb") as out:
                cloudpickle.dump(python_model, out)
        except Exception as e:
            raise MlflowException(
                "Failed to serialize Python model. Please save the model into a python file "
                "and use code-based logging method instead. See"
                "https://mlflow.org/docs/latest/models.html#models-from-code for more information."
            ) from e

        custom_model_config_kwargs[CONFIG_KEY_PYTHON_MODEL] = saved_python_model_subpath

    if artifacts:
        saved_artifacts_config = {}
        with TempDir() as tmp_artifacts_dir:
            saved_artifacts_dir_subpath = "artifacts"
            hf_prefix = "hf:/"
            for artifact_name, artifact_uri in artifacts.items():
                if artifact_uri.startswith(hf_prefix):
                    try:
                        from huggingface_hub import snapshot_download
                    except ImportError as e:
                        raise MlflowException(
                            "Failed to import huggingface_hub. Please install huggingface_hub "
                            f"to log the model with artifact_uri {artifact_uri}. Error: {e}"
                        )

                    repo_id = artifact_uri[len(hf_prefix) :]
                    try:
                        snapshot_location = snapshot_download(
                            repo_id=repo_id,
                            local_dir=os.path.join(
                                path, saved_artifacts_dir_subpath, artifact_name
                            ),
                            local_dir_use_symlinks=False,
                        )
                    except Exception as e:
                        raise MlflowException.invalid_parameter_value(
                            "Failed to download snapshot from Hugging Face Hub with artifact_uri: "
                            f"{artifact_uri}. Error: {e}"
                        )
                    saved_artifact_subpath = (
                        Path(snapshot_location).relative_to(Path(os.path.realpath(path))).as_posix()
                    )
                else:
                    tmp_artifact_path = _download_artifact_from_uri(
                        artifact_uri=artifact_uri, output_path=tmp_artifacts_dir.path()
                    )

                    relative_path = (
                        Path(tmp_artifact_path)
                        .relative_to(Path(tmp_artifacts_dir.path()))
                        .as_posix()
                    )

                    saved_artifact_subpath = os.path.join(
                        saved_artifacts_dir_subpath, relative_path
                    )

                saved_artifacts_config[artifact_name] = {
                    CONFIG_KEY_ARTIFACT_RELATIVE_PATH: saved_artifact_subpath,
                    CONFIG_KEY_ARTIFACT_URI: artifact_uri,
                }

            shutil.move(tmp_artifacts_dir.path(), os.path.join(path, saved_artifacts_dir_subpath))
        custom_model_config_kwargs[CONFIG_KEY_ARTIFACTS] = saved_artifacts_config

    if streamable is None:
        streamable = python_model.__class__.predict_stream != PythonModel.predict_stream

    if model_code_path:
        loader_module = mlflow.pyfunc.loaders.code_model.__name__
    elif python_model:
        loader_module = _get_pyfunc_loader_module(python_model)
    else:
        raise MlflowException(
            "Either `python_model` or `model_code_path` must be provided to save the model.",
            error_code=INVALID_PARAMETER_VALUE,
        )

    mlflow.pyfunc.add_to_model(
        model=mlflow_model,
        loader_module=loader_module,
        code=None,
        conda_env=_CONDA_ENV_FILE_NAME,
        python_env=_PYTHON_ENV_FILE_NAME,
        model_config=model_config,
        streamable=streamable,
        model_code_path=model_code_path,
        **custom_model_config_kwargs,
    )
    if size := get_total_file_size(path):
        mlflow_model.model_size_bytes = size
    mlflow_model.save(os.path.join(path, MLMODEL_FILE_NAME))

    saved_code_subpath = _validate_infer_and_copy_code_paths(
        code_paths,
        path,
        infer_code_paths,
        mlflow.pyfunc.FLAVOR_NAME,
    )
    mlflow_model.flavors[mlflow.pyfunc.FLAVOR_NAME][mlflow.pyfunc.CODE] = saved_code_subpath

    # `mlflow_model.code` is updated, re-generate `MLmodel` file.
    mlflow_model.save(os.path.join(path, MLMODEL_FILE_NAME))

    if conda_env is None:
        if pip_requirements is None:
            default_reqs = get_default_pip_requirements()
            # To ensure `_load_pyfunc` can successfully load the model during the dependency
            # inference, `mlflow_model.save` must be called beforehand to save an MLmodel file.
            inferred_reqs = mlflow.models.infer_pip_requirements(
                path,
                mlflow.pyfunc.FLAVOR_NAME,
                fallback=default_reqs,
            )
            default_reqs = sorted(set(inferred_reqs).union(default_reqs))
        else:
            default_reqs = None
        conda_env, pip_requirements, pip_constraints = _process_pip_requirements(
            default_reqs,
            pip_requirements,
            extra_pip_requirements,
        )
    else:
        conda_env, pip_requirements, pip_constraints = _process_conda_env(conda_env)

    with open(os.path.join(path, _CONDA_ENV_FILE_NAME), "w") as f:
        yaml.safe_dump(conda_env, stream=f, default_flow_style=False)

    # Save `constraints.txt` if necessary
    if pip_constraints:
        write_to(os.path.join(path, _CONSTRAINTS_FILE_NAME), "\n".join(pip_constraints))

    # Save `requirements.txt`
    write_to(os.path.join(path, _REQUIREMENTS_FILE_NAME), "\n".join(pip_requirements))

    _PythonEnv.current().to_yaml(os.path.join(path, _PYTHON_ENV_FILE_NAME))


def _load_context_model_and_signature(
    model_path: str, model_config: Optional[dict[str, Any]] = None
):
    pyfunc_config = _get_flavor_configuration(
        model_path=model_path, flavor_name=mlflow.pyfunc.FLAVOR_NAME
    )
    signature = mlflow.models.Model.load(model_path).signature

    if MODEL_CODE_PATH in pyfunc_config:
        conf_model_code_path = pyfunc_config.get(MODEL_CODE_PATH)
        model_code_path = os.path.join(model_path, os.path.basename(conf_model_code_path))
        python_model = _load_model_code_path(model_code_path, model_config)

        if callable(python_model):
            python_model = _FunctionPythonModel(python_model, signature=signature)
    else:
        python_model_cloudpickle_version = pyfunc_config.get(CONFIG_KEY_CLOUDPICKLE_VERSION, None)
        if python_model_cloudpickle_version is None:
            mlflow.pyfunc._logger.warning(
                "The version of CloudPickle used to save the model could not be found in the "
                "MLmodel configuration"
            )
        elif python_model_cloudpickle_version != cloudpickle.__version__:
            # CloudPickle does not have a well-defined cross-version compatibility policy. Micro
            # version releases have been known to cause incompatibilities. Therefore, we match on
            # the full library version
            mlflow.pyfunc._logger.warning(
                "The version of CloudPickle that was used to save the model, `CloudPickle %s`, "
                "differs from the version of CloudPickle that is currently running, `CloudPickle "
                "%s`, and may be incompatible",
                python_model_cloudpickle_version,
                cloudpickle.__version__,
            )

        python_model_subpath = pyfunc_config.get(CONFIG_KEY_PYTHON_MODEL, None)
        if python_model_subpath is None:
            raise MlflowException("Python model path was not specified in the model configuration")
        with open(os.path.join(model_path, python_model_subpath), "rb") as f:
            python_model = cloudpickle.load(f)

    artifacts = {}
    for saved_artifact_name, saved_artifact_info in pyfunc_config.get(
        CONFIG_KEY_ARTIFACTS, {}
    ).items():
        artifacts[saved_artifact_name] = os.path.join(
            model_path, saved_artifact_info[CONFIG_KEY_ARTIFACT_RELATIVE_PATH]
        )

    context = PythonModelContext(artifacts=artifacts, model_config=model_config)
    python_model.load_context(context=context)

    return context, python_model, signature


def _load_pyfunc(model_path: str, model_config: Optional[dict[str, Any]] = None):
    context, python_model, signature = _load_context_model_and_signature(model_path, model_config)
    return _PythonModelPyfuncWrapper(
        python_model=python_model,
        context=context,
        signature=signature,
    )


def _get_first_string_column(pdf):
    iter_string_columns = (col for col, val in pdf.iloc[0].items() if isinstance(val, str))
    return next(iter_string_columns, None)


class _PythonModelPyfuncWrapper:
    """
    Wrapper class that creates a predict function such that
    predict(model_input: pd.DataFrame) -> model's output as pd.DataFrame (pandas DataFrame)
    """

    def __init__(self, python_model: PythonModel, context, signature):
        """
        Args:
            python_model: An instance of a subclass of :class:`~PythonModel`.
            context: A :class:`~PythonModelContext` instance containing artifacts that
                     ``python_model`` may use when performing inference.
            signature: :class:`~ModelSignature` instance describing model input and output.
        """
        self.python_model = python_model
        self.context = context
        self.signature = signature

    def _convert_input(self, model_input):
        import pandas as pd

        hints = self.python_model.predict_type_hints
        # we still need this for backwards compatibility
        if isinstance(model_input, pd.DataFrame):
            if _is_list_str(hints.input):
                first_string_column = _get_first_string_column(model_input)
                if first_string_column is None:
                    raise MlflowException.invalid_parameter_value(
                        "Expected model input to contain at least one string column"
                    )
                return model_input[first_string_column].tolist()
            elif _is_list_dict_str(hints.input):
                if (
                    len(self.signature.inputs) == 1
                    and next(iter(self.signature.inputs)).name is None
                ):
                    if first_string_column := _get_first_string_column(model_input):
                        return model_input[[first_string_column]].to_dict(orient="records")
                    if len(model_input.columns) == 1:
                        return model_input.to_dict("list")[0]
                return model_input.to_dict(orient="records")
            elif isinstance(hints.input, type) and (
                issubclass(hints.input, ChatCompletionRequest)
                or issubclass(hints.input, SplitChatMessagesRequest)
            ):
                # If the type hint is a RAG dataclass, we hydrate it
                # If there are multiple rows, we should throw
                if len(model_input) > 1:
                    raise MlflowException(
                        "Expected a single input for dataclass type hint, but got multiple rows"
                    )
                # Since single input is expected, we take the first row
                return _hydrate_dataclass(hints.input, model_input.iloc[0])
        return model_input

    def predict(self, model_input, params: Optional[dict[str, Any]] = None):
        """
        Args:
            model_input: Model input data as one of dict, str, bool, bytes, float, int, str type.
            params: Additional parameters to pass to the model for inference.

        Returns:
            Model predictions as an iterator of chunks. The chunks in the iterator must be type of
            dict or string. Chunk dict fields are determined by the model implementation.
        """
        parameters = inspect.signature(self.python_model.predict).parameters
        kwargs = {}
        if "params" in parameters:
            kwargs["params"] = params
        else:
            _log_warning_if_params_not_in_predict_signature(_logger, params)
        if _is_context_in_predict_function_signature(parameters=parameters):
            return self.python_model.predict(
                self.context, self._convert_input(model_input), **kwargs
            )
        else:
            return self.python_model.predict(self._convert_input(model_input), **kwargs)

    def predict_stream(self, model_input, params: Optional[dict[str, Any]] = None):
        """
        Args:
            model_input: LLM Model single input.
            params: Additional parameters to pass to the model for inference.

        Returns:
            Streaming predictions.
        """
        parameters = inspect.signature(self.python_model.predict_stream).parameters
        kwargs = {}
        if "params" in parameters:
            kwargs["params"] = params
        else:
            _log_warning_if_params_not_in_predict_signature(_logger, params)
        if _is_context_in_predict_function_signature(parameters=parameters):
            return self.python_model.predict_stream(
                self.context, self._convert_input(model_input), **kwargs
            )
        else:
            return self.python_model.predict_stream(self._convert_input(model_input), **kwargs)


def _get_pyfunc_loader_module(python_model):
    if isinstance(python_model, ChatModel):
        return mlflow.pyfunc.loaders.chat_model.__name__
    elif isinstance(python_model, ChatAgent):
        return mlflow.pyfunc.loaders.chat_agent.__name__
    return __name__


class ModelFromDeploymentEndpoint(PythonModel):
    """
    A PythonModel wrapper for invoking an MLflow Deployments endpoint.
    This class is particularly used for running evaluation against an MLflow Deployments endpoint.
    """

    def __init__(self, endpoint, params):
        self.endpoint = endpoint
        self.params = params

    def predict(
        self, context, model_input: Union[pd.DataFrame, dict[str, Any], list[dict[str, Any]]]
    ):
        """
        Run prediction on the input data.

        Args:
            context: A :class:`~PythonModelContext` instance containing artifacts that the model
                can use to perform inference.
            model_input: The input data for prediction, either of the following:
                - Pandas DataFrame: If the default evaluator is used, input is a DF
                    that contains the multiple request payloads in a single column.
                - A dictionary: If the model_type is "databricks-agents" and the
                    Databricks RAG evaluator is used, this PythonModel can be invoked
                    with a single dict corresponding to the ChatCompletionsRequest schema.
                - A list of dictionaries: Currently we don't have any evaluator that
                    gives this input format, but we keep this for future use cases and
                    compatibility with normal pyfunc models.

        Return:
            The prediction result. The return type will be consistent with the model input type,
            e.g., if the input is a Pandas DataFrame, the return will be a Pandas Series.
        """
        if isinstance(model_input, dict):
            return self._predict_single(model_input)
        elif isinstance(model_input, list) and all(isinstance(data, dict) for data in model_input):
            return [self._predict_single(data) for data in model_input]
        elif isinstance(model_input, pd.DataFrame):
            if len(model_input.columns) != 1:
                raise MlflowException(
                    f"The number of input columns must be 1, but got {model_input.columns}. "
                    "Multi-column input is not supported for evaluating an MLflow Deployments "
                    "endpoint. Please include the input text or payload in a single column.",
                    error_code=INVALID_PARAMETER_VALUE,
                )
            input_column = model_input.columns[0]

            predictions = [self._predict_single(data) for data in model_input[input_column]]
            return pd.Series(predictions)
        else:
            raise MlflowException(
                f"Invalid input data type: {type(model_input)}. The input data must be either "
                "a Pandas DataFrame, a dictionary, or a list of dictionaries containing the "
                "request payloads for evaluating an MLflow Deployments endpoint.",
                error_code=INVALID_PARAMETER_VALUE,
            )

    def _predict_single(self, data: Union[str, dict[str, Any]]) -> dict[str, Any]:
        """
        Send a single prediction request to the MLflow Deployments endpoint.

        Args:
            data: The single input data for prediction. If the input data is a string, we will
                construct the request payload from it. If the input data is a dictionary, we
                will directly use it as the request payload.

        Returns:
            The prediction result from the MLflow Deployments endpoint as a dictionary.
        """
        from mlflow.metrics.genai.model_utils import call_deployments_api, get_endpoint_type

        endpoint_type = get_endpoint_type(f"endpoints:/{self.endpoint}")

        if isinstance(data, str):
            # If the input payload is string, MLflow needs to construct the JSON
            # payload based on the endpoint type. If the endpoint type is not
            # set on the endpoint, we will default to chat format.
            endpoint_type = endpoint_type or "llm/v1/chat"
            prediction = call_deployments_api(self.endpoint, data, self.params, endpoint_type)
        elif isinstance(data, dict):
            # If the input is dictionary, we assume the input is already in the
            # compatible format for the endpoint.
            prediction = call_deployments_api(self.endpoint, data, self.params, endpoint_type)
        else:
            raise MlflowException(
                f"Invalid input data type: {type(data)}. The feature column of the evaluation "
                "dataset must contain only strings or dictionaries containing the request "
                "payload for evaluating an MLflow Deployments endpoint.",
                error_code=INVALID_PARAMETER_VALUE,
            )
        return prediction<|MERGE_RESOLUTION|>--- conflicted
+++ resolved
@@ -396,21 +396,6 @@
 @experimental
 class ChatAgent(PythonModel, metaclass=ABCMeta):
     """
-<<<<<<< HEAD
-    A subclass of :class:`~PythonModel` that makes it more convenient to implement agents
-    that are compatible with popular LLM chat APIs. By subclassing :class:`~ChatAgent`,
-    users can create MLflow models with a ``predict()`` method that is more convenient
-    for chat tasks than the generic :class:`~PythonModel` API. ChatAgents automatically
-    define input/output signatures and an input example, so manually specifying these values
-    when calling :func:`mlflow.pyfunc.save_model() <mlflow.pyfunc.save_model>` is not necessary.
-
-    See the documentation of the ``predict()`` and ``predict_stream()`` method below for details on
-    that parameters and outputs that are expected by the ``ChatAgent`` API.
-
-    Before logging, ``predict()`` and ``predict_stream()`` methods only take in Pydantic models.
-    After logging, you can pass in a single dictionary that conforms to a ChatAgentRequest schema.
-    Look at CHAT_AGENT_INPUT_EXAMPLE in mlflow.types.agent for an example.
-=======
     **What is the ChatAgent Interface?**
 
     The ChatAgent interface is a chat schema specification that has been designed for authoring
@@ -655,7 +640,6 @@
     with ChatAgent. See examples for:
 
     - :py:class:`LangGraphChatAgent <mlflow.langchain.chat_agent_langgraph.LangGraphChatAgent>`
->>>>>>> 8bba9a6f
     """
 
     _skip_type_hint_validation = True
@@ -681,10 +665,6 @@
         custom_inputs: Optional[dict[str, Any]] = None,
     ) -> ChatAgentResponse:
         """
-<<<<<<< HEAD
-        Evaluates a ChatAgent input and produces a ChatAgent output. Wrapped to allow you to pass
-        in a single dict with a ChatAgentRequest schema.
-=======
         Given a ChatAgent input, returns a ChatAgent output. In addition to calling ``predict``
         with an input matching the type hints, you can also pass a single input dict that matches
         the :py:class:`ChatAgentRequest <mlflow.types.agent.ChatAgentRequest>` schema for ease
@@ -699,7 +679,6 @@
                     "context": {"conversation_id": "123", "user_id": "456"},
                 }
             )
->>>>>>> 8bba9a6f
 
         Args:
             messages (List[:py:class:`ChatAgentMessage <mlflow.types.agent.ChatAgentMessage>`]):
@@ -728,11 +707,6 @@
         custom_inputs: Optional[dict[str, Any]] = None,
     ) -> Generator[ChatAgentChunk, None, None]:
         """
-<<<<<<< HEAD
-        Evaluates a ChatAgent input and produces a ChatAgent output. Wrapped to allow you to pass
-        in a single dict with a ChatAgentRequest schema.
-        Override this function to implement a real stream prediction.
-=======
         Given a ChatAgent input, returns a generator containing streaming ChatAgent output chunks.
         In addition to calling ``predict_stream`` with an input matching the type hints, you can
         also pass a single input dict that matches the
@@ -769,7 +743,6 @@
             {"delta": {"role": "assistant", "content": "Born", "id": "123"}}
             {"delta": {"role": "assistant", "content": " in", "id": "123"}}
             {"delta": {"role": "assistant", "content": " data", "id": "123"}}
->>>>>>> 8bba9a6f
 
 
         Args:
