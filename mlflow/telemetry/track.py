import functools
import inspect
import logging
<<<<<<< HEAD
import time
from typing import Any, Callable, Optional
=======
import threading
from typing import Any, Callable
>>>>>>> 69dc4b79

from mlflow.telemetry.client import get_telemetry_client
from mlflow.telemetry.parser import API_PARSER_MAPPING
from mlflow.telemetry.schemas import APIRecord, APIStatus
from mlflow.telemetry.utils import (
    invoked_from_internal_api,
    is_telemetry_disabled,
)

_logger = logging.getLogger(__name__)


<<<<<<< HEAD
# TODO: add a linter to make sure this decorator is used outmost
=======
>>>>>>> 69dc4b79
def track_api_usage(func: Callable[..., Any]) -> Callable[..., Any]:
    @functools.wraps(func)
    def wrapper(*args, **kwargs):
        if is_telemetry_disabled() or invoked_from_internal_api():
            return func(*args, **kwargs)

        success = True
        start_time = time.time()
        try:
            return func(*args, **kwargs)
        except Exception:
            success = False
            raise
        finally:
            try:
                duration_ms = int((time.time() - start_time) * 1000)
                if record := _generate_telemetry_record(func, args, kwargs, success, duration_ms):
                    get_telemetry_client().add_record(record)
            except Exception as e:
                _logger.debug(f"Failed to record telemetry for function {func.__name__}: {e}")

    return wrapper


<<<<<<< HEAD
def _generate_telemetry_record(
=======
# TODO: catch exception
def _add_telemetry_record(
>>>>>>> 69dc4b79
    func: Callable[..., Any],
    args: tuple[Any, ...],
    kwargs: dict[str, Any],
    success: bool,
<<<<<<< HEAD
    duration_ms: int,
) -> Optional[APIRecord]:
    try:
        signature = inspect.signature(func)
        bound_args = signature.bind(*args, **kwargs)
        bound_args.apply_defaults()
=======
):
    signature = inspect.signature(func)
    bound_args = signature.bind(*args, **kwargs)
    bound_args.apply_defaults()
>>>>>>> 69dc4b79

        arguments = dict(bound_args.arguments)
        if "self" in arguments:
            del arguments["self"]

        params = list(arguments.keys())
        if params and params[0] == "cls" and isinstance(arguments["cls"], type):
            del arguments["cls"]

        full_func_name = f"{func.__module__}.{func.__qualname__}"
        parser = API_PARSER_MAPPING.get(full_func_name) or API_PARSER_MAPPING.get(func.__name__)

        record_params = parser.extract_params(full_func_name, arguments) if parser else None
        return APIRecord(
            api_name=full_func_name,
            params=record_params,
            status=APIStatus.SUCCESS.value if success else APIStatus.FAILURE.value,
            duration_ms=duration_ms,
        )
    except Exception:
        _logger.debug(
            f"Failed to generate telemetry record for function {func.__name__}",
            exc_info=True,
        )<|MERGE_RESOLUTION|>--- conflicted
+++ resolved
@@ -1,13 +1,8 @@
 import functools
 import inspect
 import logging
-<<<<<<< HEAD
 import time
 from typing import Any, Callable, Optional
-=======
-import threading
-from typing import Any, Callable
->>>>>>> 69dc4b79
 
 from mlflow.telemetry.client import get_telemetry_client
 from mlflow.telemetry.parser import API_PARSER_MAPPING
@@ -20,10 +15,6 @@
 _logger = logging.getLogger(__name__)
 
 
-<<<<<<< HEAD
-# TODO: add a linter to make sure this decorator is used outmost
-=======
->>>>>>> 69dc4b79
 def track_api_usage(func: Callable[..., Any]) -> Callable[..., Any]:
     @functools.wraps(func)
     def wrapper(*args, **kwargs):
@@ -48,29 +39,17 @@
     return wrapper
 
 
-<<<<<<< HEAD
 def _generate_telemetry_record(
-=======
-# TODO: catch exception
-def _add_telemetry_record(
->>>>>>> 69dc4b79
     func: Callable[..., Any],
     args: tuple[Any, ...],
     kwargs: dict[str, Any],
     success: bool,
-<<<<<<< HEAD
     duration_ms: int,
 ) -> Optional[APIRecord]:
     try:
         signature = inspect.signature(func)
         bound_args = signature.bind(*args, **kwargs)
         bound_args.apply_defaults()
-=======
-):
-    signature = inspect.signature(func)
-    bound_args = signature.bind(*args, **kwargs)
-    bound_args.apply_defaults()
->>>>>>> 69dc4b79
 
         arguments = dict(bound_args.arguments)
         if "self" in arguments:
