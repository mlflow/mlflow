--- conflicted
+++ resolved
@@ -111,10 +111,10 @@
     name: str = "prompt_optimization"
 
 
-<<<<<<< HEAD
 class LogDatasetEvent(Event):
     name: str = "log_dataset"
-=======
+
+
 class LogMetricEvent(Event):
     name: str = "log_metric"
 
@@ -141,5 +141,4 @@
             "params": bool(arguments.get("params")),
             "tags": bool(arguments.get("tags")),
             "synchronous": arguments.get("synchronous"),
-        }
->>>>>>> a394e580
+        }