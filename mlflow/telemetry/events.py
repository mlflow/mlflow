--- conflicted
+++ resolved
@@ -82,7 +82,6 @@
     return tags.get(IS_PROMPT_TAG_KEY, "false").lower() == "true"
 
 
-<<<<<<< HEAD
 class CreateWebhookEvent(Event):
     name: str = "create_webhook"
 
@@ -91,7 +90,7 @@
         events = arguments.get("events") or []
         entities = list({str(e.entity) for e in events})
         return {"entities": entities}
-=======
+
+
 class PromptOptimizationEvent(Event):
-    name: str = "prompt_optimization"
->>>>>>> a2959a8a
+    name: str = "prompt_optimization"