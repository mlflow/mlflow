"""
The ``mlflow.tensorflow`` module provides an API for logging and loading TensorFlow models.
This module exports TensorFlow models with the following flavors:

TensorFlow (native) format
    This is the main flavor that can be loaded back into TensorFlow.
:py:mod:`mlflow.pyfunc`
    Produced for use by generic pyfunc-based deployment tools and batch inference.
"""
import os
import shutil
import yaml
import logging
import concurrent.futures
import warnings
import atexit
import time
import tempfile
from collections import namedtuple
import pandas
from packaging.version import Version
from threading import RLock
import numpy as np

import mlflow
import mlflow.keras
from mlflow import pyfunc
from mlflow.exceptions import MlflowException
from mlflow.models import Model
from mlflow.models.model import MLMODEL_FILE_NAME, _LOG_MODEL_METADATA_WARNING_TEMPLATE
from mlflow.models.signature import ModelSignature
from mlflow.models.utils import ModelInputExample, _save_example
from mlflow.protos.databricks_pb2 import INVALID_PARAMETER_VALUE
from mlflow.tracking import MlflowClient
from mlflow.tracking.artifact_utils import _download_artifact_from_uri, get_artifact_uri
from mlflow.utils.annotations import keyword_only
from mlflow.utils.environment import (
    _mlflow_conda_env,
    _validate_env_arguments,
    _process_pip_requirements,
    _process_conda_env,
    _CONDA_ENV_FILE_NAME,
    _REQUIREMENTS_FILE_NAME,
    _CONSTRAINTS_FILE_NAME,
    _PYTHON_ENV_FILE_NAME,
    _PythonEnv,
)
from mlflow.utils.requirements_utils import _get_pinned_requirement
from mlflow.utils.docstring_utils import format_docstring, LOG_MODEL_PARAM_DOCS
from mlflow.utils.file_utils import _copy_file_or_tree, TempDir, write_to
from mlflow.utils.model_utils import (
    _get_flavor_configuration,
    _validate_and_copy_code_paths,
    _add_code_from_conf_to_system_path,
    _validate_and_prepare_target_save_path,
)
from mlflow.utils.autologging_utils import (
    autologging_integration,
    safe_patch,
    INPUT_EXAMPLE_SAMPLE_ROWS,
    resolve_input_example_and_signature,
    picklable_exception_safe_function,
    PatchFunction,
    log_fn_args_as_params,
    batch_metrics_logger,
    get_autologging_config,
    AUTOLOGGING_CONF_KEY_IS_GLOBALLY_CONFIGURED,
)
from mlflow.entities import Metric
from mlflow.tracking._model_registry import DEFAULT_AWAIT_MAX_SLEEP_SECONDS
from mlflow.models import infer_signature

FLAVOR_NAME = "tensorflow"

_logger = logging.getLogger(__name__)

_MAX_METRIC_QUEUE_SIZE = 500

_LOG_EVERY_N_STEPS = 1

_metric_queue_lock = RLock()
_metric_queue = []

_thread_pool = concurrent.futures.ThreadPoolExecutor(max_workers=1)

# For tracking if the run was started by autologging.
_AUTOLOG_RUN_ID = None


def get_default_pip_requirements():
    """
    :return: A list of default pip requirements for MLflow Models produced by this flavor.
             Calls to :func:`save_model()` and :func:`log_model()` produce a pip environment
             that, at minimum, contains these requirements.
    """
    import tensorflow as tf

    pip_deps = [_get_pinned_requirement("tensorflow")]

    # tensorflow >= 2.6.0 requires keras:
    # https://github.com/tensorflow/tensorflow/blob/v2.6.0/tensorflow/tools/pip_package/setup.py#L106
    # To prevent a different version of keras from being installed by tensorflow when creating
    # a serving environment, add a pinned requirement for keras
    if Version(tf.__version__) >= Version("2.6.0"):
        pip_deps.append(_get_pinned_requirement("keras"))

    return pip_deps


def get_default_conda_env():
    """
    :return: The default Conda environment for MLflow Models produced by calls to
             :func:`save_model()` and :func:`log_model()`.
    """
    return _mlflow_conda_env(additional_pip_deps=get_default_pip_requirements())


@keyword_only
@format_docstring(LOG_MODEL_PARAM_DOCS.format(package_name=FLAVOR_NAME))
def log_model(
    tf_saved_model_dir,
    tf_meta_graph_tags,
    tf_signature_def_key,
    artifact_path,
    conda_env=None,
    code_paths=None,
    signature: ModelSignature = None,
    input_example: ModelInputExample = None,
    registered_model_name=None,
    await_registration_for=DEFAULT_AWAIT_MAX_SLEEP_SECONDS,
    pip_requirements=None,
    extra_pip_requirements=None,
):
    """
    Log a *serialized* collection of TensorFlow graphs and variables as an MLflow model
    for the current run. This method operates on TensorFlow variables and graphs that have been
    serialized in TensorFlow's ``SavedModel`` format. For more information about ``SavedModel``
    format, see the TensorFlow documentation:
    https://www.tensorflow.org/guide/saved_model#save_and_restore_models.

    This method saves a model with both ``python_function`` and ``tensorflow`` flavors.
    If loaded back using the ``python_function`` flavor, the model can be used to predict on
    pandas DataFrames, producing a pandas DataFrame whose output columns correspond to the
    TensorFlow model's outputs. The python_function model will flatten outputs that are length-one,
    one-dimensional tensors of a single scalar value (e.g.
    ``{"predictions": [[1.0], [2.0], [3.0]]}``) into the scalar values (e.g.
    ``{"predictions": [1, 2, 3]}``), so that the resulting output column is a column of scalars
    rather than lists of length one. All other model output types are included as-is in the output
    DataFrame.

    :param tf_saved_model_dir: Path to the directory containing serialized TensorFlow variables and
                               graphs in ``SavedModel`` format.
    :param tf_meta_graph_tags: A list of tags identifying the model's metagraph within the
                               serialized ``SavedModel`` object. For more information, see the
                               ``tags`` parameter of the
                               ``tf.saved_model.builder.SavedModelBuilder`` method.
    :param tf_signature_def_key: A string identifying the input/output signature associated with the
                                 model. This is a key within the serialized ``SavedModel`` signature
                                 definition mapping. For more information, see the
                                 ``signature_def_map`` parameter of the
                                 ``tf.saved_model.builder.SavedModelBuilder`` method.
    :param artifact_path: The run-relative path to which to log model artifacts.
    :param conda_env: {{ conda_env }}
    :param code_paths: A list of local filesystem paths to Python file dependencies (or directories
                       containing file dependencies). These files are *prepended* to the system
                       path when the model is loaded.
    :param registered_model_name: If given, create a model version under
                                  ``registered_model_name``, also creating a registered model if one
                                  with the given name does not exist.

    :param signature: :py:class:`ModelSignature <mlflow.models.ModelSignature>`
                      describes model input and output :py:class:`Schema <mlflow.types.Schema>`.
                      The model signature can be :py:func:`inferred <mlflow.models.infer_signature>`
                      from datasets with valid model input (e.g. the training dataset with target
                      column omitted) and valid model output (e.g. model predictions generated on
                      the training dataset), for example:

                      .. code-block:: python

                        from mlflow.models.signature import infer_signature
                        train = df.drop_column("target_label")
                        predictions = ... # compute model predictions
                        signature = infer_signature(train, predictions)
    :param input_example: Input example provides one or several instances of valid
                          model input. The example can be used as a hint of what data to feed the
                          model. The given example can be a Pandas DataFrame where the given
                          example will be serialized to json using the Pandas split-oriented
                          format, or a numpy array where the example will be serialized to json
                          by converting it to a list. Bytes are base64-encoded.
    :param await_registration_for: Number of seconds to wait for the model version to finish
                            being created and is in ``READY`` status. By default, the function
                            waits for five minutes. Specify 0 or None to skip waiting.
    :param pip_requirements: {{ pip_requirements }}
    :param extra_pip_requirements: {{ extra_pip_requirements }}
    :return: A :py:class:`ModelInfo <mlflow.models.model.ModelInfo>` instance that contains the
             metadata of the logged model.
    """
    return Model.log(
        artifact_path=artifact_path,
        flavor=mlflow.tensorflow,
        tf_saved_model_dir=tf_saved_model_dir,
        tf_meta_graph_tags=tf_meta_graph_tags,
        tf_signature_def_key=tf_signature_def_key,
        conda_env=conda_env,
        code_paths=code_paths,
        registered_model_name=registered_model_name,
        signature=signature,
        input_example=input_example,
        await_registration_for=await_registration_for,
        pip_requirements=pip_requirements,
        extra_pip_requirements=extra_pip_requirements,
    )


@keyword_only
@format_docstring(LOG_MODEL_PARAM_DOCS.format(package_name=FLAVOR_NAME))
def save_model(
    tf_saved_model_dir,
    tf_meta_graph_tags,
    tf_signature_def_key,
    path,
    mlflow_model=None,
    conda_env=None,
    code_paths=None,
    signature: ModelSignature = None,
    input_example: ModelInputExample = None,
    pip_requirements=None,
    extra_pip_requirements=None,
):
    """
    Save a *serialized* collection of TensorFlow graphs and variables as an MLflow model
    to a local path. This method operates on TensorFlow variables and graphs that have been
    serialized in TensorFlow's ``SavedModel`` format. For more information about ``SavedModel``
    format, see the TensorFlow documentation:
    https://www.tensorflow.org/guide/saved_model#save_and_restore_models.

    :param tf_saved_model_dir: Path to the directory containing serialized TensorFlow variables and
                               graphs in ``SavedModel`` format.
    :param tf_meta_graph_tags: A list of tags identifying the model's metagraph within the
                               serialized ``SavedModel`` object. For more information, see the
                               ``tags`` parameter of the
                               ``tf.saved_model.builder.savedmodelbuilder`` method.
    :param tf_signature_def_key: A string identifying the input/output signature associated with the
                                 model. This is a key within the serialized ``savedmodel``
                                 signature definition mapping. For more information, see the
                                 ``signature_def_map`` parameter of the
                                 ``tf.saved_model.builder.savedmodelbuilder`` method.
    :param path: Local path where the MLflow model is to be saved.
    :param mlflow_model: MLflow model configuration to which to add the ``tensorflow`` flavor.
    :param conda_env: {{ conda_env }}
    :param code_paths: A list of local filesystem paths to Python file dependencies (or directories
                       containing file dependencies). These files are *prepended* to the system
                       path when the model is loaded.
    :param signature: :py:class:`ModelSignature <mlflow.models.ModelSignature>`
                      describes model input and output :py:class:`Schema <mlflow.types.Schema>`.
                      The model signature can be :py:func:`inferred <mlflow.models.infer_signature>`
                      from datasets with valid model input (e.g. the training dataset with target
                      column omitted) and valid model output (e.g. model predictions generated on
                      the training dataset), for example:

                      .. code-block:: python

                        from mlflow.models.signature import infer_signature
                        train = df.drop_column("target_label")
                        predictions = ... # compute model predictions
                        signature = infer_signature(train, predictions)
    :param input_example: Input example provides one or several instances of valid
                          model input. The example can be used as a hint of what data to feed the
                          model. The given example can be a Pandas DataFrame where the given
                          example will be serialized to json using the Pandas split-oriented
                          format, or a numpy array where the example will be serialized to json
                          by converting it to a list. Bytes are base64-encoded.
    :param pip_requirements: {{ pip_requirements }}
    :param extra_pip_requirements: {{ extra_pip_requirements }}
    """
    _validate_env_arguments(conda_env, pip_requirements, extra_pip_requirements)

    _logger.info(
        "Validating the specified TensorFlow model by attempting to load it in a new TensorFlow"
        " graph..."
    )
    _validate_saved_model(
        tf_saved_model_dir=tf_saved_model_dir,
        tf_meta_graph_tags=tf_meta_graph_tags,
        tf_signature_def_key=tf_signature_def_key,
    )
    _logger.info("Validation succeeded!")

    _validate_and_prepare_target_save_path(path)
    code_dir_subpath = _validate_and_copy_code_paths(code_paths, path)

    if mlflow_model is None:
        mlflow_model = Model()
    if signature is not None:
        mlflow_model.signature = signature
    if input_example is not None:
        _save_example(mlflow_model, input_example, path)
    root_relative_path = _copy_file_or_tree(src=tf_saved_model_dir, dst=path, dst_dir=None)
    model_dir_subpath = "tfmodel"
    model_dir_path = os.path.join(path, model_dir_subpath)
    shutil.move(os.path.join(path, root_relative_path), model_dir_path)

    flavor_conf = dict(
        saved_model_dir=model_dir_subpath,
        meta_graph_tags=tf_meta_graph_tags,
        signature_def_key=tf_signature_def_key,
    )

    mlflow_model.add_flavor(FLAVOR_NAME, code=code_dir_subpath, **flavor_conf)
    pyfunc.add_to_model(
        mlflow_model,
        loader_module="mlflow.tensorflow",
        env=_CONDA_ENV_FILE_NAME,
        code=code_dir_subpath,
    )
    mlflow_model.save(os.path.join(path, MLMODEL_FILE_NAME))

    if conda_env is None:
        if pip_requirements is None:
            default_reqs = get_default_pip_requirements()
            # To ensure `_load_pyfunc` can successfully load the model during the dependency
            # inference, `mlflow_model.save` must be called beforehand to save an MLmodel file.
            inferred_reqs = mlflow.models.infer_pip_requirements(
                path,
                FLAVOR_NAME,
                fallback=default_reqs,
            )
            default_reqs = sorted(set(inferred_reqs).union(default_reqs))
        else:
            default_reqs = None
        conda_env, pip_requirements, pip_constraints = _process_pip_requirements(
            default_reqs,
            pip_requirements,
            extra_pip_requirements,
        )
    else:
        conda_env, pip_requirements, pip_constraints = _process_conda_env(conda_env)

    with open(os.path.join(path, _CONDA_ENV_FILE_NAME), "w") as f:
        yaml.safe_dump(conda_env, stream=f, default_flow_style=False)

    # Save `constraints.txt` if necessary
    if pip_constraints:
        write_to(os.path.join(path, _CONSTRAINTS_FILE_NAME), "\n".join(pip_constraints))

    # Save `requirements.txt`
    write_to(os.path.join(path, _REQUIREMENTS_FILE_NAME), "\n".join(pip_requirements))

    _PythonEnv.current().to_yaml(os.path.join(path, _PYTHON_ENV_FILE_NAME))


def _validate_saved_model(tf_saved_model_dir, tf_meta_graph_tags, tf_signature_def_key):
    """
    Validate the TensorFlow SavedModel by attempting to load it in a new TensorFlow graph.
    If the loading process fails, any exceptions thrown by TensorFlow are propagated.
    """
    _load_tensorflow_saved_model(
        tf_saved_model_dir=tf_saved_model_dir,
        tf_meta_graph_tags=tf_meta_graph_tags,
        tf_signature_def_key=tf_signature_def_key,
    )


def load_model(model_uri, dst_path=None):
    """
    Load an MLflow model that contains the TensorFlow flavor from the specified path.

    :param model_uri: The location, in URI format, of the MLflow model. For example:

                      - ``/Users/me/path/to/local/model``
                      - ``relative/path/to/local/model``
                      - ``s3://my_bucket/path/to/model``
                      - ``runs:/<mlflow_run_id>/run-relative/path/to/model``
                      - ``models:/<model_name>/<model_version>``
                      - ``models:/<model_name>/<stage>``

                      For more information about supported URI schemes, see
                      `Referencing Artifacts <https://www.mlflow.org/docs/latest/concepts.html#
                      artifact-locations>`_.
    :param dst_path: The local filesystem path to which to download the model artifact.
                     This directory must already exist. If unspecified, a local output
                     path will be created.

    :return: A callable graph (tf.function) that takes inputs and returns inferences.

    .. code-block:: python
        :caption: Example

        import mlflow.tensorflow
        import tensorflow as tf
        tf_graph = tf.Graph()
        tf_sess = tf.Session(graph=tf_graph)
        with tf_graph.as_default():
            signature_definition = mlflow.tensorflow.load_model(model_uri="model_uri",
                                    tf_sess=tf_sess)
            input_tensors = [tf_graph.get_tensor_by_name(input_signature.name)
                                for _, input_signature in signature_definition.inputs.items()]
            output_tensors = [tf_graph.get_tensor_by_name(output_signature.name)
                                for _, output_signature in signature_definition.outputs.items()]
    """
    local_model_path = _download_artifact_from_uri(artifact_uri=model_uri, output_path=dst_path)
    flavor_conf = _get_flavor_configuration(local_model_path, FLAVOR_NAME)
    _add_code_from_conf_to_system_path(local_model_path, flavor_conf)
    (
        tf_saved_model_dir,
        tf_meta_graph_tags,
        tf_signature_def_key,
    ) = _parse_flavor_configuration(flavor_conf, local_model_path)
    return _load_tensorflow_saved_model(
        tf_saved_model_dir=tf_saved_model_dir,
        tf_meta_graph_tags=tf_meta_graph_tags,
        tf_signature_def_key=tf_signature_def_key,
    )


def _load_tensorflow_saved_model(tf_saved_model_dir, tf_meta_graph_tags, tf_signature_def_key):
    """
    Load a specified TensorFlow model consisting of a TensorFlow metagraph and signature definition
    from a serialized TensorFlow ``SavedModel`` collection.

    :param tf_saved_model_dir: The local filesystem path or run-relative artifact path to the model.
    :param tf_meta_graph_tags: A list of tags identifying the model's metagraph within the
                               serialized ``SavedModel`` object. For more information, see the
                               ``tags`` parameter of the `tf.saved_model.builder.SavedModelBuilder
                               method <https://www.tensorflow.org/api_docs/python/tf/saved_model/
                               builder/SavedModelBuilder#add_meta_graph>`_.
    :param tf_signature_def_key: A string identifying the input/output signature associated with the
                                 model. This is a key within the serialized ``SavedModel``'s
                                 signature definition mapping. For more information, see the
                                 ``signature_def_map`` parameter of the
                                 ``tf.saved_model.builder.SavedModelBuilder`` method.
    :return: A callable graph (tensorflow.function) that takes inputs and returns inferences.
    """
    import tensorflow

    loaded = tensorflow.saved_model.load(  # pylint: disable=no-value-for-parameter
        tags=tf_meta_graph_tags, export_dir=tf_saved_model_dir
    )
    loaded_sig = loaded.signatures
    if tf_signature_def_key not in loaded_sig:
        raise MlflowException(
            "Could not find signature def key %s. Available keys are: %s"
            % (tf_signature_def_key, list(loaded_sig.keys()))
        )
    return loaded_sig[tf_signature_def_key]


def _parse_flavor_configuration(flavor_conf, model_path):
    """
    :param path: Local filesystem path to the MLflow Model with the ``tensorflow`` flavor.
    :return: A triple containing the following elements:

             - ``tf_saved_model_dir``: The local filesystem path to the underlying TensorFlow
                                       SavedModel directory.
             - ``tf_meta_graph_tags``: A list of tags identifying the TensorFlow model's metagraph
                                       within the serialized ``SavedModel`` object.
             - ``tf_signature_def_key``: A string identifying the input/output signature associated
                                         with the model. This is a key within the serialized
                                         ``SavedModel``'s signature definition mapping.
    """
    tf_saved_model_dir = os.path.join(model_path, flavor_conf["saved_model_dir"])
    tf_meta_graph_tags = flavor_conf["meta_graph_tags"]
    tf_signature_def_key = flavor_conf["signature_def_key"]
    return tf_saved_model_dir, tf_meta_graph_tags, tf_signature_def_key


def _load_pyfunc(path):
    """
    Load PyFunc implementation. Called by ``pyfunc.load_model``. This function loads an MLflow
    model with the TensorFlow flavor into a new TensorFlow graph and exposes it behind the
    ``pyfunc.predict`` interface.

    :param path: Local filesystem path to the MLflow Model with the ``tensorflow`` flavor.
    """
    import tensorflow

    flavor_conf = _get_flavor_configuration(path, FLAVOR_NAME)
    (
        tf_saved_model_dir,
        tf_meta_graph_tags,
        tf_signature_def_key,
    ) = _parse_flavor_configuration(flavor_conf, path)

    loaded_model = tensorflow.saved_model.load(  # pylint: disable=no-value-for-parameter
        export_dir=tf_saved_model_dir, tags=tf_meta_graph_tags
    )
    return _TF2Wrapper(model=loaded_model, infer=loaded_model.signatures[tf_signature_def_key])


class _TF2Wrapper:
    """
    Wrapper class that exposes a TensorFlow model for inference via a ``predict`` function such that
    ``predict(data: pandas.DataFrame) -> pandas.DataFrame``. For TensorFlow versions >= 2.0.0.
    """

    def __init__(self, model, infer):
        """
        :param model: A Tensorflow SavedModel.
        :param infer: Tensorflow function returned by a saved model that is used for inference.
        """
        # Note: we need to retain the model reference in TF2Wrapper object, because the infer
        #  function in tensorflow will be `ConcreteFunction` which only retains WeakRefs to the
        #  variables they close over.
        #  See https://www.tensorflow.org/guide/function#deleting_tfvariables_between_function_calls
        self.model = model
        self.infer = infer

    def predict(self, data):
        import tensorflow

        feed_dict = {}
        if isinstance(data, dict):
            feed_dict = {k: tensorflow.constant(v) for k, v in data.items()}
        elif isinstance(data, pandas.DataFrame):
            for df_col_name in list(data):
                # If there are multiple columns with the same name, selecting the shared name
                # from the DataFrame will result in another DataFrame containing the columns
                # with the shared name. TensorFlow cannot make eager tensors out of pandas
                # DataFrames, so we convert the DataFrame to a numpy array here.
                val = data[df_col_name]
                if isinstance(val, pandas.DataFrame):
                    val = val.values
                else:
                    val = np.array(val.to_list())
                feed_dict[df_col_name] = tensorflow.constant(val)
        else:
            raise TypeError("Only dict and DataFrame input types are supported")

        raw_preds = self.infer(**feed_dict)
        pred_dict = {col_name: raw_preds[col_name].numpy() for col_name in raw_preds.keys()}
        for col in pred_dict.keys():
            if all(len(element) == 1 for element in pred_dict[col]):
                pred_dict[col] = pred_dict[col].ravel()
            else:
                pred_dict[col] = pred_dict[col].tolist()

        if isinstance(data, dict):
            return pred_dict
        else:
            return pandas.DataFrame.from_dict(data=pred_dict)


def _assoc_list_to_map(lst):
    """
    Convert an association list to a dictionary.
    """
    d = {}
    for run_id, metric in lst:
        d[run_id] = d[run_id] + [metric] if run_id in d else [metric]
    return d


def _flush_queue():
    """
    Flush the metric queue and log contents in batches to MLflow.
    Queue is divided into batches according to run id.
    """
    try:
        # Multiple queue flushes may be scheduled simultaneously on different threads
        # (e.g., if the queue is at its flush threshold and several more items
        # are added before a flush occurs). For correctness and efficiency, only one such
        # flush operation should proceed; all others are redundant and should be dropped
        acquired_lock = _metric_queue_lock.acquire(blocking=False)
        if acquired_lock:
            client = mlflow.tracking.MlflowClient()
            # For thread safety and to avoid modifying a list while iterating over it, we record a
            # separate list of the items being flushed and remove each one from the metric queue,
            # rather than clearing the metric queue or reassigning it (clearing / reassigning is
            # dangerous because we don't block threads from adding to the queue while a flush is
            # in progress)
            snapshot = _metric_queue[:]
            for item in snapshot:
                _metric_queue.remove(item)

            metrics_by_run = _assoc_list_to_map(snapshot)
            for run_id, metrics in metrics_by_run.items():
                client.log_batch(run_id, metrics=metrics, params=[], tags=[])
    finally:
        if acquired_lock:
            _metric_queue_lock.release()


def _add_to_queue(key, value, step, time, run_id):
    """
    Add a metric to the metric queue. Flush the queue if it exceeds
    max size.
    """
    met = Metric(key=key, value=value, timestamp=time, step=step)
    _metric_queue.append((run_id, met))
    if len(_metric_queue) > _MAX_METRIC_QUEUE_SIZE:
        _thread_pool.submit(_flush_queue)


def _log_event(event):
    """
    Extracts metric information from the event protobuf
    """
    if event.WhichOneof("what") == "summary":
        summary = event.summary
        for v in summary.value:
            if v.HasField("simple_value"):
                # NB: Most TensorFlow APIs use one-indexing for epochs, while tf.Keras
                # uses zero-indexing. Accordingly, the modular arithmetic used here is slightly
                # different from the arithmetic used in `__MLflowTfKeras2Callback.on_epoch_end`,
                # which provides metric logging hooks for tf.Keras
                if (event.step - 1) % _LOG_EVERY_N_STEPS == 0:
                    _add_to_queue(
                        key=v.tag,
                        value=v.simple_value,
                        step=event.step,
                        time=int(time.time() * 1000),
                        run_id=mlflow.active_run().info.run_id,
                    )


@picklable_exception_safe_function
def _get_tensorboard_callback(lst):
    import tensorflow

    for x in lst:
        if isinstance(x, tensorflow.keras.callbacks.TensorBoard):
            return x
    return None


# A representation of a TensorBoard event logging directory with two attributes:
# :location - string: The filesystem location of the logging directory
# :is_temp - boolean: `True` if the logging directory was created for temporary use by MLflow,
#                     `False` otherwise
_TensorBoardLogDir = namedtuple("_TensorBoardLogDir", ["location", "is_temp"])


def _setup_callbacks(lst, metrics_logger):
    """
    Adds TensorBoard and MlfLowTfKeras callbacks to the
    input list, and returns the new list and appropriate log directory.
    """
    # pylint: disable=no-name-in-module
    from mlflow.tensorflow._autolog import _TensorBoard, __MLflowTfKeras2Callback

    tb = _get_tensorboard_callback(lst)
    if tb is None:
        log_dir = _TensorBoardLogDir(location=tempfile.mkdtemp(), is_temp=True)

        out_list = lst + [_TensorBoard(log_dir.location)]
    else:
        log_dir = _TensorBoardLogDir(location=tb.log_dir, is_temp=False)
        out_list = lst
    out_list += [__MLflowTfKeras2Callback(metrics_logger, _LOG_EVERY_N_STEPS)]
    return out_list, log_dir


@autologging_integration(FLAVOR_NAME)
def autolog(
    every_n_iter=1,
    log_models=True,
    disable=False,
    exclusive=False,
    disable_for_unsupported_versions=False,
    silent=False,
    registered_model_name=None,
    log_input_examples=False,
    log_model_signatures=False,
):  # pylint: disable=unused-argument
    # pylint: disable=E0611
    """
    Enables automatic logging from TensorFlow to MLflow.
    Note that autologging for ``tf.keras`` is handled by :py:func:`mlflow.tensorflow.autolog`,
    not :py:func:`mlflow.keras.autolog`.
    As an example, try running the
    `TensorFlow examples <https://github.com/mlflow/mlflow/tree/master/examples/tensorflow>`_.

    For each TensorFlow module, autologging captures the following information:

    **tf.keras**
     - **Metrics** and **Parameters**

      - Training loss; validation loss; user-specified metrics
      - ``fit()`` or ``fit_generator()`` parameters; optimizer name; learning rate; epsilon

     - **Artifacts**

      - Model summary on training start
      - `MLflow Model <https://mlflow.org/docs/latest/models.html>`_ (Keras model)
      - TensorBoard logs on training end

    **tf.keras.callbacks.EarlyStopping**
     - **Metrics** and **Parameters**

      - Metrics from the ``EarlyStopping`` callbacks: ``stopped_epoch``, ``restored_epoch``,
        ``restore_best_weight``, etc
      - ``fit()`` or ``fit_generator()`` parameters associated with ``EarlyStopping``:
        ``min_delta``, ``patience``, ``baseline``, ``restore_best_weights``, etc

    **tf.estimator**
     - **Metrics** and **Parameters**

      - TensorBoard metrics: ``average_loss``, ``loss``, etc
      - Parameters ``steps`` and ``max_steps``

     - **Artifacts**

      - `MLflow Model <https://mlflow.org/docs/latest/models.html>`_ (TF saved model) on call
        to ``tf.estimator.export_saved_model``

    **TensorFlow Core**
     - **Metrics**

      - All ``tf.summary.scalar`` calls

    Refer to the autologging tracking documentation for more
    information on `TensorFlow workflows
    <https://www.mlflow.org/docs/latest/tracking.html#tensorflow-and-keras-experimental>`_.

    :param every_n_iter: The frequency with which metrics should be logged. For example, a value of
                         100 will log metrics at step 0, 100, 200, etc.
    :param log_models: If ``True``, trained models are logged as MLflow model artifacts.
                       If ``False``, trained models are not logged.
    :param disable: If ``True``, disables the TensorFlow autologging integration. If ``False``,
                    enables the TensorFlow integration autologging integration.
    :param exclusive: If ``True``, autologged content is not logged to user-created fluent runs.
                      If ``False``, autologged content is logged to the active fluent run,
                      which may be user-created.
    :param disable_for_unsupported_versions: If ``True``, disable autologging for versions of
                      tensorflow that have not been tested against this version of the MLflow
                      client or are incompatible.
    :param silent: If ``True``, suppress all event logs and warnings from MLflow during TensorFlow
                   autologging. If ``False``, show all events and warnings during TensorFlow
                   autologging.
    :param registered_model_name: If given, each time a model is trained, it is registered as a
                                  new model version of the registered model with this name.
                                  The registered model is created if it does not already exist.
    :param log_input_examples: If ``True``, input examples from training datasets are collected and
                               logged along with tf/keras model artifacts during training. If
                               ``False``, input examples are not logged.
    :param log_model_signatures: If ``True``,
                                 :py:class:`ModelSignatures <mlflow.models.ModelSignature>`
                                 describing model inputs and outputs are collected and logged along
                                 with tf/keras model artifacts during training. If ``False``,
                                 signatures are not logged. ``False`` by default because
                                 logging TensorFlow models with signatures changes their pyfunc
                                 inference behavior when Pandas DataFrames are passed to
                                 ``predict()``: when a signature is present, an ``np.ndarray``
                                 (for single-output models) or a mapping from
                                 ``str`` -> ``np.ndarray`` (for multi-output models) is returned;
                                 when a signature is not present, a Pandas DataFrame is returned.
    """
    import tensorflow

    global _LOG_EVERY_N_STEPS
    _LOG_EVERY_N_STEPS = every_n_iter

    atexit.register(_flush_queue)

    if log_model_signatures:
        warnings.warn(
            "When 'log_model_signatures' is set to True, "
            "it can result in output types that differ from the input type"
            " for predict using PyFunc implementation. "
            "For example, if pandas DF is used for prediction input, "
            "the output could be ndarray or dict of (str -> ndarray) based "
            "on what the signature of the model was inferred."
        )

    if Version(tensorflow.__version__) < Version("1.12"):
        warnings.warn("Could not log to MLflow. TensorFlow versions below 1.12 are not supported.")
        return

    try:
        from tensorflow.python.summary.writer.event_file_writer import EventFileWriter
        from tensorflow.python.summary.writer.event_file_writer_v2 import EventFileWriterV2
        from tensorflow.python.saved_model import tag_constants
        from tensorflow.python.summary.writer.writer import FileWriter
    except ImportError:
        warnings.warn("Could not log to MLflow. TensorFlow versions below 1.12 are not supported.")
        return

    def _extract_tensor_as_numpy_input_example_slice(next_input):
        """
        Extracts first `INPUT_EXAMPLE_SAMPLE_ROWS` from the next_input, which can either be of
        numpy array or tensor type.

        :param next_input: an input of type `np.ndarray` or `tensorflow.Tensor`
        :return: a slice (of limit `INPUT_EXAMPLE_SAMPLE_ROWS`)  of the input of type `np.ndarray`
        """

        input_feature_slice = None
        if isinstance(next_input, tensorflow.Tensor):
            input_feature_slice = np.take(next_input.numpy(), range(0, INPUT_EXAMPLE_SAMPLE_ROWS))
        elif isinstance(next_input, np.ndarray):
            input_feature_slice = np.take(next_input, range(0, INPUT_EXAMPLE_SAMPLE_ROWS))
        else:
            warnings.warn(
                f"Tensorflow estimator doesn't support '{type(next_input)}' type for features"
            )
        return input_feature_slice

    input_example_slice = None
    tf_model = None

    def train(original, self, *args, **kwargs):
        active_run = mlflow.active_run()
        global _AUTOLOG_RUN_ID
        _AUTOLOG_RUN_ID = active_run.info.run_id

        # Checking step and max_step parameters for logging
        if len(args) >= 3:
            mlflow.log_param("steps", args[2])
            if len(args) >= 4:
                mlflow.log_param("max_steps", args[3])
        if "steps" in kwargs:
            mlflow.log_param("steps", kwargs["steps"])
        if "max_steps" in kwargs:
            mlflow.log_param("max_steps", kwargs["max_steps"])

        result = original(self, *args, **kwargs)

        def _extract_data_from_input_fn():
            """
            Extracts sample data from dict (str -> ndarray) or Tensor type.

            :return: a slice (of limit `INPUT_EXAMPLE_SAMPLE_ROWS`)
                     of the input of type `np.ndarray`
            """

            def _extract_dict_or_tensor(next_input):
                input_ex_dict_tensor = None
                if isinstance(next_input, dict):
                    input_ex_dict_tensor = {
                        k: _extract_tensor_as_numpy_input_example_slice(v)
                        for k, v in next_input.items()
                    }
                elif isinstance(next_input, tensorflow.Tensor):
                    input_ex_dict_tensor = _extract_tensor_as_numpy_input_example_slice(next_input)
                return input_ex_dict_tensor

            input_training_data = kwargs.get("input_fn")()
            input_features = None
            if isinstance(input_training_data, tuple):
                input_features = _extract_dict_or_tensor(input_training_data[0])
            elif isinstance(input_training_data, tensorflow.data.Dataset):
                train_iter = iter(input_training_data)
                next_input = next(train_iter)[0]
                input_features = _extract_dict_or_tensor(next_input)
            else:
                warnings.warn(
                    "Tensorflow estimator doesn't support this "
                    f"type for training: {type(input_training_data)}."
                )
            return input_features

        if log_models:
            nonlocal input_example_slice
            nonlocal tf_model
            input_example_slice = _extract_data_from_input_fn()
            tf_model = result

        # Flush the metrics queue after training completes
        _flush_queue()

        # Log Tensorboard event files as artifacts
        if os.path.exists(self.model_dir):
            for file in os.listdir(self.model_dir):
                if "tfevents" not in file:
                    continue
                mlflow.log_artifact(
                    local_path=os.path.join(self.model_dir, file),
                    artifact_path="tensorboard_logs",
                )
        return result

    def export_saved_model(original, self, *args, **kwargs):
        global _AUTOLOG_RUN_ID
        if _AUTOLOG_RUN_ID:
            _logger.info(
                "Logging TensorFlow Estimator as MLflow Model to run with ID '%s'", _AUTOLOG_RUN_ID
            )

            serialized = original(self, *args, **kwargs)

            def log_model_without_starting_new_run():
                """
                Performs the exact same operations as `log_model` without starting a new run
                """
                with TempDir() as tmp:
                    artifact_path = "model"
                    local_path = tmp.path("model")
                    mlflow_model = Model(artifact_path=artifact_path, run_id=_AUTOLOG_RUN_ID)
                    save_model_kwargs = dict(
                        tf_saved_model_dir=serialized.decode("utf-8"),
                        tf_meta_graph_tags=[tag_constants.SERVING],
                        tf_signature_def_key="predict",
                    )

                    input_example = None
                    signature = None
                    if log_models:

                        def predict_input_fn():
                            """
                            Builds an input function to be used for tf's predict
                            in order to get predicted values required
                            for the model signature inference.
                            """
                            input_slices = input_example_slice
                            if isinstance(input_example_slice, dict):
                                input_slices = {
                                    k: tensorflow.convert_to_tensor(v)
                                    for k, v in input_example_slice.items()
                                }
                            return tensorflow.data.Dataset.from_tensor_slices(input_slices).batch(1)

                        predicted_values = list(tf_model.predict(predict_input_fn))

                        input_example, signature = resolve_input_example_and_signature(
                            lambda: input_example_slice,
                            lambda in_ex: infer_signature(input_example_slice, predicted_values[0]),
                            log_input_examples,
                            log_model_signatures,
                            _logger,
                        )

                        save_model(
                            path=local_path,
                            mlflow_model=mlflow_model,
                            input_example=input_example,
                            signature=signature,
                            **save_model_kwargs,
                        )
                        client = MlflowClient()
                        client.log_artifacts(_AUTOLOG_RUN_ID, local_path, artifact_path)

                    try:
                        client._record_logged_model(_AUTOLOG_RUN_ID, mlflow_model)
                    except MlflowException:
                        # We need to swallow all mlflow exceptions to maintain backwards
                        # compatibility with older tracking servers. Only print out a warning
                        # for now.
                        _logger.warning(
                            _LOG_MODEL_METADATA_WARNING_TEMPLATE,
                            get_artifact_uri(_AUTOLOG_RUN_ID),
                        )

            log_model_without_starting_new_run()

            _AUTOLOG_RUN_ID = None

        return serialized

    @picklable_exception_safe_function
    def _get_early_stop_callback(callbacks):
        for callback in callbacks:
            if isinstance(callback, tensorflow.keras.callbacks.EarlyStopping):
                return callback
        return None

    def _log_early_stop_callback_params(callback):
        if callback:
            try:
                earlystopping_params = {
                    "monitor": callback.monitor,
                    "min_delta": callback.min_delta,
                    "patience": callback.patience,
                    "baseline": callback.baseline,
                    "restore_best_weights": callback.restore_best_weights,
                }
                mlflow.log_params(earlystopping_params)
            except Exception:  # pylint: disable=W0703
                return

    def _get_early_stop_callback_attrs(callback):
        try:
            return callback.stopped_epoch, callback.restore_best_weights, callback.patience
        except Exception:  # pylint: disable=W0703
            return None

    def _log_early_stop_callback_metrics(callback, history, metrics_logger):
        if callback is None or not callback.model.stop_training:
            return

        callback_attrs = _get_early_stop_callback_attrs(callback)
        if callback_attrs is None:
            return

        stopped_epoch, restore_best_weights, _ = callback_attrs
        metrics_logger.record_metrics({"stopped_epoch": stopped_epoch})

        if not restore_best_weights or callback.best_weights is None:
            return

        monitored_metric = history.history.get(callback.monitor)
        if not monitored_metric:
            return

        initial_epoch = history.epoch[0]
        # If `monitored_metric` contains multiple best values (e.g. [0.1, 0.1, 0.2] where 0.1 is
        # the minimum loss), the epoch corresponding to the first occurrence of the best value is
        # the best epoch. In keras > 2.6.0, the best epoch can be obtained via the `best_epoch`
        # attribute of an `EarlyStopping` instance: https://github.com/keras-team/keras/pull/15197
        restored_epoch = initial_epoch + monitored_metric.index(callback.best)
        metrics_logger.record_metrics({"restored_epoch": restored_epoch})
        restored_index = history.epoch.index(restored_epoch)
        restored_metrics = {
            key: metrics[restored_index] for key, metrics in history.history.items()
        }
        # Checking that a metric history exists
        metric_key = next(iter(history.history), None)
        if metric_key is not None:
            metrics_logger.record_metrics(restored_metrics, stopped_epoch + 1)

    def _log_keras_model(history, args):
        def _get_input_data_slice():
            """
            Generates a sample ndarray or dict (str -> ndarray)
            from the input type 'x' for keras ``fit`` or ``fit_generator``

            :return: a slice of type ndarray or
                     dict (str -> ndarray) limited to ``INPUT_EXAMPLE_SAMPLE_ROWS``
            """
            input_training_data = args[0]
            input_example_slice = None
            if isinstance(input_training_data, tensorflow.keras.utils.Sequence):
                input_training_data = input_training_data[:][0]

            if isinstance(input_training_data, np.ndarray):
                input_example_slice = input_training_data[:INPUT_EXAMPLE_SAMPLE_ROWS]
            elif isinstance(input_training_data, tensorflow.data.Dataset):
                steps = 1
                if history.params is not None and "steps" in history.params:
                    steps = history.params["steps"]

                def _extract_n_steps(input_example_n_steps):
                    # Example:
                    # when the tensorflow.data.Dataset is batched
                    # (Total number of steps (batches of samples)),
                    # extract first ``INPUT_EXAMPLE_SAMPLE_ROWS`` samples from the first batch
                    if steps > 1:
                        return np.array(
                            [
                                v[0][:INPUT_EXAMPLE_SAMPLE_ROWS]
                                for v in input_example_n_steps.take(1).as_numpy_iterator()
                            ]
                        )[0]
                    return np.array(
                        [
                            v[0]
                            for v in input_example_n_steps.take(
                                INPUT_EXAMPLE_SAMPLE_ROWS
                            ).as_numpy_iterator()
                        ]
                    )

                input_example_slice = _extract_n_steps(input_training_data)
            elif isinstance(input_training_data, dict):
                input_example_slice = {
                    k: np.take(v, range(0, INPUT_EXAMPLE_SAMPLE_ROWS))
                    for k, v in input_training_data.items()
                }
            else:
                warnings.warn(
                    "Tensorflow keras autologging only "
                    "supports input types of: numpy.ndarray, "
                    "dict(<key> -> numpy.ndarray), tensorflow.data.Dataset, "
                    "or tensorflow.keras.utils.Sequence"
                )

            return input_example_slice

        def _infer_model_signature(input_data_slice):
            original_stop_training = history.model.stop_training
            model_output = history.model.predict(input_data_slice)

            if Version(tensorflow.__version__) <= Version("2.1.4") and original_stop_training:
                # For these versions, `stop_training` flag on Model is set to False
                # This flag is used by the callback
                # (inside ``_log_early_stop_callback_metrics``)
                # for logging of early stop metrics. In order for
                # that to work, need to force that flag to be True again since doing
                # predict on that model sets `stop_training` to false for
                # those TF versions
                history.model.stop_training = True

            model_signature = infer_signature(input_data_slice, model_output)
            return model_signature

        input_example, signature = resolve_input_example_and_signature(
            _get_input_data_slice,
            _infer_model_signature,
            log_input_examples,
            log_model_signatures,
            _logger,
        )

        mlflow.keras.log_model(
            keras_model=history.model,
            artifact_path="model",
            input_example=input_example,
            signature=signature,
            registered_model_name=get_autologging_config(
                FLAVOR_NAME, "registered_model_name", None
            ),
        )

    class FitPatch(PatchFunction):
        def __init__(self):
            self.log_dir = None

        def _patch_implementation(
            self, original, inst, *args, **kwargs
        ):  # pylint: disable=arguments-differ
            unlogged_params = ["self", "x", "y", "callbacks", "validation_data", "verbose"]

            log_fn_args_as_params(original, args, kwargs, unlogged_params)

            run_id = mlflow.active_run().info.run_id
            with batch_metrics_logger(run_id) as metrics_logger:
                # Check if the 'callback' argument of fit() is set positionally
                if len(args) >= 6:
                    # Convert the positional training function arguments to a list in order to
                    # mutate the contents
                    args = list(args)
                    # Make a shallow copy of the preexisting callbacks to avoid permanently
                    # modifying their contents for future training invocations. Introduce
                    # TensorBoard & tf.keras callbacks if necessary
                    callbacks = list(args[5])
                    callbacks, self.log_dir = _setup_callbacks(callbacks, metrics_logger)
                    # Replace the callbacks positional entry in the copied arguments and convert
                    # the arguments back to tuple form for usage in the training function
                    args[5] = callbacks
                    args = tuple(args)
                else:
                    # Make a shallow copy of the preexisting callbacks and introduce TensorBoard
                    # & tf.keras callbacks if necessary
                    callbacks = list(kwargs.get("callbacks") or [])
                    kwargs["callbacks"], self.log_dir = _setup_callbacks(callbacks, metrics_logger)

                early_stop_callback = _get_early_stop_callback(callbacks)
                _log_early_stop_callback_params(early_stop_callback)

                history = original(inst, *args, **kwargs)

                if log_models:
<<<<<<< HEAD
                    _log_keras_model(history, args)
=======

                    def _get_input_data_slice():
                        input_training_data = args[0]
                        input_example_slice = None
                        if isinstance(input_training_data, np.ndarray):
                            input_example_slice = input_training_data[:INPUT_EXAMPLE_SAMPLE_ROWS]
                        elif (
                            isinstance(input_training_data, tensorflow.data.Dataset)
                            and
                            # TensorFlow < 2.1.0 does not include methods for converting
                            # a tf.data.Dataset to a numpy array, such as `as_numpy_iterator()`
                            Version(tensorflow.__version__) >= Version("2.1.0")
                        ):
                            steps = 1
                            if history.params is not None and "steps" in history.params:
                                steps = history.params["steps"]

                            def _extract_n_steps(input_example_n_steps):
                                if steps > 1:
                                    return np.array(
                                        [
                                            v[0][:INPUT_EXAMPLE_SAMPLE_ROWS]
                                            for v in input_example_n_steps.take(
                                                1
                                            ).as_numpy_iterator()
                                        ]
                                    )[0]
                                return np.array(
                                    [
                                        v[0]
                                        for v in input_example_n_steps.take(
                                            INPUT_EXAMPLE_SAMPLE_ROWS
                                        ).as_numpy_iterator()
                                    ]
                                )

                            return _extract_n_steps(input_training_data)
                        elif isinstance(input_training_data, dict):
                            input_example_slice = {
                                k: np.take(v, range(0, INPUT_EXAMPLE_SAMPLE_ROWS))
                                for k, v in input_training_data.items()
                            }
                        elif isinstance(input_training_data, tensorflow.keras.utils.Sequence):
                            input_example_slice = input_training_data[:][0][
                                :INPUT_EXAMPLE_SAMPLE_ROWS
                            ]

                        else:
                            raise MlflowException(
                                "Cannot log input example or model signature for input with type"
                                f" {type(input_training_data)}. TensorFlow Keras autologging can"
                                " only log input examples and model signatures for the following"
                                " input types: numpy.ndarray, dict[string -> numpy.ndarray],"
                                " tensorflow.keras.utils.Sequence, and"
                                " tensorflow.data.Dataset (TensorFlow >= 2.1.0 required)",
                                INVALID_PARAMETER_VALUE,
                            )

                        return input_example_slice

                    def _infer_model_signature(input_data_slice):
                        # In certain TensorFlow versions, calling `predict()` on model  may modify
                        # the `stop_training` attribute, so we save and restore it accordingly
                        original_stop_training = history.model.stop_training
                        model_output = history.model.predict(input_data_slice)
                        history.model.stop_training = original_stop_training
                        return infer_signature(input_data_slice, model_output)

                    input_example, signature = resolve_input_example_and_signature(
                        _get_input_data_slice,
                        _infer_model_signature,
                        log_input_examples,
                        (
                            log_model_signatures
                            and
                            # `log_model_signatures` is `False` by default for
                            # `mlflow.tensorflow.autolog()` in order to to preserve
                            # backwards-compatible inference behavior with older versions of MLflow
                            # that did not support signature autologging for TensorFlow (
                            # unfortunately, adding a signature to a TensorFlow model has the
                            # unintended consequence of changing the output type produced by
                            # inference with pyfunc `predict()` for Pandas DataFrame inputs).
                            # However, `log_model_signatures` is `True` by default for
                            # `mlflow.autolog()`. To ensure that we maintain backwards compatibility
                            # when TensorFlow autologging is enabled via `mlflow.autolog()`,
                            # we only enable signature logging if `mlflow.tensorflow.autolog()` is
                            # called explicitly with `log_model_signatures=True`
                            not get_autologging_config(
                                FLAVOR_NAME, AUTOLOGGING_CONF_KEY_IS_GLOBALLY_CONFIGURED, False
                            )
                        ),
                        _logger,
                    )

                    mlflow.keras.log_model(
                        keras_model=history.model,
                        artifact_path="model",
                        input_example=input_example,
                        signature=signature,
                        registered_model_name=get_autologging_config(
                            FLAVOR_NAME, "registered_model_name", None
                        ),
                    )
>>>>>>> 7c752b6a

                _log_early_stop_callback_metrics(
                    callback=early_stop_callback,
                    history=history,
                    metrics_logger=metrics_logger,
                )

            _flush_queue()
            mlflow.log_artifacts(
                local_dir=self.log_dir.location,
                artifact_path="tensorboard_logs",
            )
            if self.log_dir.is_temp:
                shutil.rmtree(self.log_dir.location)
            return history

        def _on_exception(self, exception):
            if (
                self.log_dir is not None
                and self.log_dir.is_temp
                and os.path.exists(self.log_dir.location)
            ):
                shutil.rmtree(self.log_dir.location)

    class FitGeneratorPatch(PatchFunction):
        """
        NOTE: `fit_generator()` is deprecated in TF >= 2.1.0 and simply wraps `fit()`.
        To avoid unintentional creation of nested MLflow runs caused by a patched
        `fit_generator()` method calling a patched `fit()` method, we only patch
        `fit_generator()` in TF < 2.1.0.
        """

        def __init__(self):
            self.log_dir = None

        def _patch_implementation(
            self, original, inst, *args, **kwargs
        ):  # pylint: disable=arguments-differ
            unlogged_params = ["self", "generator", "callbacks", "validation_data", "verbose"]

            log_fn_args_as_params(original, args, kwargs, unlogged_params)

            run_id = mlflow.active_run().info.run_id

            with batch_metrics_logger(run_id) as metrics_logger:
                # Check if the 'callback' argument of fit() is set positionally
                if len(args) >= 5:
                    # Convert the positional training function arguments to a list in order to
                    # mutate the contents
                    args = list(args)
                    # Make a shallow copy of the preexisting callbacks to avoid permanently
                    # modifying their contents for future training invocations. Introduce
                    # TensorBoard & tf.keras callbacks if necessary
                    callbacks = list(args[4])
                    callbacks, self.log_dir = _setup_callbacks(callbacks, metrics_logger)
                    # Replace the callbacks positional entry in the copied arguments and convert
                    # the arguments back to tuple form for usage in the training function
                    args[4] = callbacks
                    args = tuple(args)
                else:
                    # Make a shallow copy of the preexisting callbacks and introduce TensorBoard
                    # & tf.keras callbacks if necessary
                    callbacks = list(kwargs.get("callbacks") or [])
                    kwargs["callbacks"], self.log_dir = _setup_callbacks(callbacks, metrics_logger)

                result = original(inst, *args, **kwargs)

                if log_models:
                    _log_keras_model(result, args)

            _flush_queue()
            mlflow.log_artifacts(local_dir=self.log_dir.location, artifact_path="tensorboard_logs")
            if self.log_dir.is_temp:
                shutil.rmtree(self.log_dir.location)

            return result

        def _on_exception(self, exception):
            if (
                self.log_dir is not None
                and self.log_dir.is_temp
                and os.path.exists(self.log_dir.location)
            ):
                shutil.rmtree(self.log_dir.location)

    def add_event(original, self, event):
        _log_event(event)
        return original(self, event)

    def add_summary(original, self, *args, **kwargs):
        result = original(self, *args, **kwargs)
        _flush_queue()
        return result

    managed = [
        (tensorflow.estimator.Estimator, "train", train),
        (tensorflow.keras.Model, "fit", FitPatch),
    ]

    if Version(tensorflow.__version__) < Version("2.1.0"):
        # `fit_generator()` is deprecated in TF >= 2.1.0 and simply wraps `fit()`.
        # To avoid unintentional creation of nested MLflow runs caused by a patched
        # `fit_generator()` method calling a patched `fit()` method, we only patch
        # `fit_generator()` in TF < 2.1.0
        managed.append((tensorflow.keras.Model, "fit_generator", FitGeneratorPatch))

    non_managed = [
        (EventFileWriter, "add_event", add_event),
        (EventFileWriterV2, "add_event", add_event),
        (FileWriter, "add_summary", add_summary),
        (tensorflow.estimator.Estimator, "export_saved_model", export_saved_model),
        (tensorflow.estimator.Estimator, "export_savedmodel", export_saved_model),
    ]

    # Add compat.v1 Estimator patching for versions of tensfor that are 2.0+.
    if Version(tensorflow.__version__) >= Version("2.0.0"):
        old_estimator_class = tensorflow.compat.v1.estimator.Estimator
        v1_train = (old_estimator_class, "train", train)
        v1_export_saved_model = (old_estimator_class, "export_saved_model", export_saved_model)
        v1_export_savedmodel = (old_estimator_class, "export_savedmodel", export_saved_model)

        managed.append(v1_train)
        non_managed.append(v1_export_saved_model)
        non_managed.append(v1_export_savedmodel)

    for p in managed:
        safe_patch(FLAVOR_NAME, *p, manage_run=True)

    for p in non_managed:
        safe_patch(FLAVOR_NAME, *p)<|MERGE_RESOLUTION|>--- conflicted
+++ resolved
@@ -754,12 +754,15 @@
 
     if log_model_signatures:
         warnings.warn(
-            "When 'log_model_signatures' is set to True, "
-            "it can result in output types that differ from the input type"
-            " for predict using PyFunc implementation. "
-            "For example, if pandas DF is used for prediction input, "
-            "the output could be ndarray or dict of (str -> ndarray) based "
-            "on what the signature of the model was inferred."
+            " The pyfunc inference behavior of TensorFlow models logged "
+            "with signatures differs from the behavior of TensorFlow "
+            "models logged without signatures. Specifically, when a "
+            "signature is present, passing a Pandas DataFrame as "
+            "input to the pyfunc `predict()` API produces an `ndarray` "
+            "(for single-output models) or a dictionary of `str -> ndarray`:"
+            " (for multi-output models). In contrast, when a signature "
+            "is *not* present, `predict()` produces"
+            " a Pandas DataFrame output in response to a Pandas DataFrame input."
         )
 
     if Version(tensorflow.__version__) < Version("1.12"):
@@ -774,26 +777,6 @@
     except ImportError:
         warnings.warn("Could not log to MLflow. TensorFlow versions below 1.12 are not supported.")
         return
-
-    def _extract_tensor_as_numpy_input_example_slice(next_input):
-        """
-        Extracts first `INPUT_EXAMPLE_SAMPLE_ROWS` from the next_input, which can either be of
-        numpy array or tensor type.
-
-        :param next_input: an input of type `np.ndarray` or `tensorflow.Tensor`
-        :return: a slice (of limit `INPUT_EXAMPLE_SAMPLE_ROWS`)  of the input of type `np.ndarray`
-        """
-
-        input_feature_slice = None
-        if isinstance(next_input, tensorflow.Tensor):
-            input_feature_slice = np.take(next_input.numpy(), range(0, INPUT_EXAMPLE_SAMPLE_ROWS))
-        elif isinstance(next_input, np.ndarray):
-            input_feature_slice = np.take(next_input, range(0, INPUT_EXAMPLE_SAMPLE_ROWS))
-        else:
-            warnings.warn(
-                f"Tensorflow estimator doesn't support '{type(next_input)}' type for features"
-            )
-        return input_feature_slice
 
     input_example_slice = None
     tf_model = None
@@ -822,30 +805,23 @@
             :return: a slice (of limit `INPUT_EXAMPLE_SAMPLE_ROWS`)
                      of the input of type `np.ndarray`
             """
-
-            def _extract_dict_or_tensor(next_input):
-                input_ex_dict_tensor = None
-                if isinstance(next_input, dict):
-                    input_ex_dict_tensor = {
-                        k: _extract_tensor_as_numpy_input_example_slice(v)
-                        for k, v in next_input.items()
-                    }
-                elif isinstance(next_input, tensorflow.Tensor):
-                    input_ex_dict_tensor = _extract_tensor_as_numpy_input_example_slice(next_input)
-                return input_ex_dict_tensor
+            from mlflow.tensorflow._autolog import (
+                extract_sample_dict_or_tensor,
+                extract_sample_features_from_batched_tf_dataset,
+            )
 
             input_training_data = kwargs.get("input_fn")()
             input_features = None
             if isinstance(input_training_data, tuple):
-                input_features = _extract_dict_or_tensor(input_training_data[0])
+                input_features = extract_sample_dict_or_tensor(input_training_data[0])
             elif isinstance(input_training_data, tensorflow.data.Dataset):
-                train_iter = iter(input_training_data)
-                next_input = next(train_iter)[0]
-                input_features = _extract_dict_or_tensor(next_input)
+                input_features = extract_sample_features_from_batched_tf_dataset(
+                    input_training_data
+                )
             else:
                 warnings.warn(
-                    "Tensorflow estimator doesn't support this "
-                    f"type for training: {type(input_training_data)}."
+                    "Tensorflow autologging doesn't support this "
+                    f"type for input example: {type(input_training_data)}."
                 )
             return input_features
 
@@ -892,8 +868,6 @@
                         tf_signature_def_key="predict",
                     )
 
-                    input_example = None
-                    signature = None
                     if log_models:
 
                         def predict_input_fn():
@@ -1018,76 +992,68 @@
                      dict (str -> ndarray) limited to ``INPUT_EXAMPLE_SAMPLE_ROWS``
             """
             input_training_data = args[0]
-            input_example_slice = None
             if isinstance(input_training_data, tensorflow.keras.utils.Sequence):
                 input_training_data = input_training_data[:][0]
 
             if isinstance(input_training_data, np.ndarray):
-                input_example_slice = input_training_data[:INPUT_EXAMPLE_SAMPLE_ROWS]
+                input_data_slice = input_training_data[:INPUT_EXAMPLE_SAMPLE_ROWS]
             elif isinstance(input_training_data, tensorflow.data.Dataset):
-                steps = 1
-                if history.params is not None and "steps" in history.params:
-                    steps = history.params["steps"]
-
-                def _extract_n_steps(input_example_n_steps):
-                    # Example:
-                    # when the tensorflow.data.Dataset is batched
-                    # (Total number of steps (batches of samples)),
-                    # extract first ``INPUT_EXAMPLE_SAMPLE_ROWS`` samples from the first batch
-                    if steps > 1:
-                        return np.array(
-                            [
-                                v[0][:INPUT_EXAMPLE_SAMPLE_ROWS]
-                                for v in input_example_n_steps.take(1).as_numpy_iterator()
-                            ]
-                        )[0]
-                    return np.array(
-                        [
-                            v[0]
-                            for v in input_example_n_steps.take(
-                                INPUT_EXAMPLE_SAMPLE_ROWS
-                            ).as_numpy_iterator()
-                        ]
-                    )
-
-                input_example_slice = _extract_n_steps(input_training_data)
+                from mlflow.tensorflow._autolog import (
+                    extract_sample_features_from_batched_tf_dataset,
+                )
+
+                input_data_slice = extract_sample_features_from_batched_tf_dataset(
+                    input_training_data
+                )
             elif isinstance(input_training_data, dict):
-                input_example_slice = {
+                input_data_slice = {
                     k: np.take(v, range(0, INPUT_EXAMPLE_SAMPLE_ROWS))
                     for k, v in input_training_data.items()
                 }
             else:
-                warnings.warn(
-                    "Tensorflow keras autologging only "
-                    "supports input types of: numpy.ndarray, "
-                    "dict(<key> -> numpy.ndarray), tensorflow.data.Dataset, "
-                    "or tensorflow.keras.utils.Sequence"
+                raise MlflowException(
+                    "Cannot log input example or model signature for input with type"
+                    f" {type(input_training_data)}. TensorFlow Keras autologging can"
+                    " only log input examples and model signatures for the following"
+                    " input types: numpy.ndarray, dict[string -> numpy.ndarray],"
+                    " tensorflow.keras.utils.Sequence, and"
+                    " tensorflow.data.Dataset (TensorFlow >= 2.1.0 required)",
+                    INVALID_PARAMETER_VALUE,
                 )
 
-            return input_example_slice
+            return input_data_slice
 
         def _infer_model_signature(input_data_slice):
+            # In certain TensorFlow versions, calling `predict()` on model  may modify
+            # the `stop_training` attribute, so we save and restore it accordingly
             original_stop_training = history.model.stop_training
             model_output = history.model.predict(input_data_slice)
-
-            if Version(tensorflow.__version__) <= Version("2.1.4") and original_stop_training:
-                # For these versions, `stop_training` flag on Model is set to False
-                # This flag is used by the callback
-                # (inside ``_log_early_stop_callback_metrics``)
-                # for logging of early stop metrics. In order for
-                # that to work, need to force that flag to be True again since doing
-                # predict on that model sets `stop_training` to false for
-                # those TF versions
-                history.model.stop_training = True
-
-            model_signature = infer_signature(input_data_slice, model_output)
-            return model_signature
+            history.model.stop_training = original_stop_training
+            return infer_signature(input_data_slice, model_output)
 
         input_example, signature = resolve_input_example_and_signature(
             _get_input_data_slice,
             _infer_model_signature,
             log_input_examples,
-            log_model_signatures,
+            (
+                log_model_signatures
+                and
+                # `log_model_signatures` is `False` by default for
+                # `mlflow.tensorflow.autolog()` in order to to preserve
+                # backwards-compatible inference behavior with older versions of MLflow
+                # that did not support signature autologging for TensorFlow (
+                # unfortunately, adding a signature to a TensorFlow model has the
+                # unintended consequence of changing the output type produced by
+                # inference with pyfunc `predict()` for Pandas DataFrame inputs).
+                # However, `log_model_signatures` is `True` by default for
+                # `mlflow.autolog()`. To ensure that we maintain backwards compatibility
+                # when TensorFlow autologging is enabled via `mlflow.autolog()`,
+                # we only enable signature logging if `mlflow.tensorflow.autolog()` is
+                # called explicitly with `log_model_signatures=True`
+                not get_autologging_config(
+                    FLAVOR_NAME, AUTOLOGGING_CONF_KEY_IS_GLOBALLY_CONFIGURED, False
+                )
+            ),
             _logger,
         )
 
@@ -1140,125 +1106,19 @@
                 history = original(inst, *args, **kwargs)
 
                 if log_models:
-<<<<<<< HEAD
                     _log_keras_model(history, args)
-=======
-
-                    def _get_input_data_slice():
-                        input_training_data = args[0]
-                        input_example_slice = None
-                        if isinstance(input_training_data, np.ndarray):
-                            input_example_slice = input_training_data[:INPUT_EXAMPLE_SAMPLE_ROWS]
-                        elif (
-                            isinstance(input_training_data, tensorflow.data.Dataset)
-                            and
-                            # TensorFlow < 2.1.0 does not include methods for converting
-                            # a tf.data.Dataset to a numpy array, such as `as_numpy_iterator()`
-                            Version(tensorflow.__version__) >= Version("2.1.0")
-                        ):
-                            steps = 1
-                            if history.params is not None and "steps" in history.params:
-                                steps = history.params["steps"]
-
-                            def _extract_n_steps(input_example_n_steps):
-                                if steps > 1:
-                                    return np.array(
-                                        [
-                                            v[0][:INPUT_EXAMPLE_SAMPLE_ROWS]
-                                            for v in input_example_n_steps.take(
-                                                1
-                                            ).as_numpy_iterator()
-                                        ]
-                                    )[0]
-                                return np.array(
-                                    [
-                                        v[0]
-                                        for v in input_example_n_steps.take(
-                                            INPUT_EXAMPLE_SAMPLE_ROWS
-                                        ).as_numpy_iterator()
-                                    ]
-                                )
-
-                            return _extract_n_steps(input_training_data)
-                        elif isinstance(input_training_data, dict):
-                            input_example_slice = {
-                                k: np.take(v, range(0, INPUT_EXAMPLE_SAMPLE_ROWS))
-                                for k, v in input_training_data.items()
-                            }
-                        elif isinstance(input_training_data, tensorflow.keras.utils.Sequence):
-                            input_example_slice = input_training_data[:][0][
-                                :INPUT_EXAMPLE_SAMPLE_ROWS
-                            ]
-
-                        else:
-                            raise MlflowException(
-                                "Cannot log input example or model signature for input with type"
-                                f" {type(input_training_data)}. TensorFlow Keras autologging can"
-                                " only log input examples and model signatures for the following"
-                                " input types: numpy.ndarray, dict[string -> numpy.ndarray],"
-                                " tensorflow.keras.utils.Sequence, and"
-                                " tensorflow.data.Dataset (TensorFlow >= 2.1.0 required)",
-                                INVALID_PARAMETER_VALUE,
-                            )
-
-                        return input_example_slice
-
-                    def _infer_model_signature(input_data_slice):
-                        # In certain TensorFlow versions, calling `predict()` on model  may modify
-                        # the `stop_training` attribute, so we save and restore it accordingly
-                        original_stop_training = history.model.stop_training
-                        model_output = history.model.predict(input_data_slice)
-                        history.model.stop_training = original_stop_training
-                        return infer_signature(input_data_slice, model_output)
-
-                    input_example, signature = resolve_input_example_and_signature(
-                        _get_input_data_slice,
-                        _infer_model_signature,
-                        log_input_examples,
-                        (
-                            log_model_signatures
-                            and
-                            # `log_model_signatures` is `False` by default for
-                            # `mlflow.tensorflow.autolog()` in order to to preserve
-                            # backwards-compatible inference behavior with older versions of MLflow
-                            # that did not support signature autologging for TensorFlow (
-                            # unfortunately, adding a signature to a TensorFlow model has the
-                            # unintended consequence of changing the output type produced by
-                            # inference with pyfunc `predict()` for Pandas DataFrame inputs).
-                            # However, `log_model_signatures` is `True` by default for
-                            # `mlflow.autolog()`. To ensure that we maintain backwards compatibility
-                            # when TensorFlow autologging is enabled via `mlflow.autolog()`,
-                            # we only enable signature logging if `mlflow.tensorflow.autolog()` is
-                            # called explicitly with `log_model_signatures=True`
-                            not get_autologging_config(
-                                FLAVOR_NAME, AUTOLOGGING_CONF_KEY_IS_GLOBALLY_CONFIGURED, False
-                            )
-                        ),
-                        _logger,
+
+                    _log_early_stop_callback_metrics(
+                        callback=early_stop_callback,
+                        history=history,
+                        metrics_logger=metrics_logger,
                     )
 
-                    mlflow.keras.log_model(
-                        keras_model=history.model,
-                        artifact_path="model",
-                        input_example=input_example,
-                        signature=signature,
-                        registered_model_name=get_autologging_config(
-                            FLAVOR_NAME, "registered_model_name", None
-                        ),
+                    _flush_queue()
+                    mlflow.log_artifacts(
+                        local_dir=self.log_dir.location,
+                        artifact_path="tensorboard_logs",
                     )
->>>>>>> 7c752b6a
-
-                _log_early_stop_callback_metrics(
-                    callback=early_stop_callback,
-                    history=history,
-                    metrics_logger=metrics_logger,
-                )
-
-            _flush_queue()
-            mlflow.log_artifacts(
-                local_dir=self.log_dir.location,
-                artifact_path="tensorboard_logs",
-            )
             if self.log_dir.is_temp:
                 shutil.rmtree(self.log_dir.location)
             return history
@@ -1317,10 +1177,12 @@
                 if log_models:
                     _log_keras_model(result, args)
 
-            _flush_queue()
-            mlflow.log_artifacts(local_dir=self.log_dir.location, artifact_path="tensorboard_logs")
-            if self.log_dir.is_temp:
-                shutil.rmtree(self.log_dir.location)
+                    _flush_queue()
+                    mlflow.log_artifacts(
+                        local_dir=self.log_dir.location, artifact_path="tensorboard_logs"
+                    )
+                if self.log_dir.is_temp:
+                    shutil.rmtree(self.log_dir.location)
 
             return result
 
