"""
The ``mlflow.onnx`` module provides APIs for logging and loading ONNX models in the MLflow Model
format. This module exports MLflow Models with the following flavors:

ONNX (native) format
    This is the main flavor that can be loaded back as an ONNX model object.
:py:mod:`mlflow.pyfunc`
    Produced for use by generic pyfunc-based deployment tools and batch inference.
"""
<<<<<<< HEAD
from __future__ import annotations
=======
>>>>>>> 242a555f

import logging
import os
from pathlib import Path
from typing import TYPE_CHECKING, Any, Dict, Optional

import numpy as np
import pandas as pd
import yaml
from packaging.version import Version

import mlflow.tracking
from mlflow import pyfunc
from mlflow.exceptions import MlflowException
from mlflow.models import Model, ModelInputExample, ModelSignature
from mlflow.models.model import MLMODEL_FILE_NAME
from mlflow.models.utils import _save_example
from mlflow.tracking._model_registry import DEFAULT_AWAIT_MAX_SLEEP_SECONDS
from mlflow.tracking.artifact_utils import _download_artifact_from_uri
from mlflow.utils.docstring_utils import LOG_MODEL_PARAM_DOCS, format_docstring
from mlflow.utils.environment import (
    _CONDA_ENV_FILE_NAME,
    _CONSTRAINTS_FILE_NAME,
    _PYTHON_ENV_FILE_NAME,
    _REQUIREMENTS_FILE_NAME,
    _mlflow_conda_env,
    _process_conda_env,
    _process_pip_requirements,
    _PythonEnv,
    _validate_env_arguments,
)
from mlflow.utils.file_utils import get_total_file_size, write_to
from mlflow.utils.model_utils import (
    _add_code_from_conf_to_system_path,
    _get_flavor_configuration,
    _validate_and_copy_code_paths,
    _validate_and_prepare_target_save_path,
    _validate_onnx_session_options,
)
from mlflow.utils.requirements_utils import _get_pinned_requirement

if TYPE_CHECKING:
    from mlflow import MlflowClient

FLAVOR_NAME = "onnx"
ONNX_EXECUTION_PROVIDERS = ["CUDAExecutionProvider", "CPUExecutionProvider"]

_logger = logging.getLogger(__name__)


_MODEL_DATA_SUBPATH = "model.onnx"


def get_default_pip_requirements():
    """
    Returns:
        A list of default pip requirements for MLflow Models produced by this flavor.
        Calls to :func:`save_model()` and :func:`log_model()` produce a pip environment
        that, at minimum, contains these requirements.
    """
    return list(
        map(
            _get_pinned_requirement,
            [
                "onnx",
                # The ONNX pyfunc representation requires the OnnxRuntime
                # inference engine. Therefore, the conda environment must
                # include OnnxRuntime
                "onnxruntime",
            ],
        )
    )


def get_default_conda_env():
    """
    Returns:
        The default Conda environment for MLflow Models produced by calls to
        :func:`save_model()` and :func:`log_model()`.
    """
    return _mlflow_conda_env(additional_pip_deps=get_default_pip_requirements())


@format_docstring(LOG_MODEL_PARAM_DOCS.format(package_name=FLAVOR_NAME))
def save_model(
    onnx_model,
    path,
    conda_env=None,
    code_paths=None,
    mlflow_model=None,
    signature: ModelSignature = None,
    input_example: ModelInputExample = None,
    pip_requirements=None,
    extra_pip_requirements=None,
    onnx_execution_providers=None,
    onnx_session_options=None,
    metadata=None,
    save_as_external_data=True,
):
    """
    Save an ONNX model to a path on the local file system.

    Args:
        onnx_model: ONNX model to be saved.
        path: Local path where the model is to be saved.
        conda_env: {{ conda_env }}
        code_paths: {{ code_paths }}
        mlflow_model: :py:mod:`mlflow.models.Model` this flavor is being added to.
        signature: :py:class:`ModelSignature <mlflow.models.ModelSignature>`
            describes model input and output :py:class:`Schema <mlflow.types.Schema>`.
            The model signature can be :py:func:`inferred <mlflow.models.infer_signature>`
            from datasets with valid model input (e.g. the training dataset with target
            column omitted) and valid model output (e.g. model predictions generated on
            the training dataset), for example:

            .. code-block:: python

                from mlflow.models import infer_signature

                train = df.drop_column("target_label")
                predictions = ...  # compute model predictions
                signature = infer_signature(train, predictions)

        input_example: {{ input_example }}
        pip_requirements: {{ pip_requirements }}
        extra_pip_requirements: {{ extra_pip_requirements }}
        onnx_execution_providers: List of strings defining onnxruntime execution providers.
            Defaults to example:
            ``['CUDAExecutionProvider', 'CPUExecutionProvider']``
            This uses GPU preferentially over CPU.
            See onnxruntime API for further descriptions:
            https://onnxruntime.ai/docs/execution-providers/
        onnx_session_options: Dictionary of options to be passed to onnxruntime.InferenceSession.
            For example:
            ``{
            'graph_optimization_level': 99,
            'intra_op_num_threads': 1,
            'inter_op_num_threads': 1,
            'execution_mode': 'sequential'
            }``
            'execution_mode' can be set to 'sequential' or 'parallel'.
            See onnxruntime API for further descriptions:
            https://onnxruntime.ai/docs/api/python/api_summary.html#sessionoptions
        metadata: {{ metadata }}
        save_as_external_data: Save tensors to external file(s).
    """
    import onnx

    if onnx_execution_providers is None:
        onnx_execution_providers = ONNX_EXECUTION_PROVIDERS

    _validate_env_arguments(conda_env, pip_requirements, extra_pip_requirements)

    path = os.path.abspath(path)
    _validate_and_prepare_target_save_path(path)
    code_dir_subpath = _validate_and_copy_code_paths(code_paths, path)

    if mlflow_model is None:
        mlflow_model = Model()
    if signature is not None:
        mlflow_model.signature = signature
    if input_example is not None:
        _save_example(mlflow_model, input_example, path)
    if metadata is not None:
        mlflow_model.metadata = metadata
    model_data_subpath = _MODEL_DATA_SUBPATH
    model_data_path = os.path.join(path, model_data_subpath)

    # Save onnx-model
    if Version(onnx.__version__) >= Version("1.9.0"):
        onnx.save_model(onnx_model, model_data_path, save_as_external_data=save_as_external_data)
    else:
        onnx.save_model(onnx_model, model_data_path)

    pyfunc.add_to_model(
        mlflow_model,
        loader_module="mlflow.onnx",
        data=model_data_subpath,
        conda_env=_CONDA_ENV_FILE_NAME,
        python_env=_PYTHON_ENV_FILE_NAME,
        code=code_dir_subpath,
    )

    _validate_onnx_session_options(onnx_session_options)

    mlflow_model.add_flavor(
        FLAVOR_NAME,
        onnx_version=onnx.__version__,
        data=model_data_subpath,
        providers=onnx_execution_providers,
        onnx_session_options=onnx_session_options,
        code=code_dir_subpath,
    )
    if size := get_total_file_size(path):
        mlflow_model.model_size_bytes = size
    mlflow_model.save(os.path.join(path, MLMODEL_FILE_NAME))

    if conda_env is None:
        if pip_requirements is None:
            default_reqs = get_default_pip_requirements()
            # To ensure `_load_pyfunc` can successfully load the model during the dependency
            # inference, `mlflow_model.save` must be called beforehand to save an MLmodel file.
            inferred_reqs = mlflow.models.infer_pip_requirements(
                path,
                FLAVOR_NAME,
                fallback=default_reqs,
            )
            default_reqs = sorted(set(inferred_reqs).union(default_reqs))
        else:
            default_reqs = None
        conda_env, pip_requirements, pip_constraints = _process_pip_requirements(
            default_reqs,
            pip_requirements,
            extra_pip_requirements,
        )
    else:
        conda_env, pip_requirements, pip_constraints = _process_conda_env(conda_env)

    with open(os.path.join(path, _CONDA_ENV_FILE_NAME), "w") as f:
        yaml.safe_dump(conda_env, stream=f, default_flow_style=False)

    # Save `constraints.txt` if necessary
    if pip_constraints:
        write_to(os.path.join(path, _CONSTRAINTS_FILE_NAME), "\n".join(pip_constraints))

    # Save `requirements.txt`
    write_to(os.path.join(path, _REQUIREMENTS_FILE_NAME), "\n".join(pip_requirements))

    _PythonEnv.current().to_yaml(os.path.join(path, _PYTHON_ENV_FILE_NAME))


def _load_model(model_file):
    import onnx

    onnx.checker.check_model(model_file)
    return onnx.load(model_file)


class _OnnxModelWrapper:
    def __init__(self, path, providers=None):
        import onnxruntime

        # Get the model meta data from the MLModel yaml file which may contain the providers
        # specification.
        local_path = str(Path(path).parent)
        model_meta = Model.load(os.path.join(local_path, MLMODEL_FILE_NAME))

        # Check if the MLModel config has the providers meta data
        if "providers" in model_meta.flavors.get(FLAVOR_NAME).keys():
            providers = model_meta.flavors.get(FLAVOR_NAME)["providers"]
        # If not, then default to the predefined list.
        else:
            providers = ONNX_EXECUTION_PROVIDERS

        sess_options = onnxruntime.SessionOptions()
        options = model_meta.flavors.get(FLAVOR_NAME).get("onnx_session_options")
        if options:
            if inter_op_num_threads := options.get("inter_op_num_threads"):
                sess_options.inter_op_num_threads = inter_op_num_threads
            if intra_op_num_threads := options.get("intra_op_num_threads"):
                sess_options.intra_op_num_threads = intra_op_num_threads
            if execution_mode := options.get("execution_mode"):
                if execution_mode.upper() == "SEQUENTIAL":
                    sess_options.execution_mode = onnxruntime.ExecutionMode.ORT_SEQUENTIAL
                elif execution_mode.upper() == "PARALLEL":
                    sess_options.execution_mode = onnxruntime.ExecutionMode.ORT_PARALLEL
            if graph_optimization_level := options.get("graph_optimization_level"):
                sess_options.graph_optimization_level = onnxruntime.GraphOptimizationLevel(
                    graph_optimization_level
                )
            if extra_session_config := options.get("extra_session_config"):
                for key, value in extra_session_config.items():
                    sess_options.add_session_config_entry(key, value)

        # NOTE: Some distributions of onnxruntime require the specification of the providers
        # argument on calling. E.g. onnxruntime-gpu. The package import call does not differentiate
        #  which architecture specific version has been installed, as all are imported with
        # onnxruntime. onnxruntime documentation says that from v1.9.0 some distributions require
        #  the providers list to be provided on calling an InferenceSession. Therefore the try
        #  catch structure below attempts to create an inference session with just the model path
        #  as pre v1.9.0. If that fails, it will use the providers list call.
        # At the moment this is just CUDA and CPU, and probably should be expanded.
        # A method of user customization has been provided by adding a variable in the save_model()
        # function, which allows the ability to pass the list of execution providers via a
        # optional argument e.g.
        #
        # mlflow.onnx.save_model(..., providers=['CUDAExecutionProvider'...])
        #
        # For details of the execution providers construct of onnxruntime, see:
        # https://onnxruntime.ai/docs/execution-providers/
        #
        # For a information on how execution providers are used with onnxruntime InferenceSession,
        # see the API page below:
        # https://onnxruntime.ai/docs/api/python/api_summary.html#id8
        #

        try:
            self.rt = onnxruntime.InferenceSession(path, sess_options=sess_options)
        except ValueError:
            self.rt = onnxruntime.InferenceSession(
                path, providers=providers, sess_options=sess_options
            )

        assert len(self.rt.get_inputs()) >= 1
        self.inputs = [(inp.name, inp.type) for inp in self.rt.get_inputs()]
        self.output_names = [outp.name for outp in self.rt.get_outputs()]

    def get_raw_model(self):
        """
        Returns the underlying model.
        """
        return self.rt

    def _cast_float64_to_float32(self, feeds):
        for input_name, input_type in self.inputs:
            if input_type == "tensor(float)":
                feed = feeds.get(input_name)
                if feed is not None and feed.dtype == np.float64:
                    feeds[input_name] = feed.astype(np.float32)
        return feeds

    def predict(self, data, params: Optional[Dict[str, Any]] = None):
        """
        Args:
            data: Either a pandas DataFrame, numpy.ndarray or a dictionary.
                Dictionary input is expected to be a valid ONNX model feed dictionary.

                Numpy array input is supported iff the model has a single tensor input and is
                converted into an ONNX feed dictionary with the appropriate key.

                Pandas DataFrame is converted to ONNX inputs as follows:
                    - If the underlying ONNX model only defines a *single* input tensor, the
                      DataFrame's values are converted to a NumPy array representation using the
                      `DataFrame.values()
                      <https://pandas.pydata.org/pandas-docs/stable/reference/api/
                      pandas.DataFrame.values.html#pandas.DataFrame.values>`_ method.
                    - If the underlying ONNX model defines *multiple* input tensors, each column
                      of the DataFrame is converted to a NumPy array representation.

                For more information about the ONNX Runtime, see
                `<https://github.com/microsoft/onnxruntime>`_.
            params: Additional parameters to pass to the model for inference.

        Returns:
            Model predictions. If the input is a pandas.DataFrame, the predictions are returned
            in a pandas.DataFrame. If the input is a numpy array or a dictionary the
            predictions are returned in a dictionary.
        """
        if isinstance(data, dict):
            feed_dict = data
        elif isinstance(data, np.ndarray):
            # NB: We do allow scoring with a single tensor (ndarray) in order to be compatible with
            # supported pyfunc inputs iff the model has a single input. The passed tensor is
            # assumed to be the first input.
            if len(self.inputs) != 1:
                inputs = [x[0] for x in self.inputs]
                raise MlflowException(
                    "Unable to map numpy array input to the expected model "
                    "input. "
                    "Numpy arrays can only be used as input for MLflow ONNX "
                    "models that have a single input. This model requires "
                    f"{len(self.inputs)} inputs. Please pass in data as either a "
                    "dictionary or a DataFrame with the following tensors"
                    f": {inputs}."
                )
            feed_dict = {self.inputs[0][0]: data}
        elif isinstance(data, pd.DataFrame):
            if len(self.inputs) > 1:
                feed_dict = {name: data[name].values for (name, _) in self.inputs}
            else:
                feed_dict = {self.inputs[0][0]: data.values}

        else:
            raise TypeError(
                "Input should be a dictionary or a numpy array or a pandas.DataFrame, "
                f"got '{type(data)}'"
            )

        # ONNXRuntime throws the following exception for some operators when the input
        # contains float64 values. Unfortunately, even if the original user-supplied input
        # did not contain float64 values, the serialization/deserialization between the
        # client and the scoring server can introduce 64-bit floats. This is being tracked in
        # https://github.com/mlflow/mlflow/issues/1286. Meanwhile, we explicitly cast the input to
        # 32-bit floats when needed. TODO: Remove explicit casting when issue #1286 is fixed.
        feed_dict = self._cast_float64_to_float32(feed_dict)
        predicted = self.rt.run(self.output_names, feed_dict)

        if isinstance(data, pd.DataFrame):

            def format_output(data):
                # Output can be list and it should be converted to a numpy array
                # https://github.com/mlflow/mlflow/issues/2499
                data = np.asarray(data)
                return data.reshape(-1)

            return pd.DataFrame.from_dict(
                {c: format_output(p) for (c, p) in zip(self.output_names, predicted)}
            )
        else:
            return dict(zip(self.output_names, predicted))


def _load_pyfunc(path):
    """
    Load PyFunc implementation. Called by ``pyfunc.load_model``.
    """
    return _OnnxModelWrapper(path)


def load_model(model_uri, dst_path=None):
    """
    Load an ONNX model from a local file or a run.

    Args:
        model_uri: The location, in URI format, of the MLflow model, for example:

            - ``/Users/me/path/to/local/model``
            - ``relative/path/to/local/model``
            - ``s3://my_bucket/path/to/model``
            - ``runs:/<mlflow_run_id>/run-relative/path/to/model``
            - ``models:/<model_name>/<model_version>``
            - ``models:/<model_name>/<stage>``

            For more information about supported URI schemes, see the
            `Artifacts Documentation <https://www.mlflow.org/docs/latest/
            tracking.html#artifact-stores>`_.
        dst_path: The local filesystem path to which to download the model artifact.
            This directory must already exist. If unspecified, a local output
            path will be created.

    Returns:
        An ONNX model instance.

    """
    local_model_path = _download_artifact_from_uri(artifact_uri=model_uri, output_path=dst_path)
    flavor_conf = _get_flavor_configuration(model_path=local_model_path, flavor_name=FLAVOR_NAME)
    _add_code_from_conf_to_system_path(local_model_path, flavor_conf)
    onnx_model_artifacts_path = os.path.join(local_model_path, flavor_conf["data"])
    return _load_model(model_file=onnx_model_artifacts_path)


@format_docstring(LOG_MODEL_PARAM_DOCS.format(package_name=FLAVOR_NAME))
def log_model(
    onnx_model,
    artifact_path,
    conda_env=None,
    code_paths=None,
    registered_model_name=None,
    signature: ModelSignature = None,
    input_example: ModelInputExample = None,
    await_registration_for=DEFAULT_AWAIT_MAX_SLEEP_SECONDS,
    pip_requirements=None,
    extra_pip_requirements=None,
    onnx_execution_providers=None,
    onnx_session_options=None,
    metadata=None,
    save_as_external_data=True,
    client: Optional[MlflowClient] = None,
):
    """
    Log an ONNX model as an MLflow artifact for the current run.

    Args:
        onnx_model: ONNX model to be saved.
        artifact_path: Run-relative artifact path.
        conda_env: {{ conda_env }}
        code_paths: {{ code_paths }}
        registered_model_name: If given, create a model version under
            ``registered_model_name``, also creating a registered model if one
            with the given name does not exist.
        signature: :py:class:`ModelSignature <mlflow.models.ModelSignature>`
            describes model input and output :py:class:`Schema <mlflow.types.Schema>`.
            The model signature can be :py:func:`inferred <mlflow.models.infer_signature>`
            from datasets with valid model input (e.g. the training dataset with target
            column omitted) and valid model output (e.g. model predictions generated on
            the training dataset), for example:

            .. code-block:: python

                from mlflow.models import infer_signature

                train = df.drop_column("target_label")
                predictions = ...  # compute model predictions
                signature = infer_signature(train, predictions)

        input_example: {{ input_example }}
        await_registration_for: Number of seconds to wait for the model version to finish
            being created and is in ``READY`` status. By default, the function
            waits for five minutes. Specify 0 or None to skip waiting.
        pip_requirements: {{ pip_requirements }}
        extra_pip_requirements: {{ extra_pip_requirements }}
        onnx_execution_providers: List of strings defining onnxruntime execution providers.
            Defaults to example:
            ['CUDAExecutionProvider', 'CPUExecutionProvider']
            This uses GPU preferentially over CPU.
            See onnxruntime API for further descriptions:
            https://onnxruntime.ai/docs/execution-providers/
        onnx_session_options: Dictionary of options to be passed to onnxruntime.InferenceSession.
            For example:
            ``{
            'graph_optimization_level': 99,
            'intra_op_num_threads': 1,
            'inter_op_num_threads': 1,
            'execution_mode': 'sequential'
            }``
            'execution_mode' can be set to 'sequential' or 'parallel'.
            See onnxruntime API for further descriptions:
            https://onnxruntime.ai/docs/api/python/api_summary.html#sessionoptions
        metadata: {{ metadata }}
        save_as_external_data: Save tensors to external file(s).
        client: The MlflowClient. If provided, the client's tracking URI will be used to log models.

    Returns:
        A :py:class:`ModelInfo <mlflow.models.model.ModelInfo>` instance that contains the
        metadata of the logged model.
    """
    return Model.log(
        artifact_path=artifact_path,
        flavor=mlflow.onnx,
        onnx_model=onnx_model,
        conda_env=conda_env,
        code_paths=code_paths,
        registered_model_name=registered_model_name,
        signature=signature,
        input_example=input_example,
        await_registration_for=await_registration_for,
        pip_requirements=pip_requirements,
        extra_pip_requirements=extra_pip_requirements,
        onnx_execution_providers=onnx_execution_providers,
        onnx_session_options=onnx_session_options,
        metadata=metadata,
        save_as_external_data=save_as_external_data,
        client=client,
    )<|MERGE_RESOLUTION|>--- conflicted
+++ resolved
@@ -7,10 +7,8 @@
 :py:mod:`mlflow.pyfunc`
     Produced for use by generic pyfunc-based deployment tools and batch inference.
 """
-<<<<<<< HEAD
+
 from __future__ import annotations
-=======
->>>>>>> 242a555f
 
 import logging
 import os
@@ -521,7 +519,9 @@
             https://onnxruntime.ai/docs/api/python/api_summary.html#sessionoptions
         metadata: {{ metadata }}
         save_as_external_data: Save tensors to external file(s).
-        client: The MlflowClient. If provided, the client's tracking URI will be used to log models.
+        client: :py:class:`MlflowClient <mlflow.client.MlflowClient>`
+            The client to use for logging models. The client's tracking and registry URIs
+            will be used. Default None to use the global URIs.
 
     Returns:
         A :py:class:`ModelInfo <mlflow.models.model.ModelInfo>` instance that contains the
